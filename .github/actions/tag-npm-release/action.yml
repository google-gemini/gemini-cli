name: 'Tag an NPM release'
description: 'Tags a specific npm version to a specific channel.'

inputs:
  channel:
    description: 'NPM Channel tag'
    required: true
  version:
    description: 'version'
    required: true
  dry-run:
    description: 'Whether to run in dry-run mode.'
    required: true
  wombat-token-core:
    description: 'The npm token for the wombat @google/gemini-cli-core'
    required: true
  wombat-token-cli:
    description: 'The npm token for wombat @google/gemini-cli'
<<<<<<< HEAD
  wombat-token-a2a-server:
    description: 'The npm token for the @google/gemini-cli-a2a-server package.'
=======
>>>>>>> b6d3c56b
    required: true

runs:
  using: 'composite'
  steps:
    - name: '📝 Print Inputs'
      shell: 'bash'
      run: 'echo "${{ toJSON(inputs) }}"'

    - name: 'Setup Node.js'
      uses: 'actions/setup-node@49933ea5288caeca8642d1e84afbd3f7d6820020'
      with:
        node-version-file: '.nvmrc'
        registry-url: 'https://wombat-dressing-room.appspot.com'
        scope: '@google'

    - name: 'Change tag for @google/gemini-cli-core'
      if: |-
        ${{ inputs.dry-run != 'true' }}
      env:
        NODE_AUTH_TOKEN: '${{ inputs.wombat-token-core }}'
      shell: 'bash'
      run: |
        npm dist-tag add @google/gemini-cli-core@${{ inputs.version }} ${{ inputs.channel }}

    - name: 'Change tag for @google/gemini-cli'
      if: |-
        ${{ inputs.dry-run != 'true' }}
      env:
        NODE_AUTH_TOKEN: '${{ inputs.wombat-token-cli }}'
      shell: 'bash'
      run: |
        npm dist-tag add @google/gemini-cli@${{ inputs.version }} ${{ inputs.channel }}

    - name: 'Change tag for @google/gemini-cli-a2a-server'
      if: |-
        ${{ inputs.dry-run == 'false' }}
      env:
        NODE_AUTH_TOKEN: '${{ inputs.wombat-token-a2a-server }}'
      shell: 'bash'
      run: |
        npm dist-tag add @google/gemini-cli-a2a-server@${{ inputs.version }} ${{ inputs.channel }}

    - name: 'Log dry run'
      if: |-
        ${{ inputs.dry-run == 'true' }}
      shell: 'bash'
      run: |
        echo "Dry run: Would have added tag '${{ inputs.channel }}' to version '${{ inputs.version }}' for @google/gemini-cli, @google/gemini-cli-core, and @google/gemini-cli-a2a-server."<|MERGE_RESOLUTION|>--- conflicted
+++ resolved
@@ -16,11 +16,9 @@
     required: true
   wombat-token-cli:
     description: 'The npm token for wombat @google/gemini-cli'
-<<<<<<< HEAD
+    required: true
   wombat-token-a2a-server:
     description: 'The npm token for the @google/gemini-cli-a2a-server package.'
-=======
->>>>>>> b6d3c56b
     required: true
 
 runs:
