--- conflicted
+++ resolved
@@ -18,7 +18,7 @@
     description: 'The npm token for wombat @thacio/auditaria-cli'
     required: true
   wombat-token-a2a-server:
-    description: 'The npm token for the @google/gemini-cli-a2a-server package.'
+    description: 'The npm token for the @thacio/auditaria-cli-a2a-server package.'
     required: true
 
 runs:
@@ -55,22 +55,18 @@
       run: |
         npm dist-tag add @thacio/auditaria-cli@${{ inputs.version }} ${{ inputs.channel }}
 
-    - name: 'Change tag for @google/gemini-cli-a2a-server'
+    - name: 'Change tag for @thacio/auditaria-cli-a2a-server'
       if: |-
         ${{ inputs.dry-run == 'false' }}
       env:
         NODE_AUTH_TOKEN: '${{ inputs.wombat-token-a2a-server }}'
       shell: 'bash'
       run: |
-        npm dist-tag add @google/gemini-cli-a2a-server@${{ inputs.version }} ${{ inputs.channel }}
+        npm dist-tag add @thacio/auditaria-cli-a2a-server@${{ inputs.version }} ${{ inputs.channel }}
 
     - name: 'Log dry run'
       if: |-
         ${{ inputs.dry-run == 'true' }}
       shell: 'bash'
       run: |
-<<<<<<< HEAD
-        echo "Dry run: Would have added tag '${{ inputs.channel }}' to version '${{ inputs.version }}' for @thacio/auditaria-cli and @thacio/auditaria-cli-core."
-=======
-        echo "Dry run: Would have added tag '${{ inputs.channel }}' to version '${{ inputs.version }}' for @google/gemini-cli, @google/gemini-cli-core, and @google/gemini-cli-a2a-server."
->>>>>>> cfb71b9d
+        echo "Dry run: Would have added tag '${{ inputs.channel }}' to version '${{ inputs.version }}' for @thacio/auditaria-cli, @thacio/auditaria-cli-core, and @thacio/auditaria-cli-a2a-server."