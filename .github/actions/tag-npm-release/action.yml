name: 'Tag an NPM release'
description: 'Tags a specific npm version to a specific channel.'

inputs:
  channel:
    description: 'NPM Channel tag'
    required: true
  version:
    description: 'version'
    required: true
  dry-run:
    description: 'Whether to run in dry-run mode.'
    required: true
  wombat-token-core:
    description: 'The npm token for the wombat @thacio/auditaria-cli-core'
    required: true
  wombat-token-cli:
<<<<<<< HEAD
    description: 'The npm token for wombat @thacio/auditaria-cli'
=======
    description: 'The npm token for wombat @google/gemini-cli'
    required: true
>>>>>>> b6d3c56b

runs:
  using: 'composite'
  steps:
    - name: '📝 Print Inputs'
      shell: 'bash'
      run: 'echo "${{ toJSON(inputs) }}"'

    - name: 'Setup Node.js'
      uses: 'actions/setup-node@49933ea5288caeca8642d1e84afbd3f7d6820020'
      with:
        node-version-file: '.nvmrc'
        registry-url: 'https://wombat-dressing-room.appspot.com'
        scope: '@thacio'

    - name: 'Change tag for @thacio/auditaria-cli-core'
      if: |-
        ${{ inputs.dry-run != 'true' }}
      env:
        NODE_AUTH_TOKEN: '${{ inputs.wombat-token-core }}'
      shell: 'bash'
      run: |
        npm dist-tag add @thacio/auditaria-cli-core@${{ inputs.version }} ${{ inputs.channel }}

    - name: 'Change tag for @thacio/auditaria-cli'
      if: |-
        ${{ inputs.dry-run != 'true' }}
      env:
        NODE_AUTH_TOKEN: '${{ inputs.wombat-token-cli }}'
      shell: 'bash'
      run: |
        npm dist-tag add @thacio/auditaria-cli@${{ inputs.version }} ${{ inputs.channel }}

    - name: 'Log dry run'
      if: |-
        ${{ inputs.dry-run == 'true' }}
      shell: 'bash'
      run: |
        echo "Dry run: Would have added tag '${{ inputs.channel }}' to version '${{ inputs.version }}' for @thacio/auditaria-cli and @thacio/auditaria-cli-core."<|MERGE_RESOLUTION|>--- conflicted
+++ resolved
@@ -15,12 +15,8 @@
     description: 'The npm token for the wombat @thacio/auditaria-cli-core'
     required: true
   wombat-token-cli:
-<<<<<<< HEAD
     description: 'The npm token for wombat @thacio/auditaria-cli'
-=======
-    description: 'The npm token for wombat @google/gemini-cli'
     required: true
->>>>>>> b6d3c56b
 
 runs:
   using: 'composite'
