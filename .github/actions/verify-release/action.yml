name: 'Verify an NPM release'
description: 'Fetches a package from NPM and does some basic smoke tests'

inputs:
  npm-package:
    description: 'NPM Package'
    required: true
<<<<<<< HEAD
    default: '@thacio/auditaria-cli@latest'
=======
    default: '@google/gemini-cli@latest'
  npm-registry-url:
    description: 'NPM Registry URL'
    required: true
  npm-registry-scope:
    description: 'NPM Registry Scope'
    required: true
>>>>>>> 984415f6
  expected-version:
    description: 'Expected version'
    required: true
  gemini_api_key:
    description: 'The API key for running integration tests.'
    required: true
  github-token:
    description: 'The GitHub token for running integration tests.'
    required: true
  ref:
    description: 'The branch, tag, or SHA to release from.'
    required: false
    type: 'string'
    default: 'main'

runs:
  using: 'composite'
  steps:
    - name: '📝 Print Inputs'
      shell: 'bash'
      env:
        JSON_INPUTS: '${{ toJSON(inputs) }}'
      run: 'echo "$JSON_INPUTS"'

    - name: 'Checkout'
      uses: 'actions/checkout@08eba0b27e820071cde6df949e0beb9ba4906955' # ratchet:actions/checkout@v4
      with:
        path: 'verify'
        ref: '${{ github.event.inputs.ref }}'
        fetch-depth: 0

    - name: 'setup node'
      uses: 'actions/setup-node@v4'
      with:
        node-version: '20'

    - name: 'configure .npmrc'
      uses: './.github/actions/setup-npmrc'
      with:
        github-token: '${{ inputs.github-token }}'

    - name: 'Clear npm cache'
      shell: 'bash'
      run: 'npm cache clean --force'

    - name: 'Install from NPM'
      uses: 'nick-fields/retry@ce71cc2ab81d554ebbe88c79ab5975992d79ba08' # ratchet:nick-fields/retry@v3
      with:
        timeout_seconds: 900
        retry_wait_seconds: 30
        max_attempts: 10
        command: |-
          cd ./verify
          npm install --prefer-online --no-cache -g "${{ inputs.npm-package }}"

    - name: 'Smoke test - NPM Install'
      shell: 'bash'
      working-directory: './verify'
      run: |-
        auditaria_version=$(auditaria --version)
        if [ "$auditaria_version" != "${{ inputs.expected-version }}" ]; then
          echo "❌ NPM Version mismatch: Got $auditaria_version from ${{ inputs.npm-package }}, expected ${{ inputs.expected-version }}"
          exit 1
        fi

    - name: 'Clear npm cache'
      shell: 'bash'
      run: 'npm cache clean --force'

    - name: 'Smoke test - NPX Run'
      shell: 'bash'
      working-directory: './verify'
      run: |-
        auditaria_version=$(npx --prefer-online "${{ inputs.npm-package}}" --version)
        if [ "$auditaria_version" != "${{ inputs.expected-version }}" ]; then
          echo "❌ NPX Run Version mismatch: Got $auditaria_version from ${{ inputs.npm-package }}, expected ${{ inputs.expected-version }}"
          exit 1
        fi

    - name: 'Install dependencies for integration tests'
      shell: 'bash'
      working-directory: './verify'
      run: 'npm ci'

    - name: '🔬 Run integration tests against NPM release'
      working-directory: './verify'
      env:
        GEMINI_API_KEY: '${{ inputs.gemini_api_key }}'
        INTEGRATION_TEST_USE_INSTALLED_GEMINI: 'true'
        # We must diable CI mode here because it interferes with interactive tests.
        # See https://github.com/google-gemini/gemini-cli/issues/10517
        CI: 'false'
      shell: 'bash'
      run: 'npm run test:integration:sandbox:none'<|MERGE_RESOLUTION|>--- conflicted
+++ resolved
@@ -5,9 +5,6 @@
   npm-package:
     description: 'NPM Package'
     required: true
-<<<<<<< HEAD
-    default: '@thacio/auditaria-cli@latest'
-=======
     default: '@google/gemini-cli@latest'
   npm-registry-url:
     description: 'NPM Registry URL'
@@ -15,7 +12,6 @@
   npm-registry-scope:
     description: 'NPM Registry Scope'
     required: true
->>>>>>> 984415f6
   expected-version:
     description: 'Expected version'
     required: true
