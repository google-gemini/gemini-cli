# .github/workflows/ci.yml

name: Gemini CLI CI

on:
  push:
    branches: [main, release]
  pull_request:
    branches: [main, release]
  merge_group:

jobs:
  lint:
    name: Lint
    runs-on: ubuntu-latest
    permissions:
      contents: read # For checkout
    steps:
      - name: Checkout repository
        uses: actions/checkout@11bd71901bbe5b1630ceea73d27597364c9af683 # v4

<<<<<<< HEAD
      - name: Set up Node.js
        uses: actions/setup-node@v4
=======
      - name: Set up Node.js ${{ matrix.node-version }}
        uses: actions/setup-node@49933ea5288caeca8642d1e84afbd3f7d6820020 # v4
>>>>>>> 8f12e8a1
        with:
          node-version-file: '.nvmrc'
          cache: 'npm'

      - name: Install dependencies
        run: npm ci

      - name: Run formatter check
        run: |
          npm run format
          git diff --exit-code

      - name: Run linter
        run: npm run lint:ci

      - name: Build project
        run: npm run build

      - name: Run type check
        run: npm run typecheck

<<<<<<< HEAD
=======
      - name: Upload build artifacts
        uses: actions/upload-artifact@ea165f8d65b6e75b540449e92b4886f43607fa02 # v4
        with:
          name: build-artifacts-${{ matrix.node-version }}
          path: |
            packages/*/dist
            package-lock.json # Only upload dist and lockfile
>>>>>>> 8f12e8a1
  test:
    name: Test
    runs-on: ubuntu-latest
    needs: lint
    permissions:
      contents: read
      checks: write
      pull-requests: write
    strategy:
      matrix:
        node-version: [20.x, 22.x, 24.x]
    steps:
      - name: Checkout repository
        uses: actions/checkout@11bd71901bbe5b1630ceea73d27597364c9af683 # v4

      - name: Set up Node.js ${{ matrix.node-version }}
        uses: actions/setup-node@49933ea5288caeca8642d1e84afbd3f7d6820020 # v4
        with:
          node-version: ${{ matrix.node-version }}
          cache: 'npm'

<<<<<<< HEAD
      - name: Build project
        run: npm run build
=======
      - name: Download build artifacts
        uses: actions/download-artifact@d3f86a106a0bac45b974a628896c90dbdf5c8093 # v4
        with:
          name: build-artifacts-${{ matrix.node-version }}
          path: . # Download to the root, this will include package-lock.json and packages/*/dist

      # Restore/create package structure for dist folders if necessary.
      # The download-artifact action with path: . should place them correctly if the
      # upload paths were relative to the workspace root.
      # Example: if uploaded `packages/cli/dist`, it will be at `./packages/cli/dist`.
>>>>>>> 8f12e8a1

      - name: Install dependencies for testing
        run: npm ci # Install fresh dependencies using the downloaded package-lock.json

      - name: Run tests and generate reports
        run: NO_COLOR=true npm run test:ci

      - name: Publish Test Report (for non-forks)
        if: always() && (github.event.pull_request.head.repo.full_name == github.repository)
        uses: dorny/test-reporter@890a17cecf52a379fc869ab770a71657660be727 # v2
        with:
          name: Test Results (Node ${{ matrix.node-version }})
          path: packages/*/junit.xml
          reporter: java-junit
          fail-on-error: 'false'

      - name: Upload Test Results Artifact (for forks)
        if: always() && (github.event_name == 'pull_request' && github.event.pull_request.head.repo.full_name != github.repository)
        uses: actions/upload-artifact@ea165f8d65b6e75b540449e92b4886f43607fa02 # v4
        with:
          name: test-results-fork-${{ matrix.node-version }}
          path: packages/*/junit.xml

      - name: Upload coverage reports
        uses: actions/upload-artifact@ea165f8d65b6e75b540449e92b4886f43607fa02 # v4
        if: always()
        with:
          name: coverage-reports-${{ matrix.node-version }}
          path: packages/*/coverage

  post_coverage_comment:
    name: Post Coverage Comment
    runs-on: ubuntu-latest
    needs: test
    if: always() && github.event_name == 'pull_request' && (github.event.pull_request.head.repo.full_name == github.repository)
    continue-on-error: true
    permissions:
      contents: read # For checkout
      pull-requests: write # For commenting
    strategy:
      matrix:
        node-version: [22.x] # Reduce noise by only posting the comment once
    steps:
      - name: Checkout repository
        uses: actions/checkout@11bd71901bbe5b1630ceea73d27597364c9af683 # v4

      - name: Download coverage reports artifact
        uses: actions/download-artifact@d3f86a106a0bac45b974a628896c90dbdf5c8093 # v4
        with:
          name: coverage-reports-${{ matrix.node-version }}
          path: coverage_artifact # Download to a specific directory

      - name: Post Coverage Comment using Composite Action
        uses: ./.github/actions/post-coverage-comment # Path to the composite action directory
        with:
          cli_json_file: coverage_artifact/cli/coverage/coverage-summary.json
          core_json_file: coverage_artifact/core/coverage/coverage-summary.json
          cli_full_text_summary_file: coverage_artifact/cli/coverage/full-text-summary.txt
          core_full_text_summary_file: coverage_artifact/core/coverage/full-text-summary.txt
          node_version: ${{ matrix.node-version }}
          github_token: ${{ secrets.GITHUB_TOKEN }}

  codeql:
    name: CodeQL
    runs-on: ubuntu-latest
    permissions:
      actions: read
      contents: read
      security-events: write
    steps:
      - name: Checkout
        uses: actions/checkout@11bd71901bbe5b1630ceea73d27597364c9af683 # v4

      - name: Initialize CodeQL
        uses: github/codeql-action/init@181d5eefc20863364f96762470ba6f862bdef56b # v3
        with:
          languages: javascript

      - name: Perform CodeQL Analysis
        uses: github/codeql-action/analyze@181d5eefc20863364f96762470ba6f862bdef56b # v3<|MERGE_RESOLUTION|>--- conflicted
+++ resolved
@@ -19,13 +19,8 @@
       - name: Checkout repository
         uses: actions/checkout@11bd71901bbe5b1630ceea73d27597364c9af683 # v4
 
-<<<<<<< HEAD
       - name: Set up Node.js
-        uses: actions/setup-node@v4
-=======
-      - name: Set up Node.js ${{ matrix.node-version }}
         uses: actions/setup-node@49933ea5288caeca8642d1e84afbd3f7d6820020 # v4
->>>>>>> 8f12e8a1
         with:
           node-version-file: '.nvmrc'
           cache: 'npm'
@@ -47,16 +42,6 @@
       - name: Run type check
         run: npm run typecheck
 
-<<<<<<< HEAD
-=======
-      - name: Upload build artifacts
-        uses: actions/upload-artifact@ea165f8d65b6e75b540449e92b4886f43607fa02 # v4
-        with:
-          name: build-artifacts-${{ matrix.node-version }}
-          path: |
-            packages/*/dist
-            package-lock.json # Only upload dist and lockfile
->>>>>>> 8f12e8a1
   test:
     name: Test
     runs-on: ubuntu-latest
@@ -78,21 +63,8 @@
           node-version: ${{ matrix.node-version }}
           cache: 'npm'
 
-<<<<<<< HEAD
       - name: Build project
         run: npm run build
-=======
-      - name: Download build artifacts
-        uses: actions/download-artifact@d3f86a106a0bac45b974a628896c90dbdf5c8093 # v4
-        with:
-          name: build-artifacts-${{ matrix.node-version }}
-          path: . # Download to the root, this will include package-lock.json and packages/*/dist
-
-      # Restore/create package structure for dist folders if necessary.
-      # The download-artifact action with path: . should place them correctly if the
-      # upload paths were relative to the workspace root.
-      # Example: if uploaded `packages/cli/dist`, it will be at `./packages/cli/dist`.
->>>>>>> 8f12e8a1
 
       - name: Install dependencies for testing
         run: npm ci # Install fresh dependencies using the downloaded package-lock.json
@@ -102,7 +74,7 @@
 
       - name: Publish Test Report (for non-forks)
         if: always() && (github.event.pull_request.head.repo.full_name == github.repository)
-        uses: dorny/test-reporter@890a17cecf52a379fc869ab770a71657660be727 # v2
+        uses: dorny/test-reporter@dc3a92680fcc15842eef52e8c4606ea7ce6bd3f3 # v2
         with:
           name: Test Results (Node ${{ matrix.node-version }})
           path: packages/*/junit.xml
