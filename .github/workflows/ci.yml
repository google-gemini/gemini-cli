# .github/workflows/ci.yml

name: Gemini CLI CI

on:
  push:
    branches: [main, release]
  pull_request:
    branches: [main, release]
  merge_group:

jobs:
  build:
    name: Build and Lint
    runs-on: ubuntu-latest
    permissions:
      contents: read # For checkout
    strategy:
      matrix:
        node-version: [20.x, 22.x, 24.x]
    steps:
      - name: Checkout repository
        uses: actions/checkout@11bd71901bbe5b1630ceea73d27597364c9af683 # v4

      - name: Set up Node.js ${{ matrix.node-version }}
        uses: actions/setup-node@49933ea5288caeca8642d1e84afbd3f7d6820020 # v4
        with:
          node-version: ${{ matrix.node-version }}
          cache: 'npm'

      - name: Install dependencies
        run: npm ci

      - name: Run formatter check
        run: |
          npm run format
          git diff --exit-code

      - name: Run linter
        run: npm run lint:ci

      - name: Build project
        run: npm run build

      - name: Run type check
        run: npm run typecheck

      - name: Upload build artifacts
        uses: actions/upload-artifact@ea165f8d65b6e75b540449e92b4886f43607fa02 # v4
        with:
          name: build-artifacts-${{ matrix.node-version }}
          path: |
            packages/*/dist
            package-lock.json # Only upload dist and lockfile
  test:
    name: Test
    runs-on: ubuntu-latest
    needs: build # This job depends on the 'build' job
    permissions:
      contents: read
      checks: write
      pull-requests: write
    strategy:
      matrix:
        node-version: [20.x, 22.x, 24.x] # Should match the build job's matrix
    steps:
      - name: Checkout repository
        uses: actions/checkout@11bd71901bbe5b1630ceea73d27597364c9af683 # v4

      - name: Set up Node.js ${{ matrix.node-version }}
        uses: actions/setup-node@49933ea5288caeca8642d1e84afbd3f7d6820020 # v4
        with:
          node-version: ${{ matrix.node-version }}
          cache: 'npm'

      - name: Download build artifacts
        uses: actions/download-artifact@d3f86a106a0bac45b974a628896c90dbdf5c8093 # v4
        with:
          name: build-artifacts-${{ matrix.node-version }}
          path: . # Download to the root, this will include package-lock.json and packages/*/dist

      # Restore/create package structure for dist folders if necessary.
      # The download-artifact action with path: . should place them correctly if the
      # upload paths were relative to the workspace root.
      # Example: if uploaded `packages/cli/dist`, it will be at `./packages/cli/dist`.

      - name: Install dependencies for testing
        run: npm ci # Install fresh dependencies using the downloaded package-lock.json

      - name: Run tests and generate reports
        run: NO_COLOR=true npm run test:ci

      - name: Publish Test Report (for non-forks)
        if: always() && (github.event.pull_request.head.repo.full_name == github.repository)
<<<<<<< HEAD
        uses: dorny/test-reporter@d61b558e8df85cb60d09ca3e5b09653b4477cea7 # v1
=======
        uses: dorny/test-reporter@v2
>>>>>>> d094026b
        with:
          name: Test Results (Node ${{ matrix.node-version }})
          path: packages/*/junit.xml
          reporter: java-junit
          fail-on-error: 'false'

      - name: Upload Test Results Artifact (for forks)
        if: always() && (github.event_name == 'pull_request' && github.event.pull_request.head.repo.full_name != github.repository)
        uses: actions/upload-artifact@ea165f8d65b6e75b540449e92b4886f43607fa02 # v4
        with:
          name: test-results-fork-${{ matrix.node-version }}
          path: packages/*/junit.xml

      - name: Upload coverage reports
        uses: actions/upload-artifact@ea165f8d65b6e75b540449e92b4886f43607fa02 # v4
        if: always()
        with:
          name: coverage-reports-${{ matrix.node-version }}
          path: packages/*/coverage

  post_coverage_comment:
    name: Post Coverage Comment
    runs-on: ubuntu-latest
    needs: test
    if: always() && github.event_name == 'pull_request' && (github.event.pull_request.head.repo.full_name == github.repository)
    continue-on-error: true
    permissions:
      contents: read # For checkout
      pull-requests: write # For commenting
    strategy:
      matrix:
        node-version: [20.x, 22.x, 24.x] # Should match the test job's matrix
    steps:
      - name: Checkout repository
        uses: actions/checkout@11bd71901bbe5b1630ceea73d27597364c9af683 # v4

      - name: Download coverage reports artifact
        uses: actions/download-artifact@d3f86a106a0bac45b974a628896c90dbdf5c8093 # v4
        with:
          name: coverage-reports-${{ matrix.node-version }}
          path: coverage_artifact # Download to a specific directory

      - name: Post Coverage Comment using Composite Action
        uses: ./.github/actions/post-coverage-comment # Path to the composite action directory
        with:
          cli_json_file: coverage_artifact/cli/coverage/coverage-summary.json
          core_json_file: coverage_artifact/core/coverage/coverage-summary.json
          cli_full_text_summary_file: coverage_artifact/cli/coverage/full-text-summary.txt
          core_full_text_summary_file: coverage_artifact/core/coverage/full-text-summary.txt
          node_version: ${{ matrix.node-version }}
          github_token: ${{ secrets.GITHUB_TOKEN }}

  codeql:
    name: CodeQL
    runs-on: ubuntu-latest
    permissions:
      actions: read
      contents: read
      security-events: write
    steps:
      - name: Checkout
        uses: actions/checkout@11bd71901bbe5b1630ceea73d27597364c9af683 # v4

      - name: Initialize CodeQL
        uses: github/codeql-action/init@181d5eefc20863364f96762470ba6f862bdef56b # v3
        with:
          languages: javascript

      - name: Perform CodeQL Analysis
        uses: github/codeql-action/analyze@181d5eefc20863364f96762470ba6f862bdef56b # v3<|MERGE_RESOLUTION|>--- conflicted
+++ resolved
@@ -92,11 +92,7 @@
 
       - name: Publish Test Report (for non-forks)
         if: always() && (github.event.pull_request.head.repo.full_name == github.repository)
-<<<<<<< HEAD
-        uses: dorny/test-reporter@d61b558e8df85cb60d09ca3e5b09653b4477cea7 # v1
-=======
-        uses: dorny/test-reporter@v2
->>>>>>> d094026b
+        uses: dorny/test-reporter@890a17cecf52a379fc869ab770a71657660be727 # v2
         with:
           name: Test Results (Node ${{ matrix.node-version }})
           path: packages/*/junit.xml
