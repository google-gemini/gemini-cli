name: Gemini Scheduled Issue Triage

on:
  schedule:
    - cron: '0 * * * *' # Runs every hour
  workflow_dispatch: {}

jobs:
  triage-issues:
    timeout-minutes: 10
    if: ${{ github.repository == 'google-gemini/gemini-cli' }}
    runs-on: ubuntu-latest
    permissions:
      contents: read
      id-token: write
      issues: write
    steps:
      - name: Generate GitHub App Token
        id: generate_token
<<<<<<< HEAD
        uses: actions/create-github-app-token@d72941d797fd3113feb6b93fd0dec494b13a2547 # v1
=======
        uses: actions/create-github-app-token@v2
>>>>>>> d094026b
        with:
          app-id: ${{ secrets.APP_ID }}
          private-key: ${{ secrets.PRIVATE_KEY }}

      - name: Find untriaged issues
        id: find_issues
        env:
          GITHUB_TOKEN: ${{ steps.generate_token.outputs.token }}
        run: |
          echo "🔍 Finding issues without labels..."
          NO_LABEL_ISSUES=$(gh issue list --repo ${{ github.repository }} --search "is:open is:issue no:label" --json number,title,body)

          echo "🏷️ Finding issues that need triage..."
          NEED_TRIAGE_ISSUES=$(gh issue list --repo ${{ github.repository }} --search "is:open is:issue label:\"status/need-triage\"" --json number,title,body)

          echo "🔄 Merging and deduplicating issues..."
          ISSUES=$(echo "$NO_LABEL_ISSUES" "$NEED_TRIAGE_ISSUES" | jq -c -s 'add | unique_by(.number)')

          echo "📝 Setting output for GitHub Actions..."
          echo "issues_to_triage=$ISSUES" >> "$GITHUB_OUTPUT"

          echo "✅ Found $(echo "$ISSUES" | jq 'length') issues to triage! 🎯"

      - name: Run Gemini Issue Triage
        if: steps.find_issues.outputs.issues_to_triage != '[]'
        uses: google-gemini/gemini-cli-action@df3f890f003d28c60a2a09d2c29e0126e4d1e2ff
        env:
          GITHUB_TOKEN: ${{ steps.generate_token.outputs.token }}
          ISSUES_TO_TRIAGE: ${{ steps.find_issues.outputs.issues_to_triage }}
          REPOSITORY: ${{ github.repository }}
        with:
          version: 0.1.8-rc.0
          GEMINI_API_KEY: ${{ secrets.GEMINI_API_KEY }}
          OTLP_GCP_WIF_PROVIDER: ${{ secrets.OTLP_GCP_WIF_PROVIDER }}
          OTLP_GOOGLE_CLOUD_PROJECT: ${{ secrets.OTLP_GOOGLE_CLOUD_PROJECT }}
          settings_json: |
            {
              "coreTools": [
                "run_shell_command(echo)",
                "run_shell_command(gh label list)",
                "run_shell_command(gh issue edit)",
                "run_shell_command(gh issue list)"
              ],
              "telemetry": {
                "enabled": true,
                "target": "gcp"
              },
              "sandbox": false
            }
          prompt: |
            You are an issue triage assistant. Analyze issues and apply appropriate labels ONE AT A TIME.

            Repository: ${{ github.repository }}

            Steps:
            1. Run: `gh label list --repo ${{ github.repository }} --limit 100` to see available labels
            2. Check environment variable for issues to triage: $ISSUES_TO_TRIAGE (JSON array of issues)
            3. Parse the JSON array from step 2 and for EACH INDIVIDUAL issue, apply appropriate labels using separate commands:
               - `gh issue edit ISSUE_NUMBER --repo ${{ github.repository }} --add-label "label1"`
               - `gh issue edit ISSUE_NUMBER --repo ${{ github.repository }} --add-label "label2"`
               - Continue for each label separately

            IMPORTANT: Label each issue individually, one command per issue, one label at a time if needed.

            Guidelines:
            - Only use existing repository labels from step 1
            - Do not add comments to issues
            - Triage each issue independently based on title and body content
            - Focus on applying: kind/* (bug/enhancement/documentation), area/* (core/cli/testing/windows), and priority/* labels
            - If an issue has insufficient information, consider applying "status/need-information"
            - After applying appropriate labels to an issue, remove the "status/need-triage" label if present: `gh issue edit ISSUE_NUMBER --repo ${{ github.repository }} --remove-label "status/need-triage"`
            - Execute one `gh issue edit` command per issue, wait for success before proceeding to the next

            Example triage logic:
            - Issues with "bug", "error", "broken" → kind/bug
            - Issues with "feature", "enhancement", "improve" → kind/enhancement
            - Issues about Windows/performance → area/windows, area/performance
            - Critical bugs → priority/p0, other bugs → priority/p1, enhancements → priority/p2

            Process each issue sequentially and confirm each labeling operation before moving to the next issue.<|MERGE_RESOLUTION|>--- conflicted
+++ resolved
@@ -17,11 +17,7 @@
     steps:
       - name: Generate GitHub App Token
         id: generate_token
-<<<<<<< HEAD
-        uses: actions/create-github-app-token@d72941d797fd3113feb6b93fd0dec494b13a2547 # v1
-=======
-        uses: actions/create-github-app-token@v2
->>>>>>> d094026b
+        uses: actions/create-github-app-token@df432ceedc7162793a195dd1713ff69aefc7379e # v2
         with:
           app-id: ${{ secrets.APP_ID }}
           private-key: ${{ secrets.PRIVATE_KEY }}
