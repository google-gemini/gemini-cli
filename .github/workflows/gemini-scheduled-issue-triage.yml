name: '📋 Gemini Scheduled Issue Triage'

on:
  schedule:
    - cron: '0 * * * *' # Runs every hour
  workflow_dispatch:

concurrency:
  group: '${{ github.workflow }}'
  cancel-in-progress: true

defaults:
  run:
    shell: 'bash'

permissions:
  contents: 'read'
  id-token: 'write'
  issues: 'write'
  statuses: 'write'

jobs:
  triage-issues:
    timeout-minutes: 10
    if: ${{ github.repository == 'google-gemini/gemini-cli' }}
    runs-on: 'ubuntu-latest'

    steps:
      - name: 'Checkout repository'
        uses: 'actions/checkout@11bd71901bbe5b1630ceea73d27597364c9af683' # ratchet:actions/checkout@v4

      - name: 'Generate GitHub App Token'
        id: 'generate_token'
        uses: 'actions/create-github-app-token@df432ceedc7162793a195dd1713ff69aefc7379e' # ratchet:actions/create-github-app-token@v2
        with:
          app-id: '${{ secrets.APP_ID }}'
          private-key: '${{ secrets.PRIVATE_KEY }}'

      - name: 'Find untriaged issues'
        id: 'find_issues'
        env:
          GITHUB_TOKEN: '${{ steps.generate_token.outputs.token }}'
          GITHUB_REPOSITORY: '${{ github.repository }}'
          GITHUB_OUTPUT: '${{ github.output }}'
        run: |-
          set -euo pipefail

          echo '🔍 Finding issues without labels...'
          NO_LABEL_ISSUES="$(gh issue list --repo "${GITHUB_REPOSITORY}" \
            --search 'is:open is:issue no:label' --json number,title,body)"

          echo '🏷️ Finding issues that need triage...'
          NEED_TRIAGE_ISSUES="$(gh issue list --repo "${GITHUB_REPOSITORY}" \
            --search 'is:open is:issue label:"status/needs-triage"' --json number,title,body)"

          echo '🔄 Merging and deduplicating issues...'
          ISSUES="$(echo "${NO_LABEL_ISSUES}" "${NEED_TRIAGE_ISSUES}" | jq -c -s 'add | unique_by(.number)')"

          echo '📝 Setting output for GitHub Actions...'
          echo "issues_to_triage=${ISSUES}" >> "${GITHUB_OUTPUT}"

          ISSUE_COUNT="$(echo "${ISSUES}" | jq 'length')"
          echo "✅ Found ${ISSUE_COUNT} issues to triage! 🎯"

      - name: 'Run Gemini Issue Triage'
        if: |-
          ${{ steps.find_issues.outputs.issues_to_triage != '[]' }}
        uses: 'google-github-actions/run-gemini-cli@68d5a6d2e31ff01029205c58c6bf81cb3d72910b'
        id: 'gemini_issue_triage'
        env:
          GITHUB_TOKEN: '${{ steps.generate_token.outputs.token }}'
          ISSUES_TO_TRIAGE: '${{ steps.find_issues.outputs.issues_to_triage }}'
          REPOSITORY: '${{ github.repository }}'
        with:
          gcp_workload_identity_provider: '${{ vars.GCP_WIF_PROVIDER }}'
          gcp_project_id: '${{ vars.GOOGLE_CLOUD_PROJECT }}'
          gcp_location: '${{ vars.GOOGLE_CLOUD_LOCATION }}'
          gcp_service_account: '${{ vars.SERVICE_ACCOUNT_EMAIL }}'
          gemini_api_key: '${{ secrets.GEMINI_API_KEY }}'
          use_vertex_ai: '${{ vars.GOOGLE_GENAI_USE_VERTEXAI }}'
          use_gemini_code_assist: '${{ vars.GOOGLE_GENAI_USE_GCA }}'
          settings: |-
            {
              "maxSessionTurns": 25,
              "coreTools": [
                "run_shell_command(echo)",
                "run_shell_command(gh label list)",
                "run_shell_command(gh issue edit)",
<<<<<<< HEAD
                "run_shell_command(gh issue view)"
=======
                "run_shell_command(gh issue view)",
                "run_shell_command(gh issue list)"
>>>>>>> dd8fb471
              ],
              "telemetry": {
                "enabled": true,
                "target": "gcp"
              }
            }
          prompt: |-
            ## Role

            You are an issue triage assistant. Analyze issues and apply
            appropriate labels. Use the available tools to gather information;
            do not ask for information to be provided.

            ## Steps

            1. Run: `gh label list --repo ${{ github.repository }} --limit 100` to get all available labels.
            2. Check environment variable for issues to triage: $ISSUES_TO_TRIAGE (JSON array of issues)
            3. Review the issue title, body and any comments provided in the environment variables.
            4. Ignore any existing priorities or tags on the issue.
            5. Select the most relevant labels from the existing labels, focusing on kind/*, area/*, sub-area/* and priority/*. 
            6. Get the list of labels already on the issue using `gh issue view ISSUE_NUMBER --repo ${{ github.repository }} --json labels -t '{{range .labels}}{{.name}}{{"\n"}}{{end}}'
            7. For area/* and kind/* limit yourself to only the single most applicable label in each case. 
            8. Give me a single short paragraph about why you are selecting each label in the process. use the format Issue ID: , Title, Label applied:, Label removed, ovearll explanation
            9. Parse the JSON array from step 2 and for EACH INDIVIDUAL issue, apply appropriate labels using separate commands:
              - `gh issue edit ISSUE_NUMBER --repo ${{ github.repository }} --add-label "label1"`
              - `gh issue edit ISSUE_NUMBER --repo ${{ github.repository }} --add-label "label2"`
              - Continue for each label separately
              - IMPORTANT: Label each issue individually, one command per issue, one label at a time if needed.
              - Make sure after you apply labels there is only one area/* and one kind/* label per issue.  
              - To do this look for labels found in step 6 that no longer apply remove them one at a time using 
              - `gh issue edit ISSUE_NUMBER --repo ${{ github.repository }} --remove-label "label-name1"`
              - `gh issue edit ISSUE_NUMBER --repo ${{ github.repository }} --remove-label "label-name2"`
              - IMPORTANT: Remove each label one at a time, one command per issue if needed.
            10. For each issue please check if CLI version is present, this is usually in the output of the /about command and will look like 0.1.5 
              - Anything more than 6 versions older than the most recent should add the status/need-retesting label
            11. If you see that the issue doesn’t look like it has sufficient information recommend the status/need-information label
              - After applying appropriate labels to an issue, remove the "status/need-triage" label if present: `gh issue edit ISSUE_NUMBER --repo ${{ github.repository }} --remove-label "status/need-triage"`
              - Execute one `gh issue edit` command per issue, wait for success before proceeding to the next
            Process each issue sequentially and confirm each labeling operation before moving to the next issue.

            ## Guidelines

            - Only use labels that already exist in the repository.
              - Do not add comments or modify the issue content.
              - Do not remove labels titled help wanted or good first issue.
              - Triage only the current issue.
              - Apply only one area/ label
              - Apply only one kind/ label (Do not apply kind/duplicate or kind/parent-issue) 
              - Apply all applicable sub-area/* and priority/* labels based on the issue content. It's ok to have multiple of these.
              - Once you categorize the issue if it needs information bump down the priority by 1 eg.. a p0 would become a p1 a p1 would become a p2. P2 and P3 can stay as is in this scenario.
            Categorization Guidelines: 
            P0: Critical / Blocker
              - A P0 bug is a catastrophic failure that demands immediate attention. It represents a complete showstopper for a significant portion of users or for the development process itself.
              Impact:
              - Blocks development or testing for the entire team.
              - Major security vulnerability that could compromise user data or system integrity.
              - Causes data loss or corruption with no workaround.
              - Crashes the application or makes a core feature completely unusable for all or most users in a production environment. Will it cause severe quality degration? 
              - Is it preventing contributors from contributing to the repository or is it a release blocker?
              Qualifier: Is the main function of the software broken?
              Example: The gemini auth login command fails with an unrecoverable error, preventing any user from authenticating and using the rest of the CLI.
            P1: High
              - A P1 bug is a serious issue that significantly degrades the user experience or impacts a core feature. While not a complete blocker, it's a major problem that needs a fast resolution. 
              - Feature requests are almost never P1.
              Impact:
              - A core feature is broken or behaving incorrectly for a large number of users or large number of use cases.
              - Review the bug details and comments to try figure out if this issue affects a large set of use cases or if it's a narrow set of use cases.
              - Severe performance degradation making the application frustratingly slow.
              - No straightforward workaround exists, or the workaround is difficult and non-obvious.
              Qualifier: Is a key feature unusable or giving very wrong results?
              Example: The gemini -p "..." command consistently returns a malformed JSON response or an empty result, making the CLI's primary generation feature unreliable.
            P2: Medium
              - A P2 bug is a moderately impactful issue. It's a noticeable problem but doesn't prevent the use of the software's main functionality.
              Impact:
              - Affects a non-critical feature or a smaller, specific subset of users.
              - An inconvenient but functional workaround is available and easy to execute.
              - Noticeable UI/UX problems that don't break functionality but look unprofessional (e.g., elements are misaligned or overlapping).
              Qualifier: Is it an annoying but non-blocking problem?
              Example: An error message is unclear or contains a typo, causing user confusion but not halting their workflow.
            P3: Low
              - A P3 bug is a minor, low-impact issue that is trivial or cosmetic. It has little to no effect on the overall functionality of the application.
              Impact:
              - Minor cosmetic issues like color inconsistencies, typos in documentation, or slight alignment problems on a non-critical page.
              - An edge-case bug that is very difficult to reproduce and affects a tiny fraction of users.
              Qualifier: Is it a "nice-to-fix" issue?
              Example: Spelling mistakes etc.
            Additional Context: 
              - If users are talking about issues where the model gets downgraded from pro to flash then i want you to categorize that as a performance issue
              - This product is designed to use different models eg.. using pro, downgrading to flash etc. 
              - When users report that they dont expect the model to change those would be categorized as feature requests.
            Definition of Areas
            area/ux: 
              - Issues concerning user-facing elements like command usability, interactive features, help docs, and perceived performance.
              - I am seeing my screen flicker when using Gemini CLI 
              - I am seeing the output malformed 
              - Theme changes aren't taking effect 
              - My keyboard inputs arent' being recognzied
            area/platform: 
              - Issues related to installation, packaging, OS compatibility (Windows, macOS, Linux), and the underlying CLI framework.
            area/background: Issues related to long-running background tasks, daemons, and autonomous or proactive agent features.
            area/models: 
              - i am not getting a response that is reasonable or expected. this can include things like
              - I am calling a tool and the tool is not performing as expected.
              - i am expecting a tool to be called and it is not getting called ,
              - Including experience when using
              - built-in tools (e.g., web search, code interpreter, read file, writefile, etc..),
              - Function calling issues should be under this area
              - i am getting responses from the model that are malformed.
              - Issues concerning Gemini quality of response and inference,
              - Issues talking about unnecessary token consumption.
              - Issues talking about Model getting stuck in a loop be watchful as this could be the root cause for issues that otherwise seem like model performance issues.
              - Memory compression
              - unexpected responses,
              - poor quality of generated code
            area/tools: 
              - These are primarily issues related to Model Context Protocol 
              - These are issues that mention MCP support 
              - feature requests asking for support for new tools. 
            area/core: 
              - Issues with fundamental components like command parsing, configuration management, session state, and the main API client logic. Introducing multi-modality
            area/contribution: 
              - Issues related to improving the developer contribution experience, such as CI/CD pipelines, build scripts, and test automation infrastructure.
            area/authentication: 
              -  Issues related to user identity, login flows, API key handling, credential storage, and access token management, unable to sign in selecting wrong authentication path etc..
            area/security-privacy: 
              - Issues concerning vulnerability patching, dependency security, data sanitization, privacy controls, and preventing unauthorized data access.
            area/extensibility: 
              - Issues related to the plugin system, extension APIs, or making the CLI's functionality available in other applications, github actions, ide support etc..
            area/performance: 
              - Issues focused on model performance
              - Issues with running out of capacity,
              - 429 errors etc..
              - could also pertain to latency,
              - other general software performance like, memory usage, CPU consumption, and algorithmic efficiency.
              - Switching models from one to the other unexpectedly.<|MERGE_RESOLUTION|>--- conflicted
+++ resolved
@@ -86,12 +86,8 @@
                 "run_shell_command(echo)",
                 "run_shell_command(gh label list)",
                 "run_shell_command(gh issue edit)",
-<<<<<<< HEAD
-                "run_shell_command(gh issue view)"
-=======
                 "run_shell_command(gh issue view)",
                 "run_shell_command(gh issue list)"
->>>>>>> dd8fb471
               ],
               "telemetry": {
                 "enabled": true,
