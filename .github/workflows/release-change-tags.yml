name: 'Release: Change Tags'

on:
  workflow_dispatch:
    inputs:
      version:
        description: 'The package version to tag (e.g., 0.5.0-preview-2). This version must already exist on the npm registry.'
        required: true
        type: 'string'
      channel:
        description: 'The npm dist-tag to apply (e.g., latest, preview, nightly).'
        required: true
        type: 'choice'
        options:
          - 'dev'
          - 'latest'
          - 'preview'
          - 'nightly'
      dry-run:
        description: 'Whether to run in dry-run mode.'
        required: false
        type: 'boolean'
        default: true
      environment:
        description: 'Environment'
        required: false
        type: 'choice'
        options:
          - 'prod'
          - 'dev'
        default: 'prod'

jobs:
  change-tags:
    runs-on: 'ubuntu-latest'
    environment: '${{ github.event.inputs.environment }}'
    permissions:
      packages: 'write'
      issues: 'write'
    steps:
      - name: 'Checkout repository'
        uses: 'actions/checkout@v4'
        with:
          ref: '${{ github.ref }}'
          fetch-depth: 0

      - name: 'Setup Node.js'
        uses: 'actions/setup-node@49933ea5288caeca8642d1e84afbd3f7d6820020'
        with:
          node-version-file: '.nvmrc'
<<<<<<< HEAD
          registry-url: 'https://wombat-dressing-room.appspot.com'
          scope: '@thacio'
=======
>>>>>>> 984415f6

      - name: 'Change tag'
        uses: './.github/actions/tag-npm-release'
        with:
          channel: '${{ github.event.inputs.channel }}'
          version: '${{ github.event.inputs.version }}'
          dry-run: '${{ github.event.inputs.dry-run }}'
          wombat-token-core: '${{ secrets.WOMBAT_TOKEN_CORE }}'
          wombat-token-cli: '${{ secrets.WOMBAT_TOKEN_CLI }}'
          wombat-token-a2a-server: '${{ secrets.WOMBAT_TOKEN_A2A_SERVER }}'
          github-token: '${{ secrets.GITHUB_TOKEN }}'
          cli-package-name: '${{ vars.CLI_PACKAGE_NAME }}'
          core-package-name: '${{ vars.CORE_PACKAGE_NAME }}'
          a2a-package-name: '${{ vars.A2A_PACKAGE_NAME }}'
          ref: '${{ github.ref }}'<|MERGE_RESOLUTION|>--- conflicted
+++ resolved
@@ -48,11 +48,6 @@
         uses: 'actions/setup-node@49933ea5288caeca8642d1e84afbd3f7d6820020'
         with:
           node-version-file: '.nvmrc'
-<<<<<<< HEAD
-          registry-url: 'https://wombat-dressing-room.appspot.com'
-          scope: '@thacio'
-=======
->>>>>>> 984415f6
 
       - name: 'Change tag'
         uses: './.github/actions/tag-npm-release'
