--- conflicted
+++ resolved
@@ -41,13 +41,6 @@
       - name: 'Change Tags'
         uses: ./.github/actions/change-tags
         with:
-<<<<<<< HEAD
-          version: ${{ inputs.version }}
-          channel: ${{ inputs.channel }}
-          dry-run: ${{ inputs.dry-run }}
-          token-core: ${{ secrets.WOMBAT_TOKEN_CORE }}
-          token-cli: ${{ secrets.WOMBAT_TOKEN_CLI }}
-=======
           node-version-file: '.nvmrc'
           registry-url: 'https://wombat-dressing-room.appspot.com'
           scope: '@google'
@@ -59,5 +52,4 @@
           version: '${{ github.event.inputs.version }}'
           dry-run: '${{ github.event.inputs.dry-run }}'
           wombat-token-core: '${{ secrets.WOMBAT_TOKEN_CORE }}'
-          wombat-token-cli: '${{ secrets.WOMBAT_TOKEN_CLI }}'
->>>>>>> c93eed63
+          wombat-token-cli: '${{ secrets.WOMBAT_TOKEN_CLI }}'