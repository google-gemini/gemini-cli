--- conflicted
+++ resolved
@@ -52,20 +52,6 @@
       - name: 'Install Script Dependencies'
         run: 'npm install yargs'
 
-<<<<<<< HEAD
-      - name: 'Generate GitHub App Token'
-        if: |-
-          ${{ inputs.dry_run == 'false' }}
-        id: 'generate_token'
-        uses: 'actions/create-github-app-token@a8d616148505b5069dccd32f177bb87d7f39123b'
-        with:
-          app-id: '${{ secrets.APP_ID }}'
-          private-key: '${{ secrets.PRIVATE_KEY }}'
-          permission-pull-requests: 'write'
-          permission-contents: 'write'
-
-=======
->>>>>>> bf32492d
       - name: 'Configure Git User'
         run: |-
           git config user.name "gemini-cli-robot"
