name: 'Release: Patch (2) Trigger'

on:
  pull_request:
    types:
      - 'closed'
    branches:
      - 'release/**'
  workflow_dispatch:
    inputs:
      ref:
        description: 'The head ref of the merged hotfix PR to trigger the release for (e.g. hotfix/v1.2.3/cherry-pick-abc).'
        required: true
        type: 'string'
      workflow_ref:
        description: 'The ref to checkout the workflow code from.'
        required: false
        type: 'string'
        default: 'main'
      workflow_id:
        description: 'The workflow to trigger. Defaults to release-patch-3-release.yml'
        required: false
        type: 'string'
        default: 'release-patch-3-release.yml'
      dry_run:
        description: 'Whether this is a dry run.'
        required: false
        type: 'boolean'
        default: false
      force_skip_tests:
        description: 'Select to skip the "Run Tests" step in testing. Prod releases should run tests'
        required: false
        type: 'boolean'
        default: false
      test_mode:
        description: 'Whether or not to run in test mode'
        required: false
        type: 'boolean'
        default: false
      environment:
        description: 'Environment'
        required: false
        type: 'choice'
        options:
          - 'prod'
          - 'dev'
        default: 'prod'

jobs:
  trigger-patch-release:
    if: "(github.event_name == 'pull_request' && github.event.pull_request.merged == true && startsWith(github.event.pull_request.head.ref, 'hotfix/')) || github.event_name == 'workflow_dispatch'"
    runs-on: 'ubuntu-latest'
    environment: "${{ github.event.inputs.environment || 'prod' }}"
    permissions:
      actions: 'write'
      contents: 'write'
      pull-requests: 'write'
    steps:
      - name: 'Checkout'
        uses: 'actions/checkout@08c6903cd8c0fde910a37f88322edcfb5dd907a8'
        with:
          ref: "${{ github.event.inputs.workflow_ref || 'main' }}"
          fetch-depth: 1

      - name: 'Setup Node.js'
        uses: 'actions/setup-node@49933ea5288caeca8642d1e84afbd3f7d6820020'
        with:
          node-version-file: '.nvmrc'
          cache: 'npm'

      - name: 'Install Dependencies'
        run: 'npm ci'

      - name: 'Trigger Patch Release'
        env:
          GITHUB_TOKEN: '${{ secrets.GITHUB_TOKEN }}'
          HEAD_REF: "${{ github.event_name == 'pull_request' && github.event.pull_request.head.ref || github.event.inputs.ref }}"
          PR_BODY: "${{ github.event_name == 'pull_request' && github.event.pull_request.body || '' }}"
          WORKFLOW_ID: '${{ github.event.inputs.workflow_id }}'
          GITHUB_REPOSITORY_OWNER: '${{ github.repository_owner }}'
          GITHUB_REPOSITORY_NAME: '${{ github.event.repository.name }}'
          GITHUB_EVENT_NAME: '${{ github.event_name }}'
          GITHUB_EVENT_PAYLOAD: '${{ toJSON(github.event) }}'
          FORCE_SKIP_TESTS: '${{ github.event.inputs.force_skip_tests }}'
          TEST_MODE: '${{ github.event.inputs.test_mode }}'
<<<<<<< HEAD
          ENVIRONMENT: "${{ github.event.inputs.environment || 'prod' }}"
=======
          ENVIRONMENT: '${{ github.event.inputs.environment }}'
          DRY_RUN: '${{ github.event.inputs.dry_run }}'
>>>>>>> 0658b4aa
        run: |
          node scripts/releasing/patch-trigger.js --dry-run="${DRY_RUN}"<|MERGE_RESOLUTION|>--- conflicted
+++ resolved
@@ -83,11 +83,7 @@
           GITHUB_EVENT_PAYLOAD: '${{ toJSON(github.event) }}'
           FORCE_SKIP_TESTS: '${{ github.event.inputs.force_skip_tests }}'
           TEST_MODE: '${{ github.event.inputs.test_mode }}'
-<<<<<<< HEAD
           ENVIRONMENT: "${{ github.event.inputs.environment || 'prod' }}"
-=======
-          ENVIRONMENT: '${{ github.event.inputs.environment }}'
           DRY_RUN: '${{ github.event.inputs.dry_run }}'
->>>>>>> 0658b4aa
         run: |
           node scripts/releasing/patch-trigger.js --dry-run="${DRY_RUN}"