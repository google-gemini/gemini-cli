--- conflicted
+++ resolved
@@ -61,14 +61,9 @@
               ref: 'main',
               inputs: {
                 commit: '${{ steps.pr_status.outputs.MERGE_COMMIT_SHA }}',
-<<<<<<< HEAD
-                channel: args.channel,
-                dry_run: args.dry_run,
+                channel: args.channel || 'stable',
+                dry_run: args.dry_run || 'false',
                 original_pr: '${{ github.event.issue.number }}'
-=======
-                channel: args.channel || 'stable',
-                dry_run: args.dry_run || 'false'
->>>>>>> c9cc05bc
               }
             })
 
