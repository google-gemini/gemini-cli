--- conflicted
+++ resolved
@@ -11,11 +11,13 @@
     runs-on: ubuntu-latest
     steps:
       - uses: actions/checkout@v4
+        with:
+          ref: '${{ github.event.inputs.ref || github.sha }}'
+          fetch-depth: 0
       
       - name: Setup Node.js
         uses: actions/setup-node@v4
         with:
-<<<<<<< HEAD
           node-version: '20'
           cache: 'npm'
       
@@ -41,37 +43,6 @@
         with:
           name: npm-package
           path: auditaria-cli-latest.tgz
-=======
-          ref: '${{ github.event.inputs.ref || github.sha }}'
-          fetch-depth: 0
-
-      - name: 'Set booleans for simplified logic'
-        env:
-          CREATE_NIGHTLY_RELEASE: '${{ github.event.inputs.create_nightly_release }}'
-          CREATE_PREVIEW_RELEASE: '${{ github.event.inputs.create_preview_release }}'
-          EVENT_NAME: '${{ github.event_name }}'
-          CRON: '${{ github.event.schedule }}'
-          DRY_RUN_INPUT: '${{ github.event.inputs.dry_run }}'
-        id: 'vars'
-        run: |-
-          is_nightly="false"
-          if [[ "${CRON}" == "0 0 * * *" || "${CREATE_NIGHTLY_RELEASE}" == "true" ]]; then
-            is_nightly="true"
-          fi
-          echo "is_nightly=${is_nightly}" >> "${GITHUB_OUTPUT}"
-
-          is_preview="false"
-          if [[ "${CRON}" == "59 23 * * 2" || "${CREATE_PREVIEW_RELEASE}" == "true" ]]; then
-            is_preview="true"
-          fi
-          echo "is_preview=${is_preview}" >> "${GITHUB_OUTPUT}"
-
-          is_dry_run="false"
-          if [[ "${DRY_RUN_INPUT}" == "true" ]]; then
-            is_dry_run="true"
-          fi
-          echo "is_dry_run=${is_dry_run}" >> "${GITHUB_OUTPUT}"
->>>>>>> c3cf1c61
 
   build-windows-executables:
     runs-on: windows-latest
