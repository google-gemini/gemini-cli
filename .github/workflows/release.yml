--- conflicted
+++ resolved
@@ -139,15 +139,9 @@
             echo "Dry run enabled. Skipping push."
           fi
 
-<<<<<<< HEAD
-      - name: Build and Prepare Packages
-        run: |
+      - name: 'Build and Prepare Packages'
+        run: |-
           npm run bundle
-=======
-      - name: 'Build and Prepare Packages'
-        run: |-
-          npm run build:packages
->>>>>>> 4074e8e6
           npm run prepare:package
 
       - name: 'Configure npm for publishing'
