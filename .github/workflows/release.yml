name: Release

on:
  push:
    tags:
      - 'v*'
  workflow_dispatch:

jobs:
  build-and-release:
    runs-on: ubuntu-latest
    permissions:
      contents: write
    steps:
      - uses: actions/checkout@v4
      
      - name: Setup Node.js
        uses: actions/setup-node@v4
        with:
          node-version: '20'
          cache: 'npm'
      
      - name: Install dependencies
        run: npm ci
<<<<<<< HEAD
      
      - name: Build
        run: npm run build
      
      - name: Bundle
        run: npm run bundle
      
      - name: Create tarball with built assets
        run: |
          npm pack
          # Create generic filename for consistent downloads
          cp thacio-auditaria-cli-*.tgz auditaria-cli-latest.tgz
          # List files to debug
          ls -la *.tgz
      
      - name: Create Release
        uses: softprops/action-gh-release@v1
=======

      - name: Get the version
        id: version
        run: |
          VERSION_JSON=$(node scripts/get-release-version.js)
          echo "RELEASE_TAG=$(echo $VERSION_JSON | jq -r .releaseTag)" >> $GITHUB_OUTPUT
          echo "RELEASE_VERSION=$(echo $VERSION_JSON | jq -r .releaseVersion)" >> $GITHUB_OUTPUT
          echo "NPM_TAG=$(echo $VERSION_JSON | jq -r .npmTag)" >> $GITHUB_OUTPUT
        env:
          IS_NIGHTLY: ${{ steps.vars.outputs.is_nightly }}
          MANUAL_VERSION: ${{ inputs.version }}

      - name: Run Tests
        if: github.event.inputs.force_skip_tests != 'true'
        run: |
          npm run preflight
          npm run test:integration:sandbox:none
          npm run test:integration:sandbox:docker
        env:
          GEMINI_API_KEY: ${{ secrets.GEMINI_API_KEY }}

      - name: Configure Git User
        run: |
          git config user.name "gemini-cli-robot"
          git config user.email "gemini-cli-robot@google.com"

      - name: Create and switch to a release branch
        id: release_branch
        run: |
          BRANCH_NAME="release/${{ steps.version.outputs.RELEASE_TAG }}"
          git switch -c $BRANCH_NAME
          echo "BRANCH_NAME=${BRANCH_NAME}" >> $GITHUB_OUTPUT

      - name: Update package versions
        run: |
          npm run release:version ${{ steps.version.outputs.RELEASE_VERSION }}

      - name: Commit and Conditionally Push package versions
        run: |
          git add package.json package-lock.json packages/*/package.json
          git commit -m "chore(release): ${{ steps.version.outputs.RELEASE_TAG }}"
          if [[ "${{ steps.vars.outputs.is_dry_run }}" == "false" ]]; then
            echo "Pushing release branch to remote..."
            git push --set-upstream origin ${{ steps.release_branch.outputs.BRANCH_NAME }} --follow-tags
          else
            echo "Dry run enabled. Skipping push."
          fi

      - name: Build and Prepare Packages
        run: |
          npm run build:packages
          npm run prepare:package

      - name: Configure npm for publishing
        uses: actions/setup-node@49933ea5288caeca8642d1e84afbd3f7d6820020 # v4
>>>>>>> 99f88851
        with:
          files: auditaria-cli-latest.tgz
          generate_release_notes: true
          draft: false
        env:
          GITHUB_TOKEN: ${{ secrets.GITHUB_TOKEN }}<|MERGE_RESOLUTION|>--- conflicted
+++ resolved
@@ -22,7 +22,6 @@
       
       - name: Install dependencies
         run: npm ci
-<<<<<<< HEAD
       
       - name: Build
         run: npm run build
@@ -40,63 +39,6 @@
       
       - name: Create Release
         uses: softprops/action-gh-release@v1
-=======
-
-      - name: Get the version
-        id: version
-        run: |
-          VERSION_JSON=$(node scripts/get-release-version.js)
-          echo "RELEASE_TAG=$(echo $VERSION_JSON | jq -r .releaseTag)" >> $GITHUB_OUTPUT
-          echo "RELEASE_VERSION=$(echo $VERSION_JSON | jq -r .releaseVersion)" >> $GITHUB_OUTPUT
-          echo "NPM_TAG=$(echo $VERSION_JSON | jq -r .npmTag)" >> $GITHUB_OUTPUT
-        env:
-          IS_NIGHTLY: ${{ steps.vars.outputs.is_nightly }}
-          MANUAL_VERSION: ${{ inputs.version }}
-
-      - name: Run Tests
-        if: github.event.inputs.force_skip_tests != 'true'
-        run: |
-          npm run preflight
-          npm run test:integration:sandbox:none
-          npm run test:integration:sandbox:docker
-        env:
-          GEMINI_API_KEY: ${{ secrets.GEMINI_API_KEY }}
-
-      - name: Configure Git User
-        run: |
-          git config user.name "gemini-cli-robot"
-          git config user.email "gemini-cli-robot@google.com"
-
-      - name: Create and switch to a release branch
-        id: release_branch
-        run: |
-          BRANCH_NAME="release/${{ steps.version.outputs.RELEASE_TAG }}"
-          git switch -c $BRANCH_NAME
-          echo "BRANCH_NAME=${BRANCH_NAME}" >> $GITHUB_OUTPUT
-
-      - name: Update package versions
-        run: |
-          npm run release:version ${{ steps.version.outputs.RELEASE_VERSION }}
-
-      - name: Commit and Conditionally Push package versions
-        run: |
-          git add package.json package-lock.json packages/*/package.json
-          git commit -m "chore(release): ${{ steps.version.outputs.RELEASE_TAG }}"
-          if [[ "${{ steps.vars.outputs.is_dry_run }}" == "false" ]]; then
-            echo "Pushing release branch to remote..."
-            git push --set-upstream origin ${{ steps.release_branch.outputs.BRANCH_NAME }} --follow-tags
-          else
-            echo "Dry run enabled. Skipping push."
-          fi
-
-      - name: Build and Prepare Packages
-        run: |
-          npm run build:packages
-          npm run prepare:package
-
-      - name: Configure npm for publishing
-        uses: actions/setup-node@49933ea5288caeca8642d1e84afbd3f7d6820020 # v4
->>>>>>> 99f88851
         with:
           files: auditaria-cli-latest.tgz
           generate_release_notes: true
