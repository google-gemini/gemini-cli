name: Scheduled Nightly Release

on:
  schedule:
    # Runs every day at midnight UTC.
    - cron: '0 0 * * *'
  workflow_dispatch:

jobs:
  nightly-release:
    runs-on: ubuntu-latest
    permissions:
      contents: write
      issues: write

    steps:
      - name: Checkout main branch
        uses: actions/checkout@11bd71901bbe5b1630ceea73d27597364c9af683 # v4
        with:
          ref: 'main'
          fetch-depth: 0 # Fetch all history for git tags

      - name: Setup Node.js
        uses: actions/setup-node@49933ea5288caeca8642d1e84afbd3f7d6820020 # v4
        with:
          node-version: '20'
          cache: 'npm'

      - name: Install Dependencies
        run: npm ci

      - name: Run Preflight Checks
        run: npm run preflight

      - name: Run Integration Tests (without Docker)
<<<<<<< HEAD
        uses: nick-invision/retry@14672906e672a08bd6eeb15720e9ed3ce869cdd4 # v2
=======
        uses: nick-fields/retry@ce71cc2ab81d554ebbe88c79ab5975992d79ba08
        env:
          GEMINI_API_KEY: ${{ secrets.GEMINI_API_KEY }}
>>>>>>> 8adc5869
        with:
          timeout_minutes: 10
          max_attempts: 3
          retry_wait_seconds: 30
          command: npm run test:integration:sandbox:none

      - name: Run Integration Tests (with Docker)
<<<<<<< HEAD
        uses: nick-invision/retry@14672906e672a08bd6eeb15720e9ed3ce869cdd4 # v2
=======
        uses: nick-fields/retry@ce71cc2ab81d554ebbe88c79ab5975992d79ba08
        env:
          GEMINI_API_KEY: ${{ secrets.GEMINI_API_KEY }}
>>>>>>> 8adc5869
        with:
          timeout_minutes: 10
          max_attempts: 3
          retry_wait_seconds: 30
          command: npm run test:integration:sandbox:docker

      - name: Configure Git User
        run: |
          git config user.name "github-actions[bot]"
          git config user.email "github-actions[bot]@users.noreply.github.com"

      - name: Create and Push Nightly Tag
        if: success()
        run: npm run tag:release:nightly
        env:
          GITHUB_TOKEN: ${{ secrets.GITHUB_TOKEN }}

      - name: Create Issue on Failure
        if: failure()
        run: |
          gh issue create \
            --title "Nightly Release Failed on $(date +'%Y-%m-%d')" \
            --body "The scheduled nightly release workflow failed. See the full run for details: ${{ github.server_url }}/${{ github.repository }}/actions/runs/${{ github.run_id }}" \
            --label "type: bug,nightly-failure"
        env:
          GITHUB_TOKEN: ${{ secrets.GITHUB_TOKEN }}<|MERGE_RESOLUTION|>--- conflicted
+++ resolved
@@ -33,13 +33,9 @@
         run: npm run preflight
 
       - name: Run Integration Tests (without Docker)
-<<<<<<< HEAD
-        uses: nick-invision/retry@14672906e672a08bd6eeb15720e9ed3ce869cdd4 # v2
-=======
         uses: nick-fields/retry@ce71cc2ab81d554ebbe88c79ab5975992d79ba08
         env:
           GEMINI_API_KEY: ${{ secrets.GEMINI_API_KEY }}
->>>>>>> 8adc5869
         with:
           timeout_minutes: 10
           max_attempts: 3
@@ -47,13 +43,9 @@
           command: npm run test:integration:sandbox:none
 
       - name: Run Integration Tests (with Docker)
-<<<<<<< HEAD
-        uses: nick-invision/retry@14672906e672a08bd6eeb15720e9ed3ce869cdd4 # v2
-=======
         uses: nick-fields/retry@ce71cc2ab81d554ebbe88c79ab5975992d79ba08
         env:
           GEMINI_API_KEY: ${{ secrets.GEMINI_API_KEY }}
->>>>>>> 8adc5869
         with:
           timeout_minutes: 10
           max_attempts: 3
