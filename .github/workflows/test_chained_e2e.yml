--- conflicted
+++ resolved
@@ -67,15 +67,12 @@
             const temp = '${{ runner.temp }}/artifacts';
             const repo_name = Number(fs.readFileSync(path.join(temp, 'repo_name')));
             core.setOutput('repo_name', repo_name);
-<<<<<<< HEAD
-=======
       - name: 'Output Input Repo Name'
         if: "${{ github.event_name != 'workflow_run' }}"
         id: 'output-input-repo-name'
         run: |
           echo "repo_name=${{ github.event.inputs.repo_name }}" >> "$GITHUB_OUTPUT"
         shell: 'bash'
->>>>>>> 62dc9683
 
   e2e_linux:
     name: 'E2E Test (Linux) - ${{ matrix.sandbox }}'
