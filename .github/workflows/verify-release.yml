name: 'Verify NPM release tag'

on:
  workflow_dispatch:
    inputs:
      version:
        description: 'The expected Auditaria binary version that should be released (e.g., 0.5.0-preview-2).'
        required: true
        type: 'string'
      npm-tag:
        description: 'NPM tag to verify'
        required: true
<<<<<<< HEAD
        type: 'string'
        default: '@thacio/auditaria-cli@latest'
      ref:
        description: 'The branch, tag, or SHA to release from.'
=======
        type: 'choice'
        options:
          - 'dev'
          - 'latest'
          - 'preview'
          - 'nightly'
        default: 'latest'
      environment:
        description: 'Environment'
>>>>>>> 984415f6
        required: false
        type: 'choice'
        options:
          - 'prod'
          - 'dev'
        default: 'prod'

jobs:
  verify-release:
    environment: '${{ github.event.inputs.environment }}'
    runs-on: 'ubuntu-latest'
    permissions:
      contents: 'read'
      packages: 'write'
      issues: 'write'
    steps:
      - name: '📝 Print vars'
        shell: 'bash'
        run: 'echo "${{ toJSON(vars) }}"'
      - uses: 'actions/checkout@08c6903cd8c0fde910a37f88322edcfb5dd907a8'
      - name: 'Verify release'
        uses: './.github/actions/verify-release'
        with:
          npm-package: '${{vars.CLI_PACKAGE_NAME}}@${{github.event.inputs.npm-tag}}'
          expected-version: '${{github.event.inputs.version}}'
          ref: '${{github.ref}}'
          gemini_api_key: '${{ secrets.GEMINI_API_KEY }}'
          npm-registry-url: '${{ vars.NPM_REGISTRY_URL }}'
          github-token: '${{ secrets.GITHUB_TOKEN }}'
          npm-registry-scope: '${{ vars.NPM_REGISTRY_SCOPE }}'<|MERGE_RESOLUTION|>--- conflicted
+++ resolved
@@ -10,12 +10,6 @@
       npm-tag:
         description: 'NPM tag to verify'
         required: true
-<<<<<<< HEAD
-        type: 'string'
-        default: '@thacio/auditaria-cli@latest'
-      ref:
-        description: 'The branch, tag, or SHA to release from.'
-=======
         type: 'choice'
         options:
           - 'dev'
@@ -25,7 +19,6 @@
         default: 'latest'
       environment:
         description: 'Environment'
->>>>>>> 984415f6
         required: false
         type: 'choice'
         options:
