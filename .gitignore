# API keys and secrets
.env
.env~

# gemini-cli settings
# We want to keep the .gemini in the root of the repo and ignore any .gemini
# in subdirectories. In our root .gemini we want to allow for version control
# for subcommands.
**/.gemini/
!/.gemini/
.gemini/*
!.gemini/config.yaml
!.gemini/commands/

# Note: .gemini-clipboard/ is NOT in gitignore so Gemini can access pasted images

# Dependency directory
node_modules
bower_components
package-lock.json

# Editors
.idea
*.iml

# OS metadata
.DS_Store
Thumbs.db

# TypeScript build info files
*.tsbuildinfo

# Ignore built ts files
dist

# Docker folder to help skip auth refreshes
.docker

bundle

# Test report files
junit.xml
packages/*/coverage/

# Generated files
packages/cli/src/generated/
packages/core/src/generated/
.integration-tests/
packages/vscode-ide-companion/*.vsix
packages/cli/download-ripgrep*/

# GHA credentials
gha-creds-*.json

# Log files
patch_output.log

<<<<<<< HEAD
# Local npm configuration
.npmrc
=======
.genkit
>>>>>>> 6e026bd9
<|MERGE_RESOLUTION|>--- conflicted
+++ resolved
@@ -55,9 +55,6 @@
 # Log files
 patch_output.log
 
-<<<<<<< HEAD
 # Local npm configuration
 .npmrc
-=======
-.genkit
->>>>>>> 6e026bd9
+.genkit