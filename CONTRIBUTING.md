--- conflicted
+++ resolved
@@ -304,7 +304,6 @@
 - **Imports:** Pay special attention to import paths. The project uses ESLint to
   enforce restrictions on relative imports between packages.
 
-<<<<<<< HEAD
 ### Setting Up Your NPM Environment
 
 **Note:** The following instructions are intended for contributors who need to
@@ -344,9 +343,6 @@
 command again to update it.
 
 ### Project Structure
-=======
-### Project structure
->>>>>>> 6e026bd9
 
 - `packages/`: Contains the individual sub-packages of the project.
   - `a2a-server`: A2A server implementation for the Gemini CLI. (Experimental)
