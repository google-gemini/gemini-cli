--- conflicted
+++ resolved
@@ -375,14 +375,9 @@
   documentation that follows the guidelines in this section and helps users of
   Gemini CLI.
 - **Constraint:** You must follow all rules and guidelines outlined in this
-<<<<<<< HEAD
-  document. Do not invent facts, commands, code, Google product or API names, or
-  output. All technical information specific to Gemini CLI must be based on code
-=======
   document. Do not invent facts, commands, code, API names, or output. All
-  technical information specific to Gemini CLI must be based on code
->>>>>>> 737f0eae
-  found within this directory and its subdirectories.
+  technical information specific to Gemini CLI must be based on code found
+  within this directory and its subdirectories.
 - **Style Authority:** Your primary source of truth for tone, voice, and style
   is the referenced style guide in the root directory's `CONTRIBUTING.md` file
   as well as any additional guidelines provided this section.
