# Auditaria CLI

[![Version](https://img.shields.io/github/v/release/thacio/auditaria)](https://github.com/thacio/auditaria/releases)
[![License](https://img.shields.io/github/license/thacio/auditaria)](https://github.com/thacio/auditaria/blob/main/LICENSE)



- [Jump to English Instructions](#english)
- [Instruções em Português (BR)](#português)

---

<a id="português"></a>
![Captura de Tela do Auditaria CLI](./docs/assets/auditaria-screenshot-pt.png)

O Auditaria CLI é um fork especializado do [Google Gemini CLI](https://github.com/google-gemini/gemini-cli) projetado especificamente para fluxos de trabalho de **auditorias**, **engenharia de software** e **análise de dados**. Este fork aprimora a ferramenta original com recursos focados em auditoria, suporte multi-idioma e capacidades de fluxo de trabalho melhoradas, mantendo **todas as capacidades originais de engenharia de software** intactas.

## 🚀 Por que Auditaria CLI?

- **🎯 Nível gratuito**: 60 solicitações/min e 1.000 solicitações/dia com conta pessoal do Google
- **🧠 Poderoso Gemini 2.5 Pro**: Acesso a janela de contexto de 1M tokens
- **🛠️ Ferramenta TODO integrada**: Sistema completo de gerenciamento de tarefas para fluxos de trabalho de auditoria
- **🌐 Multi-idioma**: Suporte completo para Português e Inglês com comando `/language`
- **⚙️ Controle avançado de modelo**: Comandos especializados para gerenciamento de IA
- **🔄 Estratégia de retry melhorada**: 7 tentativas com delays otimizados
- **🌐 Interface Web**: Interface web integrada para interação baseada em navegador
- **📦 Executáveis Windows**: Executáveis standalone compilados com Bun (sem necessidade de instalação de Node.js)
- **🛡️ Código aberto**: Licenciado sob Apache 2.0

## 📋 Principais Recursos

### Melhorias Exclusivas do Auditaria

- **🛠️ Ferramenta TODO**: Sistema completo de gerenciamento de tarefas para rastrear e organizar fluxos de trabalho complexos de auditoria
- **🌐 Suporte Multi-idioma**: Internacionalização completa com suporte para Português e Inglês (com comando `/language`)
- **⚙️ Controle Avançado de Modelo**: Comandos slash aprimorados para melhor gerenciamento de modelos de IA:
  - `/model-switch` - Alternar entre modelos Gemini Pro e Flash
  - `/stay-pro` - Desabilitar/habilitar fallback para modelo Flash
  - `/fallback-improved` - Alternar entre estratégias de retry
- **🔄 Estratégia de Retry Melhorada**: 7 tentativas com delays de 2 segundos e reset automático para Gemini Pro a cada mensagem do usuário
- **🎯 Recursos Focados em Auditoria**: Prompts de sistema especializados e capacidades adaptadas para tarefas de auditoria
- **📊 Ferramentas de Análise de Dados**: Capacidades aprimoradas para analisar e trabalhar com dados de auditoria
- **🌐 Interface Web**: Interface web integrada (porta padrão 8629)

### Recursos Herdados do Gemini CLI

- **Compreensão e Geração de Código**
  - Consultar e editar grandes bases de código
  - Gerar novos aplicativos a partir de PDFs, imagens ou esboços usando capacidades multimodais
  - Depurar problemas e solucionar com linguagem natural
- **Automação e Integração**
  - Automatizar tarefas operacionais como consultar pull requests ou lidar com rebases complexos
  - Usar servidores MCP para conectar novas capacidades
  - Executar de forma não interativa em scripts para automação de fluxo de trabalho
- **Capacidades Avançadas**
  - Fundamentar consultas com [Google Search](https://ai.google.dev/gemini-api/docs/grounding) integrado
  - Checkpointing de conversação para salvar e retomar sessões complexas
  - Arquivos de contexto personalizados (GEMINI.md) para adaptar o comportamento aos seus projetos

## 📦 Instalação

### Executáveis Windows Standalone (Sem Node.js)

#### Download Direto

Baixe os executáveis Windows pré-compilados da [página de releases](https://github.com/thacio/auditaria/releases):

- **`auditaria-windows.exe`** - CLI executável standalone (~125MB)
- **`auditaria-launcher.exe`** - Launcher com interface gráfica para selecionar diretório de trabalho (~125MB)

**⚠️ Aviso de Segurança Corporativa**: Os executáveis são compilados usando Bun e não são assinados digitalmente. Políticas corporativas de segurança podem bloquear a execução. Você pode precisar:
- Adicionar uma exceção no antivírus
- Executar como administrador
- Usar a instalação via npm como alternativa

### Instalação Rápida com Node.js

#### Executar instantaneamente com npx

```bash
# Usando npx (sem instalação necessária)
npx https://github.com/thacio/auditaria
```

#### Instalar globalmente com npm

```bash
# Via release
npm install -g https://github.com/thacio/auditaria/releases/latest/download/auditaria-cli-latest.tgz

# Ou clonar e construir
git clone https://github.com/thacio/auditaria
cd ./auditaria
npm run build
npm install -g .
```

#### Requisitos do Sistema

- Node.js versão 20 ou superior
- macOS, Linux ou Windows

### Configuração de Firewall Corporativo (MITM)



**⚠️ AVISO DE SEGURANÇA**: Desabilitar a verificação SSL pode representar uma falha de segurança. No entanto, em ambientes corporativos com firewall MITM, o npm recusará a instalação porque o firewall substitui os certificados SSL originais por seus próprios certificados para inspecionar o tráfego. Isso faz com que o npm detecte um certificado "não confiável" e bloqueie a instalação. **Use estas configurações apenas em redes corporativas confiáveis onde a TI controla a infraestrutura.**

#### Configuração do NPM para Instalação

```bash
# Instalar o Auditaria CLI com verificação SSL desabilitada
npm install -g https://github.com/thacio/auditaria/releases/latest/download/auditaria-cli-latest.tgz --strict-ssl=false
```

#### Configuração de Execução

##### Windows Command Prompt (cmd)
```cmd
set NODE_TLS_REJECT_UNAUTHORIZED=0 && auditaria
```

##### Windows PowerShell
```powershell
$env:NODE_TLS_REJECT_UNAUTHORIZED = "0"; auditaria
```

##### Linux/macOS
```bash
NODE_TLS_REJECT_UNAUTHORIZED=0 auditaria
```

## 🔐 Opções de Autenticação

Escolha o método de autenticação que melhor atende às suas necessidades:

### Opção 1: Login OAuth (Usando sua Conta Google)

**✨ Melhor para:** Desenvolvedores individuais e qualquer pessoa com licença Gemini Code Assist

**Benefícios:**
- **Nível gratuito**: 60 solicitações/min e 1.000 solicitações/dia
- **Gemini 2.5 Pro** com janela de contexto de 1M tokens
- **Sem gerenciamento de chave API** - apenas faça login com sua conta Google
- **Atualizações automáticas** para os modelos mais recentes

```bash
auditaria
# Escolha OAuth e siga o fluxo de autenticação do navegador
```

### Opção 2: Chave da API Gemini

**✨ Melhor para:** Desenvolvedores que precisam de controle específico do modelo ou acesso pago

**Benefícios:**
- **Nível gratuito**: 100 solicitações/dia com Gemini 2.5 Pro
- **Seleção de modelo**: Escolha modelos Gemini específicos
- **Cobrança baseada em uso**: Atualize para limites mais altos quando necessário

```bash
# Obtenha sua chave em https://aistudio.google.com/apikey
export GEMINI_API_KEY="YOUR_API_KEY"
auditaria
```

### Opção 3: Vertex AI

**✨ Melhor para:** Equipes empresariais e cargas de trabalho de produção

**Benefícios:**
- **Recursos empresariais**: Segurança e conformidade avançadas
- **Escalável**: Limites de taxa mais altos com conta de cobrança
- **Integração**: Funciona com infraestrutura existente do Google Cloud

```bash
# Obtenha sua chave do Google Cloud Console
export GOOGLE_API_KEY="YOUR_API_KEY"
export GOOGLE_GENAI_USE_VERTEXAI=true
auditaria
```

## 🚀 Começando

### Uso Básico

#### Iniciar no diretório atual
```bash
auditaria
```

#### Incluir múltiplos diretórios
```bash
auditaria --include-directories ../lib,../docs
```

#### Usar modelo específico
```bash
auditaria -m gemini-2.5-flash
```

#### Modo não interativo para scripts
```bash
auditaria -p "Explique a arquitetura desta base de código"
```

### Interface Web

A interface web fornece uma maneira alternativa de interagir com o Auditaria CLI através do seu navegador:

- **Iniciar com interface web**: `auditaria --web` (abre automaticamente o navegador)
- **Iniciar sem abrir navegador**: `auditaria --web no-browser`
- **Comando durante execução**: Use `/web` para abrir a interface web a qualquer momento
- **Porta padrão**: 8629 (usa uma porta aleatória se estiver ocupada)

### Exemplos Rápidos

#### Iniciar um novo projeto
```bash
cd novo-projeto/
auditaria
> Escreva-me um bot Discord que responde perguntas usando um arquivo FAQ.md que fornecerei
```

#### Analisar código existente
```bash
git clone https://github.com/thacio/auditaria
cd auditaria
auditaria
> Me dê um resumo de todas as mudanças que entraram ontem
```

## 🔗 Integração com GitHub

Integre o Auditaria CLI diretamente em seus fluxos de trabalho do GitHub com a [**Gemini CLI GitHub Action**](https://github.com/google-github-actions/run-gemini-cli):

- **Revisões de Pull Request**: Revise automaticamente pull requests quando forem abertos
- **Triagem de Issues**: Trie e rotule automaticamente issues do GitHub
- **Colaboração sob demanda**: Mencione `@gemini-cli` em issues e pull requests para assistência
- **Fluxos de trabalho personalizados**: Configure suas próprias tarefas agendadas e automações orientadas por eventos

## 📚 Documentação

### Começando

- [**Guia de Início Rápido**](./docs/cli/index.md) - Comece rapidamente
- [**Configuração de Autenticação**](./docs/cli/authentication.md) - Configuração detalhada de autenticação
- [**Guia de Configuração**](./docs/cli/configuration.md) - Configurações e personalização
- [**Atalhos de Teclado**](./docs/keyboard-shortcuts.md) - Dicas de produtividade

### Recursos Principais

- [**Referência de Comandos**](./docs/cli/commands.md) - Todos os comandos slash (`/help`, `/chat`, `/mcp`, etc.)
- [**Checkpointing**](./docs/checkpointing.md) - Salvar e retomar conversas
- [**Gerenciamento de Memória**](./docs/tools/memory.md) - Usando arquivos de contexto GEMINI.md
- [**Cache de Tokens**](./docs/cli/token-caching.md) - Otimizar uso de tokens

### Ferramentas e Extensões

- [**Visão Geral das Ferramentas Integradas**](./docs/tools/index.md)
  - [Operações do Sistema de Arquivos](./docs/tools/file-system.md)
  - [Comandos Shell](./docs/tools/shell.md)
  - [Web Fetch e Pesquisa](./docs/tools/web-fetch.md)
  - [Operações Multi-arquivo](./docs/tools/multi-file.md)
- [**Integração com Servidor MCP**](./docs/tools/mcp-server.md) - Estenda com ferramentas personalizadas
- [**Extensões Personalizadas**](./docs/extension.md) - Construa seus próprios comandos

### Tópicos Avançados

- [**Visão Geral da Arquitetura**](./docs/architecture.md) - Como o Auditaria CLI funciona
- [**Integração com IDE**](./docs/extension.md) - Companheiro VS Code
- [**Sandboxing e Segurança**](./docs/sandbox.md) - Ambientes de execução seguros
- [**Implantação Empresarial**](./docs/deployment.md) - Docker, configuração em todo o sistema
- [**Telemetria e Monitoramento**](./docs/telemetry.md) - Rastreamento de uso
- [**Desenvolvimento de API de Ferramentas**](./docs/core/tools-api.md) - Criar ferramentas personalizadas

### Solução de Problemas e Suporte

- [**Guia de Solução de Problemas**](./docs/troubleshooting.md) - Problemas comuns e soluções
- [**FAQ**](./docs/troubleshooting.md#frequently-asked-questions) - Respostas rápidas
- Use o comando `/bug` para relatar problemas diretamente da CLI

## 🤝 Contribuindo

Damos as boas-vindas a contribuições! O Auditaria CLI é totalmente open source (Apache 2.0), e encorajamos a comunidade a:

- Relatar bugs e sugerir recursos
- Melhorar a documentação
- Enviar melhorias de código
- Compartilhar seus servidores MCP e extensões

Veja nosso [Guia de Contribuição](./CONTRIBUTING.md) para configuração de desenvolvimento, padrões de codificação e como enviar pull requests.

## 📖 Recursos

- **[Roadmap Oficial](./ROADMAP.md)** - Veja o que vem a seguir
- **[Repositório GitHub](https://github.com/thacio/auditaria)** - Código fonte
- **[Issues do GitHub](https://github.com/thacio/auditaria/issues)** - Relate bugs ou solicite recursos
- **[Releases](https://github.com/thacio/auditaria/releases)** - Versões disponíveis

### Desinstalar

Veja o [Guia de Desinstalação](docs/Uninstall.md) para instruções de remoção.

## 📄 Legal

- **Licença**: [Apache License 2.0](LICENSE)
- **Termos de Serviço**: [Termos e Privacidade](./docs/tos-privacy.md)
- **Segurança**: [Política de Segurança](SECURITY.md)

---

<a id="english"></a>
# Auditaria CLI

![Auditaria CLI Screenshot](./docs/assets/auditaria-screenshot.png)

Auditaria CLI is a specialized fork of the [Google Gemini CLI](https://github.com/google-gemini/gemini-cli) designed specifically for **audits**, **software engineering**, and **data analysis** workflows. This fork enhances the original tool with audit-focused features, multi-language support, and improved workflow capabilities while **maintaining all original software engineering capabilities** intact.

## 🚀 Why Auditaria CLI?

- **🎯 Free tier**: 60 requests/min and 1,000 requests/day with personal Google account
- **🧠 Powerful Gemini 2.5 Pro**: Access to 1M token context window
- **🛠️ Built-in TODO tool**: Complete task management system for audit workflows
- **🌐 Multi-language**: Full support for Portuguese and English with `/language` command
- **⚙️ Advanced model control**: Specialized commands for AI management
- **🔄 Improved retry strategy**: 7 retries with optimized delays
- **🌐 Web Interface**: Built-in web interface for browser-based interaction
- **📦 Windows Executables**: Standalone executables compiled with Bun (no Node.js installation required)
- **🛡️ Open source**: Apache 2.0 licensed

## 📋 Key Features

### Auditaria Exclusive Enhancements

- **🛠️ TODO Tool**: Complete task management system for tracking and organizing complex audit workflows
- **🌐 Multi-language Support**: Full internationalization with Portuguese and English support (with `/language` command)
- **⚙️ Advanced Model Control**: Enhanced slash commands for better AI model management:
  - `/model-switch` - Switch between Gemini Pro and Flash models
  - `/stay-pro` - Disable/enable fallback to Flash model
  - `/fallback-improved` - Toggle between retry strategies
- **🔄 Improved Retry Strategy**: 7 retries with 2-second delays and automatic reset to Gemini Pro on each user message
- **🎯 Audit-Focused Features**: Specialized system prompts and capabilities tailored for audit tasks
- **📊 Data Analysis Tools**: Enhanced capabilities for analyzing and working with audit data
- **🌐 Web Interface**: Built-in web interface (default port 8629)

### Inherited from Gemini CLI

- **Code Understanding & Generation**
  - Query and edit large codebases
  - Generate new apps from PDFs, images, or sketches using multimodal capabilities
  - Debug issues and troubleshoot with natural language
- **Automation & Integration**
  - Automate operational tasks like querying pull requests or handling complex rebases
  - Use MCP servers to connect new capabilities
  - Run non-interactively in scripts for workflow automation
- **Advanced Capabilities**
  - Ground your queries with built-in [Google Search](https://ai.google.dev/gemini-api/docs/grounding)
  - Conversation checkpointing to save and resume complex sessions
  - Custom context files (GEMINI.md) to tailor behavior for your projects

## 📦 Installation

### Windows Standalone Executables (No Node.js Required)

#### Direct Download

Download pre-compiled Windows executables from the [releases page](https://github.com/thacio/auditaria/releases):

- **`auditaria-windows.exe`** - Standalone CLI executable (~125MB)
- **`auditaria-launcher.exe`** - GUI launcher to select working directory (~125MB)

**⚠️ Corporate Security Warning**: The executables are compiled using Bun and are not digitally signed. Corporate security policies may block execution. You may need to:
- Add an antivirus exception
- Run as administrator  
- Use npm installation as an alternative

### Quick Install with Node.js

#### Run instantly with npx

```bash
# Using npx (no installation required)
npx https://github.com/thacio/auditaria
```

#### Install globally with npm

```bash
# Via release
npm install -g https://github.com/thacio/auditaria/releases/latest/download/auditaria-cli-latest.tgz

# Or clone and build
git clone https://github.com/thacio/auditaria
cd ./auditaria
npm run build
npm install -g .
```

#### System Requirements

- Node.js version 20 or higher
- macOS, Linux, or Windows

## Release Cadence and Tags

See [Releases](./docs/releases.md) for more details.

### Preview

New preview releases will be published each week at UTC 2359 on Tuesdays. These releases will not have been fully vetted and may contain regressions or other outstanding issues. Please help us test and install with `preview` tag.

```bash
npm install -g @thacio/auditaria-cli@preview
```

### Stable

- New stable releases will be published each week at UTC 2000 on Tuesdays, this will be the full promotion of last week's `preview` release + any bug fixes and validations. Use `latest` tag.

```bash
npm install -g @thacio/auditaria-cli@latest
```

### Nightly

- New releases will be published each week at UTC 0000 each day, This will be all changes from the main branch as represented at time of release. It should be assumed there are pending validations and issues. Use `nightly` tag.

```bash
npm install -g @thacio/auditaria-cli@nightly
```

### Corporate Firewall (MITM) Setup

**⚠️ SECURITY WARNING**: Disabling SSL verification may represent a security flaw. However, in corporate environments with MITM firewalls, npm will refuse to install because the firewall replaces the original SSL certificates with its own certificates to inspect traffic. This causes npm to detect an "untrusted" certificate and block the installation. **Use these settings only in trusted corporate networks where IT controls the infrastructure.**

#### NPM Configuration for Installation

```bash
# Install Auditaria CLI with SSL verification disabled
npm install -g https://github.com/thacio/auditaria/releases/latest/download/auditaria-cli-latest.tgz --strict-ssl=false
```

#### Runtime Configuration

##### Windows Command Prompt (cmd)
```cmd
set NODE_TLS_REJECT_UNAUTHORIZED=0 && auditaria
```

##### Windows PowerShell
```powershell
$env:NODE_TLS_REJECT_UNAUTHORIZED = "0"; auditaria
```

##### Linux/macOS
```bash
NODE_TLS_REJECT_UNAUTHORIZED=0 auditaria
```

## 🔐 Authentication Options

Choose the authentication method that best fits your needs:

### Option 1: Login with Google (OAuth login using your Google Account)

**✨ Best for:** Individual developers as well as anyone who has a Gemini Code Assist License

**Benefits:**
- **Free tier**: 60 requests/min and 1,000 requests/day
- **Gemini 2.5 Pro** with 1M token context window
- **No API key management** - just sign in with your Google account
- **Automatic updates** to latest models

#### Start Auditaria CLI, then choose _Login with Google_ and follow the browser authentication flow when prompted

```bash
auditaria
```

### Option 2: Gemini API Key

**✨ Best for:** Developers who need specific model control or paid tier access

**Benefits:**
- **Free tier**: 100 requests/day with Gemini 2.5 Pro
- **Model selection**: Choose specific Gemini models
- **Usage-based billing**: Upgrade for higher limits when needed

```bash
# Get your key from https://aistudio.google.com/apikey
export GEMINI_API_KEY="YOUR_API_KEY"
auditaria
```

### Option 3: Vertex AI

**✨ Best for:** Enterprise teams and production workloads

**Benefits:**
- **Enterprise features**: Advanced security and compliance
- **Scalable**: Higher rate limits with billing account
- **Integration**: Works with existing Google Cloud infrastructure

```bash
# Get your key from Google Cloud Console
export GOOGLE_API_KEY="YOUR_API_KEY"
export GOOGLE_GENAI_USE_VERTEXAI=true
auditaria
```

## 🚀 Getting Started

### Basic Usage

#### Start in current directory
```bash
auditaria
```

#### Include multiple directories
```bash
auditaria --include-directories ../lib,../docs
```

#### Use specific model
```bash
auditaria -m gemini-2.5-flash
```

#### Non-interactive mode for scripts
<<<<<<< HEAD
=======

Get a simple text response:

>>>>>>> 514767c8
```bash
auditaria -p "Explain the architecture of this codebase"
```

<<<<<<< HEAD
### Web Interface

The web interface provides an alternative way to interact with Auditaria CLI through your browser:

- **Start with web interface**: `auditaria --web` (automatically opens browser)
- **Start without opening browser**: `auditaria --web no-browser`
- **Command during runtime**: Use `/web` to open the web interface at any time
- **Default port**: 8629 (uses a random port if occupied)
=======
For more advanced scripting, including how to parse JSON and handle errors, use
the `--output-format json` flag to get structured output:

```bash
gemini -p "Explain the architecture of this codebase" --output-format json
```
>>>>>>> 514767c8

### Quick Examples

#### Start a new project

```bash
cd new-project/
auditaria
> Write me a Discord bot that answers questions using a FAQ.md file I will provide
```

#### Analyze existing code

```bash
git clone https://github.com/thacio/auditaria
cd auditaria
auditaria
> Give me a summary of all of the changes that went in yesterday
```

## 📚 Documentation

### Getting Started

- [**Quickstart Guide**](./docs/cli/index.md) - Get up and running quickly
- [**Authentication Setup**](./docs/cli/authentication.md) - Detailed auth configuration
- [**Configuration Guide**](./docs/cli/configuration.md) - Settings and customization
- [**Keyboard Shortcuts**](./docs/keyboard-shortcuts.md) - Productivity tips

### Core Features

- [**Commands Reference**](./docs/cli/commands.md) - All slash commands (`/help`, `/chat`, `/mcp`, etc.)
- [**Checkpointing**](./docs/checkpointing.md) - Save and resume conversations
- [**Memory Management**](./docs/tools/memory.md) - Using GEMINI.md context files
- [**Token Caching**](./docs/cli/token-caching.md) - Optimize token usage

### Tools & Extensions

- [**Built-in Tools Overview**](./docs/tools/index.md)
  - [File System Operations](./docs/tools/file-system.md)
  - [Shell Commands](./docs/tools/shell.md)
  - [Web Fetch & Search](./docs/tools/web-fetch.md)
  - [Multi-file Operations](./docs/tools/multi-file.md)
- [**MCP Server Integration**](./docs/tools/mcp-server.md) - Extend with custom tools
- [**Custom Extensions**](./docs/extension.md) - Build your own commands

### Advanced Topics

- [**Architecture Overview**](./docs/architecture.md) - How Auditaria CLI works
- [**IDE Integration**](./docs/ide-integration.md) - VS Code companion
- [**Sandboxing & Security**](./docs/sandbox.md) - Safe execution environments
- [**Enterprise Deployment**](./docs/deployment.md) - Docker, system-wide config
- [**Telemetry & Monitoring**](./docs/telemetry.md) - Usage tracking
- [**Tools API Development**](./docs/core/tools-api.md) - Create custom tools

### Troubleshooting & Support

- [**Troubleshooting Guide**](./docs/troubleshooting.md) - Common issues and solutions
- [**FAQ**](./docs/troubleshooting.md#frequently-asked-questions) - Quick answers
- Use `/bug` command to report issues directly from the CLI

### Using MCP Servers

Configure MCP servers in `~/.gemini/settings.json` to extend Auditaria CLI with custom tools:

```text
> @github List my open pull requests
> @slack Send a summary of today's commits to #dev channel
> @database Run a query to find inactive users
```

See the [MCP Server Integration guide](./docs/tools/mcp-server.md) for setup instructions.

## 🤝 Contributing

We welcome contributions! Auditaria CLI is fully open source (Apache 2.0), and we encourage the community to:

- Report bugs and suggest features
- Improve documentation
- Submit code improvements
- Share your MCP servers and extensions

See our [Contributing Guide](./CONTRIBUTING.md) for development setup, coding standards, and how to submit pull requests.

## 📖 Resources

- **[Official Roadmap](./ROADMAP.md)** - See what's coming next
- **[GitHub Repository](https://github.com/thacio/auditaria)** - Source code
- **[GitHub Issues](https://github.com/thacio/auditaria/issues)** - Report bugs or request features
- **[Releases](https://github.com/thacio/auditaria/releases)** - Available versions

### Uninstall

See the [Uninstall Guide](docs/Uninstall.md) for removal instructions.

## 📄 Legal

- **License**: [Apache License 2.0](LICENSE)
- **Terms of Service**: [Terms & Privacy](./docs/tos-privacy.md)
- **Security**: [Security Policy](SECURITY.md)

---<|MERGE_RESOLUTION|>--- conflicted
+++ resolved
@@ -529,17 +529,20 @@
 ```
 
 #### Non-interactive mode for scripts
-<<<<<<< HEAD
-=======
 
 Get a simple text response:
 
->>>>>>> 514767c8
 ```bash
 auditaria -p "Explain the architecture of this codebase"
 ```
 
-<<<<<<< HEAD
+For more advanced scripting, including how to parse JSON and handle errors, use
+the `--output-format json` flag to get structured output:
+
+```bash
+auditaria -p "Explain the architecture of this codebase" --output-format json
+```
+
 ### Web Interface
 
 The web interface provides an alternative way to interact with Auditaria CLI through your browser:
@@ -548,14 +551,6 @@
 - **Start without opening browser**: `auditaria --web no-browser`
 - **Command during runtime**: Use `/web` to open the web interface at any time
 - **Default port**: 8629 (uses a random port if occupied)
-=======
-For more advanced scripting, including how to parse JSON and handle errors, use
-the `--output-format json` flag to get structured output:
-
-```bash
-gemini -p "Explain the architecture of this codebase" --output-format json
-```
->>>>>>> 514767c8
 
 ### Quick Examples
 
