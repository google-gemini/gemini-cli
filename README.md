# Gemini CLI

[![Gemini CLI CI](https://github.com/google-gemini/gemini-cli/actions/workflows/ci.yml/badge.svg)](https://github.com/google-gemini/gemini-cli/actions/workflows/ci.yml)
[![Gemini CLI E2E](https://github.com/google-gemini/gemini-cli/actions/workflows/e2e.yml/badge.svg)](https://github.com/google-gemini/gemini-cli/actions/workflows/e2e.yml)
[![Version](https://img.shields.io/npm/v/@google/gemini-cli)](https://www.npmjs.com/package/@google/gemini-cli)
[![License](https://img.shields.io/github/license/google-gemini/gemini-cli)](https://github.com/google-gemini/gemini-cli/blob/main/LICENSE)

![Gemini CLI Screenshot](./docs/assets/gemini-screenshot.png)

Gemini CLI is an open-source AI agent that brings the power of Gemini directly
into your terminal. It provides lightweight access to Gemini, giving you the
most direct path from your prompt to our model.

Learn all about Gemini CLI in our [documentation](https://geminicli.com/docs/).

## 🚀 Why Gemini CLI?

- **🎯 Free tier**: 60 requests/min and 1,000 requests/day with personal Google
  account.
- **🧠 Powerful Gemini 2.5 Pro**: Access to 1M token context window.
- **🔧 Built-in tools**: Google Search grounding, file operations, shell
  commands, web fetching.
- **🔌 Extensible**: MCP (Model Context Protocol) support for custom
  integrations.
- **💻 Terminal-first**: Designed for developers who live in the command line.
- **🛡️ Open source**: Apache 2.0 licensed.

## 📦 Installation

### Pre-requisites before installation

- Node.js version 20 or higher
- macOS, Linux, or Windows

### Quick Install

#### Run instantly with npx

```bash
# Using npx (no installation required)
npx https://github.com/google-gemini/gemini-cli
```

#### Install globally with npm

```bash
npm install -g @google/gemini-cli
```

#### Install globally with Homebrew (macOS/Linux)

```bash
brew install gemini-cli
```

<<<<<<< HEAD
#### Install globally with MacPorts (macOS)

```bash
sudo port install gemini-cli
```

#### System Requirements

- Node.js version 20 or higher
- macOS, Linux, or Windows

=======
>>>>>>> 48e3932f
## Release Cadence and Tags

See [Releases](./docs/releases.md) for more details.

### Preview

New preview releases will be published each week at UTC 2359 on Tuesdays. These
releases will not have been fully vetted and may contain regressions or other
outstanding issues. Please help us test and install with `preview` tag.

```bash
npm install -g @google/gemini-cli@preview
```

### Stable

- New stable releases will be published each week at UTC 2000 on Tuesdays, this
  will be the full promotion of last week's `preview` release + any bug fixes
  and validations. Use `latest` tag.

```bash
npm install -g @google/gemini-cli@latest
```

### Nightly

- New releases will be published each week at UTC 0000 each day, This will be
  all changes from the main branch as represented at time of release. It should
  be assumed there are pending validations and issues. Use `nightly` tag.

```bash
npm install -g @google/gemini-cli@nightly
```

## 📋 Key Features

### Code Understanding & Generation

- Query and edit large codebases
- Generate new apps from PDFs, images, or sketches using multimodal capabilities
- Debug issues and troubleshoot with natural language

### Automation & Integration

- Automate operational tasks like querying pull requests or handling complex
  rebases
- Use MCP servers to connect new capabilities, including
  [media generation with Imagen, Veo or Lyria](https://github.com/GoogleCloudPlatform/vertex-ai-creative-studio/tree/main/experiments/mcp-genmedia)
- Run non-interactively in scripts for workflow automation

### Advanced Capabilities

- Ground your queries with built-in
  [Google Search](https://ai.google.dev/gemini-api/docs/grounding) for real-time
  information
- Conversation checkpointing to save and resume complex sessions
- Custom context files (GEMINI.md) to tailor behavior for your projects

### GitHub Integration

Integrate Gemini CLI directly into your GitHub workflows with
[**Gemini CLI GitHub Action**](https://github.com/google-github-actions/run-gemini-cli):

- **Pull Request Reviews**: Automated code review with contextual feedback and
  suggestions
- **Issue Triage**: Automated labeling and prioritization of GitHub issues based
  on content analysis
- **On-demand Assistance**: Mention `@gemini-cli` in issues and pull requests
  for help with debugging, explanations, or task delegation
- **Custom Workflows**: Build automated, scheduled and on-demand workflows
  tailored to your team's needs

## 🔐 Authentication Options

Choose the authentication method that best fits your needs:

### Option 1: Login with Google (OAuth login using your Google Account)

**✨ Best for:** Individual developers as well as anyone who has a Gemini Code
Assist License. (see
[quota limits and terms of service](https://cloud.google.com/gemini/docs/quotas)
for details)

**Benefits:**

- **Free tier**: 60 requests/min and 1,000 requests/day
- **Gemini 2.5 Pro** with 1M token context window
- **No API key management** - just sign in with your Google account
- **Automatic updates** to latest models

#### Start Gemini CLI, then choose _Login with Google_ and follow the browser authentication flow when prompted

```bash
gemini
```

#### If you are using a paid Code Assist License from your organization, remember to set the Google Cloud Project

```bash
# Set your Google Cloud Project
export GOOGLE_CLOUD_PROJECT="YOUR_PROJECT_ID"
gemini
```

### Option 2: Gemini API Key

**✨ Best for:** Developers who need specific model control or paid tier access

**Benefits:**

- **Free tier**: 100 requests/day with Gemini 2.5 Pro
- **Model selection**: Choose specific Gemini models
- **Usage-based billing**: Upgrade for higher limits when needed

```bash
# Get your key from https://aistudio.google.com/apikey
export GEMINI_API_KEY="YOUR_API_KEY"
gemini
```

### Option 3: Vertex AI

**✨ Best for:** Enterprise teams and production workloads

**Benefits:**

- **Enterprise features**: Advanced security and compliance
- **Scalable**: Higher rate limits with billing account
- **Integration**: Works with existing Google Cloud infrastructure

```bash
# Get your key from Google Cloud Console
export GOOGLE_API_KEY="YOUR_API_KEY"
export GOOGLE_GENAI_USE_VERTEXAI=true
gemini
```

For Google Workspace accounts and other authentication methods, see the
[authentication guide](./docs/get-started/authentication.md).

## 🚀 Getting Started

### Basic Usage

#### Start in current directory

```bash
gemini
```

#### Include multiple directories

```bash
gemini --include-directories ../lib,../docs
```

#### Use specific model

```bash
gemini -m gemini-2.5-flash
```

#### Non-interactive mode for scripts

Get a simple text response:

```bash
gemini -p "Explain the architecture of this codebase"
```

For more advanced scripting, including how to parse JSON and handle errors, use
the `--output-format json` flag to get structured output:

```bash
gemini -p "Explain the architecture of this codebase" --output-format json
```

For real-time event streaming (useful for monitoring long-running operations),
use `--output-format stream-json` to get newline-delimited JSON events:

```bash
gemini -p "Run tests and deploy" --output-format stream-json
```

### Quick Examples

#### Start a new project

```bash
cd new-project/
gemini
> Write me a Discord bot that answers questions using a FAQ.md file I will provide
```

#### Analyze existing code

```bash
git clone https://github.com/google-gemini/gemini-cli
cd gemini-cli
gemini
> Give me a summary of all of the changes that went in yesterday
```

## 📚 Documentation

### Getting Started

- [**Quickstart Guide**](./docs/get-started/index.md) - Get up and running
  quickly.
- [**Authentication Setup**](./docs/get-started/authentication.md) - Detailed
  auth configuration.
- [**Configuration Guide**](./docs/get-started/configuration.md) - Settings and
  customization.
- [**Keyboard Shortcuts**](./docs/cli/keyboard-shortcuts.md) - Productivity
  tips.

### Core Features

- [**Commands Reference**](./docs/cli/commands.md) - All slash commands
  (`/help`, `/chat`, etc).
- [**Custom Commands**](./docs/cli/custom-commands.md) - Create your own
  reusable commands.
- [**Context Files (GEMINI.md)**](./docs/cli/gemini-md.md) - Provide persistent
  context to Gemini CLI.
- [**Checkpointing**](./docs/cli/checkpointing.md) - Save and resume
  conversations.
- [**Token Caching**](./docs/cli/token-caching.md) - Optimize token usage.

### Tools & Extensions

- [**Built-in Tools Overview**](./docs/tools/index.md)
  - [File System Operations](./docs/tools/file-system.md)
  - [Shell Commands](./docs/tools/shell.md)
  - [Web Fetch & Search](./docs/tools/web-fetch.md)
- [**MCP Server Integration**](./docs/tools/mcp-server.md) - Extend with custom
  tools.
- [**Custom Extensions**](./docs/extensions/index.md) - Build and share your own
  commands.

### Advanced Topics

- [**Headless Mode (Scripting)**](./docs/cli/headless.md) - Use Gemini CLI in
  automated workflows.
- [**Architecture Overview**](./docs/architecture.md) - How Gemini CLI works.
- [**IDE Integration**](./docs/ide-integration/index.md) - VS Code companion.
- [**Sandboxing & Security**](./docs/cli/sandbox.md) - Safe execution
  environments.
- [**Trusted Folders**](./docs/cli/trusted-folders.md) - Control execution
  policies by folder.
- [**Enterprise Guide**](./docs/cli/enterprise.md) - Deploy and manage in a
  corporate environment.
- [**Telemetry & Monitoring**](./docs/cli/telemetry.md) - Usage tracking.
- [**Tools API Development**](./docs/core/tools-api.md) - Create custom tools.
- [**Local development**](./docs/local-development.md) - Local development
  tooling.

### Troubleshooting & Support

- [**Troubleshooting Guide**](./docs/troubleshooting.md) - Common issues and
  solutions.
- [**FAQ**](./docs/faq.md) - Frequently asked questions.
- Use `/bug` command to report issues directly from the CLI.

### Using MCP Servers

Configure MCP servers in `~/.gemini/settings.json` to extend Gemini CLI with
custom tools:

```text
> @github List my open pull requests
> @slack Send a summary of today's commits to #dev channel
> @database Run a query to find inactive users
```

See the [MCP Server Integration guide](./docs/tools/mcp-server.md) for setup
instructions.

## 🤝 Contributing

We welcome contributions! Gemini CLI is fully open source (Apache 2.0), and we
encourage the community to:

- Report bugs and suggest features.
- Improve documentation.
- Submit code improvements.
- Share your MCP servers and extensions.

See our [Contributing Guide](./CONTRIBUTING.md) for development setup, coding
standards, and how to submit pull requests.

Check our [Official Roadmap](https://github.com/orgs/google-gemini/projects/11)
for planned features and priorities.

## 📖 Resources

- **[Official Roadmap](./ROADMAP.md)** - See what's coming next.
- **[Changelog](./docs/changelogs/index.md)** - See recent notable updates.
- **[NPM Package](https://www.npmjs.com/package/@google/gemini-cli)** - Package
  registry.
- **[GitHub Issues](https://github.com/google-gemini/gemini-cli/issues)** -
  Report bugs or request features.
- **[Security Advisories](https://github.com/google-gemini/gemini-cli/security/advisories)** -
  Security updates.

### Uninstall

See the [Uninstall Guide](docs/cli/uninstall.md) for removal instructions.

## 📄 Legal

- **License**: [Apache License 2.0](LICENSE)
- **Terms of Service**: [Terms & Privacy](./docs/tos-privacy.md)
- **Security**: [Security Policy](SECURITY.md)

---

<p align="center">
  Built with ❤️ by Google and the open source community
</p><|MERGE_RESOLUTION|>--- conflicted
+++ resolved
@@ -53,20 +53,12 @@
 brew install gemini-cli
 ```
 
-<<<<<<< HEAD
 #### Install globally with MacPorts (macOS)
 
 ```bash
 sudo port install gemini-cli
 ```
 
-#### System Requirements
-
-- Node.js version 20 or higher
-- macOS, Linux, or Windows
-
-=======
->>>>>>> 48e3932f
 ## Release Cadence and Tags
 
 See [Releases](./docs/releases.md) for more details.
