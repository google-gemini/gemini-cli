--- conflicted
+++ resolved
@@ -400,41 +400,35 @@
 - Node.js version 20 or higher
 - macOS, Linux, or Windows
 
-<<<<<<< HEAD
+## Release Cadence and Tags
+
+See [Releases](./docs/releases.md) for more details.
+
+### Preview
+
+New preview releases will be published each week at UTC 2359 on Tuesdays. These releases will not have been fully vetted and may contain regressions or other outstanding issues. Please help us test and install with `preview` tag.
+
+```bash
+npm install -g @thacio/auditaria-cli@preview
+```
+
+### Stable
+
+- New stable releases will be published each week at UTC 2000 on Tuesdays, this will be the full promotion of last week's `preview` release + any bug fixes and validations. Use `latest` tag.
+
+```bash
+npm install -g @thacio/auditaria-cli@latest
+```
+
+### Nightly
+
+- New releases will be published each week at UTC 0000 each day, This will be all changes from the main branch as represted at time of release. It should be assumed there are pending validations and issues. Use `nightly` tag.
+
+```bash
+npm install -g @thacio/auditaria-cli@nightly
+```
+
 ### Corporate Firewall (MITM) Setup
-=======
-## Release Cadence and Tags
-
-See [Releases](./docs/releases.md) for more details.
-
-### Preview
-
-New preview releases will be published each week at UTC 2359 on Tuesdays. These releases will not have been fully vetted and may contain regressions or other outstanding issues. Please help us test and install with `preview` tag.
-
-```bash
-npm install -g @google/gemini-cli@preview
-```
-
-### Stable
-
-- New stable releases will be published each week at UTC 2000 on Tuesdays, this will be the full promotion of last week's `preview` release + any bug fixes and validations. Use `latest` tag.
-
-```bash
-npm install -g @google/gemini-cli@latest
-```
-
-### Nightly
-
-- New releases will be published each week at UTC 0000 each day, This will be all changes from the main branch as represted at time of release. It should be assumed there are pending validations and issues. Use `nightly` tag.
-
-```bash
-npm install -g @google/gemini-cli@nightly
-```
-
-## 📋 Key Features
-
-### Code Understanding & Generation
->>>>>>> e5f4d25f
 
 **⚠️ SECURITY WARNING**: Disabling SSL verification may represent a security flaw. However, in corporate environments with MITM firewalls, npm will refuse to install because the firewall replaces the original SSL certificates with its own certificates to inspect traffic. This causes npm to detect an "untrusted" certificate and block the installation. **Use these settings only in trusted corporate networks where IT controls the infrastructure.**
 
