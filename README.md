--- conflicted
+++ resolved
@@ -29,18 +29,13 @@
    Or install it globally with:
 
    ```bash
-<<<<<<< HEAD
    npm install -g https://github.com/thacio/auditaria
-   auditaria
-=======
-   npm install -g @google/gemini-cli
    ```
 
    Then, run the CLI from anywhere:
 
    ```bash
-   gemini
->>>>>>> 80c81f2a
+   auditaria
    ```
 
 3. **Pick a color theme**
