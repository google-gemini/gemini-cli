--- conflicted
+++ resolved
@@ -42,11 +42,7 @@
         echo 'export GEMINI_CODE_ASSIST="true"' >> ~/.bashrc
         source ~/.bashrc
         ```
-<<<<<<< HEAD
-    - There are two types of Google Accounts you might use to try to use Gemini Code Assist:
-=======
     - There are two types of Google Accounts you can use with Gemini CLI:
->>>>>>> b49d5558
       - **Personal Google Account**: This is the standard, free account you use for services like Gmail, Google Photos, and Google Drive for personal use (e.g. your-name@gmail.com).
       - **Google Workspace Account**: This is a paid service for businesses and organizations that provides a suite of productivity tools, including a custom email domain (e.g. your-name@your-company.com), enhanced security features, and administrative controls. These accounts are often managed by an employer or school.
         - Google Workspace Account must configure a Google Cloud Project Id to use. You can temporarily set the environment variable in your current shell session using the following command:
@@ -58,16 +54,8 @@
         echo 'export GOOGLE_CLOUD_PROJECT_ID="YOUR_PROJECT_ID"' >> ~/.bashrc
         source ~/.bashrc
         ```
-<<<<<<< HEAD
-    - During start up, Gemini CLI will look for cached credentials.
-      - If it finds Application Default Credentials (set up with `gcloud auth application-default login`) it will use them.
-      - Otherwise, if it find unexpired cached Oauth2 credentials it will use them.
-      - Otherwise, it will prompt you to visit a URL to authenticate (using Oauth2). Once authenticated, your Oauth2 credentials will be cached locally. Credentials normally expire after about 20 hours.
-    - Note that the Oauth2 login must be done in a browser that can communicate with the machine Gemini Cli is being run from. (Specifically, the browser will be redirected to a localhost url that Gemini CLI will be listening on).
-=======
     - During start up, Gemini CLI will direct you to a webpage for authentication. Once authenticated, your credentials will be cached locally so the web login can be skipped on subsequent runs. Cached credentials last about 20 hours before expiring.
     - Note that the the web login must be done in a browser that can communicate with the machine Gemini Cli is being run from. (Specifically, the browser will be redirected to a localhost url that Gemini CLI will be listening on).
->>>>>>> b49d5558
 
 2.  **Gemini API key:**
 
