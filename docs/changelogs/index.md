--- conflicted
+++ resolved
@@ -14,15 +14,6 @@
   - Easy management:
     - `gemini extensions install|uninstall|link`
     - `gemini extensions enable|disable`
-<<<<<<< HEAD
-    - `gemini extensions list|update`
-- 🎉 **Interactive shell:** Run interactive commands like `vim`, `rebase -i`, or even `gemini` 😎 directly in Gemini CLI. ([pr](https://github.com/google-gemini/gemini-cli/pull/6694) by [@galz10](https://github.com/galz10))
-- **Model selection:** Choose the Gemini model for your session with /model. ([pr](https://github.com/google-gemini/gemini-cli/pull/8940) by [@abhipatel12](https://github.com/abhipatel12))
-- **Model routing:** Gemini CLI will now intelligently pick the best model for the task. Simple queries will be sent to Flash while complex analytical or creative tasks will still use the power of Pro. This ensures your quota will last for a longer period of time. You can always opt-out of this via `/model`. ([pr](https://github.com/google-gemini/gemini-cli/pull/9262) by [@abhipatel12](https://github.com/abhipatel12))
-- **Folder trust:**
-  - Opening Gemini CLI in a folder for the first time will now surface a trust dialog. ([pr](https://github.com/google-gemini/gemini-cli/pull/5815) by [@shrutip90](https://github.com/shrutip90))
-  - Enable or disable checking folder trust holistically with `folderTrust` in your settings.json. ([pr](https://github.com/google-gemini/gemini-cli/pull/5798) by [@shrutip90](https://github.com/shrutip90))
-=======
     - `gemini extensions list|update|new`
   - Or use commands while running with `/extensions list|update`.
   - Everything you need to know: [Now open for building: Introducing Gemini CLI extensions](https://blog.google/technology/developers/gemini-cli-extensions/).
@@ -33,7 +24,6 @@
   - _Extensions:_ [https://geminicli.com/extensions](https://geminicli.com/extensions)
 - **Non-Interactive Allowed Tools:** `--allowed-tools` will now also work in non-interactive mode. ([pr](https://github.com/google-gemini/gemini-cli/pull/9114) by [@mistergarrison](https://github.com/mistergarrison))
 - **Terminal Title Status:** See the CLI's real-time status and thoughts directly in the terminal window's title by setting `showStatusInTitle: true`. ([pr](https://github.com/google-gemini/gemini-cli/pull/4386) by [@Fridayxiao](https://github.com/Fridayxiao))
->>>>>>> a044c259
 - **Small features, polish, reliability & bug fixes:** A large amount of changes, smaller features, UI updates, reliability and bug fixes + general polish made it in this week!
 
 ## v0.7.0 - Gemini CLI weekly update - 2025-09-22
