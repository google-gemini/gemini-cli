--- conflicted
+++ resolved
@@ -1,33 +1,5 @@
 # Authentication Setup
 
-<<<<<<< HEAD
-The Gemini CLI requires you to authenticate with Google's AI services. On initial startup you'll need to configure **one** of the following authentication methods:
-
-1.  **Login with Google (Gemini Code Assist):**
-    - Use this option to log in with your Google account.
-    - During initial startup, Gemini CLI will direct you to a webpage for authentication. Once authenticated, your credentials will be cached locally so the web login can be skipped on subsequent runs.
-    - Note that the web login must be done in a browser that can communicate with the machine Gemini CLI is being run from. (Specifically, the browser will be redirected to a localhost url that Gemini CLI will be listening on).
-    - <a id="workspace-gca">Users may have to specify a GOOGLE_CLOUD_PROJECT if:</a>
-      1. You have a Google Workspace account. Google Workspace is a paid service for businesses and organizations that provides a suite of productivity tools, including a custom email domain (e.g. your-name@your-company.com), enhanced security features, and administrative controls. These accounts are often managed by an employer or school.
-      1. You have received a Gemini Code Assist license through the [Google Developer Program](https://developers.google.com/program/plans-and-pricing) (including qualified Google Developer Experts)
-      1. You have been assigned a license to a current Gemini Code Assist standard or enterprise subscription.
-      1. You are using the product outside the [supported regions](https://developers.google.com/gemini-code-assist/resources/available-locations) for free individual usage.
-      1. You are a Google account holder under the age of 18
-      - If you fall into one of these categories, you must first configure a Google Cloud Project ID to use, [enable the Gemini for Cloud API](https://cloud.google.com/gemini/docs/discover/set-up-gemini#enable-api) and [configure access permissions](https://cloud.google.com/gemini/docs/discover/set-up-gemini#grant-iam).
-
-      You can temporarily set the environment variable in your current shell session using the following command:
-
-      ```bash
-      export GOOGLE_CLOUD_PROJECT="YOUR_PROJECT_ID"
-      ```
-
-      - For repeated use, you can add the environment variable to your [.env file](#persisting-environment-variables-with-env-files) or your shell's configuration file (like `~/.bashrc`, `~/.zshrc`, or `~/.profile`). For example, the following command adds the environment variable to a `~/.bashrc` file:
-
-      ```bash
-      echo 'export GOOGLE_CLOUD_PROJECT="YOUR_PROJECT_ID"' >> ~/.bashrc
-      source ~/.bashrc
-      ```
-=======
 Gemini CLI requires you to authenticate with Google's AI services. On initial startup you'll need to configure **one** of the following authentication methods:
 
 1.  **Login with Google**
@@ -52,13 +24,13 @@
          ```bash
          export GOOGLE_CLOUD_PROJECT="YOUR_PROJECT_ID"
          ```
+
          - For repeated use, you can add the environment variable to your [.env file](#persisting-environment-variables-with-env-files) or your shell's configuration file (like `~/.bashrc`, `~/.zshrc`, or `~/.profile`). For example, the following command adds the environment variable to a `~/.bashrc` file:
 
          ```bash
          echo 'export GOOGLE_CLOUD_PROJECT="YOUR_PROJECT_ID"' >> ~/.bashrc
          source ~/.bashrc
          ```
->>>>>>> 11c995e9
 
 2.  **<a id="gemini-api-key"></a>Gemini API key:**
     - Obtain your API key from Google AI Studio: [https://aistudio.google.com/app/apikey](https://aistudio.google.com/app/apikey)
