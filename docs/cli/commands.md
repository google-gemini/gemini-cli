--- conflicted
+++ resolved
@@ -30,18 +30,9 @@
         checkpoints are:
         - Linux/macOS: `~/.gemini/tmp/<project_hash>/`
         - Windows: `C:\Users\<YourUsername>\.gemini\tmp\<project_hash>\`
-<<<<<<< HEAD
         - **Behavior:** Chats are saved into a project-specific directory, determined by where you run the CLI. Consequently, saved chats are only accessible when working within that same project. 
         - When you run `/chat list`, the CLI only scans these specific directories to find available checkpoints.
         - **Note:** These checkpoints are for manually saving and resuming conversation states. For automatic checkpoints created before file modifications, see the [Checkpointing documentation](../cli/checkpointing.md).
-=======
-        - When you run `/chat list`, the CLI only scans these specific
-          directories to find available checkpoints.
-        - **Note:** These checkpoints are for manually saving and resuming
-          conversation states. For automatic checkpoints created before file
-          modifications, see the
-          [Checkpointing documentation](../cli/checkpointing.md).
->>>>>>> c82c2c2b
     - **`resume`**
       - **Description:** Resumes a conversation from a previous save.
       - **Usage:** `/chat resume <tag>`
