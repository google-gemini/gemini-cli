--- conflicted
+++ resolved
@@ -309,7 +309,6 @@
       - When exited, the UI reverts to its standard appearance and normal Gemini
         CLI behavior resumes.
 
-<<<<<<< HEAD
 ### Quick Command Execution (`Ctrl+Enter` / `Meta+Enter`)
 
 While in **prompt mode**, you can quickly execute shell commands without switching to shell mode:
@@ -326,14 +325,4 @@
     - Type `git status` and press `Ctrl+Enter`/`Meta+Enter` to check git status quickly
 
 - **Caution for all `!` usage and quick command execution:** Commands you execute have the same permissions and impact as if you ran them directly in your terminal.
-
-- **Environment Variable:** When a command is executed via `!`, in shell mode, or with `Ctrl+Enter`/`Meta+Enter`, the `GEMINI_CLI=1` environment variable is set in the subprocess's environment. This allows scripts or tools to detect if they are being run from within the Gemini CLI.
-=======
-- **Caution for all `!` usage:** Commands you execute in shell mode have the
-  same permissions and impact as if you ran them directly in your terminal.
-
-- **Environment Variable:** When a command is executed via `!` or in shell mode,
-  the `GEMINI_CLI=1` environment variable is set in the subprocess's
-  environment. This allows scripts or tools to detect if they are being run from
-  within the Gemini CLI.
->>>>>>> 558be873
+- **Environment Variable:** When a command is executed via `!`, in shell mode, or with `Ctrl+Enter`/`Meta+Enter`, the `GEMINI_CLI=1` environment variable is set in the subprocess's environment. This allows scripts or tools to detect if they are being run from within the Gemini CLI.