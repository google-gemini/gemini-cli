# CLI Commands

Gemini CLI supports several built-in commands to help you manage your session, customize the interface, and control its behavior. These commands are prefixed with a forward slash (`/`), an at symbol (`@`), or an exclamation mark (`!`).

## Slash commands (`/`)

Slash commands provide meta-level control over the CLI itself.

### Built-in Commands

- **`/bug`**
  - **Description:** File an issue about Gemini CLI. By default, the issue is filed within the GitHub repository for Gemini CLI. The string you enter after `/bug` will become the headline for the bug being filed. The default `/bug` behavior can be modified using the `bugCommand` setting in your `.gemini/settings.json` files.

- **`/chat`**
  - **Description:** Manage conversation history with automatic session saving, listing, and resumption for improved continuity and ease of use.
  - **Sub-commands:**
    - **`save`**
      - **Description:** Saves the current conversation history. You must add a `<tag>` for identifying the conversation state.
      - **Usage:** `/chat save <tag>`
      - **Details on Checkpoint Location:** The default locations for saved chat checkpoints are:
        - Linux/macOS: `~/.config/google-generative-ai/checkpoints/`
        - Windows: `C:\Users\<YourUsername>\AppData\Roaming\google-generative-ai\checkpoints\`
        - When you run `/chat list`, the CLI only scans these specific directories to find available checkpoints.
        - **Note:** These checkpoints are for manually saving and resuming conversation states. For automatic checkpoints created before file modifications, see the [Checkpointing documentation](../checkpointing.md).
    - **`resume`**
      - **Description:** Resumes a conversation from a previous save.
      - **Usage:** `/chat resume <tag>`
    - **`list`**
      - **Description:** Lists available tags for chat state resumption.
<<<<<<< HEAD
    - **`list-auto`**
      - **Description:** Lists automatically saved sessions by ID.
    - **`resume-auto`**
      - **Description:** Resumes an automatically saved session. You must provide the session ID.
      - **Usage:** `/chat resume-auto <session_id>`
=======
    - **`delete`**
      - **Description:** Deletes a saved conversation checkpoint.
      - **Usage:** `/chat delete <tag>`
>>>>>>> 6b19c8bd

- **`/clear`**
  - **Description:** Clear the terminal screen, including the visible session history and scrollback within the CLI. The underlying session data (for history recall) might be preserved depending on the exact implementation, but the visual display is cleared.
  - **Keyboard shortcut:** Press **Ctrl+L** at any time to perform a clear action.

- **`/compress`**
  - **Description:** Replace the entire chat context with a summary. This saves on tokens used for future tasks while retaining a high level summary of what has happened.

- **`/copy`**
  - **Description:** Copies the last output produced by Gemini CLI to your clipboard, for easy sharing or reuse.

- **`/directory`** (or **`/dir`**)
  - **Description:** Manage workspace directories for multi-directory support.
  - **Sub-commands:**
    - **`add`**:
      - **Description:** Add a directory to the workspace. The path can be absolute or relative to the current working directory. Moreover, the reference from home directory is supported as well.
      - **Usage:** `/directory add <path1>,<path2>`
      - **Note:** Disabled in restrictive sandbox profiles. If you're using that, use `--include-directories` when starting the session instead.
    - **`show`**:
      - **Description:** Display all directories added by `/directory add` and `--include-directories`.
      - **Usage:** `/directory show`

- **`/editor`**
  - **Description:** Open a dialog for selecting supported editors.

- **`/extensions`**
  - **Description:** Lists all active extensions in the current Gemini CLI session. See [Gemini CLI Extensions](../extension.md).

- **`/help`** (or **`/?`**)
  - **Description:** Display help information about Gemini CLI, including available commands and their usage.

- **`/mcp`**
  - **Description:** List configured Model Context Protocol (MCP) servers, their connection status, server details, and available tools.
  - **Sub-commands:**
    - **`desc`** or **`descriptions`**:
      - **Description:** Show detailed descriptions for MCP servers and tools.
    - **`nodesc`** or **`nodescriptions`**:
      - **Description:** Hide tool descriptions, showing only the tool names.
    - **`schema`**:
      - **Description:** Show the full JSON schema for the tool's configured parameters.
  - **Keyboard Shortcut:** Press **Ctrl+T** at any time to toggle between showing and hiding tool descriptions.

- **`/memory`**
  - **Description:** Manage the AI's instructional context (hierarchical memory loaded from `GEMINI.md` files).
  - **Sub-commands:**
    - **`add`**:
      - **Description:** Adds the following text to the AI's memory. Usage: `/memory add <text to remember>`
    - **`show`**:
      - **Description:** Display the full, concatenated content of the current hierarchical memory that has been loaded from all `GEMINI.md` files. This lets you inspect the instructional context being provided to the Gemini model.
    - **`refresh`**:
      - **Description:** Reload the hierarchical instructional memory from all `GEMINI.md` files found in the configured locations (global, project/ancestors, and sub-directories). This command updates the model with the latest `GEMINI.md` content.
    - **Note:** For more details on how `GEMINI.md` files contribute to hierarchical memory, see the [CLI Configuration documentation](./configuration.md#4-geminimd-files-hierarchical-instructional-context).

- **`/restore`**
  - **Description:** Restores the project files to the state they were in just before a tool was executed. This is particularly useful for undoing file edits made by a tool. If run without a tool call ID, it will list available checkpoints to restore from.
  - **Usage:** `/restore [tool_call_id]`
  - **Note:** Only available if the CLI is invoked with the `--checkpointing` option or configured via [settings](./configuration.md). See [Checkpointing documentation](../checkpointing.md) for more details.

- **`/stats`**
  - **Description:** Display detailed statistics for the current Gemini CLI session, including token usage, cached token savings (when available), and session duration. Note: Cached token information is only displayed when cached tokens are being used, which occurs with API key authentication but not with OAuth authentication at this time.

- [**`/theme`**](./themes.md)
  - **Description:** Open a dialog that lets you change the visual theme of Gemini CLI.

- **`/auth`**
  - **Description:** Open a dialog that lets you change the authentication method.

- **`/about`**
  - **Description:** Show version info. Please share this information when filing issues.

- [**`/tools`**](../tools/index.md)
  - **Description:** Display a list of tools that are currently available within Gemini CLI.
  - **Sub-commands:**
    - **`desc`** or **`descriptions`**:
      - **Description:** Show detailed descriptions of each tool, including each tool's name with its full description as provided to the model.
    - **`nodesc`** or **`nodescriptions`**:
      - **Description:** Hide tool descriptions, showing only the tool names.

- **`/privacy`**
  - **Description:** Display the Privacy Notice and allow users to select whether they consent to the collection of their data for service improvement purposes.

- **`/quit`** (or **`/exit`**)
  - **Description:** Exit Gemini CLI.

- **`/vim`**
  - **Description:** Toggle vim mode on or off. When vim mode is enabled, the input area supports vim-style navigation and editing commands in both NORMAL and INSERT modes.
  - **Features:**
    - **NORMAL mode:** Navigate with `h`, `j`, `k`, `l`; jump by words with `w`, `b`, `e`; go to line start/end with `0`, `$`, `^`; go to specific lines with `G` (or `gg` for first line)
    - **INSERT mode:** Standard text input with escape to return to NORMAL mode
    - **Editing commands:** Delete with `x`, change with `c`, insert with `i`, `a`, `o`, `O`; complex operations like `dd`, `cc`, `dw`, `cw`
    - **Count support:** Prefix commands with numbers (e.g., `3h`, `5w`, `10G`)
    - **Repeat last command:** Use `.` to repeat the last editing operation
    - **Persistent setting:** Vim mode preference is saved to `~/.gemini/settings.json` and restored between sessions
  - **Status indicator:** When enabled, shows `[NORMAL]` or `[INSERT]` in the footer

- **`/init`**
  - **Description:** To help users easily create a `GEMINI.md` file, this command analyzes the current directory and generates a tailored context file, making it simpler for them to provide project-specific instructions to the Gemini agent.

### Custom Commands

For a quick start, see the [example](#example-a-pure-function-refactoring-command) below.

Custom commands allow you to save and reuse your favorite or most frequently used prompts as personal shortcuts within Gemini CLI. You can create commands that are specific to a single project or commands that are available globally across all your projects, streamlining your workflow and ensuring consistency.

#### File Locations & Precedence

Gemini CLI discovers commands from two locations, loaded in a specific order:

1.  **User Commands (Global):** Located in `~/.gemini/commands/`. These commands are available in any project you are working on.
2.  **Project Commands (Local):** Located in `<your-project-root>/.gemini/commands/`. These commands are specific to the current project and can be checked into version control to be shared with your team.

If a command in the project directory has the same name as a command in the user directory, the **project command will always be used.** This allows projects to override global commands with project-specific versions.

#### Naming and Namespacing

The name of a command is determined by its file path relative to its `commands` directory. Subdirectories are used to create namespaced commands, with the path separator (`/` or `\`) being converted to a colon (`:`).

- A file at `~/.gemini/commands/test.toml` becomes the command `/test`.
- A file at `<project>/.gemini/commands/git/commit.toml` becomes the namespaced command `/git:commit`.

#### TOML File Format (v1)

Your command definition files must be written in the TOML format and use the `.toml` file extension.

##### Required Fields

- `prompt` (String): The prompt that will be sent to the Gemini model when the command is executed. This can be a single-line or multi-line string.

##### Optional Fields

- `description` (String): A brief, one-line description of what the command does. This text will be displayed next to your command in the `/help` menu. **If you omit this field, a generic description will be generated from the filename.**

#### Handling Arguments

Custom commands support two powerful, low-friction methods for handling arguments. The CLI automatically chooses the correct method based on the content of your command's `prompt`.

##### 1. Shorthand Injection with `{{args}}`

If your `prompt` contains the special placeholder `{{args}}`, the CLI will replace that exact placeholder with all the text the user typed after the command name. This is perfect for simple, deterministic commands where you need to inject user input into a specific place in a larger prompt template.

**Example (`git/fix.toml`):**

```toml
# In: ~/.gemini/commands/git/fix.toml
# Invoked via: /git:fix "Button is misaligned on mobile"

description = "Generates a fix for a given GitHub issue."
prompt = "Please analyze the staged git changes and provide a code fix for the issue described here: {{args}}."
```

The model will receive the final prompt: `Please analyze the staged git changes and provide a code fix for the issue described here: "Button is misaligned on mobile".`

##### 2. Default Argument Handling

If your `prompt` does **not** contain the special placeholder `{{args}}`, the CLI uses a default behavior for handling arguments.

If you provide arguments to the command (e.g., `/mycommand arg1`), the CLI will append the full command you typed to the end of the prompt, separated by two newlines. This allows the model to see both the original instructions and the specific arguments you just provided.

If you do **not** provide any arguments (e.g., `/mycommand`), the prompt is sent to the model exactly as it is, with nothing appended.

**Example (`changelog.toml`):**

This example shows how to create a robust command by defining a role for the model, explaining where to find the user's input, and specifying the expected format and behavior.

```toml
# In: <project>/.gemini/commands/changelog.toml
# Invoked via: /changelog 1.2.0 added "Support for default argument parsing."

description = "Adds a new entry to the project's CHANGELOG.md file."
prompt = """
# Task: Update Changelog

You are an expert maintainer of this software project. A user has invoked a command to add a new entry to the changelog.

**The user's raw command is appended below your instructions.**

Your task is to parse the `<version>`, `<change_type>`, and `<message>` from their input and use the `write_file` tool to correctly update the `CHANGELOG.md` file.

## Expected Format
The command follows this format: `/changelog <version> <type> <message>`
- `<type>` must be one of: "added", "changed", "fixed", "removed".

## Behavior
1. Read the `CHANGELOG.md` file.
2. Find the section for the specified `<version>`.
3. Add the `<message>` under the correct `<type>` heading.
4. If the version or type section doesn't exist, create it.
5. Adhere strictly to the "Keep a Changelog" format.
"""
```

When you run `/changelog 1.2.0 added "New feature"`, the final text sent to the model will be the original prompt followed by two newlines and the command you typed.

##### 3. Executing Shell Commands with `!{...}`

You can make your commands dynamic by executing shell commands directly within your `prompt` and injecting their output. This is ideal for gathering context from your local environment, like reading file content or checking the status of Git.

When a custom command attempts to execute a shell command, Gemini CLI will now prompt you for confirmation before proceeding. This is a security measure to ensure that only intended commands can be run.

**How It Works:**

1.  **Inject Commands:** Use the `!{...}` syntax in your `prompt` to specify where the command should be run and its output injected.
2.  **Confirm Execution:** When you run the command, a dialog will appear listing the shell commands the prompt wants to execute.
3.  **Grant Permission:** You can choose to:
    - **Allow once:** The command(s) will run this one time.
    - **Allow always for this session:** The command(s) will be added to a temporary allowlist for the current CLI session and will not require confirmation again.
    - **No:** Cancel the execution of the shell command(s).

The CLI still respects the global `excludeTools` and `coreTools` settings. A command will be blocked without a confirmation prompt if it is explicitly disallowed in your configuration.

**Example (`git/commit.toml`):**

This command gets the staged git diff and uses it to ask the model to write a commit message.

````toml
# In: <project>/.gemini/commands/git/commit.toml
# Invoked via: /git:commit

description = "Generates a Git commit message based on staged changes."

# The prompt uses !{...} to execute the command and inject its output.
prompt = """
Please generate a Conventional Commit message based on the following git diff:

```diff
!{git diff --staged}
```

"""

````

When you run `/git:commit`, the CLI first executes `git diff --staged`, then replaces `!{git diff --staged}` with the output of that command before sending the final, complete prompt to the model.

---

#### Example: A "Pure Function" Refactoring Command

Let's create a global command that asks the model to refactor a piece of code.

**1. Create the file and directories:**

First, ensure the user commands directory exists, then create a `refactor` subdirectory for organization and the final TOML file.

```bash
mkdir -p ~/.gemini/commands/refactor
touch ~/.gemini/commands/refactor/pure.toml
```

**2. Add the content to the file:**

Open `~/.gemini/commands/refactor/pure.toml` in your editor and add the following content. We are including the optional `description` for best practice.

```toml
# In: ~/.gemini/commands/refactor/pure.toml
# This command will be invoked via: /refactor:pure

description = "Asks the model to refactor the current context into a pure function."

prompt = """
Please analyze the code I've provided in the current context.
Refactor it into a pure function.

Your response should include:
1. The refactored, pure function code block.
2. A brief explanation of the key changes you made and why they contribute to purity.
"""
```

**3. Run the Command:**

That's it! You can now run your command in the CLI. First, you might add a file to the context, and then invoke your command:

```
> @my-messy-function.js
> /refactor:pure
```

Gemini CLI will then execute the multi-line prompt defined in your TOML file.

## At commands (`@`)

At commands are used to include the content of files or directories as part of your prompt to Gemini. These commands include git-aware filtering.

- **`@<path_to_file_or_directory>`**
  - **Description:** Inject the content of the specified file or files into your current prompt. This is useful for asking questions about specific code, text, or collections of files.
  - **Examples:**
    - `@path/to/your/file.txt Explain this text.`
    - `@src/my_project/ Summarize the code in this directory.`
    - `What is this file about? @README.md`
  - **Details:**
    - If a path to a single file is provided, the content of that file is read.
    - If a path to a directory is provided, the command attempts to read the content of files within that directory and any subdirectories.
    - Spaces in paths should be escaped with a backslash (e.g., `@My\ Documents/file.txt`).
    - The command uses the `read_many_files` tool internally. The content is fetched and then inserted into your query before being sent to the Gemini model.
    - **Git-aware filtering:** By default, git-ignored files (like `node_modules/`, `dist/`, `.env`, `.git/`) are excluded. This behavior can be changed via the `fileFiltering` settings.
    - **File types:** The command is intended for text-based files. While it might attempt to read any file, binary files or very large files might be skipped or truncated by the underlying `read_many_files` tool to ensure performance and relevance. The tool indicates if files were skipped.
  - **Output:** The CLI will show a tool call message indicating that `read_many_files` was used, along with a message detailing the status and the path(s) that were processed.

- **`@` (Lone at symbol)**
  - **Description:** If you type a lone `@` symbol without a path, the query is passed as-is to the Gemini model. This might be useful if you are specifically talking _about_ the `@` symbol in your prompt.

### Error handling for `@` commands

- If the path specified after `@` is not found or is invalid, an error message will be displayed, and the query might not be sent to the Gemini model, or it will be sent without the file content.
- If the `read_many_files` tool encounters an error (e.g., permission issues), this will also be reported.

## Shell mode & passthrough commands (`!`)

The `!` prefix lets you interact with your system's shell directly from within Gemini CLI.

- **`!<shell_command>`**
  - **Description:** Execute the given `<shell_command>` using `bash` on Linux/macOS or `cmd.exe` on Windows. Any output or errors from the command are displayed in the terminal.
  - **Examples:**
    - `!ls -la` (executes `ls -la` and returns to Gemini CLI)
    - `!git status` (executes `git status` and returns to Gemini CLI)

- **`!` (Toggle shell mode)**
  - **Description:** Typing `!` on its own toggles shell mode.
    - **Entering shell mode:**
      - When active, shell mode uses a different coloring and a "Shell Mode Indicator".
      - While in shell mode, text you type is interpreted directly as a shell command.
    - **Exiting shell mode:**
      - When exited, the UI reverts to its standard appearance and normal Gemini CLI behavior resumes.

- **Caution for all `!` usage:** Commands you execute in shell mode have the same permissions and impact as if you ran them directly in your terminal.

- **Environment Variable:** When a command is executed via `!` or in shell mode, the `GEMINI_CLI=1` environment variable is set in the subprocess's environment. This allows scripts or tools to detect if they are being run from within the Gemini CLI.<|MERGE_RESOLUTION|>--- conflicted
+++ resolved
@@ -27,17 +27,14 @@
       - **Usage:** `/chat resume <tag>`
     - **`list`**
       - **Description:** Lists available tags for chat state resumption.
-<<<<<<< HEAD
+    - **`delete`**
+      - **Description:** Deletes a saved conversation checkpoint.
+      - **Usage:** `/chat delete <tag>`
     - **`list-auto`**
       - **Description:** Lists automatically saved sessions by ID.
     - **`resume-auto`**
       - **Description:** Resumes an automatically saved session. You must provide the session ID.
       - **Usage:** `/chat resume-auto <session_id>`
-=======
-    - **`delete`**
-      - **Description:** Deletes a saved conversation checkpoint.
-      - **Usage:** `/chat delete <tag>`
->>>>>>> 6b19c8bd
 
 - **`/clear`**
   - **Description:** Clear the terminal screen, including the visible session history and scrollback within the CLI. The underlying session data (for history recall) might be preserved depending on the exact implementation, but the visual display is cleared.
