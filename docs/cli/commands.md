# CLI Commands

Gemini CLI supports several built-in commands to help you manage your session, customize the interface, and control its behavior. These commands are prefixed with a forward slash (`/`), an at symbol (`@`), or an exclamation mark (`!`).

## Slash commands (`/`)

Slash commands provide meta-level control over the CLI itself.

### Built-in Commands

- **`/bug`**
  - **Description:** File an issue about Gemini CLI. By default, the issue is filed within the GitHub repository for Gemini CLI. The string you enter after `/bug` will become the headline for the bug being filed. The default `/bug` behavior can be modified using the `advanced.bugCommand` setting in your `.gemini/settings.json` files.

- **`/chat`**
  - **Description:** Save and resume conversation history for branching conversation state interactively, or resuming a previous state from a later session.
  - **Sub-commands:**
    - **`save`**
      - **Description:** Saves the current conversation history. You must add a `<tag>` for identifying the conversation state.
      - **Usage:** `/chat save <tag>`
      - **Details on Checkpoint Location:** The default locations for saved chat checkpoints are:
        - Linux/macOS: `~/.gemini/tmp/<project_hash>/`
        - Windows: `C:\Users\<YourUsername>\.gemini\tmp\<project_hash>\`
        - When you run `/chat list`, the CLI only scans these specific directories to find available checkpoints.
        - **Note:** These checkpoints are for manually saving and resuming conversation states. For automatic checkpoints created before file modifications, see the [Checkpointing documentation](../cli/checkpointing.md).
    - **`resume`**
      - **Description:** Resumes a conversation from a previous save.
      - **Usage:** `/chat resume <tag>`
    - **`list`**
      - **Description:** Lists available tags for chat state resumption.
    - **`delete`**
      - **Description:** Deletes a saved conversation checkpoint.
      - **Usage:** `/chat delete <tag>`
    - **`share`**
      - **Description** Writes the current conversation to a provided Markdown or JSON file.
      - **Usage** `/chat share file.md` or `/chat share file.json`. If no filename is provided, then the CLI will generate one.

- **`/clear`**
  - **Description:** Clear the terminal screen, including the visible session history and scrollback within the CLI. The underlying session data (for history recall) might be preserved depending on the exact implementation, but the visual display is cleared.
  - **Keyboard shortcut:** Press **Ctrl+L** at any time to perform a clear action.

- **`/compress`**
  - **Description:** Replace the entire chat context with a summary. This saves on tokens used for future tasks while retaining a high level summary of what has happened.

- **`/copy`**
  - **Description:** Copies the last output produced by Gemini CLI to your clipboard, for easy sharing or reuse.
  - **Note:** This command requires platform-specific clipboard tools to be installed.
    - On Linux, it requires `xclip` or `xsel`. You can typically install them using your system's package manager.
    - On macOS, it requires `pbcopy`, and on Windows, it requires `clip`. These tools are typically pre-installed on their respective systems.

- **`/directory`** (or **`/dir`**)
  - **Description:** Manage workspace directories for multi-directory support.
  - **Sub-commands:**
    - **`add`**:
      - **Description:** Add a directory to the workspace. The path can be absolute or relative to the current working directory. Moreover, the reference from home directory is supported as well.
      - **Usage:** `/directory add <path1>,<path2>`
      - **Note:** Disabled in restrictive sandbox profiles. If you're using that, use `--include-directories` when starting the session instead.
    - **`show`**:
      - **Description:** Display all directories added by `/directory add` and `--include-directories`.
      - **Usage:** `/directory show`

- **`/editor`**
  - **Description:** Open a dialog for selecting supported editors.

- **`/extensions`**
  - **Description:** Lists all active extensions in the current Gemini CLI session. See [Gemini CLI Extensions](../extension.md).

- **`/help`** (or **`/?`**)
  - **Description:** Display help information about Gemini CLI, including available commands and their usage.

- **`/mcp`**
  - **Description:** List configured Model Context Protocol (MCP) servers, their connection status, server details, and available tools.
  - **Sub-commands:**
    - **`desc`** or **`descriptions`**:
      - **Description:** Show detailed descriptions for MCP servers and tools.
    - **`nodesc`** or **`nodescriptions`**:
      - **Description:** Hide tool descriptions, showing only the tool names.
    - **`schema`**:
      - **Description:** Show the full JSON schema for the tool's configured parameters.
  - **Keyboard Shortcut:** Press **Ctrl+T** at any time to toggle between showing and hiding tool descriptions.

- **`/memory`**
  - **Description:** Manage the AI's instructional context (hierarchical memory loaded from `GEMINI.md` files).
  - **Sub-commands:**
    - **`add`**:
      - **Description:** Adds the following text to the AI's memory. Usage: `/memory add <text to remember>`
    - **`show`**:
      - **Description:** Display the full, concatenated content of the current hierarchical memory that has been loaded from all `GEMINI.md` files. This lets you inspect the instructional context being provided to the Gemini model.
    - **`refresh`**:
      - **Description:** Reload the hierarchical instructional memory from all `GEMINI.md` files found in the configured locations (global, project/ancestors, and sub-directories). This command updates the model with the latest `GEMINI.md` content.
    - **`list`**:
      - **Description:** Lists the paths of the GEMINI.md files in use for hierarchical memory.
    - **Note:** For more details on how `GEMINI.md` files contribute to hierarchical memory, see the [CLI Configuration documentation](./configuration.md#4-geminimd-files-hierarchical-instructional-context).

- **`/restore`**
  - **Description:** Restores the project files to the state they were in just before a tool was executed. This is particularly useful for undoing file edits made by a tool. If run without a tool call ID, it will list available checkpoints to restore from.
  - **Usage:** `/restore [tool_call_id]`
  - **Note:** Only available if the CLI is invoked with the `--checkpointing` option or configured via [settings](./configuration.md). See [Checkpointing documentation](../cli/checkpointing.md) for more details.

- **`/settings`**
  - **Description:** Open the settings editor to view and modify Gemini CLI settings.
  - **Details:** This command provides a user-friendly interface for changing settings that control the behavior and appearance of Gemini CLI. It is equivalent to manually editing the `.gemini/settings.json` file, but with validation and guidance to prevent errors.
  - **Usage:** Simply run `/settings` and the editor will open. You can then browse or search for specific settings, view their current values, and modify them as desired. Changes to some settings are applied immediately, while others require a restart.

- **`/stats`**
  - **Description:** Display detailed statistics for the current Gemini CLI session, including token usage, cached token savings (when available), and session duration. Note: Cached token information is only displayed when cached tokens are being used, which occurs with API key authentication but not with OAuth authentication at this time.

- [**`/theme`**](./themes.md)
  - **Description:** Open a dialog that lets you change the visual theme of Gemini CLI.

- **`/auth`**
  - **Description:** Open a dialog that lets you change the authentication method.

- **`/about`**
  - **Description:** Show version info. Please share this information when filing issues.

- [**`/tools`**](../tools/index.md)
  - **Description:** Display a list of tools that are currently available within Gemini CLI.
  - **Usage:** `/tools [desc]`
  - **Sub-commands:**
    - **`desc`** or **`descriptions`**:
      - **Description:** Show detailed descriptions of each tool, including each tool's name with its full description as provided to the model.
    - **`nodesc`** or **`nodescriptions`**:
      - **Description:** Hide tool descriptions, showing only the tool names.

- **`/privacy`**
  - **Description:** Display the Privacy Notice and allow users to select whether they consent to the collection of their data for service improvement purposes.

- **`/quit`** (or **`/exit`**)
  - **Description:** Exit Gemini CLI.

- **`/vim`**
  - **Description:** Toggle vim mode on or off. When vim mode is enabled, the input area supports vim-style navigation and editing commands in both NORMAL and INSERT modes.
  - **Features:**
    - **NORMAL mode:** Navigate with `h`, `j`, `k`, `l`; jump by words with `w`, `b`, `e`; go to line start/end with `0`, `$`, `^`; go to specific lines with `G` (or `gg` for first line)
    - **INSERT mode:** Standard text input with escape to return to NORMAL mode
    - **Editing commands:** Delete with `x`, change with `c`, insert with `i`, `a`, `o`, `O`; complex operations like `dd`, `cc`, `dw`, `cw`
    - **Count support:** Prefix commands with numbers (e.g., `3h`, `5w`, `10G`)
    - **Repeat last command:** Use `.` to repeat the last editing operation
    - **Persistent setting:** Vim mode preference is saved to `~/.gemini/settings.json` and restored between sessions
  - **Status indicator:** When enabled, shows `[NORMAL]` or `[INSERT]` in the footer

- **`/init`**
  - **Description:** To help users easily create a `GEMINI.md` file, this command analyzes the current directory and generates a tailored context file, making it simpler for them to provide project-specific instructions to the Gemini agent.

### Custom Commands

For a quick start, see the [example](#example-a-pure-function-refactoring-command) below.

Custom commands allow you to save and reuse your favorite or most frequently used prompts as personal shortcuts within Gemini CLI. You can create commands that are specific to a single project or commands that are available globally across all your projects, streamlining your workflow and ensuring consistency.

#### File Locations & Precedence

Gemini CLI discovers commands from two locations, loaded in a specific order:

1.  **User Commands (Global):** Located in `~/.gemini/commands/`. These commands are available in any project you are working on.
2.  **Project Commands (Local):** Located in `<your-project-root>/.gemini/commands/`. These commands are specific to the current project and can be checked into version control to be shared with your team.

If a command in the project directory has the same name as a command in the user directory, the **project command will always be used.** This allows projects to override global commands with project-specific versions.

#### Naming and Namespacing

The name of a command is determined by its file path relative to its `commands` directory. Subdirectories are used to create namespaced commands, with the path separator (`/` or `\`) being converted to a colon (`:`).

- A file at `~/.gemini/commands/test.toml` becomes the command `/test`.
- A file at `<project>/.gemini/commands/git/commit.toml` becomes the namespaced command `/git:commit`.

#### TOML File Format (v1)

Your command definition files must be written in the TOML format and use the `.toml` file extension.

##### Required Fields

- `prompt` (String): The prompt that will be sent to the Gemini model when the command is executed. This can be a single-line or multi-line string.

##### Optional Fields

- `description` (String): A brief, one-line description of what the command does. This text will be displayed next to your command in the `/help` menu. **If you omit this field, a generic description will be generated from the filename.**

#### Handling Arguments

Custom commands support two powerful methods for handling arguments. The CLI automatically chooses the correct method based on the content of your command's `prompt`.

##### 1. Context-Aware Injection with `{{args}}`

If your `prompt` contains the special placeholder `{{args}}`, the CLI will replace that placeholder with the text the user typed after the command name.

The behavior of this injection depends on where it is used:

**A. Raw Injection (Outside Shell Commands)**

When used in the main body of the prompt, the arguments are injected exactly as the user typed them.

**Example (`git/fix.toml`):**

```toml
# Invoked via: /git:fix "Button is misaligned"

description = "Generates a fix for a given issue."
prompt = "Please provide a code fix for the issue described here: {{args}}."
```

The model receives: `Please provide a code fix for the issue described here: "Button is misaligned".`

**B. Using Arguments in Shell Commands (Inside `!{...}` Blocks)**

When you use `{{args}}` inside a shell injection block (`!{...}`), the arguments are automatically **shell-escaped** before replacement. This allows you to safely pass arguments to shell commands, ensuring the resulting command is syntactically correct and secure while preventing command injection vulnerabilities.

**Example (`/grep-code.toml`):**

```toml
prompt = """
Please summarize the findings for the pattern `{{args}}`.

Search Results:
!{grep -r {{args}} .}
"""
```

When you run `/grep-code It's complicated`:

1. The CLI sees `{{args}}` used both outside and inside `!{...}`.
2. Outside: The first `{{args}}` is replaced raw with `It's complicated`.
3. Inside: The second `{{args}}` is replaced with the escaped version (e.g., on Linux: `"It's complicated"`).
4. The command executed is `grep -r "It's complicated" .`.
5. The CLI prompts you to confirm this exact, secure command before execution.
6. The final prompt is sent.

##### 2. Default Argument Handling

If your `prompt` does **not** contain the special placeholder `{{args}}`, the CLI uses a default behavior for handling arguments.

If you provide arguments to the command (e.g., `/mycommand arg1`), the CLI will append the full command you typed to the end of the prompt, separated by two newlines. This allows the model to see both the original instructions and the specific arguments you just provided.

If you do **not** provide any arguments (e.g., `/mycommand`), the prompt is sent to the model exactly as it is, with nothing appended.

**Example (`changelog.toml`):**

This example shows how to create a robust command by defining a role for the model, explaining where to find the user's input, and specifying the expected format and behavior.

```toml
# In: <project>/.gemini/commands/changelog.toml
# Invoked via: /changelog 1.2.0 added "Support for default argument parsing."

description = "Adds a new entry to the project's CHANGELOG.md file."
prompt = """
# Task: Update Changelog

You are an expert maintainer of this software project. A user has invoked a command to add a new entry to the changelog.

**The user's raw command is appended below your instructions.**

Your task is to parse the `<version>`, `<change_type>`, and `<message>` from their input and use the `write_file` tool to correctly update the `CHANGELOG.md` file.

## Expected Format
The command follows this format: `/changelog <version> <type> <message>`
- `<type>` must be one of: "added", "changed", "fixed", "removed".

## Behavior
1. Read the `CHANGELOG.md` file.
2. Find the section for the specified `<version>`.
3. Add the `<message>` under the correct `<type>` heading.
4. If the version or type section doesn't exist, create it.
5. Adhere strictly to the "Keep a Changelog" format.
"""
```

When you run `/changelog 1.2.0 added "New feature"`, the final text sent to the model will be the original prompt followed by two newlines and the command you typed.

##### 3. Executing Shell Commands with `!{...}`

You can make your commands dynamic by executing shell commands directly within your `prompt` and injecting their output. This is ideal for gathering context from your local environment, like reading file content or checking the status of Git.

When a custom command attempts to execute a shell command, Auditaria CLI will now prompt you for confirmation before proceeding. This is a security measure to ensure that only intended commands can be run.

**How It Works:**

1.  **Inject Commands:** Use the `!{...}` syntax.
2.  **Argument Substitution:** If `{{args}}` is present inside the block, it is automatically shell-escaped (see [Context-Aware Injection](#1-context-aware-injection-with-args) above).
3.  **Robust Parsing:** The parser correctly handles complex shell commands that include nested braces, such as JSON payloads. **Note:** The content inside `!{...}` must have balanced braces (`{` and `}`). If you need to execute a command containing unbalanced braces, consider wrapping it in an external script file and calling the script within the `!{...}` block.
4.  **Security Check and Confirmation:** The CLI performs a security check on the final, resolved command (after arguments are escaped and substituted). A dialog will appear showing the exact command(s) to be executed.
5.  **Execution and Error Reporting:** The command is executed. If the command fails, the output injected into the prompt will include the error messages (stderr) followed by a status line, e.g., `[Shell command exited with code 1]`. This helps the model understand the context of the failure.

**Example (`git/commit.toml`):**

This command gets the staged git diff and uses it to ask the model to write a commit message.

````toml
# In: <project>/.gemini/commands/git/commit.toml
# Invoked via: /git:commit

description = "Generates a Git commit message based on staged changes."

# The prompt uses !{...} to execute the command and inject its output.
prompt = """
Please generate a Conventional Commit message based on the following git diff:

```diff
!{git diff --staged}
```

"""

````

When you run `/git:commit`, the CLI first executes `git diff --staged`, then replaces `!{git diff --staged}` with the output of that command before sending the final, complete prompt to the model.

##### 4. Injecting File Content with `@{...}`

You can directly embed the content of a file or a directory listing into your prompt using the `@{...}` syntax. This is useful for creating commands that operate on specific files.

**How It Works:**

- **File Injection**: `@{path/to/file.txt}` is replaced by the content of `file.txt`.
- **Multimodal Support**: If the path points to a supported image (e.g., PNG, JPEG), PDF, audio, or video file, it will be correctly encoded and injected as multimodal input. Other binary files are handled gracefully and skipped.
- **Directory Listing**: `@{path/to/dir}` is traversed and each file present within the directory and all subdirectories are inserted into the prompt. This respects `.gitignore` and `.geminiignore` if enabled.
- **Workspace-Aware**: The command searches for the path in the current directory and any other workspace directories. Absolute paths are allowed if they are within the workspace.
- **Processing Order**: File content injection with `@{...}` is processed _before_ shell commands (`!{...}`) and argument substitution (`{{args}}`).
- **Parsing**: The parser requires the content inside `@{...}` (the path) to have balanced braces (`{` and `}`).

**Example (`review.toml`):**

This command injects the content of a _fixed_ best practices file (`docs/best-practices.md`) and uses the user's arguments to provide context for the review.

```toml
# In: <project>/.gemini/commands/review.toml
# Invoked via: /review FileCommandLoader.ts

description = "Reviews the provided context using a best practice guide."
prompt = """
You are an expert code reviewer.

Your task is to review {{args}}.

Use the following best practices when providing your review:

@{docs/best-practices.md}
"""
```

When you run `/review FileCommandLoader.ts`, the `@{docs/best-practices.md}` placeholder is replaced by the content of that file, and `{{args}}` is replaced by the text you provided, before the final prompt is sent to the model.

---

#### Example: A "Pure Function" Refactoring Command

Let's create a global command that asks the model to refactor a piece of code.

**1. Create the file and directories:**

First, ensure the user commands directory exists, then create a `refactor` subdirectory for organization and the final TOML file.

```bash
mkdir -p ~/.gemini/commands/refactor
touch ~/.gemini/commands/refactor/pure.toml
```

**2. Add the content to the file:**

Open `~/.gemini/commands/refactor/pure.toml` in your editor and add the following content. We are including the optional `description` for best practice.

```toml
# In: ~/.gemini/commands/refactor/pure.toml
# This command will be invoked via: /refactor:pure

description = "Asks the model to refactor the current context into a pure function."

prompt = """
Please analyze the code I've provided in the current context.
Refactor it into a pure function.

Your response should include:
1. The refactored, pure function code block.
2. A brief explanation of the key changes you made and why they contribute to purity.
"""
```

**3. Run the Command:**

That's it! You can now run your command in the CLI. First, you might add a file to the context, and then invoke your command:

```
> @my-messy-function.js
> /refactor:pure
```

Gemini CLI will then execute the multi-line prompt defined in your TOML file.

## Input Prompt Shortcuts

These shortcuts apply directly to the input prompt for text manipulation.

- **Undo:**
  - **Keyboard shortcut:** Press **Ctrl+z** to undo the last action in the input prompt.

- **Redo:**
  - **Keyboard shortcut:** Press **Ctrl+Shift+Z** to redo the last undone action in the input prompt.

## At commands (`@`)

At commands are used to include the content of files or directories as part of your prompt to Gemini. These commands include git-aware filtering.

- **`@<path_to_file_or_directory>`**
  - **Description:** Inject the content of the specified file or files into your current prompt. This is useful for asking questions about specific code, text, or collections of files.
  - **Examples:**
    - `@path/to/your/file.txt Explain this text.`
    - `@src/my_project/ Summarize the code in this directory.`
    - `What is this file about? @README.md`
  - **Details:**
    - If a path to a single file is provided, the content of that file is read.
    - If a path to a directory is provided, the command attempts to read the content of files within that directory and any subdirectories.
    - Spaces in paths should be escaped with a backslash (e.g., `@My\ Documents/file.txt`).
    - The command uses the `read_many_files` tool internally. The content is fetched and then inserted into your query before being sent to the Gemini model.
    - **Git-aware filtering:** By default, git-ignored files (like `node_modules/`, `dist/`, `.env`, `.git/`) are excluded. This behavior can be changed via the `context.fileFiltering` settings.
    - **File types:** The command is intended for text-based files. While it might attempt to read any file, binary files or very large files might be skipped or truncated by the underlying `read_many_files` tool to ensure performance and relevance. The tool indicates if files were skipped.
  - **Output:** The CLI will show a tool call message indicating that `read_many_files` was used, along with a message detailing the status and the path(s) that were processed.

- **`@` (Lone at symbol)**
  - **Description:** If you type a lone `@` symbol without a path, the query is passed as-is to the Gemini model. This might be useful if you are specifically talking _about_ the `@` symbol in your prompt.

### Error handling for `@` commands

- If the path specified after `@` is not found or is invalid, an error message will be displayed, and the query might not be sent to the Gemini model, or it will be sent without the file content.
- If the `read_many_files` tool encounters an error (e.g., permission issues), this will also be reported.

## Shell mode & passthrough commands (`!`)

The `!` prefix lets you interact with your system's shell directly from within Gemini CLI.

- **`!<shell_command>`**
<<<<<<< HEAD
  - **Description:** Execute the given `<shell_command>` using `bash` on Linux/macOS or `cmd.exe` on Windows. Any output or errors from the command are displayed in the terminal.
=======
  - **Description:** Execute the given `<shell_command>` using `bash` on
    Linux/macOS or `powershell.exe -NoProfile -Command` on Windows (unless you
    override `ComSpec`). Any output or errors from the command are displayed in
    the terminal.
>>>>>>> 92dbdbb9
  - **Examples:**
    - `!ls -la` (executes `ls -la` and returns to Gemini CLI)
    - `!git status` (executes `git status` and returns to Gemini CLI)

- **`!` (Toggle shell mode)**
  - **Description:** Typing `!` on its own toggles shell mode.
    - **Entering shell mode:**
      - When active, shell mode uses a different coloring and a "Shell Mode Indicator".
      - While in shell mode, text you type is interpreted directly as a shell command.
    - **Exiting shell mode:**
      - When exited, the UI reverts to its standard appearance and normal Gemini CLI behavior resumes.

- **Caution for all `!` usage:** Commands you execute in shell mode have the same permissions and impact as if you ran them directly in your terminal.

- **Environment Variable:** When a command is executed via `!` or in shell mode, the `GEMINI_CLI=1` environment variable is set in the subprocess's environment. This allows scripts or tools to detect if they are being run from within the Gemini CLI.<|MERGE_RESOLUTION|>--- conflicted
+++ resolved
@@ -1,6 +1,8 @@
 # CLI Commands
 
-Gemini CLI supports several built-in commands to help you manage your session, customize the interface, and control its behavior. These commands are prefixed with a forward slash (`/`), an at symbol (`@`), or an exclamation mark (`!`).
+Gemini CLI supports several built-in commands to help you manage your session,
+customize the interface, and control its behavior. These commands are prefixed
+with a forward slash (`/`), an at symbol (`@`), or an exclamation mark (`!`).
 
 ## Slash commands (`/`)
 
@@ -9,19 +11,31 @@
 ### Built-in Commands
 
 - **`/bug`**
-  - **Description:** File an issue about Gemini CLI. By default, the issue is filed within the GitHub repository for Gemini CLI. The string you enter after `/bug` will become the headline for the bug being filed. The default `/bug` behavior can be modified using the `advanced.bugCommand` setting in your `.gemini/settings.json` files.
+  - **Description:** File an issue about Gemini CLI. By default, the issue is
+    filed within the GitHub repository for Gemini CLI. The string you enter
+    after `/bug` will become the headline for the bug being filed. The default
+    `/bug` behavior can be modified using the `advanced.bugCommand` setting in
+    your `.gemini/settings.json` files.
 
 - **`/chat`**
-  - **Description:** Save and resume conversation history for branching conversation state interactively, or resuming a previous state from a later session.
+  - **Description:** Save and resume conversation history for branching
+    conversation state interactively, or resuming a previous state from a later
+    session.
   - **Sub-commands:**
     - **`save`**
-      - **Description:** Saves the current conversation history. You must add a `<tag>` for identifying the conversation state.
+      - **Description:** Saves the current conversation history. You must add a
+        `<tag>` for identifying the conversation state.
       - **Usage:** `/chat save <tag>`
-      - **Details on Checkpoint Location:** The default locations for saved chat checkpoints are:
+      - **Details on Checkpoint Location:** The default locations for saved chat
+        checkpoints are:
         - Linux/macOS: `~/.gemini/tmp/<project_hash>/`
         - Windows: `C:\Users\<YourUsername>\.gemini\tmp\<project_hash>\`
-        - When you run `/chat list`, the CLI only scans these specific directories to find available checkpoints.
-        - **Note:** These checkpoints are for manually saving and resuming conversation states. For automatic checkpoints created before file modifications, see the [Checkpointing documentation](../cli/checkpointing.md).
+        - When you run `/chat list`, the CLI only scans these specific
+          directories to find available checkpoints.
+        - **Note:** These checkpoints are for manually saving and resuming
+          conversation states. For automatic checkpoints created before file
+          modifications, see the
+          [Checkpointing documentation](../cli/checkpointing.md).
     - **`resume`**
       - **Description:** Resumes a conversation from a previous save.
       - **Usage:** `/chat resume <tag>`
@@ -31,164 +45,251 @@
       - **Description:** Deletes a saved conversation checkpoint.
       - **Usage:** `/chat delete <tag>`
     - **`share`**
-      - **Description** Writes the current conversation to a provided Markdown or JSON file.
-      - **Usage** `/chat share file.md` or `/chat share file.json`. If no filename is provided, then the CLI will generate one.
+      - **Description** Writes the current conversation to a provided Markdown
+        or JSON file.
+      - **Usage** `/chat share file.md` or `/chat share file.json`. If no
+        filename is provided, then the CLI will generate one.
 
 - **`/clear`**
-  - **Description:** Clear the terminal screen, including the visible session history and scrollback within the CLI. The underlying session data (for history recall) might be preserved depending on the exact implementation, but the visual display is cleared.
-  - **Keyboard shortcut:** Press **Ctrl+L** at any time to perform a clear action.
+  - **Description:** Clear the terminal screen, including the visible session
+    history and scrollback within the CLI. The underlying session data (for
+    history recall) might be preserved depending on the exact implementation,
+    but the visual display is cleared.
+  - **Keyboard shortcut:** Press **Ctrl+L** at any time to perform a clear
+    action.
 
 - **`/compress`**
-  - **Description:** Replace the entire chat context with a summary. This saves on tokens used for future tasks while retaining a high level summary of what has happened.
+  - **Description:** Replace the entire chat context with a summary. This saves
+    on tokens used for future tasks while retaining a high level summary of what
+    has happened.
 
 - **`/copy`**
-  - **Description:** Copies the last output produced by Gemini CLI to your clipboard, for easy sharing or reuse.
-  - **Note:** This command requires platform-specific clipboard tools to be installed.
-    - On Linux, it requires `xclip` or `xsel`. You can typically install them using your system's package manager.
-    - On macOS, it requires `pbcopy`, and on Windows, it requires `clip`. These tools are typically pre-installed on their respective systems.
+  - **Description:** Copies the last output produced by Gemini CLI to your
+    clipboard, for easy sharing or reuse.
+  - **Note:** This command requires platform-specific clipboard tools to be
+    installed.
+    - On Linux, it requires `xclip` or `xsel`. You can typically install them
+      using your system's package manager.
+    - On macOS, it requires `pbcopy`, and on Windows, it requires `clip`. These
+      tools are typically pre-installed on their respective systems.
 
 - **`/directory`** (or **`/dir`**)
   - **Description:** Manage workspace directories for multi-directory support.
   - **Sub-commands:**
     - **`add`**:
-      - **Description:** Add a directory to the workspace. The path can be absolute or relative to the current working directory. Moreover, the reference from home directory is supported as well.
+      - **Description:** Add a directory to the workspace. The path can be
+        absolute or relative to the current working directory. Moreover, the
+        reference from home directory is supported as well.
       - **Usage:** `/directory add <path1>,<path2>`
-      - **Note:** Disabled in restrictive sandbox profiles. If you're using that, use `--include-directories` when starting the session instead.
+      - **Note:** Disabled in restrictive sandbox profiles. If you're using
+        that, use `--include-directories` when starting the session instead.
     - **`show`**:
-      - **Description:** Display all directories added by `/directory add` and `--include-directories`.
+      - **Description:** Display all directories added by `/directory add` and
+        `--include-directories`.
       - **Usage:** `/directory show`
 
 - **`/editor`**
   - **Description:** Open a dialog for selecting supported editors.
 
 - **`/extensions`**
-  - **Description:** Lists all active extensions in the current Gemini CLI session. See [Gemini CLI Extensions](../extension.md).
+  - **Description:** Lists all active extensions in the current Gemini CLI
+    session. See [Gemini CLI Extensions](../extension.md).
 
 - **`/help`** (or **`/?`**)
-  - **Description:** Display help information about Gemini CLI, including available commands and their usage.
+  - **Description:** Display help information about Gemini CLI, including
+    available commands and their usage.
 
 - **`/mcp`**
-  - **Description:** List configured Model Context Protocol (MCP) servers, their connection status, server details, and available tools.
+  - **Description:** List configured Model Context Protocol (MCP) servers, their
+    connection status, server details, and available tools.
   - **Sub-commands:**
     - **`desc`** or **`descriptions`**:
       - **Description:** Show detailed descriptions for MCP servers and tools.
     - **`nodesc`** or **`nodescriptions`**:
       - **Description:** Hide tool descriptions, showing only the tool names.
     - **`schema`**:
-      - **Description:** Show the full JSON schema for the tool's configured parameters.
-  - **Keyboard Shortcut:** Press **Ctrl+T** at any time to toggle between showing and hiding tool descriptions.
+      - **Description:** Show the full JSON schema for the tool's configured
+        parameters.
+  - **Keyboard Shortcut:** Press **Ctrl+T** at any time to toggle between
+    showing and hiding tool descriptions.
 
 - **`/memory`**
-  - **Description:** Manage the AI's instructional context (hierarchical memory loaded from `GEMINI.md` files).
+  - **Description:** Manage the AI's instructional context (hierarchical memory
+    loaded from `GEMINI.md` files).
   - **Sub-commands:**
     - **`add`**:
-      - **Description:** Adds the following text to the AI's memory. Usage: `/memory add <text to remember>`
+      - **Description:** Adds the following text to the AI's memory. Usage:
+        `/memory add <text to remember>`
     - **`show`**:
-      - **Description:** Display the full, concatenated content of the current hierarchical memory that has been loaded from all `GEMINI.md` files. This lets you inspect the instructional context being provided to the Gemini model.
+      - **Description:** Display the full, concatenated content of the current
+        hierarchical memory that has been loaded from all `GEMINI.md` files.
+        This lets you inspect the instructional context being provided to the
+        Gemini model.
     - **`refresh`**:
-      - **Description:** Reload the hierarchical instructional memory from all `GEMINI.md` files found in the configured locations (global, project/ancestors, and sub-directories). This command updates the model with the latest `GEMINI.md` content.
+      - **Description:** Reload the hierarchical instructional memory from all
+        `GEMINI.md` files found in the configured locations (global,
+        project/ancestors, and sub-directories). This command updates the model
+        with the latest `GEMINI.md` content.
     - **`list`**:
-      - **Description:** Lists the paths of the GEMINI.md files in use for hierarchical memory.
-    - **Note:** For more details on how `GEMINI.md` files contribute to hierarchical memory, see the [CLI Configuration documentation](./configuration.md#4-geminimd-files-hierarchical-instructional-context).
+      - **Description:** Lists the paths of the GEMINI.md files in use for
+        hierarchical memory.
+    - **Note:** For more details on how `GEMINI.md` files contribute to
+      hierarchical memory, see the
+      [CLI Configuration documentation](./configuration.md#4-geminimd-files-hierarchical-instructional-context).
 
 - **`/restore`**
-  - **Description:** Restores the project files to the state they were in just before a tool was executed. This is particularly useful for undoing file edits made by a tool. If run without a tool call ID, it will list available checkpoints to restore from.
+  - **Description:** Restores the project files to the state they were in just
+    before a tool was executed. This is particularly useful for undoing file
+    edits made by a tool. If run without a tool call ID, it will list available
+    checkpoints to restore from.
   - **Usage:** `/restore [tool_call_id]`
-  - **Note:** Only available if the CLI is invoked with the `--checkpointing` option or configured via [settings](./configuration.md). See [Checkpointing documentation](../cli/checkpointing.md) for more details.
+  - **Note:** Only available if the CLI is invoked with the `--checkpointing`
+    option or configured via [settings](./configuration.md). See
+    [Checkpointing documentation](../cli/checkpointing.md) for more details.
 
 - **`/settings`**
-  - **Description:** Open the settings editor to view and modify Gemini CLI settings.
-  - **Details:** This command provides a user-friendly interface for changing settings that control the behavior and appearance of Gemini CLI. It is equivalent to manually editing the `.gemini/settings.json` file, but with validation and guidance to prevent errors.
-  - **Usage:** Simply run `/settings` and the editor will open. You can then browse or search for specific settings, view their current values, and modify them as desired. Changes to some settings are applied immediately, while others require a restart.
+  - **Description:** Open the settings editor to view and modify Gemini CLI
+    settings.
+  - **Details:** This command provides a user-friendly interface for changing
+    settings that control the behavior and appearance of Gemini CLI. It is
+    equivalent to manually editing the `.gemini/settings.json` file, but with
+    validation and guidance to prevent errors.
+  - **Usage:** Simply run `/settings` and the editor will open. You can then
+    browse or search for specific settings, view their current values, and
+    modify them as desired. Changes to some settings are applied immediately,
+    while others require a restart.
 
 - **`/stats`**
-  - **Description:** Display detailed statistics for the current Gemini CLI session, including token usage, cached token savings (when available), and session duration. Note: Cached token information is only displayed when cached tokens are being used, which occurs with API key authentication but not with OAuth authentication at this time.
+  - **Description:** Display detailed statistics for the current Gemini CLI
+    session, including token usage, cached token savings (when available), and
+    session duration. Note: Cached token information is only displayed when
+    cached tokens are being used, which occurs with API key authentication but
+    not with OAuth authentication at this time.
 
 - [**`/theme`**](./themes.md)
-  - **Description:** Open a dialog that lets you change the visual theme of Gemini CLI.
+  - **Description:** Open a dialog that lets you change the visual theme of
+    Gemini CLI.
 
 - **`/auth`**
-  - **Description:** Open a dialog that lets you change the authentication method.
+  - **Description:** Open a dialog that lets you change the authentication
+    method.
 
 - **`/about`**
-  - **Description:** Show version info. Please share this information when filing issues.
+  - **Description:** Show version info. Please share this information when
+    filing issues.
 
 - [**`/tools`**](../tools/index.md)
-  - **Description:** Display a list of tools that are currently available within Gemini CLI.
+  - **Description:** Display a list of tools that are currently available within
+    Gemini CLI.
   - **Usage:** `/tools [desc]`
   - **Sub-commands:**
     - **`desc`** or **`descriptions`**:
-      - **Description:** Show detailed descriptions of each tool, including each tool's name with its full description as provided to the model.
+      - **Description:** Show detailed descriptions of each tool, including each
+        tool's name with its full description as provided to the model.
     - **`nodesc`** or **`nodescriptions`**:
       - **Description:** Hide tool descriptions, showing only the tool names.
 
 - **`/privacy`**
-  - **Description:** Display the Privacy Notice and allow users to select whether they consent to the collection of their data for service improvement purposes.
+  - **Description:** Display the Privacy Notice and allow users to select
+    whether they consent to the collection of their data for service improvement
+    purposes.
 
 - **`/quit`** (or **`/exit`**)
   - **Description:** Exit Gemini CLI.
 
 - **`/vim`**
-  - **Description:** Toggle vim mode on or off. When vim mode is enabled, the input area supports vim-style navigation and editing commands in both NORMAL and INSERT modes.
+  - **Description:** Toggle vim mode on or off. When vim mode is enabled, the
+    input area supports vim-style navigation and editing commands in both NORMAL
+    and INSERT modes.
   - **Features:**
-    - **NORMAL mode:** Navigate with `h`, `j`, `k`, `l`; jump by words with `w`, `b`, `e`; go to line start/end with `0`, `$`, `^`; go to specific lines with `G` (or `gg` for first line)
+    - **NORMAL mode:** Navigate with `h`, `j`, `k`, `l`; jump by words with `w`,
+      `b`, `e`; go to line start/end with `0`, `$`, `^`; go to specific lines
+      with `G` (or `gg` for first line)
     - **INSERT mode:** Standard text input with escape to return to NORMAL mode
-    - **Editing commands:** Delete with `x`, change with `c`, insert with `i`, `a`, `o`, `O`; complex operations like `dd`, `cc`, `dw`, `cw`
+    - **Editing commands:** Delete with `x`, change with `c`, insert with `i`,
+      `a`, `o`, `O`; complex operations like `dd`, `cc`, `dw`, `cw`
     - **Count support:** Prefix commands with numbers (e.g., `3h`, `5w`, `10G`)
     - **Repeat last command:** Use `.` to repeat the last editing operation
-    - **Persistent setting:** Vim mode preference is saved to `~/.gemini/settings.json` and restored between sessions
-  - **Status indicator:** When enabled, shows `[NORMAL]` or `[INSERT]` in the footer
+    - **Persistent setting:** Vim mode preference is saved to
+      `~/.gemini/settings.json` and restored between sessions
+  - **Status indicator:** When enabled, shows `[NORMAL]` or `[INSERT]` in the
+    footer
 
 - **`/init`**
-  - **Description:** To help users easily create a `GEMINI.md` file, this command analyzes the current directory and generates a tailored context file, making it simpler for them to provide project-specific instructions to the Gemini agent.
+  - **Description:** To help users easily create a `GEMINI.md` file, this
+    command analyzes the current directory and generates a tailored context
+    file, making it simpler for them to provide project-specific instructions to
+    the Gemini agent.
 
 ### Custom Commands
 
-For a quick start, see the [example](#example-a-pure-function-refactoring-command) below.
-
-Custom commands allow you to save and reuse your favorite or most frequently used prompts as personal shortcuts within Gemini CLI. You can create commands that are specific to a single project or commands that are available globally across all your projects, streamlining your workflow and ensuring consistency.
+For a quick start, see the
+[example](#example-a-pure-function-refactoring-command) below.
+
+Custom commands allow you to save and reuse your favorite or most frequently
+used prompts as personal shortcuts within Gemini CLI. You can create commands
+that are specific to a single project or commands that are available globally
+across all your projects, streamlining your workflow and ensuring consistency.
 
 #### File Locations & Precedence
 
 Gemini CLI discovers commands from two locations, loaded in a specific order:
 
-1.  **User Commands (Global):** Located in `~/.gemini/commands/`. These commands are available in any project you are working on.
-2.  **Project Commands (Local):** Located in `<your-project-root>/.gemini/commands/`. These commands are specific to the current project and can be checked into version control to be shared with your team.
-
-If a command in the project directory has the same name as a command in the user directory, the **project command will always be used.** This allows projects to override global commands with project-specific versions.
+1.  **User Commands (Global):** Located in `~/.gemini/commands/`. These commands
+    are available in any project you are working on.
+2.  **Project Commands (Local):** Located in
+    `<your-project-root>/.gemini/commands/`. These commands are specific to the
+    current project and can be checked into version control to be shared with
+    your team.
+
+If a command in the project directory has the same name as a command in the user
+directory, the **project command will always be used.** This allows projects to
+override global commands with project-specific versions.
 
 #### Naming and Namespacing
 
-The name of a command is determined by its file path relative to its `commands` directory. Subdirectories are used to create namespaced commands, with the path separator (`/` or `\`) being converted to a colon (`:`).
+The name of a command is determined by its file path relative to its `commands`
+directory. Subdirectories are used to create namespaced commands, with the path
+separator (`/` or `\`) being converted to a colon (`:`).
 
 - A file at `~/.gemini/commands/test.toml` becomes the command `/test`.
-- A file at `<project>/.gemini/commands/git/commit.toml` becomes the namespaced command `/git:commit`.
+- A file at `<project>/.gemini/commands/git/commit.toml` becomes the namespaced
+  command `/git:commit`.
 
 #### TOML File Format (v1)
 
-Your command definition files must be written in the TOML format and use the `.toml` file extension.
+Your command definition files must be written in the TOML format and use the
+`.toml` file extension.
 
 ##### Required Fields
 
-- `prompt` (String): The prompt that will be sent to the Gemini model when the command is executed. This can be a single-line or multi-line string.
+- `prompt` (String): The prompt that will be sent to the Gemini model when the
+  command is executed. This can be a single-line or multi-line string.
 
 ##### Optional Fields
 
-- `description` (String): A brief, one-line description of what the command does. This text will be displayed next to your command in the `/help` menu. **If you omit this field, a generic description will be generated from the filename.**
+- `description` (String): A brief, one-line description of what the command
+  does. This text will be displayed next to your command in the `/help` menu.
+  **If you omit this field, a generic description will be generated from the
+  filename.**
 
 #### Handling Arguments
 
-Custom commands support two powerful methods for handling arguments. The CLI automatically chooses the correct method based on the content of your command's `prompt`.
+Custom commands support two powerful methods for handling arguments. The CLI
+automatically chooses the correct method based on the content of your command's
+`prompt`.
 
 ##### 1. Context-Aware Injection with `{{args}}`
 
-If your `prompt` contains the special placeholder `{{args}}`, the CLI will replace that placeholder with the text the user typed after the command name.
+If your `prompt` contains the special placeholder `{{args}}`, the CLI will
+replace that placeholder with the text the user typed after the command name.
 
 The behavior of this injection depends on where it is used:
 
 **A. Raw Injection (Outside Shell Commands)**
 
-When used in the main body of the prompt, the arguments are injected exactly as the user typed them.
+When used in the main body of the prompt, the arguments are injected exactly as
+the user typed them.
 
 **Example (`git/fix.toml`):**
 
@@ -199,11 +300,16 @@
 prompt = "Please provide a code fix for the issue described here: {{args}}."
 ```
 
-The model receives: `Please provide a code fix for the issue described here: "Button is misaligned".`
+The model receives:
+`Please provide a code fix for the issue described here: "Button is misaligned".`
 
 **B. Using Arguments in Shell Commands (Inside `!{...}` Blocks)**
 
-When you use `{{args}}` inside a shell injection block (`!{...}`), the arguments are automatically **shell-escaped** before replacement. This allows you to safely pass arguments to shell commands, ensuring the resulting command is syntactically correct and secure while preventing command injection vulnerabilities.
+When you use `{{args}}` inside a shell injection block (`!{...}`), the arguments
+are automatically **shell-escaped** before replacement. This allows you to
+safely pass arguments to shell commands, ensuring the resulting command is
+syntactically correct and secure while preventing command injection
+vulnerabilities.
 
 **Example (`/grep-code.toml`):**
 
@@ -220,22 +326,30 @@
 
 1. The CLI sees `{{args}}` used both outside and inside `!{...}`.
 2. Outside: The first `{{args}}` is replaced raw with `It's complicated`.
-3. Inside: The second `{{args}}` is replaced with the escaped version (e.g., on Linux: `"It's complicated"`).
+3. Inside: The second `{{args}}` is replaced with the escaped version (e.g., on
+   Linux: `"It's complicated"`).
 4. The command executed is `grep -r "It's complicated" .`.
 5. The CLI prompts you to confirm this exact, secure command before execution.
 6. The final prompt is sent.
 
 ##### 2. Default Argument Handling
 
-If your `prompt` does **not** contain the special placeholder `{{args}}`, the CLI uses a default behavior for handling arguments.
-
-If you provide arguments to the command (e.g., `/mycommand arg1`), the CLI will append the full command you typed to the end of the prompt, separated by two newlines. This allows the model to see both the original instructions and the specific arguments you just provided.
-
-If you do **not** provide any arguments (e.g., `/mycommand`), the prompt is sent to the model exactly as it is, with nothing appended.
+If your `prompt` does **not** contain the special placeholder `{{args}}`, the
+CLI uses a default behavior for handling arguments.
+
+If you provide arguments to the command (e.g., `/mycommand arg1`), the CLI will
+append the full command you typed to the end of the prompt, separated by two
+newlines. This allows the model to see both the original instructions and the
+specific arguments you just provided.
+
+If you do **not** provide any arguments (e.g., `/mycommand`), the prompt is sent
+to the model exactly as it is, with nothing appended.
 
 **Example (`changelog.toml`):**
 
-This example shows how to create a robust command by defining a role for the model, explaining where to find the user's input, and specifying the expected format and behavior.
+This example shows how to create a robust command by defining a role for the
+model, explaining where to find the user's input, and specifying the expected
+format and behavior.
 
 ```toml
 # In: <project>/.gemini/commands/changelog.toml
@@ -264,25 +378,45 @@
 """
 ```
 
-When you run `/changelog 1.2.0 added "New feature"`, the final text sent to the model will be the original prompt followed by two newlines and the command you typed.
+When you run `/changelog 1.2.0 added "New feature"`, the final text sent to the
+model will be the original prompt followed by two newlines and the command you
+typed.
 
 ##### 3. Executing Shell Commands with `!{...}`
 
-You can make your commands dynamic by executing shell commands directly within your `prompt` and injecting their output. This is ideal for gathering context from your local environment, like reading file content or checking the status of Git.
-
-When a custom command attempts to execute a shell command, Auditaria CLI will now prompt you for confirmation before proceeding. This is a security measure to ensure that only intended commands can be run.
+You can make your commands dynamic by executing shell commands directly within
+your `prompt` and injecting their output. This is ideal for gathering context
+from your local environment, like reading file content or checking the status of
+Git.
+
+When a custom command attempts to execute a shell command, Auditaria CLI will
+now prompt you for confirmation before proceeding. This is a security measure to
+ensure that only intended commands can be run.
 
 **How It Works:**
 
 1.  **Inject Commands:** Use the `!{...}` syntax.
-2.  **Argument Substitution:** If `{{args}}` is present inside the block, it is automatically shell-escaped (see [Context-Aware Injection](#1-context-aware-injection-with-args) above).
-3.  **Robust Parsing:** The parser correctly handles complex shell commands that include nested braces, such as JSON payloads. **Note:** The content inside `!{...}` must have balanced braces (`{` and `}`). If you need to execute a command containing unbalanced braces, consider wrapping it in an external script file and calling the script within the `!{...}` block.
-4.  **Security Check and Confirmation:** The CLI performs a security check on the final, resolved command (after arguments are escaped and substituted). A dialog will appear showing the exact command(s) to be executed.
-5.  **Execution and Error Reporting:** The command is executed. If the command fails, the output injected into the prompt will include the error messages (stderr) followed by a status line, e.g., `[Shell command exited with code 1]`. This helps the model understand the context of the failure.
+2.  **Argument Substitution:** If `{{args}}` is present inside the block, it is
+    automatically shell-escaped (see
+    [Context-Aware Injection](#1-context-aware-injection-with-args) above).
+3.  **Robust Parsing:** The parser correctly handles complex shell commands that
+    include nested braces, such as JSON payloads. **Note:** The content inside
+    `!{...}` must have balanced braces (`{` and `}`). If you need to execute a
+    command containing unbalanced braces, consider wrapping it in an external
+    script file and calling the script within the `!{...}` block.
+4.  **Security Check and Confirmation:** The CLI performs a security check on
+    the final, resolved command (after arguments are escaped and substituted). A
+    dialog will appear showing the exact command(s) to be executed.
+5.  **Execution and Error Reporting:** The command is executed. If the command
+    fails, the output injected into the prompt will include the error messages
+    (stderr) followed by a status line, e.g.,
+    `[Shell command exited with code 1]`. This helps the model understand the
+    context of the failure.
 
 **Example (`git/commit.toml`):**
 
-This command gets the staged git diff and uses it to ask the model to write a commit message.
+This command gets the staged git diff and uses it to ask the model to write a
+commit message.
 
 ````toml
 # In: <project>/.gemini/commands/git/commit.toml
@@ -302,24 +436,39 @@
 
 ````
 
-When you run `/git:commit`, the CLI first executes `git diff --staged`, then replaces `!{git diff --staged}` with the output of that command before sending the final, complete prompt to the model.
+When you run `/git:commit`, the CLI first executes `git diff --staged`, then
+replaces `!{git diff --staged}` with the output of that command before sending
+the final, complete prompt to the model.
 
 ##### 4. Injecting File Content with `@{...}`
 
-You can directly embed the content of a file or a directory listing into your prompt using the `@{...}` syntax. This is useful for creating commands that operate on specific files.
+You can directly embed the content of a file or a directory listing into your
+prompt using the `@{...}` syntax. This is useful for creating commands that
+operate on specific files.
 
 **How It Works:**
 
-- **File Injection**: `@{path/to/file.txt}` is replaced by the content of `file.txt`.
-- **Multimodal Support**: If the path points to a supported image (e.g., PNG, JPEG), PDF, audio, or video file, it will be correctly encoded and injected as multimodal input. Other binary files are handled gracefully and skipped.
-- **Directory Listing**: `@{path/to/dir}` is traversed and each file present within the directory and all subdirectories are inserted into the prompt. This respects `.gitignore` and `.geminiignore` if enabled.
-- **Workspace-Aware**: The command searches for the path in the current directory and any other workspace directories. Absolute paths are allowed if they are within the workspace.
-- **Processing Order**: File content injection with `@{...}` is processed _before_ shell commands (`!{...}`) and argument substitution (`{{args}}`).
-- **Parsing**: The parser requires the content inside `@{...}` (the path) to have balanced braces (`{` and `}`).
+- **File Injection**: `@{path/to/file.txt}` is replaced by the content of
+  `file.txt`.
+- **Multimodal Support**: If the path points to a supported image (e.g., PNG,
+  JPEG), PDF, audio, or video file, it will be correctly encoded and injected as
+  multimodal input. Other binary files are handled gracefully and skipped.
+- **Directory Listing**: `@{path/to/dir}` is traversed and each file present
+  within the directory and all subdirectories are inserted into the prompt. This
+  respects `.gitignore` and `.geminiignore` if enabled.
+- **Workspace-Aware**: The command searches for the path in the current
+  directory and any other workspace directories. Absolute paths are allowed if
+  they are within the workspace.
+- **Processing Order**: File content injection with `@{...}` is processed
+  _before_ shell commands (`!{...}`) and argument substitution (`{{args}}`).
+- **Parsing**: The parser requires the content inside `@{...}` (the path) to
+  have balanced braces (`{` and `}`).
 
 **Example (`review.toml`):**
 
-This command injects the content of a _fixed_ best practices file (`docs/best-practices.md`) and uses the user's arguments to provide context for the review.
+This command injects the content of a _fixed_ best practices file
+(`docs/best-practices.md`) and uses the user's arguments to provide context for
+the review.
 
 ```toml
 # In: <project>/.gemini/commands/review.toml
@@ -337,7 +486,9 @@
 """
 ```
 
-When you run `/review FileCommandLoader.ts`, the `@{docs/best-practices.md}` placeholder is replaced by the content of that file, and `{{args}}` is replaced by the text you provided, before the final prompt is sent to the model.
+When you run `/review FileCommandLoader.ts`, the `@{docs/best-practices.md}`
+placeholder is replaced by the content of that file, and `{{args}}` is replaced
+by the text you provided, before the final prompt is sent to the model.
 
 ---
 
@@ -347,7 +498,8 @@
 
 **1. Create the file and directories:**
 
-First, ensure the user commands directory exists, then create a `refactor` subdirectory for organization and the final TOML file.
+First, ensure the user commands directory exists, then create a `refactor`
+subdirectory for organization and the final TOML file.
 
 ```bash
 mkdir -p ~/.gemini/commands/refactor
@@ -356,7 +508,9 @@
 
 **2. Add the content to the file:**
 
-Open `~/.gemini/commands/refactor/pure.toml` in your editor and add the following content. We are including the optional `description` for best practice.
+Open `~/.gemini/commands/refactor/pure.toml` in your editor and add the
+following content. We are including the optional `description` for best
+practice.
 
 ```toml
 # In: ~/.gemini/commands/refactor/pure.toml
@@ -376,7 +530,8 @@
 
 **3. Run the Command:**
 
-That's it! You can now run your command in the CLI. First, you might add a file to the context, and then invoke your command:
+That's it! You can now run your command in the CLI. First, you might add a file
+to the context, and then invoke your command:
 
 ```
 > @my-messy-function.js
@@ -390,51 +545,69 @@
 These shortcuts apply directly to the input prompt for text manipulation.
 
 - **Undo:**
-  - **Keyboard shortcut:** Press **Ctrl+z** to undo the last action in the input prompt.
+  - **Keyboard shortcut:** Press **Ctrl+z** to undo the last action in the input
+    prompt.
 
 - **Redo:**
-  - **Keyboard shortcut:** Press **Ctrl+Shift+Z** to redo the last undone action in the input prompt.
+  - **Keyboard shortcut:** Press **Ctrl+Shift+Z** to redo the last undone action
+    in the input prompt.
 
 ## At commands (`@`)
 
-At commands are used to include the content of files or directories as part of your prompt to Gemini. These commands include git-aware filtering.
+At commands are used to include the content of files or directories as part of
+your prompt to Gemini. These commands include git-aware filtering.
 
 - **`@<path_to_file_or_directory>`**
-  - **Description:** Inject the content of the specified file or files into your current prompt. This is useful for asking questions about specific code, text, or collections of files.
+  - **Description:** Inject the content of the specified file or files into your
+    current prompt. This is useful for asking questions about specific code,
+    text, or collections of files.
   - **Examples:**
     - `@path/to/your/file.txt Explain this text.`
     - `@src/my_project/ Summarize the code in this directory.`
     - `What is this file about? @README.md`
   - **Details:**
     - If a path to a single file is provided, the content of that file is read.
-    - If a path to a directory is provided, the command attempts to read the content of files within that directory and any subdirectories.
-    - Spaces in paths should be escaped with a backslash (e.g., `@My\ Documents/file.txt`).
-    - The command uses the `read_many_files` tool internally. The content is fetched and then inserted into your query before being sent to the Gemini model.
-    - **Git-aware filtering:** By default, git-ignored files (like `node_modules/`, `dist/`, `.env`, `.git/`) are excluded. This behavior can be changed via the `context.fileFiltering` settings.
-    - **File types:** The command is intended for text-based files. While it might attempt to read any file, binary files or very large files might be skipped or truncated by the underlying `read_many_files` tool to ensure performance and relevance. The tool indicates if files were skipped.
-  - **Output:** The CLI will show a tool call message indicating that `read_many_files` was used, along with a message detailing the status and the path(s) that were processed.
+    - If a path to a directory is provided, the command attempts to read the
+      content of files within that directory and any subdirectories.
+    - Spaces in paths should be escaped with a backslash (e.g.,
+      `@My\ Documents/file.txt`).
+    - The command uses the `read_many_files` tool internally. The content is
+      fetched and then inserted into your query before being sent to the Gemini
+      model.
+    - **Git-aware filtering:** By default, git-ignored files (like
+      `node_modules/`, `dist/`, `.env`, `.git/`) are excluded. This behavior can
+      be changed via the `context.fileFiltering` settings.
+    - **File types:** The command is intended for text-based files. While it
+      might attempt to read any file, binary files or very large files might be
+      skipped or truncated by the underlying `read_many_files` tool to ensure
+      performance and relevance. The tool indicates if files were skipped.
+  - **Output:** The CLI will show a tool call message indicating that
+    `read_many_files` was used, along with a message detailing the status and
+    the path(s) that were processed.
 
 - **`@` (Lone at symbol)**
-  - **Description:** If you type a lone `@` symbol without a path, the query is passed as-is to the Gemini model. This might be useful if you are specifically talking _about_ the `@` symbol in your prompt.
+  - **Description:** If you type a lone `@` symbol without a path, the query is
+    passed as-is to the Gemini model. This might be useful if you are
+    specifically talking _about_ the `@` symbol in your prompt.
 
 ### Error handling for `@` commands
 
-- If the path specified after `@` is not found or is invalid, an error message will be displayed, and the query might not be sent to the Gemini model, or it will be sent without the file content.
-- If the `read_many_files` tool encounters an error (e.g., permission issues), this will also be reported.
+- If the path specified after `@` is not found or is invalid, an error message
+  will be displayed, and the query might not be sent to the Gemini model, or it
+  will be sent without the file content.
+- If the `read_many_files` tool encounters an error (e.g., permission issues),
+  this will also be reported.
 
 ## Shell mode & passthrough commands (`!`)
 
-The `!` prefix lets you interact with your system's shell directly from within Gemini CLI.
+The `!` prefix lets you interact with your system's shell directly from within
+Gemini CLI.
 
 - **`!<shell_command>`**
-<<<<<<< HEAD
-  - **Description:** Execute the given `<shell_command>` using `bash` on Linux/macOS or `cmd.exe` on Windows. Any output or errors from the command are displayed in the terminal.
-=======
   - **Description:** Execute the given `<shell_command>` using `bash` on
     Linux/macOS or `powershell.exe -NoProfile -Command` on Windows (unless you
     override `ComSpec`). Any output or errors from the command are displayed in
     the terminal.
->>>>>>> 92dbdbb9
   - **Examples:**
     - `!ls -la` (executes `ls -la` and returns to Gemini CLI)
     - `!git status` (executes `git status` and returns to Gemini CLI)
@@ -442,11 +615,18 @@
 - **`!` (Toggle shell mode)**
   - **Description:** Typing `!` on its own toggles shell mode.
     - **Entering shell mode:**
-      - When active, shell mode uses a different coloring and a "Shell Mode Indicator".
-      - While in shell mode, text you type is interpreted directly as a shell command.
+      - When active, shell mode uses a different coloring and a "Shell Mode
+        Indicator".
+      - While in shell mode, text you type is interpreted directly as a shell
+        command.
     - **Exiting shell mode:**
-      - When exited, the UI reverts to its standard appearance and normal Gemini CLI behavior resumes.
-
-- **Caution for all `!` usage:** Commands you execute in shell mode have the same permissions and impact as if you ran them directly in your terminal.
-
-- **Environment Variable:** When a command is executed via `!` or in shell mode, the `GEMINI_CLI=1` environment variable is set in the subprocess's environment. This allows scripts or tools to detect if they are being run from within the Gemini CLI.+      - When exited, the UI reverts to its standard appearance and normal Gemini
+        CLI behavior resumes.
+
+- **Caution for all `!` usage:** Commands you execute in shell mode have the
+  same permissions and impact as if you ran them directly in your terminal.
+
+- **Environment Variable:** When a command is executed via `!` or in shell mode,
+  the `GEMINI_CLI=1` environment variable is set in the subprocess's
+  environment. This allows scripts or tools to detect if they are being run from
+  within the Gemini CLI.