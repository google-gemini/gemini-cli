--- conflicted
+++ resolved
@@ -243,17 +243,13 @@
   },
   "usageStatisticsEnabled": true,
   "hideTips": false,
-<<<<<<< HEAD
+  "hideBanner": false,
   "maxSessionTurns": 10,
   "summarizeToolOutput": {
     "run_shell_command": {
       "tokenBudget": 100
     }
   }
-=======
-  "hideBanner": false,
-  "maxSessionTurns": 10
->>>>>>> c313c3de
 }
 ```
 
