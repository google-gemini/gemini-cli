# Auditaria CLI Configuration

<<<<<<< HEAD
Auditaria CLI offers several ways to configure its behavior, including environment variables, command-line arguments, and settings files. This document outlines the different configuration methods and available settings.
=======
**Note on New Configuration Format**

The format of the `settings.json` file has been updated to a new, more organized structure.

- The new format will be supported in the stable release starting **[09/10/25]**.
- Automatic migration from the old format to the new format will begin on **[09/17/25]**.

For details on the previous format, please see the [v1 Configuration documentation](./configuration-v1.md).

Gemini CLI offers several ways to configure its behavior, including environment variables, command-line arguments, and settings files. This document outlines the different configuration methods and available settings.
>>>>>>> f00cf42f

## Configuration layers

Configuration is applied in the following order of precedence (lower numbers are overridden by higher numbers):

1.  **Default values:** Hardcoded defaults within the application.
2.  **System defaults file:** System-wide default settings that can be overridden by other settings files.
3.  **User settings file:** Global settings for the current user.
4.  **Project settings file:** Project-specific settings.
5.  **System settings file:** System-wide settings that override all other settings files.
6.  **Environment variables:** System-wide or session-specific variables, potentially loaded from `.env` files.
7.  **Command-line arguments:** Values passed when launching the CLI.

## Settings files

Auditaria CLI uses JSON settings files for persistent configuration. There are four locations for these files:

- **System defaults file:**
  - **Location:** `/etc/auditaria-cli/system-defaults.json` (Linux), `C:\ProgramData\auditaria-cli\system-defaults.json` (Windows) or `/Library/Application Support/AuditariaCli/system-defaults.json` (macOS). The path can be overridden using the `GEMINI_CLI_SYSTEM_DEFAULTS_PATH` environment variable.
  - **Scope:** Provides a base layer of system-wide default settings. These settings have the lowest precedence and are intended to be overridden by user, project, or system override settings.
- **User settings file:**
  - **Location:** `~/.gemini/settings.json` (where `~` is your home directory).
  - **Scope:** Applies to all Auditaria CLI sessions for the current user. User settings override system defaults.
- **Project settings file:**
  - **Location:** `.gemini/settings.json` within your project's root directory.
  - **Scope:** Applies only when running Auditaria CLI from that specific project. Project settings override user settings and system defaults.
- **System settings file:**
  - **Location:** `/etc/auditaria-cli/settings.json` (Linux), `C:\ProgramData\auditaria-cli\settings.json` (Windows) or `/Library/Application Support/AuditariaCli/settings.json` (macOS). The path can be overridden using the `GEMINI_CLI_SYSTEM_SETTINGS_PATH` environment variable.
  - **Scope:** Applies to all Auditaria CLI sessions on the system, for all users. System settings act as overrides, taking precedence over all other settings files. May be useful for system administrators at enterprises to have controls over users' Auditaria CLI setups.

**Note on environment variables in settings:** String values within your `settings.json` files can reference environment variables using either `$VAR_NAME` or `${VAR_NAME}` syntax. These variables will be automatically resolved when the settings are loaded. For example, if you have an environment variable `MY_API_TOKEN`, you could use it in `settings.json` like this: `"apiKey": "$MY_API_TOKEN"`.

> **Note for Enterprise Users:** For guidance on deploying and managing Auditaria CLI in a corporate environment, please see the [Enterprise Configuration](./enterprise.md) documentation.

### The `.gemini` directory in your project

In addition to a project settings file, a project's `.gemini` directory can contain other project-specific files related to Auditaria CLI's operation, such as:

- [Custom sandbox profiles](#sandboxing) (e.g., `.gemini/sandbox-macos-custom.sb`, `.gemini/sandbox.Dockerfile`).

### Available settings in `settings.json`

Settings are organized into categories. All settings should be placed within their corresponding top-level category object in your `settings.json` file.

#### `general`

- **`general.preferredEditor`** (string):
  - **Description:** The preferred editor to open files in.
  - **Default:** `undefined`

- **`general.vimMode`** (boolean):
  - **Description:** Enable Vim keybindings.
  - **Default:** `false`

- **`general.disableAutoUpdate`** (boolean):
  - **Description:** Disable automatic updates.
  - **Default:** `false`

- **`general.disableUpdateNag`** (boolean):
  - **Description:** Disable update notification prompts.
  - **Default:** `false`

- **`general.checkpointing.enabled`** (boolean):
  - **Description:** Enable session checkpointing for recovery.
  - **Default:** `false`

#### `ui`

- **`ui.theme`** (string):
  - **Description:** The color theme for the UI. See [Themes](./themes.md) for available options.
  - **Default:** `undefined`

- **`ui.customThemes`** (object):
  - **Description:** Custom theme definitions.
  - **Default:** `{}`

- **`ui.hideWindowTitle`** (boolean):
  - **Description:** Hide the window title bar.
  - **Default:** `false`

- **`ui.hideTips`** (boolean):
  - **Description:** Hide helpful tips in the UI.
  - **Default:** `false`

- **`ui.hideBanner`** (boolean):
  - **Description:** Hide the application banner.
  - **Default:** `false`

- **`ui.hideFooter`** (boolean):
  - **Description:** Hide the footer from the UI.
  - **Default:** `false`

- **`ui.showMemoryUsage`** (boolean):
  - **Description:** Display memory usage information in the UI.
  - **Default:** `false`

- **`ui.showLineNumbers`** (boolean):
  - **Description:** Show line numbers in the chat.
  - **Default:** `false`

- **`ui.accessibility.disableLoadingPhrases`** (boolean):
  - **Description:** Disable loading phrases for accessibility.
  - **Default:** `false`

#### `ide`

- **`ide.enabled`** (boolean):
  - **Description:** Enable IDE integration mode.
  - **Default:** `false`

- **`ide.hasSeenNudge`** (boolean):
  - **Description:** Whether the user has seen the IDE integration nudge.
  - **Default:** `false`

#### `privacy`

- **`privacy.usageStatisticsEnabled`** (boolean):
  - **Description:** Enable collection of usage statistics.
  - **Default:** `true`

#### `model`

- **`model.name`** (string):
  - **Description:** The Gemini model to use for conversations.
  - **Default:** `undefined`

- **`model.maxSessionTurns`** (number):
  - **Description:** Maximum number of user/model/tool turns to keep in a session. -1 means unlimited.
  - **Default:** `-1`

- **`model.summarizeToolOutput`** (object):
  - **Description:** Settings for summarizing tool output.
  - **Default:** `undefined`

- **`model.chatCompression`** (object):
  - **Description:** Chat compression settings.
  - **Default:** `undefined`

- **`model.skipNextSpeakerCheck`** (boolean):
  - **Description:** Skip the next speaker check.
  - **Default:** `false`

#### `context`

- **`context.fileName`** (string or array of strings):
  - **Description:** The name of the context file(s).
  - **Default:** `undefined`

- **`context.importFormat`** (string):
  - **Description:** The format to use when importing memory.
  - **Default:** `undefined`

- **`context.discoveryMaxDirs`** (number):
  - **Description:** Maximum number of directories to search for memory.
  - **Default:** `200`

- **`context.includeDirectories`** (array):
  - **Description:** Additional directories to include in the workspace context. Missing directories will be skipped with a warning.
  - **Default:** `[]`

- **`context.loadFromIncludeDirectories`** (boolean):
  - **Description:** Whether to load memory files from include directories.
  - **Default:** `false`

- **`context.fileFiltering.respectGitIgnore`** (boolean):
  - **Description:** Respect .gitignore files when searching.
  - **Default:** `true`

- **`context.fileFiltering.respectGeminiIgnore`** (boolean):
  - **Description:** Respect .geminiignore files when searching.
  - **Default:** `true`

- **`context.fileFiltering.enableRecursiveFileSearch`** (boolean):
  - **Description:** Enable recursive file search functionality.
  - **Default:** `true`

#### `tools`

- **`tools.sandbox`** (boolean or string):
  - **Description:** Sandbox execution environment (can be a boolean or a path string).
  - **Default:** `undefined`

- **`tools.usePty`** (boolean):
  - **Description:** Use node-pty for shell command execution. Fallback to child_process still applies.
  - **Default:** `false`

- **`tools.core`** (array of strings):
  - **Description:** Paths to core tool definitions.
  - **Default:** `undefined`

- **`tools.exclude`** (array of strings):
  - **Description:** Tool names to exclude from discovery.
  - **Default:** `undefined`

- **`tools.discoveryCommand`** (string):
  - **Description:** Command to run for tool discovery.
  - **Default:** `undefined`

- **`tools.callCommand`** (string):
  - **Description:** Command to run for tool calls.
  - **Default:** `undefined`

#### `mcp`

- **`mcp.serverCommand`** (string):
  - **Description:** Command to start an MCP server.
  - **Default:** `undefined`

- **`mcp.allowed`** (array of strings):
  - **Description:** A whitelist of MCP servers to allow.
  - **Default:** `undefined`

- **`mcp.excluded`** (array of strings):
  - **Description:** A blacklist of MCP servers to exclude.
  - **Default:** `undefined`

#### `security`

- **`security.folderTrust.featureEnabled`** (boolean):
  - **Description:** Enable folder trust feature for enhanced security.
  - **Default:** `false`

- **`security.folderTrust.enabled`** (boolean):
  - **Description:** Setting to track whether Folder trust is enabled.
  - **Default:** `false`

- **`security.auth.selectedType`** (string):
  - **Description:** The currently selected authentication type.
  - **Default:** `undefined`

- **`security.auth.useExternal`** (boolean):
  - **Description:** Whether to use an external authentication flow.
  - **Default:** `undefined`

#### `advanced`

- **`advanced.autoConfigureMemory`** (boolean):
  - **Description:** Automatically configure Node.js memory limits.
  - **Default:** `false`

- **`advanced.dnsResolutionOrder`** (string):
  - **Description:** The DNS resolution order.
  - **Default:** `undefined`

- **`advanced.excludedEnvVars`** (array of strings):
  - **Description:** Environment variables to exclude from project context.
  - **Default:** `["DEBUG","DEBUG_MODE"]`

- **`advanced.bugCommand`** (object):
  - **Description:** Configuration for the bug report command.
  - **Default:** `undefined`

#### Top-Level Settings

The following settings remain at the top level of the `settings.json` file.

- **`mcpServers`** (object):
  - **Description:** Configures connections to one or more Model-Context Protocol (MCP) servers for discovering and using custom tools. Gemini CLI attempts to connect to each configured MCP server to discover available tools. If multiple MCP servers expose a tool with the same name, the tool names will be prefixed with the server alias you defined in the configuration (e.g., `serverAlias__actualToolName`) to avoid conflicts. Note that the system might strip certain schema properties from MCP tool definitions for compatibility. At least one of `command`, `url`, or `httpUrl` must be provided. If multiple are specified, the order of precedence is `httpUrl`, then `url`, then `command`.
  - **Default:** `{}`
  - **Properties:**
    - **`<SERVER_NAME>`** (object): The server parameters for the named server.
      - `command` (string, optional): The command to execute to start the MCP server via standard I/O.
      - `args` (array of strings, optional): Arguments to pass to the command.
      - `env` (object, optional): Environment variables to set for the server process.
      - `cwd` (string, optional): The working directory in which to start the server.
      - `url` (string, optional): The URL of an MCP server that uses Server-Sent Events (SSE) for communication.
      - `httpUrl` (string, optional): The URL of an MCP server that uses streamable HTTP for communication.
      - `headers` (object, optional): A map of HTTP headers to send with requests to `url` or `httpUrl`.
      - `timeout` (number, optional): Timeout in milliseconds for requests to this MCP server.
      - `trust` (boolean, optional): Trust this server and bypass all tool call confirmations.
      - `description` (string, optional): A brief description of the server, which may be used for display purposes.
      - `includeTools` (array of strings, optional): List of tool names to include from this MCP server. When specified, only the tools listed here will be available from this server (whitelist behavior). If not specified, all tools from the server are enabled by default.
      - `excludeTools` (array of strings, optional): List of tool names to exclude from this MCP server. Tools listed here will not be available to the model, even if they are exposed by the server. **Note:** `excludeTools` takes precedence over `includeTools` - if a tool is in both lists, it will be excluded.

- **`telemetry`** (object)
  - **Description:** Configures logging and metrics collection for Gemini CLI. For more information, see [Telemetry](../telemetry.md).
  - **Default:** `undefined`
  - **Properties:**
    - **`enabled`** (boolean): Whether or not telemetry is enabled.
    - **`target`** (string): The destination for collected telemetry. Supported values are `local` and `gcp`.
    - **`otlpEndpoint`** (string): The endpoint for the OTLP Exporter.
    - **`otlpProtocol`** (string): The protocol for the OTLP Exporter (`grpc` or `http`).
    - **`logPrompts`** (boolean): Whether or not to include the content of user prompts in the logs.
    - **`outfile`** (string): The file to write telemetry to when `target` is `local`.

### Example `settings.json`

Here is an example of a `settings.json` file with the new nested structure:

```json
{
  "general": {
    "vimMode": true,
    "preferredEditor": "code"
  },
  "ui": {
    "theme": "GitHub",
    "hideBanner": true,
    "hideTips": false
  },
  "tools": {
    "sandbox": "docker",
    "discoveryCommand": "bin/get_tools",
    "callCommand": "bin/call_tool",
    "exclude": ["write_file"]
  },
  "mcpServers": {
    "mainServer": {
      "command": "bin/mcp_server.py"
    },
    "anotherServer": {
      "command": "node",
      "args": ["mcp_server.js", "--verbose"]
    }
  },
  "telemetry": {
    "enabled": true,
    "target": "local",
    "otlpEndpoint": "http://localhost:4317",
    "logPrompts": true
  },
  "privacy": {
    "usageStatisticsEnabled": true
  },
  "model": {
    "name": "gemini-1.5-pro-latest",
    "maxSessionTurns": 10,
    "summarizeToolOutput": {
      "run_shell_command": {
        "tokenBudget": 100
      }
    }
  },
  "context": {
    "fileName": ["CONTEXT.md", "GEMINI.md"],
    "includeDirectories": ["path/to/dir1", "~/path/to/dir2", "../path/to/dir3"],
    "loadFromIncludeDirectories": true,
    "fileFiltering": {
      "respectGitIgnore": false
    }
  },
  "advanced": {
    "excludedEnvVars": ["DEBUG", "DEBUG_MODE", "NODE_ENV"]
  }
}
```

## Shell History

The CLI keeps a history of shell commands you run. To avoid conflicts between different projects, this history is stored in a project-specific directory within your user's home folder.

- **Location:** `~/.gemini/tmp/<project_hash>/shell_history`
  - `<project_hash>` is a unique identifier generated from your project's root path.
  - The history is stored in a file named `shell_history`.

## Environment Variables & `.env` Files

Environment variables are a common way to configure applications, especially for sensitive information like API keys or for settings that might change between environments. For authentication setup, see the [Authentication documentation](./authentication.md) which covers all available authentication methods.

The CLI automatically loads environment variables from an `.env` file. The loading order is:

1.  `.env` file in the current working directory.
2.  If not found, it searches upwards in parent directories until it finds an `.env` file or reaches the project root (identified by a `.git` folder) or the home directory.
3.  If still not found, it looks for `~/.env` (in the user's home directory).

**Environment Variable Exclusion:** Some environment variables (like `DEBUG` and `DEBUG_MODE`) are automatically excluded from being loaded from project `.env` files to prevent interference with gemini-cli behavior. Variables from `.gemini/.env` files are never excluded. You can customize this behavior using the `advanced.excludedEnvVars` setting in your `settings.json` file.

- **`GEMINI_API_KEY`**:
  - Your API key for the Gemini API.
  - One of several available [authentication methods](./authentication.md).
  - Set this in your shell profile (e.g., `~/.bashrc`, `~/.zshrc`) or an `.env` file.
- **`GEMINI_MODEL`**:
  - Specifies the default Gemini model to use.
  - Overrides the hardcoded default
  - Example: `export GEMINI_MODEL="gemini-2.5-flash"`
- **`GOOGLE_API_KEY`**:
  - Your Google Cloud API key.
  - Required for using Vertex AI in express mode.
  - Ensure you have the necessary permissions.
  - Example: `export GOOGLE_API_KEY="YOUR_GOOGLE_API_KEY"`.
- **`GOOGLE_CLOUD_PROJECT`**:
  - Your Google Cloud Project ID.
  - Required for using Code Assist or Vertex AI.
  - If using Vertex AI, ensure you have the necessary permissions in this project.
  - **Cloud Shell Note:** When running in a Cloud Shell environment, this variable defaults to a special project allocated for Cloud Shell users. If you have `GOOGLE_CLOUD_PROJECT` set in your global environment in Cloud Shell, it will be overridden by this default. To use a different project in Cloud Shell, you must define `GOOGLE_CLOUD_PROJECT` in a `.env` file.
  - Example: `export GOOGLE_CLOUD_PROJECT="YOUR_PROJECT_ID"`.
- **`GOOGLE_APPLICATION_CREDENTIALS`** (string):
  - **Description:** The path to your Google Application Credentials JSON file.
  - **Example:** `export GOOGLE_APPLICATION_CREDENTIALS="/path/to/your/credentials.json"`
- **`OTLP_GOOGLE_CLOUD_PROJECT`**:
  - Your Google Cloud Project ID for Telemetry in Google Cloud
  - Example: `export OTLP_GOOGLE_CLOUD_PROJECT="YOUR_PROJECT_ID"`.
- **`GOOGLE_CLOUD_LOCATION`**:
  - Your Google Cloud Project Location (e.g., us-central1).
  - Required for using Vertex AI in non express mode.
  - Example: `export GOOGLE_CLOUD_LOCATION="YOUR_PROJECT_LOCATION"`.
- **`GEMINI_SANDBOX`**:
  - Alternative to the `sandbox` setting in `settings.json`.
  - Accepts `true`, `false`, `docker`, `podman`, or a custom command string.
- **`SEATBELT_PROFILE`** (macOS specific):
  - Switches the Seatbelt (`sandbox-exec`) profile on macOS.
  - `permissive-open`: (Default) Restricts writes to the project folder (and a few other folders, see `packages/cli/src/utils/sandbox-macos-permissive-open.sb`) but allows other operations.
  - `strict`: Uses a strict profile that declines operations by default.
  - `<profile_name>`: Uses a custom profile. To define a custom profile, create a file named `sandbox-macos-<profile_name>.sb` in your project's `.gemini/` directory (e.g., `my-project/.gemini/sandbox-macos-custom.sb`).
- **`DEBUG` or `DEBUG_MODE`** (often used by underlying libraries or the CLI itself):
  - Set to `true` or `1` to enable verbose debug logging, which can be helpful for troubleshooting.
  - **Note:** These variables are automatically excluded from project `.env` files by default to prevent interference with gemini-cli behavior. Use `.gemini/.env` files if you need to set these for gemini-cli specifically.
- **`NO_COLOR`**:
  - Set to any value to disable all color output in the CLI.
- **`CLI_TITLE`**:
  - Set to a string to customize the title of the CLI.
- **`CODE_ASSIST_ENDPOINT`**:
  - Specifies the endpoint for the code assist server.
  - This is useful for development and testing.

## Command-Line Arguments

Arguments passed directly when running the CLI can override other configurations for that specific session.

- **`--model <model_name>`** (**`-m <model_name>`**):
  - Specifies the Gemini model to use for this session.
  - Example: `npm start -- --model gemini-1.5-pro-latest`
- **`--prompt <your_prompt>`** (**`-p <your_prompt>`**):
  - Used to pass a prompt directly to the command. This invokes Auditaria CLI in a non-interactive mode.
- **`--prompt-interactive <your_prompt>`** (**`-i <your_prompt>`**):
  - Starts an interactive session with the provided prompt as the initial input.
  - The prompt is processed within the interactive session, not before it.
  - Cannot be used when piping input from stdin.
  - Example: `auditaria -i "explain this code"`
- **`--sandbox`** (**`-s`**):
  - Enables sandbox mode for this session.
- **`--sandbox-image`**:
  - Sets the sandbox image URI.
- **`--debug`** (**`-d`**):
  - Enables debug mode for this session, providing more verbose output.
- **`--all-files`** (**`-a`**):
  - If set, recursively includes all files within the current directory as context for the prompt.
- **`--help`** (or **`-h`**):
  - Displays help information about command-line arguments.
- **`--show-memory-usage`**:
  - Displays the current memory usage.
- **`--yolo`**:
  - Enables YOLO mode, which automatically approves all tool calls.
- **`--approval-mode <mode>`**:
  - Sets the approval mode for tool calls. Available modes:
    - `default`: Prompt for approval on each tool call (default behavior)
    - `auto_edit`: Automatically approve edit tools (replace, write_file) while prompting for others
    - `yolo`: Automatically approve all tool calls (equivalent to `--yolo`)
  - Cannot be used together with `--yolo`. Use `--approval-mode=yolo` instead of `--yolo` for the new unified approach.
  - Example: `gemini --approval-mode auto_edit`
- **`--allowed-tools <tool1,tool2,...>`**:
  - A comma-separated list of tool names that will bypass the confirmation dialog.
  - Example: `gemini --allowed-tools "ShellTool(git status)"`
- **`--telemetry`**:
  - Enables [telemetry](../telemetry.md).
- **`--telemetry-target`**:
  - Sets the telemetry target. See [telemetry](../telemetry.md) for more information.
- **`--telemetry-otlp-endpoint`**:
  - Sets the OTLP endpoint for telemetry. See [telemetry](../telemetry.md) for more information.
- **`--telemetry-otlp-protocol`**:
  - Sets the OTLP protocol for telemetry (`grpc` or `http`). Defaults to `grpc`. See [telemetry](../telemetry.md) for more information.
- **`--telemetry-log-prompts`**:
  - Enables logging of prompts for telemetry. See [telemetry](../telemetry.md) for more information.
- **`--checkpointing`**:
  - Enables [checkpointing](../checkpointing.md).
- **`--extensions <extension_name ...>`** (**`-e <extension_name ...>`**):
  - Specifies a list of extensions to use for the session. If not provided, all available extensions are used.
  - Use the special term `gemini -e none` to disable all extensions.
  - Example: `gemini -e my-extension -e my-other-extension`
- **`--list-extensions`** (**`-l`**):
  - Lists all available extensions and exits.
- **`--proxy`**:
  - Sets the proxy for the CLI.
  - Example: `--proxy http://localhost:7890`.
- **`--include-directories <dir1,dir2,...>`**:
  - Includes additional directories in the workspace for multi-directory support.
  - Can be specified multiple times or as comma-separated values.
  - 5 directories can be added at maximum.
  - Example: `--include-directories /path/to/project1,/path/to/project2` or `--include-directories /path/to/project1 --include-directories /path/to/project2`
- **`--screen-reader`**:
  - Enables screen reader mode for accessibility.
- **`--version`**:
  - Displays the version of the CLI.

## Context Files (Hierarchical Instructional Context)

While not strictly configuration for the CLI's _behavior_, context files (defaulting to `GEMINI.md` but configurable via the `context.fileName` setting) are crucial for configuring the _instructional context_ (also referred to as "memory") provided to the Gemini model. This powerful feature allows you to give project-specific instructions, coding style guides, or any relevant background information to the AI, making its responses more tailored and accurate to your needs. The CLI includes UI elements, such as an indicator in the footer showing the number of loaded context files, to keep you informed about the active context.

- **Purpose:** These Markdown files contain instructions, guidelines, or context that you want the Gemini model to be aware of during your interactions. The system is designed to manage this instructional context hierarchically.

### Example Context File Content (e.g., `GEMINI.md`)

Here's a conceptual example of what a context file at the root of a TypeScript project might contain:

```markdown
# Project: My Awesome TypeScript Library

## General Instructions:

- When generating new TypeScript code, please follow the existing coding style.
- Ensure all new functions and classes have JSDoc comments.
- Prefer functional programming paradigms where appropriate.
- All code should be compatible with TypeScript 5.0 and Node.js 20+.

## Coding Style:

- Use 2 spaces for indentation.
- Interface names should be prefixed with `I` (e.g., `IUserService`).
- Private class members should be prefixed with an underscore (`_`).
- Always use strict equality (`===` and `!==`).

## Specific Component: `src/api/client.ts`

- This file handles all outbound API requests.
- When adding new API call functions, ensure they include robust error handling and logging.
- Use the existing `fetchWithRetry` utility for all GET requests.

## Regarding Dependencies:

- Avoid introducing new external dependencies unless absolutely necessary.
- If a new dependency is required, please state the reason.
```

This example demonstrates how you can provide general project context, specific coding conventions, and even notes about particular files or components. The more relevant and precise your context files are, the better the AI can assist you. Project-specific context files are highly encouraged to establish conventions and context.

- **Hierarchical Loading and Precedence:** The CLI implements a sophisticated hierarchical memory system by loading context files (e.g., `GEMINI.md`) from several locations. Content from files lower in this list (more specific) typically overrides or supplements content from files higher up (more general). The exact concatenation order and final context can be inspected using the `/memory show` command. The typical loading order is:
  1.  **Global Context File:**
      - Location: `~/.gemini/<configured-context-filename>` (e.g., `~/.gemini/GEMINI.md` in your user home directory).
      - Scope: Provides default instructions for all your projects.
  2.  **Project Root & Ancestors Context Files:**
      - Location: The CLI searches for the configured context file in the current working directory and then in each parent directory up to either the project root (identified by a `.git` folder) or your home directory.
      - Scope: Provides context relevant to the entire project or a significant portion of it.
  3.  **Sub-directory Context Files (Contextual/Local):**
      - Location: The CLI also scans for the configured context file in subdirectories _below_ the current working directory (respecting common ignore patterns like `node_modules`, `.git`, etc.). The breadth of this search is limited to 200 directories by default, but can be configured with the `context.discoveryMaxDirs` setting in your `settings.json` file.
      - Scope: Allows for highly specific instructions relevant to a particular component, module, or subsection of your project.
- **Concatenation & UI Indication:** The contents of all found context files are concatenated (with separators indicating their origin and path) and provided as part of the system prompt to the Gemini model. The CLI footer displays the count of loaded context files, giving you a quick visual cue about the active instructional context.
- **Importing Content:** You can modularize your context files by importing other Markdown files using the `@path/to/file.md` syntax. For more details, see the [Memory Import Processor documentation](../core/memport.md).
- **Commands for Memory Management:**
  - Use `/memory refresh` to force a re-scan and reload of all context files from all configured locations. This updates the AI's instructional context.
  - Use `/memory show` to display the combined instructional context currently loaded, allowing you to verify the hierarchy and content being used by the AI.
  - See the [Commands documentation](./commands.md#memory) for full details on the `/memory` command and its sub-commands (`show` and `refresh`).

By understanding and utilizing these configuration layers and the hierarchical nature of context files, you can effectively manage the AI's memory and tailor the Gemini CLI's responses to your specific needs and projects.

## Sandboxing

The Gemini CLI can execute potentially unsafe operations (like shell commands and file modifications) within a sandboxed environment to protect your system.

Sandboxing is disabled by default, but you can enable it in a few ways:

- Using `--sandbox` or `-s` flag.
- Setting `GEMINI_SANDBOX` environment variable.
- Sandbox is enabled when using `--yolo` or `--approval-mode=yolo` by default.

By default, it uses a pre-built `gemini-cli-sandbox` Docker image.

For project-specific sandboxing needs, you can create a custom Dockerfile at `.gemini/sandbox.Dockerfile` in your project's root directory. This Dockerfile can be based on the base sandbox image:

```dockerfile
FROM gemini-cli-sandbox

# Add your custom dependencies or configurations here
# For example:
# RUN apt-get update && apt-get install -y some-package
# COPY ./my-config /app/my-config
```

When `.gemini/sandbox.Dockerfile` exists, you can use `BUILD_SANDBOX` environment variable when running Gemini CLI to automatically build the custom sandbox image:

```bash
BUILD_SANDBOX=1 gemini -s
```

## Usage Statistics

To help us improve the Gemini CLI, we collect anonymized usage statistics. This data helps us understand how the CLI is used, identify common issues, and prioritize new features.

**What we collect:**

- **Tool Calls:** We log the names of the tools that are called, whether they succeed or fail, and how long they take to execute. We do not collect the arguments passed to the tools or any data returned by them.
- **API Requests:** We log the Gemini model used for each request, the duration of the request, and whether it was successful. We do not collect the content of the prompts or responses.
- **Session Information:** We collect information about the configuration of the CLI, such as the enabled tools and the approval mode.

**What we DON'T collect:**

- **Personally Identifiable Information (PII):** We do not collect any personal information, such as your name, email address, or API keys.
- **Prompt and Response Content:** We do not log the content of your prompts or the responses from the Gemini model.
- **File Content:** We do not log the content of any files that are read or written by the CLI.

**How to opt out:**

You can opt out of usage statistics collection at any time by setting the `usageStatisticsEnabled` property to `false` under the `privacy` category in your `settings.json` file:

```json
{
  "privacy": {
    "usageStatisticsEnabled": false
  }
}
```<|MERGE_RESOLUTION|>--- conflicted
+++ resolved
@@ -1,8 +1,5 @@
 # Auditaria CLI Configuration
 
-<<<<<<< HEAD
-Auditaria CLI offers several ways to configure its behavior, including environment variables, command-line arguments, and settings files. This document outlines the different configuration methods and available settings.
-=======
 **Note on New Configuration Format**
 
 The format of the `settings.json` file has been updated to a new, more organized structure.
@@ -12,8 +9,7 @@
 
 For details on the previous format, please see the [v1 Configuration documentation](./configuration-v1.md).
 
-Gemini CLI offers several ways to configure its behavior, including environment variables, command-line arguments, and settings files. This document outlines the different configuration methods and available settings.
->>>>>>> f00cf42f
+Auditaria CLI offers several ways to configure its behavior, including environment variables, command-line arguments, and settings files. This document outlines the different configuration methods and available settings.
 
 ## Configuration layers
 
