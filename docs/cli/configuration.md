# LLxprt Code Configuration

LLxprt Code offers several ways to configure its behavior, including environment variables, command-line arguments, and settings files. This document outlines the different configuration methods and available settings.

## Configuration layers

Configuration is applied in the following order of precedence (lower numbers are overridden by higher numbers):

1.  **Default values:** Hardcoded defaults within the application.
2.  **User settings file:** Global settings for the current user.
3.  **Project settings file:** Project-specific settings.
4.  **System settings file:** System-wide settings.
5.  **Environment variables:** System-wide or session-specific variables, potentially loaded from `.env` files.
6.  **Command-line arguments:** Values passed when launching the CLI.

## Settings files

LLxprt Code uses `settings.json` files for persistent configuration. There are three locations for these files:

- **User settings file:**
  - **Location:** `~/.llxprt/settings.json` (where `~` is your home directory).
  - **Scope:** Applies to all LLxprt Code sessions for the current user.
- **Project settings file:**
  - **Location:** `.llxprt/settings.json` within your project's root directory.
  - **Scope:** Applies only when running LLxprt Code from that specific project. Project settings override user settings.
- **System settings file:**
<<<<<<< HEAD
  - **Location:** `/etc/llxprt-code/settings.json` (Linux), `C:\ProgramData\llxprt-code\settings.json` (Windows) or `/Library/Application Support/LLxprtCode/settings.json` (macOS).
  - **Scope:** Applies to all LLxprt Code sessions on the system, for all users. System settings override user and project settings. May be useful for system administrators at enterprises to have controls over users' LLxprt Code setups.
=======
  - **Location:** `/etc/gemini-cli/settings.json` (Linux), `C:\ProgramData\gemini-cli\settings.json` (Windows) or `/Library/Application Support/GeminiCli/settings.json` (macOS). The path can be overridden using the `GEMINI_CLI_SYSTEM_SETTINGS_PATH` environment variable.
  - **Scope:** Applies to all Gemini CLI sessions on the system, for all users. System settings override user and project settings. May be useful for system administrators at enterprises to have controls over users' Gemini CLI setups.
>>>>>>> 3a224d49

**Note on environment variables in settings:** String values within your `settings.json` files can reference environment variables using either `$VAR_NAME` or `${VAR_NAME}` syntax. These variables will be automatically resolved when the settings are loaded. For example, if you have an environment variable `MY_API_TOKEN`, you could use it in `settings.json` like this: `"apiKey": "$MY_API_TOKEN"`.

### The `.llxprt` directory in your project

In addition to a project settings file, a project's `.llxprt` directory can contain other project-specific files related to LLxprt Code's operation, such as:

- [Custom sandbox profiles](#sandboxing) (e.g., `.llxprt/sandbox-macos-custom.sb`, `.llxprt/sandbox.Dockerfile`).

### Available settings in `settings.json`:

- **`contextFileName`** (string or array of strings):
  - **Description:** Specifies the filename for context files (e.g., `LLXPRT.md`, `AGENTS.md`). Can be a single filename or a list of accepted filenames.
  - **Default:** `LLXPRT.md`
  - **Example:** `"contextFileName": "AGENTS.md"`

- **`bugCommand`** (object):
  - **Description:** Overrides the default URL for the `/bug` command.
  - **Default:** `"urlTemplate": "https://github.com/acoliver/llxprt-code/issues/new?template=bug_report.yml&title={title}&info={info}"`
  - **Properties:**
    - **`urlTemplate`** (string): A URL that can contain `{title}` and `{info}` placeholders.
  - **Example:**
    ```json
    "bugCommand": {
      "urlTemplate": "https://bug.example.com/new?title={title}&info={info}"
    }
    ```

- **`fileFiltering`** (object):
  - **Description:** Controls git-aware file filtering behavior for @ commands and file discovery tools.
  - **Default:** `"respectGitIgnore": true, "enableRecursiveFileSearch": true`
  - **Properties:**
    - **`respectGitIgnore`** (boolean): Whether to respect .gitignore patterns when discovering files. When set to `true`, git-ignored files (like `node_modules/`, `dist/`, `.env`) are automatically excluded from @ commands and file listing operations.
    - **`enableRecursiveFileSearch`** (boolean): Whether to enable searching recursively for filenames under the current tree when completing @ prefixes in the prompt.
  - **Example:**
    ```json
    "fileFiltering": {
      "respectGitIgnore": true,
      "enableRecursiveFileSearch": false
    }
    ```

- **`coreTools`** (array of strings):
  - **Description:** Allows you to specify a list of core tool names that should be made available to the model. This can be used to restrict the set of built-in tools. See [Built-in Tools](../core/tools-api.md#built-in-tools) for a list of core tools. You can also specify command-specific restrictions for tools that support it, like the `ShellTool`. For example, `"coreTools": ["ShellTool(ls -l)"]` will only allow the `ls -l` command to be executed.
  - **Default:** All tools available for use by the Gemini model.
  - **Example:** `"coreTools": ["ReadFileTool", "GlobTool", "ShellTool(ls)"]`.

- **`excludeTools`** (array of strings):
  - **Description:** Allows you to specify a list of core tool names that should be excluded from the model. A tool listed in both `excludeTools` and `coreTools` is excluded. You can also specify command-specific restrictions for tools that support it, like the `ShellTool`. For example, `"excludeTools": ["ShellTool(rm -rf)"]` will block the `rm -rf` command.
  - **Default**: No tools excluded.
  - **Example:** `"excludeTools": ["run_shell_command", "findFiles"]`.
  - **Security Note:** Command-specific restrictions in
    `excludeTools` for `run_shell_command` are based on simple string matching and can be easily bypassed. This feature is **not a security mechanism** and should not be relied upon to safely execute untrusted code. It is recommended to use `coreTools` to explicitly select commands
    that can be executed.

- **`allowMCPServers`** (array of strings):
  - **Description:** Allows you to specify a list of MCP server names that should be made available to the model. This can be used to restrict the set of MCP servers to connect to. Note that this will be ignored if `--allowed-mcp-server-names` is set.
  - **Default:** All MCP servers are available for use by the Gemini model.
  - **Example:** `"allowMCPServers": ["myPythonServer"]`.
  - **Security Note:** This uses simple string matching on MCP server names, which can be modified. If you're a system administrator looking to prevent users from bypassing this, consider configuring the `mcpServers` at the system settings level such that the user will not be able to configure any MCP servers of their own. This should not be used as an airtight security mechanism.

- **`excludeMCPServers`** (array of strings):
  - **Description:** Allows you to specify a list of MCP server names that should be excluded from the model. A server listed in both `excludeMCPServers` and `allowMCPServers` is excluded. Note that this will be ignored if `--allowed-mcp-server-names` is set.
  - **Default**: No MCP servers excluded.
  - **Example:** `"excludeMCPServers": ["myNodeServer"]`.
  - **Security Note:** This uses simple string matching on MCP server names, which can be modified. If you're a system administrator looking to prevent users from bypassing this, consider configuring the `mcpServers` at the system settings level such that the user will not be able to configure any MCP servers of their own. This should not be used as an airtight security mechanism.

- **`autoAccept`** (boolean):
  - **Description:** Controls whether the CLI automatically accepts and executes tool calls that are considered safe (e.g., read-only operations) without explicit user confirmation. If set to `true`, the CLI will bypass the confirmation prompt for tools deemed safe.
  - **Default:** `false`
  - **Example:** `"autoAccept": true`

- **`theme`** (string):
  - **Description:** Sets the visual [theme](./themes.md) for LLxprt Code.
  - **Default:** `"Default"`
  - **Example:** `"theme": "GitHub"`

- **`sandbox`** (boolean or string):
  - **Description:** Controls whether and how to use sandboxing for tool execution. If set to `true`, LLxprt Code uses a pre-built `gemini-cli-sandbox` Docker image. For more information, see [Sandboxing](#sandboxing).
  - **Default:** `false`
  - **Example:** `"sandbox": "docker"`

- **`toolDiscoveryCommand`** (string):
  - **Description:** Defines a custom shell command for discovering tools from your project. The shell command must return on `stdout` a JSON array of [function declarations](https://ai.google.dev/gemini-api/docs/function-calling#function-declarations). Tool wrappers are optional.
  - **Default:** Empty
  - **Example:** `"toolDiscoveryCommand": "bin/get_tools"`

- **`toolCallCommand`** (string):
  - **Description:** Defines a custom shell command for calling a specific tool that was discovered using `toolDiscoveryCommand`. The shell command must meet the following criteria:
    - It must take function `name` (exactly as in [function declaration](https://ai.google.dev/gemini-api/docs/function-calling#function-declarations)) as first command line argument.
    - It must read function arguments as JSON on `stdin`, analogous to [`functionCall.args`](https://cloud.google.com/vertex-ai/generative-ai/docs/model-reference/inference#functioncall).
    - It must return function output as JSON on `stdout`, analogous to [`functionResponse.response.content`](https://cloud.google.com/vertex-ai/generative-ai/docs/model-reference/inference#functionresponse).
  - **Default:** Empty
  - **Example:** `"toolCallCommand": "bin/call_tool"`

- **`mcpServers`** (object):
  - **Description:** Configures connections to one or more Model-Context Protocol (MCP) servers for discovering and using custom tools. LLxprt Code attempts to connect to each configured MCP server to discover available tools. If multiple MCP servers expose a tool with the same name, the tool names will be prefixed with the server alias you defined in the configuration (e.g., `serverAlias__actualToolName`) to avoid conflicts. Note that the system might strip certain schema properties from MCP tool definitions for compatibility.
  - **Default:** Empty
  - **Properties:**
    - **`<SERVER_NAME>`** (object): The server parameters for the named server.
      - `command` (string, required): The command to execute to start the MCP server.
      - `args` (array of strings, optional): Arguments to pass to the command.
      - `env` (object, optional): Environment variables to set for the server process.
      - `cwd` (string, optional): The working directory in which to start the server.
      - `timeout` (number, optional): Timeout in milliseconds for requests to this MCP server.
      - `trust` (boolean, optional): Trust this server and bypass all tool call confirmations.
      - `includeTools` (array of strings, optional): List of tool names to include from this MCP server. When specified, only the tools listed here will be available from this server (whitelist behavior). If not specified, all tools from the server are enabled by default.
      - `excludeTools` (array of strings, optional): List of tool names to exclude from this MCP server. Tools listed here will not be available to the model, even if they are exposed by the server. **Note:** `excludeTools` takes precedence over `includeTools` - if a tool is in both lists, it will be excluded.
  - **Example:**
    ```json
    "mcpServers": {
      "myPythonServer": {
        "command": "python",
        "args": ["mcp_server.py", "--port", "8080"],
        "cwd": "./mcp_tools/python",
        "timeout": 5000,
        "includeTools": ["safe_tool", "file_reader"],
      },
      "myNodeServer": {
        "command": "node",
        "args": ["mcp_server.js"],
        "cwd": "./mcp_tools/node",
        "excludeTools": ["dangerous_tool", "file_deleter"]
      },
      "myDockerServer": {
        "command": "docker",
        "args": ["run", "-i", "--rm", "-e", "API_KEY", "ghcr.io/foo/bar"],
        "env": {
          "API_KEY": "$MY_API_TOKEN"
        }
      }
    }
    ```

- **`checkpointing`** (object):
  - **Description:** Configures the checkpointing feature, which allows you to save and restore conversation and file states. See the [Checkpointing documentation](../checkpointing.md) for more details.
  - **Default:** `{"enabled": false}`
  - **Properties:**
    - **`enabled`** (boolean): When `true`, the `/restore` command is available.

- **`preferredEditor`** (string):
  - **Description:** Specifies the preferred editor to use for viewing diffs.
  - **Default:** `vscode`
  - **Example:** `"preferredEditor": "vscode"`

- **`telemetry`** (object)
  - **Description:** Configures logging and metrics collection for LLxprt Code. For more information, see [Telemetry](../telemetry.md).
  - **Default:** `{"enabled": false, "target": "local", "otlpEndpoint": "http://localhost:4317", "logPrompts": true}`
  - **Properties:**
    - **`enabled`** (boolean): Whether or not telemetry is enabled.
    - **`target`** (string): The destination for collected telemetry. Supported values are `local` and `gcp`.
    - **`otlpEndpoint`** (string): The endpoint for the OTLP Exporter.
    - **`logPrompts`** (boolean): Whether or not to include the content of user prompts in the logs.
  - **Example:**
    ```json
    "telemetry": {
      "enabled": true,
      "target": "local",
      "otlpEndpoint": "http://localhost:16686",
      "logPrompts": false
    }
    ```
- **`usageStatisticsEnabled`** (boolean):
  - **Description:** Enables or disables the collection of usage statistics. See [Usage Statistics](#usage-statistics) for more information.
  - **Default:** `true`
  - **Example:**
    ```json
    "usageStatisticsEnabled": false
    ```

- **`enableTextToolCallParsing`** (boolean):
  - **Description:** Enables or disables text-based tool call parsing for models that output tool calls as formatted text rather than structured JSON.
  - **Default:** `true`
  - **Example:**
    ```json
    "enableTextToolCallParsing": true
    ```

- **`textToolCallModels`** (array of strings):
  - **Description:** Specifies additional model names that require text-based tool call parsing. The system automatically detects common models like gemma-3-12b-it and gemma-2-27b-it, but you can add custom models here.
  - **Default:** `[]`
  - **Example:**
    ```json
    "textToolCallModels": ["my-custom-model", "local-llama-model"]
    ```

- **`hideTips`** (boolean):
  - **Description:** Enables or disables helpful tips in the CLI interface.
  - **Default:** `false`
  - **Example:**

    ```json
    "hideTips": true
    ```

- **`hideBanner`** (boolean):
  - **Description:** Enables or disables the startup banner (ASCII art logo) in the CLI interface.
  - **Default:** `false`
  - **Example:**

    ```json
    "hideBanner": true
    ```

- **`maxSessionTurns`** (number):
  - **Description:** Sets the maximum number of turns for a session. If the session exceeds this limit, the CLI will stop processing and start a new chat.
  - **Default:** `-1` (unlimited)
  - **Example:**
    ```json
    "maxSessionTurns": 10
    ```

- **`summarizeToolOutput`** (object):
  - **Description:** Enables or disables the summarization of tool output. You can specify the token budget for the summarization using the `tokenBudget` setting.
  - Note: Currently only the `run_shell_command` tool is supported.
  - **Default:** `{}` (Disabled by default)
  - **Example:**
    ```json
    "summarizeToolOutput": {
      "run_shell_command": {
        "tokenBudget": 2000
      }
    }
    ```

### Example `settings.json`:

```json
{
  "theme": "GitHub",
  "sandbox": "docker",
  "toolDiscoveryCommand": "bin/get_tools",
  "toolCallCommand": "bin/call_tool",
  "mcpServers": {
    "mainServer": {
      "command": "bin/mcp_server.py"
    },
    "anotherServer": {
      "command": "node",
      "args": ["mcp_server.js", "--verbose"]
    }
  },
  "telemetry": {
    "enabled": true,
    "target": "local",
    "otlpEndpoint": "http://localhost:4317",
    "logPrompts": true
  },
  "usageStatisticsEnabled": true,
  "hideTips": false,
  "hideBanner": false,
  "maxSessionTurns": 10,
  "summarizeToolOutput": {
    "run_shell_command": {
      "tokenBudget": 100
    }
  }
}
```

## Shell History

The CLI keeps a history of shell commands you run. To avoid conflicts between different projects, this history is stored in a project-specific directory within your user's home folder.

- **Location:** `~/.llxprt/tmp/<project_hash>/shell_history`
  - `<project_hash>` is a unique identifier generated from your project's root path.
  - The history is stored in a file named `shell_history`.

## Environment Variables & `.env` Files

Environment variables are a common way to configure applications, especially for sensitive information like API keys or for settings that might change between environments.

The CLI automatically loads environment variables from an `.env` file. The loading order is:

1.  `.env` file in the current working directory.
2.  If not found, it searches upwards in parent directories until it finds an `.env` file or reaches the project root (identified by a `.git` folder) or the home directory.
3.  If still not found, it looks for `~/.env` (in the user's home directory).

- **`GEMINI_API_KEY`** (Optional):
  - Your API key for the Gemini API.
  - **Only required if using Google's Gemini provider.** LLxprt Code supports multiple providers.
  - Set this in your shell profile (e.g., `~/.bashrc`, `~/.zshrc`) or an `.env` file.
  - Alternatively, use `/key` command or other provider's API keys.
- **`GEMINI_MODEL`**:
  - Specifies the default Gemini model to use.
  - Overrides the hardcoded default
  - Example: `export GEMINI_MODEL="gemini-2.5-flash"`
- **`GOOGLE_API_KEY`**:
  - Your Google Cloud API key.
  - Required for using Vertex AI in express mode.
  - Ensure you have the necessary permissions.
  - Example: `export GOOGLE_API_KEY="YOUR_GOOGLE_API_KEY"`.
- **`GOOGLE_CLOUD_PROJECT`**:
  - Your Google Cloud Project ID.
  - Required for using Code Assist or Vertex AI.
  - If using Vertex AI, ensure you have the necessary permissions in this project.
  - **Cloud Shell Note:** When running in a Cloud Shell environment, this variable defaults to a special project allocated for Cloud Shell users. If you have `GOOGLE_CLOUD_PROJECT` set in your global environment in Cloud Shell, it will be overridden by this default. To use a different project in Cloud Shell, you must define `GOOGLE_CLOUD_PROJECT` in a `.env` file.
  - Example: `export GOOGLE_CLOUD_PROJECT="YOUR_PROJECT_ID"`.
- **`GOOGLE_APPLICATION_CREDENTIALS`** (string):
  - **Description:** The path to your Google Application Credentials JSON file.
  - **Example:** `export GOOGLE_APPLICATION_CREDENTIALS="/path/to/your/credentials.json"`
- **`OTLP_GOOGLE_CLOUD_PROJECT`**:
  - Your Google Cloud Project ID for Telemetry in Google Cloud
  - Example: `export OTLP_GOOGLE_CLOUD_PROJECT="YOUR_PROJECT_ID"`.
- **`GOOGLE_CLOUD_LOCATION`**:
  - Your Google Cloud Project Location (e.g., us-central1).
  - Required for using Vertex AI in non express mode.
  - Example: `export GOOGLE_CLOUD_LOCATION="YOUR_PROJECT_LOCATION"`.
- **`LLXPRT_SANDBOX`**:
  - Alternative to the `sandbox` setting in `settings.json`.
  - Accepts `true`, `false`, `docker`, `podman`, or a custom command string.
- **`SEATBELT_PROFILE`** (macOS specific):
  - Switches the Seatbelt (`sandbox-exec`) profile on macOS.
  - `permissive-open`: (Default) Restricts writes to the project folder (and a few other folders, see `packages/cli/src/utils/sandbox-macos-permissive-open.sb`) but allows other operations.
  - `strict`: Uses a strict profile that declines operations by default.
  - `<profile_name>`: Uses a custom profile. To define a custom profile, create a file named `sandbox-macos-<profile_name>.sb` in your project's `.llxprt/` directory (e.g., `my-project/.llxprt/sandbox-macos-custom.sb`).
- **`DEBUG` or `DEBUG_MODE`** (often used by underlying libraries or the CLI itself):
  - Set to `true` or `1` to enable verbose debug logging, which can be helpful for troubleshooting.
- **`NO_COLOR`**:
  - Set to any value to disable all color output in the CLI.
- **`CLI_TITLE`**:
  - Set to a string to customize the title of the CLI.
- **`CODE_ASSIST_ENDPOINT`**:
  - Specifies the endpoint for the code assist server.
  - This is useful for development and testing.
- **`OPENAI_API_KEY`**:
  - Your API key for OpenAI services.
  - Used when provider is set to openai.
  - Example: `export OPENAI_API_KEY="sk-..."`
- **`ANTHROPIC_API_KEY`**:
  - Your API key for Anthropic services.
  - Used when provider is set to anthropic.
  - Example: `export ANTHROPIC_API_KEY="sk-ant-..."`

## Command-Line Arguments

Arguments passed directly when running the CLI can override other configurations for that specific session.

- **`--model <model_name>`** (**`-m <model_name>`**):
  - Specifies the Gemini model to use for this session.
  - Example: `npm start -- --model gemini-1.5-pro-latest`
- **`--prompt <your_prompt>`** (**`-p <your_prompt>`**):
  - Used to pass a prompt directly to the command. This invokes LLxprt Code in a non-interactive mode.
- **`--sandbox`** (**`-s`**):
  - Enables sandbox mode for this session.
- **`--sandbox-image`**:
  - Sets the sandbox image URI.
- **`--debug`** (**`-d`**):
  - Enables debug mode for this session, providing more verbose output.
- **`--all-files`** (**`-a`**):
  - If set, recursively includes all files within the current directory as context for the prompt.
- **`--help`** (or **`-h`**):
  - Displays help information about command-line arguments.
- **`--show-memory-usage`**:
  - Displays the current memory usage.
- **`--yolo`**:
  - Enables YOLO mode, which automatically approves all tool calls.
- **`--telemetry`**:
  - Enables [telemetry](../telemetry.md).
- **`--telemetry-target`**:
  - Sets the telemetry target. See [telemetry](../telemetry.md) for more information.
- **`--telemetry-otlp-endpoint`**:
  - Sets the OTLP endpoint for telemetry. See [telemetry](../telemetry.md) for more information.
- **`--telemetry-log-prompts`**:
  - Enables logging of prompts for telemetry. See [telemetry](../telemetry.md) for more information.
- **`--checkpointing`**:
  - Enables [checkpointing](../checkpointing.md).
- **`--extensions <extension_name ...>`** (**`-e <extension_name ...>`**):
  - Specifies a list of extensions to use for the session. If not provided, all available extensions are used.
  - Use the special term `llxprt -e none` to disable all extensions.
  - Example: `llxprt -e my-extension -e my-other-extension`
- **`--list-extensions`** (**`-l`**):
  - Lists all available extensions and exits.
- **`--proxy`**:
  - Sets the proxy for the CLI.
  - Example: `--proxy http://localhost:7890`.
- **`--version`**:
  - Displays the version of the CLI.

## Context Files (Hierarchical Instructional Context)

While not strictly configuration for the CLI's _behavior_, context files (defaulting to `LLXPRT.md` but configurable via the `contextFileName` setting) are crucial for configuring the _instructional context_ (also referred to as "memory") provided to the Gemini model. This powerful feature allows you to give project-specific instructions, coding style guides, or any relevant background information to the AI, making its responses more tailored and accurate to your needs. The CLI includes UI elements, such as an indicator in the footer showing the number of loaded context files, to keep you informed about the active context.

- **Purpose:** These Markdown files contain instructions, guidelines, or context that you want the Gemini model to be aware of during your interactions. The system is designed to manage this instructional context hierarchically.

### Example Context File Content (e.g., `LLXPRT.md`)

Here's a conceptual example of what a context file at the root of a TypeScript project might contain:

```markdown
# Project: My Awesome TypeScript Library

## General Instructions:

- When generating new TypeScript code, please follow the existing coding style.
- Ensure all new functions and classes have JSDoc comments.
- Prefer functional programming paradigms where appropriate.
- All code should be compatible with TypeScript 5.0 and Node.js 20+.

## Coding Style:

- Use 2 spaces for indentation.
- Interface names should be prefixed with `I` (e.g., `IUserService`).
- Private class members should be prefixed with an underscore (`_`).
- Always use strict equality (`===` and `!==`).

## Specific Component: `src/api/client.ts`

- This file handles all outbound API requests.
- When adding new API call functions, ensure they include robust error handling and logging.
- Use the existing `fetchWithRetry` utility for all GET requests.

## Regarding Dependencies:

- Avoid introducing new external dependencies unless absolutely necessary.
- If a new dependency is required, please state the reason.
```

This example demonstrates how you can provide general project context, specific coding conventions, and even notes about particular files or components. The more relevant and precise your context files are, the better the AI can assist you. Project-specific context files are highly encouraged to establish conventions and context.

- **Hierarchical Loading and Precedence:** The CLI implements a sophisticated hierarchical memory system by loading context files (e.g., `LLXPRT.md`) from several locations. Content from files lower in this list (more specific) typically overrides or supplements content from files higher up (more general). The exact concatenation order and final context can be inspected using the `/memory show` command. The typical loading order is:
  1.  **Global Context File:**
      - Location: `~/.llxprt/<contextFileName>` (e.g., `~/.llxprt/LLXPRT.md` in your user home directory).
      - Scope: Provides default instructions for all your projects.
  2.  **Project Root & Ancestors Context Files:**
      - Location: The CLI searches for the configured context file in the current working directory and then in each parent directory up to either the project root (identified by a `.git` folder) or your home directory.
      - Scope: Provides context relevant to the entire project or a significant portion of it.
  3.  **Sub-directory Context Files (Contextual/Local):**
      - Location: The CLI also scans for the configured context file in subdirectories _below_ the current working directory (respecting common ignore patterns like `node_modules`, `.git`, etc.). The breadth of this search is limited to 200 directories by default, but can be configured with a `memoryDiscoveryMaxDirs` field in your `settings.json` file.
      - Scope: Allows for highly specific instructions relevant to a particular component, module, or subsection of your project.
- **Concatenation & UI Indication:** The contents of all found context files are concatenated (with separators indicating their origin and path) and provided as part of the system prompt to the Gemini model. The CLI footer displays the count of loaded context files, giving you a quick visual cue about the active instructional context.
- **Commands for Memory Management:**
  - Use `/memory refresh` to force a re-scan and reload of all context files from all configured locations. This updates the AI's instructional context.
  - Use `/memory show` to display the combined instructional context currently loaded, allowing you to verify the hierarchy and content being used by the AI.
  - See the [Commands documentation](./commands.md#memory) for full details on the `/memory` command and its sub-commands (`show` and `refresh`).

By understanding and utilizing these configuration layers and the hierarchical nature of context files, you can effectively manage the AI's memory and tailor the LLxprt Code's responses to your specific needs and projects.

## Sandboxing

The LLxprt Code can execute potentially unsafe operations (like shell commands and file modifications) within a sandboxed environment to protect your system.

Sandboxing is disabled by default, but you can enable it in a few ways:

- Using `--sandbox` or `-s` flag.
- Setting `LLXPRT_SANDBOX` environment variable.
- Sandbox is enabled in `--yolo` mode by default.

By default, it uses a pre-built `gemini-cli-sandbox` Docker image.

For project-specific sandboxing needs, you can create a custom Dockerfile at `.llxprt/sandbox.Dockerfile` in your project's root directory. This Dockerfile can be based on the base sandbox image:

```dockerfile
FROM gemini-cli-sandbox

# Add your custom dependencies or configurations here
# For example:
# RUN apt-get update && apt-get install -y some-package
# COPY ./my-config /app/my-config
```

When `.llxprt/sandbox.Dockerfile` exists, you can use `BUILD_SANDBOX` environment variable when running LLxprt Code to automatically build the custom sandbox image:

```bash
BUILD_SANDBOX=1 llxprt -s
```

## Privacy and Telemetry

**LLxprt Code does not collect any telemetry or usage statistics by default.** Your privacy is our priority.

All telemetry features have been disabled in LLxprt Code. We do not collect:

- Tool usage statistics
- API request information
- Session data
- File content
- Personal information

**Note about providers:** When using external providers like Google, OpenAI, or Anthropic, those services may collect data according to their own privacy policies. LLxprt Code itself does not send any telemetry data.<|MERGE_RESOLUTION|>--- conflicted
+++ resolved
@@ -24,13 +24,8 @@
   - **Location:** `.llxprt/settings.json` within your project's root directory.
   - **Scope:** Applies only when running LLxprt Code from that specific project. Project settings override user settings.
 - **System settings file:**
-<<<<<<< HEAD
-  - **Location:** `/etc/llxprt-code/settings.json` (Linux), `C:\ProgramData\llxprt-code\settings.json` (Windows) or `/Library/Application Support/LLxprtCode/settings.json` (macOS).
+  - **Location:** `/etc/llxprt-code/settings.json` (Linux), `C:\ProgramData\llxprt-code\settings.json` (Windows) or `/Library/Application Support/LLxprtCode/settings.json` (macOS). The path can be overridden using the `LLXPRT_CODE_SYSTEM_SETTINGS_PATH` environment variable.
   - **Scope:** Applies to all LLxprt Code sessions on the system, for all users. System settings override user and project settings. May be useful for system administrators at enterprises to have controls over users' LLxprt Code setups.
-=======
-  - **Location:** `/etc/gemini-cli/settings.json` (Linux), `C:\ProgramData\gemini-cli\settings.json` (Windows) or `/Library/Application Support/GeminiCli/settings.json` (macOS). The path can be overridden using the `GEMINI_CLI_SYSTEM_SETTINGS_PATH` environment variable.
-  - **Scope:** Applies to all Gemini CLI sessions on the system, for all users. System settings override user and project settings. May be useful for system administrators at enterprises to have controls over users' Gemini CLI setups.
->>>>>>> 3a224d49
 
 **Note on environment variables in settings:** String values within your `settings.json` files can reference environment variables using either `$VAR_NAME` or `${VAR_NAME}` syntax. These variables will be automatically resolved when the settings are loaded. For example, if you have an environment variable `MY_API_TOKEN`, you could use it in `settings.json` like this: `"apiKey": "$MY_API_TOKEN"`.
 
@@ -147,7 +142,7 @@
         "args": ["mcp_server.py", "--port", "8080"],
         "cwd": "./mcp_tools/python",
         "timeout": 5000,
-        "includeTools": ["safe_tool", "file_reader"],
+        "includeTools": ["safe_tool", "file_reader"]
       },
       "myNodeServer": {
         "command": "node",
@@ -459,7 +454,7 @@
       - Location: The CLI searches for the configured context file in the current working directory and then in each parent directory up to either the project root (identified by a `.git` folder) or your home directory.
       - Scope: Provides context relevant to the entire project or a significant portion of it.
   3.  **Sub-directory Context Files (Contextual/Local):**
-      - Location: The CLI also scans for the configured context file in subdirectories _below_ the current working directory (respecting common ignore patterns like `node_modules`, `.git`, etc.). The breadth of this search is limited to 200 directories by default, but can be configured with a `memoryDiscoveryMaxDirs` field in your `settings.json` file.
+      - Location: The CLI also scans for the configured context file in subdirectories _below_ the current working directory (respecting common ignore patterns like `node_modules`, `.git`, etc.).
       - Scope: Allows for highly specific instructions relevant to a particular component, module, or subsection of your project.
 - **Concatenation & UI Indication:** The contents of all found context files are concatenated (with separators indicating their origin and path) and provided as part of the system prompt to the Gemini model. The CLI footer displays the count of loaded context files, giving you a quick visual cue about the active instructional context.
 - **Commands for Memory Management:**
