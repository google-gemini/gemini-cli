--- conflicted
+++ resolved
@@ -308,7 +308,6 @@
     "showLineNumbers": false
     ```
 
-<<<<<<< HEAD
 - **`thinkingConfig`** (object):
   - **Description:** Configures the thinking behavior of the Gemini model during conversations. This controls whether the model's internal thought process is included in responses and the token budget allocated for thinking.
   - **Default:** `{"includeThoughts": true}` (when thinking is enabled)
@@ -320,7 +319,8 @@
     "thinkingConfig": {
       "includeThoughts": false,
       "thinkingBudget": 1000
-=======
+    }
+    ```
 - **`accessibility`** (object):
   - **Description:** Configures accessibility features for the CLI.
   - **Properties:**
@@ -332,7 +332,6 @@
     "accessibility": {
       "screenReader": true,
       "disableLoadingPhrases": true
->>>>>>> 10286934
     }
     ```
 
