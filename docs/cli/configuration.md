# Gemini CLI Configuration

Gemini CLI offers several ways to configure its behavior, including environment variables, command-line arguments, and settings files. This document outlines the different configuration methods and available settings.

## Configuration layers

Configuration is applied in the following order of precedence (lower numbers are overridden by higher numbers):

1.  **Default values:** Hardcoded defaults within the application.
2.  **User settings file:** Global settings for the current user.
3.  **Project settings file:** Project-specific settings.
4.  **Environment variables:** System-wide or session-specific variables, potentially loaded from `.env` files.
5.  **Command-line arguments:** Values passed when launching the CLI.

## The user settings file and project settings file

Gemini CLI uses `settings.json` files for persistent configuration. There are two locations for these files:

- **User settings file:**
  - **Location:** `~/.gemini/settings.json` (where `~` is your home directory).
  - **Scope:** Applies to all Gemini CLI sessions for the current user.
- **Project settings file:**
  - **Location:** `.gemini/settings.json` within your project's root directory.
  - **Scope:** Applies only when running Gemini CLI from that specific project. Project settings override user settings.

**Note on environment variables in settings:** String values within your `settings.json` files can reference environment variables using either `$VAR_NAME` or `${VAR_NAME}` syntax. These variables will be automatically resolved when the settings are loaded. For example, if you have an environment variable `MY_API_TOKEN`, you could use it in `settings.json` like this: `"apiKey": "$MY_API_TOKEN"`.

### The `.gemini` directory in your project

In addition to a project settings file, a project's `.gemini` directory can contain other project-specific files related to Gemini CLI's operation, such as:

- [Custom sandbox profiles](#sandboxing) (e.g., `.gemini/sandbox-macos-custom.sb`, `.gemini/sandbox.Dockerfile`).

### Available settings in `settings.json`:

- **`contextFileName`** (string or array of strings):

  - **Description:** Specifies the filename for context files (e.g., `GEMINI.md`, `AGENTS.md`). Can be a single filename or a list of accepted filenames.
  - **Default:** `GEMINI.md`
  - **Example:** `"contextFileName": "AGENTS.md"`

- **`bugCommand`** (object):

  - **Description:** Overrides the default URL for the `/bug` command.
  - **Default:** `"urlTemplate": "https://github.com/google-gemini/gemini-cli/issues/new?template=bug_report.yml&title={title}&info={info}"`
  - **Properties:**
    - **`urlTemplate`** (string): A URL that can contain `{title}` and `{info}` placeholders.
  - **Example:**
    ```json
    "bugCommand": {
      "urlTemplate": "https://bug.example.com/new?title={title}&info={info}"
    }
    ```

- **`fileFiltering`** (object):

  - **Description:** Controls git-aware file filtering behavior for @ commands and file discovery tools.
  - **Default:** `"respectGitIgnore": true, "enableRecursiveFileSearch": true`
  - **Properties:**
    - **`respectGitIgnore`** (boolean): Whether to respect .gitignore patterns when discovering files. When set to `true`, git-ignored files (like `node_modules/`, `dist/`, `.env`) are automatically excluded from @ commands and file listing operations.
    - **`enableRecursiveFileSearch`** (boolean): Whether to enable searching recursively for filenames under the current tree when completing @ prefixes in the prompt.
  - **Example:**
    ```json
    "fileFiltering": {
      "respectGitIgnore": true,
      "enableRecursiveFileSearch": false
    }
    ```

- **`coreTools`** (array of strings):

  - **Description:** Allows you to specify a list of core tool names that should be made available to the model. This can be used to restrict the set of built-in tools. See [Built-in Tools](../core/tools-api.md#built-in-tools) for a list of core tools.
  - **Default:** All tools available for use by the Gemini model.
  - **Example:** `"coreTools": ["ReadFileTool", "GlobTool", "SearchText"]`.

- **`excludeTools`** (array of strings):

  - **Description:** Allows you to specify a list of core tool names that should be excluded from the model. A tool listed in both `excludeTools` and `coreTools` is excluded.
  - **Default**: No tools excluded.
  - **Example:** `"excludeTools": ["run_shell_command", "findFiles"]`.

- **`autoAccept`** (boolean):

  - **Description:** Controls whether the CLI automatically accepts and executes tool calls that are considered safe (e.g., read-only operations) without explicit user confirmation. If set to `true`, the CLI will bypass the confirmation prompt for tools deemed safe.
  - **Default:** `false`
  - **Example:** `"autoAccept": true`

- **`theme`** (string):

  - **Description:** Sets the visual [theme](./themes.md) for Gemini CLI.
  - **Default:** `"Default"`
  - **Example:** `"theme": "GitHub"`

- **`sandbox`** (boolean or string):

  - **Description:** Controls whether and how to use sandboxing for tool execution. If set to `true`, Gemini CLI uses a pre-built `gemini-cli-sandbox` Docker image. For more information, see [Sandboxing](#sandboxing).
  - **Default:** `false`
  - **Example:** `"sandbox": "docker"`

- **`toolDiscoveryCommand`** (string):

  - **Description:** Defines a custom shell command for discovering tools from your project. The shell command must return on `stdout` a JSON array of [function declarations](https://ai.google.dev/gemini-api/docs/function-calling#function-declarations). Tool wrappers are optional.
  - **Default:** Empty
  - **Example:** `"toolDiscoveryCommand": "bin/get_tools"`

- **`toolCallCommand`** (string):

  - **Description:** Defines a custom shell command for calling a specific tool that was discovered using `toolDiscoveryCommand`. The shell command must meet the following criteria:
    - It must take function `name` (exactly as in [function declaration](https://ai.google.dev/gemini-api/docs/function-calling#function-declarations)) as first command line argument.
    - It must read function arguments as JSON on `stdin`, analogous to [`functionCall.args`](https://cloud.google.com/vertex-ai/generative-ai/docs/model-reference/inference#functioncall).
    - It must return function output as JSON on `stdout`, analogous to [`functionResponse.response.content`](https://cloud.google.com/vertex-ai/generative-ai/docs/model-reference/inference#functionresponse).
  - **Default:** Empty
  - **Example:** `"toolCallCommand": "bin/call_tool"`

- **`mcpServers`** (object):

  - **Description:** Configures connections to one or more Model-Context Protocol (MCP) servers for discovering and using custom tools. Gemini CLI attempts to connect to each configured MCP server to discover available tools. If multiple MCP servers expose a tool with the same name, the tool names will be prefixed with the server alias you defined in the configuration (e.g., `serverAlias__actualToolName`) to avoid conflicts. Note that the system might strip certain schema properties from MCP tool definitions for compatibility.
  - **Default:** Empty
  - **Properties:**
    - **`<SERVER_NAME>`** (object): The server parameters for the named server.
      - `command` (string, required): The command to execute to start the MCP server.
      - `args` (array of strings, optional): Arguments to pass to the command.
      - `env` (object, optional): Environment variables to set for the server process.
      - `cwd` (string, optional): The working directory in which to start the server.
      - `timeout` (number, optional): Timeout in milliseconds for requests to this MCP server.
      - `trust` (boolean, optional): Trust this server and bypass all tool call confirmations.
  - **Example:**
    ```json
    "mcpServers": {
      "myPythonServer": {
        "command": "python",
        "args": ["mcp_server.py", "--port", "8080"],
        "cwd": "./mcp_tools/python",
        "timeout": 5000
      },
      "myNodeServer": {
        "command": "node",
        "args": ["mcp_server.js"],
        "cwd": "./mcp_tools/node"
      },
      "myDockerServer": {
        "command": "docker",
        "args": ["run", "i", "--rm", "-e", "API_KEY", "ghcr.io/foo/bar"],
        "env": {
          "API_KEY": "$MY_API_TOKEN"
        }
      },
    }
    ```

- **`checkpointing`** (object):

  - **Description:** Configures the checkpointing feature, which allows you to save and restore conversation and file states. See the [Checkpointing documentation](../checkpointing.md) for more details.
  - **Default:** `{"enabled": false}`
  - **Properties:**
    - **`enabled`** (boolean): When `true`, the `/restore` command is available.

- **`preferredEditor`** (string):

  - **Description:** Specifies the preferred editor to use for viewing diffs.
  - **Default:** `vscode`
  - **Example:** `"preferredEditor": "vscode"`

- **`telemetry`** (object)
  - **Description:** Configures logging and metrics collection for Gemini CLI. For more information, see [Telemetry](../telemetry.md).
  - **Default:** `{"enabled": false, "target": "local", "otlpEndpoint": "http://localhost:4317", "logPrompts": true}`
  - **Properties:**
    - **`enabled`** (boolean): Whether or not telemetry is enabled.
    - **`target`** (string): The destination for collected telemetry. Supported values are `local` and `gcp`.
    - **`otlpEndpoint`** (string): The endpoint for the OTLP Exporter.
    - **`logPrompts`** (boolean): Whether or not to include the content of user prompts in the logs.
  - **Example:**
    ```json
    "telemetry": {
      "enabled": true,
      "target": "local",
      "otlpEndpoint": "http://localhost:16686",
      "logPrompts": false
    }
    ```
- **`usageStatisticsEnabled`** (boolean):
  - **Description:** Enables or disables the collection of usage statistics. See [Usage Statistics](#usage-statistics) for more information.
  - **Default:** `true`
  - **Example:**
    ```json
    "usageStatisticsEnabled": false
    ```

### Example `settings.json`:

```json
{
  "theme": "GitHub",
  "sandbox": "docker",
  "toolDiscoveryCommand": "bin/get_tools",
  "toolCallCommand": "bin/call_tool",
  "mcpServers": {
    "mainServer": {
      "command": "bin/mcp_server.py"
    },
    "anotherServer": {
      "command": "node",
      "args": ["mcp_server.js", "--verbose"]
    }
  },
  "telemetry": {
    "enabled": true,
    "target": "local",
    "otlpEndpoint": "http://localhost:4317",
    "logPrompts": true
  },
  "usageStatisticsEnabled": true
}
```

## Shell History

The CLI keeps a history of shell commands you run. To avoid conflicts between different projects, this history is stored in a project-specific directory within your user's home folder.

- **Location:** `~/.gemini/tmp/<project_hash>/shell_history`
  - `<project_hash>` is a unique identifier generated from your project's root path.
  - The history is stored in a file named `shell_history`.

## Environment Variables & `.env` Files

Environment variables are a common way to configure applications, especially for sensitive information like API keys or for settings that might change between environments.

The CLI automatically loads environment variables from an `.env` file. The loading order is:

1.  `.env` file in the current working directory.
2.  If not found, it searches upwards in parent directories until it finds an `.env` file or reaches the project root (identified by a `.git` folder) or the home directory.
3.  If still not found, it looks for `~/.env` (in the user's home directory).

- **`GEMINI_API_KEY`** (Required):
  - Your API key for the Gemini API.
  - **Crucial for operation.** The CLI will not function without it.
  - Set this in your shell profile (e.g., `~/.bashrc`, `~/.zshrc`) or an `.env` file.
- **`GEMINI_MODEL`**:
  - Specifies the default Gemini model to use.
  - Overrides the hardcoded default
  - Example: `export GEMINI_MODEL="gemini-2.5-flash"`
- **`GOOGLE_API_KEY`**:
  - Your Google Cloud API key.
  - Required for using Vertex AI in express mode.
<<<<<<< HEAD
  - Ensure you have the necessary permissions.
  - Example: `export GOOGLE_API_KEY="YOUR_GOOGLE_API_ KEY"`.
=======
  - Ensure you have the necessary permissions and set the `GOOGLE_GENAI_USE_VERTEXAI=true` environment variable.
  - Example: `export GOOGLE_API_KEY="YOUR_GOOGLE_API_KEY"`.
>>>>>>> a2a46c7c
- **`GOOGLE_CLOUD_PROJECT`**:
  - Your Google Cloud Project ID.
  - Required for using Code Assist or Vertex AI.
  - If using Vertex AI, ensure you have the necessary permissions in this project.
  - Example: `export GOOGLE_CLOUD_PROJECT="YOUR_PROJECT_ID"`.
- **`GOOGLE_APPLICATION_CREDENTIALS`** (string):
  - **Description:** The path to your Google Application Credentials JSON file.
  - **Example:** `export GOOGLE_APPLICATION_CREDENTIALS="/path/to/your/credentials.json"`
- **`OTLP_GOOGLE_CLOUD_PROJECT`**:
  - Your Google Cloud Project ID for Telemetry in Google Cloud
  - Example: `export OTLP_GOOGLE_CLOUD_PROJECT="YOUR_PROJECT_ID"`.
- **`GOOGLE_CLOUD_LOCATION`**:
  - Your Google Cloud Project Location (e.g., us-central1).
  - Required for using Vertex AI in non express mode.
  - Example: `export GOOGLE_CLOUD_LOCATION="YOUR_PROJECT_LOCATION"`.
- **`GEMINI_SANDBOX`**:
  - Alternative to the `sandbox` setting in `settings.json`.
  - Accepts `true`, `false`, `docker`, `podman`, or a custom command string.
- **`SEATBELT_PROFILE`** (macOS specific):
  - Switches the Seatbelt (`sandbox-exec`) profile on macOS.
  - `permissive-open`: (Default) Restricts writes to the project folder (and a few other folders, see `packages/cli/src/utils/sandbox-macos-permissive-open.sb`) but allows other operations.
  - `strict`: Uses a strict profile that declines operations by default.
  - `<profile_name>`: Uses a custom profile. To define a custom profile, create a file named `sandbox-macos-<profile_name>.sb` in your project's `.gemini/` directory (e.g., `my-project/.gemini/sandbox-macos-custom.sb`).
- **`DEBUG` or `DEBUG_MODE`** (often used by underlying libraries or the CLI itself):
  - Set to `true` or `1` to enable verbose debug logging, which can be helpful for troubleshooting.
- **`NO_COLOR`**:
  - Set to any value to disable all color output in the CLI.
- **`CLI_TITLE`**:
  - Set to a string to customize the title of the CLI.
- **`CODE_ASSIST_ENDPOINT`**:
  - Specifies the endpoint for the code assist server.
  - This is useful for development and testing.

## Command-Line Arguments

Arguments passed directly when running the CLI can override other configurations for that specific session.

- **`--model <model_name>`** (**`-m <model_name>`**):
  - Specifies the Gemini model to use for this session.
  - Example: `npm start -- --model gemini-1.5-pro-latest`
- **`--prompt <your_prompt>`** (**`-p <your_prompt>`**):
  - Used to pass a prompt directly to the command. This invokes Gemini CLI in a non-interactive mode.
- **`--sandbox`** (**`-s`**):
  - Enables sandbox mode for this session.
- **`--sandbox-image`**:
  - Sets the sandbox image URI.
- **`--debug_mode`** (**`-d`**):
  - Enables debug mode for this session, providing more verbose output.
- **`--all_files`** (**`-a`**):
  - If set, recursively includes all files within the current directory as context for the prompt.
- **`--help`** (or **`-h`**):
  - Displays help information about command-line arguments.
- **`--show_memory_usage`**:
  - Displays the current memory usage.
- **`--yolo`**:
  - Enables YOLO mode, which automatically approves all tool calls.
- **`--telemetry`**:
  - Enables [telemetry](../telemetry.md).
- **`--telemetry-target`**:
  - Sets the telemetry target. See [telemetry](../telemetry.md) for more information.
- **`--telemetry-otlp-endpoint`**:
  - Sets the OTLP endpoint for telemetry. See [telemetry](../telemetry.md) for more information.
- **`--telemetry-log-prompts`**:
  - Enables logging of prompts for telemetry. See [telemetry](../telemetry.md) for more information.
- **`--checkpointing`**:
  - Enables [checkpointing](./commands.md#checkpointing-commands).
- **`--version`**:
  - Displays the version of the CLI.

## Context Files (Hierarchical Instructional Context)

While not strictly configuration for the CLI's _behavior_, context files (defaulting to `GEMINI.md` but configurable via the `contextFileName` setting) are crucial for configuring the _instructional context_ (also referred to as "memory") provided to the Gemini model. This powerful feature allows you to give project-specific instructions, coding style guides, or any relevant background information to the AI, making its responses more tailored and accurate to your needs. The CLI includes UI elements, such as an indicator in the footer showing the number of loaded context files, to keep you informed about the active context.

- **Purpose:** These Markdown files contain instructions, guidelines, or context that you want the Gemini model to be aware of during your interactions. The system is designed to manage this instructional context hierarchically.

### Example Context File Content (e.g., `GEMINI.md`)

Here's a conceptual example of what a context file at the root of a TypeScript project might contain:

```markdown
# Project: My Awesome TypeScript Library

## General Instructions:

- When generating new TypeScript code, please follow the existing coding style.
- Ensure all new functions and classes have JSDoc comments.
- Prefer functional programming paradigms where appropriate.
- All code should be compatible with TypeScript 5.0 and Node.js 18+.

## Coding Style:

- Use 2 spaces for indentation.
- Interface names should be prefixed with `I` (e.g., `IUserService`).
- Private class members should be prefixed with an underscore (`_`).
- Always use strict equality (`===` and `!==`).

## Specific Component: `src/api/client.ts`

- This file handles all outbound API requests.
- When adding new API call functions, ensure they include robust error handling and logging.
- Use the existing `fetchWithRetry` utility for all GET requests.

## Regarding Dependencies:

- Avoid introducing new external dependencies unless absolutely necessary.
- If a new dependency is required, please state the reason.
```

This example demonstrates how you can provide general project context, specific coding conventions, and even notes about particular files or components. The more relevant and precise your context files are, the better the AI can assist you. Project-specific context files are highly encouraged to establish conventions and context.

- **Hierarchical Loading and Precedence:** The CLI implements a sophisticated hierarchical memory system by loading context files (e.g., `GEMINI.md`) from several locations. Content from files lower in this list (more specific) typically overrides or supplements content from files higher up (more general). The exact concatenation order and final context can be inspected using the `/memory show` command. The typical loading order is:
  1.  **Global Context File:**
      - Location: `~/.gemini/<contextFileName>` (e.g., `~/.gemini/GEMINI.md` in your user home directory).
      - Scope: Provides default instructions for all your projects.
  2.  **Project Root & Ancestors Context Files:**
      - Location: The CLI searches for the configured context file in the current working directory and then in each parent directory up to either the project root (identified by a `.git` folder) or your home directory.
      - Scope: Provides context relevant to the entire project or a significant portion of it.
  3.  **Sub-directory Context Files (Contextual/Local):**
      - Location: The CLI also scans for the configured context file in subdirectories _below_ the current working directory (respecting common ignore patterns like `node_modules`, `.git`, etc.).
      - Scope: Allows for highly specific instructions relevant to a particular component, module, or sub-section of your project.
- **Concatenation & UI Indication:** The contents of all found context files are concatenated (with separators indicating their origin and path) and provided as part of the system prompt to the Gemini model. The CLI footer displays the count of loaded context files, giving you a quick visual cue about the active instructional context.
- **Commands for Memory Management:**
  - Use `/memory refresh` to force a re-scan and reload of all context files from all configured locations. This updates the AI's instructional context.
  - Use `/memory show` to display the combined instructional context currently loaded, allowing you to verify the hierarchy and content being used by the AI.
  - See the [Commands documentation](./commands.md#memory) for full details on the `/memory` command and its sub-commands (`show` and `refresh`).

By understanding and utilizing these configuration layers and the hierarchical nature of context files, you can effectively manage the AI's memory and tailor the Gemini CLI's responses to your specific needs and projects.

## Sandboxing

The Gemini CLI can execute potentially unsafe operations (like shell commands and file modifications) within a sandboxed environment to protect your system.

Sandboxing is disabled by default, but you can enable it in a few ways:

- Using `--sandbox` or `-s` flag.
- Setting `GEMINI_SANDBOX` environment variable.
- Sandbox is enabled in `--yolo` mode by default.

By default, it uses a pre-built `gemini-cli-sandbox` Docker image.

For project-specific sandboxing needs, you can create a custom Dockerfile at `.gemini/sandbox.Dockerfile` in your project's root directory. This Dockerfile can be based on the base sandbox image:

```dockerfile
FROM gemini-cli-sandbox

# Add your custom dependencies or configurations here
# For example:
# RUN apt-get update && apt-get install -y some-package
# COPY ./my-config /app/my-config
```

When `.gemini/sandbox.Dockerfile` exists, you can use `BUILD_SANDBOX` environment variable when running Gemini CLI to automatically build the custom sandbox image:

```bash
BUILD_SANDBOX=1 gemini -s
```

## Usage Statistics

To help us improve the Gemini CLI, we collect anonymized usage statistics. This data helps us understand how the CLI is used, identify common issues, and prioritize new features.

**What we collect:**

- **Tool Calls:** We log the names of the tools that are called, whether they succeed or fail, and how long they take to execute. We do not collect the arguments passed to the tools or any data returned by them.
- **API Requests:** We log the Gemini model used for each request, the duration of the request, and whether it was successful. We do not collect the content of the prompts or responses.
- **Session Information:** We collect information about the configuration of the CLI, such as the enabled tools and the approval mode.

**What we DON'T collect:**

- **Personally Identifiable Information (PII):** We do not collect any personal information, such as your name, email address, or API keys.
- **Prompt and Response Content:** We do not log the content of your prompts or the responses from the Gemini model.
- **File Content:** We do not log the content of any files that are read or written by the CLI.

**How to opt out:**

You can opt out of usage statistics collection at any time by setting the `usageStatisticsEnabled` property to `false` in your `settings.json` file:

```json
{
  "usageStatisticsEnabled": false
}
```<|MERGE_RESOLUTION|>--- conflicted
+++ resolved
@@ -242,13 +242,8 @@
 - **`GOOGLE_API_KEY`**:
   - Your Google Cloud API key.
   - Required for using Vertex AI in express mode.
-<<<<<<< HEAD
   - Ensure you have the necessary permissions.
   - Example: `export GOOGLE_API_KEY="YOUR_GOOGLE_API_ KEY"`.
-=======
-  - Ensure you have the necessary permissions and set the `GOOGLE_GENAI_USE_VERTEXAI=true` environment variable.
-  - Example: `export GOOGLE_API_KEY="YOUR_GOOGLE_API_KEY"`.
->>>>>>> a2a46c7c
 - **`GOOGLE_CLOUD_PROJECT`**:
   - Your Google Cloud Project ID.
   - Required for using Code Assist or Vertex AI.
