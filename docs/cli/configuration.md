# Gemini CLI Configuration

Gemini CLI offers several ways to configure its behavior, including environment variables, command-line arguments, and settings files. This document outlines the different configuration methods and available settings.

## Configuration layers

Configuration is applied in the following order of precedence (lower numbers are overridden by higher numbers):

1.  **Default values:** Hardcoded defaults within the application.
2.  **User settings file:** Global settings for the current user.
3.  **Project settings file:** Project-specific settings.
4.  **System settings file:** System-wide settings.
5.  **Environment variables:** System-wide or session-specific variables, potentially loaded from `.env` files.
6.  **Command-line arguments:** Values passed when launching the CLI.

## The user settings file and project settings file

Gemini CLI uses `settings.json` files for persistent configuration. There are three locations for these files:

- **User settings file:**
  - **Location:** `~/.gemini/settings.json` (where `~` is your home directory).
  - **Scope:** Applies to all Gemini CLI sessions for the current user.
- **Project settings file:**
  - **Location:** `.gemini/settings.json` within your project's root directory.
  - **Scope:** Applies only when running Gemini CLI from that specific project. Project settings override user settings.
- **System settings file:**
  - **Location:** `/etc/gemini-cli/settings.json` (Linux), `C:\ProgramData\gemini-cli\settings.json` (Windows) or `/Library/Application Support/GeminiCli/settings.json` (macOS) or set by the system-settings-path flag.
  - **Scope:** Applies to all Gemini CLI sessions on the system, for all users. System settings override user and project settings. May be useful for system administrators at enterprises to have controls over users' Gemini CLI setups.

**Note on environment variables in settings:** String values within your `settings.json` files can reference environment variables using either `$VAR_NAME` or `${VAR_NAME}` syntax. These variables will be automatically resolved when the settings are loaded. For example, if you have an environment variable `MY_API_TOKEN`, you could use it in `settings.json` like this: `"apiKey": "$MY_API_TOKEN"`.

### The `.gemini` directory in your project

In addition to a project settings file, a project's `.gemini` directory can contain other project-specific files related to Gemini CLI's operation, such as:

- [Custom sandbox profiles](#sandboxing) (e.g., `.gemini/sandbox-macos-custom.sb`, `.gemini/sandbox.Dockerfile`).

### Available settings in `settings.json`:

- **`contextFileName`** (string or array of strings):
  - **Description:** Specifies the filename for context files (e.g., `GEMINI.md`, `AGENTS.md`). Can be a single filename or a list of accepted filenames.
  - **Default:** `GEMINI.md`
  - **Example:** `"contextFileName": "AGENTS.md"`

- **`bugCommand`** (object):
  - **Description:** Overrides the default URL for the `/bug` command.
  - **Default:** `"urlTemplate": "https://github.com/google-gemini/gemini-cli/issues/new?template=bug_report.yml&title={title}&info={info}"`
  - **Properties:**
    - **`urlTemplate`** (string): A URL that can contain `{title}` and `{info}` placeholders.
  - **Example:**
    ```json
    "bugCommand": {
      "urlTemplate": "https://bug.example.com/new?title={title}&info={info}"
    }
    ```

- **`fileFiltering`** (object):
  - **Description:** Controls git-aware file filtering behavior for @ commands and file discovery tools.
  - **Default:** `"respectGitIgnore": true, "enableRecursiveFileSearch": true`
  - **Properties:**
    - **`respectGitIgnore`** (boolean): Whether to respect .gitignore patterns when discovering files. When set to `true`, git-ignored files (like `node_modules/`, `dist/`, `.env`) are automatically excluded from @ commands and file listing operations.
    - **`enableRecursiveFileSearch`** (boolean): Whether to enable searching recursively for filenames under the current tree when completing @ prefixes in the prompt.
  - **Example:**
    ```json
    "fileFiltering": {
      "respectGitIgnore": true,
      "enableRecursiveFileSearch": false
    }
    ```

- **`coreTools`** (array of strings):
  - **Description:** Allows you to specify a list of core tool names that should be made available to the model. This can be used to restrict the set of built-in tools. See [Built-in Tools](../core/tools-api.md#built-in-tools) for a list of core tools. You can also specify command-specific restrictions for tools that support it, like the `ShellTool`. For example, `"coreTools": ["ShellTool(ls -l)"]` will only allow the `ls -l` command to be executed.
  - **Default:** All tools available for use by the Gemini model.
  - **Example:** `"coreTools": ["ReadFileTool", "GlobTool", "ShellTool(ls)"]`.

- **`excludeTools`** (array of strings):
  - **Description:** Allows you to specify a list of core tool names that should be excluded from the model. A tool listed in both `excludeTools` and `coreTools` is excluded. You can also specify command-specific restrictions for tools that support it, like the `ShellTool`. For example, `"excludeTools": ["ShellTool(rm -rf)"]` will block the `rm -rf` command.
  - **Default**: No tools excluded.
  - **Example:** `"excludeTools": ["run_shell_command", "findFiles"]`.
  - **Security Note:** Command-specific restrictions in
    `excludeTools` for `run_shell_command` are based on simple string matching and can be easily bypassed. This feature is **not a security mechanism** and should not be relied upon to safely execute untrusted code. It is recommended to use `coreTools` to explicitly select commands
    that can be executed.

- **`autoAccept`** (boolean):
  - **Description:** Controls whether the CLI automatically accepts and executes tool calls that are considered safe (e.g., read-only operations) without explicit user confirmation. If set to `true`, the CLI will bypass the confirmation prompt for tools deemed safe.
  - **Default:** `false`
  - **Example:** `"autoAccept": true`

- **`theme`** (string):
  - **Description:** Sets the visual [theme](./themes.md) for Gemini CLI.
  - **Default:** `"Default"`
  - **Example:** `"theme": "GitHub"`

- **`sandbox`** (boolean or string):
  - **Description:** Controls whether and how to use sandboxing for tool execution. If set to `true`, Gemini CLI uses a pre-built `gemini-cli-sandbox` Docker image. For more information, see [Sandboxing](#sandboxing).
  - **Default:** `false`
  - **Example:** `"sandbox": "docker"`

- **`toolDiscoveryCommand`** (string):
  - **Description:** Defines a custom shell command for discovering tools from your project. The shell command must return on `stdout` a JSON array of [function declarations](https://ai.google.dev/gemini-api/docs/function-calling#function-declarations). Tool wrappers are optional.
  - **Default:** Empty
  - **Example:** `"toolDiscoveryCommand": "bin/get_tools"`

- **`toolCallCommand`** (string):
  - **Description:** Defines a custom shell command for calling a specific tool that was discovered using `toolDiscoveryCommand`. The shell command must meet the following criteria:
    - It must take function `name` (exactly as in [function declaration](https://ai.google.dev/gemini-api/docs/function-calling#function-declarations)) as first command line argument.
    - It must read function arguments as JSON on `stdin`, analogous to [`functionCall.args`](https://cloud.google.com/vertex-ai/generative-ai/docs/model-reference/inference#functioncall).
    - It must return function output as JSON on `stdout`, analogous to [`functionResponse.response.content`](https://cloud.google.com/vertex-ai/generative-ai/docs/model-reference/inference#functionresponse).
  - **Default:** Empty
  - **Example:** `"toolCallCommand": "bin/call_tool"`

- **`mcpServers`** (object):
  - **Description:** Configures connections to one or more Model-Context Protocol (MCP) servers for discovering and using custom tools. Gemini CLI attempts to connect to each configured MCP server to discover available tools. If multiple MCP servers expose a tool with the same name, the tool names will be prefixed with the server alias you defined in the configuration (e.g., `serverAlias__actualToolName`) to avoid conflicts. Note that the system might strip certain schema properties from MCP tool definitions for compatibility.
  - **Default:** Empty
  - **Properties:**
    - **`<SERVER_NAME>`** (object): The server parameters for the named server.
      - `command` (string, required): The command to execute to start the MCP server.
      - `args` (array of strings, optional): Arguments to pass to the command.
      - `env` (object, optional): Environment variables to set for the server process.
      - `cwd` (string, optional): The working directory in which to start the server.
      - `timeout` (number, optional): Timeout in milliseconds for requests to this MCP server.
      - `trust` (boolean, optional): Trust this server and bypass all tool call confirmations.
  - **Example:**
    ```json
    "mcpServers": {
      "myPythonServer": {
        "command": "python",
        "args": ["mcp_server.py", "--port", "8080"],
        "cwd": "./mcp_tools/python",
        "timeout": 5000
      },
      "myNodeServer": {
        "command": "node",
        "args": ["mcp_server.js"],
        "cwd": "./mcp_tools/node"
      },
      "myDockerServer": {
        "command": "docker",
        "args": ["run", "i", "--rm", "-e", "API_KEY", "ghcr.io/foo/bar"],
        "env": {
          "API_KEY": "$MY_API_TOKEN"
        }
      },
    }
    ```

- **`checkpointing`** (object):
  - **Description:** Configures the checkpointing feature, which allows you to save and restore conversation and file states. See the [Checkpointing documentation](../checkpointing.md) for more details.
  - **Default:** `{"enabled": false}`
  - **Properties:**
    - **`enabled`** (boolean): When `true`, the `/restore` command is available.

- **`preferredEditor`** (string):
  - **Description:** Specifies the preferred editor to use for viewing diffs.
  - **Default:** `vscode`
  - **Example:** `"preferredEditor": "vscode"`

- **`telemetry`** (object)
  - **Description:** Configures logging and metrics collection for Gemini CLI. For more information, see [Telemetry](../telemetry.md).
  - **Default:** `{"enabled": false, "target": "local", "otlpEndpoint": "http://localhost:4317", "logPrompts": true}`
  - **Properties:**
    - **`enabled`** (boolean): Whether or not telemetry is enabled.
    - **`target`** (string): The destination for collected telemetry. Supported values are `local` and `gcp`.
    - **`otlpEndpoint`** (string): The endpoint for the OTLP Exporter.
    - **`logPrompts`** (boolean): Whether or not to include the content of user prompts in the logs.
  - **Example:**
    ```json
    "telemetry": {
      "enabled": true,
      "target": "local",
      "otlpEndpoint": "http://localhost:16686",
      "logPrompts": false
    }
    ```
- **`usageStatisticsEnabled`** (boolean):
  - **Description:** Enables or disables the collection of usage statistics. See [Usage Statistics](#usage-statistics) for more information.
  - **Default:** `true`
  - **Example:**
    ```json
    "usageStatisticsEnabled": false
    ```

- **`hideTips`** (boolean):
  - **Description:** Enables or disables helpful tips in the CLI interface.
  - **Default:** `false`
  - **Example:**

    ```json
    "hideTips": true
    ```

### Example `settings.json`:

```json
{
  "theme": "GitHub",
  "sandbox": "docker",
  "toolDiscoveryCommand": "bin/get_tools",
  "toolCallCommand": "bin/call_tool",
  "mcpServers": {
    "mainServer": {
      "command": "bin/mcp_server.py"
    },
    "anotherServer": {
      "command": "node",
      "args": ["mcp_server.js", "--verbose"]
    }
  },
  "telemetry": {
    "enabled": true,
    "target": "local",
    "otlpEndpoint": "http://localhost:4317",
    "logPrompts": true
  },
  "usageStatisticsEnabled": true,
  "hideTips": false
}
```

## Shell History

The CLI keeps a history of shell commands you run. To avoid conflicts between different projects, this history is stored in a project-specific directory within your user's home folder.

- **Location:** `~/.gemini/tmp/<project_hash>/shell_history`
  - `<project_hash>` is a unique identifier generated from your project's root path.
  - The history is stored in a file named `shell_history`.

## Environment Variables & `.env` Files

Environment variables are a common way to configure applications, especially for sensitive information like API keys or for settings that might change between environments.

The CLI automatically loads environment variables from an `.env` file. The loading order is:

1.  `.env` file in the current working directory.
2.  If not found, it searches upwards in parent directories until it finds an `.env` file or reaches the project root (identified by a `.git` folder) or the home directory.
3.  If still not found, it looks for `~/.env` (in the user's home directory).

- **`GEMINI_API_KEY`** (Required):
  - Your API key for the Gemini API.
  - **Crucial for operation.** The CLI will not function without it.
  - Set this in your shell profile (e.g., `~/.bashrc`, `~/.zshrc`) or an `.env` file.
- **`GEMINI_MODEL`**:
  - Specifies the default Gemini model to use.
  - Overrides the hardcoded default
  - Example: `export GEMINI_MODEL="gemini-2.5-flash"`
- **`GOOGLE_API_KEY`**:
  - Your Google Cloud API key.
  - Required for using Vertex AI in express mode.
  - Ensure you have the necessary permissions.
  - Example: `export GOOGLE_API_KEY="YOUR_GOOGLE_API_KEY"`.
- **`GOOGLE_CLOUD_PROJECT`**:
  - Your Google Cloud Project ID.
  - Required for using Code Assist or Vertex AI.
  - If using Vertex AI, ensure you have the necessary permissions in this project.
  - **Cloud Shell Note:** When running in a Cloud Shell environment, this variable defaults to a special project allocated for Cloud Shell users. If you have `GOOGLE_CLOUD_PROJECT` set in your global environment in Cloud Shell, it will be overridden by this default. To use a different project in Cloud Shell, you must define `GOOGLE_CLOUD_PROJECT` in a `.env` file.
  - Example: `export GOOGLE_CLOUD_PROJECT="YOUR_PROJECT_ID"`.
- **`GOOGLE_APPLICATION_CREDENTIALS`** (string):
  - **Description:** The path to your Google Application Credentials JSON file.
  - **Example:** `export GOOGLE_APPLICATION_CREDENTIALS="/path/to/your/credentials.json"`
- **`OTLP_GOOGLE_CLOUD_PROJECT`**:
  - Your Google Cloud Project ID for Telemetry in Google Cloud
  - Example: `export OTLP_GOOGLE_CLOUD_PROJECT="YOUR_PROJECT_ID"`.
- **`GOOGLE_CLOUD_LOCATION`**:
  - Your Google Cloud Project Location (e.g., us-central1).
  - Required for using Vertex AI in non express mode.
  - Example: `export GOOGLE_CLOUD_LOCATION="YOUR_PROJECT_LOCATION"`.
- **`GEMINI_SANDBOX`**:
  - Alternative to the `sandbox` setting in `settings.json`.
  - Accepts `true`, `false`, `docker`, `podman`, or a custom command string.
- **`SEATBELT_PROFILE`** (macOS specific):
  - Switches the Seatbelt (`sandbox-exec`) profile on macOS.
  - `permissive-open`: (Default) Restricts writes to the project folder (and a few other folders, see `packages/cli/src/utils/sandbox-macos-permissive-open.sb`) but allows other operations.
  - `strict`: Uses a strict profile that declines operations by default.
  - `<profile_name>`: Uses a custom profile. To define a custom profile, create a file named `sandbox-macos-<profile_name>.sb` in your project's `.gemini/` directory (e.g., `my-project/.gemini/sandbox-macos-custom.sb`).
- **`DEBUG` or `DEBUG_MODE`** (often used by underlying libraries or the CLI itself):
  - Set to `true` or `1` to enable verbose debug logging, which can be helpful for troubleshooting.
- **`NO_COLOR`**:
  - Set to any value to disable all color output in the CLI.
- **`CLI_TITLE`**:
  - Set to a string to customize the title of the CLI.
- **`CODE_ASSIST_ENDPOINT`**:
  - Specifies the endpoint for the code assist server.
  - This is useful for development and testing.

## Command-Line Arguments

Arguments passed directly when running the CLI can override other configurations for that specific session.

- **`--model <model_name>`** (**`-m <model_name>`**):
  - Specifies the Gemini model to use for this session.
  - Example: `npm start -- --model gemini-1.5-pro-latest`
- **`--prompt <your_prompt>`** (**`-p <your_prompt>`**):
  - Used to pass a prompt directly to the command. This invokes Gemini CLI in a non-interactive mode.
- **`--sandbox`** (**`-s`**):
  - Enables sandbox mode for this session.
- **`--sandbox-image`**:
  - Sets the sandbox image URI.
<<<<<<< HEAD
- **`--system-settings-path`**:
  - Path to system settings file.
- **`--debug_mode`** (**`-d`**):
=======
- **`--debug`** (**`-d`**):
>>>>>>> 8f2da86a
  - Enables debug mode for this session, providing more verbose output.
- **`--all-files`** (**`-a`**):
  - If set, recursively includes all files within the current directory as context for the prompt.
- **`--help`** (or **`-h`**):
  - Displays help information about command-line arguments.
- **`--show-memory-usage`**:
  - Displays the current memory usage.
- **`--yolo`**:
  - Enables YOLO mode, which automatically approves all tool calls.
- **`--telemetry`**:
  - Enables [telemetry](../telemetry.md).
- **`--telemetry-target`**:
  - Sets the telemetry target. See [telemetry](../telemetry.md) for more information.
- **`--telemetry-otlp-endpoint`**:
  - Sets the OTLP endpoint for telemetry. See [telemetry](../telemetry.md) for more information.
- **`--telemetry-log-prompts`**:
  - Enables logging of prompts for telemetry. See [telemetry](../telemetry.md) for more information.
- **`--checkpointing`**:
  - Enables [checkpointing](./commands.md#checkpointing-commands).
- **`--extensions <extension_name ...>`** (**`-e <extension_name ...>`**):
  - Specifies a list of extensions to use for the session. If not provided, all available extensions are used.
  - Use the special term `gemini -e none` to disable all extensions.
  - Example: `gemini -e my-extension -e my-other-extension`
- **`--list-extensions`** (**`-l`**):
  - Lists all available extensions and exits.
- **`--version`**:
  - Displays the version of the CLI.

## Context Files (Hierarchical Instructional Context)

While not strictly configuration for the CLI's _behavior_, context files (defaulting to `GEMINI.md` but configurable via the `contextFileName` setting) are crucial for configuring the _instructional context_ (also referred to as "memory") provided to the Gemini model. This powerful feature allows you to give project-specific instructions, coding style guides, or any relevant background information to the AI, making its responses more tailored and accurate to your needs. The CLI includes UI elements, such as an indicator in the footer showing the number of loaded context files, to keep you informed about the active context.

- **Purpose:** These Markdown files contain instructions, guidelines, or context that you want the Gemini model to be aware of during your interactions. The system is designed to manage this instructional context hierarchically.

### Example Context File Content (e.g., `GEMINI.md`)

Here's a conceptual example of what a context file at the root of a TypeScript project might contain:

```markdown
# Project: My Awesome TypeScript Library

## General Instructions:

- When generating new TypeScript code, please follow the existing coding style.
- Ensure all new functions and classes have JSDoc comments.
- Prefer functional programming paradigms where appropriate.
- All code should be compatible with TypeScript 5.0 and Node.js 20+.

## Coding Style:

- Use 2 spaces for indentation.
- Interface names should be prefixed with `I` (e.g., `IUserService`).
- Private class members should be prefixed with an underscore (`_`).
- Always use strict equality (`===` and `!==`).

## Specific Component: `src/api/client.ts`

- This file handles all outbound API requests.
- When adding new API call functions, ensure they include robust error handling and logging.
- Use the existing `fetchWithRetry` utility for all GET requests.

## Regarding Dependencies:

- Avoid introducing new external dependencies unless absolutely necessary.
- If a new dependency is required, please state the reason.
```

This example demonstrates how you can provide general project context, specific coding conventions, and even notes about particular files or components. The more relevant and precise your context files are, the better the AI can assist you. Project-specific context files are highly encouraged to establish conventions and context.

- **Hierarchical Loading and Precedence:** The CLI implements a sophisticated hierarchical memory system by loading context files (e.g., `GEMINI.md`) from several locations. Content from files lower in this list (more specific) typically overrides or supplements content from files higher up (more general). The exact concatenation order and final context can be inspected using the `/memory show` command. The typical loading order is:
  1.  **Global Context File:**
      - Location: `~/.gemini/<contextFileName>` (e.g., `~/.gemini/GEMINI.md` in your user home directory).
      - Scope: Provides default instructions for all your projects.
  2.  **Project Root & Ancestors Context Files:**
      - Location: The CLI searches for the configured context file in the current working directory and then in each parent directory up to either the project root (identified by a `.git` folder) or your home directory.
      - Scope: Provides context relevant to the entire project or a significant portion of it.
  3.  **Sub-directory Context Files (Contextual/Local):**
      - Location: The CLI also scans for the configured context file in subdirectories _below_ the current working directory (respecting common ignore patterns like `node_modules`, `.git`, etc.).
      - Scope: Allows for highly specific instructions relevant to a particular component, module, or subsection of your project.
- **Concatenation & UI Indication:** The contents of all found context files are concatenated (with separators indicating their origin and path) and provided as part of the system prompt to the Gemini model. The CLI footer displays the count of loaded context files, giving you a quick visual cue about the active instructional context.
- **Commands for Memory Management:**
  - Use `/memory refresh` to force a re-scan and reload of all context files from all configured locations. This updates the AI's instructional context.
  - Use `/memory show` to display the combined instructional context currently loaded, allowing you to verify the hierarchy and content being used by the AI.
  - See the [Commands documentation](./commands.md#memory) for full details on the `/memory` command and its sub-commands (`show` and `refresh`).

By understanding and utilizing these configuration layers and the hierarchical nature of context files, you can effectively manage the AI's memory and tailor the Gemini CLI's responses to your specific needs and projects.

## Sandboxing

The Gemini CLI can execute potentially unsafe operations (like shell commands and file modifications) within a sandboxed environment to protect your system.

Sandboxing is disabled by default, but you can enable it in a few ways:

- Using `--sandbox` or `-s` flag.
- Setting `GEMINI_SANDBOX` environment variable.
- Sandbox is enabled in `--yolo` mode by default.

By default, it uses a pre-built `gemini-cli-sandbox` Docker image.

For project-specific sandboxing needs, you can create a custom Dockerfile at `.gemini/sandbox.Dockerfile` in your project's root directory. This Dockerfile can be based on the base sandbox image:

```dockerfile
FROM gemini-cli-sandbox

# Add your custom dependencies or configurations here
# For example:
# RUN apt-get update && apt-get install -y some-package
# COPY ./my-config /app/my-config
```

When `.gemini/sandbox.Dockerfile` exists, you can use `BUILD_SANDBOX` environment variable when running Gemini CLI to automatically build the custom sandbox image:

```bash
BUILD_SANDBOX=1 gemini -s
```

## Usage Statistics

To help us improve the Gemini CLI, we collect anonymized usage statistics. This data helps us understand how the CLI is used, identify common issues, and prioritize new features.

**What we collect:**

- **Tool Calls:** We log the names of the tools that are called, whether they succeed or fail, and how long they take to execute. We do not collect the arguments passed to the tools or any data returned by them.
- **API Requests:** We log the Gemini model used for each request, the duration of the request, and whether it was successful. We do not collect the content of the prompts or responses.
- **Session Information:** We collect information about the configuration of the CLI, such as the enabled tools and the approval mode.

**What we DON'T collect:**

- **Personally Identifiable Information (PII):** We do not collect any personal information, such as your name, email address, or API keys.
- **Prompt and Response Content:** We do not log the content of your prompts or the responses from the Gemini model.
- **File Content:** We do not log the content of any files that are read or written by the CLI.

**How to opt out:**

You can opt out of usage statistics collection at any time by setting the `usageStatisticsEnabled` property to `false` in your `settings.json` file:

```json
{
  "usageStatisticsEnabled": false
}
```<|MERGE_RESOLUTION|>--- conflicted
+++ resolved
@@ -295,14 +295,10 @@
   - Enables sandbox mode for this session.
 - **`--sandbox-image`**:
   - Sets the sandbox image URI.
-<<<<<<< HEAD
+- **`--debug`** (**`-d`**):
+  - Enables debug mode for this session, providing more verbose output.
 - **`--system-settings-path`**:
   - Path to system settings file.
-- **`--debug_mode`** (**`-d`**):
-=======
-- **`--debug`** (**`-d`**):
->>>>>>> 8f2da86a
-  - Enables debug mode for this session, providing more verbose output.
 - **`--all-files`** (**`-a`**):
   - If set, recursively includes all files within the current directory as context for the prompt.
 - **`--help`** (or **`-h`**):
