# Gemini CLI Configuration

Gemini CLI offers several ways to configure its behavior, including environment variables, command-line arguments, and settings files. This document outlines the different configuration methods and available settings.

## Configuration layers

Configuration is applied in the following order of precedence (lower numbers are overridden by higher numbers):

1.  **Default values:** Hardcoded defaults within the application.
2.  **User settings file:** Global settings for the current user.
3.  **Project settings file:** Project-specific settings.
4.  **System settings file:** System-wide settings.
5.  **Environment variables:** System-wide or session-specific variables, potentially loaded from `.env` files.
6.  **Command-line arguments:** Values passed when launching the CLI.

## Settings files

Gemini CLI uses `settings.json` files for persistent configuration. There are three locations for these files:

- **User settings file:**
  - **Location:** `~/.gemini/settings.json` (where `~` is your home directory).
  - **Scope:** Applies to all Gemini CLI sessions for the current user.
- **Project settings file:**
  - **Location:** `.gemini/settings.json` within your project's root directory.
  - **Scope:** Applies only when running Gemini CLI from that specific project. Project settings override user settings.
- **System settings file:**
  - **Location:** `/etc/gemini-cli/settings.json` (Linux), `C:\ProgramData\gemini-cli\settings.json` (Windows) or `/Library/Application Support/GeminiCli/settings.json` (macOS). The path can be overridden using the `GEMINI_CLI_SYSTEM_SETTINGS_PATH` environment variable.
  - **Scope:** Applies to all Gemini CLI sessions on the system, for all users. System settings override user and project settings. May be useful for system administrators at enterprises to have controls over users' Gemini CLI setups.

**Note on environment variables in settings:** String values within your `settings.json` files can reference environment variables using either `$VAR_NAME` or `${VAR_NAME}` syntax. These variables will be automatically resolved when the settings are loaded. For example, if you have an environment variable `MY_API_TOKEN`, you could use it in `settings.json` like this: `"apiKey": "$MY_API_TOKEN"`.

### The `.gemini` directory in your project

In addition to a project settings file, a project's `.gemini` directory can contain other project-specific files related to Gemini CLI's operation, such as:

- [Custom sandbox profiles](#sandboxing) (e.g., `.gemini/sandbox-macos-custom.sb`, `.gemini/sandbox.Dockerfile`).

### Available settings in `settings.json`:

- **`contextFileName`** (string or array of strings):
  - **Description:** Specifies the filename for context files (e.g., `GEMINI.md`, `AGENTS.md`). Can be a single filename or a list of accepted filenames.
  - **Default:** `GEMINI.md`
  - **Example:** `"contextFileName": "AGENTS.md"`

- **`bugCommand`** (object):
  - **Description:** Overrides the default URL for the `/bug` command.
  - **Default:** `"urlTemplate": "https://github.com/google-gemini/gemini-cli/issues/new?template=bug_report.yml&title={title}&info={info}"`
  - **Properties:**
    - **`urlTemplate`** (string): A URL that can contain `{title}` and `{info}` placeholders.
  - **Example:**
    ```json
    "bugCommand": {
      "urlTemplate": "https://bug.example.com/new?title={title}&info={info}"
    }
    ```

- **`fileFiltering`** (object):
  - **Description:** Controls git-aware file filtering behavior for @ commands and file discovery tools.
  - **Default:** `"respectGitIgnore": true, "enableRecursiveFileSearch": true`
  - **Properties:**
    - **`respectGitIgnore`** (boolean): Whether to respect .gitignore patterns when discovering files. When set to `true`, git-ignored files (like `node_modules/`, `dist/`, `.env`) are automatically excluded from @ commands and file listing operations.
    - **`enableRecursiveFileSearch`** (boolean): Whether to enable searching recursively for filenames under the current tree when completing @ prefixes in the prompt.
  - **Example:**
    ```json
    "fileFiltering": {
      "respectGitIgnore": true,
      "enableRecursiveFileSearch": false
    }
    ```

- **`coreTools`** (array of strings):
  - **Description:** Allows you to specify a list of core tool names that should be made available to the model. This can be used to restrict the set of built-in tools. See [Built-in Tools](../core/tools-api.md#built-in-tools) for a list of core tools. You can also specify command-specific restrictions for tools that support it, like the `ShellTool`. For example, `"coreTools": ["ShellTool(ls -l)"]` will only allow the `ls -l` command to be executed.
  - **Default:** All tools available for use by the Gemini model.
  - **Example:** `"coreTools": ["ReadFileTool", "GlobTool", "ShellTool(ls)"]`.

- **`excludeTools`** (array of strings):
  - **Description:** Allows you to specify a list of core tool names that should be excluded from the model. A tool listed in both `excludeTools` and `coreTools` is excluded. You can also specify command-specific restrictions for tools that support it, like the `ShellTool`. For example, `"excludeTools": ["ShellTool(rm -rf)"]` will block the `rm -rf` command.
  - **Default**: No tools excluded.
  - **Example:** `"excludeTools": ["run_shell_command", "findFiles"]`.
  - **Security Note:** Command-specific restrictions in
    `excludeTools` for `run_shell_command` are based on simple string matching and can be easily bypassed. This feature is **not a security mechanism** and should not be relied upon to safely execute untrusted code. It is recommended to use `coreTools` to explicitly select commands
    that can be executed.

- **`allowMCPServers`** (array of strings):
  - **Description:** Allows you to specify a list of MCP server names that should be made available to the model. This can be used to restrict the set of MCP servers to connect to. Note that this will be ignored if `--allowed-mcp-server-names` is set.
  - **Default:** All MCP servers are available for use by the Gemini model.
  - **Example:** `"allowMCPServers": ["myPythonServer"]`.
  - **Security Note:** This uses simple string matching on MCP server names, which can be modified. If you're a system administrator looking to prevent users from bypassing this, consider configuring the `mcpServers` at the system settings level such that the user will not be able to configure any MCP servers of their own. This should not be used as an airtight security mechanism.

- **`excludeMCPServers`** (array of strings):
  - **Description:** Allows you to specify a list of MCP server names that should be excluded from the model. A server listed in both `excludeMCPServers` and `allowMCPServers` is excluded. Note that this will be ignored if `--allowed-mcp-server-names` is set.
  - **Default**: No MCP servers excluded.
  - **Example:** `"excludeMCPServers": ["myNodeServer"]`.
  - **Security Note:** This uses simple string matching on MCP server names, which can be modified. If you're a system administrator looking to prevent users from bypassing this, consider configuring the `mcpServers` at the system settings level such that the user will not be able to configure any MCP servers of their own. This should not be used as an airtight security mechanism.

- **`autoAccept`** (boolean):
  - **Description:** Controls whether the CLI automatically accepts and executes tool calls that are considered safe (e.g., read-only operations) without explicit user confirmation. If set to `true`, the CLI will bypass the confirmation prompt for tools deemed safe.
  - **Default:** `false`
  - **Example:** `"autoAccept": true`

- **`theme`** (string):
  - **Description:** Sets the visual [theme](./themes.md) for Gemini CLI.
  - **Default:** `"Default"`
  - **Example:** `"theme": "GitHub"`

- **`vimMode`** (boolean):
  - **Description:** Enables or disables vim mode for input editing. When enabled, the input area supports vim-style navigation and editing commands with NORMAL and INSERT modes. The vim mode status is displayed in the footer and persists between sessions.
  - **Default:** `false`
  - **Example:** `"vimMode": true`

- **`sandbox`** (boolean or string):
  - **Description:** Controls whether and how to use sandboxing for tool execution. If set to `true`, Gemini CLI uses a pre-built `gemini-cli-sandbox` Docker image. For more information, see [Sandboxing](#sandboxing).
  - **Default:** `false`
  - **Example:** `"sandbox": "docker"`

- **`toolDiscoveryCommand`** (string):
  - **Description:** Defines a custom shell command for discovering tools from your project. The shell command must return on `stdout` a JSON array of [function declarations](https://ai.google.dev/gemini-api/docs/function-calling#function-declarations). Tool wrappers are optional.
  - **Default:** Empty
  - **Example:** `"toolDiscoveryCommand": "bin/get_tools"`

- **`toolCallCommand`** (string):
  - **Description:** Defines a custom shell command for calling a specific tool that was discovered using `toolDiscoveryCommand`. The shell command must meet the following criteria:
    - It must take function `name` (exactly as in [function declaration](https://ai.google.dev/gemini-api/docs/function-calling#function-declarations)) as first command line argument.
    - It must read function arguments as JSON on `stdin`, analogous to [`functionCall.args`](https://cloud.google.com/vertex-ai/generative-ai/docs/model-reference/inference#functioncall).
    - It must return function output as JSON on `stdout`, analogous to [`functionResponse.response.content`](https://cloud.google.com/vertex-ai/generative-ai/docs/model-reference/inference#functionresponse).
  - **Default:** Empty
  - **Example:** `"toolCallCommand": "bin/call_tool"`

- **`mcpServers`** (object):
  - **Description:** Configures connections to one or more Model-Context Protocol (MCP) servers for discovering and using custom tools. Gemini CLI attempts to connect to each configured MCP server to discover available tools. If multiple MCP servers expose a tool with the same name, the tool names will be prefixed with the server alias you defined in the configuration (e.g., `serverAlias__actualToolName`) to avoid conflicts. Note that the system might strip certain schema properties from MCP tool definitions for compatibility.
  - **Default:** Empty
  - **Properties:**
    - **`<SERVER_NAME>`** (object): The server parameters for the named server.
      - `command` (string, required): The command to execute to start the MCP server.
      - `args` (array of strings, optional): Arguments to pass to the command.
      - `env` (object, optional): Environment variables to set for the server process.
      - `cwd` (string, optional): The working directory in which to start the server.
      - `timeout` (number, optional): Timeout in milliseconds for requests to this MCP server.
      - `trust` (boolean, optional): Trust this server and bypass all tool call confirmations.
      - `includeTools` (array of strings, optional): List of tool names to include from this MCP server. When specified, only the tools listed here will be available from this server (whitelist behavior). If not specified, all tools from the server are enabled by default.
      - `excludeTools` (array of strings, optional): List of tool names to exclude from this MCP server. Tools listed here will not be available to the model, even if they are exposed by the server. **Note:** `excludeTools` takes precedence over `includeTools` - if a tool is in both lists, it will be excluded.
  - **Example:**
    ```json
    "mcpServers": {
      "myPythonServer": {
        "command": "python",
        "args": ["mcp_server.py", "--port", "8080"],
        "cwd": "./mcp_tools/python",
        "timeout": 5000,
        "includeTools": ["safe_tool", "file_reader"],
      },
      "myNodeServer": {
        "command": "node",
        "args": ["mcp_server.js"],
        "cwd": "./mcp_tools/node",
        "excludeTools": ["dangerous_tool", "file_deleter"]
      },
      "myDockerServer": {
        "command": "docker",
        "args": ["run", "-i", "--rm", "-e", "API_KEY", "ghcr.io/foo/bar"],
        "env": {
          "API_KEY": "$MY_API_TOKEN"
        }
      }
    }
    ```

- **`checkpointing`** (object):
  - **Description:** Configures the checkpointing feature, which allows you to save and restore conversation and file states. See the [Checkpointing documentation](../checkpointing.md) for more details.
  - **Default:** `{"enabled": false}`
  - **Properties:**
    - **`enabled`** (boolean): When `true`, the `/restore` command is available.

- **`preferredEditor`** (string):
  - **Description:** Specifies the preferred editor to use for viewing diffs.
  - **Default:** `vscode`
  - **Example:** `"preferredEditor": "vscode"`

- **`telemetry`** (object)
  - **Description:** Configures logging and metrics collection for Gemini CLI. For more information, see [Telemetry](../telemetry.md).
  - **Default:** `{"enabled": false, "target": "local", "otlpEndpoint": "http://localhost:4317", "logPrompts": true}`
  - **Properties:**
    - **`enabled`** (boolean): Whether or not telemetry is enabled.
    - **`target`** (string): The destination for collected telemetry. Supported values are `local` and `gcp`.
    - **`otlpEndpoint`** (string): The endpoint for the OTLP Exporter.
    - **`logPrompts`** (boolean): Whether or not to include the content of user prompts in the logs.
  - **Example:**
    ```json
    "telemetry": {
      "enabled": true,
      "target": "local",
      "otlpEndpoint": "http://localhost:16686",
      "logPrompts": false
    }
    ```
- **`usageStatisticsEnabled`** (boolean):
  - **Description:** Enables or disables the collection of usage statistics. See [Usage Statistics](#usage-statistics) for more information.
  - **Default:** `true`
  - **Example:**
    ```json
    "usageStatisticsEnabled": false
    ```

- **`hideTips`** (boolean):
  - **Description:** Enables or disables helpful tips in the CLI interface.
  - **Default:** `false`
  - **Example:**

    ```json
    "hideTips": true
    ```

- **`hideBanner`** (boolean):
  - **Description:** Enables or disables the startup banner (ASCII art logo) in the CLI interface.
  - **Default:** `false`
  - **Example:**

    ```json
    "hideBanner": true
    ```

- **`maxSessionTurns`** (number):
  - **Description:** Sets the maximum number of turns for a session. If the session exceeds this limit, the CLI will stop processing and start a new chat.
  - **Default:** `-1` (unlimited)
  - **Example:**
    ```json
    "maxSessionTurns": 10
    ```

- **`summarizeToolOutput`** (object):
  - **Description:** Enables or disables the summarization of tool output. You can specify the token budget for the summarization using the `tokenBudget` setting.
  - Note: Currently only the `run_shell_command` tool is supported.
  - **Default:** `{}` (Disabled by default)
  - **Example:**
    ```json
    "summarizeToolOutput": {
      "run_shell_command": {
        "tokenBudget": 2000
      }
    }
    ```

- **`sessionRetention`** (object):
  - **Description:** Configures automatic cleanup of old chat recording sessions. See [Chat Recording](../chat-recording.md) for more details.
  - **Default:** `{"enabled": false}`
  - **Properties:**
    - **`enabled`** (boolean): Whether to enable automatic session cleanup.
    - **`maxAge`** (string): Maximum age of sessions before deletion (e.g., "1h", "7d", "30d"). Minimum: "1h".
    - **`maxCount`** (number): Maximum number of sessions to keep. When exceeded, oldest sessions are deleted first. Minimum: 1.
  - **Note:** Both `maxAge` and `maxCount` can be used together. Sessions are deleted if they exceed **either** limit.
  - **Example:**
    ```json
    "sessionRetention": {
      "enabled": true,
      "maxAge": "7d",
      "maxCount": 50
    }
    ```

### Example `settings.json`:

```json
{
  "theme": "GitHub",
  "sandbox": "docker",
  "toolDiscoveryCommand": "bin/get_tools",
  "toolCallCommand": "bin/call_tool",
  "mcpServers": {
    "mainServer": {
      "command": "bin/mcp_server.py"
    },
    "anotherServer": {
      "command": "node",
      "args": ["mcp_server.js", "--verbose"]
    }
  },
  "telemetry": {
    "enabled": true,
    "target": "local",
    "otlpEndpoint": "http://localhost:4317",
    "logPrompts": true
  },
  "usageStatisticsEnabled": true,
  "hideTips": false,
  "hideBanner": false,
  "maxSessionTurns": 10,
  "summarizeToolOutput": {
    "run_shell_command": {
      "tokenBudget": 100
    }
  }
}
```

## Shell History

The CLI keeps a history of shell commands you run. To avoid conflicts between different projects, this history is stored in a project-specific directory within your user's home folder.

- **Location:** `~/.gemini/tmp/<project_hash>/shell_history`
  - `<project_hash>` is a unique identifier generated from your project's root path.
  - The history is stored in a file named `shell_history`.

## Environment Variables & `.env` Files

Environment variables are a common way to configure applications, especially for sensitive information like API keys or for settings that might change between environments.

The CLI automatically loads environment variables from an `.env` file. The loading order is:

1.  `.env` file in the current working directory.
2.  If not found, it searches upwards in parent directories until it finds an `.env` file or reaches the project root (identified by a `.git` folder) or the home directory.
3.  If still not found, it looks for `~/.env` (in the user's home directory).

- **`GEMINI_API_KEY`** (Required):
  - Your API key for the Gemini API.
  - **Crucial for operation.** The CLI will not function without it.
  - Set this in your shell profile (e.g., `~/.bashrc`, `~/.zshrc`) or an `.env` file.
- **`GEMINI_MODEL`**:
  - Specifies the default Gemini model to use.
  - Overrides the hardcoded default
  - Example: `export GEMINI_MODEL="gemini-2.5-flash"`
- **`GOOGLE_API_KEY`**:
  - Your Google Cloud API key.
  - Required for using Vertex AI in express mode.
  - Ensure you have the necessary permissions.
  - Example: `export GOOGLE_API_KEY="YOUR_GOOGLE_API_KEY"`.
- **`GOOGLE_CLOUD_PROJECT`**:
  - Your Google Cloud Project ID.
  - Required for using Code Assist or Vertex AI.
  - If using Vertex AI, ensure you have the necessary permissions in this project.
  - **Cloud Shell Note:** When running in a Cloud Shell environment, this variable defaults to a special project allocated for Cloud Shell users. If you have `GOOGLE_CLOUD_PROJECT` set in your global environment in Cloud Shell, it will be overridden by this default. To use a different project in Cloud Shell, you must define `GOOGLE_CLOUD_PROJECT` in a `.env` file.
  - Example: `export GOOGLE_CLOUD_PROJECT="YOUR_PROJECT_ID"`.
- **`GOOGLE_APPLICATION_CREDENTIALS`** (string):
  - **Description:** The path to your Google Application Credentials JSON file.
  - **Example:** `export GOOGLE_APPLICATION_CREDENTIALS="/path/to/your/credentials.json"`
- **`OTLP_GOOGLE_CLOUD_PROJECT`**:
  - Your Google Cloud Project ID for Telemetry in Google Cloud
  - Example: `export OTLP_GOOGLE_CLOUD_PROJECT="YOUR_PROJECT_ID"`.
- **`GOOGLE_CLOUD_LOCATION`**:
  - Your Google Cloud Project Location (e.g., us-central1).
  - Required for using Vertex AI in non express mode.
  - Example: `export GOOGLE_CLOUD_LOCATION="YOUR_PROJECT_LOCATION"`.
- **`GEMINI_SANDBOX`**:
  - Alternative to the `sandbox` setting in `settings.json`.
  - Accepts `true`, `false`, `docker`, `podman`, or a custom command string.
- **`SEATBELT_PROFILE`** (macOS specific):
  - Switches the Seatbelt (`sandbox-exec`) profile on macOS.
  - `permissive-open`: (Default) Restricts writes to the project folder (and a few other folders, see `packages/cli/src/utils/sandbox-macos-permissive-open.sb`) but allows other operations.
  - `strict`: Uses a strict profile that declines operations by default.
  - `<profile_name>`: Uses a custom profile. To define a custom profile, create a file named `sandbox-macos-<profile_name>.sb` in your project's `.gemini/` directory (e.g., `my-project/.gemini/sandbox-macos-custom.sb`).
- **`DEBUG` or `DEBUG_MODE`** (often used by underlying libraries or the CLI itself):
  - Set to `true` or `1` to enable verbose debug logging, which can be helpful for troubleshooting.
- **`NO_COLOR`**:
  - Set to any value to disable all color output in the CLI.
- **`CLI_TITLE`**:
  - Set to a string to customize the title of the CLI.
- **`CODE_ASSIST_ENDPOINT`**:
  - Specifies the endpoint for the code assist server.
  - This is useful for development and testing.

## Command-Line Arguments

Arguments passed directly when running the CLI can override other configurations for that specific session.

- **`--model <model_name>`** (**`-m <model_name>`**):
  - Specifies the Gemini model to use for this session.
  - Example: `npm start -- --model gemini-1.5-pro-latest`
- **`--prompt <your_prompt>`** (**`-p <your_prompt>`**):
  - Used to pass a prompt directly to the command. This invokes Gemini CLI in a non-interactive mode.
- **`--prompt-interactive <your_prompt>`** (**`-i <your_prompt>`**):
  - Starts an interactive session with the provided prompt as the initial input.
  - The prompt is processed within the interactive session, not before it.
  - Cannot be used when piping input from stdin.
  - Example: `gemini -i "explain this code"`
- **`--sandbox`** (**`-s`**):
  - Enables sandbox mode for this session.
- **`--sandbox-image`**:
  - Sets the sandbox image URI.
- **`--debug`** (**`-d`**):
  - Enables debug mode for this session, providing more verbose output.
- **`--all-files`** (**`-a`**):
  - If set, recursively includes all files within the current directory as context for the prompt.
- **`--help`** (or **`-h`**):
  - Displays help information about command-line arguments.
- **`--show-memory-usage`**:
  - Displays the current memory usage.
- **`--yolo`**:
  - Enables YOLO mode, which automatically approves all tool calls.
- **`--telemetry`**:
  - Enables [telemetry](../telemetry.md).
- **`--telemetry-target`**:
  - Sets the telemetry target. See [telemetry](../telemetry.md) for more information.
- **`--telemetry-otlp-endpoint`**:
  - Sets the OTLP endpoint for telemetry. See [telemetry](../telemetry.md) for more information.
- **`--telemetry-log-prompts`**:
  - Enables logging of prompts for telemetry. See [telemetry](../telemetry.md) for more information.
- **`--checkpointing`**:
  - Enables [checkpointing](../checkpointing.md).
- **`--extensions <extension_name ...>`** (**`-e <extension_name ...>`**):
  - Specifies a list of extensions to use for the session. If not provided, all available extensions are used.
  - Use the special term `gemini -e none` to disable all extensions.
  - Example: `gemini -e my-extension -e my-other-extension`
- **`--list-extensions`** (**`-l`**):
  - Lists all available extensions and exits.
- **`--proxy`**:
  - Sets the proxy for the CLI.
  - Example: `--proxy http://localhost:7890`.
<<<<<<< HEAD
- **`--resume [session_id]`** (**`-r [session_id]`**):
  - Resume a previous chat session. Use "latest" for the most recent session or provide a session index number.
  - If no session_id is provided, defaults to "latest".
  - Example: `gemini --resume 5` or `gemini --resume latest` or `gemini --resume`
  - See [Chat Recording](../chat-recording.md) for more details.
- **`--list-sessions`**:
  - List all available chat sessions for the current project and exit.
  - Shows session indices, dates, message counts, and preview of first user message.
  - Example: `gemini --list-sessions`
- **`--delete-session <index>`**:
  - Delete a specific chat session by its index number.
  - Use `--list-sessions` first to see available sessions and their indices.
  - Example: `gemini --delete-session 3`
=======
- **`--include-directories <dir1,dir2,...>`**:
  - Includes additional directories in the workspace for multi-directory support.
  - Can be specified multiple times or as comma-separated values.
  - 5 directories can be added at maximum.
  - Example: `--include-directories /path/to/project1,/path/to/project2` or `--include-directories /path/to/project1 --include-directories /path/to/project2`
>>>>>>> c77a22d4
- **`--version`**:
  - Displays the version of the CLI.

## Context Files (Hierarchical Instructional Context)

While not strictly configuration for the CLI's _behavior_, context files (defaulting to `GEMINI.md` but configurable via the `contextFileName` setting) are crucial for configuring the _instructional context_ (also referred to as "memory") provided to the Gemini model. This powerful feature allows you to give project-specific instructions, coding style guides, or any relevant background information to the AI, making its responses more tailored and accurate to your needs. The CLI includes UI elements, such as an indicator in the footer showing the number of loaded context files, to keep you informed about the active context.

- **Purpose:** These Markdown files contain instructions, guidelines, or context that you want the Gemini model to be aware of during your interactions. The system is designed to manage this instructional context hierarchically.

### Example Context File Content (e.g., `GEMINI.md`)

Here's a conceptual example of what a context file at the root of a TypeScript project might contain:

```markdown
# Project: My Awesome TypeScript Library

## General Instructions:

- When generating new TypeScript code, please follow the existing coding style.
- Ensure all new functions and classes have JSDoc comments.
- Prefer functional programming paradigms where appropriate.
- All code should be compatible with TypeScript 5.0 and Node.js 20+.

## Coding Style:

- Use 2 spaces for indentation.
- Interface names should be prefixed with `I` (e.g., `IUserService`).
- Private class members should be prefixed with an underscore (`_`).
- Always use strict equality (`===` and `!==`).

## Specific Component: `src/api/client.ts`

- This file handles all outbound API requests.
- When adding new API call functions, ensure they include robust error handling and logging.
- Use the existing `fetchWithRetry` utility for all GET requests.

## Regarding Dependencies:

- Avoid introducing new external dependencies unless absolutely necessary.
- If a new dependency is required, please state the reason.
```

This example demonstrates how you can provide general project context, specific coding conventions, and even notes about particular files or components. The more relevant and precise your context files are, the better the AI can assist you. Project-specific context files are highly encouraged to establish conventions and context.

- **Hierarchical Loading and Precedence:** The CLI implements a sophisticated hierarchical memory system by loading context files (e.g., `GEMINI.md`) from several locations. Content from files lower in this list (more specific) typically overrides or supplements content from files higher up (more general). The exact concatenation order and final context can be inspected using the `/memory show` command. The typical loading order is:
  1.  **Global Context File:**
      - Location: `~/.gemini/<contextFileName>` (e.g., `~/.gemini/GEMINI.md` in your user home directory).
      - Scope: Provides default instructions for all your projects.
  2.  **Project Root & Ancestors Context Files:**
      - Location: The CLI searches for the configured context file in the current working directory and then in each parent directory up to either the project root (identified by a `.git` folder) or your home directory.
      - Scope: Provides context relevant to the entire project or a significant portion of it.
  3.  **Sub-directory Context Files (Contextual/Local):**
      - Location: The CLI also scans for the configured context file in subdirectories _below_ the current working directory (respecting common ignore patterns like `node_modules`, `.git`, etc.). The breadth of this search is limited to 200 directories by default, but can be configured with a `memoryDiscoveryMaxDirs` field in your `settings.json` file.
      - Scope: Allows for highly specific instructions relevant to a particular component, module, or subsection of your project.
- **Concatenation & UI Indication:** The contents of all found context files are concatenated (with separators indicating their origin and path) and provided as part of the system prompt to the Gemini model. The CLI footer displays the count of loaded context files, giving you a quick visual cue about the active instructional context.
- **Importing Content:** You can modularize your context files by importing other Markdown files using the `@path/to/file.md` syntax. For more details, see the [Memory Import Processor documentation](../core/memport.md).
- **Commands for Memory Management:**
  - Use `/memory refresh` to force a re-scan and reload of all context files from all configured locations. This updates the AI's instructional context.
  - Use `/memory show` to display the combined instructional context currently loaded, allowing you to verify the hierarchy and content being used by the AI.
  - See the [Commands documentation](./commands.md#memory) for full details on the `/memory` command and its sub-commands (`show` and `refresh`).

By understanding and utilizing these configuration layers and the hierarchical nature of context files, you can effectively manage the AI's memory and tailor the Gemini CLI's responses to your specific needs and projects.

## Sandboxing

The Gemini CLI can execute potentially unsafe operations (like shell commands and file modifications) within a sandboxed environment to protect your system.

Sandboxing is disabled by default, but you can enable it in a few ways:

- Using `--sandbox` or `-s` flag.
- Setting `GEMINI_SANDBOX` environment variable.
- Sandbox is enabled in `--yolo` mode by default.

By default, it uses a pre-built `gemini-cli-sandbox` Docker image.

For project-specific sandboxing needs, you can create a custom Dockerfile at `.gemini/sandbox.Dockerfile` in your project's root directory. This Dockerfile can be based on the base sandbox image:

```dockerfile
FROM gemini-cli-sandbox

# Add your custom dependencies or configurations here
# For example:
# RUN apt-get update && apt-get install -y some-package
# COPY ./my-config /app/my-config
```

When `.gemini/sandbox.Dockerfile` exists, you can use `BUILD_SANDBOX` environment variable when running Gemini CLI to automatically build the custom sandbox image:

```bash
BUILD_SANDBOX=1 gemini -s
```

## Usage Statistics

To help us improve the Gemini CLI, we collect anonymized usage statistics. This data helps us understand how the CLI is used, identify common issues, and prioritize new features.

**What we collect:**

- **Tool Calls:** We log the names of the tools that are called, whether they succeed or fail, and how long they take to execute. We do not collect the arguments passed to the tools or any data returned by them.
- **API Requests:** We log the Gemini model used for each request, the duration of the request, and whether it was successful. We do not collect the content of the prompts or responses.
- **Session Information:** We collect information about the configuration of the CLI, such as the enabled tools and the approval mode.

**What we DON'T collect:**

- **Personally Identifiable Information (PII):** We do not collect any personal information, such as your name, email address, or API keys.
- **Prompt and Response Content:** We do not log the content of your prompts or the responses from the Gemini model.
- **File Content:** We do not log the content of any files that are read or written by the CLI.

**How to opt out:**

You can opt out of usage statistics collection at any time by setting the `usageStatisticsEnabled` property to `false` in your `settings.json` file:

```json
{
  "usageStatisticsEnabled": false
}
```<|MERGE_RESOLUTION|>--- conflicted
+++ resolved
@@ -404,7 +404,6 @@
 - **`--proxy`**:
   - Sets the proxy for the CLI.
   - Example: `--proxy http://localhost:7890`.
-<<<<<<< HEAD
 - **`--resume [session_id]`** (**`-r [session_id]`**):
   - Resume a previous chat session. Use "latest" for the most recent session or provide a session index number.
   - If no session_id is provided, defaults to "latest".
@@ -418,13 +417,11 @@
   - Delete a specific chat session by its index number.
   - Use `--list-sessions` first to see available sessions and their indices.
   - Example: `gemini --delete-session 3`
-=======
 - **`--include-directories <dir1,dir2,...>`**:
   - Includes additional directories in the workspace for multi-directory support.
   - Can be specified multiple times or as comma-separated values.
   - 5 directories can be added at maximum.
   - Example: `--include-directories /path/to/project1,/path/to/project2` or `--include-directories /path/to/project1 --include-directories /path/to/project2`
->>>>>>> c77a22d4
 - **`--version`**:
   - Displays the version of the CLI.
 
