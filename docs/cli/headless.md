# Headless Mode

Headless mode allows you to run Auditaria CLI programmatically from command line
scripts and automation tools without any interactive UI. This is ideal for
scripting, automation, CI/CD pipelines, and building AI-powered tools.

- [Headless Mode](#headless-mode)
  - [Overview](#overview)
  - [Basic Usage](#basic-usage)
    - [Direct Prompts](#direct-prompts)
    - [Stdin Input](#stdin-input)
    - [Combining with File Input](#combining-with-file-input)
  - [Output Formats](#output-formats)
    - [Text Output (Default)](#text-output-default)
    - [JSON Output](#json-output)
      - [Response Schema](#response-schema)
      - [Example Usage](#example-usage)
    - [Streaming JSON Output](#streaming-json-output)
      - [When to Use Streaming JSON](#when-to-use-streaming-json)
      - [Event Types](#event-types)
      - [Basic Usage](#basic-usage)
      - [Example Output](#example-output)
      - [Processing Stream Events](#processing-stream-events)
      - [Real-World Examples](#real-world-examples)
    - [File Redirection](#file-redirection)
  - [Configuration Options](#configuration-options)
  - [Examples](#examples)
    - [Code review](#code-review)
    - [Generate commit messages](#generate-commit-messages)
    - [API documentation](#api-documentation)
    - [Batch code analysis](#batch-code-analysis)
    - [Code review](#code-review-1)
    - [Log analysis](#log-analysis)
    - [Release notes generation](#release-notes-generation)
    - [Model and tool usage tracking](#model-and-tool-usage-tracking)
  - [Resources](#resources)

## Overview

The headless mode provides a headless interface to Auditaria CLI that:

- Accepts prompts via command line arguments or stdin
- Returns structured output (text or JSON)
- Supports file redirection and piping
- Enables automation and scripting workflows
- Provides consistent exit codes for error handling

## Basic Usage

### Direct Prompts

Use the `--prompt` (or `-p`) flag to run in headless mode:

```bash
auditaria --prompt "What is machine learning?"
```

### Stdin Input

Pipe input to Auditaria CLI from your terminal:

```bash
echo "Explain this code" | auditaria
```

### Combining with File Input

Read from files and process with Auditaria:

```bash
cat README.md | auditaria --prompt "Summarize this documentation"
```

## Output Formats

### Text Output (Default)

Standard human-readable output:

```bash
auditaria -p "What is the capital of France?"
```

Response format:

```
The capital of France is Paris.
```

### JSON Output

Returns structured data including response, statistics, and metadata. This
format is ideal for programmatic processing and automation scripts.

#### Response Schema

The JSON output follows this high-level structure:

```json
{
  "response": "string", // The main AI-generated content answering your prompt
  "stats": {
    // Usage metrics and performance data
    "models": {
      // Per-model API and token usage statistics
      "[model-name]": {
        "api": {
          /* request counts, errors, latency */
        },
        "tokens": {
          /* prompt, response, cached, total counts */
        }
      }
    },
    "tools": {
      // Tool execution statistics
      "totalCalls": "number",
      "totalSuccess": "number",
      "totalFail": "number",
      "totalDurationMs": "number",
      "totalDecisions": {
        /* accept, reject, modify, auto_accept counts */
      },
      "byName": {
        /* per-tool detailed stats */
      }
    },
    "files": {
      // File modification statistics
      "totalLinesAdded": "number",
      "totalLinesRemoved": "number"
    }
  },
  "error": {
    // Present only when an error occurred
    "type": "string", // Error type (e.g., "ApiError", "AuthError")
    "message": "string", // Human-readable error description
    "code": "number" // Optional error code
  }
}
```

#### Example Usage

```bash
auditaria -p "What is the capital of France?" --output-format json
```

Response:

```json
{
  "response": "The capital of France is Paris.",
  "stats": {
    "models": {
      "gemini-2.5-pro": {
        "api": {
          "totalRequests": 2,
          "totalErrors": 0,
          "totalLatencyMs": 5053
        },
        "tokens": {
          "prompt": 24939,
          "candidates": 20,
          "total": 25113,
          "cached": 21263,
          "thoughts": 154,
          "tool": 0
        }
      },
      "gemini-2.5-flash": {
        "api": {
          "totalRequests": 1,
          "totalErrors": 0,
          "totalLatencyMs": 1879
        },
        "tokens": {
          "prompt": 8965,
          "candidates": 10,
          "total": 9033,
          "cached": 0,
          "thoughts": 30,
          "tool": 28
        }
      }
    },
    "tools": {
      "totalCalls": 1,
      "totalSuccess": 1,
      "totalFail": 0,
      "totalDurationMs": 1881,
      "totalDecisions": {
        "accept": 0,
        "reject": 0,
        "modify": 0,
        "auto_accept": 1
      },
      "byName": {
        "google_web_search": {
          "count": 1,
          "success": 1,
          "fail": 0,
          "durationMs": 1881,
          "decisions": {
            "accept": 0,
            "reject": 0,
            "modify": 0,
            "auto_accept": 1
          }
        }
      }
    },
    "files": {
      "totalLinesAdded": 0,
      "totalLinesRemoved": 0
    }
  }
}
```

### Streaming JSON Output

Returns real-time events as newline-delimited JSON (JSONL). Each significant
action (initialization, messages, tool calls, results) emits immediately as it
occurs. This format is ideal for monitoring long-running operations, building
UIs with live progress, and creating automation pipelines that react to events.

#### When to Use Streaming JSON

Use `--output-format stream-json` when you need:

- **Real-time progress monitoring** - See tool calls and responses as they
  happen
- **Event-driven automation** - React to specific events (e.g., tool failures)
- **Live UI updates** - Build interfaces showing AI agent activity in real-time
- **Detailed execution logs** - Capture complete interaction history with
  timestamps
- **Pipeline integration** - Stream events to logging/monitoring systems

#### Event Types

The streaming format emits 6 event types:

1. **`init`** - Session starts (includes session_id, model)
2. **`message`** - User prompts and assistant responses
3. **`tool_use`** - Tool call requests with parameters
4. **`tool_result`** - Tool execution results (success/error)
5. **`error`** - Non-fatal errors and warnings
6. **`result`** - Final session outcome with aggregated stats

#### Basic Usage

```bash
# Stream events to console
auditaria --output-format stream-json --prompt "What is 2+2?"

# Save event stream to file
auditaria --output-format stream-json --prompt "Analyze this code" > events.jsonl

# Parse with jq
auditaria --output-format stream-json --prompt "List files" | jq -r '.type'
```

#### Example Output

Each line is a complete JSON event:

```jsonl
{"type":"init","timestamp":"2025-10-10T12:00:00.000Z","session_id":"abc123","model":"gemini-2.0-flash-exp"}
{"type":"message","role":"user","content":"List files in current directory","timestamp":"2025-10-10T12:00:01.000Z"}
{"type":"tool_use","tool_name":"Bash","tool_id":"bash-123","parameters":{"command":"ls -la"},"timestamp":"2025-10-10T12:00:02.000Z"}
{"type":"tool_result","tool_id":"bash-123","status":"success","output":"file1.txt\nfile2.txt","timestamp":"2025-10-10T12:00:03.000Z"}
{"type":"message","role":"assistant","content":"Here are the files...","delta":true,"timestamp":"2025-10-10T12:00:04.000Z"}
{"type":"result","status":"success","stats":{"total_tokens":250,"input_tokens":50,"output_tokens":200,"duration_ms":3000,"tool_calls":1},"timestamp":"2025-10-10T12:00:05.000Z"}
```

### File Redirection

Save output to files or pipe to other commands:

```bash
# Save to file
auditaria -p "Explain Docker" > docker-explanation.txt
auditaria -p "Explain Docker" --output-format json > docker-explanation.json

# Append to file
auditaria -p "Add more details" >> docker-explanation.txt

# Pipe to other tools
auditaria -p "What is Kubernetes?" --output-format json | jq '.response'
auditaria -p "Explain microservices" | wc -w
auditaria -p "List programming languages" | grep -i "python"
```

## Configuration Options

Key command-line options for headless usage:

<<<<<<< HEAD
| Option                  | Description                                     | Example                                               |
| ----------------------- | ----------------------------------------------- | ----------------------------------------------------- |
| `--prompt`, `-p`        | Run in headless mode                            | `auditaria -p "query"`                                |
| `--output-format`       | Specify output format (text, json, stream-json) | `auditaria -p "query" --output-format stream-json`    |
| `--model`, `-m`         | Specify the Gemini model                        | `auditaria -p "query" -m gemini-2.5-flash`            |
| `--debug`, `-d`         | Enable debug mode                               | `auditaria -p "query" --debug`                        |
| `--all-files`, `-a`     | Include all files in context                    | `auditaria -p "query" --all-files`                    |
| `--include-directories` | Include additional directories                  | `auditaria -p "query" --include-directories src,docs` |
| `--yolo`, `-y`          | Auto-approve all actions                        | `auditaria -p "query" --yolo`                         |
| `--approval-mode`       | Set approval mode                               | `auditaria -p "query" --approval-mode auto_edit`      |
=======
| Option                  | Description                        | Example                                            |
| ----------------------- | ---------------------------------- | -------------------------------------------------- |
| `--prompt`, `-p`        | Run in headless mode               | `gemini -p "query"`                                |
| `--output-format`       | Specify output format (text, json) | `gemini -p "query" --output-format json`           |
| `--model`, `-m`         | Specify the Gemini model           | `gemini -p "query" -m gemini-2.5-flash`            |
| `--debug`, `-d`         | Enable debug mode                  | `gemini -p "query" --debug`                        |
| `--include-directories` | Include additional directories     | `gemini -p "query" --include-directories src,docs` |
| `--yolo`, `-y`          | Auto-approve all actions           | `gemini -p "query" --yolo`                         |
| `--approval-mode`       | Set approval mode                  | `gemini -p "query" --approval-mode auto_edit`      |
>>>>>>> 937c15c6

For complete details on all available configuration options, settings files, and
environment variables, see the
[Configuration Guide](../get-started/configuration.md).

## Examples

#### Code review

```bash
cat src/auth.py | auditaria -p "Review this authentication code for security issues" > security-review.txt
```

#### Generate commit messages

```bash
result=$(git diff --cached | auditaria -p "Write a concise commit message for these changes" --output-format json)
echo "$result" | jq -r '.response'
```

#### API documentation

```bash
result=$(cat api/routes.js | auditaria -p "Generate OpenAPI spec for these routes" --output-format json)
echo "$result" | jq -r '.response' > openapi.json
```

#### Batch code analysis

```bash
for file in src/*.py; do
    echo "Analyzing $file..."
    result=$(cat "$file" | auditaria -p "Find potential bugs and suggest improvements" --output-format json)
    echo "$result" | jq -r '.response' > "reports/$(basename "$file").analysis"
    echo "Completed analysis for $(basename "$file")" >> reports/progress.log
done
```

#### Code review

```bash
result=$(git diff origin/main...HEAD | auditaria -p "Review these changes for bugs, security issues, and code quality" --output-format json)
echo "$result" | jq -r '.response' > pr-review.json
```

#### Log analysis

```bash
grep "ERROR" /var/log/app.log | tail -20 | auditaria -p "Analyze these errors and suggest root cause and fixes" > error-analysis.txt
```

#### Release notes generation

```bash
result=$(git log --oneline v1.0.0..HEAD | auditaria -p "Generate release notes from these commits" --output-format json)
response=$(echo "$result" | jq -r '.response')
echo "$response"
echo "$response" >> CHANGELOG.md
```

#### Model and tool usage tracking

```bash
result=$(auditaria -p "Explain this database schema" --include-directories db --output-format json)
total_tokens=$(echo "$result" | jq -r '.stats.models // {} | to_entries | map(.value.tokens.total) | add // 0')
models_used=$(echo "$result" | jq -r '.stats.models // {} | keys | join(", ") | if . == "" then "none" else . end')
tool_calls=$(echo "$result" | jq -r '.stats.tools.totalCalls // 0')
tools_used=$(echo "$result" | jq -r '.stats.tools.byName // {} | keys | join(", ") | if . == "" then "none" else . end')
echo "$(date): $total_tokens tokens, $tool_calls tool calls ($tools_used) used with models: $models_used" >> usage.log
echo "$result" | jq -r '.response' > schema-docs.md
echo "Recent usage trends:"
tail -5 usage.log
```

## Resources

- [CLI Configuration](../get-started/configuration.md) - Complete configuration
  guide
- [Authentication](../get-started/authentication.md) - Setup authentication
- [Commands](./commands.md) - Interactive commands reference
- [Tutorials](./tutorials.md) - Step-by-step automation guides<|MERGE_RESOLUTION|>--- conflicted
+++ resolved
@@ -296,28 +296,15 @@
 
 Key command-line options for headless usage:
 
-<<<<<<< HEAD
-| Option                  | Description                                     | Example                                               |
-| ----------------------- | ----------------------------------------------- | ----------------------------------------------------- |
-| `--prompt`, `-p`        | Run in headless mode                            | `auditaria -p "query"`                                |
-| `--output-format`       | Specify output format (text, json, stream-json) | `auditaria -p "query" --output-format stream-json`    |
-| `--model`, `-m`         | Specify the Gemini model                        | `auditaria -p "query" -m gemini-2.5-flash`            |
-| `--debug`, `-d`         | Enable debug mode                               | `auditaria -p "query" --debug`                        |
-| `--all-files`, `-a`     | Include all files in context                    | `auditaria -p "query" --all-files`                    |
-| `--include-directories` | Include additional directories                  | `auditaria -p "query" --include-directories src,docs` |
-| `--yolo`, `-y`          | Auto-approve all actions                        | `auditaria -p "query" --yolo`                         |
-| `--approval-mode`       | Set approval mode                               | `auditaria -p "query" --approval-mode auto_edit`      |
-=======
-| Option                  | Description                        | Example                                            |
-| ----------------------- | ---------------------------------- | -------------------------------------------------- |
-| `--prompt`, `-p`        | Run in headless mode               | `gemini -p "query"`                                |
-| `--output-format`       | Specify output format (text, json) | `gemini -p "query" --output-format json`           |
-| `--model`, `-m`         | Specify the Gemini model           | `gemini -p "query" -m gemini-2.5-flash`            |
-| `--debug`, `-d`         | Enable debug mode                  | `gemini -p "query" --debug`                        |
-| `--include-directories` | Include additional directories     | `gemini -p "query" --include-directories src,docs` |
-| `--yolo`, `-y`          | Auto-approve all actions           | `gemini -p "query" --yolo`                         |
-| `--approval-mode`       | Set approval mode                  | `gemini -p "query" --approval-mode auto_edit`      |
->>>>>>> 937c15c6
+| Option                  | Description                        | Example                                               |
+| ----------------------- | ---------------------------------- | ----------------------------------------------------- |
+| `--prompt`, `-p`        | Run in headless mode               | `auditaria -p "query"`                                |
+| `--output-format`       | Specify output format (text, json) | `auditaria -p "query" --output-format json`           |
+| `--model`, `-m`         | Specify the Gemini model           | `auditaria -p "query" -m gemini-2.5-flash`            |
+| `--debug`, `-d`         | Enable debug mode                  | `auditaria -p "query" --debug`                        |
+| `--include-directories` | Include additional directories     | `auditaria -p "query" --include-directories src,docs` |
+| `--yolo`, `-y`          | Auto-approve all actions           | `auditaria -p "query" --yolo`                         |
+| `--approval-mode`       | Set approval mode                  | `auditaria -p "query" --approval-mode auto_edit`      |
 
 For complete details on all available configuration options, settings files, and
 environment variables, see the
