--- conflicted
+++ resolved
@@ -4,31 +4,18 @@
 
 ## General
 
-<<<<<<< HEAD
 | Shortcut    | Description                                                                                                           |
 | ----------- | --------------------------------------------------------------------------------------------------------------------- |
 | `Esc`       | Close dialogs and suggestions.                                                                                        |
 | `Ctrl+C`    | Cancel the ongoing request and clear the input. Press twice to exit the application.                                  |
 | `Ctrl+D`    | Exit the application if the input is empty. Press twice to confirm.                                                   |
 | `Ctrl+L`    | Clear the screen.                                                                                                     |
-| `Ctrl+O`    | Toggle the display of the debug console.                                                                              |
 | `Ctrl+S`    | Allows long responses to print fully, disabling truncation. Use your terminal's scrollback to view the entire output. |
 | `Ctrl+T`    | Toggle the display of the todo list.                                                                                  |
 | `Ctrl+Y`    | Toggle auto-approval (YOLO mode) for all tool calls.                                                                  |
 | `Shift+Tab` | Toggle auto-accepting edits approval mode.                                                                            |
-| `Meta+M`    | Toggle Markdown rendering for messages.                                                                               |
-=======
-| Shortcut | Description                                                                                                           |
-| -------- | --------------------------------------------------------------------------------------------------------------------- |
-| `Esc`    | Close dialogs and suggestions.                                                                                        |
-| `Ctrl+C` | Cancel the ongoing request and clear the input. Press twice to exit the application.                                  |
-| `Ctrl+D` | Exit the application if the input is empty. Press twice to confirm.                                                   |
-| `Ctrl+L` | Clear the screen.                                                                                                     |
-| `Ctrl+S` | Allows long responses to print fully, disabling truncation. Use your terminal's scrollback to view the entire output. |
-| `Ctrl+T` | Toggle the display of the todo list.                                                                                  |
-| `Ctrl+Y` | Toggle auto-approval (YOLO mode) for all tool calls.                                                                  |
-| `F12`    | Toggle the display of the debug console.                                                                              |
->>>>>>> 6e026bd9
+| `Option+M`  | Toggle Markdown rendering for messages (raw markdown mode).                                                           |
+| `F12`       | Toggle the display of the debug console.                                                                              |
 
 ## Input Prompt
 
