--- conflicted
+++ resolved
@@ -84,10 +84,6 @@
 files, which are all combined to provide the model with the most relevant
 information.
 
-<<<<<<< HEAD
-You can use the [`/memory` command](../cli/commands.md) to `show`, `add`, and
-`refresh` the content of loaded `GEMINI.md` files.
-=======
 You can use the [`/memory` command](../cli/commands.md) to `show`, `add`, and `refresh` the content of loaded `GEMINI.md` files.
 
 ## Citations
@@ -96,5 +92,4 @@
 
 - When proposing an edit the citations display before giving the user the option to accept.
 - Citations are always shown at the end of the model’s turn.
-- We deduplicate citations and display them in alphabetical order.
->>>>>>> 3d106186
+- We deduplicate citations and display them in alphabetical order.