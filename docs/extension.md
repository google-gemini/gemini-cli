# Gemini CLI Extensions

Gemini CLI supports extensions that can be used to configure and extend its functionality.

## How it works

On startup, Gemini CLI looks for extensions in two locations:

1.  `<workspace>/.gemini/extensions`
2.  `<home>/.gemini/extensions`

Gemini CLI loads all extensions from both locations. If an extension with the same name exists in both locations, the extension in the workspace directory takes precedence.

Within each location, individual extensions exist as a directory that contains a `gemini-extension.json` file. For example:

`<workspace>/.gemini/extensions/my-extension/gemini-extension.json`

### `gemini-extension.json`

The `gemini-extension.json` file contains the configuration for the extension. The file has the following structure:

```json
{
  "name": "my-extension",
  "version": "1.0.0",
  "mcpServers": {
    "my-server": {
      "command": "node my-server.js"
    }
  },
  "contextFileName": "GEMINI.md",
  "excludeTools": ["run_shell_command"]
}
```

- `name`: The name of the extension. This is used to uniquely identify the extension and for conflict resolution when extension commands have the same name as user or project commands.
- `version`: The version of the extension.
- `mcpServers`: A map of MCP servers to configure. The key is the name of the server, and the value is the server configuration. These servers will be loaded on startup just like MCP servers configured in a [`settings.json` file](./cli/configuration.md). If both an extension and a `settings.json` file configure an MCP server with the same name, the server defined in the `settings.json` file takes precedence.
- `contextFileName`: The name of the file that contains the context for the extension. This will be used to load the context from the workspace. If this property is not used but a `GEMINI.md` file is present in your extension directory, then that file will be loaded.
- `excludeTools`: An array of tool names to exclude from the model. You can also specify command-specific restrictions for tools that support it, like the `run_shell_command` tool. For example, `"excludeTools": ["run_shell_command(rm -rf)"]` will block the `rm -rf` command.

When Gemini CLI starts, it loads all the extensions and merges their configurations. If there are any conflicts, the workspace configuration takes precedence.

## Extension Commands

Extensions can provide [custom commands](./cli/commands.md#custom-commands) by placing TOML files in a `commands/` subdirectory within the extension directory. These commands follow the same format as user and project custom commands and use standard naming conventions.

### Example

An extension named `gcp` with the following structure:

```
.gemini/extensions/gcp/
├── gemini-extension.json
└── commands/
    ├── deploy.toml
    └── gcs/
        └── sync.toml
```

Would provide these commands:

- `/deploy` - Shows as `[gcp] Custom command from deploy.toml` in help
- `/gcs:sync` - Shows as `[gcp] Custom command from sync.toml` in help

### Conflict Resolution

Extension commands have the lowest precedence. When a conflict occurs with user or project commands:

1. **No conflict**: Extension command uses its natural name (e.g., `/deploy`)
2. **With conflict**: Extension command is renamed with the extension prefix (e.g., `/gcp.deploy`)

For example, if both a user and the `gcp` extension define a `deploy` command:

- `/deploy` - Executes the user's deploy command
- `/gcp.deploy` - Executes the extension's deploy command (marked with `[gcp]` tag)

## Installing Extensions

You can install extensions using the `install` command. This command allows you to install extensions from a Git repository or a local path.

### Usage

`gemini extensions install <source> | [options]`

### Options

- `source <url> positional argument`: The URL of a Git repository to install the extension from. The repository must contain a `gemini-extension.json` file in its root.
- `--path <path>`: The path to a local directory to install as an extension. The directory must contain a `gemini-extension.json` file.

# Variables

Gemini CLI extensions allow variable substitution in `gemini-extension.json`. This can be useful if e.g., you need the current directory to run an MCP server using `"cwd": "${extensionsDir}${/}${extensionFolder}${/}run.ts"`.

**Supported variables:**

<<<<<<< HEAD
| variable                   | description                                         |
| -------------------------- | --------------------------------------------------- |
| `${extensionPath}`         | The path of the extension in the user's filesystem. |
| `${/} or ${pathSeparator}` | The path separator (differs per OS).                |
=======
| variable                   | description                                                                                                                                                     |
| -------------------------- | --------------------------------------------------------------------------------------------------------------------------------------------------------------- |
| `${extensionPath}`         | The fully-qualified path of the extension in the user's filesystem e.g., '/Users/username/.gemini/extensions/example-extension'. This will not unwrap symlinks. |
| `${/} or ${pathSeparator}` | The path separator (differs per OS).                                                                                                                            |
>>>>>>> 7e75355c
<|MERGE_RESOLUTION|>--- conflicted
+++ resolved
@@ -94,14 +94,7 @@
 
 **Supported variables:**
 
-<<<<<<< HEAD
-| variable                   | description                                         |
-| -------------------------- | --------------------------------------------------- |
-| `${extensionPath}`         | The path of the extension in the user's filesystem. |
-| `${/} or ${pathSeparator}` | The path separator (differs per OS).                |
-=======
 | variable                   | description                                                                                                                                                     |
 | -------------------------- | --------------------------------------------------------------------------------------------------------------------------------------------------------------- |
 | `${extensionPath}`         | The fully-qualified path of the extension in the user's filesystem e.g., '/Users/username/.gemini/extensions/example-extension'. This will not unwrap symlinks. |
-| `${/} or ${pathSeparator}` | The path separator (differs per OS).                                                                                                                            |
->>>>>>> 7e75355c
+| `${/} or ${pathSeparator}` | The path separator (differs per OS).                                                                                                                            |