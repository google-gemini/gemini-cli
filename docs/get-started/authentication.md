--- conflicted
+++ resolved
@@ -72,7 +72,9 @@
 2.  [Enable the Gemini for Cloud API](https://cloud.google.com/gemini/docs/discover/set-up-gemini#enable-api).
 3.  [Configure necessary IAM access permissions](https://cloud.google.com/gemini/docs/discover/set-up-gemini#grant-iam).
 
-To set the project ID, you can export either the `GOOGLE_CLOUD_PROJECT` or `GOOGLE_CLOUD_PROJECT_ID` environment variable. The CLI checks for `GOOGLE_CLOUD_PROJECT` first, then falls back to `GOOGLE_CLOUD_PROJECT_ID` :
+To set the project ID, you can export either the `GOOGLE_CLOUD_PROJECT` or
+`GOOGLE_CLOUD_PROJECT_ID` environment variable. The CLI checks for
+`GOOGLE_CLOUD_PROJECT` first, then falls back to `GOOGLE_CLOUD_PROJECT_ID` :
 
 ```bash
 # Replace YOUR_PROJECT_ID with your actual Google Cloud Project ID
@@ -118,12 +120,9 @@
 
 #### First: Set required environment variables
 
-<<<<<<< HEAD
 Regardless of your method of authentication, you'll typically need to set the
-following variables: `GOOGLE_CLOUD_PROJECT` and `GOOGLE_CLOUD_LOCATION`.
-=======
-Regardless of your method of authentication, you'll typically need to set the following variables: `GOOGLE_CLOUD_PROJECT` (or `GOOGLE_CLOUD_PROJECT_ID`) and `GOOGLE_CLOUD_LOCATION`.
->>>>>>> 0cd490a9
+following variables: `GOOGLE_CLOUD_PROJECT` (or `GOOGLE_CLOUD_PROJECT_ID`) and
+`GOOGLE_CLOUD_LOCATION`.
 
 To set these variables:
 
@@ -156,7 +155,8 @@
     [Set up Application Default Credentials](https://cloud.google.com/docs/authentication/provide-credentials-adc)
     for details.
 
-3.  Ensure `GOOGLE_CLOUD_PROJECT` (or `GOOGLE_CLOUD_PROJECT_ID`) and `GOOGLE_CLOUD_LOCATION` are set.
+3.  Ensure `GOOGLE_CLOUD_PROJECT` (or `GOOGLE_CLOUD_PROJECT_ID`) and
+    `GOOGLE_CLOUD_LOCATION` are set.
 
 #### B. Vertex AI - Service Account JSON key
 
@@ -181,7 +181,8 @@
     export GOOGLE_APPLICATION_CREDENTIALS="/path/to/your/keyfile.json"
     ```
 
-3.  Ensure `GOOGLE_CLOUD_PROJECT` (or `GOOGLE_CLOUD_PROJECT_ID`) and `GOOGLE_CLOUD_LOCATION` are set.
+3.  Ensure `GOOGLE_CLOUD_PROJECT` (or `GOOGLE_CLOUD_PROJECT_ID`) and
+    `GOOGLE_CLOUD_LOCATION` are set.
 
 > **Warning:** Protect your service account key file as it provides access to
 > your resources.
@@ -256,13 +257,9 @@
 2.  **Vertex AI:**
     - Set `GOOGLE_GENAI_USE_VERTEXAI=true`.
     - **With Google Cloud API Key:** Set `GOOGLE_API_KEY`.
-<<<<<<< HEAD
     - **With ADC:** Ensure ADC is configured (e.g., via a service account with
-      `GOOGLE_APPLICATION_CREDENTIALS`) and set `GOOGLE_CLOUD_PROJECT` and
-      `GOOGLE_CLOUD_LOCATION`.
-=======
-    - **With ADC:** Ensure ADC is configured (e.g., via a service account with `GOOGLE_APPLICATION_CREDENTIALS`) and set `GOOGLE_CLOUD_PROJECT` (or `GOOGLE_CLOUD_PROJECT_ID`) and `GOOGLE_CLOUD_LOCATION`.
->>>>>>> 0cd490a9
+      `GOOGLE_APPLICATION_CREDENTIALS`) and set `GOOGLE_CLOUD_PROJECT` (or
+      `GOOGLE_CLOUD_PROJECT_ID`) and `GOOGLE_CLOUD_LOCATION`.
 
 The CLI will exit with an error in non-interactive mode if no suitable
 environment variables are found.
