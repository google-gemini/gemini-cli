# Gemini CLI Configuration

> **Note on Configuration Format, 9/17/25:** The format of the `settings.json`
> file has been updated to a new, more organized structure.
>
> - The new format will be supported in the stable release starting
>   **[09/10/25]**.
> - Automatic migration from the old format to the new format will begin on
>   **[09/17/25]**.
>
> For details on the previous format, please see the
> [v1 Configuration documentation](./configuration-v1.md).

Gemini CLI offers several ways to configure its behavior, including environment
variables, command-line arguments, and settings files. This document outlines
the different configuration methods and available settings.

## Configuration layers

Configuration is applied in the following order of precedence (lower numbers are
overridden by higher numbers):

1.  **Default values:** Hardcoded defaults within the application.
2.  **System defaults file:** System-wide default settings that can be
    overridden by other settings files.
3.  **User settings file:** Global settings for the current user.
4.  **Project settings file:** Project-specific settings.
5.  **System settings file:** System-wide settings that override all other
    settings files.
6.  **Environment variables:** System-wide or session-specific variables,
    potentially loaded from `.env` files.
7.  **Command-line arguments:** Values passed when launching the CLI.

## Settings files

Gemini CLI uses JSON settings files for persistent configuration. There are four
locations for these files:

- **System defaults file:**
  - **Location:** `/etc/gemini-cli/system-defaults.json` (Linux),
    `C:\ProgramData\gemini-cli\system-defaults.json` (Windows) or
    `/Library/Application Support/GeminiCli/system-defaults.json` (macOS). The
    path can be overridden using the `GEMINI_CLI_SYSTEM_DEFAULTS_PATH`
    environment variable.
  - **Scope:** Provides a base layer of system-wide default settings. These
    settings have the lowest precedence and are intended to be overridden by
    user, project, or system override settings.
- **User settings file:**
  - **Location:** `~/.gemini/settings.json` (where `~` is your home directory).
  - **Scope:** Applies to all Gemini CLI sessions for the current user. User
    settings override system defaults.
- **Project settings file:**
  - **Location:** `.gemini/settings.json` within your project's root directory.
  - **Scope:** Applies only when running Gemini CLI from that specific project.
    Project settings override user settings and system defaults.
- **System settings file:**
  - **Location:** `/etc/gemini-cli/settings.json` (Linux),
    `C:\ProgramData\gemini-cli\settings.json` (Windows) or
    `/Library/Application Support/GeminiCli/settings.json` (macOS). The path can
    be overridden using the `GEMINI_CLI_SYSTEM_SETTINGS_PATH` environment
    variable.
  - **Scope:** Applies to all Gemini CLI sessions on the system, for all users.
    System settings act as overrides, taking precedence over all other settings
    files. May be useful for system administrators at enterprises to have
    controls over users' Gemini CLI setups.

**Note on environment variables in settings:** String values within your
`settings.json` files can reference environment variables using either
`$VAR_NAME` or `${VAR_NAME}` syntax. These variables will be automatically
resolved when the settings are loaded. For example, if you have an environment
variable `MY_API_TOKEN`, you could use it in `settings.json` like this:
`"apiKey": "$MY_API_TOKEN"`.

> **Note for Enterprise Users:** For guidance on deploying and managing Gemini
> CLI in a corporate environment, please see the
> [Enterprise Configuration](../cli/enterprise.md) documentation.

### The `.gemini` directory in your project

In addition to a project settings file, a project's `.gemini` directory can
contain other project-specific files related to Gemini CLI's operation, such as:

- [Custom sandbox profiles](#sandboxing) (e.g.,
  `.gemini/sandbox-macos-custom.sb`, `.gemini/sandbox.Dockerfile`).

### Available settings in `settings.json`

Settings are organized into categories. All settings should be placed within
their corresponding top-level category object in your `settings.json` file.

#### `general`

- **`general.preferredEditor`** (string):
  - **Description:** The preferred editor to open files in.
  - **Default:** `undefined`

- **`general.vimMode`** (boolean):
  - **Description:** Enable Vim keybindings.
  - **Default:** `false`

- **`general.disableAutoUpdate`** (boolean):
  - **Description:** Disable automatic updates.
  - **Default:** `false`

- **`general.disableUpdateNag`** (boolean):
  - **Description:** Disable update notification prompts.
  - **Default:** `false`

- **`general.checkpointing.enabled`** (boolean):
  - **Description:** Enable session checkpointing for recovery.
  - **Default:** `false`

#### `output`

- **`output.format`** (string):
  - **Description:** The format of the CLI output.
  - **Default:** `"text"`
  - **Values:** `"text"`, `"json"`

#### `ui`

- **`ui.theme`** (string):
  - **Description:** The color theme for the UI. See [Themes](../cli/themes.md)
    for available options.
  - **Default:** `undefined`

- **`ui.customThemes`** (object):
  - **Description:** Custom theme definitions.
  - **Default:** `{}`

- **`ui.hideWindowTitle`** (boolean):
  - **Description:** Hide the window title bar.
  - **Default:** `false`

- **`ui.hideTips`** (boolean):
  - **Description:** Hide helpful tips in the UI.
  - **Default:** `false`

- **`ui.hideBanner`** (boolean):
  - **Description:** Hide the application banner.
  - **Default:** `false`

- **`ui.hideFooter`** (boolean):
  - **Description:** Hide the footer from the UI.
  - **Default:** `false`

- **`ui.showMemoryUsage`** (boolean):
  - **Description:** Display memory usage information in the UI.
  - **Default:** `false`

- **`ui.showLineNumbers`** (boolean):
  - **Description:** Show line numbers in the chat.
  - **Default:** `false`

- **`ui.showCitations`** (boolean):
  - **Description:** Show citations for generated text in the chat.
  - **Default:** `true`

- **`ui.accessibility.disableLoadingPhrases`** (boolean):
  - **Description:** Disable loading phrases for accessibility.
  - **Default:** `false`

- **`ui.customWittyPhrases`** (array of strings):
  - **Description:** A list of custom phrases to display during loading states.
    When provided, the CLI will cycle through these phrases instead of the
    default ones.
  - **Default:** `[]`

#### `ide`

- **`ide.enabled`** (boolean):
  - **Description:** Enable IDE integration mode.
  - **Default:** `false`

- **`ide.hasSeenNudge`** (boolean):
  - **Description:** Whether the user has seen the IDE integration nudge.
  - **Default:** `false`

#### `privacy`

- **`privacy.usageStatisticsEnabled`** (boolean):
  - **Description:** Enable collection of usage statistics.
  - **Default:** `true`

#### `model`

- **`model.name`** (string):
  - **Description:** The Gemini model to use for conversations.
  - **Default:** `undefined`

- **`model.maxSessionTurns`** (number):
  - **Description:** Maximum number of user/model/tool turns to keep in a
    session. -1 means unlimited.
  - **Default:** `-1`

- **`model.summarizeToolOutput`** (object):
  - **Description:** Enables or disables the summarization of tool output. You
    can specify the token budget for the summarization using the `tokenBudget`
    setting. Note: Currently only the `run_shell_command` tool is supported. For
    example `{"run_shell_command": {"tokenBudget": 2000}}`
  - **Default:** `undefined`

- **`model.chatCompression.contextPercentageThreshold`** (number):
  - **Description:** Sets the threshold for chat history compression as a
    percentage of the model's total token limit. This is a value between 0 and 1
    that applies to both automatic compression and the manual `/compress`
    command. For example, a value of `0.6` will trigger compression when the
    chat history exceeds 60% of the token limit.
  - **Default:** `0.7`

- **`model.skipNextSpeakerCheck`** (boolean):
  - **Description:** Skip the next speaker check.
  - **Default:** `false`

#### `context`

- **`context.fileName`** (string or array of strings):
  - **Description:** The name of the context file(s).
  - **Default:** `undefined`

- **`context.importFormat`** (string):
  - **Description:** The format to use when importing memory.
  - **Default:** `undefined`

- **`context.discoveryMaxDirs`** (number):
  - **Description:** Maximum number of directories to search for memory.
  - **Default:** `200`

- **`context.includeDirectories`** (array):
  - **Description:** Additional directories to include in the workspace context.
    Missing directories will be skipped with a warning.
  - **Default:** `[]`

- **`context.loadFromIncludeDirectories`** (boolean):
  - **Description:** Controls the behavior of the `/memory refresh` command. If
    set to `true`, `GEMINI.md` files should be loaded from all directories that
    are added. If set to `false`, `GEMINI.md` should only be loaded from the
    current directory.
  - **Default:** `false`

- **`context.fileFiltering.respectGitIgnore`** (boolean):
  - **Description:** Respect .gitignore files when searching.
  - **Default:** `true`

- **`context.fileFiltering.respectGeminiIgnore`** (boolean):
  - **Description:** Respect .geminiignore files when searching.
  - **Default:** `true`

- **`context.fileFiltering.enableRecursiveFileSearch`** (boolean):
  - **Description:** Whether to enable searching recursively for filenames under
    the current tree when completing `@` prefixes in the prompt.
  - **Default:** `true`

#### `tools`

- **`tools.sandbox`** (boolean or string):
  - **Description:** Sandbox execution environment (can be a boolean or a path
    string).
  - **Default:** `undefined`

- **`tools.shell.enableInteractiveShell`** (boolean):
<<<<<<< HEAD

  Use `node-pty` for an interactive shell experience. Fallback to
  `child_process` still applies. Defaults to `false`.
=======
  - **Description:** Enables interactive terminal for running shell commands. If an interactive session cannot be started, it will fall back to a standard shell.
  - **Default:** `true`
>>>>>>> 3d106186

- **`tools.core`** (array of strings):
  - **Description:** This can be used to restrict the set of built-in tools
    [with an allowlist](../cli/enterprise.md#restricting-tool-access). See
    [Built-in Tools](../core/tools-api.md#built-in-tools) for a list of core
    tools. The match semantics are the same as `tools.allowed`.
  - **Default:** `undefined`

- **`tools.exclude`** (array of strings):
  - **Description:** Tool names to exclude from discovery.
  - **Default:** `undefined`

- **`tools.allowed`** (array of strings):
  - **Description:** A list of tool names that will bypass the confirmation
    dialog. This is useful for tools that you trust and use frequently. For
    example, `["run_shell_command(git)", "run_shell_command(npm test)"]` will
    skip the confirmation dialog to run any `git` and `npm test` commands. See
    [Shell Tool command restrictions](../tools/shell.md#command-restrictions)
    for details on prefix matching, command chaining, etc.
  - **Default:** `undefined`

- **`tools.discoveryCommand`** (string):
  - **Description:** Command to run for tool discovery.
  - **Default:** `undefined`

- **`tools.callCommand`** (string):
  - **Description:** Defines a custom shell command for calling a specific tool
    that was discovered using `tools.discoveryCommand`. The shell command must
    meet the following criteria:
    - It must take function `name` (exactly as in
      [function declaration](https://ai.google.dev/gemini-api/docs/function-calling#function-declarations))
      as the first command line argument.
    - It must read function arguments as JSON on `stdin`, analogous to
      [`functionCall.args`](https://cloud.google.com/vertex-ai/generative-ai/docs/model-reference/inference#functioncall).
    - It must return function output as JSON on `stdout`, analogous to
      [`functionResponse.response.content`](https://cloud.google.com/vertex-ai/generative-ai/docs/model-reference/inference#functionresponse).
  - **Default:** `undefined`

#### `mcp`

- **`mcp.serverCommand`** (string):
  - **Description:** Command to start an MCP server.
  - **Default:** `undefined`

- **`mcp.allowed`** (array of strings):
  - **Description:** An allowlist of MCP servers to allow.
  - **Default:** `undefined`

- **`mcp.excluded`** (array of strings):
  - **Description:** A denylist of MCP servers to exclude.
  - **Default:** `undefined`

#### `security`

- **`security.folderTrust.enabled`** (boolean):
  - **Description:** Setting to track whether Folder trust is enabled.
  - **Default:** `false`

- **`security.auth.selectedType`** (string):
  - **Description:** The currently selected authentication type.
  - **Default:** `undefined`

- **`security.auth.enforcedType`** (string):
  - **Description:** The required auth type (useful for enterprises).
  - **Default:** `undefined`

- **`security.auth.useExternal`** (boolean):
  - **Description:** Whether to use an external authentication flow.
  - **Default:** `undefined`

#### `advanced`

- **`advanced.autoConfigureMemory`** (boolean):
  - **Description:** Automatically configure Node.js memory limits.
  - **Default:** `false`

- **`advanced.dnsResolutionOrder`** (string):
  - **Description:** The DNS resolution order.
  - **Default:** `undefined`

- **`advanced.excludedEnvVars`** (array of strings):
  - **Description:** Environment variables to exclude from project context.
  - **Default:** `["DEBUG","DEBUG_MODE"]`

- **`advanced.bugCommand`** (object):
  - **Description:** Configuration for the bug report command.
  - **Default:** `undefined`

#### `mcpServers`

Configures connections to one or more Model-Context Protocol (MCP) servers for
discovering and using custom tools. Gemini CLI attempts to connect to each
configured MCP server to discover available tools. If multiple MCP servers
expose a tool with the same name, the tool names will be prefixed with the
server alias you defined in the configuration (e.g.,
`serverAlias__actualToolName`) to avoid conflicts. Note that the system might
strip certain schema properties from MCP tool definitions for compatibility. At
least one of `command`, `url`, or `httpUrl` must be provided. If multiple are
specified, the order of precedence is `httpUrl`, then `url`, then `command`.

- **`mcpServers.<SERVER_NAME>`** (object): The server parameters for the named
  server.
  - `command` (string, optional): The command to execute to start the MCP server
    via standard I/O.
  - `args` (array of strings, optional): Arguments to pass to the command.
  - `env` (object, optional): Environment variables to set for the server
    process.
  - `cwd` (string, optional): The working directory in which to start the
    server.
  - `url` (string, optional): The URL of an MCP server that uses Server-Sent
    Events (SSE) for communication.
  - `httpUrl` (string, optional): The URL of an MCP server that uses streamable
    HTTP for communication.
  - `headers` (object, optional): A map of HTTP headers to send with requests to
    `url` or `httpUrl`.
  - `timeout` (number, optional): Timeout in milliseconds for requests to this
    MCP server.
  - `trust` (boolean, optional): Trust this server and bypass all tool call
    confirmations.
  - `description` (string, optional): A brief description of the server, which
    may be used for display purposes.
  - `includeTools` (array of strings, optional): List of tool names to include
    from this MCP server. When specified, only the tools listed here will be
    available from this server (allowlist behavior). If not specified, all tools
    from the server are enabled by default.
  - `excludeTools` (array of strings, optional): List of tool names to exclude
    from this MCP server. Tools listed here will not be available to the model,
    even if they are exposed by the server. **Note:** `excludeTools` takes
    precedence over `includeTools` - if a tool is in both lists, it will be
    excluded.

#### `telemetry`

Configures logging and metrics collection for Gemini CLI. For more information,
see [Telemetry](../cli/telemetry.md).

- **Properties:**
  - **`enabled`** (boolean): Whether or not telemetry is enabled.
  - **`target`** (string): The destination for collected telemetry. Supported
    values are `local` and `gcp`.
  - **`otlpEndpoint`** (string): The endpoint for the OTLP Exporter.
  - **`otlpProtocol`** (string): The protocol for the OTLP Exporter (`grpc` or
    `http`).
  - **`logPrompts`** (boolean): Whether or not to include the content of user
    prompts in the logs.
  - **`outfile`** (string): The file to write telemetry to when `target` is
    `local`.
  - **`useCollector`** (boolean): Whether to use an external OTLP collector.

### Example `settings.json`

Here is an example of a `settings.json` file with the nested structure, new as
of v0.3.0:

```json
{
  "general": {
    "vimMode": true,
    "preferredEditor": "code"
  },
  "ui": {
    "theme": "GitHub",
    "hideBanner": true,
    "hideTips": false,
    "customWittyPhrases": [
      "You forget a thousand things every day. Make sure this is one of ’em",
      "Connecting to AGI"
    ]
  },
  "tools": {
    "sandbox": "docker",
    "discoveryCommand": "bin/get_tools",
    "callCommand": "bin/call_tool",
    "exclude": ["write_file"]
  },
  "mcpServers": {
    "mainServer": {
      "command": "bin/mcp_server.py"
    },
    "anotherServer": {
      "command": "node",
      "args": ["mcp_server.js", "--verbose"]
    }
  },
  "telemetry": {
    "enabled": true,
    "target": "local",
    "otlpEndpoint": "http://localhost:4317",
    "logPrompts": true
  },
  "privacy": {
    "usageStatisticsEnabled": true
  },
  "model": {
    "name": "gemini-1.5-pro-latest",
    "maxSessionTurns": 10,
    "summarizeToolOutput": {
      "run_shell_command": {
        "tokenBudget": 100
      }
    }
  },
  "context": {
    "fileName": ["CONTEXT.md", "GEMINI.md"],
    "includeDirectories": ["path/to/dir1", "~/path/to/dir2", "../path/to/dir3"],
    "loadFromIncludeDirectories": true,
    "fileFiltering": {
      "respectGitIgnore": false
    }
  },
  "advanced": {
    "excludedEnvVars": ["DEBUG", "DEBUG_MODE", "NODE_ENV"]
  }
}
```

## Shell History

The CLI keeps a history of shell commands you run. To avoid conflicts between
different projects, this history is stored in a project-specific directory
within your user's home folder.

- **Location:** `~/.gemini/tmp/<project_hash>/shell_history`
  - `<project_hash>` is a unique identifier generated from your project's root
    path.
  - The history is stored in a file named `shell_history`.

## Environment Variables & `.env` Files

Environment variables are a common way to configure applications, especially for
sensitive information like API keys or for settings that might change between
environments. For authentication setup, see the
[Authentication documentation](./authentication.md) which covers all available
authentication methods.

The CLI automatically loads environment variables from an `.env` file. The
loading order is:

1.  `.env` file in the current working directory.
2.  If not found, it searches upwards in parent directories until it finds an
    `.env` file or reaches the project root (identified by a `.git` folder) or
    the home directory.
3.  If still not found, it looks for `~/.env` (in the user's home directory).

**Environment Variable Exclusion:** Some environment variables (like `DEBUG` and
`DEBUG_MODE`) are automatically excluded from being loaded from project `.env`
files to prevent interference with gemini-cli behavior. Variables from
`.gemini/.env` files are never excluded. You can customize this behavior using
the `advanced.excludedEnvVars` setting in your `settings.json` file.

- **`GEMINI_API_KEY`**:
  - Your API key for the Gemini API.
  - One of several available [authentication methods](./authentication.md).
  - Set this in your shell profile (e.g., `~/.bashrc`, `~/.zshrc`) or an `.env`
    file.
- **`GEMINI_MODEL`**:
  - Specifies the default Gemini model to use.
  - Overrides the hardcoded default
  - Example: `export GEMINI_MODEL="gemini-2.5-flash"`
- **`GOOGLE_API_KEY`**:
  - Your Google Cloud API key.
  - Required for using Vertex AI in express mode.
  - Ensure you have the necessary permissions.
  - Example: `export GOOGLE_API_KEY="YOUR_GOOGLE_API_KEY"`.
- **`GOOGLE_CLOUD_PROJECT`**:
  - Your Google Cloud Project ID.
  - Required for using Code Assist or Vertex AI.
  - If using Vertex AI, ensure you have the necessary permissions in this
    project.
  - **Cloud Shell Note:** When running in a Cloud Shell environment, this
    variable defaults to a special project allocated for Cloud Shell users. If
    you have `GOOGLE_CLOUD_PROJECT` set in your global environment in Cloud
    Shell, it will be overridden by this default. To use a different project in
    Cloud Shell, you must define `GOOGLE_CLOUD_PROJECT` in a `.env` file.
  - Example: `export GOOGLE_CLOUD_PROJECT="YOUR_PROJECT_ID"`.
- **`GOOGLE_APPLICATION_CREDENTIALS`** (string):
  - **Description:** The path to your Google Application Credentials JSON file.
  - **Example:**
    `export GOOGLE_APPLICATION_CREDENTIALS="/path/to/your/credentials.json"`
- **`OTLP_GOOGLE_CLOUD_PROJECT`**:
  - Your Google Cloud Project ID for Telemetry in Google Cloud
  - Example: `export OTLP_GOOGLE_CLOUD_PROJECT="YOUR_PROJECT_ID"`.
- **`GEMINI_TELEMETRY_ENABLED`**:
  - Set to `true` or `1` to enable telemetry. Any other value is treated as
    disabling it.
  - Overrides the `telemetry.enabled` setting.
- **`GEMINI_TELEMETRY_TARGET`**:
  - Sets the telemetry target (`local` or `gcp`).
  - Overrides the `telemetry.target` setting.
- **`GEMINI_TELEMETRY_OTLP_ENDPOINT`**:
  - Sets the OTLP endpoint for telemetry.
  - Overrides the `telemetry.otlpEndpoint` setting.
- **`GEMINI_TELEMETRY_OTLP_PROTOCOL`**:
  - Sets the OTLP protocol (`grpc` or `http`).
  - Overrides the `telemetry.otlpProtocol` setting.
- **`GEMINI_TELEMETRY_LOG_PROMPTS`**:
  - Set to `true` or `1` to enable or disable logging of user prompts. Any other
    value is treated as disabling it.
  - Overrides the `telemetry.logPrompts` setting.
- **`GEMINI_TELEMETRY_OUTFILE`**:
  - Sets the file path to write telemetry to when the target is `local`.
  - Overrides the `telemetry.outfile` setting.
- **`GEMINI_TELEMETRY_USE_COLLECTOR`**:
  - Set to `true` or `1` to enable or disable using an external OTLP collector.
    Any other value is treated as disabling it.
  - Overrides the `telemetry.useCollector` setting.
- **`GOOGLE_CLOUD_LOCATION`**:
  - Your Google Cloud Project Location (e.g., us-central1).
  - Required for using Vertex AI in non-express mode.
  - Example: `export GOOGLE_CLOUD_LOCATION="YOUR_PROJECT_LOCATION"`.
- **`GEMINI_SANDBOX`**:
  - Alternative to the `sandbox` setting in `settings.json`.
  - Accepts `true`, `false`, `docker`, `podman`, or a custom command string.
- **`SEATBELT_PROFILE`** (macOS specific):
  - Switches the Seatbelt (`sandbox-exec`) profile on macOS.
  - `permissive-open`: (Default) Restricts writes to the project folder (and a
    few other folders, see
    `packages/cli/src/utils/sandbox-macos-permissive-open.sb`) but allows other
    operations.
  - `strict`: Uses a strict profile that declines operations by default.
  - `<profile_name>`: Uses a custom profile. To define a custom profile, create
    a file named `sandbox-macos-<profile_name>.sb` in your project's `.gemini/`
    directory (e.g., `my-project/.gemini/sandbox-macos-custom.sb`).
- **`DEBUG` or `DEBUG_MODE`** (often used by underlying libraries or the CLI
  itself):
  - Set to `true` or `1` to enable verbose debug logging, which can be helpful
    for troubleshooting.
  - **Note:** These variables are automatically excluded from project `.env`
    files by default to prevent interference with gemini-cli behavior. Use
    `.gemini/.env` files if you need to set these for gemini-cli specifically.
- **`NO_COLOR`**:
  - Set to any value to disable all color output in the CLI.
- **`CLI_TITLE`**:
  - Set to a string to customize the title of the CLI.
- **`CODE_ASSIST_ENDPOINT`**:
  - Specifies the endpoint for the code assist server.
  - This is useful for development and testing.

## Command-Line Arguments

Arguments passed directly when running the CLI can override other configurations
for that specific session.

- **`--model <model_name>`** (**`-m <model_name>`**):
  - Specifies the Gemini model to use for this session.
  - Example: `npm start -- --model gemini-1.5-pro-latest`
- **`--prompt <your_prompt>`** (**`-p <your_prompt>`**):
  - Used to pass a prompt directly to the command. This invokes Gemini CLI in a
    non-interactive mode.
  - For scripting examples, use the `--output-format json` flag to get
    structured output.
- **`--prompt-interactive <your_prompt>`** (**`-i <your_prompt>`**):
  - Starts an interactive session with the provided prompt as the initial input.
  - The prompt is processed within the interactive session, not before it.
  - Cannot be used when piping input from stdin.
  - Example: `gemini -i "explain this code"`
- **`--output-format <format>`**:
  - **Description:** Specifies the format of the CLI output for non-interactive
    mode.
  - **Values:**
    - `text`: (Default) The standard human-readable output.
    - `json`: A machine-readable JSON output.
  - **Note:** For structured output and scripting, use the
    `--output-format json` flag.
- **`--sandbox`** (**`-s`**):
  - Enables sandbox mode for this session.
- **`--sandbox-image`**:
  - Sets the sandbox image URI.
- **`--debug`** (**`-d`**):
  - Enables debug mode for this session, providing more verbose output.
- **`--all-files`** (**`-a`**):
  - If set, recursively includes all files within the current directory as
    context for the prompt.
- **`--help`** (or **`-h`**):
  - Displays help information about command-line arguments.
- **`--show-memory-usage`**:
  - Displays the current memory usage.
- **`--yolo`**:
  - Enables YOLO mode, which automatically approves all tool calls.
- **`--approval-mode <mode>`**:
  - Sets the approval mode for tool calls. Available modes:
    - `default`: Prompt for approval on each tool call (default behavior)
    - `auto_edit`: Automatically approve edit tools (replace, write_file) while
      prompting for others
    - `yolo`: Automatically approve all tool calls (equivalent to `--yolo`)
  - Cannot be used together with `--yolo`. Use `--approval-mode=yolo` instead of
    `--yolo` for the new unified approach.
  - Example: `gemini --approval-mode auto_edit`
- **`--allowed-tools <tool1,tool2,...>`**:
  - A comma-separated list of tool names that will bypass the confirmation
    dialog.
  - Example: `gemini --allowed-tools "ShellTool(git status)"`
- **`--telemetry`**:
  - Enables [telemetry](../cli/telemetry.md).
- **`--telemetry-target`**:
  - Sets the telemetry target. See [telemetry](../cli/telemetry.md) for more
    information.
- **`--telemetry-otlp-endpoint`**:
  - Sets the OTLP endpoint for telemetry. See [telemetry](../cli/telemetry.md)
    for more information.
- **`--telemetry-otlp-protocol`**:
  - Sets the OTLP protocol for telemetry (`grpc` or `http`). Defaults to `grpc`.
    See [telemetry](../cli/telemetry.md) for more information.
- **`--telemetry-log-prompts`**:
  - Enables logging of prompts for telemetry. See
    [telemetry](../cli/telemetry.md) for more information.
- **`--checkpointing`**:
  - Enables [checkpointing](../cli/checkpointing.md).
- **`--extensions <extension_name ...>`** (**`-e <extension_name ...>`**):
  - Specifies a list of extensions to use for the session. If not provided, all
    available extensions are used.
  - Use the special term `gemini -e none` to disable all extensions.
  - Example: `gemini -e my-extension -e my-other-extension`
- **`--list-extensions`** (**`-l`**):
  - Lists all available extensions and exits.
- **`--proxy`**:
  - Sets the proxy for the CLI.
  - Example: `--proxy http://localhost:7890`.
- **`--include-directories <dir1,dir2,...>`**:
  - Includes additional directories in the workspace for multi-directory
    support.
  - Can be specified multiple times or as comma-separated values.
  - 5 directories can be added at maximum.
  - Example: `--include-directories /path/to/project1,/path/to/project2` or
    `--include-directories /path/to/project1 --include-directories /path/to/project2`
- **`--screen-reader`**:
  - Enables screen reader mode, which adjusts the TUI for better compatibility
    with screen readers.
- **`--version`**:
  - Displays the version of the CLI.

## Context Files (Hierarchical Instructional Context)

While not strictly configuration for the CLI's _behavior_, context files
(defaulting to `GEMINI.md` but configurable via the `context.fileName` setting)
are crucial for configuring the _instructional context_ (also referred to as
"memory") provided to the Gemini model. This powerful feature allows you to give
project-specific instructions, coding style guides, or any relevant background
information to the AI, making its responses more tailored and accurate to your
needs. The CLI includes UI elements, such as an indicator in the footer showing
the number of loaded context files, to keep you informed about the active
context.

- **Purpose:** These Markdown files contain instructions, guidelines, or context
  that you want the Gemini model to be aware of during your interactions. The
  system is designed to manage this instructional context hierarchically.

### Example Context File Content (e.g., `GEMINI.md`)

Here's a conceptual example of what a context file at the root of a TypeScript
project might contain:

```markdown
# Project: My Awesome TypeScript Library

## General Instructions:

- When generating new TypeScript code, please follow the existing coding style.
- Ensure all new functions and classes have JSDoc comments.
- Prefer functional programming paradigms where appropriate.
- All code should be compatible with TypeScript 5.0 and Node.js 20+.

## Coding Style:

- Use 2 spaces for indentation.
- Interface names should be prefixed with `I` (e.g., `IUserService`).
- Private class members should be prefixed with an underscore (`_`).
- Always use strict equality (`===` and `!==`).

## Specific Component: `src/api/client.ts`

- This file handles all outbound API requests.
- When adding new API call functions, ensure they include robust error handling
  and logging.
- Use the existing `fetchWithRetry` utility for all GET requests.

## Regarding Dependencies:

- Avoid introducing new external dependencies unless absolutely necessary.
- If a new dependency is required, please state the reason.
```

This example demonstrates how you can provide general project context, specific
coding conventions, and even notes about particular files or components. The
more relevant and precise your context files are, the better the AI can assist
you. Project-specific context files are highly encouraged to establish
conventions and context.

- **Hierarchical Loading and Precedence:** The CLI implements a sophisticated
  hierarchical memory system by loading context files (e.g., `GEMINI.md`) from
  several locations. Content from files lower in this list (more specific)
  typically overrides or supplements content from files higher up (more
  general). The exact concatenation order and final context can be inspected
  using the `/memory show` command. The typical loading order is:
  1.  **Global Context File:**
      - Location: `~/.gemini/<configured-context-filename>` (e.g.,
        `~/.gemini/GEMINI.md` in your user home directory).
      - Scope: Provides default instructions for all your projects.
  2.  **Project Root & Ancestors Context Files:**
      - Location: The CLI searches for the configured context file in the
        current working directory and then in each parent directory up to either
        the project root (identified by a `.git` folder) or your home directory.
      - Scope: Provides context relevant to the entire project or a significant
        portion of it.
  3.  **Sub-directory Context Files (Contextual/Local):**
      - Location: The CLI also scans for the configured context file in
        subdirectories _below_ the current working directory (respecting common
        ignore patterns like `node_modules`, `.git`, etc.). The breadth of this
        search is limited to 200 directories by default, but can be configured
        with the `context.discoveryMaxDirs` setting in your `settings.json`
        file.
      - Scope: Allows for highly specific instructions relevant to a particular
        component, module, or subsection of your project.
- **Concatenation & UI Indication:** The contents of all found context files are
  concatenated (with separators indicating their origin and path) and provided
  as part of the system prompt to the Gemini model. The CLI footer displays the
  count of loaded context files, giving you a quick visual cue about the active
  instructional context.
- **Importing Content:** You can modularize your context files by importing
  other Markdown files using the `@path/to/file.md` syntax. For more details,
  see the [Memory Import Processor documentation](../core/memport.md).
- **Commands for Memory Management:**
  - Use `/memory refresh` to force a re-scan and reload of all context files
    from all configured locations. This updates the AI's instructional context.
  - Use `/memory show` to display the combined instructional context currently
    loaded, allowing you to verify the hierarchy and content being used by the
    AI.
  - See the [Commands documentation](../cli/commands.md#memory) for full details
    on the `/memory` command and its sub-commands (`show` and `refresh`).

By understanding and utilizing these configuration layers and the hierarchical
nature of context files, you can effectively manage the AI's memory and tailor
the Gemini CLI's responses to your specific needs and projects.

## Sandboxing

The Gemini CLI can execute potentially unsafe operations (like shell commands
and file modifications) within a sandboxed environment to protect your system.

Sandboxing is disabled by default, but you can enable it in a few ways:

- Using `--sandbox` or `-s` flag.
- Setting `GEMINI_SANDBOX` environment variable.
- Sandbox is enabled when using `--yolo` or `--approval-mode=yolo` by default.

By default, it uses a pre-built `gemini-cli-sandbox` Docker image.

For project-specific sandboxing needs, you can create a custom Dockerfile at
`.gemini/sandbox.Dockerfile` in your project's root directory. This Dockerfile
can be based on the base sandbox image:

```dockerfile
FROM gemini-cli-sandbox

# Add your custom dependencies or configurations here
# For example:
# RUN apt-get update && apt-get install -y some-package
# COPY ./my-config /app/my-config
```

When `.gemini/sandbox.Dockerfile` exists, you can use `BUILD_SANDBOX`
environment variable when running Gemini CLI to automatically build the custom
sandbox image:

```bash
BUILD_SANDBOX=1 gemini -s
```

## Usage Statistics

To help us improve the Gemini CLI, we collect anonymized usage statistics. This
data helps us understand how the CLI is used, identify common issues, and
prioritize new features.

**What we collect:**

- **Tool Calls:** We log the names of the tools that are called, whether they
  succeed or fail, and how long they take to execute. We do not collect the
  arguments passed to the tools or any data returned by them.
- **API Requests:** We log the Gemini model used for each request, the duration
  of the request, and whether it was successful. We do not collect the content
  of the prompts or responses.
- **Session Information:** We collect information about the configuration of the
  CLI, such as the enabled tools and the approval mode.

**What we DON'T collect:**

- **Personally Identifiable Information (PII):** We do not collect any personal
  information, such as your name, email address, or API keys.
- **Prompt and Response Content:** We do not log the content of your prompts or
  the responses from the Gemini model.
- **File Content:** We do not log the content of any files that are read or
  written by the CLI.

**How to opt out:**

You can opt out of usage statistics collection at any time by setting the
`usageStatisticsEnabled` property to `false` under the `privacy` category in
your `settings.json` file:

```json
{
  "privacy": {
    "usageStatisticsEnabled": false
  }
}
```<|MERGE_RESOLUTION|>--- conflicted
+++ resolved
@@ -259,14 +259,8 @@
   - **Default:** `undefined`
 
 - **`tools.shell.enableInteractiveShell`** (boolean):
-<<<<<<< HEAD
-
-  Use `node-pty` for an interactive shell experience. Fallback to
-  `child_process` still applies. Defaults to `false`.
-=======
   - **Description:** Enables interactive terminal for running shell commands. If an interactive session cannot be started, it will fall back to a standard shell.
   - **Default:** `true`
->>>>>>> 3d106186
 
 - **`tools.core`** (array of strings):
   - **Description:** This can be used to restrict the set of built-in tools
