# Welcome to Gemini CLI documentation

This documentation provides a comprehensive guide to installing, using, and
developing Gemini CLI. This tool lets you interact with Gemini models through a
command-line interface.

## Overview

Gemini CLI brings the capabilities of Gemini models to your terminal in an
interactive Read-Eval-Print Loop (REPL) environment. Gemini CLI consists of a
client-side application (`packages/cli`) that communicates with a local server
(`packages/core`), which in turn manages requests to the Gemini API and its AI
models. Gemini CLI also contains a variety of tools for tasks such as performing
file system operations, running shells, and web fetching, which are managed by
`packages/core`.

## Navigating the documentation

This documentation is organized into the following sections:

### Get started

- **[Gemini CLI Quickstart](./get-started/index.md):** Let's get started with
  Gemini CLI.
- **[Installation](./get-started/installation.md):** Install and run Gemini CLI.
- **[Authentication](./get-started/authentication.md):** Authenticate Gemini
  CLI.
- **[Configuration](./get-started/configuration.md):** Information on
  configuring the CLI.
- **[Examples](./get-started/examples.md):** Example usage of Gemini CLI.

### CLI

- **[CLI overview](./cli/index.md):** Overview of the command-line interface.
- **[Commands](./cli/commands.md):** Description of available CLI commands.
- **[Enterprise](./cli/enterprise.md):** Gemini CLI for enterprise.
- **[Themes](./cli/themes.md):** Themes for Gemini CLI.
- **[Token Caching](./cli/token-caching.md):** Token caching and optimization.
- **[Tutorials](./cli/tutorials.md):** Tutorials for Gemini CLI.
- **[Checkpointing](./cli/checkpointing.md):** Documentation for the
  checkpointing feature.
- **[Telemetry](./cli/telemetry.md):** Overview of telemetry in the CLI.
- **[Trusted Folders](./cli/trusted-folders.md):** An overview of the Trusted
  Folders security feature.

### Core

- **[Gemini CLI core overview](./core/index.md):** Information about Gemini CLI
  core.
- **[Memport](./core/memport.md):** Using the Memory Import Processor.
<<<<<<< HEAD
- **[Tools API](./core/tools-api.md):** Information on how the core manages and exposes tools.
- **[System Prompt Override](./core/system-prompt.md):** Replace built-in system instructions using `GEMINI_SYSTEM_MD`.
=======
- **[Tools API](./core/tools-api.md):** Information on how the core manages and
  exposes tools.
>>>>>>> 87f175bb

### Tools

- **[Gemini CLI tools overview](./tools/index.md):** Information about Gemini
  CLI's tools.
- **[File System Tools](./tools/file-system.md):** Documentation for the
  `read_file` and `write_file` tools.
- **[MCP servers](./tools/mcp-server.md):** Using MCP servers with Gemini CLI.
- **[Multi-File Read Tool](./tools/multi-file.md):** Documentation for the
  `read_many_files` tool.
- **[Shell Tool](./tools/shell.md):** Documentation for the `run_shell_command`
  tool.
- **[Web Fetch Tool](./tools/web-fetch.md):** Documentation for the `web_fetch`
  tool.
- **[Web Search Tool](./tools/web-search.md):** Documentation for the
  `google_web_search` tool.
- **[Memory Tool](./tools/memory.md):** Documentation for the `save_memory`
  tool.

### Extensions

- **[Extensions](./extensions/index.md):** How to extend the CLI with new
  functionality.
- **[Get Started with Extensions](./extensions/getting-started-extensions.md):**
  Learn how to build your own extension.
- **[Extension Releasing](./extensions/extension-releasing.md):** How to release
  Gemini CLI extensions.

### IDE integration

- **[IDE Integration](./ide-integration/index.md):** Connect the CLI to your
  editor.
- **[IDE Companion Extension Spec](./ide-integration/ide-companion-spec.md):**
  Spec for building IDE companion extensions.

### About the Gemini CLI project

- **[Architecture Overview](./architecture.md):** Understand the high-level
  design of Gemini CLI, including its components and how they interact.
- **[Contributing & Development Guide](../CONTRIBUTING.md):** Information for
  contributors and developers, including setup, building, testing, and coding
  conventions.
- **[NPM](./npm.md):** Details on how the project's packages are structured.
- **[Troubleshooting Guide](./troubleshooting.md):** Find solutions to common
  problems.
- **[FAQ](./faq.md):** Frequently asked questions.
- **[Terms of Service and Privacy Notice](./tos-privacy.md):** Information on
  the terms of service and privacy notices applicable to your use of Gemini CLI.
- **[Releases](./releases.md):** Information on the project's releases and
  deployment cadence.

We hope this documentation helps you make the most of Gemini CLI!<|MERGE_RESOLUTION|>--- conflicted
+++ resolved
@@ -48,13 +48,11 @@
 - **[Gemini CLI core overview](./core/index.md):** Information about Gemini CLI
   core.
 - **[Memport](./core/memport.md):** Using the Memory Import Processor.
-<<<<<<< HEAD
-- **[Tools API](./core/tools-api.md):** Information on how the core manages and exposes tools.
-- **[System Prompt Override](./core/system-prompt.md):** Replace built-in system instructions using `GEMINI_SYSTEM_MD`.
-=======
 - **[Tools API](./core/tools-api.md):** Information on how the core manages and
   exposes tools.
->>>>>>> 87f175bb
+- **[System Prompt Override](./core/system-prompt.md):** Replace built-in system 
+  instructions using `GEMINI_SYSTEM_MD`.
+
 
 ### Tools
 
