--- conflicted
+++ resolved
@@ -1,18 +1,14 @@
 # Gemini CLI: Quotas and Pricing
 
-<<<<<<< HEAD
 <p align="center">
   <a href="../i18n/chinese/docs/quota-and-pricing.md">🌐 简体中文</a> | English
 </p>
 
-Your Gemini CLI quotas and pricing depend on the type of account you use to authenticate with Google. Additionally, both quotas and pricing may be calculated differently based on the model version, requests, and tokens used. A summary of model usage is available through the `/stats` command and presented on exit at the end of a session. See [privacy and terms](./tos-privacy.md) for details on Privacy policy and Terms of Service. Note: published prices are list price; additional negotiated commercial discounting may apply.
-=======
 Gemini CLI offers a generous free tier that covers the use cases for many individual developers. For enterprise / professional usage, or if you need higher limits, there are multiple possible avenues depending on what type of account you use to authenticate.
 
 See [privacy and terms](./tos-privacy.md) for details on Privacy policy and Terms of Service.
 
 Note: published prices are list price; additional negotiated commercial discounting may apply.
->>>>>>> bc60257e
 
 This article outlines the specific quotas and pricing applicable to the Gemini CLI when using different authentication methods.
 
