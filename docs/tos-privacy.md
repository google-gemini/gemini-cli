--- conflicted
+++ resolved
@@ -1,24 +1,11 @@
 # Gemini CLI: License, Terms of Service, and Privacy Notices
 
-<<<<<<< HEAD
 Gemini CLI is an open-source tool that lets you interact with Google's powerful AI services directly from your command-line interface. The Gemini CLI software is licensed under the [Apache 2.0 license](/LICENSE). When you use Gemini CLI to access or use Google’s services, the Terms of Service and Privacy Notices applicable to those services apply to such access and use.
 
 Your Gemini CLI Usage Statistics are handled in accordance with Google's Privacy Policy.
-=======
-Gemini CLI is an open-source tool that lets you interact with Google's powerful
-language models directly from your command-line interface. The Terms of Service
-and Privacy Notices that apply to your usage of the Gemini CLI depend on the
-type of account you use to authenticate with Google.
-
-This article outlines the specific terms and privacy policies applicable for
-different account types and authentication methods. Note: See
-[quotas and pricing](./quota-and-pricing.md) for the quota and pricing details
-that apply to your usage of the Gemini CLI.
->>>>>>> 249ea559
 
 **Note:** See [quotas and pricing](/docs/quota-and-pricing.md) for the quota and pricing details that apply to your usage of the Gemini CLI.
 
-<<<<<<< HEAD
 ## Supported authentication methods
 
 Your authentication method refers to the method you use to log into and access Google’s services with Gemini CLI. Supported authentication methods include:
@@ -26,25 +13,11 @@
 - Logging in with your Google account to Gemini Code Assist.
 - Using an API key with Gemini Developer API.
 - Using an API key with Vertex AI GenAI API.
-=======
-Your authentication method refers to the method you use to log into and access
-the Gemini CLI. There are four ways to authenticate:
-
-- Logging in with your Google account to Gemini Code Assist for individuals
-- Logging in with your Google account to Gemini Code Assist for Standard, or
-  Enterprise Users
-- Using an API key with Gemini Developer
-- Using an API key with Vertex AI GenAI API
-
-For each of these four methods of authentication, different Terms of Service and
-Privacy Notices may apply.
->>>>>>> 249ea559
 
 The Terms of Service and Privacy Notices applicable to the aforementioned Google services are set forth in the table below.
 
 If you log in with your Google account and you do not already have a Gemini Code Assist account associated with your Google account, you will be directed to the sign up flow for Gemini Code Assist for individuals. If your Google account is managed by your organization, your administrator may not permit access to Gemini Code Assist for individuals. Please see the [Gemini Code Assist for individuals FAQs](https://developers.google.com/gemini-code-assist/resources/faqs) for further information.
 
-<<<<<<< HEAD
 | Authentication Method    | Service(s)                   | Terms of Service                                                                                        | Privacy Notice                                                                                |
 | :----------------------- | :--------------------------- | :------------------------------------------------------------------------------------------------------ | :-------------------------------------------------------------------------------------------- |
 | Google Account           | Gemini Code Assist services  | [Terms of Service](https://developers.google.com/gemini-code-assist/resources/privacy-notices)          | [Privacy Notices](https://developers.google.com/gemini-code-assist/resources/privacy-notices) |
@@ -53,36 +26,14 @@
 | Vertex AI GenAI API Key  | Vertex AI GenAI API          | [Google Cloud Platform Terms of Service](https://cloud.google.com/terms/service-terms/)                 | [Google Cloud Privacy Notice](https://cloud.google.com/terms/cloud-privacy-notice)            |
 
 ## 1. If you have logged in with your Google account to Gemini Code Assist
-=======
-For users who use their Google account to access
-[Gemini Code Assist for individuals](https://developers.google.com/gemini-code-assist/docs/overview#supported-features-gca),
-these Terms of Service and Privacy Notice documents apply:
-
-- **Terms of Service:** Your use of the Gemini CLI is governed by the
-  [Google Terms of Service](https://policies.google.com/terms?hl=en-US).
-- **Privacy Notice:** The collection and use of your data is described in the
-  [Gemini Code Assist Privacy Notice for individuals](https://developers.google.com/gemini-code-assist/resources/privacy-notice-gemini-code-assist-individuals).
->>>>>>> 249ea559
 
 For users who use their Google account to access [Gemini Code Assist](https://codeassist.google), these Terms of Service and Privacy Notice documents apply:
 
-<<<<<<< HEAD
 - Gemini Code Assist for individuals: [Google Terms of Service](https://policies.google.com/terms) and [Gemini Code Assist for individuals Privacy Notice](https://developers.google.com/gemini-code-assist/resources/privacy-notice-gemini-code-assist-individuals).
 - Gemini Code Assist with Google AI Pro or Ultra subscription: [Google Terms of Service](https://policies.google.com/terms), [Google One Additional Terms of Service](https://one.google.com/terms-of-service) and [Google Privacy Policy\*](https://policies.google.com/privacy).
 - Gemini Code Assist Standard and Enterprise editions: [Google Cloud Platform Terms of Service](https://cloud.google.com/terms) and [Google Cloud Privacy Notice](https://cloud.google.com/terms/cloud-privacy-notice).
 
 _\* If your account is also associated with an active subscription to Gemini Code Assist Standard or Enterprise edition, the terms and privacy policy of Gemini Code Assist Standard or Enterprise edition will apply to all your use of Gemini Code Assist._
-=======
-For users who use their Google account to access the
-[Standard or Enterprise edition](https://cloud.google.com/gemini/docs/codeassist/overview#editions-overview)
-of Gemini Code Assist, these Terms of Service and Privacy Notice documents
-apply:
-
-- **Terms of Service:** Your use of the Gemini CLI is governed by the
-  [Google Cloud Platform Terms of Service](https://cloud.google.com/terms).
-- **Privacy Notice:** The collection and use of your data is described in the
-  [Gemini Code Assist Privacy Notices for Standard and Enterprise Users](https://cloud.google.com/gemini/docs/codeassist/security-privacy-compliance#standard_and_enterprise_data_protection_and_privacy).
->>>>>>> 249ea559
 
 ## 2. If you have logged in with a Gemini API key to the Gemini Developer API
 
@@ -90,22 +41,10 @@
 [Gemini Developer API](https://ai.google.dev/gemini-api/docs), these Terms of
 Service and Privacy Notice documents apply:
 
-<<<<<<< HEAD
 - Terms of Service: Your use of the Gemini CLI is governed by the [Gemini API Terms of Service](https://ai.google.dev/gemini-api/terms). These terms may differ depending on whether you are using an unpaid or paid service:
   - For unpaid services, refer to the [Gemini API Terms of Service - Unpaid Services](https://ai.google.dev/gemini-api/terms#unpaid-services).
   - For paid services, refer to the [Gemini API Terms of Service - Paid Services](https://ai.google.dev/gemini-api/terms#paid-services).
 - Privacy Notice: The collection and use of your data is described in the [Google Privacy Policy](https://policies.google.com/privacy).
-=======
-- **Terms of Service:** Your use of the Gemini CLI is governed by the
-  [Gemini API Terms of Service](https://ai.google.dev/gemini-api/terms). These
-  terms may differ depending on whether you are using an unpaid or paid service:
-  - For unpaid services, refer to the
-    [Gemini API Terms of Service - Unpaid Services](https://ai.google.dev/gemini-api/terms#unpaid-services).
-  - For paid services, refer to the
-    [Gemini API Terms of Service - Paid Services](https://ai.google.dev/gemini-api/terms#paid-services).
-- **Privacy Notice:** The collection and use of your data is described in the
-  [Google Privacy Policy](https://policies.google.com/privacy).
->>>>>>> 249ea559
 
 ## 3. If you have logged in with a Gemini API key to the Vertex AI GenAI API
 
@@ -113,101 +52,9 @@
 [Vertex AI GenAI API](https://cloud.google.com/vertex-ai/generative-ai/docs/reference/rest)
 backend, these Terms of Service and Privacy Notice documents apply:
 
-<<<<<<< HEAD
 - Terms of Service: Your use of the Gemini CLI is governed by the [Google Cloud Platform Service Terms](https://cloud.google.com/terms/service-terms/).
 - Privacy Notice: The collection and use of your data is described in the [Google Cloud Privacy Notice](https://cloud.google.com/terms/cloud-privacy-notice).
-=======
-- **Terms of Service:** Your use of the Gemini CLI is governed by the
-  [Google Cloud Platform Service Terms](https://cloud.google.com/terms/service-terms/).
-- **Privacy Notice:** The collection and use of your data is described in the
-  [Google Cloud Privacy Notice](https://cloud.google.com/terms/cloud-privacy-notice).
->>>>>>> 249ea559
 
 ## Usage statistics opt-out
 
-<<<<<<< HEAD
-You may opt-out from sending Gemini CLI Usage Statistics to Google by following the instructions available here: [Usage Statistics Configuration](https://github.com/google-gemini/gemini-cli/blob/main/docs/get-started/configuration.md#usage-statistics).
-=======
-You may opt-out from sending Usage Statistics to Google by following the
-instructions available here:
-[Usage Statistics Configuration](./get-started/configuration.md#usage-statistics).
-
-## Frequently Asked Questions (FAQ) for the Gemini CLI
-
-### 1. Is my code, including prompts and answers, used to train Google's models?
-
-Whether your code, including prompts and answers, is used to train Google's
-models depends on the type of authentication method you use and your account
-type.
-
-By default (if you have not opted out):
-
-- **Google account with Gemini Code Assist for individuals**: Yes. When you use
-  your personal Google account, the
-  [Gemini Code Assist Privacy Notice for individuals](https://developers.google.com/gemini-code-assist/resources/privacy-notice-gemini-code-assist-individuals)
-  applies. Under this notice, your **prompts, answers, and related code are
-  collected** and may be used to improve Google's products, including for model
-  training.
-- **Google account with Gemini Code Assist for Standard, or Enterprise**: No.
-  For these accounts, your data is governed by the
-  [Gemini Code Assist Privacy Notices](https://cloud.google.com/gemini/docs/codeassist/security-privacy-compliance#standard_and_enterprise_data_protection_and_privacy)
-  terms, which treat your inputs as confidential. Your **prompts, answers, and
-  related code are not collected** and are not used to train models.
-- **Gemini API key via the Gemini Developer API**: Whether your code is
-  collected or used depends on whether you are using an unpaid or paid service.
-  - **Unpaid services**: Yes. When you use the Gemini API key via the Gemini
-    Developer API with an unpaid service, the
-    [Gemini API Terms of Service - Unpaid Services](https://ai.google.dev/gemini-api/terms#unpaid-services)
-    terms apply. Under this notice, your **prompts, answers, and related code
-    are collected** and may be used to improve Google's products, including for
-    model training.
-  - **Paid services**: No. When you use the Gemini API key via the Gemini
-    Developer API with a paid service, the
-    [Gemini API Terms of Service - Paid Services](https://ai.google.dev/gemini-api/terms#paid-services)
-    terms apply, which treats your inputs as confidential. Your **prompts,
-    answers, and related code are not collected** and are not used to train
-    models.
-- **Gemini API key via the Vertex AI GenAI API**: No. For these accounts, your
-  data is governed by the
-  [Google Cloud Privacy Notice](https://cloud.google.com/terms/cloud-privacy-notice)
-  terms, which treat your inputs as confidential. Your **prompts, answers, and
-  related code are not collected** and are not used to train models.
-
-For more information about opting out, refer to the next question.
-
-### 2. What are Usage Statistics and what does the opt-out control?
-
-The **Usage Statistics** setting is the single control for all optional data
-collection in the Gemini CLI.
-
-The data it collects depends on your account and authentication type:
-
-- **Google account with Gemini Code Assist for individuals**: When enabled, this
-  setting allows Google to collect both anonymous telemetry (for example,
-  commands run and performance metrics) and **your prompts and answers,
-  including code,** for model improvement.
-- **Google account with Gemini Code Assist for Standard, or Enterprise**: This
-  setting only controls the collection of anonymous telemetry. Your prompts and
-  answers, including code, are never collected, regardless of this setting.
-- **Gemini API key via the Gemini Developer API**: **Unpaid services**: When
-  enabled, this setting allows Google to collect both anonymous telemetry (like
-  commands run and performance metrics) and **your prompts and answers,
-  including code,** for model improvement. When disabled we will use your data
-  as described in
-  [How Google Uses Your Data](https://ai.google.dev/gemini-api/terms#data-use-unpaid).
-  **Paid services**: This setting only controls the collection of anonymous
-  telemetry. Google logs prompts and responses for a limited period of time,
-  solely for the purpose of detecting violations of the Prohibited Use Policy
-  and any required legal or regulatory disclosures.
-- **Gemini API key via the Vertex AI GenAI API:** This setting only controls the
-  collection of anonymous telemetry. Your prompts and answers, including code,
-  are never collected, regardless of this setting.
-
-Please refer to the Privacy Notice that applies to your authentication method
-for more information about what data is collected and how this data is used.
-
-You can disable Usage Statistics for any account type by following the
-instructions in the
-[Usage Statistics Configuration](./get-started/configuration-v1.md#usage-statistics)
-documentation.
->>>>>>> 249ea559
+You may opt-out from sending Gemini CLI Usage Statistics to Google by following the instructions available here: [Usage Statistics Configuration](https://github.com/google-gemini/gemini-cli/blob/main/docs/get-started/configuration.md#usage-statistics).