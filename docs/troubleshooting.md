--- conflicted
+++ resolved
@@ -64,16 +64,12 @@
   - **Cause:** The `is-in-ci` package checks for the presence of `CI`, `CONTINUOUS_INTEGRATION`, or any environment variable with a `CI_` prefix. When any of these are found, it signals that the environment is non-interactive, which prevents the Gemini CLI from starting in its interactive mode.
   - **Solution:** If the `CI_` prefixed variable is not needed for the CLI to function, you can temporarily unset it for the command. e.g., `env -u CI_TOKEN gemini`
 
-<<<<<<< HEAD
-## Debugging tips
-=======
 - **DEBUG mode not working from project .env file**
   - **Issue:** Setting `DEBUG=true` in a project's `.env` file doesn't enable debug mode for gemini-cli.
   - **Cause:** The `DEBUG` and `DEBUG_MODE` variables are automatically excluded from project `.env` files to prevent interference with gemini-cli behavior.
   - **Solution:** Use a `.gemini/.env` file instead, or configure the `excludedProjectEnvVars` setting in your `settings.json` to exclude fewer variables.
 
 ## Debugging Tips
->>>>>>> 29c38256
 
 - **CLI debugging:**
   - Use the `--verbose` flag (if available) with CLI commands for more detailed output.
