--- conflicted
+++ resolved
@@ -13,18 +13,11 @@
   - Users with Google Workspace accounts or Google Cloud accounts
     associated with their Gmail accounts may not be able to activate the free
     tier of the Google Code Assist plan.
-<<<<<<< HEAD
-    - For Google Cloud accounts, you can work around this by setting
-      `GOOGLE_CLOUD_PROJECT` to your project ID.
-    - Alternatively, you can also grab an API key from [AI
-      Studio](http://aistudio.google.com/app/apikey), which also includes a
-      separate free tier.
-=======
   - For Google Cloud accounts, you can work around this by setting
     `GOOGLE_CLOUD_PROJECT` to your project ID.
-  - You can also grab an API key from [AI Studio](https://aistudio.google.com/app/apikey), which also includes a
+  - Alternatively, you can obtain the Gemini API key from
+    [Google AI Studio](http://aistudio.google.com/app/apikey), which also includes a
     separate free tier.
->>>>>>> 83c4dddb
 
 ## Frequently asked questions (FAQs)
 
@@ -36,7 +29,7 @@
     1. In your home directory: `~/.gemini/settings.json`.
     2. In your project's root directory: `./.gemini/settings.json`.
 
-    Refer to [CLI Configuration](./cli/configuration.md) for more details.
+    Refer to [Gemini CLI Configuration](./cli/configuration.md) for more details.
 
 - **Q: Why don't I see cached token counts in my stats output?**
   - A: Currently, cached token information is only displayed when cached tokens are being used. This feature is currently available for API key users (Gemini API key or Google Cloud Vertex AI) but not for OAuth users (such as Google Personal/Enterprise accounts like Google Gmail or Google Workspace, respectively). This is because the Gemini Code Assist API does not support cached content creation. You can still view your total token usage with the `/stats` command.
@@ -66,15 +59,9 @@
   - **Cause:** When sandboxing is enabled, Gemini CLI may attempt operations that are restricted by your sandbox configuration, such as writing outside the project directory or system temp directory.
   - **Solution:** Refer to the [Configuration: Sandboxing](./cli/configuration.md#sandboxing) documentation for more information, including how to customize your sandbox configuration.
 
-<<<<<<< HEAD
 - **Gemini CLI is not running in interactive mode in "CI" environments**
   - **Issue:** The Gemini CLI does not enter interactive mode (no prompt appears) if an environment variable starting with `CI_` (e.g., `CI_TOKEN`) is set. This is because the `is-in-ci` package, used by the underlying UI framework, detects these variables and assumes a non-interactive CI environment.
   - **Cause:** The `is-in-ci` package checks for the presence of `CI`, `CONTINUOUS_INTEGRATION`, or any environment variable with a `CI_` prefix. When any of these are found, it signals that the environment is non-interactive, which prevents the Gemini CLI from starting in its interactive mode.
-=======
-- **CLI is not interactive in "CI" environments**
-  - **Issue:** The CLI does not enter interactive mode (no prompt appears) if an environment variable starting with `CI_` (e.g., `CI_TOKEN`) is set. This is because the `is-in-ci` package, used by the underlying UI framework, detects these variables and assumes a non-interactive CI environment.
-  - **Cause:** The `is-in-ci` package checks for the presence of `CI`, `CONTINUOUS_INTEGRATION`, or any environment variable with a `CI_` prefix. When any of these are found, it signals that the environment is non-interactive, which prevents the CLI from starting in its interactive mode.
->>>>>>> 83c4dddb
   - **Solution:** If the `CI_` prefixed variable is not needed for the CLI to function, you can temporarily unset it for the command. e.g., `env -u CI_TOKEN gemini`
 
 ## Debugging tips
