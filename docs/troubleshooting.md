--- conflicted
+++ resolved
@@ -22,16 +22,12 @@
 ## Frequently asked questions (FAQs)
 
 - **Q: How do I update Gemini CLI to the latest version?**
-<<<<<<< HEAD
-  - A: If installed globally via npm, update Gemini CLI using the command `npm install -g @thacio/auditaria-cli@latest`. If run from source, pull the latest changes from the repository and rebuild using `npm run build`.
-=======
-  - A: If you installed it globally via `npm`, update it using the command `npm install -g @google/gemini-cli@latest`. If you compiled it from source, pull the latest changes from the repository, and then rebuild using the command `npm run build`.
+  - A: If you installed it globally via `npm`, update it using the command `npm install -g @thacio/auditaria-cli@latest`. If you compiled it from source, pull the latest changes from the repository, and then rebuild using the command `npm run build`.
 
 - **Q: Where are the Gemini CLI configuration or settings files stored?**
   - A: The Gemini CLI configuration is stored in two `settings.json` files:
     1. In your home directory: `~/.gemini/settings.json`.
     2. In your project's root directory: `./.gemini/settings.json`.
->>>>>>> c402784d
 
     Refer to [Gemini CLI Configuration](./cli/configuration.md) for more details.
 
@@ -45,12 +41,12 @@
   - **Solution:**
     Either stop the other process that is using the port or configure the MCP server to use a different port.
 
-- **Error: Command not found (when attempting to run Gemini CLI with `gemini`).**
+- **Error: Command not found (when attempting to run Auditaria CLI with `auditaria`).**
   - **Cause:** Gemini CLI is not correctly installed or it is not in your system's `PATH`.
   - **Solution:**
     The update depends on how you installed Gemini CLI:
-    - If you installed `gemini` globally, check that your `npm` global binary directory is in your `PATH`. You can update Gemini CLI using the command `npm install -g @google/gemini-cli@latest`.
-    - If you are running `gemini` from source, ensure you are using the correct command to invoke it (e.g., `node packages/cli/dist/index.js ...`). To update Gemini CLI, pull the latest changes from the repository, and then rebuild using the command `npm run build`.
+    - If you installed `auditaria` globally, check that your `npm` global binary directory is in your `PATH`. You can update Auditaria CLI using the command `npm install -g @thacio/auditaria-cli@latest`.
+    - If you are running `auditaria` from source, ensure you are using the correct command to invoke it (e.g., `node packages/cli/dist/index.js ...`). To update Auditaria CLI, pull the latest changes from the repository, and then rebuild using the command `npm run build`.
 
 - **Error: `MODULE_NOT_FOUND` or import errors.**
   - **Cause:** Dependencies are not installed correctly, or the project hasn't been built.
@@ -66,7 +62,7 @@
 - **Gemini CLI is not running in interactive mode in "CI" environments**
   - **Issue:** The Gemini CLI does not enter interactive mode (no prompt appears) if an environment variable starting with `CI_` (e.g., `CI_TOKEN`) is set. This is because the `is-in-ci` package, used by the underlying UI framework, detects these variables and assumes a non-interactive CI environment.
   - **Cause:** The `is-in-ci` package checks for the presence of `CI`, `CONTINUOUS_INTEGRATION`, or any environment variable with a `CI_` prefix. When any of these are found, it signals that the environment is non-interactive, which prevents the Gemini CLI from starting in its interactive mode.
-  - **Solution:** If the `CI_` prefixed variable is not needed for the CLI to function, you can temporarily unset it for the command. e.g., `env -u CI_TOKEN gemini`
+  - **Solution:** If the `CI_` prefixed variable is not needed for the CLI to function, you can temporarily unset it for the command. e.g., `env -u CI_TOKEN auditaria`
 
 - **DEBUG mode not working from project .env file**
   - **Issue:** Setting `DEBUG=true` in a project's `.env` file doesn't enable debug mode for gemini-cli.
