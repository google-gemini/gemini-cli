--- conflicted
+++ resolved
@@ -37,24 +37,15 @@
   platform: 'node',
   format: 'esm',
   external,
-<<<<<<< HEAD
-  banner: {
-    js: `import { createRequire } from 'module'; const require = createRequire(import.meta.url); globalThis.__filename = require('url').fileURLToPath(import.meta.url); globalThis.__dirname = require('path').dirname(globalThis.__filename);`,
-  },
-=======
->>>>>>> 7011b075
   loader: { '.node': 'file' },
   write: true,
 };
 
 const cliConfig = {
   ...baseConfig,
-<<<<<<< HEAD
-=======
   banner: {
     js: `import { createRequire } from 'module'; const require = createRequire(import.meta.url); globalThis.__filename = require('url').fileURLToPath(import.meta.url); globalThis.__dirname = require('path').dirname(globalThis.__filename);`,
   },
->>>>>>> 7011b075
   entryPoints: ['packages/cli/index.ts'],
   outfile: 'bundle/gemini.js',
   define: {
@@ -68,12 +59,9 @@
 
 const a2aServerConfig = {
   ...baseConfig,
-<<<<<<< HEAD
-=======
   banner: {
     js: `const require = (await import('module')).createRequire(import.meta.url); globalThis.__filename = require('url').fileURLToPath(import.meta.url); globalThis.__dirname = require('path').dirname(globalThis.__filename);`,
   },
->>>>>>> 7011b075
   entryPoints: ['packages/a2a-server/src/http/server.ts'],
   outfile: 'packages/a2a-server/dist/a2a-server.mjs',
   define: {
@@ -81,22 +69,13 @@
   },
 };
 
-<<<<<<< HEAD
-Promise.all([
-=======
 Promise.allSettled([
->>>>>>> 7011b075
   esbuild.build(cliConfig).then(({ metafile }) => {
     if (process.env.DEV === 'true') {
       writeFileSync('./bundle/esbuild.json', JSON.stringify(metafile, null, 2));
     }
   }),
   esbuild.build(a2aServerConfig),
-<<<<<<< HEAD
-]).catch((error) => {
-  console.error('esbuild bundling failed:', error);
-  process.exit(1);
-=======
 ]).then((results) => {
   const [cliResult, a2aResult] = results;
   if (cliResult.status === 'rejected') {
@@ -107,5 +86,4 @@
   if (a2aResult.status === 'rejected') {
     console.warn('a2a-server build failed:', a2aResult.reason);
   }
->>>>>>> 7011b075
 });