--- conflicted
+++ resolved
@@ -30,15 +30,7 @@
       'node_modules/*',
       '.integration-tests/**',
       'eslint.config.js',
-<<<<<<< HEAD
-      'packages/cli/dist/**',
-      'packages/core/dist/**',
-      'packages/server/dist/**',
-      'packages/test-utils/dist/**',
-      'packages/vscode-ide-companion/dist/**',
-=======
       'packages/**/dist/**',
->>>>>>> e2ad4af1
       'bundle/**',
       'package/bundle/**',
       '.integration-tests/**',
