/**
 * @license
 * Copyright 2025 Google LLC
 * SPDX-License-Identifier: Apache-2.0
 */

import eslint from '@eslint/js';
import tseslint from 'typescript-eslint';
import reactPlugin from 'eslint-plugin-react';
import reactHooks from 'eslint-plugin-react-hooks';
import prettierConfig from 'eslint-config-prettier';
import importPlugin from 'eslint-plugin-import';
import globals from 'globals';
import licenseHeader from 'eslint-plugin-license-header';
import path from 'node:path'; // Use node: prefix for built-ins
import url from 'node:url';

// --- ESM way to get __dirname ---
const __filename = url.fileURLToPath(import.meta.url);
const __dirname = path.dirname(__filename);
// --- ---

// Determine the monorepo root (assuming eslint.config.js is at the root)
const projectRoot = __dirname;

export default tseslint.config(
  {
    // Global ignores
    ignores: [
      'node_modules/*',
      'eslint.config.js',
      'packages/cli/dist/**',
      'packages/core/dist/**',
      'packages/server/dist/**',
<<<<<<< HEAD
=======
      'packages/vscode-ide-companion/dist/**',
      'eslint-rules/*',
>>>>>>> c313c3de
      'bundle/**',
    ],
  },
  eslint.configs.recommended,
  ...tseslint.configs.recommended,
  reactHooks.configs['recommended-latest'],
  reactPlugin.configs.flat.recommended,
  reactPlugin.configs.flat['jsx-runtime'], // Add this if you are using React 17+
  {
    // Settings for eslint-plugin-react
    settings: {
      react: {
        version: 'detect',
      },
    },
  },
  {
    // Import specific config
    files: ['packages/cli/src/**/*.{ts,tsx}'], // Target only TS/TSX in the cli package
    plugins: {
      import: importPlugin,
    },
    settings: {
      'import/resolver': {
        node: true,
      },
    },
    rules: {
      ...importPlugin.configs.recommended.rules,
      ...importPlugin.configs.typescript.rules,
      'import/no-default-export': 'warn',
      'import/no-unresolved': 'off', // Disable for now, can be noisy with monorepos/paths
    },
  },
  {
    // General overrides and rules for the project (TS/TSX files)
    files: ['packages/*/src/**/*.{ts,tsx}'], // Target only TS/TSX in the cli package
    plugins: {
      import: importPlugin,
    },
    settings: {
      'import/resolver': {
        node: true,
      },
    },
    languageOptions: {
      globals: {
        ...globals.node,
        ...globals.es2021,
      },
    },
    rules: {
      // General Best Practice Rules (subset adapted for flat config)
      '@typescript-eslint/array-type': ['error', { default: 'array-simple' }],
      'arrow-body-style': ['error', 'as-needed'],
      curly: ['error', 'multi-line'],
      eqeqeq: ['error', 'always', { null: 'ignore' }],
      '@typescript-eslint/consistent-type-assertions': [
        'error',
        { assertionStyle: 'as' },
      ],
      '@typescript-eslint/explicit-member-accessibility': [
        'error',
        { accessibility: 'no-public' },
      ],
      '@typescript-eslint/no-explicit-any': 'error',
      '@typescript-eslint/no-inferrable-types': [
        'error',
        { ignoreParameters: true, ignoreProperties: true },
      ],
      '@typescript-eslint/no-namespace': ['error', { allowDeclarations: true }],
      '@typescript-eslint/no-unused-vars': [
        'error',
        {
          argsIgnorePattern: '^_',
          varsIgnorePattern: '^_',
          caughtErrorsIgnorePattern: '^_',
        },
      ],
      'import/no-internal-modules': [
        'error',
        {
          allow: ['react-dom/test-utils', 'memfs/lib/volume.js', 'yargs/**'],
        },
      ],
      'import/no-relative-packages': 'error',
      'no-cond-assign': 'error',
      'no-debugger': 'error',
      'no-duplicate-case': 'error',
      'no-restricted-syntax': [
        'error',
        {
          selector: 'CallExpression[callee.name="require"]',
          message: 'Avoid using require(). Use ES6 imports instead.',
        },
        {
          selector: 'ThrowStatement > Literal:not([value=/^\\w+Error:/])',
          message:
            'Do not throw string literals or non-Error objects. Throw new Error("...") instead.',
        },
      ],
      'no-unsafe-finally': 'error',
      'no-unused-expressions': 'off', // Disable base rule
      '@typescript-eslint/no-unused-expressions': [
        // Enable TS version
        'error',
        { allowShortCircuit: true, allowTernary: true },
      ],
      'no-var': 'error',
      'object-shorthand': 'error',
      'one-var': ['error', 'never'],
      'prefer-arrow-callback': 'error',
      'prefer-const': ['error', { destructuring: 'all' }],
      radix: 'error',
      'default-case': 'error',
    },
  },
  {
    files: ['./**/*.{tsx,ts,js}'],
    plugins: {
      'license-header': licenseHeader,
    },
    rules: {
      'license-header/header': [
        'error',
        [
          '/**',
          ' * @license',
          ' * Copyright 2025 Google LLC',
          ' * SPDX-License-Identifier: Apache-2.0',
          ' */',
        ],
      ],
    },
  },
  // extra settings for scripts that we run directly with node
  {
    files: ['./scripts/**/*.js', 'esbuild.config.js'],
    languageOptions: {
      globals: {
        ...globals.node,
        process: 'readonly',
        console: 'readonly',
      },
    },
    rules: {
      '@typescript-eslint/no-unused-vars': [
        'error',
        {
          argsIgnorePattern: '^_',
          varsIgnorePattern: '^_',
          caughtErrorsIgnorePattern: '^_',
        },
      ],
    },
  },
  {
    files: ['packages/vscode-ide-companion/esbuild.js'],
    languageOptions: {
      globals: {
        ...globals.node,
        process: 'readonly',
        console: 'readonly',
      },
    },
    rules: {
      'no-restricted-syntax': 'off',
      '@typescript-eslint/no-require-imports': 'off',
    },
  },
  // Prettier config must be last
  prettierConfig,
  // extra settings for scripts that we run directly with node
  {
    files: ['./integration-tests/**/*.js'],
    languageOptions: {
      globals: {
        ...globals.node,
        process: 'readonly',
        console: 'readonly',
      },
    },
    rules: {
      '@typescript-eslint/no-unused-vars': [
        'error',
        {
          argsIgnorePattern: '^_',
          varsIgnorePattern: '^_',
          caughtErrorsIgnorePattern: '^_',
        },
      ],
    },
  },
);<|MERGE_RESOLUTION|>--- conflicted
+++ resolved
@@ -32,11 +32,7 @@
       'packages/cli/dist/**',
       'packages/core/dist/**',
       'packages/server/dist/**',
-<<<<<<< HEAD
-=======
       'packages/vscode-ide-companion/dist/**',
-      'eslint-rules/*',
->>>>>>> c313c3de
       'bundle/**',
     ],
   },
