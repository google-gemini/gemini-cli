/**
 * @license
 * Copyright 2025 Google LLC
 * SPDX-License-Identifier: Apache-2.0
 */

import { expect, describe, it, beforeEach, afterEach } from 'vitest';
import { TestRig } from './test-helper.js';
import { join } from 'node:path';

describe('Interactive Mode', () => {
  let rig: TestRig;

  beforeEach(() => {
    rig = new TestRig();
  });

  afterEach(async () => {
    await rig.cleanup();
  });

<<<<<<< HEAD
  it('should trigger chat compression with /compress command', async () => {
    await rig.setup('interactive-compress-test', {
      mockResponsesPath: join(
        import.meta.dirname,
        'context-compress-interactive.compress.json',
      ),
    });

    const run = await rig.runInteractive();

    await run.type('Initial prompt');
    await run.type('\r');

    await run.expectText('The initial response from the model', 5000);
=======
  // TODO(#11062): Make this test reliable by not using the actual Gemini model
  // We could not rely on the following mechanisms that have already shown to be
  // flakey:
  //    1. Asking a prompt like "Output 1000 tokens and the inventor of the lightbulb"
  //        --> This was b/c the model occasionally did not output einstein and
  //            we are not able to trigger the compression piece
  //    2. Asking it to out a specific output and waiting for that.
  //       --> The expect catches the input and thinks that is the output so the
  //            /compress gets called too early
  it.skip('should trigger chat compression with /compress command', async () => {
    rig.setup('interactive-compress-success');

    const run = await rig.runInteractive();

    // Generate a long context to make compression viable.
    const longPrompt =
      'Write a 200 word story about a robot. The story MUST end with the following output: THE_END';

    await run.sendKeys(longPrompt);
    await run.sendKeys('\r');

    // Wait for the specific end marker.
    await run.expectText('THE_END', 30000);
>>>>>>> 3a501196

    await run.type('/compress');
    await run.sendKeys('\r');

    const foundEvent = await rig.waitForTelemetryEvent(
      'chat_compression',
      5000,
    );
    expect(foundEvent, 'chat_compression telemetry event was not found').toBe(
      true,
    );

    await run.expectText('Chat history compressed', 5000);
  });

<<<<<<< HEAD
  it('should handle compression failure on token inflation', async () => {
    await rig.setup('interactive-compress-test', {
      mockResponsesPath: join(
        import.meta.dirname,
        'context-compress-interactive.no-compress.json',
      ),
    });
=======
  it('should handle /compress command on empty history', async () => {
    rig.setup('interactive-compress-empty');
>>>>>>> 3a501196

    const run = await rig.runInteractive();

    await run.type('Initial prompt');
    await run.type('\r');

    await run.expectText('The initial response from the model', 25000);

    await run.type('/compress');
    await run.type('\r');
<<<<<<< HEAD
    await run.expectText('compression was not beneficial', 5000);
=======
    await run.expectText('Nothing to compress.', 25000);

    // Verify no telemetry event is logged for NOOP
    const foundEvent = await rig.waitForTelemetryEvent(
      'chat_compression',
      5000, // Short timeout as we expect it not to happen
    );
    expect(
      foundEvent,
      'chat_compression telemetry event should not be found for NOOP',
    ).toBe(false);
>>>>>>> 3a501196
  });
});<|MERGE_RESOLUTION|>--- conflicted
+++ resolved
@@ -19,7 +19,6 @@
     await rig.cleanup();
   });
 
-<<<<<<< HEAD
   it('should trigger chat compression with /compress command', async () => {
     await rig.setup('interactive-compress-test', {
       mockResponsesPath: join(
@@ -34,34 +33,9 @@
     await run.type('\r');
 
     await run.expectText('The initial response from the model', 5000);
-=======
-  // TODO(#11062): Make this test reliable by not using the actual Gemini model
-  // We could not rely on the following mechanisms that have already shown to be
-  // flakey:
-  //    1. Asking a prompt like "Output 1000 tokens and the inventor of the lightbulb"
-  //        --> This was b/c the model occasionally did not output einstein and
-  //            we are not able to trigger the compression piece
-  //    2. Asking it to out a specific output and waiting for that.
-  //       --> The expect catches the input and thinks that is the output so the
-  //            /compress gets called too early
-  it.skip('should trigger chat compression with /compress command', async () => {
-    rig.setup('interactive-compress-success');
-
-    const run = await rig.runInteractive();
-
-    // Generate a long context to make compression viable.
-    const longPrompt =
-      'Write a 200 word story about a robot. The story MUST end with the following output: THE_END';
-
-    await run.sendKeys(longPrompt);
-    await run.sendKeys('\r');
-
-    // Wait for the specific end marker.
-    await run.expectText('THE_END', 30000);
->>>>>>> 3a501196
 
     await run.type('/compress');
-    await run.sendKeys('\r');
+    await run.type('\r');
 
     const foundEvent = await rig.waitForTelemetryEvent(
       'chat_compression',
@@ -74,18 +48,13 @@
     await run.expectText('Chat history compressed', 5000);
   });
 
-<<<<<<< HEAD
   it('should handle compression failure on token inflation', async () => {
-    await rig.setup('interactive-compress-test', {
+    await rig.setup('interactive-compress-failure', {
       mockResponsesPath: join(
         import.meta.dirname,
-        'context-compress-interactive.no-compress.json',
+        'context-compress-interactive.compress-failure.json',
       ),
     });
-=======
-  it('should handle /compress command on empty history', async () => {
-    rig.setup('interactive-compress-empty');
->>>>>>> 3a501196
 
     const run = await rig.runInteractive();
 
@@ -96,10 +65,32 @@
 
     await run.type('/compress');
     await run.type('\r');
-<<<<<<< HEAD
     await run.expectText('compression was not beneficial', 5000);
-=======
-    await run.expectText('Nothing to compress.', 25000);
+
+    // Verify no telemetry event is logged for NOOP
+    const foundEvent = await rig.waitForTelemetryEvent(
+      'chat_compression',
+      5000,
+    );
+    expect(
+      foundEvent,
+      'chat_compression telemetry event should be found for failures',
+    ).toBe(true);
+  });
+
+  it('should handle /compress command on empty history', async () => {
+    rig.setup('interactive-compress-empty', {
+      mockResponsesPath: join(
+        import.meta.dirname,
+        'context-compress-interactive.compress-empty.json',
+      ),
+    });
+
+    const run = await rig.runInteractive();
+    await run.type('/compress');
+    await run.type('\r');
+
+    await run.expectText('Nothing to compress.', 5000);
 
     // Verify no telemetry event is logged for NOOP
     const foundEvent = await rig.waitForTelemetryEvent(
@@ -110,6 +101,5 @@
       foundEvent,
       'chat_compression telemetry event should not be found for NOOP',
     ).toBe(false);
->>>>>>> 3a501196
   });
 });