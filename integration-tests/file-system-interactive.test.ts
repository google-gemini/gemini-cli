/**
 * @license
 * Copyright 2025 Google LLC
 * SPDX-License-Identifier: Apache-2.0
 */

import { expect, describe, it, beforeEach, afterEach } from 'vitest';
import { TestRig, type, printDebugInfo } from './test-helper.js';

describe('Interactive file system', () => {
  let rig: TestRig;

  beforeEach(() => {
    rig = new TestRig();
  });

  afterEach(async () => {
    await rig.cleanup();
  });

  it.skip('should perform a read-then-write sequence', async () => {
    const fileName = 'version.txt';
    rig.setup('interactive-read-then-write');
    rig.createFile(fileName, '1.0.0');

    const { ptyProcess } = rig.runInteractive();

    const authDialogAppeared = await rig.waitForText(
      'How would you like to authenticate',
      5000,
    );

    // select the second option if auth dialog come's up
    if (authDialogAppeared) {
      ptyProcess.write('2');
    }

    // Wait for the app to be ready
    const isReady = await rig.waitForText('Type your message', 30000);
    expect(isReady, 'CLI did not start up in interactive mode correctly').toBe(
      true,
    );

    // Step 1: Read the file
    const readPrompt = `Read the version from ${fileName}`;
    await type(ptyProcess, readPrompt);
    await type(ptyProcess, '\r');

    const readCall = await rig.waitForToolCall('read_file', 30000);
    expect(readCall, 'Expected to find a read_file tool call').toBe(true);

    const containsExpectedVersion = await rig.waitForText('1.0.0', 30000);
    expect(
      containsExpectedVersion,
      'Expected to see version "1.0.0" in output',
    ).toBe(true);

    // Step 2: Write the file
    const writePrompt = `now change the version to 1.0.1 in the file`;
    await type(ptyProcess, writePrompt);
    await type(ptyProcess, '\r');

    const toolCall = await rig.waitForAnyToolCall(
      ['write_file', 'replace'],
      30000,
    );

    if (!toolCall) {
      printDebugInfo(rig, rig._interactiveOutput, {
        toolCall,
      });
    }

<<<<<<< HEAD
      // Wait for write file to finish
      await rig.waitForText('Type your message', 30000);

      const newFileContent = rig.readFile(fileName);
      expect(newFileContent).toBe('1.0.1');
    },
  );
=======
    expect(toolCall, 'Expected to find a write_file or replace tool call').toBe(
      true,
    );

    const newFileContent = rig.readFile(fileName);
    expect(newFileContent).toBe('1.0.1');
  });
>>>>>>> 2a7c7166
});<|MERGE_RESOLUTION|>--- conflicted
+++ resolved
@@ -71,21 +71,14 @@
       });
     }
 
-<<<<<<< HEAD
-      // Wait for write file to finish
-      await rig.waitForText('Type your message', 30000);
-
-      const newFileContent = rig.readFile(fileName);
-      expect(newFileContent).toBe('1.0.1');
-    },
-  );
-=======
     expect(toolCall, 'Expected to find a write_file or replace tool call').toBe(
       true,
     );
 
+    // Wait for write file to finish
+    await rig.waitForText('Type your message', 30000);
+
     const newFileContent = rig.readFile(fileName);
     expect(newFileContent).toBe('1.0.1');
   });
->>>>>>> 2a7c7166
 });