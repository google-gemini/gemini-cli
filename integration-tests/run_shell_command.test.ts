/**
 * @license
 * Copyright 2025 Google LLC
 * SPDX-License-Identifier: Apache-2.0
 */

import { describe, it, expect } from 'vitest';
import { TestRig, printDebugInfo, validateModelOutput } from './test-helper.js';
import { getShellConfiguration } from '../packages/core/src/utils/shell-utils.js';

const { shell } = getShellConfiguration();

function getLineCountCommand(): { command: string; tool: string } {
  switch (shell) {
    case 'powershell':
      return {
        command: `(Get-Content test.txt).Length`,
        tool: 'Get-Content',
      };
    case 'cmd':
      return { command: `find /c /v "" test.txt`, tool: 'find' };
    case 'bash':
    default:
      return { command: `wc -l test.txt`, tool: 'wc' };
  }
}

describe('run_shell_command', () => {
  it('should be able to run a shell command', async () => {
    const rig = new TestRig();
    await rig.setup('should be able to run a shell command');

    const prompt = `Please run the command "echo hello-world" and show me the output`;

    const result = await rig.run(prompt);

    const foundToolCall = await rig.waitForToolCall('run_shell_command');

    // Add debugging information
    if (!foundToolCall || !result.includes('hello-world')) {
      printDebugInfo(rig, result, {
        'Found tool call': foundToolCall,
        'Contains hello-world': result.includes('hello-world'),
      });
    }

    expect(
      foundToolCall,
      'Expected to find a run_shell_command tool call',
    ).toBeTruthy();

    // Validate model output - will throw if no output, warn if missing expected content
    // Model often reports exit code instead of showing output
    validateModelOutput(
      result,
      ['hello-world', 'exit code 0'],
      'Shell command test',
    );
  });

  it('should be able to run a shell command via stdin', async () => {
    const rig = new TestRig();
    await rig.setup('should be able to run a shell command via stdin');

    const prompt = `Please run the command "echo test-stdin" and show me what it outputs`;

    const result = await rig.run({ stdin: prompt });

    const foundToolCall = await rig.waitForToolCall('run_shell_command');

    // Add debugging information
    if (!foundToolCall || !result.includes('test-stdin')) {
      printDebugInfo(rig, result, {
        'Test type': 'Stdin test',
        'Found tool call': foundToolCall,
        'Contains test-stdin': result.includes('test-stdin'),
      });
    }

    expect(
      foundToolCall,
      'Expected to find a run_shell_command tool call',
    ).toBeTruthy();

    // Validate model output - will throw if no output, warn if missing expected content
    validateModelOutput(result, 'test-stdin', 'Shell command stdin test');
  });

  it('should run allowed sub-command in non-interactive mode', async () => {
    const rig = new TestRig();
    await rig.setup('should run allowed sub-command in non-interactive mode');

    const testFile = rig.createFile('test.txt', 'Lorem\nIpsum\nDolor\n');
    const { tool } = getLineCountCommand();
    const prompt = `use ${tool} to tell me how many lines there are in ${testFile}`;

    // Provide the prompt via stdin to simulate non-interactive mode
<<<<<<< HEAD
    const result = await rig.run({
      stdin: prompt,
      args: [`--allowed-tools`, `run_shell_command(${tool})`],
    });
=======
    const result = await rig.run(
      {
        stdin: prompt,
        yolo: false,
      },
      `--allowed-tools=run_shell_command(${tool})`,
    );
>>>>>>> ef3186d4

    const foundToolCall = await rig.waitForToolCall('run_shell_command', 15000);

    if (!foundToolCall) {
      printDebugInfo(rig, result, {
        'Found tool call': foundToolCall,
      });
    }

    expect(
      foundToolCall,
      'Expected to find a run_shell_command tool call',
    ).toBeTruthy();

    const toolCall = rig
      .readToolLogs()
      .filter(
        (toolCall) => toolCall.toolRequest.name === 'run_shell_command',
      )[0];
    expect(toolCall.toolRequest.success).toBe(true);
  });

  it('should succeed with no parens in non-interactive mode', async () => {
    const rig = new TestRig();
    await rig.setup('should succeed with no parens in non-interactive mode');

    const testFile = rig.createFile('test.txt', 'Lorem\nIpsum\nDolor\n');
    const { tool } = getLineCountCommand();
    const prompt = `use ${tool} to tell me how many lines there are in ${testFile}`;

<<<<<<< HEAD
    const result = await rig.run({
      stdin: prompt,
      args: ['--allowed-tools', 'run_shell_command'],
    });
=======
    const result = await rig.run(
      {
        stdin: prompt,
        yolo: false,
      },
      '--allowed-tools=run_shell_command',
    );
>>>>>>> ef3186d4

    const foundToolCall = await rig.waitForToolCall('run_shell_command', 15000);

    if (!foundToolCall) {
      printDebugInfo(rig, result, {
        'Found tool call': foundToolCall,
      });
    }

    expect(
      foundToolCall,
      'Expected to find a run_shell_command tool call',
    ).toBeTruthy();

    const toolCall = rig
      .readToolLogs()
      .filter(
        (toolCall) => toolCall.toolRequest.name === 'run_shell_command',
      )[0];
    expect(toolCall.toolRequest.success).toBe(true);
  });

  it('should succeed with --yolo mode', async () => {
    const rig = new TestRig();
    await rig.setup('should succeed with --yolo mode');

    const testFile = rig.createFile('test.txt', 'Lorem\nIpsum\nDolor\n');
    const { tool } = getLineCountCommand();
    const prompt = `use ${tool} to tell me how many lines there are in ${testFile}`;

    const result = await rig.run({
      prompt: prompt,
      yolo: true,
    });

    const foundToolCall = await rig.waitForToolCall('run_shell_command', 15000);

    if (!foundToolCall) {
      printDebugInfo(rig, result, {
        'Found tool call': foundToolCall,
      });
    }

    expect(
      foundToolCall,
      'Expected to find a run_shell_command tool call',
    ).toBeTruthy();

    const toolCall = rig
      .readToolLogs()
      .filter(
        (toolCall) => toolCall.toolRequest.name === 'run_shell_command',
      )[0];
    expect(toolCall.toolRequest.success).toBe(true);
  });

  it('should work with ShellTool alias', async () => {
    const rig = new TestRig();
    await rig.setup('should work with ShellTool alias');

    const testFile = rig.createFile('test.txt', 'Lorem\nIpsum\nDolor\n');
    const { tool } = getLineCountCommand();
    const prompt = `use ${tool} to tell me how many lines there are in ${testFile}`;

<<<<<<< HEAD
    const result = await rig.run({
      stdin: prompt,
      args: [`--allowed-tools`, `ShellTool(${tool})`],
    });
=======
    const result = await rig.run(
      {
        stdin: prompt,
        yolo: false,
      },
      `--allowed-tools=ShellTool(${tool})`,
    );
>>>>>>> ef3186d4

    const foundToolCall = await rig.waitForToolCall('run_shell_command', 15000);

    if (!foundToolCall) {
      printDebugInfo(rig, result, {
        'Found tool call': foundToolCall,
      });
    }

    expect(
      foundToolCall,
      'Expected to find a run_shell_command tool call',
    ).toBeTruthy();

    const toolCall = rig
      .readToolLogs()
      .filter(
        (toolCall) => toolCall.toolRequest.name === 'run_shell_command',
      )[0];
    expect(toolCall.toolRequest.success).toBe(true);
  });

  // TODO(#11062): Un-skip this once we can make it reliable by using hard coded
  // model responses.
  it.skip('should combine multiple --allowed-tools flags', async () => {
    const rig = new TestRig();
    await rig.setup('should combine multiple --allowed-tools flags');

    const { tool } = getLineCountCommand();
    const prompt =
      `use both ${tool} and ls to count the number of lines in files in this ` +
      `directory. Do not pipe these commands into each other, run them separately.`;

<<<<<<< HEAD
    const result = await rig.run({
      stdin: prompt,
      args: [
        `--allowed-tools`,
        `run_shell_command(${tool})`,
        '--allowed-tools',
        'run_shell_command(ls)',
      ],
    });
=======
    const result = await rig.run(
      {
        stdin: prompt,
        yolo: false,
      },
      `--allowed-tools=run_shell_command(${tool})`,
      '--allowed-tools=run_shell_command(ls)',
    );
>>>>>>> ef3186d4

    for (const expected in ['ls', tool]) {
      const foundToolCall = await rig.waitForToolCall(
        'run_shell_command',
        15000,
        (args) => args.toLowerCase().includes(`"command": "${expected}`),
      );

      if (!foundToolCall) {
        printDebugInfo(rig, result, {
          'Found tool call': foundToolCall,
        });
      }

      expect(
        foundToolCall,
        `Expected to find a run_shell_command tool call to "${expected}",` +
          ` got ${rig.readToolLogs().join('\n')}`,
      ).toBeTruthy();
    }

    const toolLogs = rig
      .readToolLogs()
      .filter((toolCall) => toolCall.toolRequest.name === 'run_shell_command');
    expect(toolLogs.length, toolLogs.join('\n')).toBeGreaterThanOrEqual(2);
    for (const toolLog of toolLogs) {
      expect(
        toolLog.toolRequest.success,
        `Expected tool call ${toolLog} to succeed`,
      ).toBe(true);
    }
  });

  it('should allow all with "ShellTool" and other specific tools', async () => {
    const rig = new TestRig();
    await rig.setup(
      'should allow all with "ShellTool" and other specific tools',
    );

    const { tool } = getLineCountCommand();
    const prompt = `Please run the command "echo test-allow-all" and show me the output`;

<<<<<<< HEAD
    const result = await rig.run({
      stdin: prompt,
      args: [
        `--allowed-tools`,
        `run_shell_command(${tool})`,
        '--allowed-tools',
        'run_shell_command',
      ],
    });
=======
    const result = await rig.run(
      {
        stdin: prompt,
        yolo: false,
      },
      `--allowed-tools=run_shell_command(${tool})`,
      '--allowed-tools=run_shell_command',
    );
>>>>>>> ef3186d4

    const foundToolCall = await rig.waitForToolCall('run_shell_command', 15000);

    if (!foundToolCall || !result.includes('test-allow-all')) {
      printDebugInfo(rig, result, {
        'Found tool call': foundToolCall,
        Result: result,
      });
    }

    expect(
      foundToolCall,
      'Expected to find a run_shell_command tool call',
    ).toBeTruthy();

    const toolCall = rig
      .readToolLogs()
      .filter(
        (toolCall) => toolCall.toolRequest.name === 'run_shell_command',
      )[0];
    expect(toolCall.toolRequest.success).toBe(true);

    // Validate model output - will throw if no output, warn if missing expected content
    validateModelOutput(
      result,
      'test-allow-all',
      'Shell command stdin allow all',
    );
  });

  it('should propagate environment variables to the child process', async () => {
    const rig = new TestRig();
    await rig.setup('should propagate environment variables');

    const varName = 'GEMINI_CLI_TEST_VAR';
    const varValue = `test-value-${Math.random().toString(36).substring(7)}`;
    process.env[varName] = varValue;

    try {
      const prompt = `Use echo to learn the value of the environment variable named ${varName} and tell me what it is.`;
      const result = await rig.run(prompt);

      const foundToolCall = await rig.waitForToolCall('run_shell_command');

      if (!foundToolCall || !result.includes(varValue)) {
        printDebugInfo(rig, result, {
          'Found tool call': foundToolCall,
          'Contains varValue': result.includes(varValue),
        });
      }

      expect(
        foundToolCall,
        'Expected to find a run_shell_command tool call',
      ).toBeTruthy();
      validateModelOutput(result, varValue, 'Env var propagation test');
      expect(result).toContain(varValue);
    } finally {
      delete process.env[varName];
    }
  });

  it('should run a platform-specific file listing command', async () => {
    const rig = new TestRig();
    await rig.setup('should run platform-specific file listing');
    const fileName = `test-file-${Math.random().toString(36).substring(7)}.txt`;
    rig.createFile(fileName, 'test content');

    const prompt = `Run a shell command to list the files in the current directory and tell me what they are.`;
    const result = await rig.run(prompt);

    const foundToolCall = await rig.waitForToolCall('run_shell_command');

    // Debugging info
    if (!foundToolCall || !result.includes(fileName)) {
      printDebugInfo(rig, result, {
        'Found tool call': foundToolCall,
        'Contains fileName': result.includes(fileName),
      });
    }

    expect(
      foundToolCall,
      'Expected to find a run_shell_command tool call',
    ).toBeTruthy();

    validateModelOutput(result, fileName, 'Platform-specific listing test');
    expect(result).toContain(fileName);
  });
});<|MERGE_RESOLUTION|>--- conflicted
+++ resolved
@@ -95,20 +95,12 @@
     const prompt = `use ${tool} to tell me how many lines there are in ${testFile}`;
 
     // Provide the prompt via stdin to simulate non-interactive mode
-<<<<<<< HEAD
-    const result = await rig.run({
-      stdin: prompt,
-      args: [`--allowed-tools`, `run_shell_command(${tool})`],
-    });
-=======
     const result = await rig.run(
       {
         stdin: prompt,
         yolo: false,
-      },
-      `--allowed-tools=run_shell_command(${tool})`,
-    );
->>>>>>> ef3186d4
+        args: [`--allowed-tools', 'run_shell_command(${tool})`],
+      });
 
     const foundToolCall = await rig.waitForToolCall('run_shell_command', 15000);
 
@@ -139,20 +131,11 @@
     const { tool } = getLineCountCommand();
     const prompt = `use ${tool} to tell me how many lines there are in ${testFile}`;
 
-<<<<<<< HEAD
     const result = await rig.run({
       stdin: prompt,
+      yolo: false,
       args: ['--allowed-tools', 'run_shell_command'],
     });
-=======
-    const result = await rig.run(
-      {
-        stdin: prompt,
-        yolo: false,
-      },
-      '--allowed-tools=run_shell_command',
-    );
->>>>>>> ef3186d4
 
     const foundToolCall = await rig.waitForToolCall('run_shell_command', 15000);
 
@@ -217,20 +200,12 @@
     const { tool } = getLineCountCommand();
     const prompt = `use ${tool} to tell me how many lines there are in ${testFile}`;
 
-<<<<<<< HEAD
     const result = await rig.run({
       stdin: prompt,
+      yolo: false,
       args: [`--allowed-tools`, `ShellTool(${tool})`],
     });
-=======
-    const result = await rig.run(
-      {
-        stdin: prompt,
-        yolo: false,
-      },
-      `--allowed-tools=ShellTool(${tool})`,
-    );
->>>>>>> ef3186d4
+
 
     const foundToolCall = await rig.waitForToolCall('run_shell_command', 15000);
 
@@ -264,9 +239,9 @@
       `use both ${tool} and ls to count the number of lines in files in this ` +
       `directory. Do not pipe these commands into each other, run them separately.`;
 
-<<<<<<< HEAD
     const result = await rig.run({
       stdin: prompt,
+      yolo: false,
       args: [
         `--allowed-tools`,
         `run_shell_command(${tool})`,
@@ -274,16 +249,6 @@
         'run_shell_command(ls)',
       ],
     });
-=======
-    const result = await rig.run(
-      {
-        stdin: prompt,
-        yolo: false,
-      },
-      `--allowed-tools=run_shell_command(${tool})`,
-      '--allowed-tools=run_shell_command(ls)',
-    );
->>>>>>> ef3186d4
 
     for (const expected in ['ls', tool]) {
       const foundToolCall = await rig.waitForToolCall(
@@ -326,9 +291,9 @@
     const { tool } = getLineCountCommand();
     const prompt = `Please run the command "echo test-allow-all" and show me the output`;
 
-<<<<<<< HEAD
     const result = await rig.run({
       stdin: prompt,
+      yolo: false,
       args: [
         `--allowed-tools`,
         `run_shell_command(${tool})`,
@@ -336,16 +301,6 @@
         'run_shell_command',
       ],
     });
-=======
-    const result = await rig.run(
-      {
-        stdin: prompt,
-        yolo: false,
-      },
-      `--allowed-tools=run_shell_command(${tool})`,
-      '--allowed-tools=run_shell_command',
-    );
->>>>>>> ef3186d4
 
     const foundToolCall = await rig.waitForToolCall('run_shell_command', 15000);
 
