--- conflicted
+++ resolved
@@ -883,75 +883,20 @@
     return null;
   }
 
-<<<<<<< HEAD
-  async waitForText(text: string, timeout?: number): Promise<boolean> {
-    if (!timeout) {
-      timeout = this.getDefaultTimeout();
-    }
-    return this.poll(
-      () =>
-        stripAnsi(this._interactiveOutput)
-          .toLowerCase()
-          .includes(text.toLowerCase()),
-      timeout,
-      200,
-    );
-  }
-
-  runInteractive(
-    optionsOrFirstArg: { env?: NodeJS.ProcessEnv } | string,
-    ...remainingArgs: string[]
-  ): {
-    ptyProcess: pty.IPty;
-    promise: Promise<{ exitCode: number; signal?: number; output: string }>;
-  } {
-    const { command, initialArgs } = this._getCommandAndArgs(['--yolo']);
-    const commandArgs = [...initialArgs];
-    const isWindows = os.platform() === 'win32';
-
-    this._interactiveOutput = ''; // Reset output for the new run
-=======
   async runInteractive(...args: string[]): Promise<InteractiveRun> {
     const { command, initialArgs } = this._getCommandAndArgs(['--yolo']);
     const commandArgs = [...initialArgs, ...args];
->>>>>>> 49b66733
 
     const options: pty.IPtyForkOptions = {
       name: 'xterm-color',
       cols: 80,
       rows: 30,
       cwd: this.testDir!,
-<<<<<<< HEAD
-      env: {
-        ...process.env,
-      } as { [key: string]: string },
-    };
-
-    let args: string[];
-
-    if (typeof optionsOrFirstArg === 'string') {
-      args = [optionsOrFirstArg, ...remainingArgs];
-    } else {
-      args = remainingArgs;
-      if (optionsOrFirstArg && optionsOrFirstArg.env) {
-        options.env = { ...options.env, ...optionsOrFirstArg.env };
-      }
-    }
-
-    commandArgs.push(...args);
-
-    if (isWindows) {
-      // node-pty on Windows requires a shell to be specified when using winpty.
-      options.shell = process.env.COMSPEC || 'cmd.exe';
-    }
-
-=======
       env: Object.fromEntries(
         Object.entries(env).filter(([, v]) => v !== undefined),
       ) as { [key: string]: string },
     };
 
->>>>>>> 49b66733
     const executable = command === 'node' ? process.execPath : command;
     const ptyProcess = pty.spawn(executable, commandArgs, options);
 
