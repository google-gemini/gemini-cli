--- conflicted
+++ resolved
@@ -231,13 +231,8 @@
     initialArgs: string[];
   } {
     const isNpmReleaseTest =
-<<<<<<< HEAD
-      process.env.INTEGRATION_TEST_USE_INSTALLED_GEMINI === 'true';
+      env['INTEGRATION_TEST_USE_INSTALLED_GEMINI'] === 'true';
     const command = isNpmReleaseTest ? 'auditaria' : 'node';
-=======
-      env['INTEGRATION_TEST_USE_INSTALLED_GEMINI'] === 'true';
-    const command = isNpmReleaseTest ? 'gemini' : 'node';
->>>>>>> cd919346
     const initialArgs = isNpmReleaseTest
       ? extraInitialArgs
       : [this.bundlePath, ...extraInitialArgs];
