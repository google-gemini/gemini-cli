--- conflicted
+++ resolved
@@ -136,17 +136,17 @@
     const output = await rig.run(prompt);
     await rig.waitForToolCall('read_file');
     const lower = output.toLowerCase();
-<<<<<<< HEAD
+
     expect(lower.includes('screenshot')).toBeTruthy();
     expect(lower.includes('gemini cli')).toBeTruthy();
     expect(lower.includes('terminal')).toBeTruthy();
     expect(lower.replace(/\s/g, '').includes('googlesearch')).toBeTruthy();
     expect(lower.includes('21')).toBeTruthy();
 
-=======
+
     // The response is non-deterministic, so we just check for some
     // keywords that are very likely to be in the response.
     expect(lower.includes('gemini')).toBeTruthy();
->>>>>>> cae4cacd
+
   });
 });