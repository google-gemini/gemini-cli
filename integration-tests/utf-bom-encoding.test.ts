/**
 * @license
 * Copyright 2025 Google LLC
 * SPDX-License-Identifier: Apache-2.0
 */

import { describe, it, expect, beforeAll, afterAll } from 'vitest';
import { writeFileSync, readFileSync } from 'node:fs';
import { join, resolve } from 'node:path';
import { TestRig } from './test-helper.js';

// Windows skip (Option A: avoid infra scope)
const d = process.platform === 'win32' ? describe.skip : describe;

// BOM encoders
const utf8BOM = (s: string) =>
  Buffer.concat([Buffer.from([0xef, 0xbb, 0xbf]), Buffer.from(s, 'utf8')]);
const utf16LE = (s: string) =>
  Buffer.concat([Buffer.from([0xff, 0xfe]), Buffer.from(s, 'utf16le')]);
const utf16BE = (s: string) => {
  const bom = Buffer.from([0xfe, 0xff]);
  const le = Buffer.from(s, 'utf16le');
  le.swap16();
  return Buffer.concat([bom, le]);
};
const utf32LE = (s: string) => {
  const bom = Buffer.from([0xff, 0xfe, 0x00, 0x00]);
  const cps = Array.from(s, (c) => c.codePointAt(0)!);
  const payload = Buffer.alloc(cps.length * 4);
  cps.forEach((cp, i) => {
    const o = i * 4;
    payload[o] = cp & 0xff;
    payload[o + 1] = (cp >>> 8) & 0xff;
    payload[o + 2] = (cp >>> 16) & 0xff;
    payload[o + 3] = (cp >>> 24) & 0xff;
  });
  return Buffer.concat([bom, payload]);
};
const utf32BE = (s: string) => {
  const bom = Buffer.from([0x00, 0x00, 0xfe, 0xff]);
  const cps = Array.from(s, (c) => c.codePointAt(0)!);
  const payload = Buffer.alloc(cps.length * 4);
  cps.forEach((cp, i) => {
    const o = i * 4;
    payload[o] = (cp >>> 24) & 0xff;
    payload[o + 1] = (cp >>> 16) & 0xff;
    payload[o + 2] = (cp >>> 8) & 0xff;
    payload[o + 3] = cp & 0xff;
  });
  return Buffer.concat([bom, payload]);
};

let rig: TestRig;
let dir: string;

d('BOM end-to-end integration', () => {
  beforeAll(async () => {
    rig = new TestRig();
    await rig.setup('bom-integration');
    dir = rig.testDir!;
  });

  afterAll(async () => {
    await rig.cleanup();
  });

  async function runAndAssert(
    filename: string,
    content: Buffer,
    expectedText: string | null,
  ) {
    writeFileSync(join(dir, filename), content);
    const prompt = `read the file ${filename} and output its exact contents`;
    const output = await rig.run(prompt);
    await rig.waitForToolCall('read_file');
    const lower = output.toLowerCase();
    if (expectedText === null) {
      expect(
        lower.includes('binary') ||
          lower.includes('skipped binary file') ||
          lower.includes('cannot display'),
      ).toBeTruthy();
    } else {
      expect(output.includes(expectedText)).toBeTruthy();
      expect(lower.includes('skipped binary file')).toBeFalsy();
    }
  }

  it('UTF-8 BOM', async () => {
    await runAndAssert('utf8.txt', utf8BOM('BOM_OK UTF-8'), 'BOM_OK UTF-8');
  });

  it('UTF-16 LE BOM', async () => {
    await runAndAssert(
      'utf16le.txt',
      utf16LE('BOM_OK UTF-16LE'),
      'BOM_OK UTF-16LE',
    );
  });

  it('UTF-16 BE BOM', async () => {
    await runAndAssert(
      'utf16be.txt',
      utf16BE('BOM_OK UTF-16BE'),
      'BOM_OK UTF-16BE',
    );
  });

  it('UTF-32 LE BOM', async () => {
    await runAndAssert(
      'utf32le.txt',
      utf32LE('BOM_OK UTF-32LE'),
      'BOM_OK UTF-32LE',
    );
  });

  it('UTF-32 BE BOM', async () => {
    await runAndAssert(
      'utf32be.txt',
      utf32BE('BOM_OK UTF-32BE'),
      'BOM_OK UTF-32BE',
    );
  });

<<<<<<< HEAD
  it('Binary sentinel', async () => {
    await runAndAssert('binary.bin', fakePng(), null);
=======
  it('Can describe a PNG file', async () => {
    const imagePath = resolve(
      process.cwd(),
      'docs/assets/gemini-screenshot.png',
    );
    const imageContent = readFileSync(imagePath);
    const filename = 'gemini-screenshot.png';
    writeFileSync(join(dir, filename), imageContent);
    const prompt = `describe the image ${filename}`;
    const output = await rig.run(prompt);
    await rig.waitForToolCall('read_file');
    const lower = output.toLowerCase();
    expect(lower.includes('screenshot')).toBeTruthy();
    expect(lower.includes('gemini cli')).toBeTruthy();
    expect(lower.includes('terminal')).toBeTruthy();
>>>>>>> 39e7213f
  });
});<|MERGE_RESOLUTION|>--- conflicted
+++ resolved
@@ -122,10 +122,8 @@
     );
   });
 
-<<<<<<< HEAD
-  it('Binary sentinel', async () => {
+it('Binary sentinel', async () => {
     await runAndAssert('binary.bin', fakePng(), null);
-=======
   it('Can describe a PNG file', async () => {
     const imagePath = resolve(
       process.cwd(),
@@ -141,6 +139,6 @@
     expect(lower.includes('screenshot')).toBeTruthy();
     expect(lower.includes('gemini cli')).toBeTruthy();
     expect(lower.includes('terminal')).toBeTruthy();
->>>>>>> 39e7213f
+
   });
 });