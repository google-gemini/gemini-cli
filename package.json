{
<<<<<<< HEAD
  "name": "@thacio/auditaria-cli",
  "version": "0.1.11",
=======
  "name": "@google/gemini-cli",
  "version": "0.1.12",
>>>>>>> 8cf7f530
  "engines": {
    "node": ">=20.0.0"
  },
  "type": "module",
  "workspaces": [
    "packages/*"
  ],
  "private": "true",
  "repository": {
    "type": "git",
    "url": "git+https://github.com/thacio/auditaria.git"
  },
  "config": {
    "sandboxImageUri": "us-docker.pkg.dev/gemini-code-dev/gemini-cli/sandbox:0.1.12"
  },
  "scripts": {
    "start": "node scripts/start.js",
    "debug": "cross-env DEBUG=1 node --inspect-brk scripts/start.js",
    "generate": "node scripts/generate-git-commit-info.js",
    "build": "node scripts/build.js",
    "build:all": "npm run build && npm run build:sandbox",
    "build:packages": "npm run build --workspaces",
    "build:sandbox": "node scripts/build_sandbox.js --skip-npm-install-build",
    "bundle": "npm run generate && node esbuild.config.js && node scripts/copy_bundle_assets.js",
    "test": "npm run test --workspaces",
    "test:ci": "npm run test:ci --workspaces --if-present && npm run test:scripts",
    "test:scripts": "vitest run --config ./scripts/tests/vitest.config.ts",
    "test:e2e": "npm run test:integration:sandbox:none -- --verbose --keep-output",
    "test:integration:all": "npm run test:integration:sandbox:none && npm run test:integration:sandbox:docker && npm run test:integration:sandbox:podman",
    "test:integration:sandbox:none": "GEMINI_SANDBOX=false node integration-tests/run-tests.js",
    "test:integration:sandbox:docker": "GEMINI_SANDBOX=docker node integration-tests/run-tests.js",
    "test:integration:sandbox:podman": "GEMINI_SANDBOX=podman node integration-tests/run-tests.js",
    "lint": "eslint . --ext .ts,.tsx && eslint integration-tests",
    "lint:fix": "eslint . --fix && eslint integration-tests --fix",
    "lint:ci": "eslint . --ext .ts,.tsx --max-warnings 0 && eslint integration-tests --max-warnings 0",
    "format": "prettier --write .",
    "typecheck": "npm run typecheck --workspaces --if-present",
    "preflight": "npm run clean && npm ci && npm run format && npm run lint:ci && npm run build && npm run typecheck && npm run test:ci",
    "prepare": "npm run bundle",
    "prepare:package": "node scripts/prepare-package.js",
    "release:version": "node scripts/version.js",
    "telemetry": "node scripts/telemetry.js",
    "clean": "node scripts/clean.js"
  },
  "bin": {
    "auditaria": "bundle/gemini.js"
  },
  "files": [
    "bundle/",
    "README.md",
    "LICENSE"
  ],
  "devDependencies": {
    "@types/micromatch": "^4.0.9",
    "@types/mime-types": "^3.0.1",
    "@types/minimatch": "^5.1.2",
    "@types/shell-quote": "^1.7.5",
    "@vitest/coverage-v8": "^3.1.1",
    "concurrently": "^9.2.0",
    "cross-env": "^7.0.3",
    "esbuild": "^0.25.0",
    "eslint": "^9.24.0",
    "eslint-config-prettier": "^10.1.2",
    "eslint-plugin-import": "^2.31.0",
    "eslint-plugin-license-header": "^0.8.0",
    "eslint-plugin-react": "^7.37.5",
    "eslint-plugin-react-hooks": "^5.2.0",
    "glob": "^10.4.5",
    "globals": "^16.0.0",
    "json": "^11.0.0",
    "lodash": "^4.17.21",
    "memfs": "^4.17.2",
    "prettier": "^3.5.3",
    "react-devtools-core": "^4.28.5",
    "typescript-eslint": "^8.30.1",
    "vitest": "^3.2.4",
    "yargs": "^17.7.2"
  }
}<|MERGE_RESOLUTION|>--- conflicted
+++ resolved
@@ -1,11 +1,6 @@
 {
-<<<<<<< HEAD
   "name": "@thacio/auditaria-cli",
-  "version": "0.1.11",
-=======
-  "name": "@google/gemini-cli",
   "version": "0.1.12",
->>>>>>> 8cf7f530
   "engines": {
     "node": ">=20.0.0"
   },
