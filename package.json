--- conflicted
+++ resolved
@@ -78,12 +78,9 @@
     "typescript-eslint": "^8.30.1",
     "vitest": "^3.2.4",
     "yargs": "^17.7.2"
-<<<<<<< HEAD
   },
   "dependencies": {
     "@google/gemini-cli": "^0.1.1",
     "chardet": "^2.1.0"
-=======
->>>>>>> 642d2e8d
   }
 }