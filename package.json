--- conflicted
+++ resolved
@@ -1,11 +1,6 @@
 {
-<<<<<<< HEAD
   "name": "@thacio/auditaria-cli",
-  "version": "0.1.9",
-=======
-  "name": "@google/gemini-cli",
   "version": "0.1.10",
->>>>>>> 75a128e7
   "engines": {
     "node": ">=20.0.0"
   },
