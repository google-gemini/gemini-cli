{
  "name": "@google/gemini-cli",
  "version": "0.10.0-nightly.20251007.c195a9aa",
  "engines": {
    "node": ">=20.0.0"
  },
  "type": "module",
  "workspaces": [
    "packages/*"
  ],
  "private": "true",
  "repository": {
    "type": "git",
    "url": "git+https://github.com/google-gemini/gemini-cli.git"
  },
  "config": {
    "sandboxImageUri": "us-docker.pkg.dev/gemini-code-dev/gemini-cli/sandbox:0.10.0-nightly.20251007.c195a9aa"
  },
  "scripts": {
    "start": "cross-env NODE_ENV=development node scripts/start.js",
    "start:a2a-server": "CODER_AGENT_PORT=41242 npm run start --workspace @google/gemini-cli-a2a-server",
    "debug": "cross-env DEBUG=1 node --inspect-brk scripts/start.js",
    "deflake": "node scripts/deflake.js",
<<<<<<< HEAD
    "deflake:test:integration:sandbox:none": "npm run deflake -- --command='npm run test:integration:sandbox:none' --runs=20",
    "deflake:test:integration:sandbox:docker": "npm run deflake -- --command='npm run test:integration:sandbox:docker' --runs=20",
=======
    "deflake:test:integration:sandbox:none": "npm run deflake -- --command='npm run test:integration:sandbox:none -- --retry=0'",
    "deflake:test:integration:sandbox:docker": "npm run deflake -- --command='npm run test:integration:sandbox:docker -- --retry=0'",
>>>>>>> 6f0107e7
    "auth:npm": "npx google-artifactregistry-auth",
    "auth:docker": "gcloud auth configure-docker us-west1-docker.pkg.dev",
    "auth": "npm run auth:npm && npm run auth:docker",
    "generate": "node scripts/generate-git-commit-info.js",
    "build": "node scripts/build.js",
    "build-and-start": "npm run build && npm run start",
    "build:vscode": "node scripts/build_vscode_companion.js",
    "build:all": "npm run build && npm run build:sandbox && npm run build:vscode",
    "build:packages": "npm run build --workspaces",
    "build:sandbox": "node scripts/build_sandbox.js",
    "bundle": "npm run generate && node esbuild.config.js && node scripts/copy_bundle_assets.js",
    "test": "npm run test --workspaces --if-present --parallel",
    "test:ci": "npm run test:ci --workspaces --if-present --parallel && npm run test:scripts",
    "test:scripts": "vitest run --config ./scripts/tests/vitest.config.ts",
    "test:e2e": "cross-env VERBOSE=true KEEP_OUTPUT=true npm run test:integration:sandbox:none",
    "test:integration:all": "npm run test:integration:sandbox:none && npm run test:integration:sandbox:docker && npm run test:integration:sandbox:podman",
    "test:integration:sandbox:none": "cross-env GEMINI_SANDBOX=false vitest run --root ./integration-tests",
    "test:integration:sandbox:docker": "cross-env GEMINI_SANDBOX=docker npm run build:sandbox && cross-env GEMINI_SANDBOX=docker vitest run --root ./integration-tests",
    "test:integration:sandbox:podman": "cross-env GEMINI_SANDBOX=podman vitest run --root ./integration-tests",
    "lint": "eslint . --ext .ts,.tsx && eslint integration-tests",
    "lint:fix": "eslint . --fix && eslint integration-tests --fix",
    "lint:ci": "eslint . --ext .ts,.tsx --max-warnings 0 && eslint integration-tests --max-warnings 0",
    "lint:all": "node scripts/lint.js",
    "format": "prettier --experimental-cli --write .",
    "typecheck": "npm run typecheck --workspaces --if-present",
    "preflight": "npm run clean && npm ci && npm run format && npm run lint:ci && npm run build && npm run typecheck && npm run test:ci",
    "prepare": "husky && npm run bundle",
    "prepare:package": "node scripts/prepare-package.js",
    "release:version": "node scripts/version.js",
    "telemetry": "node scripts/telemetry.js",
    "check:lockfile": "node scripts/check-lockfile.js",
    "clean": "node scripts/clean.js",
    "pre-commit": "node scripts/pre-commit.js"
  },
  "overrides": {
    "wrap-ansi": "9.0.2",
    "ansi-regex": "5.0.1",
    "cliui": {
      "wrap-ansi": "7.0.0"
    }
  },
  "bin": {
    "gemini": "bundle/gemini.js"
  },
  "files": [
    "bundle/",
    "README.md",
    "LICENSE"
  ],
  "devDependencies": {
    "@octokit/rest": "^22.0.0",
    "@types/marked": "^5.0.2",
    "@types/mime-types": "^3.0.1",
    "@types/minimatch": "^5.1.2",
    "@types/mock-fs": "^4.13.4",
    "@types/shell-quote": "^1.7.5",
    "@vitest/coverage-v8": "^3.1.1",
    "@vitest/eslint-plugin": "^1.3.4",
    "cross-env": "^7.0.3",
    "esbuild": "^0.25.0",
    "eslint": "^9.24.0",
    "eslint-config-prettier": "^10.1.2",
    "eslint-plugin-import": "^2.31.0",
    "eslint-plugin-license-header": "^0.8.0",
    "eslint-plugin-react": "^7.37.5",
    "eslint-plugin-react-hooks": "^5.2.0",
    "glob": "^10.4.5",
    "globals": "^16.0.0",
    "google-artifactregistry-auth": "^3.4.0",
    "husky": "^9.1.7",
    "json": "^11.0.0",
    "lint-staged": "^16.1.6",
    "memfs": "^4.42.0",
    "mnemonist": "^0.40.3",
    "mock-fs": "^5.5.0",
    "msw": "^2.10.4",
    "npm-run-all": "^4.1.5",
    "prettier": "^3.5.3",
    "react-devtools-core": "^4.28.5",
    "semver": "^7.7.2",
    "strip-ansi": "^7.1.2",
    "tsx": "^4.20.3",
    "typescript-eslint": "^8.30.1",
    "vitest": "^3.2.4",
    "yargs": "^17.7.2"
  },
  "dependencies": {
    "@testing-library/dom": "^10.4.1",
    "simple-git": "^3.28.0"
  },
  "optionalDependencies": {
    "@lydell/node-pty": "1.1.0",
    "@lydell/node-pty-darwin-arm64": "1.1.0",
    "@lydell/node-pty-darwin-x64": "1.1.0",
    "@lydell/node-pty-linux-x64": "1.1.0",
    "@lydell/node-pty-win32-arm64": "1.1.0",
    "@lydell/node-pty-win32-x64": "1.1.0",
    "node-pty": "^1.0.0"
  },
  "lint-staged": {
    "*.{js,jsx,ts,tsx}": [
      "prettier --write",
      "eslint --fix --max-warnings 0"
    ],
    "*.{json,md}": [
      "prettier --write"
    ]
  }
}<|MERGE_RESOLUTION|>--- conflicted
+++ resolved
@@ -21,13 +21,8 @@
     "start:a2a-server": "CODER_AGENT_PORT=41242 npm run start --workspace @google/gemini-cli-a2a-server",
     "debug": "cross-env DEBUG=1 node --inspect-brk scripts/start.js",
     "deflake": "node scripts/deflake.js",
-<<<<<<< HEAD
-    "deflake:test:integration:sandbox:none": "npm run deflake -- --command='npm run test:integration:sandbox:none' --runs=20",
-    "deflake:test:integration:sandbox:docker": "npm run deflake -- --command='npm run test:integration:sandbox:docker' --runs=20",
-=======
     "deflake:test:integration:sandbox:none": "npm run deflake -- --command='npm run test:integration:sandbox:none -- --retry=0'",
     "deflake:test:integration:sandbox:docker": "npm run deflake -- --command='npm run test:integration:sandbox:docker -- --retry=0'",
->>>>>>> 6f0107e7
     "auth:npm": "npx google-artifactregistry-auth",
     "auth:docker": "gcloud auth configure-docker us-west1-docker.pkg.dev",
     "auth": "npm run auth:npm && npm run auth:docker",
