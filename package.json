--- conflicted
+++ resolved
@@ -59,11 +59,8 @@
     "LICENSE"
   ],
   "devDependencies": {
-<<<<<<< HEAD
     "@types/chardet": "^0.8.3",
-=======
     "@types/marked": "^5.0.2",
->>>>>>> 9a6422f3
     "@types/micromatch": "^4.0.9",
     "@types/mime-types": "^3.0.1",
     "@types/minimatch": "^5.1.2",
