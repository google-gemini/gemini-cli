{
  "name": "@google/gemini-cli",
  "version": "0.1.21",
  "engines": {
    "node": ">=20.0.0"
  },
  "type": "module",
  "workspaces": [
    "packages/*"
  ],
  "private": "true",
  "repository": {
    "type": "git",
    "url": "git+https://github.com/google-gemini/gemini-cli.git"
  },
  "config": {
    "sandboxImageUri": "us-docker.pkg.dev/gemini-code-dev/gemini-cli/sandbox:0.1.21"
  },
  "scripts": {
    "start": "node scripts/start.js",
    "debug": "cross-env DEBUG=1 node --inspect-brk scripts/start.js",
    "auth:npm": "npx google-artifactregistry-auth",
    "auth:docker": "gcloud auth configure-docker us-west1-docker.pkg.dev",
    "auth": "npm run auth:npm && npm run auth:docker",
    "generate": "node scripts/generate-git-commit-info.js",
    "build": "node scripts/build.js",
    "build-and-start": "npm run build && npm run start",
    "build:vscode": "node scripts/build_vscode_companion.js",
    "build:all": "npm run build && npm run build:sandbox && npm run build:vscode",
    "build:packages": "npm run build --workspaces",
    "build:sandbox": "node scripts/build_sandbox.js --skip-npm-install-build",
    "bundle": "npm run generate && node esbuild.config.js && node scripts/copy_bundle_assets.js",
    "test": "npm run test --workspaces --if-present",
    "test:ci": "npm run test:ci --workspaces --if-present && npm run test:scripts",
    "test:scripts": "vitest run --config ./scripts/tests/vitest.config.ts",
    "test:e2e": "cross-env VERBOSE=true KEEP_OUTPUT=true npm run test:integration:sandbox:none",
    "test:integration:all": "npm run test:integration:sandbox:none && npm run test:integration:sandbox:docker && npm run test:integration:sandbox:podman",
    "test:integration:sandbox:none": "GEMINI_SANDBOX=false vitest run --root ./integration-tests",
    "test:integration:sandbox:docker": "npm run build:sandbox && GEMINI_SANDBOX=docker vitest run --root ./integration-tests",
    "test:integration:sandbox:podman": "GEMINI_SANDBOX=podman vitest run --root ./integration-tests",
    "lint": "eslint . --ext .ts,.tsx && eslint integration-tests",
    "lint:fix": "eslint . --fix && eslint integration-tests --fix",
    "lint:ci": "eslint . --ext .ts,.tsx --max-warnings 0 && eslint integration-tests --max-warnings 0",
    "format": "prettier --experimental-cli --write .",
    "typecheck": "npm run typecheck --workspaces --if-present",
    "preflight": "npm run clean && npm ci && npm run format && npm run lint:ci && npm run build && npm run typecheck && npm run test:ci",
    "prepare": "npm run bundle",
    "prepare:package": "node scripts/prepare-package.js",
    "release:version": "node scripts/version.js",
    "telemetry": "node scripts/telemetry.js",
    "clean": "node scripts/clean.js"
  },
  "bin": {
    "gemini": "bundle/gemini.js"
  },
  "files": [
    "bundle/",
    "README.md",
    "LICENSE"
  ],
  "devDependencies": {
    "@types/marked": "^5.0.2",
    "@types/micromatch": "^4.0.9",
    "@types/mime-types": "^3.0.1",
    "@types/minimatch": "^5.1.2",
    "@types/mock-fs": "^4.13.4",
    "@types/shell-quote": "^1.7.5",
    "@vitest/coverage-v8": "^3.1.1",
    "concurrently": "^9.2.0",
    "cross-env": "^7.0.3",
    "esbuild": "^0.25.0",
    "eslint": "^9.24.0",
    "eslint-config-prettier": "^10.1.2",
    "eslint-plugin-import": "^2.31.0",
    "eslint-plugin-license-header": "^0.8.0",
    "eslint-plugin-react": "^7.37.5",
    "eslint-plugin-react-hooks": "^5.2.0",
    "glob": "^10.4.5",
    "globals": "^16.0.0",
    "json": "^11.0.0",
    "lodash": "^4.17.21",
    "memfs": "^4.17.2",
    "mnemonist": "^0.40.3",
    "mock-fs": "^5.5.0",
    "msw": "^2.10.4",
    "prettier": "^3.5.3",
    "react-devtools-core": "^4.28.5",
    "tsx": "^4.20.3",
    "typescript-eslint": "^8.30.1",
    "vitest": "^3.2.4",
    "yargs": "^17.7.2"
  },
  "dependencies": {
<<<<<<< HEAD
    "@lvce-editor/ripgrep": "^2.1.0",
    "@lydell/node-pty": "1.1.0",
=======
>>>>>>> 33b9bdb1
    "node-fetch": "^3.3.2"
  }
}<|MERGE_RESOLUTION|>--- conflicted
+++ resolved
@@ -91,11 +91,7 @@
     "yargs": "^17.7.2"
   },
   "dependencies": {
-<<<<<<< HEAD
     "@lvce-editor/ripgrep": "^2.1.0",
-    "@lydell/node-pty": "1.1.0",
-=======
->>>>>>> 33b9bdb1
     "node-fetch": "^3.3.2"
   }
 }