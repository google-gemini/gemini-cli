--- conflicted
+++ resolved
@@ -1,11 +1,6 @@
 {
-<<<<<<< HEAD
   "name": "@thacio/auditaria-cli",
-  "version": "0.15.0-nightly.20251107.b8eeb553",
-=======
-  "name": "@google/gemini-cli",
   "version": "0.15.0-nightly.20251111.51f952e7",
->>>>>>> e79f6269
   "engines": {
     "node": ">=20.0.0"
   },
