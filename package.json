{
  "name": "@google/gemini-cli",
  "version": "0.1.6",
  "engines": {
    "node": ">=18.0.0"
  },
  "type": "module",
  "workspaces": [
    "packages/*"
  ],
  "repository": "google-gemini/gemini-cli",
  "config": {
    "sandboxImageUri": "us-docker.pkg.dev/gemini-code-dev/gemini-cli/sandbox:0.1.5"
  },
  "scripts": {
    "generate": "node scripts/utils/generate-git-commit-info.js",
    "build": "node scripts/build/build.js",
    "build:sandbox": "node scripts/build/build_sandbox.js",
    "build:all": "npm run build && npm run build:sandbox",
    "clean": "node scripts/dev/clean.js",
    "prepare": "npm run bundle",
    "test": "npm run test --workspaces",
    "test:ci": "npm run test:ci --workspaces --if-present",
    "test:e2e": "npm run test:integration:sandbox:none -- --verbose --keep-output",
    "test:integration:all": "npm run test:integration:sandbox:none && npm run test:integration:sandbox:docker && npm run test:integration:sandbox:podman",
    "test:integration:sandbox:none": "GEMINI_SANDBOX=false node tests/helpers/run-tests.js",
    "test:integration:sandbox:docker": "GEMINI_SANDBOX=docker node tests/helpers/run-tests.js",
    "test:integration:sandbox:podman": "GEMINI_SANDBOX=podman node tests/helpers/run-tests.js",
    "start": "node scripts/dev/start.js",
    "debug": "cross-env DEBUG=1 node --inspect-brk scripts/dev/start.js",
    "lint:fix": "eslint . --fix && eslint tests --fix",
    "lint": "eslint . --ext .ts,.tsx && eslint tests",
    "lint:ci": "eslint . --ext .ts,.tsx --max-warnings 0 && eslint tests --max-warnings 0",
    "typecheck": "npm run typecheck --workspaces --if-present",
    "format": "prettier --write .",
    "preflight": "npm run clean && npm ci && npm run format && npm run lint:ci && npm run build && npm run typecheck && npm run test:ci",
    "auth:npm": "npx google-artifactregistry-auth",
    "auth:docker": "gcloud auth configure-docker us-west1-docker.pkg.dev",
    "auth": "npm run auth:npm && npm run auth:docker",
    "prerelease:dev": "npm run prerelease:version --workspaces && npm run prerelease:deps --workspaces",
    "bundle": "npm run generate && node esbuild.config.js && node scripts/build/copy_bundle_assets.js",
    "build:cli": "npm run build --workspace packages/cli",
    "build:core": "npm run build --workspace packages/core",
    "build:packages": "npm run build:core && npm run build:cli",
    "build:sandbox:fast": "node scripts/build/build_sandbox.js --skip-npm-install-build",
    "prepare:cli-packagejson": "node scripts/deploy/prepare-cli-packagejson.js",
    "publish:sandbox": "node scripts/deploy/publish-sandbox.js",
    "publish:npm": "npm publish --workspaces ${NPM_PUBLISH_TAG:+--tag=$NPM_PUBLISH_TAG} ${NPM_DRY_RUN:+--dry-run}",
    "publish:release": "npm run build:packages && npm run prepare:cli-packagejson && npm run build:sandbox:fast && npm run publish:sandbox && npm run publish:npm",
    "telemetry": "node scripts/telemetry/telemetry.js",
    "start:gcp": "concurrently --raw --kill-others \"npm run telemetry -- --target=gcp\" \"npm start\""
  },
  "bin": {
    "gemini": "bundle/gemini.js"
  },
  "files": [
    "bundle/",
    "README.md",
    "LICENSE"
  ],
  "devDependencies": {
    "@types/micromatch": "^4.0.9",
    "@types/mime-types": "^2.1.4",
    "@types/minimatch": "^5.1.2",
    "@vitest/coverage-v8": "^3.1.1",
    "concurrently": "^9.2.0",
    "cross-env": "^7.0.3",
    "esbuild": "^0.25.0",
    "eslint": "^9.24.0",
    "eslint-config-prettier": "^10.1.2",
    "eslint-plugin-import": "^2.31.0",
    "eslint-plugin-license-header": "^0.8.0",
    "eslint-plugin-react": "^7.37.5",
    "eslint-plugin-react-hooks": "^5.2.0",
    "glob": "^10.4.5",
    "globals": "^16.0.0",
    "json": "^11.0.0",
    "lodash": "^4.17.21",
    "memfs": "^4.17.2",
    "prettier": "^3.5.3",
    "react-devtools-core": "^4.28.5",
    "typescript-eslint": "^8.30.1",
    "yargs": "^17.7.2"
  },
<<<<<<< HEAD
  "dependencies": {
    "@google/gemini-cli": "^0.1.1",
    "ink-gradient": "^3.0.0"
  }
=======
  "dependencies": {}
>>>>>>> ac24fd27
}<|MERGE_RESOLUTION|>--- conflicted
+++ resolved
@@ -82,12 +82,8 @@
     "typescript-eslint": "^8.30.1",
     "yargs": "^17.7.2"
   },
-<<<<<<< HEAD
   "dependencies": {
     "@google/gemini-cli": "^0.1.1",
     "ink-gradient": "^3.0.0"
   }
-=======
-  "dependencies": {}
->>>>>>> ac24fd27
 }