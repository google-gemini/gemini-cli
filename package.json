--- conflicted
+++ resolved
@@ -83,12 +83,5 @@
     "typescript-eslint": "^8.30.1",
     "vitest": "^3.2.4",
     "yargs": "^17.7.2"
-<<<<<<< HEAD
-  },
-  "dependencies": {
-    "@google/gemini-cli": "^0.1.1",
-    "bresenham-js": "^0.0.0"
-=======
->>>>>>> d254d4ce
   }
 }