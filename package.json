--- conflicted
+++ resolved
@@ -82,12 +82,8 @@
     "@vitest/coverage-v8": "^3.1.1",
     "@vitest/eslint-plugin": "^1.3.4",
     "cross-env": "^7.0.3",
-<<<<<<< HEAD
     "esbuild": "^0.25.10",
-=======
-    "esbuild": "^0.25.0",
     "esbuild-plugin-wasm": "^1.1.0",
->>>>>>> e762cda5
     "eslint": "^9.24.0",
     "eslint-config-prettier": "^10.1.2",
     "eslint-plugin-import": "^2.31.0",
