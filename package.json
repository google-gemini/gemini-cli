--- conflicted
+++ resolved
@@ -119,12 +119,8 @@
     "yargs": "^17.7.2"
   },
   "dependencies": {
-<<<<<<< HEAD
     "@google/adk": "file:../adk-js/core",
-    "ink": "npm:@jrichman/ink@6.4.3",
-=======
     "ink": "npm:@jrichman/ink@6.4.6",
->>>>>>> 569c6f1d
     "latest-version": "^9.0.0",
     "simple-git": "^3.28.0"
   },
