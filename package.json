--- conflicted
+++ resolved
@@ -1,11 +1,6 @@
 {
-<<<<<<< HEAD
   "name": "@thacio/auditaria-cli",
-  "version": "0.11.0-nightly.20251020.a96f0659",
-=======
-  "name": "@google/gemini-cli",
   "version": "0.11.0-nightly.20251021.e72c00cf",
->>>>>>> e9e80b05
   "engines": {
     "node": ">=20.0.0"
   },
