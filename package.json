--- conflicted
+++ resolved
@@ -1,10 +1,6 @@
 {
   "name": "@google/gemini-cli",
-<<<<<<< HEAD
-  "version": "0.22.0-preview.0",
-=======
   "version": "0.21.0-nightly.20251216.bb0c0d8ee",
->>>>>>> 7f2d3345
   "engines": {
     "node": ">=20.0.0"
   },
@@ -18,11 +14,7 @@
     "url": "git+https://github.com/google-gemini/gemini-cli.git"
   },
   "config": {
-<<<<<<< HEAD
-    "sandboxImageUri": "us-docker.pkg.dev/gemini-code-dev/gemini-cli/sandbox:0.22.0-preview.0"
-=======
     "sandboxImageUri": "us-docker.pkg.dev/gemini-code-dev/gemini-cli/sandbox:0.21.0-nightly.20251216.bb0c0d8ee"
->>>>>>> 7f2d3345
   },
   "scripts": {
     "start": "cross-env NODE_ENV=development node scripts/start.js",
