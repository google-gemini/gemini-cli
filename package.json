--- conflicted
+++ resolved
@@ -1,11 +1,6 @@
 {
-<<<<<<< HEAD
-  "name": "@google-gemini/gemini-cli",
-  "version": "0.12.0-nightly.20251022.0542de95-ci.12345.48a04d2d2da8ee3f0f7900ebd6cf0780040a0462",
-=======
   "name": "@google/gemini-cli",
   "version": "0.13.0-nightly.20251029.cca41edc",
->>>>>>> 6e026bd9
   "engines": {
     "node": ">=20.0.0"
   },
@@ -38,13 +33,8 @@
     "build:packages": "npm run build --workspaces",
     "build:sandbox": "node scripts/build_sandbox.js",
     "bundle": "npm run generate && node esbuild.config.js && node scripts/copy_bundle_assets.js",
-<<<<<<< HEAD
     "test": "npm run test --workspaces --if-present --parallel",
     "test:ci": "npm run build && npm run test:ci --workspaces --if-present --parallel && npm run test:scripts",
-=======
-    "test": "npm run test --workspaces --if-present",
-    "test:ci": "npm run test:ci --workspaces --if-present && npm run test:scripts",
->>>>>>> 6e026bd9
     "test:scripts": "vitest run --config ./scripts/tests/vitest.config.ts",
     "test:e2e": "cross-env VERBOSE=true KEEP_OUTPUT=true npm run test:integration:sandbox:none",
     "test:integration:all": "npm run test:integration:sandbox:none && npm run test:integration:sandbox:docker && npm run test:integration:sandbox:podman",
