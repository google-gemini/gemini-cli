--- conflicted
+++ resolved
@@ -1,11 +1,6 @@
 {
-<<<<<<< HEAD
   "name": "@thacio/auditaria-cli",
-  "version": "0.17.0-nightly.20251116.e650a4ee5",
-=======
-  "name": "@google/gemini-cli",
   "version": "0.18.0-nightly.20251118.86828bb56",
->>>>>>> 379f09d9
   "engines": {
     "node": ">=20.0.0"
   },
