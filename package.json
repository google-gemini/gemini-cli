{
<<<<<<< HEAD
  "name": "@thacio/auditaria-cli",
  "version": "0.1.13",
=======
  "name": "@google/gemini-cli",
  "version": "0.1.15",
>>>>>>> fd434626
  "engines": {
    "node": ">=20.0.0"
  },
  "type": "module",
  "workspaces": [
    "packages/*"
  ],
  "private": "true",
  "repository": {
    "type": "git",
    "url": "git+https://github.com/thacio/auditaria-cli.git"
  },
  "config": {
    "sandboxImageUri": "us-docker.pkg.dev/gemini-code-dev/gemini-cli/sandbox:0.1.15"
  },
  "scripts": {
    "start": "node scripts/start.js",
    "debug": "cross-env DEBUG=1 node --inspect-brk scripts/start.js",
    "auth:npm": "npx google-artifactregistry-auth",
    "auth:docker": "gcloud auth configure-docker us-west1-docker.pkg.dev",
    "auth": "npm run auth:npm && npm run auth:docker",
    "generate": "node scripts/generate-git-commit-info.js",
    "build": "node scripts/build.js",
    "build:vscode": "node scripts/build_vscode_companion.js",
    "build:all": "npm run build && npm run build:sandbox && npm run build:vscode",
    "build:packages": "npm run build --workspaces",
    "build:sandbox": "node scripts/build_sandbox.js --skip-npm-install-build",
    "bundle": "npm run generate && node esbuild.config.js && node scripts/copy_bundle_assets.js",
    "test": "npm run test --workspaces",
    "test:ci": "npm run test:ci --workspaces --if-present && npm run test:scripts",
    "test:scripts": "vitest run --config ./scripts/tests/vitest.config.ts",
    "test:e2e": "npm run test:integration:sandbox:none -- --verbose --keep-output",
    "test:integration:all": "npm run test:integration:sandbox:none && npm run test:integration:sandbox:docker && npm run test:integration:sandbox:podman",
    "test:integration:sandbox:none": "GEMINI_SANDBOX=false node integration-tests/run-tests.js",
    "test:integration:sandbox:docker": "GEMINI_SANDBOX=docker node integration-tests/run-tests.js",
    "test:integration:sandbox:podman": "GEMINI_SANDBOX=podman node integration-tests/run-tests.js",
    "lint": "eslint . --ext .ts,.tsx && eslint integration-tests",
    "lint:fix": "eslint . --fix && eslint integration-tests --fix",
    "lint:ci": "eslint . --ext .ts,.tsx --max-warnings 0 && eslint integration-tests --max-warnings 0",
    "format": "prettier --write .",
    "typecheck": "npm run typecheck --workspaces --if-present",
    "preflight": "npm run clean && npm ci && npm run format && npm run lint:ci && npm run build && npm run typecheck && npm run test:ci",
    "prepare": "npm run bundle",
    "postinstall": "npm run bundle || echo 'Build failed, but continuing...'",
    "prepare:package": "node scripts/prepare-package.js",
    "release:version": "node scripts/version.js",
    "telemetry": "node scripts/telemetry.js",
    "clean": "node scripts/clean.js"
  },
  "bin": {
    "auditaria": "bundle/gemini.js"
  },
  "files": [
    "bundle/",
    "README.md",
    "LICENSE"
  ],
  "devDependencies": {
    "@types/chardet": "^0.8.3",
    "@types/micromatch": "^4.0.9",
    "@types/mime-types": "^3.0.1",
    "@types/minimatch": "^5.1.2",
    "@types/mock-fs": "^4.13.4",
    "@types/shell-quote": "^1.7.5",
    "@vitest/coverage-v8": "^3.1.1",
    "concurrently": "^9.2.0",
    "cross-env": "^7.0.3",
    "esbuild": "^0.25.0",
    "eslint": "^9.24.0",
    "eslint-config-prettier": "^10.1.2",
    "eslint-plugin-import": "^2.31.0",
    "eslint-plugin-license-header": "^0.8.0",
    "eslint-plugin-react": "^7.37.5",
    "eslint-plugin-react-hooks": "^5.2.0",
    "glob": "^10.4.5",
    "globals": "^16.0.0",
    "json": "^11.0.0",
    "lodash": "^4.17.21",
    "memfs": "^4.17.2",
    "mock-fs": "^5.5.0",
    "prettier": "^3.5.3",
    "react-devtools-core": "^4.28.5",
    "typescript-eslint": "^8.30.1",
    "vitest": "^3.2.4",
    "yargs": "^17.7.2"
  }
}<|MERGE_RESOLUTION|>--- conflicted
+++ resolved
@@ -1,11 +1,6 @@
 {
-<<<<<<< HEAD
   "name": "@thacio/auditaria-cli",
-  "version": "0.1.13",
-=======
-  "name": "@google/gemini-cli",
   "version": "0.1.15",
->>>>>>> fd434626
   "engines": {
     "node": ">=20.0.0"
   },
