{
  "name": "@google/gemini-cli",
  "version": "0.1.17",
  "engines": {
    "node": ">=20.0.0"
  },
  "type": "module",
  "workspaces": [
    "packages/*"
  ],
  "private": "true",
  "repository": {
    "type": "git",
    "url": "git+https://github.com/google-gemini/gemini-cli.git"
  },
  "config": {
    "sandboxImageUri": "us-docker.pkg.dev/gemini-code-dev/gemini-cli/sandbox:0.1.17"
  },
  "scripts": {
    "start": "node scripts/start.js",
    "debug": "cross-env DEBUG=1 node --inspect-brk scripts/start.js",
    "auth:npm": "npx google-artifactregistry-auth",
    "auth:docker": "gcloud auth configure-docker us-west1-docker.pkg.dev",
    "auth": "npm run auth:npm && npm run auth:docker",
    "generate": "node scripts/generate-git-commit-info.js",
    "build": "node scripts/build.js",
    "build:vscode": "node scripts/build_vscode_companion.js",
    "build:all": "npm run build && npm run build:sandbox && npm run build:vscode",
    "build:packages": "npm run build --workspaces",
    "build:sandbox": "node scripts/build_sandbox.js --skip-npm-install-build",
    "bundle": "npm run generate && node esbuild.config.js && node scripts/copy_bundle_assets.js",
    "test": "npm run test --workspaces --if-present",
    "test:ci": "npm run test:ci --workspaces --if-present && npm run test:scripts",
    "test:scripts": "vitest run --config ./scripts/tests/vitest.config.ts",
    "test:e2e": "npm run test:integration:sandbox:none -- --verbose --keep-output",
    "test:integration:all": "npm run test:integration:sandbox:none && npm run test:integration:sandbox:docker && npm run test:integration:sandbox:podman",
    "test:integration:sandbox:none": "GEMINI_SANDBOX=false node integration-tests/run-tests.js",
    "test:integration:sandbox:docker": "GEMINI_SANDBOX=docker node integration-tests/run-tests.js",
    "test:integration:sandbox:podman": "GEMINI_SANDBOX=podman node integration-tests/run-tests.js",
    "lint": "eslint . --ext .ts,.tsx && eslint integration-tests",
    "lint:fix": "eslint . --fix && eslint integration-tests --fix",
    "lint:ci": "eslint . --ext .ts,.tsx --max-warnings 0 && eslint integration-tests --max-warnings 0",
    "format": "prettier --write .",
    "typecheck": "npm run typecheck --workspaces --if-present",
    "preflight": "npm run clean && npm ci && npm run format && npm run lint:ci && npm run build && npm run typecheck && npm run test:ci",
    "prepare": "npm run bundle",
    "prepare:package": "node scripts/prepare-package.js",
    "release:version": "node scripts/version.js",
    "telemetry": "node scripts/telemetry.js",
    "clean": "node scripts/clean.js"
  },
  "bin": {
    "gemini": "bundle/gemini.js"
  },
  "files": [
    "bundle/",
    "README.md",
    "LICENSE"
  ],
  "devDependencies": {
    "@types/marked": "^5.0.2",
    "@types/micromatch": "^4.0.9",
    "@types/mime-types": "^3.0.1",
    "@types/minimatch": "^5.1.2",
    "@types/mock-fs": "^4.13.4",
    "@types/shell-quote": "^1.7.5",
    "@vitest/coverage-v8": "^3.1.1",
    "concurrently": "^9.2.0",
    "cross-env": "^7.0.3",
    "esbuild": "^0.25.0",
    "eslint": "^9.24.0",
    "eslint-config-prettier": "^10.1.2",
    "eslint-plugin-import": "^2.31.0",
    "eslint-plugin-license-header": "^0.8.0",
    "eslint-plugin-react": "^7.37.5",
    "eslint-plugin-react-hooks": "^5.2.0",
    "glob": "^10.4.5",
    "globals": "^16.0.0",
    "json": "^11.0.0",
    "lodash": "^4.17.21",
    "memfs": "^4.17.2",
    "mock-fs": "^5.5.0",
    "prettier": "^3.5.3",
    "react-devtools-core": "^4.28.5",
    "typescript-eslint": "^8.30.1",
    "vitest": "^3.2.4",
<<<<<<< HEAD
    "yargs": "^17.7.2"
  },
  "dependencies": {
    "@types/picomatch": "^4.0.2",
    "chardet": "^2.1.0",
    "fdir": "^6.4.6",
    "marked": "^16.1.2",
    "picomatch": "^4.0.3"
=======
    "yargs": "^17.7.2",
    "mnemonist": "^0.40.3"
>>>>>>> 86eaa03f
  }
}<|MERGE_RESOLUTION|>--- conflicted
+++ resolved
@@ -84,8 +84,8 @@
     "react-devtools-core": "^4.28.5",
     "typescript-eslint": "^8.30.1",
     "vitest": "^3.2.4",
-<<<<<<< HEAD
-    "yargs": "^17.7.2"
+    "yargs": "^17.7.2",
+    "mnemonist": "^0.40.3"
   },
   "dependencies": {
     "@types/picomatch": "^4.0.2",
@@ -93,9 +93,5 @@
     "fdir": "^6.4.6",
     "marked": "^16.1.2",
     "picomatch": "^4.0.3"
-=======
-    "yargs": "^17.7.2",
-    "mnemonist": "^0.40.3"
->>>>>>> 86eaa03f
   }
 }