--- conflicted
+++ resolved
@@ -120,11 +120,8 @@
     "yargs": "^17.7.2"
   },
   "dependencies": {
-<<<<<<< HEAD
     "ansi-to-html": "^0.7.2",
-=======
     "ink": "npm:@jrichman/ink@6.4.2",
->>>>>>> 8f4b1b58
     "latest-version": "^9.0.0",
     "simple-git": "^3.28.0",
     "strip-ansi": "^7.1.0"
