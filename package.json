--- conflicted
+++ resolved
@@ -81,11 +81,8 @@
     "typescript-eslint": "^8.30.1",
     "vitest": "^3.2.4",
     "yargs": "^17.7.2"
-<<<<<<< HEAD
   },
   "dependencies": {
     "hypha-rpc": "^0.20.61"
-=======
->>>>>>> cba27208
   }
 }