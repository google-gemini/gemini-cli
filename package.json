{
<<<<<<< HEAD
  "name": "@thacio/auditaria-cli",
  "version": "0.4.0",
=======
  "name": "@google/gemini-cli",
  "version": "0.6.0-nightly",
>>>>>>> 0d03f4ea
  "engines": {
    "node": ">=20.0.0"
  },
  "type": "module",
  "workspaces": [
    "packages/*"
  ],
  "private": "true",
  "repository": {
    "type": "git",
    "url": "git+https://github.com/thacio/auditaria.git"
  },
  "config": {
    "sandboxImageUri": "us-docker.pkg.dev/gemini-code-dev/gemini-cli/sandbox:0.6.0-nightly"
  },
  "scripts": {
    "start": "node scripts/start.js",
    "start:a2a-server": "CODER_AGENT_PORT=41242 npm run start --workspace @thacio/auditaria-cli-a2a-server",
    "debug": "cross-env DEBUG=1 node --inspect-brk scripts/start.js",
    "auth:npm": "npx google-artifactregistry-auth",
    "auth:docker": "gcloud auth configure-docker us-west1-docker.pkg.dev",
    "auth": "npm run auth:npm && npm run auth:docker",
    "generate": "node scripts/generate-git-commit-info.js",
    "build": "node scripts/build.js",
    "build-and-start": "npm run build && npm run start",
    "build:vscode": "node scripts/build_vscode_companion.js",
    "build:all": "npm run build && npm run build:sandbox && npm run build:vscode",
    "build:packages": "npm run build --workspaces",
    "build:sandbox": "node scripts/build_sandbox.js --skip-npm-install-build",
    "bundle": "npm run generate && node esbuild.config.js && node scripts/copy_bundle_assets.js",
    "test": "npm run test --workspaces --if-present",
    "test:ci": "npm run test:ci --workspaces --if-present && npm run test:scripts",
    "test:scripts": "vitest run --config ./scripts/tests/vitest.config.ts",
    "test:e2e": "cross-env VERBOSE=true KEEP_OUTPUT=true npm run test:integration:sandbox:none",
    "test:integration:all": "npm run test:integration:sandbox:none && npm run test:integration:sandbox:docker && npm run test:integration:sandbox:podman",
    "test:integration:sandbox:none": "cross-env GEMINI_SANDBOX=false vitest run --root ./integration-tests",
    "test:integration:sandbox:docker": "cross-env GEMINI_SANDBOX=docker npm run build:sandbox && cross-env GEMINI_SANDBOX=docker vitest run --root ./integration-tests",
    "test:integration:sandbox:podman": "cross-env GEMINI_SANDBOX=podman vitest run --root ./integration-tests",
    "i18n:compare": "node scripts/compare-i18n.cjs",
    "lint": "eslint . --ext .ts,.tsx && eslint integration-tests",
    "lint:fix": "eslint . --fix && eslint integration-tests --fix",
    "lint:ci": "eslint . --ext .ts,.tsx --max-warnings 0 && eslint integration-tests --max-warnings 0",
    "format": "prettier --experimental-cli --write .",
    "typecheck": "npm run typecheck --workspaces --if-present",
    "preflight": "npm run clean && npm ci && npm run format && npm run lint:ci && npm run build && npm run typecheck && npm run test:ci",
    "prepare": "npm run bundle",
    "prepare:package": "node scripts/prepare-package.js",
    "release:version": "node scripts/version.js",
    "telemetry": "node scripts/telemetry.js",
    "check:lockfile": "node scripts/check-lockfile.js",
    "clean": "node scripts/clean.js"
  },
  "bin": {
    "auditaria": "bundle/gemini.js"
  },
  "files": [
    "bundle/",
    "README.md",
    "LICENSE"
  ],
  "devDependencies": {
    "@types/chardet": "^0.8.3",
    "@types/marked": "^5.0.2",
    "@types/mime-types": "^3.0.1",
    "@types/minimatch": "^5.1.2",
    "@types/mock-fs": "^4.13.4",
    "@types/shell-quote": "^1.7.5",
    "@vitest/coverage-v8": "^3.1.1",
    "@vitest/eslint-plugin": "^1.3.4",
    "cross-env": "^7.0.3",
    "esbuild": "^0.25.0",
    "eslint": "^9.24.0",
    "eslint-config-prettier": "^10.1.2",
    "eslint-plugin-import": "^2.31.0",
    "eslint-plugin-license-header": "^0.8.0",
    "eslint-plugin-react": "^7.37.5",
    "eslint-plugin-react-hooks": "^5.2.0",
    "glob": "^10.4.5",
    "globals": "^16.0.0",
    "json": "^11.0.0",
    "memfs": "^4.17.2",
    "mnemonist": "^0.40.3",
    "mock-fs": "^5.5.0",
    "msw": "^2.10.4",
    "prettier": "^3.5.3",
    "react-devtools-core": "^4.28.5",
    "tsx": "^4.20.3",
    "typescript-eslint": "^8.30.1",
    "vitest": "^3.2.4",
    "yargs": "^17.7.2"
  },
  "dependencies": {
    "ansi-to-html": "^0.7.2",
    "simple-git": "^3.28.0",
    "strip-ansi": "^7.1.0"
  },
  "optionalDependencies": {
    "@lydell/node-pty": "1.1.0",
    "@lydell/node-pty-darwin-arm64": "1.1.0",
    "@lydell/node-pty-darwin-x64": "1.1.0",
    "@lydell/node-pty-linux-x64": "1.1.0",
    "@lydell/node-pty-win32-arm64": "1.1.0",
    "@lydell/node-pty-win32-x64": "1.1.0",
    "node-pty": "^1.0.0"
  }
}<|MERGE_RESOLUTION|>--- conflicted
+++ resolved
@@ -1,11 +1,6 @@
 {
-<<<<<<< HEAD
   "name": "@thacio/auditaria-cli",
-  "version": "0.4.0",
-=======
-  "name": "@google/gemini-cli",
   "version": "0.6.0-nightly",
->>>>>>> 0d03f4ea
   "engines": {
     "node": ">=20.0.0"
   },
