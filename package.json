{
  "name": "@google/gemini-cli",
<<<<<<< HEAD
  "version": "0.1.21",
=======
  "version": "0.1.20",
>>>>>>> 76107fae
  "engines": {
    "node": ">=20.0.0"
  },
  "type": "module",
  "workspaces": [
    "packages/*"
  ],
  "private": "true",
  "repository": {
    "type": "git",
    "url": "git+https://github.com/google-gemini/gemini-cli.git"
  },
  "config": {
    "sandboxImageUri": "us-docker.pkg.dev/gemini-code-dev/gemini-cli/sandbox:0.1.20"
  },
  "scripts": {
    "start": "node scripts/start.js",
    "debug": "cross-env DEBUG=1 node --inspect-brk scripts/start.js",
    "auth:npm": "npx google-artifactregistry-auth",
    "auth:docker": "gcloud auth configure-docker us-west1-docker.pkg.dev",
    "auth": "npm run auth:npm && npm run auth:docker",
    "generate": "node scripts/generate-git-commit-info.js",
    "build": "node scripts/build.js",
    "build-and-start": "npm run build && npm run start",
    "build:vscode": "node scripts/build_vscode_companion.js",
    "build:all": "npm run build && npm run build:sandbox && npm run build:vscode",
    "build:packages": "npm run build --workspaces",
    "build:sandbox": "node scripts/build_sandbox.js --skip-npm-install-build",
    "bundle": "npm run generate && node esbuild.config.js && node scripts/copy_bundle_assets.js",
    "test": "npm run test --workspaces --if-present",
    "test:ci": "npm run test:ci --workspaces --if-present && npm run test:scripts",
    "test:scripts": "vitest run --config ./scripts/tests/vitest.config.ts",
    "test:e2e": "cross-env VERBOSE=true KEEP_OUTPUT=true npm run test:integration:sandbox:none",
    "test:integration:all": "npm run test:integration:sandbox:none && npm run test:integration:sandbox:docker && npm run test:integration:sandbox:podman",
    "test:integration:sandbox:none": "GEMINI_SANDBOX=false vitest run --root ./integration-tests",
    "test:integration:sandbox:docker": "npm run build:sandbox && GEMINI_SANDBOX=docker vitest run --root ./integration-tests",
    "test:integration:sandbox:podman": "GEMINI_SANDBOX=podman vitest run --root ./integration-tests",
    "lint": "eslint . --ext .ts,.tsx && eslint integration-tests",
    "lint:fix": "eslint . --fix && eslint integration-tests --fix",
    "lint:ci": "eslint . --ext .ts,.tsx --max-warnings 0 && eslint integration-tests --max-warnings 0",
    "format": "prettier --experimental-cli --write .",
    "typecheck": "npm run typecheck --workspaces --if-present",
    "preflight": "npm run clean && npm ci && npm run format && npm run lint:ci && npm run build && npm run typecheck && npm run test:ci",
    "prepare": "npm run bundle",
    "prepare:package": "node scripts/prepare-package.js",
    "release:version": "node scripts/version.js",
    "telemetry": "node scripts/telemetry.js",
    "clean": "node scripts/clean.js"
  },
  "bin": {
    "gemini": "bundle/gemini.js"
  },
  "files": [
    "bundle/",
    "README.md",
    "LICENSE"
  ],
  "devDependencies": {
    "@types/marked": "^5.0.2",
    "@types/micromatch": "^4.0.9",
    "@types/mime-types": "^3.0.1",
    "@types/minimatch": "^5.1.2",
    "@types/mock-fs": "^4.13.4",
    "@types/shell-quote": "^1.7.5",
    "@vitest/coverage-v8": "^3.1.1",
    "concurrently": "^9.2.0",
    "cross-env": "^7.0.3",
    "esbuild": "^0.25.0",
    "eslint": "^9.24.0",
    "eslint-config-prettier": "^10.1.2",
    "eslint-plugin-import": "^2.31.0",
    "eslint-plugin-license-header": "^0.8.0",
    "eslint-plugin-react": "^7.37.5",
    "eslint-plugin-react-hooks": "^5.2.0",
    "glob": "^10.4.5",
    "globals": "^16.0.0",
    "json": "^11.0.0",
    "lodash": "^4.17.21",
    "memfs": "^4.17.2",
    "mnemonist": "^0.40.3",
    "mock-fs": "^5.5.0",
    "msw": "^2.10.4",
    "prettier": "^3.5.3",
    "react-devtools-core": "^4.28.5",
    "tsx": "^4.20.3",
    "typescript-eslint": "^8.30.1",
    "vitest": "^3.2.4",
    "yargs": "^17.7.2"
  },
  "dependencies": {
    "node-fetch": "^3.3.2"
  }
}<|MERGE_RESOLUTION|>--- conflicted
+++ resolved
@@ -1,10 +1,6 @@
 {
   "name": "@google/gemini-cli",
-<<<<<<< HEAD
-  "version": "0.1.21",
-=======
   "version": "0.1.20",
->>>>>>> 76107fae
   "engines": {
     "node": ">=20.0.0"
   },
