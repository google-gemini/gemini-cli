{
<<<<<<< HEAD
  "name": "@thacio/auditaria-cli",
  "version": "0.13.0-nightly.20251029.cca41edc",
=======
  "name": "@google/gemini-cli",
  "version": "0.13.0-nightly.20251031.c89bc30d",
>>>>>>> db37c715
  "engines": {
    "node": ">=20.0.0"
  },
  "type": "module",
  "workspaces": [
    "packages/*"
  ],
  "private": "true",
  "repository": {
    "type": "git",
    "url": "git+https://github.com/thacio/auditaria.git"
  },
  "config": {
    "sandboxImageUri": "us-docker.pkg.dev/gemini-code-dev/gemini-cli/sandbox:0.13.0-nightly.20251031.c89bc30d"
  },
  "scripts": {
    "start": "cross-env NODE_ENV=development node scripts/start.js",
    "start:a2a-server": "CODER_AGENT_PORT=41242 npm run start --workspace @thacio/auditaria-cli-a2a-server",
    "debug": "cross-env DEBUG=1 node --inspect-brk scripts/start.js",
    "deflake": "node scripts/deflake.js",
    "deflake:test:integration:sandbox:none": "npm run deflake -- --command=\"npm run test:integration:sandbox:none -- --retry=0\"",
    "deflake:test:integration:sandbox:docker": "npm run deflake -- --command=\"npm run test:integration:sandbox:docker -- --retry=0\"",
    "auth:npm": "npx google-artifactregistry-auth",
    "auth:docker": "gcloud auth configure-docker us-west1-docker.pkg.dev",
    "auth": "npm run auth:npm && npm run auth:docker",
    "generate": "node scripts/generate-git-commit-info.js",
    "build": "node scripts/build.js",
    "build-and-start": "npm run build && npm run start",
    "build:vscode": "node scripts/build_vscode_companion.js",
    "build:all": "npm run build && npm run build:sandbox && npm run build:vscode",
    "build:packages": "npm run build --workspaces",
    "build:sandbox": "node scripts/build_sandbox.js",
    "bundle": "npm run generate && node esbuild.config.js && node scripts/copy_bundle_assets.js",
    "test": "npm run test --workspaces --if-present",
    "test:ci": "npm run test:ci --workspaces --if-present && npm run test:scripts",
    "test:scripts": "vitest run --config ./scripts/tests/vitest.config.ts",
    "test:e2e": "cross-env VERBOSE=true KEEP_OUTPUT=true npm run test:integration:sandbox:none",
    "test:integration:all": "npm run test:integration:sandbox:none && npm run test:integration:sandbox:docker && npm run test:integration:sandbox:podman",
    "test:integration:sandbox:none": "cross-env GEMINI_SANDBOX=false vitest run --root ./integration-tests",
    "test:integration:sandbox:docker": "cross-env GEMINI_SANDBOX=docker npm run build:sandbox && cross-env GEMINI_SANDBOX=docker vitest run --root ./integration-tests",
    "test:integration:sandbox:podman": "cross-env GEMINI_SANDBOX=podman vitest run --root ./integration-tests",
    "i18n:compare": "node scripts/compare-i18n.cjs",
    "lint": "eslint . --ext .ts,.tsx && eslint integration-tests && eslint scripts",
    "lint:fix": "eslint . --fix --ext .ts,.tsx && eslint integration-tests --fix && eslint scripts --fix && npm run format",
    "lint:ci": "npm run lint:all",
    "lint:all": "node scripts/lint.js",
    "format": "prettier --experimental-cli --write .",
    "typecheck": "npm run typecheck --workspaces --if-present",
    "preflight": "npm run clean && npm ci && npm run format && npm run lint:ci && npm run build && npm run typecheck && npm run test:ci",
    "prepare": "husky && npm run bundle",
    "prepare:package": "node scripts/prepare-package.js",
    "release:version": "node scripts/version.js",
    "telemetry": "node scripts/telemetry.js",
    "check:lockfile": "node scripts/check-lockfile.js",
    "clean": "node scripts/clean.js",
    "pre-commit": "node scripts/pre-commit.js"
  },
  "overrides": {
    "wrap-ansi": "9.0.2",
    "cliui": {
      "wrap-ansi": "7.0.0"
    }
  },
  "bin": {
    "auditaria": "bundle/gemini.js"
  },
  "files": [
    "bundle/",
    "README.md",
    "LICENSE"
  ],
  "devDependencies": {
    "@octokit/rest": "^22.0.0",
    "@types/chardet": "^0.8.3",
    "@types/marked": "^5.0.2",
    "@types/mime-types": "^3.0.1",
    "@types/minimatch": "^5.1.2",
    "@types/mock-fs": "^4.13.4",
    "@types/prompts": "^2.4.9",
    "@types/shell-quote": "^1.7.5",
    "@vitest/coverage-v8": "^3.1.1",
    "@vitest/eslint-plugin": "^1.3.4",
    "cross-env": "^7.0.3",
    "esbuild": "^0.25.0",
    "esbuild-plugin-wasm": "^1.1.0",
    "eslint": "^9.24.0",
    "eslint-config-prettier": "^10.1.2",
    "eslint-plugin-import": "^2.31.0",
    "eslint-plugin-license-header": "^0.8.0",
    "eslint-plugin-react": "^7.37.5",
    "eslint-plugin-react-hooks": "^5.2.0",
    "glob": "^10.4.5",
    "globals": "^16.0.0",
    "google-artifactregistry-auth": "^3.4.0",
    "husky": "^9.1.7",
    "json": "^11.0.0",
    "lint-staged": "^16.1.6",
    "memfs": "^4.42.0",
    "mnemonist": "^0.40.3",
    "mock-fs": "^5.5.0",
    "msw": "^2.10.4",
    "npm-run-all": "^4.1.5",
    "prettier": "^3.5.3",
    "react-devtools-core": "^4.28.5",
    "semver": "^7.7.2",
    "strip-ansi": "^7.1.2",
    "tsx": "^4.20.3",
    "typescript-eslint": "^8.30.1",
    "vitest": "^3.2.4",
    "yargs": "^17.7.2"
  },
  "dependencies": {
    "@testing-library/dom": "^10.4.1",
    "ansi-to-html": "^0.7.2",
    "latest-version": "^9.0.0",
    "simple-git": "^3.28.0",
    "strip-ansi": "^7.1.0"
  },
  "optionalDependencies": {
    "@lydell/node-pty": "1.1.0",
    "@lydell/node-pty-darwin-arm64": "1.1.0",
    "@lydell/node-pty-darwin-x64": "1.1.0",
    "@lydell/node-pty-linux-x64": "1.1.0",
    "@lydell/node-pty-win32-arm64": "1.1.0",
    "@lydell/node-pty-win32-x64": "1.1.0",
    "node-pty": "^1.0.0"
  },
  "lint-staged": {
    "*.{js,jsx,ts,tsx}": [
      "prettier --write",
      "eslint --fix --max-warnings 0 --no-warn-ignored"
    ],
    "eslint.config.js": [
      "prettier --write"
    ],
    "*.{json,md}": [
      "prettier --write"
    ]
  }
}<|MERGE_RESOLUTION|>--- conflicted
+++ resolved
@@ -1,11 +1,6 @@
 {
-<<<<<<< HEAD
   "name": "@thacio/auditaria-cli",
-  "version": "0.13.0-nightly.20251029.cca41edc",
-=======
-  "name": "@google/gemini-cli",
   "version": "0.13.0-nightly.20251031.c89bc30d",
->>>>>>> db37c715
   "engines": {
     "node": ">=20.0.0"
   },
