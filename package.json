{
  "name": "@google/gemini-cli",
  "version": "0.17.0-nightly.20251116.e650a4ee5",
  "engines": {
    "node": ">=20.0.0"
  },
  "type": "module",
  "workspaces": [
    "packages/*"
  ],
  "private": "true",
  "repository": {
    "type": "git",
    "url": "git+https://github.com/google-gemini/gemini-cli.git"
  },
  "config": {
    "sandboxImageUri": "us-docker.pkg.dev/gemini-code-dev/gemini-cli/sandbox:0.17.0-nightly.20251116.e650a4ee5"
  },
  "scripts": {
    "start": "cross-env NODE_ENV=development node scripts/start.js",
    "start:a2a-server": "CODER_AGENT_PORT=41242 npm run start --workspace @google/gemini-cli-a2a-server",
    "debug": "cross-env DEBUG=1 node --inspect-brk scripts/start.js",
    "deflake": "node scripts/deflake.js",
    "deflake:test:integration:sandbox:none": "npm run deflake -- --command=\"npm run test:integration:sandbox:none -- --retry=0\"",
    "deflake:test:integration:sandbox:docker": "npm run deflake -- --command=\"npm run test:integration:sandbox:docker -- --retry=0\"",
    "auth:npm": "npx google-artifactregistry-auth",
    "auth:docker": "gcloud auth configure-docker us-west1-docker.pkg.dev",
    "auth": "npm run auth:npm && npm run auth:docker",
    "generate": "node scripts/generate-git-commit-info.js",
    "predocs:settings": "npm run build --workspace @google/gemini-cli-core",
    "schema:settings": "tsx ./scripts/generate-settings-schema.ts",
    "docs:settings": "tsx ./scripts/generate-settings-doc.ts",
    "docs:keybindings": "tsx ./scripts/generate-keybindings-doc.ts",
    "build": "node scripts/build.js",
    "build-and-start": "npm run build && npm run start",
    "build:vscode": "node scripts/build_vscode_companion.js",
    "build:all": "npm run build && npm run build:sandbox && npm run build:vscode",
    "build:packages": "npm run build --workspaces",
    "build:sandbox": "node scripts/build_sandbox.js",
    "bundle": "npm run generate && node esbuild.config.js && node scripts/copy_bundle_assets.js",
    "test": "npm run test --workspaces --if-present",
    "test:ci": "npm run test:ci --workspaces --if-present && npm run test:scripts",
    "test:scripts": "vitest run --config ./scripts/tests/vitest.config.ts",
    "test:e2e": "cross-env VERBOSE=true KEEP_OUTPUT=true npm run test:integration:sandbox:none",
    "test:integration:all": "npm run test:integration:sandbox:none && npm run test:integration:sandbox:docker && npm run test:integration:sandbox:podman",
    "test:integration:sandbox:none": "cross-env GEMINI_SANDBOX=false vitest run --root ./integration-tests",
    "test:integration:sandbox:docker": "cross-env GEMINI_SANDBOX=docker npm run build:sandbox && cross-env GEMINI_SANDBOX=docker vitest run --root ./integration-tests",
    "test:integration:sandbox:podman": "cross-env GEMINI_SANDBOX=podman vitest run --root ./integration-tests",
    "lint": "eslint . --ext .ts,.tsx && eslint integration-tests && eslint scripts",
    "lint:fix": "eslint . --fix --ext .ts,.tsx && eslint integration-tests --fix && eslint scripts --fix && npm run format",
    "lint:ci": "npm run lint:all",
    "lint:all": "node scripts/lint.js",
    "format": "prettier --experimental-cli --write .",
    "typecheck": "npm run typecheck --workspaces --if-present",
    "preflight": "npm run clean && npm ci && npm run format && npm run lint:ci && npm run build && npm run typecheck && npm run test:ci",
    "prepare": "husky && npm run bundle",
    "prepare:package": "node scripts/prepare-package.js",
    "release:version": "node scripts/version.js",
    "telemetry": "node scripts/telemetry.js",
    "check:lockfile": "node scripts/check-lockfile.js",
    "clean": "node scripts/clean.js",
    "pre-commit": "node scripts/pre-commit.js"
  },
  "overrides": {
    "ink": "npm:@jrichman/ink@6.4.3",
    "wrap-ansi": "9.0.2",
    "cliui": {
      "wrap-ansi": "7.0.0"
    }
  },
  "bin": {
    "gemini": "bundle/gemini.js"
  },
  "files": [
    "bundle/",
    "README.md",
    "LICENSE"
  ],
  "devDependencies": {
    "@octokit/rest": "^22.0.0",
    "@types/marked": "^5.0.2",
    "@types/mime-types": "^3.0.1",
    "@types/minimatch": "^5.1.2",
    "@types/mock-fs": "^4.13.4",
    "@types/prompts": "^2.4.9",
    "@types/react": "^19.2.0",
    "@types/react-dom": "^19.2.0",
    "@types/shell-quote": "^1.7.5",
    "@vitest/coverage-v8": "^3.1.1",
    "@vitest/eslint-plugin": "^1.3.4",
    "cross-env": "^7.0.3",
    "esbuild": "^0.25.0",
    "esbuild-plugin-wasm": "^1.1.0",
    "eslint": "^9.24.0",
    "eslint-config-prettier": "^10.1.2",
    "eslint-plugin-import": "^2.31.0",
    "eslint-plugin-license-header": "^0.8.0",
    "eslint-plugin-react": "^7.37.5",
    "eslint-plugin-react-hooks": "^5.2.0",
    "glob": "^10.4.5",
    "globals": "^16.0.0",
    "google-artifactregistry-auth": "^3.4.0",
    "husky": "^9.1.7",
<<<<<<< HEAD
    "ink": "^6.3.1",
=======
    "ink-testing-library": "^4.0.0",
>>>>>>> 8c78fe4f
    "json": "^11.0.0",
    "lint-staged": "^16.1.6",
    "memfs": "^4.42.0",
    "mnemonist": "^0.40.3",
    "mock-fs": "^5.5.0",
    "msw": "^2.10.4",
    "npm-run-all": "^4.1.5",
    "prettier": "^3.5.3",
<<<<<<< HEAD
    "react-devtools-core": "^6.1.5",
=======
    "react-devtools-core": "^6.1.2",
>>>>>>> 8c78fe4f
    "semver": "^7.7.2",
    "strip-ansi": "^7.1.2",
    "tsx": "^4.20.3",
    "typescript-eslint": "^8.30.1",
    "vitest": "^3.2.4",
    "yargs": "^17.7.2"
  },
  "dependencies": {
<<<<<<< HEAD
    "@google/adk": "file:../adk-js/core",
    "@testing-library/dom": "^10.4.1",
=======
    "ink": "npm:@jrichman/ink@6.4.3",
    "latest-version": "^9.0.0",
>>>>>>> 8c78fe4f
    "simple-git": "^3.28.0"
  },
  "optionalDependencies": {
    "@lydell/node-pty": "1.1.0",
    "@lydell/node-pty-darwin-arm64": "1.1.0",
    "@lydell/node-pty-darwin-x64": "1.1.0",
    "@lydell/node-pty-linux-x64": "1.1.0",
    "@lydell/node-pty-win32-arm64": "1.1.0",
    "@lydell/node-pty-win32-x64": "1.1.0",
    "node-pty": "^1.0.0"
  },
  "lint-staged": {
    "*.{js,jsx,ts,tsx}": [
      "prettier --write",
      "eslint --fix --max-warnings 0 --no-warn-ignored"
    ],
    "eslint.config.js": [
      "prettier --write"
    ],
    "*.{json,md}": [
      "prettier --write"
    ]
  }
}<|MERGE_RESOLUTION|>--- conflicted
+++ resolved
@@ -101,11 +101,7 @@
     "globals": "^16.0.0",
     "google-artifactregistry-auth": "^3.4.0",
     "husky": "^9.1.7",
-<<<<<<< HEAD
-    "ink": "^6.3.1",
-=======
     "ink-testing-library": "^4.0.0",
->>>>>>> 8c78fe4f
     "json": "^11.0.0",
     "lint-staged": "^16.1.6",
     "memfs": "^4.42.0",
@@ -114,11 +110,7 @@
     "msw": "^2.10.4",
     "npm-run-all": "^4.1.5",
     "prettier": "^3.5.3",
-<<<<<<< HEAD
-    "react-devtools-core": "^6.1.5",
-=======
     "react-devtools-core": "^6.1.2",
->>>>>>> 8c78fe4f
     "semver": "^7.7.2",
     "strip-ansi": "^7.1.2",
     "tsx": "^4.20.3",
@@ -127,13 +119,9 @@
     "yargs": "^17.7.2"
   },
   "dependencies": {
-<<<<<<< HEAD
     "@google/adk": "file:../adk-js/core",
-    "@testing-library/dom": "^10.4.1",
-=======
     "ink": "npm:@jrichman/ink@6.4.3",
     "latest-version": "^9.0.0",
->>>>>>> 8c78fe4f
     "simple-git": "^3.28.0"
   },
   "optionalDependencies": {
