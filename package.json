{
  "name": "gemini-code",
  "version": "1.0.0",
  "private": true,
  "type": "module",
  "workspaces": [
    "packages/*"
  ],
  "scripts": {
    "build": "npm run build --workspaces",
    "clean": "rm -rf node_modules && npm run clean --workspaces",
    "test": "npm run test --workspaces",
<<<<<<< HEAD
    "start": "node ./scripts/check-build-status.js && node node_modules/@gemini-code/cli/dist",
    "debug": "node ./scripts/check-build-status.js && node --inspect-brk node_modules/@gemini-code/cli/dist",
    "fix": "eslint . --fix",
=======
    "start": "scripts/start.sh",
    "debug": "scripts/debug.sh",
>>>>>>> 305ed41b
    "lint": "eslint . --ext .ts,.tsx",
    "typecheck": "tsc --noEmit --jsx react",
    "format": "prettier --write .",
    "preflight": "npm run format --workspaces --if-present && npm run lint --workspaces --if-present && npm run test --workspaces --if-present",
    "artifactregistry-login": "npx google-artifactregistry-auth"
  },
  "devDependencies": {
    "eslint": "^9.24.0",
    "eslint-config-prettier": "^10.1.2",
    "eslint-plugin-import": "^2.31.0",
    "eslint-plugin-license-header": "^0.8.0",
    "eslint-plugin-react": "^7.37.5",
    "eslint-plugin-react-hooks": "^5.2.0",
    "globals": "^16.0.0",
    "prettier": "^3.5.3",
    "typescript-eslint": "^8.30.1"
  }
}<|MERGE_RESOLUTION|>--- conflicted
+++ resolved
@@ -10,14 +10,9 @@
     "build": "npm run build --workspaces",
     "clean": "rm -rf node_modules && npm run clean --workspaces",
     "test": "npm run test --workspaces",
-<<<<<<< HEAD
-    "start": "node ./scripts/check-build-status.js && node node_modules/@gemini-code/cli/dist",
-    "debug": "node ./scripts/check-build-status.js && node --inspect-brk node_modules/@gemini-code/cli/dist",
-    "fix": "eslint . --fix",
-=======
     "start": "scripts/start.sh",
     "debug": "scripts/debug.sh",
->>>>>>> 305ed41b
+    "fix": "eslint . --fix",
     "lint": "eslint . --ext .ts,.tsx",
     "typecheck": "tsc --noEmit --jsx react",
     "format": "prettier --write .",
