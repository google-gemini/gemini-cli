--- conflicted
+++ resolved
@@ -69,11 +69,8 @@
     "@types/micromatch": "^4.0.9",
     "@types/mime-types": "^2.1.4",
     "@types/minimatch": "^5.1.2",
-<<<<<<< HEAD
     "@types/node": "^24.0.8",
-=======
     "@types/shell-quote": "^1.7.5",
->>>>>>> 39d4095a
     "@vitest/coverage-v8": "^3.1.1",
     "concurrently": "^9.2.0",
     "cross-env": "^7.0.3",
@@ -94,11 +91,8 @@
     "typescript-eslint": "^8.30.1",
     "vitest": "^3.2.4",
     "yargs": "^17.7.2"
-<<<<<<< HEAD
   },
   "dependencies": {
     "yaml": "^2.8.0"
-=======
->>>>>>> 39d4095a
   }
 }