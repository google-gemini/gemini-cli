{
  "name": "@google/gemini-cli",
<<<<<<< HEAD
<<<<<<< HEAD
  "version": "0.21.0-nightly.20251213.977248e09",
=======
  "version": "0.21.0-nightly.20251212.54de67536",
>>>>>>> 50c36b234 (chore: Automated version bump for nightly release 0.21.0-nightly.20251212.54de67536)
=======
  "version": "0.21.0-nightly.20251220.41a1a3eed",
>>>>>>> 8643d60b
  "engines": {
    "node": ">=20.0.0"
  },
  "type": "module",
  "workspaces": [
    "packages/*"
  ],
  "private": "true",
  "repository": {
    "type": "git",
    "url": "git+https://github.com/google-gemini/gemini-cli.git"
  },
  "config": {
<<<<<<< HEAD
<<<<<<< HEAD
    "sandboxImageUri": "us-docker.pkg.dev/gemini-code-dev/gemini-cli/sandbox:0.21.0-nightly.20251213.977248e09"
=======
    "sandboxImageUri": "us-docker.pkg.dev/gemini-code-dev/gemini-cli/sandbox:0.21.0-nightly.20251220.41a1a3eed"
>>>>>>> 8643d60b
  },
  "scripts": {
    "start": "cross-env NODE_ENV=development node scripts/start.js",
    "start:a2a-server": "CODER_AGENT_PORT=41242 npm run start --workspace @google/gemini-cli-a2a-server",
    "debug": "cross-env DEBUG=1 node --inspect-brk scripts/start.js",
    "deflake": "node scripts/deflake.js",
    "deflake:test:integration:sandbox:none": "npm run deflake -- --command=\"npm run test:integration:sandbox:none -- --retry=0\"",
    "deflake:test:integration:sandbox:docker": "npm run deflake -- --command=\"npm run test:integration:sandbox:docker -- --retry=0\"",
    "auth:npm": "npx google-artifactregistry-auth",
    "auth:docker": "gcloud auth configure-docker us-west1-docker.pkg.dev",
    "auth": "npm run auth:npm && npm run auth:docker",
    "generate": "node scripts/generate-git-commit-info.js",
    "predocs:settings": "npm run build --workspace @google/gemini-cli-core",
    "schema:settings": "tsx ./scripts/generate-settings-schema.ts",
    "docs:settings": "tsx ./scripts/generate-settings-doc.ts",
    "docs:keybindings": "tsx ./scripts/generate-keybindings-doc.ts",
    "build": "node scripts/build.js",
    "build-and-start": "npm run build && npm run start",
    "build:vscode": "node scripts/build_vscode_companion.js",
    "build:all": "npm run build && npm run build:sandbox && npm run build:vscode",
    "build:packages": "npm run build --workspaces",
    "build:sandbox": "node scripts/build_sandbox.js",
    "bundle": "npm run generate && node esbuild.config.js && node scripts/copy_bundle_assets.js",
    "test": "npm run test --workspaces --if-present",
    "test:ci": "npm run test:ci --workspaces --if-present && npm run test:scripts",
    "test:scripts": "vitest run --config ./scripts/tests/vitest.config.ts",
    "test:e2e": "cross-env VERBOSE=true KEEP_OUTPUT=true npm run test:integration:sandbox:none",
    "test:integration:all": "npm run test:integration:sandbox:none && npm run test:integration:sandbox:docker && npm run test:integration:sandbox:podman",
    "test:integration:sandbox:none": "cross-env GEMINI_SANDBOX=false vitest run --root ./integration-tests",
    "test:integration:sandbox:docker": "cross-env GEMINI_SANDBOX=docker npm run build:sandbox && cross-env GEMINI_SANDBOX=docker vitest run --root ./integration-tests",
    "test:integration:sandbox:podman": "cross-env GEMINI_SANDBOX=podman vitest run --root ./integration-tests",
    "lint": "eslint . --ext .ts,.tsx && eslint integration-tests && eslint scripts",
    "lint:fix": "eslint . --fix --ext .ts,.tsx && eslint integration-tests --fix && eslint scripts --fix && npm run format",
    "lint:ci": "npm run lint:all",
    "lint:all": "node scripts/lint.js",
    "format": "prettier --experimental-cli --write .",
    "typecheck": "npm run typecheck --workspaces --if-present",
    "preflight": "npm run clean && npm ci && npm run format && npm run lint:ci && npm run build && npm run typecheck && npm run test:ci",
    "prepare": "husky && npm run bundle",
    "prepare:package": "node scripts/prepare-package.js",
    "release:version": "node scripts/version.js",
    "telemetry": "node scripts/telemetry.js",
    "check:lockfile": "node scripts/check-lockfile.js",
    "clean": "node scripts/clean.js",
    "pre-commit": "node scripts/pre-commit.js"
  },
  "overrides": {
    "ink": "npm:@jrichman/ink@6.4.6",
    "wrap-ansi": "9.0.2",
    "cliui": {
      "wrap-ansi": "7.0.0"
    }
  },
  "bin": {
    "gemini": "bundle/gemini.js"
  },
  "files": [
    "bundle/",
    "README.md",
    "LICENSE"
  ],
  "devDependencies": {
    "@octokit/rest": "^22.0.0",
    "@types/js-yaml": "^4.0.9",
    "@types/marked": "^5.0.2",
    "@types/mime-types": "^3.0.1",
    "@types/minimatch": "^5.1.2",
    "@types/mock-fs": "^4.13.4",
    "@types/prompts": "^2.4.9",
    "@types/react": "^19.2.0",
    "@types/react-dom": "^19.2.0",
    "@types/shell-quote": "^1.7.5",
    "@vitest/coverage-v8": "^3.1.1",
    "@vitest/eslint-plugin": "^1.3.4",
    "cross-env": "^7.0.3",
    "depcheck": "^1.4.7",
    "esbuild": "^0.25.0",
    "esbuild-plugin-wasm": "^1.1.0",
    "eslint": "^9.24.0",
    "eslint-config-prettier": "^10.1.2",
    "eslint-plugin-import": "^2.31.0",
    "eslint-plugin-license-header": "^0.8.0",
    "eslint-plugin-react": "^7.37.5",
    "eslint-plugin-react-hooks": "^5.2.0",
    "glob": "^12.0.0",
    "globals": "^16.0.0",
    "google-artifactregistry-auth": "^3.4.0",
    "husky": "^9.1.7",
    "ink-testing-library": "^4.0.0",
    "json": "^11.0.0",
    "lint-staged": "^16.1.6",
    "memfs": "^4.42.0",
    "mnemonist": "^0.40.3",
    "mock-fs": "^5.5.0",
    "msw": "^2.10.4",
    "npm-run-all": "^4.1.5",
    "prettier": "^3.5.3",
    "react-devtools-core": "^6.1.2",
    "semver": "^7.7.2",
    "strip-ansi": "^7.1.2",
    "ts-prune": "^0.10.3",
    "tsx": "^4.20.3",
    "typescript-eslint": "^8.30.1",
    "vitest": "^3.2.4",
    "yargs": "^17.7.2"
  },
  "dependencies": {
    "ink": "npm:@jrichman/ink@6.4.6",
    "latest-version": "^9.0.0",
    "simple-git": "^3.28.0"
  },
  "optionalDependencies": {
    "@lydell/node-pty": "1.1.0",
    "@lydell/node-pty-darwin-arm64": "1.1.0",
    "@lydell/node-pty-darwin-x64": "1.1.0",
    "@lydell/node-pty-linux-x64": "1.1.0",
    "@lydell/node-pty-win32-arm64": "1.1.0",
    "@lydell/node-pty-win32-x64": "1.1.0",
    "node-pty": "^1.0.0"
  },
  "lint-staged": {
    "*.{js,jsx,ts,tsx}": [
      "prettier --write",
      "eslint --fix --max-warnings 0 --no-warn-ignored"
    ],
    "eslint.config.js": [
      "prettier --write"
    ],
    "*.{json,md}": [
      "prettier --write"
    ]
  }
}<|MERGE_RESOLUTION|>--- conflicted
+++ resolved
@@ -1,14 +1,8 @@
 {
   "name": "@google/gemini-cli",
-<<<<<<< HEAD
-<<<<<<< HEAD
-  "version": "0.21.0-nightly.20251213.977248e09",
-=======
-  "version": "0.21.0-nightly.20251212.54de67536",
->>>>>>> 50c36b234 (chore: Automated version bump for nightly release 0.21.0-nightly.20251212.54de67536)
-=======
+
   "version": "0.21.0-nightly.20251220.41a1a3eed",
->>>>>>> 8643d60b
+
   "engines": {
     "node": ">=20.0.0"
   },
@@ -22,12 +16,6 @@
     "url": "git+https://github.com/google-gemini/gemini-cli.git"
   },
   "config": {
-<<<<<<< HEAD
-<<<<<<< HEAD
-    "sandboxImageUri": "us-docker.pkg.dev/gemini-code-dev/gemini-cli/sandbox:0.21.0-nightly.20251213.977248e09"
-=======
-    "sandboxImageUri": "us-docker.pkg.dev/gemini-code-dev/gemini-cli/sandbox:0.21.0-nightly.20251220.41a1a3eed"
->>>>>>> 8643d60b
   },
   "scripts": {
     "start": "cross-env NODE_ENV=development node scripts/start.js",
