{
<<<<<<< HEAD
  "name": "@thacio/auditaria-cli",
  "version": "0.1.18",
=======
  "name": "@google/gemini-cli",
  "version": "0.1.19",
>>>>>>> 4ecfb478
  "engines": {
    "node": ">=20.0.0"
  },
  "type": "module",
  "workspaces": [
    "packages/*"
  ],
  "private": "true",
  "repository": {
    "type": "git",
    "url": "git+https://github.com/thacio/auditaria.git"
  },
  "config": {
    "sandboxImageUri": "us-docker.pkg.dev/gemini-code-dev/gemini-cli/sandbox:0.1.19"
  },
  "scripts": {
    "start": "node scripts/start.js",
    "debug": "cross-env DEBUG=1 node --inspect-brk scripts/start.js",
    "auth:npm": "npx google-artifactregistry-auth",
    "auth:docker": "gcloud auth configure-docker us-west1-docker.pkg.dev",
    "auth": "npm run auth:npm && npm run auth:docker",
    "generate": "node scripts/generate-git-commit-info.js",
    "build": "node scripts/build.js",
    "build:vscode": "node scripts/build_vscode_companion.js",
    "build:all": "npm run build && npm run build:sandbox && npm run build:vscode",
    "build:packages": "npm run build --workspaces",
    "build:sandbox": "node scripts/build_sandbox.js --skip-npm-install-build",
    "bundle": "npm run generate && node esbuild.config.js && node scripts/copy_bundle_assets.js",
    "test": "npm run test --workspaces --if-present",
    "test:ci": "npm run test:ci --workspaces --if-present && npm run test:scripts",
    "test:scripts": "vitest run --config ./scripts/tests/vitest.config.ts",
    "test:e2e": "npm run test:integration:sandbox:none -- --verbose --keep-output",
    "test:integration:all": "npm run test:integration:sandbox:none && npm run test:integration:sandbox:docker && npm run test:integration:sandbox:podman",
    "test:integration:sandbox:none": "GEMINI_SANDBOX=false node integration-tests/run-tests.js",
    "test:integration:sandbox:docker": "GEMINI_SANDBOX=docker node integration-tests/run-tests.js",
    "test:integration:sandbox:podman": "GEMINI_SANDBOX=podman node integration-tests/run-tests.js",
    "lint": "eslint . --ext .ts,.tsx && eslint integration-tests",
    "lint:fix": "eslint . --fix && eslint integration-tests --fix",
    "lint:ci": "eslint . --ext .ts,.tsx --max-warnings 0 && eslint integration-tests --max-warnings 0",
    "format": "prettier --experimental-cli --write .",
    "typecheck": "npm run typecheck --workspaces --if-present",
    "preflight": "npm run clean && npm ci && npm run format && npm run lint:ci && npm run build && npm run typecheck && npm run test:ci",
    "prepare": "npm run bundle",
    "postinstall": "npm run bundle",
    "prepare:package": "node scripts/prepare-package.js",
    "release:version": "node scripts/version.js",
    "telemetry": "node scripts/telemetry.js",
    "clean": "node scripts/clean.js"
  },
  "bin": {
    "auditaria": "bundle/gemini.js"
  },
  "files": [
    "bundle/",
    "README.md",
    "LICENSE"
  ],
  "devDependencies": {
    "@types/chardet": "^0.8.3",
    "@types/marked": "^5.0.2",
    "@types/micromatch": "^4.0.9",
    "@types/mime-types": "^3.0.1",
    "@types/minimatch": "^5.1.2",
    "@types/mock-fs": "^4.13.4",
    "@types/shell-quote": "^1.7.5",
    "@vitest/coverage-v8": "^3.1.1",
    "concurrently": "^9.2.0",
    "cross-env": "^7.0.3",
    "esbuild": "^0.25.0",
    "eslint": "^9.24.0",
    "eslint-config-prettier": "^10.1.2",
    "eslint-plugin-import": "^2.31.0",
    "eslint-plugin-license-header": "^0.8.0",
    "eslint-plugin-react": "^7.37.5",
    "eslint-plugin-react-hooks": "^5.2.0",
    "glob": "^10.4.5",
    "globals": "^16.0.0",
    "json": "^11.0.0",
    "lodash": "^4.17.21",
    "memfs": "^4.17.2",
    "mnemonist": "^0.40.3",
    "mock-fs": "^5.5.0",
    "msw": "^2.10.4",
    "prettier": "^3.5.3",
    "react-devtools-core": "^4.28.5",
    "tsx": "^4.20.3",
    "typescript-eslint": "^8.30.1",
    "vitest": "^3.2.4",
    "yargs": "^17.7.2"
  },
  "dependencies": {
    "node-fetch": "^3.3.2"
  }
}<|MERGE_RESOLUTION|>--- conflicted
+++ resolved
@@ -1,11 +1,6 @@
 {
-<<<<<<< HEAD
   "name": "@thacio/auditaria-cli",
-  "version": "0.1.18",
-=======
-  "name": "@google/gemini-cli",
   "version": "0.1.19",
->>>>>>> 4ecfb478
   "engines": {
     "node": ">=20.0.0"
   },
