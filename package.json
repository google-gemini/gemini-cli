{
  "name": "@google/gemini-cli",
  "version": "0.19.0-nightly.20251122.42c2e1b21",
  "engines": {
    "node": ">=20.0.0"
  },
  "type": "module",
  "workspaces": [
    "packages/*"
  ],
  "private": "true",
  "repository": {
    "type": "git",
    "url": "git+https://github.com/google-gemini/gemini-cli.git"
  },
  "config": {
    "sandboxImageUri": "us-docker.pkg.dev/gemini-code-dev/gemini-cli/sandbox:0.19.0-nightly.20251122.42c2e1b21"
  },
  "scripts": {
    "start": "cross-env NODE_ENV=development node scripts/start.js",
    "start:a2a-server": "CODER_AGENT_PORT=41242 npm run start --workspace @google/gemini-cli-a2a-server",
    "debug": "cross-env DEBUG=1 node --inspect-brk scripts/start.js",
    "deflake": "node scripts/deflake.js",
    "deflake:test:integration:sandbox:none": "npm run deflake -- --command=\"npm run test:integration:sandbox:none -- --retry=0\"",
    "deflake:test:integration:sandbox:docker": "npm run deflake -- --command=\"npm run test:integration:sandbox:docker -- --retry=0\"",
    "auth:npm": "npx google-artifactregistry-auth",
    "auth:docker": "gcloud auth configure-docker us-west1-docker.pkg.dev",
    "auth": "npm run auth:npm && npm run auth:docker",
    "generate": "node scripts/generate-git-commit-info.js",
    "predocs:settings": "npm run build --workspace @google/gemini-cli-core",
    "schema:settings": "tsx ./scripts/generate-settings-schema.ts",
    "docs:settings": "tsx ./scripts/generate-settings-doc.ts",
    "docs:keybindings": "tsx ./scripts/generate-keybindings-doc.ts",
    "build": "node scripts/build.js",
    "build-and-start": "npm run build && npm run start",
    "build:vscode": "node scripts/build_vscode_companion.js",
    "build:all": "npm run build && npm run build:sandbox && npm run build:vscode",
    "build:packages": "npm run build --workspaces",
    "build:sandbox": "node scripts/build_sandbox.js",
    "bundle": "npm run generate && node esbuild.config.js && node scripts/copy_bundle_assets.js",
    "test": "npm run test --workspaces --if-present",
    "test:ci": "npm run test:ci --workspaces --if-present && npm run test:scripts",
    "test:scripts": "vitest run --config ./scripts/tests/vitest.config.ts",
    "test:e2e": "cross-env VERBOSE=true KEEP_OUTPUT=true npm run test:integration:sandbox:none",
    "test:integration:all": "npm run test:integration:sandbox:none && npm run test:integration:sandbox:docker && npm run test:integration:sandbox:podman",
    "test:integration:sandbox:none": "cross-env GEMINI_SANDBOX=false vitest run --root ./integration-tests",
    "test:integration:sandbox:docker": "cross-env GEMINI_SANDBOX=docker npm run build:sandbox && cross-env GEMINI_SANDBOX=docker vitest run --root ./integration-tests",
    "test:integration:sandbox:podman": "cross-env GEMINI_SANDBOX=podman vitest run --root ./integration-tests",
    "lint": "eslint . --ext .ts,.tsx && eslint integration-tests && eslint scripts",
    "lint:fix": "eslint . --fix --ext .ts,.tsx && eslint integration-tests --fix && eslint scripts --fix && npm run format",
    "lint:ci": "npm run lint:all",
    "lint:all": "node scripts/lint.js",
    "format": "prettier --experimental-cli --write .",
    "typecheck": "npm run typecheck --workspaces --if-present",
    "preflight": "npm run clean && npm ci && npm run format && npm run lint:ci && npm run build && npm run typecheck && npm run test:ci",
    "prepare": "husky && npm run bundle",
    "prepare:package": "node scripts/prepare-package.js",
    "release:version": "node scripts/version.js",
    "telemetry": "node scripts/telemetry.js",
    "check:lockfile": "node scripts/check-lockfile.js",
    "clean": "node scripts/clean.js",
    "pre-commit": "node scripts/pre-commit.js"
  },
  "overrides": {
    "ink": "npm:@jrichman/ink@6.4.6",
    "wrap-ansi": "9.0.2",
    "cliui": {
      "wrap-ansi": "7.0.0"
    }
  },
  "bin": {
    "gemini": "bundle/gemini.js"
  },
  "files": [
    "bundle/",
    "README.md",
    "LICENSE"
  ],
  "devDependencies": {
    "@octokit/rest": "^22.0.0",
    "@types/marked": "^5.0.2",
    "@types/mime-types": "^3.0.1",
    "@types/minimatch": "^5.1.2",
    "@types/mock-fs": "^4.13.4",
    "@types/prompts": "^2.4.9",
    "@types/react": "^19.2.0",
    "@types/react-dom": "^19.2.0",
    "@types/shell-quote": "^1.7.5",
    "@vitest/coverage-v8": "^3.1.1",
    "@vitest/eslint-plugin": "^1.3.4",
    "cross-env": "^7.0.3",
    "esbuild": "^0.25.0",
    "esbuild-plugin-wasm": "^1.1.0",
    "eslint": "^9.24.0",
    "eslint-config-prettier": "^10.1.2",
    "eslint-plugin-import": "^2.31.0",
    "eslint-plugin-license-header": "^0.8.0",
    "eslint-plugin-react": "^7.37.5",
    "eslint-plugin-react-hooks": "^5.2.0",
    "glob": "^12.0.0",
    "globals": "^16.0.0",
    "google-artifactregistry-auth": "^3.4.0",
    "husky": "^9.1.7",
    "ink-testing-library": "^4.0.0",
    "json": "^11.0.0",
    "lint-staged": "^16.1.6",
    "memfs": "^4.42.0",
    "mnemonist": "^0.40.3",
    "mock-fs": "^5.5.0",
    "msw": "^2.10.4",
    "npm-run-all": "^4.1.5",
    "prettier": "^3.5.3",
    "react-devtools-core": "^6.1.2",
    "semver": "^7.7.2",
    "strip-ansi": "^7.1.2",
    "tsx": "^4.20.3",
    "typescript-eslint": "^8.30.1",
    "vitest": "^3.2.4",
    "yargs": "^17.7.2"
  },
  "dependencies": {
<<<<<<< HEAD
    "@types/picomatch": "^4.0.2",
    "chardet": "^2.1.0",
    "fdir": "^6.4.6",
    "ink": "npm:@jrichman/ink@6.4.5",
=======
    "ink": "npm:@jrichman/ink@6.4.6",
>>>>>>> dadd606c
    "latest-version": "^9.0.0",
    "marked": "^16.1.2",
    "picomatch": "^4.0.3",
    "simple-git": "^3.28.0"
  },
  "optionalDependencies": {
    "@lydell/node-pty": "1.1.0",
    "@lydell/node-pty-darwin-arm64": "1.1.0",
    "@lydell/node-pty-darwin-x64": "1.1.0",
    "@lydell/node-pty-linux-x64": "1.1.0",
    "@lydell/node-pty-win32-arm64": "1.1.0",
    "@lydell/node-pty-win32-x64": "1.1.0",
    "node-pty": "^1.0.0"
  },
  "lint-staged": {
    "*.{js,jsx,ts,tsx}": [
      "prettier --write",
      "eslint --fix --max-warnings 0 --no-warn-ignored"
    ],
    "eslint.config.js": [
      "prettier --write"
    ],
    "*.{json,md}": [
      "prettier --write"
    ]
  }
}<|MERGE_RESOLUTION|>--- conflicted
+++ resolved
@@ -119,17 +119,8 @@
     "yargs": "^17.7.2"
   },
   "dependencies": {
-<<<<<<< HEAD
-    "@types/picomatch": "^4.0.2",
-    "chardet": "^2.1.0",
-    "fdir": "^6.4.6",
-    "ink": "npm:@jrichman/ink@6.4.5",
-=======
     "ink": "npm:@jrichman/ink@6.4.6",
->>>>>>> dadd606c
     "latest-version": "^9.0.0",
-    "marked": "^16.1.2",
-    "picomatch": "^4.0.3",
     "simple-git": "^3.28.0"
   },
   "optionalDependencies": {
