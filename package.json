--- conflicted
+++ resolved
@@ -114,14 +114,10 @@
   },
   "dependencies": {
     "@testing-library/dom": "^10.4.1",
-<<<<<<< HEAD
     "ansi-to-html": "^0.7.2",
+    "latest-version": "^9.0.0",
     "simple-git": "^3.28.0",
     "strip-ansi": "^7.1.0"
-=======
-    "latest-version": "^9.0.0",
-    "simple-git": "^3.28.0"
->>>>>>> 810d940e
   },
   "optionalDependencies": {
     "@lydell/node-pty": "1.1.0",
