--- conflicted
+++ resolved
@@ -1,11 +1,6 @@
 {
-<<<<<<< HEAD
   "name": "@thacio/auditaria-cli",
-  "version": "0.18.0-nightly.20251118.86828bb56",
-=======
-  "name": "@google/gemini-cli",
   "version": "0.18.0-nightly.20251120.2231497b1",
->>>>>>> c3f1b29c
   "engines": {
     "node": ">=20.0.0"
   },
@@ -16,7 +11,7 @@
   "private": "true",
   "repository": {
     "type": "git",
-    "url": "git+https://github.com/thacio/auditaria.git"
+    "url": "git+https://github.com/google-gemini/gemini-cli.git"
   },
   "config": {
     "sandboxImageUri": "us-docker.pkg.dev/gemini-code-dev/gemini-cli/sandbox:0.18.0-nightly.20251120.2231497b1"
@@ -51,7 +46,6 @@
     "test:integration:sandbox:none": "cross-env GEMINI_SANDBOX=false vitest run --root ./integration-tests",
     "test:integration:sandbox:docker": "cross-env GEMINI_SANDBOX=docker npm run build:sandbox && cross-env GEMINI_SANDBOX=docker vitest run --root ./integration-tests",
     "test:integration:sandbox:podman": "cross-env GEMINI_SANDBOX=podman vitest run --root ./integration-tests",
-    "i18n:compare": "node scripts/compare-i18n.cjs",
     "lint": "eslint . --ext .ts,.tsx && eslint integration-tests && eslint scripts",
     "lint:fix": "eslint . --fix --ext .ts,.tsx && eslint integration-tests --fix && eslint scripts --fix && npm run format",
     "lint:ci": "npm run lint:all",
@@ -75,7 +69,7 @@
     }
   },
   "bin": {
-    "auditaria": "bundle/gemini.js"
+    "gemini": "bundle/gemini.js"
   },
   "files": [
     "bundle/",
@@ -84,7 +78,6 @@
   ],
   "devDependencies": {
     "@octokit/rest": "^22.0.0",
-    "@types/chardet": "^0.8.3",
     "@types/marked": "^5.0.2",
     "@types/mime-types": "^3.0.1",
     "@types/minimatch": "^5.1.2",
@@ -126,13 +119,9 @@
     "yargs": "^17.7.2"
   },
   "dependencies": {
-    "@vscode/codicons": "^0.0.43",
-    "ansi-to-html": "^0.7.2",
     "ink": "npm:@jrichman/ink@6.4.3",
     "latest-version": "^9.0.0",
-    "simple-git": "^3.28.0",
-    "strip-ansi": "^7.1.0",
-    "vscode-material-icons": "^0.1.1"
+    "simple-git": "^3.28.0"
   },
   "optionalDependencies": {
     "@lydell/node-pty": "1.1.0",
