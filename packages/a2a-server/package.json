{
<<<<<<< HEAD
  "version": "0.17.0-nightly.20251116.e650a4ee5",
=======
  "name": "@google/gemini-cli-a2a-server",
  "version": "0.18.0-nightly.20251118.86828bb56",
  "description": "Gemini CLI A2A Server",
>>>>>>> 379f09d9
  "repository": {
    "type": "git",
    "url": "git+https://github.com/thacio/auditaria.git",
    "directory": "packages/a2a-server"
  },
  "type": "module",
  "main": "dist/index.js",
  "bin": {
    "auditaria-cli-a2a-server": "dist/a2a-server.mjs"
  },
  "scripts": {
    "build": "node ../../scripts/build_package.js",
    "start": "node dist/src/http/server.js",
    "lint": "eslint . --ext .ts,.tsx",
    "format": "prettier --write .",
    "test": "vitest run",
    "test:ci": "vitest run --coverage",
    "typecheck": "tsc --noEmit"
  },
  "files": [
    "dist"
  ],
  "dependencies": {
    "@a2a-js/sdk": "^0.3.2",
    "@google-cloud/storage": "^7.16.0",
    "@thacio/auditaria-cli-core": "file:../core",
    "express": "^5.1.0",
    "fs-extra": "^11.3.0",
    "tar": "^7.5.2",
    "uuid": "^11.1.0",
    "winston": "^3.17.0"
  },
  "devDependencies": {
    "@types/express": "^5.0.3",
    "@types/fs-extra": "^11.0.4",
    "@types/supertest": "^6.0.3",
    "@types/tar": "^6.1.13",
    "dotenv": "^16.4.5",
    "supertest": "^7.1.4",
    "typescript": "^5.3.3",
    "vitest": "^3.1.1"
  },
  "engines": {
    "node": ">=20"
  }
}<|MERGE_RESOLUTION|>--- conflicted
+++ resolved
@@ -1,11 +1,7 @@
 {
-<<<<<<< HEAD
-  "version": "0.17.0-nightly.20251116.e650a4ee5",
-=======
-  "name": "@google/gemini-cli-a2a-server",
+  "name": "@thacio/auditaria-cli-a2a-server",
   "version": "0.18.0-nightly.20251118.86828bb56",
   "description": "Gemini CLI A2A Server",
->>>>>>> 379f09d9
   "repository": {
     "type": "git",
     "url": "git+https://github.com/thacio/auditaria.git",
