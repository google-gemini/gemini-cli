{
<<<<<<< HEAD
  "name": "@thacio/auditaria-cli-a2a-server",
  "version": "0.8.0-nightly.20250925.b1da8c21",
=======
  "name": "@google/gemini-cli-a2a-server",
  "version": "0.9.0-nightly.20251001.163dba7e",
>>>>>>> f3152fa7
  "private": true,
  "description": "Gemini CLI A2A Server",
  "repository": {
    "type": "git",
    "url": "git+https://github.com/thacio/auditaria.git",
    "directory": "packages/a2a-server"
  },
  "type": "module",
  "main": "dist/server.js",
  "scripts": {
    "start": "node dist/src/http/server.js",
    "build": "node ../../scripts/build_package.js",
    "lint": "eslint . --ext .ts,.tsx",
    "format": "prettier --write .",
    "test": "vitest run",
    "test:ci": "vitest run --coverage",
    "typecheck": "tsc --noEmit"
  },
  "files": [
    "dist"
  ],
  "dependencies": {
    "@a2a-js/sdk": "^0.3.2",
    "@google-cloud/storage": "^7.16.0",
    "@thacio/auditaria-cli-core": "file:../core",
    "express": "^5.1.0",
    "fs-extra": "^11.3.0",
    "tar": "^7.4.3",
    "uuid": "^11.1.0",
    "winston": "^3.17.0"
  },
  "devDependencies": {
    "@types/express": "^5.0.3",
    "@types/fs-extra": "^11.0.4",
    "@types/supertest": "^6.0.3",
    "@types/tar": "^6.1.13",
    "dotenv": "^16.4.5",
    "supertest": "^7.1.4",
    "typescript": "^5.3.3",
    "vitest": "^3.1.1"
  },
  "engines": {
    "node": ">=20"
  }
}<|MERGE_RESOLUTION|>--- conflicted
+++ resolved
@@ -1,11 +1,6 @@
 {
-<<<<<<< HEAD
   "name": "@thacio/auditaria-cli-a2a-server",
-  "version": "0.8.0-nightly.20250925.b1da8c21",
-=======
-  "name": "@google/gemini-cli-a2a-server",
   "version": "0.9.0-nightly.20251001.163dba7e",
->>>>>>> f3152fa7
   "private": true,
   "description": "Gemini CLI A2A Server",
   "repository": {
