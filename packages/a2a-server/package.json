--- conflicted
+++ resolved
@@ -1,10 +1,6 @@
 {
   "name": "@google/gemini-cli-a2a-server",
-<<<<<<< HEAD
-  "version": "0.22.0-preview.0",
-=======
   "version": "0.21.0-nightly.20251216.bb0c0d8ee",
->>>>>>> 7f2d3345
   "description": "Gemini CLI A2A Server",
   "repository": {
     "type": "git",
