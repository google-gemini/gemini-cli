{
<<<<<<< HEAD
  "name": "@thacio/auditaria-cli-a2a-server",
  "version": "0.13.0-nightly.20251029.cca41edc",
  "description": "Auditaria CLI A2A Server",
=======
  "name": "@google/gemini-cli-a2a-server",
  "version": "0.13.0-nightly.20251031.c89bc30d",
  "description": "Gemini CLI A2A Server",
>>>>>>> db37c715
  "repository": {
    "type": "git",
    "url": "git+https://github.com/thacio/auditaria.git",
    "directory": "packages/a2a-server"
  },
  "type": "module",
  "main": "dist/index.js",
  "bin": {
    "auditaria-cli-a2a-server": "dist/a2a-server.mjs"
  },
  "scripts": {
    "build": "node ../../scripts/build_package.js",
    "start": "node dist/src/http/server.js",
    "lint": "eslint . --ext .ts,.tsx",
    "format": "prettier --write .",
    "test": "vitest run",
    "test:ci": "vitest run --coverage",
    "typecheck": "tsc --noEmit"
  },
  "files": [
    "dist"
  ],
  "dependencies": {
    "@a2a-js/sdk": "^0.3.2",
    "@google-cloud/storage": "^7.16.0",
    "@thacio/auditaria-cli-core": "file:../core",
    "express": "^5.1.0",
    "fs-extra": "^11.3.0",
    "tar": "^7.4.3",
    "uuid": "^11.1.0",
    "winston": "^3.17.0"
  },
  "devDependencies": {
    "@types/express": "^5.0.3",
    "@types/fs-extra": "^11.0.4",
    "@types/supertest": "^6.0.3",
    "@types/tar": "^6.1.13",
    "dotenv": "^16.4.5",
    "supertest": "^7.1.4",
    "typescript": "^5.3.3",
    "vitest": "^3.1.1"
  },
  "engines": {
    "node": ">=20"
  }
}<|MERGE_RESOLUTION|>--- conflicted
+++ resolved
@@ -1,13 +1,7 @@
 {
-<<<<<<< HEAD
   "name": "@thacio/auditaria-cli-a2a-server",
-  "version": "0.13.0-nightly.20251029.cca41edc",
+  "version": "0.13.0-nightly.20251031.c89bc30d",
   "description": "Auditaria CLI A2A Server",
-=======
-  "name": "@google/gemini-cli-a2a-server",
-  "version": "0.13.0-nightly.20251031.c89bc30d",
-  "description": "Gemini CLI A2A Server",
->>>>>>> db37c715
   "repository": {
     "type": "git",
     "url": "git+https://github.com/thacio/auditaria.git",
