{
<<<<<<< HEAD
  "name": "@thacio/auditaria-cli-a2a-server",
  "version": "0.14.0-nightly.20251104.da3da198",
  "description": "Auditaria CLI A2A Server",
=======
  "name": "@google/gemini-cli-a2a-server",
  "version": "0.15.0-nightly.20251107.b8eeb553",
  "description": "Gemini CLI A2A Server",
>>>>>>> cd27cae8
  "repository": {
    "type": "git",
    "url": "git+https://github.com/thacio/auditaria.git",
    "directory": "packages/a2a-server"
  },
  "type": "module",
  "main": "dist/index.js",
  "bin": {
    "auditaria-cli-a2a-server": "dist/a2a-server.mjs"
  },
  "scripts": {
    "build": "node ../../scripts/build_package.js",
    "start": "node dist/src/http/server.js",
    "lint": "eslint . --ext .ts,.tsx",
    "format": "prettier --write .",
    "test": "vitest run",
    "test:ci": "vitest run --coverage",
    "typecheck": "tsc --noEmit"
  },
  "files": [
    "dist"
  ],
  "dependencies": {
    "@a2a-js/sdk": "^0.3.2",
    "@google-cloud/storage": "^7.16.0",
    "@thacio/auditaria-cli-core": "file:../core",
    "express": "^5.1.0",
    "fs-extra": "^11.3.0",
    "tar": "^7.5.2",
    "uuid": "^11.1.0",
    "winston": "^3.17.0"
  },
  "devDependencies": {
    "@types/express": "^5.0.3",
    "@types/fs-extra": "^11.0.4",
    "@types/supertest": "^6.0.3",
    "@types/tar": "^6.1.13",
    "dotenv": "^16.4.5",
    "supertest": "^7.1.4",
    "typescript": "^5.3.3",
    "vitest": "^3.1.1"
  },
  "engines": {
    "node": ">=20"
  }
}<|MERGE_RESOLUTION|>--- conflicted
+++ resolved
@@ -1,13 +1,7 @@
 {
-<<<<<<< HEAD
   "name": "@thacio/auditaria-cli-a2a-server",
-  "version": "0.14.0-nightly.20251104.da3da198",
+  "version": "0.15.0-nightly.20251107.b8eeb553",
   "description": "Auditaria CLI A2A Server",
-=======
-  "name": "@google/gemini-cli-a2a-server",
-  "version": "0.15.0-nightly.20251107.b8eeb553",
-  "description": "Gemini CLI A2A Server",
->>>>>>> cd27cae8
   "repository": {
     "type": "git",
     "url": "git+https://github.com/thacio/auditaria.git",
