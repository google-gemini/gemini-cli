{
  "name": "@thacio/auditaria-cli-a2a-server",
  "version": "0.10.0-nightly.20251007.c195a9aa",
<<<<<<< HEAD
  "private": true,
  "description": "Auditaria CLI A2A Server",
=======
  "description": "Gemini CLI A2A Server",
>>>>>>> c23eb84b
  "repository": {
    "type": "git",
    "url": "git+https://github.com/thacio/auditaria.git",
    "directory": "packages/a2a-server"
  },
  "type": "module",
  "main": "dist/server.js",
  "bin": {
    "auditaria-cli-a2a-server": "dist/a2a-server.mjs"
  },
  "scripts": {
    "build": "node ../../scripts/build_package.js",
    "start": "node dist/src/http/server.js",
    "lint": "eslint . --ext .ts,.tsx",
    "format": "prettier --write .",
    "test": "vitest run",
    "test:ci": "vitest run --coverage",
    "typecheck": "tsc --noEmit"
  },
  "files": [
    "dist"
  ],
  "dependencies": {
    "@a2a-js/sdk": "^0.3.2",
    "@google-cloud/storage": "^7.16.0",
    "@thacio/auditaria-cli-core": "file:../core",
    "express": "^5.1.0",
    "fs-extra": "^11.3.0",
    "tar": "^7.4.3",
    "uuid": "^11.1.0",
    "winston": "^3.17.0"
  },
  "devDependencies": {
    "@types/express": "^5.0.3",
    "@types/fs-extra": "^11.0.4",
    "@types/supertest": "^6.0.3",
    "@types/tar": "^6.1.13",
    "dotenv": "^16.4.5",
    "supertest": "^7.1.4",
    "typescript": "^5.3.3",
    "vitest": "^3.1.1"
  },
  "engines": {
    "node": ">=20"
  }
}<|MERGE_RESOLUTION|>--- conflicted
+++ resolved
@@ -1,12 +1,7 @@
 {
   "name": "@thacio/auditaria-cli-a2a-server",
   "version": "0.10.0-nightly.20251007.c195a9aa",
-<<<<<<< HEAD
-  "private": true,
   "description": "Auditaria CLI A2A Server",
-=======
-  "description": "Gemini CLI A2A Server",
->>>>>>> c23eb84b
   "repository": {
     "type": "git",
     "url": "git+https://github.com/thacio/auditaria.git",
