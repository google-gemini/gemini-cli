--- conflicted
+++ resolved
@@ -1,11 +1,6 @@
 {
-<<<<<<< HEAD
   "name": "@thacio/auditaria-cli-a2a-server",
-  "version": "0.9.0-nightly.20251001.163dba7e",
-=======
-  "name": "@google/gemini-cli-a2a-server",
   "version": "0.10.0-nightly.20251007.c195a9aa",
->>>>>>> 95268b26
   "private": true,
   "description": "Gemini CLI A2A Server",
   "repository": {
