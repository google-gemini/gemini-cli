{
<<<<<<< HEAD
  "name": "@thacio/auditaria-cli-a2a-server",
  "version": "0.11.0-nightly.20251021.e72c00cf",
  "description": "Auditaria CLI A2A Server",
=======
  "name": "@google/gemini-cli-a2a-server",
  "version": "0.12.0-nightly.20251022.0542de95",
  "description": "Gemini CLI A2A Server",
>>>>>>> 59985138
  "repository": {
    "type": "git",
    "url": "git+https://github.com/thacio/auditaria.git",
    "directory": "packages/a2a-server"
  },
  "type": "module",
  "main": "dist/index.js",
  "bin": {
    "auditaria-cli-a2a-server": "dist/a2a-server.mjs"
  },
  "scripts": {
    "build": "node ../../scripts/build_package.js",
    "start": "node dist/src/http/server.js",
    "lint": "eslint . --ext .ts,.tsx",
    "format": "prettier --write .",
    "test": "vitest run",
    "test:ci": "vitest run --coverage",
    "typecheck": "tsc --noEmit"
  },
  "files": [
    "dist"
  ],
  "dependencies": {
    "@a2a-js/sdk": "^0.3.2",
    "@google-cloud/storage": "^7.16.0",
    "@thacio/auditaria-cli-core": "file:../core",
    "express": "^5.1.0",
    "fs-extra": "^11.3.0",
    "tar": "^7.4.3",
    "uuid": "^11.1.0",
    "winston": "^3.17.0"
  },
  "devDependencies": {
    "@types/express": "^5.0.3",
    "@types/fs-extra": "^11.0.4",
    "@types/supertest": "^6.0.3",
    "@types/tar": "^6.1.13",
    "dotenv": "^16.4.5",
    "supertest": "^7.1.4",
    "typescript": "^5.3.3",
    "vitest": "^3.1.1"
  },
  "engines": {
    "node": ">=20"
  }
}<|MERGE_RESOLUTION|>--- conflicted
+++ resolved
@@ -1,13 +1,7 @@
 {
-<<<<<<< HEAD
   "name": "@thacio/auditaria-cli-a2a-server",
-  "version": "0.11.0-nightly.20251021.e72c00cf",
+  "version": "0.12.0-nightly.20251022.0542de95",
   "description": "Auditaria CLI A2A Server",
-=======
-  "name": "@google/gemini-cli-a2a-server",
-  "version": "0.12.0-nightly.20251022.0542de95",
-  "description": "Gemini CLI A2A Server",
->>>>>>> 59985138
   "repository": {
     "type": "git",
     "url": "git+https://github.com/thacio/auditaria.git",
