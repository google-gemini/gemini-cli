--- conflicted
+++ resolved
@@ -16,16 +16,11 @@
   ToolCallRequestInfo,
   ServerGeminiToolCallRequestEvent,
   Config,
-<<<<<<< HEAD
 } from '@thacio/auditaria-cli-core';
-import { GeminiEventType } from '@thacio/auditaria-cli-core';
-=======
-} from '@google/gemini-cli-core';
 import {
   GeminiEventType,
   SimpleExtensionLoader,
-} from '@google/gemini-cli-core';
->>>>>>> 1b302dee
+} from '@thacio/auditaria-cli-core';
 import { v4 as uuidv4 } from 'uuid';
 
 import { logger } from '../utils/logger.js';
