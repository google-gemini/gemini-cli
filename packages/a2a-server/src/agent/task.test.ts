--- conflicted
+++ resolved
@@ -18,11 +18,8 @@
   GeminiEventType,
   type Config,
   type ToolCallRequestInfo,
-<<<<<<< HEAD
   type GitService,
-=======
   type CompletedToolCall,
->>>>>>> 6e51bbc2
 } from '@google/gemini-cli-core';
 import { createMockConfig } from '../utils/testing_utils.js';
 import type { ExecutionEventBus, RequestContext } from '@a2a-js/sdk/server';
