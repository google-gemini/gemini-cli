--- conflicted
+++ resolved
@@ -80,11 +80,8 @@
       ? process.env['CHECKPOINTING'] === 'true'
       : settings.checkpointing?.enabled,
     previewFeatures: settings.general?.previewFeatures,
-<<<<<<< HEAD
     modelConfigServiceConfig: settings.modelConfigs,
-=======
     interactive: true,
->>>>>>> 5ea5107d
   };
 
   const fileService = new FileDiscoveryService(workspaceDir);
