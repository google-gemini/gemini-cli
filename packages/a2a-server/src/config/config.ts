--- conflicted
+++ resolved
@@ -21,12 +21,8 @@
   DEFAULT_GEMINI_EMBEDDING_MODEL,
   DEFAULT_GEMINI_MODEL,
   type GeminiCLIExtension,
-<<<<<<< HEAD
+  debugLogger,
 } from '@thacio/auditaria-cli-core';
-=======
-  debugLogger,
-} from '@google/gemini-cli-core';
->>>>>>> b364f376
 
 import { logger } from '../utils/logger.js';
 import type { Settings } from './settings.js';
