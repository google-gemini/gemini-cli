--- conflicted
+++ resolved
@@ -6,20 +6,12 @@
 
 // Copied exactly from packages/cli/src/config/extension.ts, last PR #1026
 
-<<<<<<< HEAD
-import type {
-  MCPServerConfig,
-  ExtensionInstallMetadata,
-  GeminiCLIExtension,
-} from '@thacio/auditaria-cli-core';
-=======
 import {
   GEMINI_DIR,
   type MCPServerConfig,
   type ExtensionInstallMetadata,
   type GeminiCLIExtension,
-} from '@google/gemini-cli-core';
->>>>>>> 518caae6
+} from '@thacio/auditaria-cli-core';
 import * as fs from 'node:fs';
 import * as path from 'node:path';
 import * as os from 'node:os';
