/**
 * @license
 * Copyright 2025 Google LLC
 * SPDX-License-Identifier: Apache-2.0
 */

// Copied exactly from packages/cli/src/config/extension.ts, last PR #1026

<<<<<<< HEAD
import type { MCPServerConfig } from '@thacio/auditaria-cli-core';
=======
import type {
  MCPServerConfig,
  ExtensionInstallMetadata,
  GeminiCLIExtension,
} from '@google/gemini-cli-core';
>>>>>>> 8980276b
import * as fs from 'node:fs';
import * as path from 'node:path';
import * as os from 'node:os';
import { logger } from '../utils/logger.js';

export const EXTENSIONS_DIRECTORY_NAME = path.join('.gemini', 'extensions');
export const EXTENSIONS_CONFIG_FILENAME = 'gemini-extension.json';
export const INSTALL_METADATA_FILENAME = '.gemini-extension-install.json';

/**
 * Extension definition as written to disk in gemini-extension.json files.
 * This should *not* be referenced outside of the logic for reading files.
 * If information is required for manipulating extensions (load, unload, update)
 * outside of the loading process that data needs to be stored on the
 * GeminiCLIExtension class defined in Core.
 */
interface ExtensionConfig {
  name: string;
  version: string;
  mcpServers?: Record<string, MCPServerConfig>;
  contextFileName?: string | string[];
  excludeTools?: string[];
}

export function loadExtensions(workspaceDir: string): GeminiCLIExtension[] {
  const allExtensions = [
    ...loadExtensionsFromDir(workspaceDir),
    ...loadExtensionsFromDir(os.homedir()),
  ];

  const uniqueExtensions: GeminiCLIExtension[] = [];
  const seenNames = new Set<string>();
  for (const extension of allExtensions) {
    if (!seenNames.has(extension.name)) {
      logger.info(
        `Loading extension: ${extension.name} (version: ${extension.version})`,
      );
      uniqueExtensions.push(extension);
      seenNames.add(extension.name);
    }
  }

  return uniqueExtensions;
}

function loadExtensionsFromDir(dir: string): GeminiCLIExtension[] {
  const extensionsDir = path.join(dir, EXTENSIONS_DIRECTORY_NAME);
  if (!fs.existsSync(extensionsDir)) {
    return [];
  }

  const extensions: GeminiCLIExtension[] = [];
  for (const subdir of fs.readdirSync(extensionsDir)) {
    const extensionDir = path.join(extensionsDir, subdir);

    const extension = loadExtension(extensionDir);
    if (extension != null) {
      extensions.push(extension);
    }
  }
  return extensions;
}

function loadExtension(extensionDir: string): GeminiCLIExtension | null {
  if (!fs.statSync(extensionDir).isDirectory()) {
    logger.error(
      `Warning: unexpected file ${extensionDir} in extensions directory.`,
    );
    return null;
  }

  const configFilePath = path.join(extensionDir, EXTENSIONS_CONFIG_FILENAME);
  if (!fs.existsSync(configFilePath)) {
    logger.error(
      `Warning: extension directory ${extensionDir} does not contain a config file ${configFilePath}.`,
    );
    return null;
  }

  try {
    const configContent = fs.readFileSync(configFilePath, 'utf-8');
    const config = JSON.parse(configContent) as ExtensionConfig;
    if (!config.name || !config.version) {
      logger.error(
        `Invalid extension config in ${configFilePath}: missing name or version.`,
      );
      return null;
    }

    const installMetadata = loadInstallMetadata(extensionDir);

    const contextFiles = getContextFileNames(config)
      .map((contextFileName) => path.join(extensionDir, contextFileName))
      .filter((contextFilePath) => fs.existsSync(contextFilePath));

    return {
      name: config.name,
      version: config.version,
      path: extensionDir,
      contextFiles,
      installMetadata,
      mcpServers: config.mcpServers,
      excludeTools: config.excludeTools,
      isActive: true, // Barring any other signals extensions should be considered Active.
    } as GeminiCLIExtension;
  } catch (e) {
    logger.error(
      `Warning: error parsing extension config in ${configFilePath}: ${e}`,
    );
    return null;
  }
}

function getContextFileNames(config: ExtensionConfig): string[] {
  if (!config.contextFileName) {
    return ['GEMINI.md'];
  } else if (!Array.isArray(config.contextFileName)) {
    return [config.contextFileName];
  }
  return config.contextFileName;
}

export function loadInstallMetadata(
  extensionDir: string,
): ExtensionInstallMetadata | undefined {
  const metadataFilePath = path.join(extensionDir, INSTALL_METADATA_FILENAME);
  try {
    const configContent = fs.readFileSync(metadataFilePath, 'utf-8');
    const metadata = JSON.parse(configContent) as ExtensionInstallMetadata;
    return metadata;
  } catch (e) {
    logger.warn(
      `Failed to load or parse extension install metadata at ${metadataFilePath}: ${e}`,
    );
    return undefined;
  }
}<|MERGE_RESOLUTION|>--- conflicted
+++ resolved
@@ -6,15 +6,11 @@
 
 // Copied exactly from packages/cli/src/config/extension.ts, last PR #1026
 
-<<<<<<< HEAD
-import type { MCPServerConfig } from '@thacio/auditaria-cli-core';
-=======
 import type {
   MCPServerConfig,
   ExtensionInstallMetadata,
   GeminiCLIExtension,
-} from '@google/gemini-cli-core';
->>>>>>> 8980276b
+} from '@thacio/auditaria-cli-core';
 import * as fs from 'node:fs';
 import * as path from 'node:path';
 import * as os from 'node:os';
