/**
 * @license
 * Copyright 2025 Google LLC
 * SPDX-License-Identifier: Apache-2.0
 */

import type { Config } from '@thacio/auditaria-cli-core';
import {
  GeminiEventType,
  ApprovalMode,
  type ToolCallConfirmationDetails,
} from '@thacio/auditaria-cli-core';
import type {
  TaskStatusUpdateEvent,
  SendStreamingMessageSuccessResponse,
} from '@a2a-js/sdk';
import type express from 'express';
import type { Server } from 'node:http';
import request from 'supertest';
import {
  afterAll,
  afterEach,
  beforeEach,
  beforeAll,
  describe,
  expect,
  it,
  vi,
} from 'vitest';
import { createApp } from './app.js';
import { commandRegistry } from '../commands/command-registry.js';
import {
  assertUniqueFinalEventIsLast,
  assertTaskCreationAndWorkingStatus,
  createStreamMessageRequest,
  createMockConfig,
} from '../utils/testing_utils.js';
<<<<<<< HEAD
import { MockTool } from '@thacio/auditaria-cli-core';
=======
import { MockTool } from '@google/gemini-cli-core';
import type { Command } from '../commands/types.js';
>>>>>>> 69339f08

const mockToolConfirmationFn = async () =>
  ({}) as unknown as ToolCallConfirmationDetails;

const streamToSSEEvents = (
  stream: string,
): SendStreamingMessageSuccessResponse[] =>
  stream
    .split('\n\n')
    .filter(Boolean) // Remove empty strings from trailing newlines
    .map((chunk) => {
      const dataLine = chunk
        .split('\n')
        .find((line) => line.startsWith('data: '));
      if (!dataLine) {
        throw new Error(`Invalid SSE chunk found: "${chunk}"`);
      }
      return JSON.parse(dataLine.substring(6));
    });

// Mock the logger to avoid polluting test output
// Comment out to debug tests
vi.mock('../utils/logger.js', () => ({
  logger: { info: vi.fn(), warn: vi.fn(), error: vi.fn() },
}));

let config: Config;
const getToolRegistrySpy = vi.fn().mockReturnValue(ApprovalMode.DEFAULT);
const getApprovalModeSpy = vi.fn();
const getShellExecutionConfigSpy = vi.fn();
const getExtensionsSpy = vi.fn();

vi.mock('../config/config.js', async () => {
  const actual = await vi.importActual('../config/config.js');
  return {
    ...actual,
    loadConfig: vi.fn().mockImplementation(async () => {
      const mockConfig = createMockConfig({
        getToolRegistry: getToolRegistrySpy,
        getApprovalMode: getApprovalModeSpy,
        getShellExecutionConfig: getShellExecutionConfigSpy,
        getExtensions: getExtensionsSpy,
      });
      config = mockConfig as Config;
      return config;
    }),
  };
});

// Mock the GeminiClient to avoid actual API calls
const sendMessageStreamSpy = vi.fn();
vi.mock('@thacio/auditaria-cli-core', async () => {
  const actual = await vi.importActual('@thacio/auditaria-cli-core');
  return {
    ...actual,
    GeminiClient: vi.fn().mockImplementation(() => ({
      sendMessageStream: sendMessageStreamSpy,
      getUserTier: vi.fn().mockReturnValue('free'),
      initialize: vi.fn(),
    })),
  };
});

describe('E2E Tests', () => {
  let app: express.Express;
  let server: Server;

  beforeAll(async () => {
    app = await createApp();
    server = app.listen(0); // Listen on a random available port
  });

  beforeEach(() => {
    getApprovalModeSpy.mockReturnValue(ApprovalMode.DEFAULT);
  });

  afterAll(
    () =>
      new Promise<void>((resolve) => {
        server.close(() => {
          resolve();
        });
      }),
  );

  afterEach(() => {
    vi.clearAllMocks();
  });

  it('should create a new task and stream status updates (text-content) via POST /', async () => {
    sendMessageStreamSpy.mockImplementation(async function* () {
      yield* [{ type: 'content', value: 'Hello how are you?' }];
    });

    const agent = request.agent(app);
    const res = await agent
      .post('/')
      .send(createStreamMessageRequest('hello', 'a2a-test-message'))
      .set('Content-Type', 'application/json')
      .expect(200);

    const events = streamToSSEEvents(res.text);

    assertTaskCreationAndWorkingStatus(events);

    // Status update: text-content
    const textContentEvent = events[2].result as TaskStatusUpdateEvent;
    expect(textContentEvent.kind).toBe('status-update');
    expect(textContentEvent.status.state).toBe('working');
    expect(textContentEvent.metadata?.['coderAgent']).toMatchObject({
      kind: 'text-content',
    });
    expect(textContentEvent.status.message?.parts).toMatchObject([
      { kind: 'text', text: 'Hello how are you?' },
    ]);

    // Status update: input-required (final)
    const finalEvent = events[3].result as TaskStatusUpdateEvent;
    expect(finalEvent.kind).toBe('status-update');
    expect(finalEvent.status?.state).toBe('input-required');
    expect(finalEvent.final).toBe(true);

    assertUniqueFinalEventIsLast(events);
    expect(events.length).toBe(4);
  });

  it('should create a new task, schedule a tool call, and wait for approval', async () => {
    // First call yields the tool request
    sendMessageStreamSpy.mockImplementationOnce(async function* () {
      yield* [
        {
          type: GeminiEventType.ToolCallRequest,
          value: {
            callId: 'test-call-id',
            name: 'test-tool',
            args: {},
          },
        },
      ];
    });
    // Subsequent calls yield nothing
    sendMessageStreamSpy.mockImplementation(async function* () {
      yield* [];
    });

    const mockTool = new MockTool({
      name: 'test-tool',
      shouldConfirmExecute: vi.fn(mockToolConfirmationFn),
    });

    getToolRegistrySpy.mockReturnValue({
      getAllTools: vi.fn().mockReturnValue([mockTool]),
      getToolsByServer: vi.fn().mockReturnValue([]),
      getTool: vi.fn().mockReturnValue(mockTool),
    });

    const agent = request.agent(app);
    const res = await agent
      .post('/')
      .send(createStreamMessageRequest('run a tool', 'a2a-tool-test-message'))
      .set('Content-Type', 'application/json')
      .expect(200);

    const events = streamToSSEEvents(res.text);
    assertTaskCreationAndWorkingStatus(events);

    // Status update: working
    const workingEvent2 = events[2].result as TaskStatusUpdateEvent;
    expect(workingEvent2.kind).toBe('status-update');
    expect(workingEvent2.status.state).toBe('working');
    expect(workingEvent2.metadata?.['coderAgent']).toMatchObject({
      kind: 'state-change',
    });

    // Status update: tool-call-update
    const toolCallUpdateEvent = events[3].result as TaskStatusUpdateEvent;
    expect(toolCallUpdateEvent.kind).toBe('status-update');
    expect(toolCallUpdateEvent.status.state).toBe('working');
    expect(toolCallUpdateEvent.metadata?.['coderAgent']).toMatchObject({
      kind: 'tool-call-update',
    });
    expect(toolCallUpdateEvent.status.message?.parts).toMatchObject([
      {
        data: {
          status: 'validating',
          request: { callId: 'test-call-id' },
        },
      },
    ]);

    // State update: awaiting_approval update
    const toolCallConfirmationEvent = events[4].result as TaskStatusUpdateEvent;
    expect(toolCallConfirmationEvent.kind).toBe('status-update');
    expect(toolCallConfirmationEvent.metadata?.['coderAgent']).toMatchObject({
      kind: 'tool-call-confirmation',
    });
    expect(toolCallConfirmationEvent.status.message?.parts).toMatchObject([
      {
        data: {
          status: 'awaiting_approval',
          request: { callId: 'test-call-id' },
        },
      },
    ]);
    expect(toolCallConfirmationEvent.status?.state).toBe('working');

    assertUniqueFinalEventIsLast(events);
    expect(events.length).toBe(6);
  });

  it('should handle multiple tool calls in a single turn', async () => {
    // First call yields the tool request
    sendMessageStreamSpy.mockImplementationOnce(async function* () {
      yield* [
        {
          type: GeminiEventType.ToolCallRequest,
          value: {
            callId: 'test-call-id-1',
            name: 'test-tool-1',
            args: {},
          },
        },
        {
          type: GeminiEventType.ToolCallRequest,
          value: {
            callId: 'test-call-id-2',
            name: 'test-tool-2',
            args: {},
          },
        },
      ];
    });
    // Subsequent calls yield nothing
    sendMessageStreamSpy.mockImplementation(async function* () {
      yield* [];
    });

    const mockTool1 = new MockTool({
      name: 'test-tool-1',
      displayName: 'Test Tool 1',
      shouldConfirmExecute: vi.fn(mockToolConfirmationFn),
    });
    const mockTool2 = new MockTool({
      name: 'test-tool-2',
      displayName: 'Test Tool 2',
      shouldConfirmExecute: vi.fn(mockToolConfirmationFn),
    });

    getToolRegistrySpy.mockReturnValue({
      getAllTools: vi.fn().mockReturnValue([mockTool1, mockTool2]),
      getToolsByServer: vi.fn().mockReturnValue([]),
      getTool: vi.fn().mockImplementation((name: string) => {
        if (name === 'test-tool-1') return mockTool1;
        if (name === 'test-tool-2') return mockTool2;
        return undefined;
      }),
    });

    const agent = request.agent(app);
    const res = await agent
      .post('/')
      .send(
        createStreamMessageRequest(
          'run two tools',
          'a2a-multi-tool-test-message',
        ),
      )
      .set('Content-Type', 'application/json')
      .expect(200);

    const events = streamToSSEEvents(res.text);
    assertTaskCreationAndWorkingStatus(events);

    // Second working update
    const workingEvent = events[2].result as TaskStatusUpdateEvent;
    expect(workingEvent.kind).toBe('status-update');
    expect(workingEvent.status.state).toBe('working');

    // State Update: Validate the first tool call
    const toolCallValidateEvent1 = events[3].result as TaskStatusUpdateEvent;
    expect(toolCallValidateEvent1.metadata?.['coderAgent']).toMatchObject({
      kind: 'tool-call-update',
    });
    expect(toolCallValidateEvent1.status.message?.parts).toMatchObject([
      {
        data: {
          status: 'validating',
          request: { callId: 'test-call-id-1' },
        },
      },
    ]);

    // --- Assert the event stream ---
    // 1. Initial "submitted" status.
    expect((events[0].result as TaskStatusUpdateEvent).status.state).toBe(
      'submitted',
    );

    // 2. "working" status after receiving the user prompt.
    expect((events[1].result as TaskStatusUpdateEvent).status.state).toBe(
      'working',
    );

    // 3. A "state-change" event from the agent.
    expect(events[2].result.metadata?.['coderAgent']).toMatchObject({
      kind: 'state-change',
    });

    // 4. Tool 1 is validating.
    const toolCallUpdate1 = events[3].result as TaskStatusUpdateEvent;
    expect(toolCallUpdate1.metadata?.['coderAgent']).toMatchObject({
      kind: 'tool-call-update',
    });
    expect(toolCallUpdate1.status.message?.parts).toMatchObject([
      {
        data: {
          request: { callId: 'test-call-id-1' },
          status: 'validating',
        },
      },
    ]);

    // 5. Tool 2 is validating.
    const toolCallUpdate2 = events[4].result as TaskStatusUpdateEvent;
    expect(toolCallUpdate2.metadata?.['coderAgent']).toMatchObject({
      kind: 'tool-call-update',
    });
    expect(toolCallUpdate2.status.message?.parts).toMatchObject([
      {
        data: {
          request: { callId: 'test-call-id-2' },
          status: 'validating',
        },
      },
    ]);

    // 6. Tool 1 is awaiting approval.
    const toolCallAwaitEvent = events[5].result as TaskStatusUpdateEvent;
    expect(toolCallAwaitEvent.metadata?.['coderAgent']).toMatchObject({
      kind: 'tool-call-confirmation',
    });
    expect(toolCallAwaitEvent.status.message?.parts).toMatchObject([
      {
        data: {
          request: { callId: 'test-call-id-1' },
          status: 'awaiting_approval',
        },
      },
    ]);

    // 7. The final event is "input-required".
    const finalEvent = events[6].result as TaskStatusUpdateEvent;
    expect(finalEvent.final).toBe(true);
    expect(finalEvent.status.state).toBe('input-required');

    // The scheduler now waits for approval, so no more events are sent.
    assertUniqueFinalEventIsLast(events);
    expect(events.length).toBe(7);
  });

  it('should handle multiple tool calls sequentially in YOLO mode', async () => {
    // Set YOLO mode to auto-approve tools and test sequential execution.
    getApprovalModeSpy.mockReturnValue(ApprovalMode.YOLO);

    // First call yields the tool request
    sendMessageStreamSpy.mockImplementationOnce(async function* () {
      yield* [
        {
          type: GeminiEventType.ToolCallRequest,
          value: {
            callId: 'test-call-id-1',
            name: 'test-tool-1',
            args: {},
          },
        },
        {
          type: GeminiEventType.ToolCallRequest,
          value: {
            callId: 'test-call-id-2',
            name: 'test-tool-2',
            args: {},
          },
        },
      ];
    });
    // Subsequent calls yield nothing, as the tools will "succeed".
    sendMessageStreamSpy.mockImplementation(async function* () {
      yield* [{ type: 'content', value: 'All tools executed.' }];
    });

    const mockTool1 = new MockTool({
      name: 'test-tool-1',
      displayName: 'Test Tool 1',
      shouldConfirmExecute: vi.fn(mockToolConfirmationFn),
      execute: vi
        .fn()
        .mockResolvedValue({ llmContent: 'tool 1 done', returnDisplay: '' }),
    });
    const mockTool2 = new MockTool({
      name: 'test-tool-2',
      displayName: 'Test Tool 2',
      shouldConfirmExecute: vi.fn(mockToolConfirmationFn),
      execute: vi
        .fn()
        .mockResolvedValue({ llmContent: 'tool 2 done', returnDisplay: '' }),
    });

    getToolRegistrySpy.mockReturnValue({
      getAllTools: vi.fn().mockReturnValue([mockTool1, mockTool2]),
      getToolsByServer: vi.fn().mockReturnValue([]),
      getTool: vi.fn().mockImplementation((name: string) => {
        if (name === 'test-tool-1') return mockTool1;
        if (name === 'test-tool-2') return mockTool2;
        return undefined;
      }),
    });

    const agent = request.agent(app);
    const res = await agent
      .post('/')
      .send(
        createStreamMessageRequest(
          'run two tools',
          'a2a-multi-tool-test-message',
        ),
      )
      .set('Content-Type', 'application/json')
      .expect(200);

    const events = streamToSSEEvents(res.text);
    assertTaskCreationAndWorkingStatus(events);

    // --- Assert the sequential execution flow ---
    const eventStream = events.slice(2).map((e) => {
      const update = e.result as TaskStatusUpdateEvent;
      // eslint-disable-next-line @typescript-eslint/no-explicit-any
      const agentData = update.metadata?.['coderAgent'] as any;
      // eslint-disable-next-line @typescript-eslint/no-explicit-any
      const toolData = update.status.message?.parts[0] as any;
      if (!toolData) {
        return { kind: agentData.kind };
      }
      return {
        kind: agentData.kind,
        status: toolData.data?.status,
        callId: toolData.data?.request.callId,
      };
    });

    const expectedFlow = [
      // Initial state change
      { kind: 'state-change', status: undefined, callId: undefined },
      // Tool 1 Lifecycle
      {
        kind: 'tool-call-update',
        status: 'validating',
        callId: 'test-call-id-1',
      },
      {
        kind: 'tool-call-update',
        status: 'scheduled',
        callId: 'test-call-id-1',
      },
      {
        kind: 'tool-call-update',
        status: 'executing',
        callId: 'test-call-id-1',
      },
      {
        kind: 'tool-call-update',
        status: 'success',
        callId: 'test-call-id-1',
      },
      // Tool 2 Lifecycle
      {
        kind: 'tool-call-update',
        status: 'validating',
        callId: 'test-call-id-2',
      },
      {
        kind: 'tool-call-update',
        status: 'scheduled',
        callId: 'test-call-id-2',
      },
      {
        kind: 'tool-call-update',
        status: 'executing',
        callId: 'test-call-id-2',
      },
      {
        kind: 'tool-call-update',
        status: 'success',
        callId: 'test-call-id-2',
      },
      // Final updates
      { kind: 'state-change', status: undefined, callId: undefined },
      { kind: 'text-content', status: undefined, callId: undefined },
    ];

    // Use `toContainEqual` for flexibility if other events are interspersed.
    expect(eventStream).toEqual(expect.arrayContaining(expectedFlow));

    assertUniqueFinalEventIsLast(events);
  });

  it('should handle tool calls that do not require approval', async () => {
    // First call yields the tool request
    sendMessageStreamSpy.mockImplementationOnce(async function* () {
      yield* [
        {
          type: GeminiEventType.ToolCallRequest,
          value: {
            callId: 'test-call-id-no-approval',
            name: 'test-tool-no-approval',
            args: {},
          },
        },
      ];
    });
    // Second call, after the tool runs, yields the final text
    sendMessageStreamSpy.mockImplementationOnce(async function* () {
      yield* [{ type: 'content', value: 'Tool executed successfully.' }];
    });

    const mockTool = new MockTool({
      name: 'test-tool-no-approval',
      displayName: 'Test Tool No Approval',
      execute: vi.fn().mockResolvedValue({
        llmContent: 'Tool executed successfully.',
        returnDisplay: 'Tool executed successfully.',
      }),
    });

    getToolRegistrySpy.mockReturnValue({
      getAllTools: vi.fn().mockReturnValue([mockTool]),
      getToolsByServer: vi.fn().mockReturnValue([]),
      getTool: vi.fn().mockReturnValue(mockTool),
    });

    const agent = request.agent(app);
    const res = await agent
      .post('/')
      .send(
        createStreamMessageRequest(
          'run a tool without approval',
          'a2a-no-approval-test-message',
        ),
      )
      .set('Content-Type', 'application/json')
      .expect(200);

    const events = streamToSSEEvents(res.text);
    assertTaskCreationAndWorkingStatus(events);

    // Status update: working
    const workingEvent2 = events[2].result as TaskStatusUpdateEvent;
    expect(workingEvent2.kind).toBe('status-update');
    expect(workingEvent2.status.state).toBe('working');

    // Status update: tool-call-update (validating)
    const validatingEvent = events[3].result as TaskStatusUpdateEvent;
    expect(validatingEvent.metadata?.['coderAgent']).toMatchObject({
      kind: 'tool-call-update',
    });
    expect(validatingEvent.status.message?.parts).toMatchObject([
      {
        data: {
          status: 'validating',
          request: { callId: 'test-call-id-no-approval' },
        },
      },
    ]);

    // Status update: tool-call-update (scheduled)
    const scheduledEvent = events[4].result as TaskStatusUpdateEvent;
    expect(scheduledEvent.metadata?.['coderAgent']).toMatchObject({
      kind: 'tool-call-update',
    });
    expect(scheduledEvent.status.message?.parts).toMatchObject([
      {
        data: {
          status: 'scheduled',
          request: { callId: 'test-call-id-no-approval' },
        },
      },
    ]);

    // Status update: tool-call-update (executing)
    const executingEvent = events[5].result as TaskStatusUpdateEvent;
    expect(executingEvent.metadata?.['coderAgent']).toMatchObject({
      kind: 'tool-call-update',
    });
    expect(executingEvent.status.message?.parts).toMatchObject([
      {
        data: {
          status: 'executing',
          request: { callId: 'test-call-id-no-approval' },
        },
      },
    ]);

    // Status update: tool-call-update (success)
    const successEvent = events[6].result as TaskStatusUpdateEvent;
    expect(successEvent.metadata?.['coderAgent']).toMatchObject({
      kind: 'tool-call-update',
    });
    expect(successEvent.status.message?.parts).toMatchObject([
      {
        data: {
          status: 'success',
          request: { callId: 'test-call-id-no-approval' },
        },
      },
    ]);

    // Status update: working (before sending tool result to LLM)
    const workingEvent3 = events[7].result as TaskStatusUpdateEvent;
    expect(workingEvent3.kind).toBe('status-update');
    expect(workingEvent3.status.state).toBe('working');

    // Status update: text-content (final LLM response)
    const textContentEvent = events[8].result as TaskStatusUpdateEvent;
    expect(textContentEvent.metadata?.['coderAgent']).toMatchObject({
      kind: 'text-content',
    });
    expect(textContentEvent.status.message?.parts).toMatchObject([
      { text: 'Tool executed successfully.' },
    ]);

    assertUniqueFinalEventIsLast(events);
    expect(events.length).toBe(10);
  });

  it('should bypass tool approval in YOLO mode', async () => {
    // First call yields the tool request
    sendMessageStreamSpy.mockImplementationOnce(async function* () {
      yield* [
        {
          type: GeminiEventType.ToolCallRequest,
          value: {
            callId: 'test-call-id-yolo',
            name: 'test-tool-yolo',
            args: {},
          },
        },
      ];
    });
    // Second call, after the tool runs, yields the final text
    sendMessageStreamSpy.mockImplementationOnce(async function* () {
      yield* [{ type: 'content', value: 'Tool executed successfully.' }];
    });

    // Set approval mode to yolo
    getApprovalModeSpy.mockReturnValue(ApprovalMode.YOLO);

    const mockTool = new MockTool({
      name: 'test-tool-yolo',
      displayName: 'Test Tool YOLO',
      execute: vi.fn().mockResolvedValue({
        llmContent: 'Tool executed successfully.',
        returnDisplay: 'Tool executed successfully.',
      }),
    });

    getToolRegistrySpy.mockReturnValue({
      getAllTools: vi.fn().mockReturnValue([mockTool]),
      getToolsByServer: vi.fn().mockReturnValue([]),
      getTool: vi.fn().mockReturnValue(mockTool),
    });

    const agent = request.agent(app);
    const res = await agent
      .post('/')
      .send(
        createStreamMessageRequest(
          'run a tool in yolo mode',
          'a2a-yolo-mode-test-message',
        ),
      )
      .set('Content-Type', 'application/json')
      .expect(200);

    const events = streamToSSEEvents(res.text);
    assertTaskCreationAndWorkingStatus(events);

    // Status update: working
    const workingEvent2 = events[2].result as TaskStatusUpdateEvent;
    expect(workingEvent2.kind).toBe('status-update');
    expect(workingEvent2.status.state).toBe('working');

    // Status update: tool-call-update (validating)
    const validatingEvent = events[3].result as TaskStatusUpdateEvent;
    expect(validatingEvent.metadata?.['coderAgent']).toMatchObject({
      kind: 'tool-call-update',
    });
    expect(validatingEvent.status.message?.parts).toMatchObject([
      {
        data: {
          status: 'validating',
          request: { callId: 'test-call-id-yolo' },
        },
      },
    ]);

    // Status update: tool-call-update (scheduled)
    const awaitingEvent = events[4].result as TaskStatusUpdateEvent;
    expect(awaitingEvent.metadata?.['coderAgent']).toMatchObject({
      kind: 'tool-call-update',
    });
    expect(awaitingEvent.status.message?.parts).toMatchObject([
      {
        data: {
          status: 'scheduled',
          request: { callId: 'test-call-id-yolo' },
        },
      },
    ]);

    // Status update: tool-call-update (executing)
    const executingEvent = events[5].result as TaskStatusUpdateEvent;
    expect(executingEvent.metadata?.['coderAgent']).toMatchObject({
      kind: 'tool-call-update',
    });
    expect(executingEvent.status.message?.parts).toMatchObject([
      {
        data: {
          status: 'executing',
          request: { callId: 'test-call-id-yolo' },
        },
      },
    ]);

    // Status update: tool-call-update (success)
    const successEvent = events[6].result as TaskStatusUpdateEvent;
    expect(successEvent.metadata?.['coderAgent']).toMatchObject({
      kind: 'tool-call-update',
    });
    expect(successEvent.status.message?.parts).toMatchObject([
      {
        data: {
          status: 'success',
          request: { callId: 'test-call-id-yolo' },
        },
      },
    ]);

    // Status update: working (before sending tool result to LLM)
    const workingEvent3 = events[7].result as TaskStatusUpdateEvent;
    expect(workingEvent3.kind).toBe('status-update');
    expect(workingEvent3.status.state).toBe('working');

    // Status update: text-content (final LLM response)
    const textContentEvent = events[8].result as TaskStatusUpdateEvent;
    expect(textContentEvent.metadata?.['coderAgent']).toMatchObject({
      kind: 'text-content',
    });
    expect(textContentEvent.status.message?.parts).toMatchObject([
      { text: 'Tool executed successfully.' },
    ]);

    assertUniqueFinalEventIsLast(events);
    expect(events.length).toBe(10);
  });

  it('should include traceId in status updates when available', async () => {
    const traceId = 'test-trace-id';
    sendMessageStreamSpy.mockImplementation(async function* () {
      yield* [
        { type: 'content', value: 'Hello', traceId },
        { type: 'thought', value: { subject: 'Thinking...' }, traceId },
      ];
    });

    const agent = request.agent(app);
    const res = await agent
      .post('/')
      .send(createStreamMessageRequest('hello', 'a2a-trace-id-test'))
      .set('Content-Type', 'application/json')
      .expect(200);

    const events = streamToSSEEvents(res.text);

    // The first two events are task-creation and working status
    const textContentEvent = events[2].result as TaskStatusUpdateEvent;
    expect(textContentEvent.kind).toBe('status-update');
    expect(textContentEvent.metadata?.['traceId']).toBe(traceId);

    const thoughtEvent = events[3].result as TaskStatusUpdateEvent;
    expect(thoughtEvent.kind).toBe('status-update');
    expect(thoughtEvent.metadata?.['traceId']).toBe(traceId);
  });

  describe('/listCommands', () => {
    it('should return a list of top-level commands', async () => {
      const mockCommands = [
        {
          name: 'test-command',
          description: 'A test command',
          topLevel: true,
          arguments: [{ name: 'arg1', description: 'Argument 1' }],
          subCommands: [
            {
              name: 'sub-command',
              description: 'A sub command',
              topLevel: false,
              execute: vi.fn(),
            },
          ],
          execute: vi.fn(),
        },
        {
          name: 'another-command',
          description: 'Another test command',
          topLevel: true,
          execute: vi.fn(),
        },
        {
          name: 'not-top-level',
          description: 'Not a top level command',
          topLevel: false,
          execute: vi.fn(),
        },
      ];

      const getAllCommandsSpy = vi
        .spyOn(commandRegistry, 'getAllCommands')
        .mockReturnValue(mockCommands);

      const agent = request.agent(app);
      const res = await agent.get('/listCommands').expect(200);

      expect(res.body).toEqual({
        commands: [
          {
            name: 'test-command',
            description: 'A test command',
            arguments: [{ name: 'arg1', description: 'Argument 1' }],
            subCommands: [
              {
                name: 'sub-command',
                description: 'A sub command',
                arguments: [],
                subCommands: [],
              },
            ],
          },
          {
            name: 'another-command',
            description: 'Another test command',
            arguments: [],
            subCommands: [],
          },
        ],
      });

      expect(getAllCommandsSpy).toHaveBeenCalledOnce();
      getAllCommandsSpy.mockRestore();
    });

    it('should handle cyclic commands gracefully', async () => {
      const warnSpy = vi.spyOn(console, 'warn').mockImplementation(() => {});

      const cyclicCommand: Command = {
        name: 'cyclic-command',
        description: 'A cyclic command',
        topLevel: true,
        execute: vi.fn(),
        subCommands: [],
      };
      cyclicCommand.subCommands?.push(cyclicCommand); // Create cycle

      const getAllCommandsSpy = vi
        .spyOn(commandRegistry, 'getAllCommands')
        .mockReturnValue([cyclicCommand]);

      const agent = request.agent(app);
      const res = await agent.get('/listCommands').expect(200);

      expect(res.body.commands[0].name).toBe('cyclic-command');
      expect(res.body.commands[0].subCommands).toEqual([]);

      expect(warnSpy).toHaveBeenCalledWith(
        'Command cyclic-command already inserted in the response, skipping',
      );

      getAllCommandsSpy.mockRestore();
      warnSpy.mockRestore();
    });
  });

  describe('/executeCommand', () => {
    const mockExtensions = [{ name: 'test-extension', version: '0.0.1' }];

    beforeEach(() => {
      getExtensionsSpy.mockReturnValue(mockExtensions);
    });

    afterEach(() => {
      getExtensionsSpy.mockClear();
    });

    it('should return extensions for valid command', async () => {
      const agent = request.agent(app);
      const res = await agent
        .post('/executeCommand')
        .send({ command: 'extensions list', args: [] })
        .set('Content-Type', 'application/json')
        .expect(200);

      expect(res.body).toEqual({
        name: 'extensions list',
        data: mockExtensions,
      });
      expect(getExtensionsSpy).toHaveBeenCalled();
    });

    it('should return 404 for invalid command', async () => {
      const agent = request.agent(app);
      const res = await agent
        .post('/executeCommand')
        .send({ command: 'invalid command' })
        .set('Content-Type', 'application/json')
        .expect(404);

      expect(res.body.error).toBe('Command not found: invalid command');
      expect(getExtensionsSpy).not.toHaveBeenCalled();
    });

    it('should return 400 for missing command', async () => {
      const agent = request.agent(app);
      await agent
        .post('/executeCommand')
        .send({ args: [] })
        .set('Content-Type', 'application/json')
        .expect(400);
      expect(getExtensionsSpy).not.toHaveBeenCalled();
    });

    it('should return 400 if args is not an array', async () => {
      const agent = request.agent(app);
      const res = await agent
        .post('/executeCommand')
        .send({ command: 'extensions.list', args: 'not-an-array' })
        .set('Content-Type', 'application/json')
        .expect(400);

      expect(res.body.error).toBe('"args" field must be an array.');
      expect(getExtensionsSpy).not.toHaveBeenCalled();
    });
  });
});<|MERGE_RESOLUTION|>--- conflicted
+++ resolved
@@ -35,12 +35,8 @@
   createStreamMessageRequest,
   createMockConfig,
 } from '../utils/testing_utils.js';
-<<<<<<< HEAD
 import { MockTool } from '@thacio/auditaria-cli-core';
-=======
-import { MockTool } from '@google/gemini-cli-core';
 import type { Command } from '../commands/types.js';
->>>>>>> 69339f08
 
 const mockToolConfirmationFn = async () =>
   ({}) as unknown as ToolCallConfirmationDetails;
