--- conflicted
+++ resolved
@@ -20,10 +20,7 @@
 import { loadSettings } from '../config/settings.js';
 import { loadExtensions } from '../config/extension.js';
 import { commandRegistry } from '../commands/command-registry.js';
-<<<<<<< HEAD
 import { SimpleExtensionLoader } from '@thacio/auditaria-cli-core';
-=======
-import { SimpleExtensionLoader } from '@google/gemini-cli-core';
 import type { Command, CommandArgument } from '../commands/types.js';
 
 type CommandResponse = {
@@ -32,7 +29,6 @@
   arguments: CommandArgument[];
   subCommands: CommandResponse[];
 };
->>>>>>> 69339f08
 
 const coderAgentCard: AgentCard = {
   name: 'Gemini SDLC Agent',
