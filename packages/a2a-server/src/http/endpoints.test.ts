--- conflicted
+++ resolved
@@ -16,11 +16,7 @@
 import { createApp, updateCoderAgentCardUrl } from './app.js';
 import type { TaskMetadata } from '../types.js';
 import { createMockConfig } from '../utils/testing_utils.js';
-<<<<<<< HEAD
-import type { Config } from '@thacio/auditaria-cli-core';
-=======
-import { debugLogger, type Config } from '@google/gemini-cli-core';
->>>>>>> b364f376
+import { debugLogger, type Config } from '@thacio/auditaria-cli-core';
 
 // Mock the logger to avoid polluting test output
 // Comment out to help debug
