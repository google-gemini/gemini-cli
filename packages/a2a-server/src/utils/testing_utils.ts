/**
 * @license
 * Copyright 2025 Google LLC
 * SPDX-License-Identifier: Apache-2.0
 */

import type {
  Task as SDKTask,
  TaskStatusUpdateEvent,
  SendStreamingMessageSuccessResponse,
} from '@a2a-js/sdk';
import {
  ApprovalMode,
  DEFAULT_TRUNCATE_TOOL_OUTPUT_LINES,
  DEFAULT_TRUNCATE_TOOL_OUTPUT_THRESHOLD,
<<<<<<< HEAD
} from '@thacio/auditaria-cli-core';
import type { Config, Storage } from '@thacio/auditaria-cli-core';
=======
  GeminiClient,
} from '@google/gemini-cli-core';
import type { Config, Storage } from '@google/gemini-cli-core';
>>>>>>> 6e26c88c
import { expect, vi } from 'vitest';

export function createMockConfig(
  overrides: Partial<Config> = {},
): Partial<Config> {
  const mockConfig = {
    getToolRegistry: vi.fn().mockReturnValue({
      getTool: vi.fn(),
      getAllToolNames: vi.fn().mockReturnValue([]),
    }),
    getApprovalMode: vi.fn().mockReturnValue(ApprovalMode.DEFAULT),
    getIdeMode: vi.fn().mockReturnValue(false),
    getAllowedTools: vi.fn().mockReturnValue([]),
    getWorkspaceContext: vi.fn().mockReturnValue({
      isPathWithinWorkspace: () => true,
    }),
    getTargetDir: () => '/test',
    storage: {
      getProjectTempDir: () => '/tmp',
    } as Storage,
    getTruncateToolOutputThreshold: () =>
      DEFAULT_TRUNCATE_TOOL_OUTPUT_THRESHOLD,
    getTruncateToolOutputLines: () => DEFAULT_TRUNCATE_TOOL_OUTPUT_LINES,
    getDebugMode: vi.fn().mockReturnValue(false),
    getContentGeneratorConfig: vi.fn().mockReturnValue({ model: 'gemini-pro' }),
    getModel: vi.fn().mockReturnValue('gemini-pro'),
    getUsageStatisticsEnabled: vi.fn().mockReturnValue(false),
    setFlashFallbackHandler: vi.fn(),
    initialize: vi.fn().mockResolvedValue(undefined),
    getProxy: vi.fn().mockReturnValue(undefined),
    getHistory: vi.fn().mockReturnValue([]),
    getEmbeddingModel: vi.fn().mockReturnValue('text-embedding-004'),
    getSessionId: vi.fn().mockReturnValue('test-session-id'),
    getUserTier: vi.fn(),
    ...overrides,
  } as unknown as Config;

  mockConfig.getGeminiClient = vi
    .fn()
    .mockReturnValue(new GeminiClient(mockConfig));
  return mockConfig;
}

export function createStreamMessageRequest(
  text: string,
  messageId: string,
  taskId?: string,
) {
  const request: {
    jsonrpc: string;
    id: string;
    method: string;
    params: {
      message: {
        kind: string;
        role: string;
        parts: [{ kind: string; text: string }];
        messageId: string;
      };
      metadata: {
        coderAgent: {
          kind: string;
          workspacePath: string;
        };
      };
      taskId?: string;
    };
  } = {
    jsonrpc: '2.0',
    id: '1',
    method: 'message/stream',
    params: {
      message: {
        kind: 'message',
        role: 'user',
        parts: [{ kind: 'text', text }],
        messageId,
      },
      metadata: {
        coderAgent: {
          kind: 'agent-settings',
          workspacePath: '/tmp',
        },
      },
    },
  };

  if (taskId) {
    request.params.taskId = taskId;
  }

  return request;
}

export function assertUniqueFinalEventIsLast(
  events: SendStreamingMessageSuccessResponse[],
) {
  // Final event is input-required & final
  const finalEvent = events[events.length - 1].result as TaskStatusUpdateEvent;
  expect(finalEvent.metadata?.['coderAgent']).toMatchObject({
    kind: 'state-change',
  });
  expect(finalEvent.status?.state).toBe('input-required');
  expect(finalEvent.final).toBe(true);

  // There is only one event with final and its the last
  expect(
    events.filter((e) => (e.result as TaskStatusUpdateEvent).final).length,
  ).toBe(1);
  expect(
    events.findIndex((e) => (e.result as TaskStatusUpdateEvent).final),
  ).toBe(events.length - 1);
}

export function assertTaskCreationAndWorkingStatus(
  events: SendStreamingMessageSuccessResponse[],
) {
  // Initial task creation event
  const taskEvent = events[0].result as SDKTask;
  expect(taskEvent.kind).toBe('task');
  expect(taskEvent.status.state).toBe('submitted');

  // Status update: working
  const workingEvent = events[1].result as TaskStatusUpdateEvent;
  expect(workingEvent.kind).toBe('status-update');
  expect(workingEvent.status.state).toBe('working');
}<|MERGE_RESOLUTION|>--- conflicted
+++ resolved
@@ -13,14 +13,9 @@
   ApprovalMode,
   DEFAULT_TRUNCATE_TOOL_OUTPUT_LINES,
   DEFAULT_TRUNCATE_TOOL_OUTPUT_THRESHOLD,
-<<<<<<< HEAD
+  GeminiClient,
 } from '@thacio/auditaria-cli-core';
 import type { Config, Storage } from '@thacio/auditaria-cli-core';
-=======
-  GeminiClient,
-} from '@google/gemini-cli-core';
-import type { Config, Storage } from '@google/gemini-cli-core';
->>>>>>> 6e26c88c
 import { expect, vi } from 'vitest';
 
 export function createMockConfig(
