--- conflicted
+++ resolved
@@ -8,11 +8,7 @@
 
 import './src/gemini.js';
 import { main } from './src/gemini.js';
-<<<<<<< HEAD
-import { FatalError } from '@thacio/auditaria-cli-core';
-=======
-import { debugLogger, FatalError } from '@google/gemini-cli-core';
->>>>>>> 995ae717
+import { debugLogger, FatalError } from '@thacio/auditaria-cli-core';
 
 // --- Global Entry Point ---
 main().catch((error) => {
