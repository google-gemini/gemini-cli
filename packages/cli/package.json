{
<<<<<<< HEAD
  "name": "@thacio/auditaria-cli",
  "version": "0.18.0-nightly.20251118.86828bb56",
  "description": "Auditaria CLI",
=======
  "name": "@google/gemini-cli",
  "version": "0.18.0-nightly.20251120.2231497b1",
  "description": "Gemini CLI",
>>>>>>> c3f1b29c
  "repository": {
    "type": "git",
    "url": "git+https://github.com/thacio/auditaria.git"
  },
  "type": "module",
  "main": "dist/index.js",
  "bin": {
    "auditaria": "dist/index.js"
  },
  "scripts": {
    "build": "node ../../scripts/build_package.js",
    "start": "node dist/index.js",
    "debug": "node --inspect-brk dist/index.js",
    "lint": "eslint . --ext .ts,.tsx",
    "format": "prettier --write .",
    "test": "vitest run",
    "test:ci": "vitest run",
    "typecheck": "tsc --noEmit"
  },
  "files": [
    "dist"
  ],
  "config": {
    "sandboxImageUri": "us-docker.pkg.dev/gemini-code-dev/gemini-cli/sandbox:0.18.0-nightly.20251120.2231497b1"
  },
  "dependencies": {
    "@thacio/auditaria-cli-core": "file:../core",
    "@google/genai": "1.30.0",
    "@iarna/toml": "^2.2.5",
    "@modelcontextprotocol/sdk": "^1.15.1",
    "@types/update-notifier": "^6.0.8",
    "@vscode-elements/elements": "^2.3.1",
    "ansi-regex": "^6.2.2",
    "clipboardy": "^5.0.0",
    "command-exists": "^1.2.9",
    "comment-json": "^4.2.5",
    "diff": "^7.0.0",
    "dotenv": "^17.1.0",
    "express": "^4.21.2",
    "extract-zip": "^2.0.1",
    "fzf": "^0.5.2",
    "glob": "^12.0.0",
    "highlight.js": "^11.11.1",
    "ink": "npm:@jrichman/ink@6.4.3",
    "ink-gradient": "^3.0.0",
    "ink-spinner": "^5.0.0",
    "latest-version": "^9.0.0",
    "lit": "^3.3.1",
    "lowlight": "^3.3.0",
    "mnemonist": "^0.40.3",
    "node-html-parser": "^6.1.13",
    "open": "^10.1.2",
    "prompts": "^2.4.2",
    "react": "^19.2.0",
    "read-package-up": "^11.0.0",
    "shell-quote": "^1.8.3",
    "simple-git": "^3.28.0",
    "string-width": "^8.1.0",
    "strip-ansi": "^7.1.0",
    "strip-json-comments": "^3.1.1",
    "tar": "^7.5.2",
    "tinygradient": "^1.1.5",
    "undici": "^7.10.0",
    "wrap-ansi": "9.0.2",
    "ws": "^8.18.0",
    "yargs": "^17.7.2",
    "zod": "^3.23.8"
  },
  "_webInterfaceMetadata": {
    "_comment": "WEB_INTERFACE_FEATURE: Tracks web interface dependencies",
    "dependencies": [
      "ws",
      "express",
      "node-html-parser"
    ],
    "devDependencies": [
      "@types/ws",
      "@types/express"
    ]
  },
  "devDependencies": {
    "@babel/runtime": "^7.27.6",
    "@google/gemini-cli-test-utils": "file:../test-utils",
    "@thacio/auditaria-cli-test-utils": "file:../test-utils",
    "@types/archiver": "^6.0.3",
    "@types/command-exists": "^1.2.3",
    "@types/diff": "^7.0.2",
    "@types/dotenv": "^6.1.1",
    "@types/express": "^5.0.0",
    "@types/node": "^20.11.24",
    "@types/react": "^19.2.0",
    "@types/react-dom": "^19.2.0",
    "@types/semver": "^7.7.0",
    "@types/shell-quote": "^1.7.5",
    "@types/tar": "^6.1.13",
    "@types/ws": "^8.5.13",
    "@types/yargs": "^17.0.32",
    "archiver": "^7.0.1",
    "ink-testing-library": "^4.0.0",
    "pretty-format": "^30.0.2",
    "react-dom": "^19.2.0",
    "typescript": "^5.3.3",
    "vitest": "^3.1.1"
  },
  "engines": {
    "node": ">=20"
  }
}<|MERGE_RESOLUTION|>--- conflicted
+++ resolved
@@ -1,21 +1,15 @@
 {
-<<<<<<< HEAD
   "name": "@thacio/auditaria-cli",
-  "version": "0.18.0-nightly.20251118.86828bb56",
+  "version": "0.18.0-nightly.20251120.2231497b1",
   "description": "Auditaria CLI",
-=======
-  "name": "@google/gemini-cli",
-  "version": "0.18.0-nightly.20251120.2231497b1",
-  "description": "Gemini CLI",
->>>>>>> c3f1b29c
   "repository": {
     "type": "git",
-    "url": "git+https://github.com/thacio/auditaria.git"
+    "url": "git+https://github.com/google-gemini/gemini-cli.git"
   },
   "type": "module",
   "main": "dist/index.js",
   "bin": {
-    "auditaria": "dist/index.js"
+    "gemini": "dist/index.js"
   },
   "scripts": {
     "build": "node ../../scripts/build_package.js",
@@ -39,14 +33,12 @@
     "@iarna/toml": "^2.2.5",
     "@modelcontextprotocol/sdk": "^1.15.1",
     "@types/update-notifier": "^6.0.8",
-    "@vscode-elements/elements": "^2.3.1",
     "ansi-regex": "^6.2.2",
     "clipboardy": "^5.0.0",
     "command-exists": "^1.2.9",
     "comment-json": "^4.2.5",
     "diff": "^7.0.0",
     "dotenv": "^17.1.0",
-    "express": "^4.21.2",
     "extract-zip": "^2.0.1",
     "fzf": "^0.5.2",
     "glob": "^12.0.0",
@@ -55,10 +47,8 @@
     "ink-gradient": "^3.0.0",
     "ink-spinner": "^5.0.0",
     "latest-version": "^9.0.0",
-    "lit": "^3.3.1",
     "lowlight": "^3.3.0",
     "mnemonist": "^0.40.3",
-    "node-html-parser": "^6.1.13",
     "open": "^10.1.2",
     "prompts": "^2.4.2",
     "react": "^19.2.0",
@@ -72,38 +62,22 @@
     "tinygradient": "^1.1.5",
     "undici": "^7.10.0",
     "wrap-ansi": "9.0.2",
-    "ws": "^8.18.0",
     "yargs": "^17.7.2",
     "zod": "^3.23.8"
   },
-  "_webInterfaceMetadata": {
-    "_comment": "WEB_INTERFACE_FEATURE: Tracks web interface dependencies",
-    "dependencies": [
-      "ws",
-      "express",
-      "node-html-parser"
-    ],
-    "devDependencies": [
-      "@types/ws",
-      "@types/express"
-    ]
-  },
   "devDependencies": {
     "@babel/runtime": "^7.27.6",
-    "@google/gemini-cli-test-utils": "file:../test-utils",
     "@thacio/auditaria-cli-test-utils": "file:../test-utils",
     "@types/archiver": "^6.0.3",
     "@types/command-exists": "^1.2.3",
     "@types/diff": "^7.0.2",
     "@types/dotenv": "^6.1.1",
-    "@types/express": "^5.0.0",
     "@types/node": "^20.11.24",
     "@types/react": "^19.2.0",
     "@types/react-dom": "^19.2.0",
     "@types/semver": "^7.7.0",
     "@types/shell-quote": "^1.7.5",
     "@types/tar": "^6.1.13",
-    "@types/ws": "^8.5.13",
     "@types/yargs": "^17.0.32",
     "archiver": "^7.0.1",
     "ink-testing-library": "^4.0.0",
