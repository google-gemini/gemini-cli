--- conflicted
+++ resolved
@@ -28,12 +28,8 @@
     "sandboxImageUri": "us-docker.pkg.dev/gemini-code-dev/gemini-cli/sandbox:0.1.13"
   },
   "dependencies": {
-<<<<<<< HEAD
     "@thacio/auditaria-cli-core": "file:../core",
-=======
-    "@google/gemini-cli-core": "file:../core",
     "@google/genai": "1.9.0",
->>>>>>> 13b09712
     "@iarna/toml": "^2.2.5",
     "@types/update-notifier": "^6.0.8",
     "command-exists": "^1.2.9",
