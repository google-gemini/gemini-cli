--- conflicted
+++ resolved
@@ -1,13 +1,7 @@
 {
-<<<<<<< HEAD
   "name": "@thacio/auditaria-cli",
-  "version": "0.16.0-nightly.20251112.c961f274",
+  "version": "0.16.0-nightly.20251113.ad1f0d99",
   "description": "Auditoria CLI",
-=======
-  "name": "@google/gemini-cli",
-  "version": "0.16.0-nightly.20251113.ad1f0d99",
-  "description": "Gemini CLI",
->>>>>>> a05e0ea3
   "repository": {
     "type": "git",
     "url": "git+https://github.com/thacio/auditaria.git"
