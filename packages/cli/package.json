{
  "name": "@google/gemini-cli",
  "version": "0.1.9",
  "description": "Gemini CLI",
  "repository": {
    "type": "git",
    "url": "git+https://github.com/google-gemini/gemini-cli.git"
  },
  "type": "module",
  "main": "dist/index.js",
  "bin": {
    "gemini": "dist/index.js"
  },
  "scripts": {
    "build": "node ../../scripts/build_package.js",
    "start": "node dist/index.js",
    "debug": "node --inspect-brk dist/index.js",
    "lint": "eslint . --ext .ts,.tsx",
    "format": "prettier --write .",
    "test": "vitest run",
    "test:ci": "vitest run --coverage",
    "typecheck": "tsc --noEmit"
  },
  "files": [
    "dist"
  ],
  "config": {
    "sandboxImageUri": "us-docker.pkg.dev/gemini-code-dev/gemini-cli/sandbox:0.1.9"
  },
  "dependencies": {
    "@google/gemini-cli-core": "file:../core",
    "@types/update-notifier": "^6.0.8",
    "command-exists": "^1.2.9",
    "diff": "^7.0.0",
    "dotenv": "^17.1.0",
    "gaxios": "^7.1.1",
    "glob": "^10.4.1",
    "highlight.js": "^11.11.1",
    "ink": "^6.0.1",
    "ink-big-text": "^2.0.0",
    "ink-gradient": "^3.0.0",
    "ink-link": "^4.1.0",
    "ink-select-input": "^6.2.0",
    "ink-spinner": "^5.0.0",
    "ink-text-input": "^6.0.0",
    "lowlight": "^3.3.0",
<<<<<<< HEAD
    "mime-types": "^2.1.4",
    "mustache": "^4.2.0",
=======
    "mime-types": "^3.0.1",
>>>>>>> 8f2da86a
    "open": "^10.1.2",
    "react": "^19.1.0",
    "read-package-up": "^11.0.0",
    "shell-quote": "^1.8.3",
    "string-width": "^7.1.0",
    "strip-ansi": "^7.1.0",
    "strip-json-comments": "^3.1.1",
    "update-notifier": "^7.3.1",
    "yaml": "^2.8.0",
    "yargs": "^17.7.2"
  },
  "devDependencies": {
    "@babel/runtime": "^7.27.6",
    "@testing-library/react": "^16.3.0",
    "@types/command-exists": "^1.2.3",
    "@types/diff": "^7.0.2",
    "@types/dotenv": "^6.1.1",
    "@types/mustache": "^4.2.6",
    "@types/node": "^20.11.24",
    "@types/react": "^19.1.8",
    "@types/react-dom": "^19.1.6",
    "@types/semver": "^7.7.0",
    "@types/shell-quote": "^1.7.5",
    "@types/yargs": "^17.0.32",
    "ink-testing-library": "^4.0.0",
    "jsdom": "^26.1.0",
    "pretty-format": "^30.0.2",
    "react-dom": "^19.1.0",
    "typescript": "^5.3.3",
    "vitest": "^3.1.1"
  },
  "engines": {
    "node": ">=20"
  }
}<|MERGE_RESOLUTION|>--- conflicted
+++ resolved
@@ -44,12 +44,8 @@
     "ink-spinner": "^5.0.0",
     "ink-text-input": "^6.0.0",
     "lowlight": "^3.3.0",
-<<<<<<< HEAD
-    "mime-types": "^2.1.4",
+    "mime-types": "^3.0.1",
     "mustache": "^4.2.0",
-=======
-    "mime-types": "^3.0.1",
->>>>>>> 8f2da86a
     "open": "^10.1.2",
     "react": "^19.1.0",
     "read-package-up": "^11.0.0",
