--- conflicted
+++ resolved
@@ -1,11 +1,6 @@
 {
   "name": "@google/gemini-cli",
-<<<<<<< HEAD
-<<<<<<< HEAD
-  "version": "0.21.0-nightly.20251213.977248e09",
-=======
-  "version": "0.21.0-nightly.20251220.41a1a3eed",
->>>>>>> 8643d60b
+
   "description": "Gemini CLI",
   "license": "Apache-2.0",
   "repository": {
