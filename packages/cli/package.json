--- conflicted
+++ resolved
@@ -57,12 +57,7 @@
     "string-width": "^8.1.0",
     "strip-ansi": "^7.1.0",
     "strip-json-comments": "^3.1.1",
-<<<<<<< HEAD
-    "tar": "^7.5.2",
-=======
-    "tar": "^7.5.1",
-    "tinygradient": "^1.1.5",
->>>>>>> d7243fb8
+
     "undici": "^7.10.0",
     "wrap-ansi": "9.0.2",
     "yargs": "^17.7.2",
