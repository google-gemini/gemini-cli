--- conflicted
+++ resolved
@@ -1,10 +1,6 @@
 {
   "name": "@google/gemini-cli",
-<<<<<<< HEAD
-  "version": "0.1.15",
-=======
   "version": "0.1.18",
->>>>>>> 2b96cd11
   "description": "Gemini CLI",
   "repository": {
     "type": "git",
@@ -29,11 +25,7 @@
     "dist"
   ],
   "config": {
-<<<<<<< HEAD
-    "sandboxImageUri": "us-docker.pkg.dev/gemini-code-dev/gemini-cli/sandbox:0.1.15"
-=======
     "sandboxImageUri": "us-docker.pkg.dev/gemini-code-dev/gemini-cli/sandbox:0.1.18"
->>>>>>> 2b96cd11
   },
   "dependencies": {
     "@google/gemini-cli-core": "file:../core",
