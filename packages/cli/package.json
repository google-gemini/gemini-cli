{
<<<<<<< HEAD
  "name": "@thacio/auditaria-cli",
  "version": "0.13.0-nightly.20251029.cca41edc",
  "description": "Auditaria CLI",
=======
  "name": "@google/gemini-cli",
  "version": "0.13.0-nightly.20251031.c89bc30d",
  "description": "Gemini CLI",
>>>>>>> db37c715
  "repository": {
    "type": "git",
    "url": "git+https://github.com/thacio/auditaria.git"
  },
  "type": "module",
  "main": "dist/index.js",
  "bin": {
    "auditaria": "dist/index.js"
  },
  "scripts": {
    "build": "node ../../scripts/build_package.js",
    "start": "node dist/index.js",
    "debug": "node --inspect-brk dist/index.js",
    "lint": "eslint . --ext .ts,.tsx",
    "format": "prettier --write .",
    "test": "vitest run",
    "test:ci": "vitest run",
    "typecheck": "tsc --noEmit"
  },
  "files": [
    "dist"
  ],
  "config": {
    "sandboxImageUri": "us-docker.pkg.dev/gemini-code-dev/gemini-cli/sandbox:0.13.0-nightly.20251031.c89bc30d"
  },
  "dependencies": {
    "@thacio/auditaria-cli-core": "file:../core",
    "@google/genai": "1.16.0",
    "@iarna/toml": "^2.2.5",
    "@modelcontextprotocol/sdk": "^1.15.1",
    "@types/update-notifier": "^6.0.8",
    "ansi-regex": "^6.2.2",
    "command-exists": "^1.2.9",
    "comment-json": "^4.2.5",
    "diff": "^7.0.0",
    "dotenv": "^17.1.0",
    "extract-zip": "^2.0.1",
    "fzf": "^0.5.2",
    "glob": "^10.4.5",
    "highlight.js": "^11.11.1",
    "ink": "^6.2.3",
    "ink-gradient": "^3.0.0",
    "ink-spinner": "^5.0.0",
    "latest-version": "^9.0.0",
    "lowlight": "^3.3.0",
    "mnemonist": "^0.40.3",
    "open": "^10.1.2",
    "prompts": "^2.4.2",
    "react": "^19.1.0",
    "read-package-up": "^11.0.0",
    "shell-quote": "^1.8.3",
    "simple-git": "^3.28.0",
    "string-width": "^7.1.0",
    "strip-ansi": "^7.1.0",
    "strip-json-comments": "^3.1.1",
    "tar": "^7.5.1",
    "undici": "^7.10.0",
    "wrap-ansi": "9.0.2",
    "yargs": "^17.7.2",
    "zod": "^3.23.8",
    "ws": "^8.18.0",
    "express": "^4.21.2"
  },
  "_webInterfaceMetadata": {
    "_comment": "WEB_INTERFACE_FEATURE: Tracks web interface dependencies",
    "dependencies": [
      "ws",
      "express"
    ],
    "devDependencies": [
      "@types/ws",
      "@types/express"
    ]
  },
  "devDependencies": {
    "@babel/runtime": "^7.27.6",
    "@google/gemini-cli-test-utils": "file:../test-utils",
    "@testing-library/react": "^16.3.0",
    "@types/archiver": "^6.0.3",
    "@types/command-exists": "^1.2.3",
    "@types/diff": "^7.0.2",
    "@types/dotenv": "^6.1.1",
    "@types/node": "^20.11.24",
    "@types/react": "^19.1.8",
    "@types/react-dom": "^19.1.6",
    "@types/semver": "^7.7.0",
    "@types/shell-quote": "^1.7.5",
    "@types/ws": "^8.5.13",
    "@types/express": "^5.0.0",
    "@types/tar": "^6.1.13",
    "@types/yargs": "^17.0.32",
    "archiver": "^7.0.1",
    "ink-testing-library": "^4.0.0",
    "jsdom": "^26.1.0",
    "pretty-format": "^30.0.2",
    "react-dom": "^19.1.0",
    "typescript": "^5.3.3",
    "vitest": "^3.1.1",
    "@thacio/auditaria-cli-test-utils": "file:../test-utils"
  },
  "engines": {
    "node": ">=20"
  }
}<|MERGE_RESOLUTION|>--- conflicted
+++ resolved
@@ -1,13 +1,7 @@
 {
-<<<<<<< HEAD
   "name": "@thacio/auditaria-cli",
-  "version": "0.13.0-nightly.20251029.cca41edc",
+  "version": "0.13.0-nightly.20251031.c89bc30d",
   "description": "Auditaria CLI",
-=======
-  "name": "@google/gemini-cli",
-  "version": "0.13.0-nightly.20251031.c89bc30d",
-  "description": "Gemini CLI",
->>>>>>> db37c715
   "repository": {
     "type": "git",
     "url": "git+https://github.com/thacio/auditaria.git"
