--- conflicted
+++ resolved
@@ -1,13 +1,7 @@
 {
-<<<<<<< HEAD
   "name": "@thacio/auditaria-cli",
-  "version": "0.11.0-nightly.20251021.e72c00cf",
+  "version": "0.12.0-nightly.20251022.0542de95",
   "description": "Auditaria CLI",
-=======
-  "name": "@google/gemini-cli",
-  "version": "0.12.0-nightly.20251022.0542de95",
-  "description": "Gemini CLI",
->>>>>>> 59985138
   "repository": {
     "type": "git",
     "url": "git+https://github.com/thacio/auditaria.git"
