--- conflicted
+++ resolved
@@ -1,13 +1,7 @@
 {
-<<<<<<< HEAD
   "name": "@thacio/auditaria-cli",
-  "version": "0.1.13",
+  "version": "0.1.15",
   "description": "Auditaria CLI",
-=======
-  "name": "@google/gemini-cli",
-  "version": "0.1.15",
-  "description": "Gemini CLI",
->>>>>>> fd434626
   "repository": {
     "type": "git",
     "url": "git+https://github.com/thacio/auditaria.git"
