--- conflicted
+++ resolved
@@ -28,14 +28,10 @@
     "sandboxImageUri": "us-docker.pkg.dev/gemini-code-dev/gemini-cli/sandbox:0.18.0-nightly.20251120.2231497b1"
   },
   "dependencies": {
+    "@google/gemini-cli-core": "file:../core",
     "@google/genai": "1.30.0",
     "@iarna/toml": "^2.2.5",
-<<<<<<< HEAD
-    "@modelcontextprotocol/sdk": "^1.15.1",
-    "@google/gemini-cli-core": "file:../core",
-=======
     "@modelcontextprotocol/sdk": "^1.22.0",
->>>>>>> 9937fb22
     "@types/update-notifier": "^6.0.8",
     "ansi-regex": "^6.2.2",
     "clipboardy": "^5.0.0",
