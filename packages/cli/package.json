{
<<<<<<< HEAD
  "name": "@thacio/auditaria-cli",
  "version": "0.1.16",
  "description": "Auditaria CLI",
=======
  "name": "@google/gemini-cli",
  "version": "0.1.17",
  "description": "Gemini CLI",
>>>>>>> c7a1de49
  "repository": {
    "type": "git",
    "url": "git+https://github.com/thacio/auditaria.git"
  },
  "type": "module",
  "main": "dist/index.js",
  "bin": {
    "auditaria": "dist/index.js"
  },
  "scripts": {
    "build": "node ../../scripts/build_package.js",
    "start": "node dist/index.js",
    "debug": "node --inspect-brk dist/index.js",
    "lint": "eslint . --ext .ts,.tsx",
    "format": "prettier --write .",
    "test": "vitest run",
    "test:ci": "vitest run --coverage",
    "typecheck": "tsc --noEmit"
  },
  "files": [
    "dist"
  ],
  "config": {
    "sandboxImageUri": "us-docker.pkg.dev/gemini-code-dev/gemini-cli/sandbox:0.1.17"
  },
  "dependencies": {
    "@thacio/auditaria-cli-core": "file:../core",
    "@google/genai": "1.9.0",
    "@iarna/toml": "^2.2.5",
    "@types/update-notifier": "^6.0.8",
    "command-exists": "^1.2.9",
    "diff": "^7.0.0",
    "dotenv": "^17.1.0",
    "glob": "^10.4.1",
    "highlight.js": "^11.11.1",
    "ink": "^6.0.1",
    "ink-big-text": "^2.0.0",
    "ink-gradient": "^3.0.0",
    "ink-link": "^4.1.0",
    "ink-select-input": "^6.2.0",
    "ink-spinner": "^5.0.0",
    "lowlight": "^3.3.0",
    "mime-types": "^3.0.1",
    "open": "^10.1.2",
    "react": "^19.1.0",
    "read-package-up": "^11.0.0",
    "shell-quote": "^1.8.3",
    "string-width": "^7.1.0",
    "strip-ansi": "^7.1.0",
    "strip-json-comments": "^3.1.1",
    "update-notifier": "^7.3.1",
    "yargs": "^17.7.2",
    "zod": "^3.23.8"
  },
  "devDependencies": {
    "@babel/runtime": "^7.27.6",
    "@testing-library/react": "^16.3.0",
    "@types/command-exists": "^1.2.3",
    "@types/diff": "^7.0.2",
    "@types/dotenv": "^6.1.1",
    "@types/node": "^20.11.24",
    "@types/react": "^19.1.8",
    "@types/react-dom": "^19.1.6",
    "@types/semver": "^7.7.0",
    "@types/shell-quote": "^1.7.5",
    "@types/yargs": "^17.0.32",
    "ink-testing-library": "^4.0.0",
    "jsdom": "^26.1.0",
    "pretty-format": "^30.0.2",
    "react-dom": "^19.1.0",
    "typescript": "^5.3.3",
    "vitest": "^3.1.1"
  },
  "engines": {
    "node": ">=20"
  }
}<|MERGE_RESOLUTION|>--- conflicted
+++ resolved
@@ -1,13 +1,7 @@
 {
-<<<<<<< HEAD
   "name": "@thacio/auditaria-cli",
-  "version": "0.1.16",
+  "version": "0.1.17",
   "description": "Auditaria CLI",
-=======
-  "name": "@google/gemini-cli",
-  "version": "0.1.17",
-  "description": "Gemini CLI",
->>>>>>> c7a1de49
   "repository": {
     "type": "git",
     "url": "git+https://github.com/thacio/auditaria.git"
