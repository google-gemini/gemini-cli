{
  "name": "@thacio/auditaria-cli",
  "version": "0.1.21",
  "description": "Auditaria CLI",
  "repository": {
    "type": "git",
    "url": "git+https://github.com/thacio/auditaria.git"
  },
  "type": "module",
  "main": "dist/index.js",
  "bin": {
    "auditaria": "dist/index.js"
  },
  "scripts": {
    "build": "node ../../scripts/build_package.js",
    "start": "node dist/index.js",
    "debug": "node --inspect-brk dist/index.js",
    "lint": "eslint . --ext .ts,.tsx",
    "format": "prettier --write .",
    "test": "vitest run",
    "test:ci": "vitest run --coverage",
    "typecheck": "tsc --noEmit"
  },
  "files": [
    "dist"
  ],
  "config": {
    "sandboxImageUri": "us-docker.pkg.dev/gemini-code-dev/gemini-cli/sandbox:0.1.21"
  },
  "dependencies": {
    "@thacio/auditaria-cli-core": "file:../core",
    "@google/genai": "1.13.0",
    "@iarna/toml": "^2.2.5",
    "@modelcontextprotocol/sdk": "^1.15.1",
    "@types/update-notifier": "^6.0.8",
    "command-exists": "^1.2.9",
    "diff": "^7.0.0",
    "dotenv": "^17.1.0",
    "glob": "^10.4.1",
    "highlight.js": "^11.11.1",
    "ink": "^6.1.1",
    "ink-gradient": "^3.0.0",
    "ink-spinner": "^5.0.0",
    "lowlight": "^3.3.0",
    "mime-types": "^3.0.1",
    "open": "^10.1.2",
    "react": "^19.1.0",
    "read-package-up": "^11.0.0",
    "shell-quote": "^1.8.3",
    "string-width": "^7.1.0",
    "strip-ansi": "^7.1.0",
    "strip-json-comments": "^3.1.1",
    "undici": "^7.10.0",
    "update-notifier": "^7.3.1",
    "yargs": "^17.7.2",
    "zod": "^3.23.8",
    "ws": "^8.18.0",
    "express": "^4.21.2"
  },
    "_webInterfaceMetadata": {
    "_comment": "WEB_INTERFACE_FEATURE: Tracks web interface dependencies",
    "dependencies": ["ws", "express"],
    "devDependencies": ["@types/ws", "@types/express"]
  },
  "devDependencies": {
    "@babel/runtime": "^7.27.6",
    "@google/gemini-cli-test-utils": "file:../test-utils",
    "@testing-library/react": "^16.3.0",
    "@types/command-exists": "^1.2.3",
    "@types/diff": "^7.0.2",
    "@types/dotenv": "^6.1.1",
    "@types/node": "^20.11.24",
    "@types/react": "^19.1.8",
    "@types/react-dom": "^19.1.6",
    "@types/semver": "^7.7.0",
    "@types/shell-quote": "^1.7.5",
    "@types/ws": "^8.5.13",
    "@types/express": "^5.0.0",
    "@types/yargs": "^17.0.32",
    "ink-testing-library": "^4.0.0",
    "jsdom": "^26.1.0",
    "pretty-format": "^30.0.2",
    "react-dom": "^19.1.0",
    "typescript": "^5.3.3",
<<<<<<< HEAD
    "vitest": "^3.1.1",
    "@thacio/auditaria-cli-test-utils": "file:../test-utils"
=======
    "vitest": "^3.1.1"
>>>>>>> bfef867b
  },
  "engines": {
    "node": ">=20"
  }
}<|MERGE_RESOLUTION|>--- conflicted
+++ resolved
@@ -82,12 +82,8 @@
     "pretty-format": "^30.0.2",
     "react-dom": "^19.1.0",
     "typescript": "^5.3.3",
-<<<<<<< HEAD
     "vitest": "^3.1.1",
     "@thacio/auditaria-cli-test-utils": "file:../test-utils"
-=======
-    "vitest": "^3.1.1"
->>>>>>> bfef867b
   },
   "engines": {
     "node": ">=20"
