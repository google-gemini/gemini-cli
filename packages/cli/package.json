{
<<<<<<< HEAD
  "name": "@thacio/auditaria-cli",
  "version": "0.2.1",
  "description": "Auditaria CLI",
=======
  "name": "@google/gemini-cli",
  "version": "0.2.2",
  "description": "Gemini CLI",
>>>>>>> 4b60cba6
  "repository": {
    "type": "git",
    "url": "git+https://github.com/thacio/auditaria.git"
  },
  "type": "module",
  "main": "dist/index.js",
  "bin": {
    "auditaria": "dist/index.js"
  },
  "scripts": {
    "build": "node ../../scripts/build_package.js",
    "start": "node dist/index.js",
    "debug": "node --inspect-brk dist/index.js",
    "lint": "eslint . --ext .ts,.tsx",
    "format": "prettier --write .",
    "test": "vitest run",
    "test:ci": "vitest run --coverage",
    "typecheck": "tsc --noEmit"
  },
  "files": [
    "dist"
  ],
  "config": {
    "sandboxImageUri": "us-docker.pkg.dev/gemini-code-dev/gemini-cli/sandbox:0.2.2"
  },
  "dependencies": {
    "@thacio/auditaria-cli-core": "file:../core",
    "@google/genai": "1.13.0",
    "@iarna/toml": "^2.2.5",
    "@modelcontextprotocol/sdk": "^1.15.1",
    "@types/update-notifier": "^6.0.8",
    "command-exists": "^1.2.9",
    "diff": "^7.0.0",
    "dotenv": "^17.1.0",
    "glob": "^10.4.1",
    "highlight.js": "^11.11.1",
    "ink": "^6.1.1",
    "ink-gradient": "^3.0.0",
    "ink-spinner": "^5.0.0",
    "lodash-es": "^4.17.21",
    "lowlight": "^3.3.0",
    "mime-types": "^3.0.1",
    "open": "^10.1.2",
    "react": "^19.1.0",
    "read-package-up": "^11.0.0",
    "simple-git": "^3.28.0",
    "shell-quote": "^1.8.3",
    "string-width": "^7.1.0",
    "strip-ansi": "^7.1.0",
    "strip-json-comments": "^3.1.1",
    "undici": "^7.10.0",
    "update-notifier": "^7.3.1",
    "yargs": "^17.7.2",
    "zod": "^3.23.8",
    "ws": "^8.18.0",
    "express": "^4.21.2"
  },
    "_webInterfaceMetadata": {
    "_comment": "WEB_INTERFACE_FEATURE: Tracks web interface dependencies",
    "dependencies": ["ws", "express"],
    "devDependencies": ["@types/ws", "@types/express"]
  },
  "devDependencies": {
    "@babel/runtime": "^7.27.6",
    "@google/gemini-cli-test-utils": "file:../test-utils",
    "@testing-library/react": "^16.3.0",
    "@types/command-exists": "^1.2.3",
    "@types/diff": "^7.0.2",
    "@types/dotenv": "^6.1.1",
    "@types/lodash-es": "^4.17.12",
    "@types/node": "^20.11.24",
    "@types/react": "^19.1.8",
    "@types/react-dom": "^19.1.6",
    "@types/semver": "^7.7.0",
    "@types/shell-quote": "^1.7.5",
    "@types/ws": "^8.5.13",
    "@types/express": "^5.0.0",
    "@types/yargs": "^17.0.32",
    "ink-testing-library": "^4.0.0",
    "jsdom": "^26.1.0",
    "pretty-format": "^30.0.2",
    "react-dom": "^19.1.0",
    "typescript": "^5.3.3",
    "vitest": "^3.1.1",
    "@thacio/auditaria-cli-test-utils": "file:../test-utils"
  },
  "engines": {
    "node": ">=20"
  }
}<|MERGE_RESOLUTION|>--- conflicted
+++ resolved
@@ -1,13 +1,7 @@
 {
-<<<<<<< HEAD
   "name": "@thacio/auditaria-cli",
-  "version": "0.2.1",
+  "version": "0.2.2",
   "description": "Auditaria CLI",
-=======
-  "name": "@google/gemini-cli",
-  "version": "0.2.2",
-  "description": "Gemini CLI",
->>>>>>> 4b60cba6
   "repository": {
     "type": "git",
     "url": "git+https://github.com/thacio/auditaria.git"
