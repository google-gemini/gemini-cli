{
<<<<<<< HEAD
  "name": "@thacio/auditaria-cli",
  "version": "0.11.0-nightly.20251015.203bad7c",
  "description": "Auditaria CLI",
=======
  "name": "@google/gemini-cli",
  "version": "0.11.0-nightly.20251020.a96f0659",
  "description": "Gemini CLI",
>>>>>>> 3c57e76c
  "repository": {
    "type": "git",
    "url": "git+https://github.com/thacio/auditaria.git"
  },
  "type": "module",
  "main": "dist/index.js",
  "bin": {
    "auditaria": "dist/index.js"
  },
  "scripts": {
    "build": "node ../../scripts/build_package.js",
    "start": "node dist/index.js",
    "debug": "node --inspect-brk dist/index.js",
    "lint": "eslint . --ext .ts,.tsx",
    "format": "prettier --write .",
    "test": "vitest run",
    "test:ci": "vitest run",
    "typecheck": "tsc --noEmit"
  },
  "files": [
    "dist"
  ],
  "config": {
    "sandboxImageUri": "us-docker.pkg.dev/gemini-code-dev/gemini-cli/sandbox:0.11.0-nightly.20251020.a96f0659"
  },
  "dependencies": {
    "@thacio/auditaria-cli-core": "file:../core",
    "@google/genai": "1.16.0",
    "@iarna/toml": "^2.2.5",
    "@modelcontextprotocol/sdk": "^1.15.1",
    "@types/update-notifier": "^6.0.8",
    "ansi-regex": "^6.2.2",
    "command-exists": "^1.2.9",
    "comment-json": "^4.2.5",
    "diff": "^7.0.0",
    "dotenv": "^17.1.0",
    "fzf": "^0.5.2",
    "glob": "^10.4.5",
    "highlight.js": "^11.11.1",
    "ink": "^6.2.3",
    "ink-gradient": "^3.0.0",
    "ink-spinner": "^5.0.0",
    "lowlight": "^3.3.0",
    "mnemonist": "^0.40.3",
    "open": "^10.1.2",
    "react": "^19.1.0",
    "read-package-up": "^11.0.0",
    "shell-quote": "^1.8.3",
    "simple-git": "^3.28.0",
    "string-width": "^7.1.0",
    "strip-ansi": "^7.1.0",
    "strip-json-comments": "^3.1.1",
    "tar": "^7.5.1",
    "undici": "^7.10.0",
    "extract-zip": "^2.0.1",
    "update-notifier": "^7.3.1",
    "wrap-ansi": "9.0.2",
    "yargs": "^17.7.2",
    "zod": "^3.23.8",
    "ws": "^8.18.0",
    "express": "^4.21.2"
  },
  "_webInterfaceMetadata": {
    "_comment": "WEB_INTERFACE_FEATURE: Tracks web interface dependencies",
    "dependencies": [
      "ws",
      "express"
    ],
    "devDependencies": [
      "@types/ws",
      "@types/express"
    ]
  },
  "devDependencies": {
    "@babel/runtime": "^7.27.6",
    "@google/gemini-cli-test-utils": "file:../test-utils",
    "@testing-library/react": "^16.3.0",
    "@types/archiver": "^6.0.3",
    "@types/command-exists": "^1.2.3",
    "@types/diff": "^7.0.2",
    "@types/dotenv": "^6.1.1",
    "@types/node": "^20.11.24",
    "@types/react": "^19.1.8",
    "@types/react-dom": "^19.1.6",
    "@types/semver": "^7.7.0",
    "@types/shell-quote": "^1.7.5",
    "@types/ws": "^8.5.13",
    "@types/express": "^5.0.0",
    "@types/tar": "^6.1.13",
    "@types/yargs": "^17.0.32",
    "archiver": "^7.0.1",
    "ink-testing-library": "^4.0.0",
    "jsdom": "^26.1.0",
    "pretty-format": "^30.0.2",
    "react-dom": "^19.1.0",
    "typescript": "^5.3.3",
    "vitest": "^3.1.1",
    "@thacio/auditaria-cli-test-utils": "file:../test-utils"
  },
  "engines": {
    "node": ">=20"
  }
}<|MERGE_RESOLUTION|>--- conflicted
+++ resolved
@@ -1,13 +1,7 @@
 {
-<<<<<<< HEAD
   "name": "@thacio/auditaria-cli",
-  "version": "0.11.0-nightly.20251015.203bad7c",
+  "version": "0.11.0-nightly.20251020.a96f0659",
   "description": "Auditaria CLI",
-=======
-  "name": "@google/gemini-cli",
-  "version": "0.11.0-nightly.20251020.a96f0659",
-  "description": "Gemini CLI",
->>>>>>> 3c57e76c
   "repository": {
     "type": "git",
     "url": "git+https://github.com/thacio/auditaria.git"
