{
<<<<<<< HEAD
  "name": "@thacio/auditaria-cli",
  "version": "0.6.0-nightly",
  "description": "Auditaria CLI",
=======
  "name": "@google/gemini-cli",
  "version": "0.7.0-nightly.20250917.0b10ba2c",
  "description": "Gemini CLI",
>>>>>>> 0cae7caa
  "repository": {
    "type": "git",
    "url": "git+https://github.com/thacio/auditaria.git"
  },
  "type": "module",
  "main": "dist/index.js",
  "bin": {
    "auditaria": "dist/index.js"
  },
  "scripts": {
    "build": "node ../../scripts/build_package.js",
    "start": "node dist/index.js",
    "debug": "node --inspect-brk dist/index.js",
    "lint": "eslint . --ext .ts,.tsx",
    "format": "prettier --write .",
    "test": "vitest run",
    "test:ci": "vitest run --coverage",
    "typecheck": "tsc --noEmit"
  },
  "files": [
    "dist"
  ],
  "config": {
    "sandboxImageUri": "us-docker.pkg.dev/gemini-code-dev/gemini-cli/sandbox:0.7.0-nightly.20250917.0b10ba2c"
  },
  "dependencies": {
    "@thacio/auditaria-cli-core": "file:../core",
    "@google/genai": "1.16.0",
    "@iarna/toml": "^2.2.5",
    "@modelcontextprotocol/sdk": "^1.15.1",
    "@types/update-notifier": "^6.0.8",
    "command-exists": "^1.2.9",
    "comment-json": "^4.2.5",
    "diff": "^7.0.0",
    "dotenv": "^17.1.0",
    "fzf": "^0.5.2",
    "glob": "^10.4.1",
    "highlight.js": "^11.11.1",
    "ink": "^6.2.3",
    "ink-gradient": "^3.0.0",
    "ink-spinner": "^5.0.0",
    "lowlight": "^3.3.0",
    "open": "^10.1.2",
    "react": "^19.1.0",
    "read-package-up": "^11.0.0",
    "simple-git": "^3.28.0",
    "shell-quote": "^1.8.3",
    "string-width": "^7.1.0",
    "strip-ansi": "^7.1.0",
    "strip-json-comments": "^3.1.1",
    "undici": "^7.10.0",
    "update-notifier": "^7.3.1",
    "yargs": "^17.7.2",
    "zod": "^3.23.8",
    "ws": "^8.18.0",
    "express": "^4.21.2"
  },
    "_webInterfaceMetadata": {
    "_comment": "WEB_INTERFACE_FEATURE: Tracks web interface dependencies",
    "dependencies": ["ws", "express"],
    "devDependencies": ["@types/ws", "@types/express"]
  },
  "devDependencies": {
    "@babel/runtime": "^7.27.6",
    "@google/gemini-cli-test-utils": "file:../test-utils",
    "@testing-library/react": "^16.3.0",
    "@types/command-exists": "^1.2.3",
    "@types/diff": "^7.0.2",
    "@types/dotenv": "^6.1.1",
    "@types/node": "^20.11.24",
    "@types/react": "^19.1.8",
    "@types/react-dom": "^19.1.6",
    "@types/semver": "^7.7.0",
    "@types/shell-quote": "^1.7.5",
    "@types/ws": "^8.5.13",
    "@types/express": "^5.0.0",
    "@types/yargs": "^17.0.32",
    "ink-testing-library": "^4.0.0",
    "jsdom": "^26.1.0",
    "pretty-format": "^30.0.2",
    "react-dom": "^19.1.0",
    "typescript": "^5.3.3",
    "vitest": "^3.1.1",
    "@thacio/auditaria-cli-test-utils": "file:../test-utils"
  },
  "engines": {
    "node": ">=20"
  }
}<|MERGE_RESOLUTION|>--- conflicted
+++ resolved
@@ -1,13 +1,7 @@
 {
-<<<<<<< HEAD
   "name": "@thacio/auditaria-cli",
-  "version": "0.6.0-nightly",
+  "version": "0.7.0-nightly.20250917.0b10ba2c",
   "description": "Auditaria CLI",
-=======
-  "name": "@google/gemini-cli",
-  "version": "0.7.0-nightly.20250917.0b10ba2c",
-  "description": "Gemini CLI",
->>>>>>> 0cae7caa
   "repository": {
     "type": "git",
     "url": "git+https://github.com/thacio/auditaria.git"
