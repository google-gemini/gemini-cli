/**
 * @license
 * Copyright 2025 Google LLC
 * SPDX-License-Identifier: Apache-2.0
 */

import type { CommandModule } from 'yargs';
import { t } from '@thacio/auditaria-cli-core';
import { installCommand } from './extensions/install.js';
import { uninstallCommand } from './extensions/uninstall.js';
import { listCommand } from './extensions/list.js';
import { updateCommand } from './extensions/update.js';
import { disableCommand } from './extensions/disable.js';
import { enableCommand } from './extensions/enable.js';
import { linkCommand } from './extensions/link.js';
import { newCommand } from './extensions/new.js';

export const extensionsCommand: CommandModule = {
  command: 'extensions <command>',
  describe: t('commands.extensions.manage.description', 'Manage Auditaria CLI extensions.'),
  builder: (yargs) =>
    yargs
      .command(installCommand)
      .command(uninstallCommand)
      .command(listCommand)
      .command(updateCommand)
      .command(disableCommand)
      .command(enableCommand)
<<<<<<< HEAD
      .demandCommand(1, t('commands.extensions.manage.need_command', 'You need at least one command before continuing.'))
=======
      .command(linkCommand)
      .command(newCommand)
      .demandCommand(1, 'You need at least one command before continuing.')
>>>>>>> 6a581a69
      .version(false),
  handler: () => {
    // This handler is not called when a subcommand is provided.
    // Yargs will show the help menu.
  },
};<|MERGE_RESOLUTION|>--- conflicted
+++ resolved
@@ -26,13 +26,9 @@
       .command(updateCommand)
       .command(disableCommand)
       .command(enableCommand)
-<<<<<<< HEAD
-      .demandCommand(1, t('commands.extensions.manage.need_command', 'You need at least one command before continuing.'))
-=======
       .command(linkCommand)
       .command(newCommand)
-      .demandCommand(1, 'You need at least one command before continuing.')
->>>>>>> 6a581a69
+      .demandCommand(1, t('commands.extensions.manage.need_command', 'You need at least one command before continuing.'))
       .version(false),
   handler: () => {
     // This handler is not called when a subcommand is provided.
