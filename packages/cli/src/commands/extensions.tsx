/**
 * @license
 * Copyright 2025 Google LLC
 * SPDX-License-Identifier: Apache-2.0
 */

import type { CommandModule } from 'yargs';
import { installCommand } from './extensions/install.js';
import { uninstallCommand } from './extensions/uninstall.js';
import { listCommand } from './extensions/list.js';
import { updateCommand } from './extensions/update.js';
import { disableCommand } from './extensions/disable.js';
import { enableCommand } from './extensions/enable.js';
import { linkCommand } from './extensions/link.js';
import { newCommand } from './extensions/new.js';
import { validateCommand } from './extensions/validate.js';
<<<<<<< HEAD
import { settingsCommand } from './extensions/settings.js';
=======
import { initializeOutputListenersAndFlush } from '../gemini.js';
>>>>>>> 7350399a

export const extensionsCommand: CommandModule = {
  command: 'extensions <command>',
  aliases: ['extension'],
  describe: 'Manage Gemini CLI extensions.',
  builder: (yargs) =>
    yargs
      .middleware(() => initializeOutputListenersAndFlush())
      .command(installCommand)
      .command(uninstallCommand)
      .command(listCommand)
      .command(updateCommand)
      .command(disableCommand)
      .command(enableCommand)
      .command(linkCommand)
      .command(newCommand)
      .command(validateCommand)
      .command(settingsCommand)
      .demandCommand(1, 'You need at least one command before continuing.')
      .version(false),
  handler: () => {
    // This handler is not called when a subcommand is provided.
    // Yargs will show the help menu.
  },
};<|MERGE_RESOLUTION|>--- conflicted
+++ resolved
@@ -14,11 +14,8 @@
 import { linkCommand } from './extensions/link.js';
 import { newCommand } from './extensions/new.js';
 import { validateCommand } from './extensions/validate.js';
-<<<<<<< HEAD
 import { settingsCommand } from './extensions/settings.js';
-=======
 import { initializeOutputListenersAndFlush } from '../gemini.js';
->>>>>>> 7350399a
 
 export const extensionsCommand: CommandModule = {
   command: 'extensions <command>',
