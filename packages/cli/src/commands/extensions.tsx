/**
 * @license
 * Copyright 2025 Google LLC
 * SPDX-License-Identifier: Apache-2.0
 */

import { CommandModule } from 'yargs';
import { t } from '@thacio/auditaria-cli-core';
import { installCommand } from './extensions/install.js';
import { uninstallCommand } from './extensions/uninstall.js';
import { listCommand } from './extensions/list.js';
import { updateCommand } from './extensions/update.js';

export const extensionsCommand: CommandModule = {
  command: 'extensions <command>',
  describe: t('commands.extensions.manage.description', 'Manage Auditaria CLI extensions.'),
  builder: (yargs) =>
    yargs
      .command(installCommand)
      .command(uninstallCommand)
      .command(listCommand)
<<<<<<< HEAD
      .demandCommand(1, t('commands.extensions.manage.need_command', 'You need at least one command before continuing.'))
=======
      .command(updateCommand)
      .demandCommand(1, 'You need at least one command before continuing.')
>>>>>>> f32a54fe
      .version(false),
  handler: () => {
    // This handler is not called when a subcommand is provided.
    // Yargs will show the help menu.
  },
};<|MERGE_RESOLUTION|>--- conflicted
+++ resolved
@@ -19,12 +19,8 @@
       .command(installCommand)
       .command(uninstallCommand)
       .command(listCommand)
-<<<<<<< HEAD
+      .command(updateCommand)
       .demandCommand(1, t('commands.extensions.manage.need_command', 'You need at least one command before continuing.'))
-=======
-      .command(updateCommand)
-      .demandCommand(1, 'You need at least one command before continuing.')
->>>>>>> f32a54fe
       .version(false),
   handler: () => {
     // This handler is not called when a subcommand is provided.
