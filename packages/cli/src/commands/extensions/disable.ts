/**
 * @license
 * Copyright 2025 Google LLC
 * SPDX-License-Identifier: Apache-2.0
 */

import { type CommandModule } from 'yargs';
import { disableExtension } from '../../config/extension.js';
import { SettingScope } from '../../config/settings.js';
import { getErrorMessage } from '../../utils/errors.js';
<<<<<<< HEAD
import { ExtensionEnablementManager } from '../../config/extensions/extensionEnablement.js';
=======
import { debugLogger } from '@google/gemini-cli-core';
>>>>>>> 995ae717

interface DisableArgs {
  name: string;
  scope?: string;
}

export function handleDisable(args: DisableArgs) {
  const extensionEnablementManager = new ExtensionEnablementManager();
  try {
    if (args.scope?.toLowerCase() === 'workspace') {
      disableExtension(
        args.name,
        SettingScope.Workspace,
        extensionEnablementManager,
      );
    } else {
      disableExtension(
        args.name,
        SettingScope.User,
        extensionEnablementManager,
      );
    }
    debugLogger.log(
      `Extension "${args.name}" successfully disabled for scope "${args.scope}".`,
    );
  } catch (error) {
    debugLogger.error(getErrorMessage(error));
    process.exit(1);
  }
}

export const disableCommand: CommandModule = {
  command: 'disable [--scope] <name>',
  describe: 'Disables an extension.',
  builder: (yargs) =>
    yargs
      .positional('name', {
        describe: 'The name of the extension to disable.',
        type: 'string',
      })
      .option('scope', {
        describe: 'The scope to disable the extension in.',
        type: 'string',
        default: SettingScope.User,
      })
      .check((argv) => {
        if (
          argv.scope &&
          !Object.values(SettingScope)
            .map((s) => s.toLowerCase())
            .includes((argv.scope as string).toLowerCase())
        ) {
          throw new Error(
            `Invalid scope: ${argv.scope}. Please use one of ${Object.values(
              SettingScope,
            )
              .map((s) => s.toLowerCase())
              .join(', ')}.`,
          );
        }
        return true;
      }),
  handler: (argv) => {
    handleDisable({
      name: argv['name'] as string,
      scope: argv['scope'] as string,
    });
  },
};<|MERGE_RESOLUTION|>--- conflicted
+++ resolved
@@ -8,11 +8,8 @@
 import { disableExtension } from '../../config/extension.js';
 import { SettingScope } from '../../config/settings.js';
 import { getErrorMessage } from '../../utils/errors.js';
-<<<<<<< HEAD
 import { ExtensionEnablementManager } from '../../config/extensions/extensionEnablement.js';
-=======
 import { debugLogger } from '@google/gemini-cli-core';
->>>>>>> 995ae717
 
 interface DisableArgs {
   name: string;
