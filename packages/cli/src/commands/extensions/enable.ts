/**
 * @license
 * Copyright 2025 Google LLC
 * SPDX-License-Identifier: Apache-2.0
 */

import { type CommandModule } from 'yargs';
import { FatalConfigError, getErrorMessage } from '@google/gemini-cli-core';
import { enableExtension } from '../../config/extension.js';
import { SettingScope } from '../../config/settings.js';

interface EnableArgs {
  name: string;
  scope?: string;
}

export async function handleEnable(args: EnableArgs) {
  try {
<<<<<<< HEAD
    const scope = args.scope ? args.scope : SettingScope.User;
    enableExtension(args.name, scope);
    await enableExtension(args.name, scope);
=======
    if (args.scope?.toLowerCase() === 'workspace') {
      enableExtension(args.name, SettingScope.Workspace);
    } else {
      enableExtension(args.name, SettingScope.User);
    }
>>>>>>> 6869dbe6
    if (args.scope) {
      console.log(
        `Extension "${args.name}" successfully enabled for scope "${args.scope}".`,
      );
    } else {
      console.log(
        `Extension "${args.name}" successfully enabled in all scopes.`,
      );
    }
  } catch (error) {
    throw new FatalConfigError(getErrorMessage(error));
  }
}

export const enableCommand: CommandModule = {
  command: 'enable [--scope] <name>',
  describe: 'Enables an extension.',
  builder: (yargs) =>
    yargs
      .positional('name', {
        describe: 'The name of the extension to enable.',
        type: 'string',
      })
      .option('scope', {
        describe:
          'The scope to enable the extenison in. If not set, will be enabled in all scopes.',
        type: 'string',
      })
      .check((argv) => {
        if (
          argv.scope &&
          !Object.values(SettingScope)
            .map((s) => s.toLowerCase())
            .includes((argv.scope as string).toLowerCase())
        ) {
          throw new Error(
            `Invalid scope: ${argv.scope}. Please use one of ${Object.values(
              SettingScope,
            )
              .map((s) => s.toLowerCase())
              .join(', ')}.`,
          );
        }
        return true;
      }),
  handler: (argv) => {
    handleEnable({
      name: argv['name'] as string,
      scope: argv['scope'] as string,
    });
  },
};<|MERGE_RESOLUTION|>--- conflicted
+++ resolved
@@ -16,17 +16,11 @@
 
 export async function handleEnable(args: EnableArgs) {
   try {
-<<<<<<< HEAD
-    const scope = args.scope ? args.scope : SettingScope.User;
-    enableExtension(args.name, scope);
-    await enableExtension(args.name, scope);
-=======
     if (args.scope?.toLowerCase() === 'workspace') {
       enableExtension(args.name, SettingScope.Workspace);
     } else {
       enableExtension(args.name, SettingScope.User);
     }
->>>>>>> 6869dbe6
     if (args.scope) {
       console.log(
         `Extension "${args.name}" successfully enabled for scope "${args.scope}".`,
