/**
 * @license
 * Copyright 2025 Google LLC
 * SPDX-License-Identifier: Apache-2.0
 */

import { describe, it, expect, type MockInstance } from 'vitest';
import { handleInstall, installCommand } from './install.js';
import yargs from 'yargs';

const mockInstallExtension = vi.hoisted(() => vi.fn());

vi.mock('../../config/extension.js', () => ({
  installExtension: mockInstallExtension,
}));

vi.mock('../../utils/errors.js', () => ({
  getErrorMessage: vi.fn((error: Error) => error.message),
}));

describe('extensions install command', () => {
  it('should fail if no source is provided', () => {
    const validationParser = yargs([]).command(installCommand).fail(false);
    expect(() => validationParser.parse('install')).toThrow(
      'Either source or --path must be provided.',
    );
  });

  it('should fail if both git source and local path are provided', () => {
    const validationParser = yargs([]).command(installCommand).fail(false);
    expect(() =>
      validationParser.parse('install some-url --path /some/path'),
    ).toThrow('Arguments source and path are mutually exclusive');
  });
<<<<<<< HEAD

  it('should call installExtension with the correct arguments for a custom protocol', async () => {
    const parser = yargs([]).command(installCommand);
    await parser.parseAsync('install sso://my-internal-host/my-repo');
    const { installExtension } = await import('../../config/extension.js');
    expect(installExtension).toHaveBeenCalledWith({
      source: 'sso://my-internal-host/my-repo',
      type: 'git',
      ref: undefined,
    });
=======
});

describe('handleInstall', () => {
  let consoleLogSpy: MockInstance;
  let consoleErrorSpy: MockInstance;
  let processSpy: MockInstance;

  beforeEach(() => {
    consoleLogSpy = vi.spyOn(console, 'log');
    consoleErrorSpy = vi.spyOn(console, 'error');
    processSpy = vi
      .spyOn(process, 'exit')
      .mockImplementation(() => undefined as never);
  });

  afterEach(() => {
    mockInstallExtension.mockClear();
    vi.resetAllMocks();
  });

  it('should install an extension from a http source', async () => {
    mockInstallExtension.mockResolvedValue('http-extension');

    await handleInstall({
      source: 'http://google.com',
    });

    expect(consoleLogSpy).toHaveBeenCalledWith(
      'Extension "http-extension" installed successfully and enabled.',
    );
  });

  it('should install an extension from a https source', async () => {
    mockInstallExtension.mockResolvedValue('https-extension');

    await handleInstall({
      source: 'https://google.com',
    });

    expect(consoleLogSpy).toHaveBeenCalledWith(
      'Extension "https-extension" installed successfully and enabled.',
    );
  });

  it('should install an extension from a git source', async () => {
    mockInstallExtension.mockResolvedValue('git-extension');

    await handleInstall({
      source: 'git@some-url',
    });

    expect(consoleLogSpy).toHaveBeenCalledWith(
      'Extension "git-extension" installed successfully and enabled.',
    );
  });

  it('throws an error from an unknown source', async () => {
    await handleInstall({
      source: 'test://google.com',
    });

    expect(consoleErrorSpy).toHaveBeenCalledWith(
      'The source "test://google.com" is not a valid URL format.',
    );
    expect(processSpy).toHaveBeenCalledWith(1);
  });

  it('should install an extension from a sso source', async () => {
    mockInstallExtension.mockResolvedValue('sso-extension');

    await handleInstall({
      source: 'sso://google.com',
    });

    expect(consoleLogSpy).toHaveBeenCalledWith(
      'Extension "sso-extension" installed successfully and enabled.',
    );
  });

  it('should install an extension from a local path', async () => {
    mockInstallExtension.mockResolvedValue('local-extension');

    await handleInstall({
      path: '/some/path',
    });

    expect(consoleLogSpy).toHaveBeenCalledWith(
      'Extension "local-extension" installed successfully and enabled.',
    );
  });

  it('should throw an error if no source or path is provided', async () => {
    await handleInstall({});

    expect(consoleErrorSpy).toHaveBeenCalledWith(
      'Either --source or --path must be provided.',
    );
    expect(processSpy).toHaveBeenCalledWith(1);
  });

  it('should throw an error if install extension fails', async () => {
    mockInstallExtension.mockRejectedValue(
      new Error('Install extension failed'),
    );

    await handleInstall({ source: 'git@some-url' });

    expect(consoleErrorSpy).toHaveBeenCalledWith('Install extension failed');
    expect(processSpy).toHaveBeenCalledWith(1);
>>>>>>> 930f39a0
  });
});<|MERGE_RESOLUTION|>--- conflicted
+++ resolved
@@ -32,7 +32,6 @@
       validationParser.parse('install some-url --path /some/path'),
     ).toThrow('Arguments source and path are mutually exclusive');
   });
-<<<<<<< HEAD
 
   it('should call installExtension with the correct arguments for a custom protocol', async () => {
     const parser = yargs([]).command(installCommand);
@@ -43,7 +42,7 @@
       type: 'git',
       ref: undefined,
     });
-=======
+  });
 });
 
 describe('handleInstall', () => {
@@ -153,6 +152,5 @@
 
     expect(consoleErrorSpy).toHaveBeenCalledWith('Install extension failed');
     expect(processSpy).toHaveBeenCalledWith(1);
->>>>>>> 930f39a0
   });
 });