--- conflicted
+++ resolved
@@ -4,21 +4,15 @@
  * SPDX-License-Identifier: Apache-2.0
  */
 
-<<<<<<< HEAD
-import { describe, it, expect, vi } from 'vitest';
+import { describe, it, expect, vi, type MockInstance, type Mock } from 'vitest';
 import { installCommand, handleInstall } from './install.js';
-import yargs from 'yargs';
-import * as extension from '../../config/extension.js';
-=======
-import { describe, it, expect, vi, type MockInstance, type Mock } from 'vitest';
-import { handleInstall, installCommand } from './install.js';
 import yargs from 'yargs';
 import { debugLogger, type GeminiCLIExtension } from '@google/gemini-cli-core';
 import type { ExtensionManager } from '../../config/extension-manager.js';
 import type { requestConsentNonInteractive } from '../../config/extensions/consent.js';
 import type * as fs from 'node:fs/promises';
 import type { Stats } from 'node:fs';
->>>>>>> 4fbeac8b
+import * as extension from '../../config/extension.js';
 
 const mockInstallOrUpdateExtension: Mock<
   typeof ExtensionManager.prototype.installOrUpdateExtension
@@ -62,9 +56,7 @@
       'Not enough non-option arguments: got 0, need at least 1',
     );
   });
-});
 
-<<<<<<< HEAD
   it('should fail if both git source and local path are provided', () => {
     const validationParser = yargs([]).command(installCommand).fail(false);
     expect(() =>
@@ -75,23 +67,6 @@
   });
 });
 
-describe('extensions install with org/repo', () => {
-  it('should call installExtension with the correct git URL', async () => {
-    const consoleLogSpy = vi.spyOn(console, 'log').mockImplementation(() => {});
-    const installExtensionSpy = vi
-      .spyOn(extension, 'installExtension')
-      .mockResolvedValue('test-extension');
-
-    await handleInstall({ source: 'test-org/test-repo' });
-
-    expect(installExtensionSpy).toHaveBeenCalledWith({
-      source: 'https://github.com/test-org/test-repo.git',
-      type: 'git',
-    });
-    expect(consoleLogSpy).toHaveBeenCalledWith(
-      'Extension "test-extension" installed successfully and enabled.',
-    );
-=======
 describe('handleInstall', () => {
   let debugLogSpy: MockInstance;
   let debugErrorSpy: MockInstance;
@@ -201,6 +176,24 @@
 
     expect(debugErrorSpy).toHaveBeenCalledWith('Install extension failed');
     expect(processSpy).toHaveBeenCalledWith(1);
->>>>>>> 4fbeac8b
+  });
+});
+
+describe('extensions install with org/repo', () => {
+  it('should call installExtension with the correct git URL', async () => {
+    const consoleLogSpy = vi.spyOn(console, 'log').mockImplementation(() => {});
+    const installExtensionSpy = vi
+      .spyOn(extension, 'installExtension')
+      .mockResolvedValue('test-extension');
+
+    await handleInstall({ source: 'test-org/test-repo' });
+
+    expect(installExtensionSpy).toHaveBeenCalledWith({
+      source: 'https://github.com/test-org/test-repo.git',
+      type: 'git',
+    });
+    expect(consoleLogSpy).toHaveBeenCalledWith(
+      'Extension "test-extension" installed successfully and enabled.',
+    );
   });
 });