--- conflicted
+++ resolved
@@ -22,16 +22,7 @@
 
     if (args.source) {
       const { source } = args;
-<<<<<<< HEAD
       if (/^[a-zA-Z][a-zA-Z0-9+.-]*:\/\//.test(source) || source.startsWith('git@')) {
-=======
-      if (
-        source.startsWith('http://') ||
-        source.startsWith('https://') ||
-        source.startsWith('git@') ||
-        source.startsWith('sso://')
-      ) {
->>>>>>> 930f39a0
         installMetadata = {
           source,
           type: 'git',
