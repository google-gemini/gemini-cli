/**
 * @license
 * Copyright 2025 Google LLC
 * SPDX-License-Identifier: Apache-2.0
 */

import type { CommandModule } from 'yargs';
import {
  debugLogger,
  type ExtensionInstallMetadata,
} from '@google/gemini-cli-core';
import { getErrorMessage } from '../../utils/errors.js';
import { stat } from 'node:fs/promises';
import {
  INSTALL_WARNING_MESSAGE,
  requestConsentNonInteractive,
} from '../../config/extensions/consent.js';
import { ExtensionManager } from '../../config/extension-manager.js';
import { loadSettings } from '../../config/settings.js';
import { promptForSetting } from '../../config/extensions/extensionSettings.js';

interface InstallArgs {
  source: string;
  ref?: string;
  autoUpdate?: boolean;
  allowPreRelease?: boolean;
  consent?: boolean;
}

export async function handleInstall(args: InstallArgs) {
  try {
    let installMetadata: ExtensionInstallMetadata;
    const { source } = args;
    if (
      source.startsWith('http://') ||
      source.startsWith('https://') ||
      source.startsWith('git@') ||
      source.startsWith('sso://')
    ) {
      installMetadata = {
        source,
        type: 'git',
        ref: args.ref,
        autoUpdate: args.autoUpdate,
        allowPreRelease: args.allowPreRelease,
      };
    } else {
      if (args.ref || args.autoUpdate) {
        throw new Error(
          '--ref and --auto-update are not applicable for local extensions.',
        );
      }
      try {
        await stat(source);
        installMetadata = {
          source,
          type: 'local',
        };
      } catch {
        throw new Error('Install source not found.');
      }
    }

    const requestConsent = args.consent
      ? () => Promise.resolve(true)
      : requestConsentNonInteractive;
    if (args.consent) {
      debugLogger.log('You have consented to the following:');
      debugLogger.log(INSTALL_WARNING_MESSAGE);
    }

    const workspaceDir = process.cwd();
    const extensionManager = new ExtensionManager({
      workspaceDir,
      requestConsent,
      requestSetting: promptForSetting,
      settings: loadSettings(workspaceDir).merged,
    });
<<<<<<< HEAD
    extensionManager.loadExtensions();
    const extension =
=======
    await extensionManager.loadExtensions();
    const name =
>>>>>>> 70996bfd
      await extensionManager.installOrUpdateExtension(installMetadata);
    debugLogger.log(
      `Extension "${extension.name}" installed successfully and enabled.`,
    );
  } catch (error) {
    debugLogger.error(getErrorMessage(error));
    process.exit(1);
  }
}

export const installCommand: CommandModule = {
  command: 'install <source> [--auto-update] [--pre-release]',
  describe: 'Installs an extension from a git repository URL or a local path.',
  builder: (yargs) =>
    yargs
      .positional('source', {
        describe: 'The github URL or local path of the extension to install.',
        type: 'string',
        demandOption: true,
      })
      .option('ref', {
        describe: 'The git ref to install from.',
        type: 'string',
      })
      .option('auto-update', {
        describe: 'Enable auto-update for this extension.',
        type: 'boolean',
      })
      .option('pre-release', {
        describe: 'Enable pre-release versions for this extension.',
        type: 'boolean',
      })
      .option('consent', {
        describe:
          'Acknowledge the security risks of installing an extension and skip the confirmation prompt.',
        type: 'boolean',
        default: false,
      })
      .check((argv) => {
        if (!argv.source) {
          throw new Error('The source argument must be provided.');
        }
        return true;
      }),
  handler: async (argv) => {
    await handleInstall({
      source: argv['source'] as string,
      ref: argv['ref'] as string | undefined,
      autoUpdate: argv['auto-update'] as boolean | undefined,
      allowPreRelease: argv['pre-release'] as boolean | undefined,
      consent: argv['consent'] as boolean | undefined,
    });
  },
};<|MERGE_RESOLUTION|>--- conflicted
+++ resolved
@@ -76,13 +76,8 @@
       requestSetting: promptForSetting,
       settings: loadSettings(workspaceDir).merged,
     });
-<<<<<<< HEAD
-    extensionManager.loadExtensions();
+    await extensionManager.loadExtensions();
     const extension =
-=======
-    await extensionManager.loadExtensions();
-    const name =
->>>>>>> 70996bfd
       await extensionManager.installOrUpdateExtension(installMetadata);
     debugLogger.log(
       `Extension "${extension.name}" installed successfully and enabled.`,
