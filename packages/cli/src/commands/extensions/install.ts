/**
 * @license
 * Copyright 2025 Google LLC
 * SPDX-License-Identifier: Apache-2.0
 */

import type { CommandModule } from 'yargs';
import {
  INSTALL_WARNING_MESSAGE,
  installOrUpdateExtension,
  requestConsentNonInteractive,
} from '../../config/extension.js';
<<<<<<< HEAD
import type { ExtensionInstallMetadata } from '@thacio/auditaria-cli-core';
import { t } from '@thacio/auditaria-cli-core';
=======
import {
  debugLogger,
  type ExtensionInstallMetadata,
} from '@google/gemini-cli-core';
>>>>>>> 995ae717
import { getErrorMessage } from '../../utils/errors.js';
import { stat } from 'node:fs/promises';

interface InstallArgs {
  source: string;
  ref?: string;
  autoUpdate?: boolean;
  allowPreRelease?: boolean;
  consent?: boolean;
}

export async function handleInstall(args: InstallArgs) {
  try {
    let installMetadata: ExtensionInstallMetadata;
    const { source } = args;
    if (
      source.startsWith('http://') ||
      source.startsWith('https://') ||
      source.startsWith('git@') ||
      source.startsWith('sso://')
    ) {
      installMetadata = {
        source,
        type: 'git',
        ref: args.ref,
        autoUpdate: args.autoUpdate,
        allowPreRelease: args.allowPreRelease,
      };
    } else {
      if (args.ref || args.autoUpdate) {
        throw new Error(
          t(
            'commands.extensions.install.local_no_ref_auto_update',
            '--ref and --auto-update are not applicable for local extensions.',
          ),
        );
      }
      try {
        await stat(source);
        installMetadata = {
          source,
          type: 'local',
        };
      } catch {
        throw new Error(
          t(
            'commands.extensions.install.source_not_found',
            'Install source not found.',
          ),
        );
      }
    }

    const requestConsent = args.consent
      ? () => Promise.resolve(true)
      : requestConsentNonInteractive;
    if (args.consent) {
<<<<<<< HEAD
      console.log(
        t(
          'commands.extensions.install.consent_message',
          'You have consented to the following:',
        ),
      );
      console.log(INSTALL_WARNING_MESSAGE);
=======
      debugLogger.log('You have consented to the following:');
      debugLogger.log(INSTALL_WARNING_MESSAGE);
>>>>>>> 995ae717
    }
    const name = await installOrUpdateExtension(
      installMetadata,
      requestConsent,
    );
<<<<<<< HEAD
    console.log(
      t(
        'commands.extensions.install.success',
        `Extension "${name}" installed successfully and enabled.`,
        { name },
      ),
    );
=======
    debugLogger.log(`Extension "${name}" installed successfully and enabled.`);
>>>>>>> 995ae717
  } catch (error) {
    debugLogger.error(getErrorMessage(error));
    process.exit(1);
  }
}

export const installCommand: CommandModule = {
  command: 'install <source> [--auto-update] [--pre-release]',
  describe: t(
    'commands.extensions.install.description',
    'Installs an extension from a git repository URL or a local path.',
  ),
  builder: (yargs) =>
    yargs
      .positional('source', {
        describe: t(
          'commands.extensions.install.source_description',
          'The github URL or local path of the extension to install.',
        ),
        type: 'string',
        demandOption: true,
      })
      .option('ref', {
        describe: t(
          'commands.extensions.install.ref_description',
          'The git ref to install from.',
        ),
        type: 'string',
      })
      .option('auto-update', {
        describe: t(
          'commands.extensions.install.auto_update_description',
          'Enable auto-update for this extension.',
        ),
        type: 'boolean',
      })
      .option('pre-release', {
        describe: t(
          'commands.extensions.install.pre_release_description',
          'Enable pre-release versions for this extension.',
        ),
        type: 'boolean',
      })
      .option('consent', {
        describe: t(
          'commands.extensions.install.consent_description',
          'Acknowledge the security risks of installing an extension and skip the confirmation prompt.',
        ),
        type: 'boolean',
        default: false,
      })
      .check((argv) => {
        if (!argv.source) {
          throw new Error(
            t(
              'commands.extensions.install.source_required',
              'The source argument must be provided.',
            ),
          );
        }
        return true;
      }),
  handler: async (argv) => {
    await handleInstall({
      source: argv['source'] as string,
      ref: argv['ref'] as string | undefined,
      autoUpdate: argv['auto-update'] as boolean | undefined,
      allowPreRelease: argv['pre-release'] as boolean | undefined,
      consent: argv['consent'] as boolean | undefined,
    });
  },
};<|MERGE_RESOLUTION|>--- conflicted
+++ resolved
@@ -10,15 +10,11 @@
   installOrUpdateExtension,
   requestConsentNonInteractive,
 } from '../../config/extension.js';
-<<<<<<< HEAD
-import type { ExtensionInstallMetadata } from '@thacio/auditaria-cli-core';
-import { t } from '@thacio/auditaria-cli-core';
-=======
 import {
   debugLogger,
+  t,
   type ExtensionInstallMetadata,
-} from '@google/gemini-cli-core';
->>>>>>> 995ae717
+} from '@thacio/auditaria-cli-core';
 import { getErrorMessage } from '../../utils/errors.js';
 import { stat } from 'node:fs/promises';
 
@@ -76,34 +72,25 @@
       ? () => Promise.resolve(true)
       : requestConsentNonInteractive;
     if (args.consent) {
-<<<<<<< HEAD
-      console.log(
+      debugLogger.log(
         t(
           'commands.extensions.install.consent_message',
           'You have consented to the following:',
         ),
       );
-      console.log(INSTALL_WARNING_MESSAGE);
-=======
-      debugLogger.log('You have consented to the following:');
       debugLogger.log(INSTALL_WARNING_MESSAGE);
->>>>>>> 995ae717
     }
     const name = await installOrUpdateExtension(
       installMetadata,
       requestConsent,
     );
-<<<<<<< HEAD
-    console.log(
+    debugLogger.log(
       t(
         'commands.extensions.install.success',
         `Extension "${name}" installed successfully and enabled.`,
         { name },
       ),
     );
-=======
-    debugLogger.log(`Extension "${name}" installed successfully and enabled.`);
->>>>>>> 995ae717
   } catch (error) {
     debugLogger.error(getErrorMessage(error));
     process.exit(1);
