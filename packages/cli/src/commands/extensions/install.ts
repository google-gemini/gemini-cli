--- conflicted
+++ resolved
@@ -56,22 +56,13 @@
 }
 
 export const installCommand: CommandModule = {
-<<<<<<< HEAD
-  command: 'install [--source | --path ]',
-  describe: 'Installs an extension from a git repository or a local path.',
-  builder: (yargs) =>
-    yargs
-      .option('source', {
-        describe: 'The git URL of the extension to install.',
-=======
   command: 'install [source]',
   describe:
-    'Installs an extension from a git repository (URL or "org/repo") or a local path.',
+    'Installs an extension from a git repository URL or a local path.',
   builder: (yargs) =>
     yargs
       .positional('source', {
-        describe: 'The git URL or "org/repo" of the extension to install.',
->>>>>>> 1788f04f
+        describe: 'The github URL of the extension to install.',
         type: 'string',
       })
       .option('path', {
