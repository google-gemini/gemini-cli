/**
 * @license
 * Copyright 2025 Google LLC
 * SPDX-License-Identifier: Apache-2.0
 */

import type { CommandModule } from 'yargs';
import {
  installExtension,
  type ExtensionInstallMetadata,
} from '../../config/extension.js';
import { t } from '@thacio/auditaria-cli-core';

import { getErrorMessage } from '../../utils/errors.js';

interface InstallArgs {
  source?: string;
  path?: string;
}

export async function handleInstall(args: InstallArgs) {
  try {
    let installMetadata: ExtensionInstallMetadata;

    if (args.source) {
      const { source } = args;
      if (
        source.startsWith('http://') ||
        source.startsWith('https://') ||
        source.startsWith('git@')
      ) {
        installMetadata = {
          source,
          type: 'git',
        };
      } else {
        throw new Error(
          t('commands.extensions.install.invalid_source_format', `The source "${source}" is not a valid URL format.`, { source }),
        );
      }
    } else if (args.path) {
      installMetadata = {
        source: args.path,
        type: 'local',
      };
    } else {
      // This should not be reached due to the yargs check.
      throw new Error('Either --source or --path must be provided.');
    }

<<<<<<< HEAD
    const extensionName = await installExtension(installMetadata);
    console.log(
      t('commands.extensions.install.success', `Extension "${extensionName}" installed successfully and enabled.`, { extensionName }),
    );
=======
    const name = await installExtension(installMetadata);
    console.log(`Extension "${name}" installed successfully and enabled.`);
>>>>>>> 02f67d3c
  } catch (error) {
    console.error(getErrorMessage(error));
    process.exit(1);
  }
}

export const installCommand: CommandModule = {
  command: 'install [source]',
  describe: t('commands.extensions.install.description', 'Installs an extension from a git repository URL or a local path.'),
  builder: (yargs) =>
    yargs
      .positional('source', {
        describe: t('commands.extensions.install.source_description', 'The git URL of the extension to install.'),
        type: 'string',
      })
      .option('path', {
        describe: t('commands.extensions.install.path_description', 'Path to a local extension directory.'),
        type: 'string',
      })
      .conflicts('source', 'path')
      .check((argv) => {
        if (!argv.source && !argv.path) {
          throw new Error(
            t('commands.extensions.install.missing_source_or_path', 'Either source or --path must be provided.'),
          );
        }
        return true;
      }),
  handler: async (argv) => {
    await handleInstall({
      source: argv['source'] as string | undefined,
      path: argv['path'] as string | undefined,
    });
  },
};<|MERGE_RESOLUTION|>--- conflicted
+++ resolved
@@ -48,15 +48,10 @@
       throw new Error('Either --source or --path must be provided.');
     }
 
-<<<<<<< HEAD
-    const extensionName = await installExtension(installMetadata);
+    const name = await installExtension(installMetadata);
     console.log(
-      t('commands.extensions.install.success', `Extension "${extensionName}" installed successfully and enabled.`, { extensionName }),
+      t('commands.extensions.install.success', `Extension "${name}" installed successfully and enabled.`, { name }),
     );
-=======
-    const name = await installExtension(installMetadata);
-    console.log(`Extension "${name}" installed successfully and enabled.`);
->>>>>>> 02f67d3c
   } catch (error) {
     console.error(getErrorMessage(error));
     process.exit(1);
