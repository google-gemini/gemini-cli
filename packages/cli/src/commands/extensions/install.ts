/**
 * @license
 * Copyright 2025 Google LLC
 * SPDX-License-Identifier: Apache-2.0
 */

import type { Argv } from 'yargs';
import { installExtension } from '../../config/extension.js';
import { getErrorMessage } from '../../utils/errors.js';

const ORG_REPO_REGEX = /^[a-zA-Z0-9-]+\/[\w.-]+$/;

<<<<<<< HEAD
export const installCommand = {
  command: 'install',
  describe: 'Installs an extension from a local path or git repository.',
  builder: (yargs: Argv) => {
    return yargs
      .option('source', {
        alias: 's',
=======
export async function handleInstall(args: InstallArgs) {
  try {
    let installMetadata: ExtensionInstallMetadata;

    if (args.source) {
      const { source } = args;
      if (
        source.startsWith('http://') ||
        source.startsWith('https://') ||
        source.startsWith('git@')
      ) {
        installMetadata = {
          source,
          type: 'git',
        };
      } else if (ORG_REPO_REGEX.test(source)) {
        installMetadata = {
          source: `https://github.com/${source}.git`,
          type: 'git',
        };
      } else {
        throw new Error(
          `The source "${source}" is not a valid URL or "org/repo" format.`,
        );
      }
    } else if (args.path) {
      installMetadata = {
        source: args.path,
        type: 'local',
      };
    } else {
      // This should not be reached due to the yargs check.
      throw new Error('Either --source or --path must be provided.');
    }

    const extensionName = await installExtension(installMetadata);
    console.log(
      `Extension "${extensionName}" installed successfully and enabled.`,
    );
  } catch (error) {
    console.error(getErrorMessage(error));
    process.exit(1);
  }
}

export const installCommand: CommandModule = {
  command: 'install [source]',
  describe:
    'Installs an extension from a git repository (URL or "org/repo") or a local path.',
  builder: (yargs) =>
    yargs
      .positional('source', {
        describe: 'The git URL or "org/repo" of the extension to install.',
>>>>>>> d2b5b4f1
        type: 'string',
        description:
          'The git repository URL or `org/repo` abbreviation to install from.',
      })
      .option('path', {
        alias: 'p',
        type: 'string',
        description: 'The local path to install from.',
      })
      .check((argv) => {
        if (!argv.source && !argv.path) {
          throw new Error('Either source or --path must be provided.');
        }
        if (argv.source && argv.path) {
          throw new Error(
            'Arguments --source and --path are mutually exclusive. Please provide only one.',
          );
        }
        return true;
      });
  },
  handler: async (argv: { source?: string; path?: string }) => {
    try {
      await handleInstall(argv);
    } catch (error) {
      console.error(getErrorMessage(error));
      process.exit(1);
    }
  },
};

export async function handleInstall(argv: { source?: string; path?: string }) {
  let source = argv.source;
  if (source) {
    if (
      !source.startsWith('https://') &&
      !source.startsWith('http://') &&
      !source.startsWith('git@')
    ) {
      if (ORG_REPO_REGEX.test(source)) {
        source = `https://github.com/${source}.git`;
      } else {
        throw new Error(
          `The source "${source}" is not a valid URL or "org/repo" format.`,
        );
      }
    }
  }
  const extensionName = await installExtension({
    type: argv.path ? 'local' : 'git',
    source: source || argv.path!,
  });
  console.log(
    `Extension "${extensionName}" installed successfully and enabled.`,
  );
}<|MERGE_RESOLUTION|>--- conflicted
+++ resolved
@@ -10,7 +10,6 @@
 
 const ORG_REPO_REGEX = /^[a-zA-Z0-9-]+\/[\w.-]+$/;
 
-<<<<<<< HEAD
 export const installCommand = {
   command: 'install',
   describe: 'Installs an extension from a local path or git repository.',
@@ -18,61 +17,6 @@
     return yargs
       .option('source', {
         alias: 's',
-=======
-export async function handleInstall(args: InstallArgs) {
-  try {
-    let installMetadata: ExtensionInstallMetadata;
-
-    if (args.source) {
-      const { source } = args;
-      if (
-        source.startsWith('http://') ||
-        source.startsWith('https://') ||
-        source.startsWith('git@')
-      ) {
-        installMetadata = {
-          source,
-          type: 'git',
-        };
-      } else if (ORG_REPO_REGEX.test(source)) {
-        installMetadata = {
-          source: `https://github.com/${source}.git`,
-          type: 'git',
-        };
-      } else {
-        throw new Error(
-          `The source "${source}" is not a valid URL or "org/repo" format.`,
-        );
-      }
-    } else if (args.path) {
-      installMetadata = {
-        source: args.path,
-        type: 'local',
-      };
-    } else {
-      // This should not be reached due to the yargs check.
-      throw new Error('Either --source or --path must be provided.');
-    }
-
-    const extensionName = await installExtension(installMetadata);
-    console.log(
-      `Extension "${extensionName}" installed successfully and enabled.`,
-    );
-  } catch (error) {
-    console.error(getErrorMessage(error));
-    process.exit(1);
-  }
-}
-
-export const installCommand: CommandModule = {
-  command: 'install [source]',
-  describe:
-    'Installs an extension from a git repository (URL or "org/repo") or a local path.',
-  builder: (yargs) =>
-    yargs
-      .positional('source', {
-        describe: 'The git URL or "org/repo" of the extension to install.',
->>>>>>> d2b5b4f1
         type: 'string',
         description:
           'The git repository URL or `org/repo` abbreviation to install from.',
