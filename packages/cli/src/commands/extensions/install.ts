--- conflicted
+++ resolved
@@ -4,15 +4,11 @@
  * SPDX-License-Identifier: Apache-2.0
  */
 
-import type { Argv } from 'yargs';
+import type { Argv, CommandModule } from 'yargs';
 import {
   debugLogger,
   type ExtensionInstallMetadata,
-<<<<<<< HEAD
-} from '../../config/extension.js';
-=======
 } from '@google/gemini-cli-core';
->>>>>>> 4fbeac8b
 import { getErrorMessage } from '../../utils/errors.js';
 import { stat } from 'node:fs/promises';
 import {
@@ -42,47 +38,25 @@
 export async function handleInstall(args: InstallArgs) {
   try {
     let installMetadata: ExtensionInstallMetadata;
-<<<<<<< HEAD
+    let { source } = args;
 
-    if (args.source) {
-      let { source } = args;
-
-      // Check if the source is a shorthand and convert it to a full GitHub URL.
-      if (
-        !source.startsWith('http://') &&
-        !source.startsWith('https://') &&
-        !source.startsWith('git@')
-      ) {
-        if (ORG_REPO_REGEX.test(source)) {
-          source = `https://github.com/${source}.git`;
-        } else {
-          throw new Error(
-            `The source "${source}" is not a valid URL or "org/repo" format.`,
-          );
-        }
-      }
-
-      installMetadata = {
-        source,
-        type: 'git',
-        ref: args.ref,
-      };
-    } else if (args.path) {
-      installMetadata = {
-        source: args.path,
-        type: 'local',
-      };
-    } else {
-      // This should not be reached due to the yargs check, but serves as a safeguard.
-      throw new Error('Either --source or --path must be provided.');
-=======
-    const { source } = args;
     if (
       source.startsWith('http://') ||
       source.startsWith('https://') ||
       source.startsWith('git@') ||
       source.startsWith('sso://')
     ) {
+      // It's a full URL
+      installMetadata = {
+        source,
+        type: 'git',
+        ref: args.ref,
+        autoUpdate: args.autoUpdate,
+        allowPreRelease: args.allowPreRelease,
+      };
+    } else if (ORG_REPO_REGEX.test(source)) {
+      // It's an 'org/repo' shorthand
+      source = `https://github.com/${source}.git`;
       installMetadata = {
         source,
         type: 'git',
@@ -91,9 +65,10 @@
         allowPreRelease: args.allowPreRelease,
       };
     } else {
-      if (args.ref || args.autoUpdate) {
+      // Assume it's a local path and check
+      if (args.ref || args.autoUpdate || args.allowPreRelease) {
         throw new Error(
-          '--ref and --auto-update are not applicable for local extensions.',
+          '--ref, --auto-update, and --pre-release are not applicable for local extensions.',
         );
       }
       try {
@@ -103,9 +78,10 @@
           type: 'local',
         };
       } catch {
-        throw new Error('Install source not found.');
+        throw new Error(
+          `Install source "${source}" not found or is not a valid URL, 'org/repo' format, or local path.`,
+        );
       }
->>>>>>> 4fbeac8b
     }
 
     const requestConsent = args.consent
@@ -135,56 +111,22 @@
   }
 }
 
-<<<<<<< HEAD
-export const installCommand = {
-  command: 'install',
-  describe: 'Installs an extension from a local path or git repository.',
-  builder: (yargs: Argv) => {
-    return yargs
-      .option('source', {
-        alias: 's',
-        type: 'string',
-        description:
-          'The git repository URL or `org/repo` abbreviation to install from.',
-      })
-      .option('path', {
-        alias: 'p',
-        type: 'string',
-        description: 'The local path to install from.',
-=======
 export const installCommand: CommandModule = {
   command: 'install <source> [--auto-update] [--pre-release]',
-  describe: 'Installs an extension from a git repository URL or a local path.',
+  describe:
+    'Installs an extension from a git repo (URL or `org/repo`) or a local path.',
   builder: (yargs) =>
     yargs
       .positional('source', {
-        describe: 'The github URL or local path of the extension to install.',
+        describe:
+          'The git URL, `org/repo` shorthand, or local path of the extension to install.',
         type: 'string',
         demandOption: true,
->>>>>>> 4fbeac8b
       })
       .option('ref', {
         describe: 'The git ref (branch, tag, or commit) to install from.',
         type: 'string',
       })
-<<<<<<< HEAD
-      // Ensure that 'source' and 'path' are not used together.
-      .conflicts('source', 'path')
-      // Ensure that 'ref' is not used with 'path'.
-      .conflicts('path', 'ref')
-      // Custom validation check.
-      .check((argv) => {
-        if (!argv.source && !argv.path) {
-          throw new Error('Either --source or --path must be provided.');
-        }
-        return true;
-      });
-  },
-  handler: async (argv: unknown) => {
-    // The unknown type is used here to bridge the yargs argv type with our strictly typed interface.
-    // The builder's options and checks ensure the object shape is correct.
-    await handleInstall(argv as InstallArgs);
-=======
       .option('auto-update', {
         describe: 'Enable auto-update for this extension.',
         type: 'boolean',
@@ -213,6 +155,5 @@
       allowPreRelease: argv['pre-release'] as boolean | undefined,
       consent: argv['consent'] as boolean | undefined,
     });
->>>>>>> 4fbeac8b
   },
 };