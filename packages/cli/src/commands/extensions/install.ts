/**
 * @license
 * Copyright 2025 Google LLC
 * SPDX-License-Identifier: Apache-2.0
 */

import type { CommandModule } from 'yargs';
import {
  installExtension,
  requestConsentNonInteractive,
} from '../../config/extension.js';
import type { ExtensionInstallMetadata } from '@thacio/auditaria-cli-core';
import { t } from '@thacio/auditaria-cli-core';
import { getErrorMessage } from '../../utils/errors.js';
import { stat } from 'node:fs/promises';

interface InstallArgs {
  source: string;
  ref?: string;
  autoUpdate?: boolean;
  allowPreRelease?: boolean;
}

export async function handleInstall(args: InstallArgs) {
  try {
    let installMetadata: ExtensionInstallMetadata;
    const { source } = args;
    if (
      source.startsWith('http://') ||
      source.startsWith('https://') ||
      source.startsWith('git@') ||
      source.startsWith('sso://')
    ) {
      installMetadata = {
        source,
        type: 'git',
        ref: args.ref,
        autoUpdate: args.autoUpdate,
        allowPreRelease: args.allowPreRelease,
      };
    } else {
      if (args.ref || args.autoUpdate) {
        throw new Error(
          t(
            'commands.extensions.install.local_no_ref_auto_update',
            '--ref and --auto-update are not applicable for local extensions.',
          ),
        );
      }
      try {
        await stat(source);
        installMetadata = {
          source,
          type: 'local',
        };
      } catch {
        throw new Error(
          t(
            'commands.extensions.install.source_not_found',
            'Install source not found.',
          ),
        );
      }
    }

    const name = await installExtension(
      installMetadata,
      requestConsentNonInteractive,
    );
    console.log(
      t(
        'commands.extensions.install.success',
        `Extension "${name}" installed successfully and enabled.`,
        { name },
      ),
    );
  } catch (error) {
    console.error(getErrorMessage(error));
    process.exit(1);
  }
}

export const installCommand: CommandModule = {
<<<<<<< HEAD
  command: 'install <source>',
  describe: t(
    'commands.extensions.install.description',
    'Installs an extension from a git repository URL or a local path.',
  ),
=======
  command: 'install <source> [--auto-update] [--pre-release]',
  describe: 'Installs an extension from a git repository URL or a local path.',
>>>>>>> 56ca62cf
  builder: (yargs) =>
    yargs
      .positional('source', {
        describe: t(
          'commands.extensions.install.source_description',
          'The github URL or local path of the extension to install.',
        ),
        type: 'string',
        demandOption: true,
      })
      .option('ref', {
        describe: t(
          'commands.extensions.install.ref_description',
          'The git ref to install from.',
        ),
        type: 'string',
      })
      .option('auto-update', {
        describe: 'Enable auto-update for this extension.',
        type: 'boolean',
      })
      .option('pre-release', {
        describe: 'Enable pre-release versions for this extension.',
        type: 'boolean',
      })
      .check((argv) => {
        if (!argv.source) {
          throw new Error(
            t(
              'commands.extensions.install.source_required',
              'The source argument must be provided.',
            ),
          );
        }
        return true;
      }),
  handler: async (argv) => {
    await handleInstall({
      source: argv['source'] as string,
      ref: argv['ref'] as string | undefined,
      autoUpdate: argv['auto-update'] as boolean | undefined,
      allowPreRelease: argv['pre-release'] as boolean | undefined,
    });
  },
};<|MERGE_RESOLUTION|>--- conflicted
+++ resolved
@@ -81,16 +81,11 @@
 }
 
 export const installCommand: CommandModule = {
-<<<<<<< HEAD
-  command: 'install <source>',
+  command: 'install <source> [--auto-update] [--pre-release]',
   describe: t(
     'commands.extensions.install.description',
     'Installs an extension from a git repository URL or a local path.',
   ),
-=======
-  command: 'install <source> [--auto-update] [--pre-release]',
-  describe: 'Installs an extension from a git repository URL or a local path.',
->>>>>>> 56ca62cf
   builder: (yargs) =>
     yargs
       .positional('source', {
@@ -109,11 +104,17 @@
         type: 'string',
       })
       .option('auto-update', {
-        describe: 'Enable auto-update for this extension.',
+        describe: t(
+          'commands.extensions.install.auto_update_description',
+          'Enable auto-update for this extension.',
+        ),
         type: 'boolean',
       })
       .option('pre-release', {
-        describe: 'Enable pre-release versions for this extension.',
+        describe: t(
+          'commands.extensions.install.pre_release_description',
+          'Enable pre-release versions for this extension.',
+        ),
         type: 'boolean',
       })
       .check((argv) => {
