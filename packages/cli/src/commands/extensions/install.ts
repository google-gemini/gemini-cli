/**
 * @license
 * Copyright 2025 Google LLC
 * SPDX-License-Identifier: Apache-2.0
 */

import type { Argv } from 'yargs';
import { installExtension } from '../../config/extension.js';
import { getErrorMessage } from '../../utils/errors.js';

<<<<<<< HEAD
const ORG_REPO_REGEX = /^[a-zA-Z0-9-]+\/[\w.-]+$/;
=======
interface InstallArgs {
  source?: string;
  path?: string;
  ref?: string;
}

export async function handleInstall(args: InstallArgs) {
  try {
    let installMetadata: ExtensionInstallMetadata;

    if (args.source) {
      const { source } = args;
      if (
        source.startsWith('http://') ||
        source.startsWith('https://') ||
        source.startsWith('git@')
      ) {
        installMetadata = {
          source,
          type: 'git',
          ref: args.ref,
        };
      } else {
        throw new Error(`The source "${source}" is not a valid URL format.`);
      }
    } else if (args.path) {
      installMetadata = {
        source: args.path,
        type: 'local',
      };
    } else {
      // This should not be reached due to the yargs check.
      throw new Error('Either --source or --path must be provided.');
    }

    const name = await installExtension(installMetadata);
    console.log(`Extension "${name}" installed successfully and enabled.`);
  } catch (error) {
    console.error(getErrorMessage(error));
    process.exit(1);
  }
}
>>>>>>> 78744cfb

export const installCommand = {
  command: 'install',
  describe: 'Installs an extension from a local path or git repository.',
  builder: (yargs: Argv) => {
    return yargs
      .option('source', {
        alias: 's',
        type: 'string',
        description:
          'The git repository URL or `org/repo` abbreviation to install from.',
      })
      .option('path', {
        alias: 'p',
        type: 'string',
        description: 'The local path to install from.',
      })
<<<<<<< HEAD
=======
      .option('ref', {
        describe: 'The git ref to install from.',
        type: 'string',
      })
      .conflicts('source', 'path')
      .conflicts('path', 'ref')
>>>>>>> 78744cfb
      .check((argv) => {
        if (!argv.source && !argv.path) {
          throw new Error('Either source or --path must be provided.');
        }
        if (argv.source && argv.path) {
          throw new Error(
            'Arguments --source and --path are mutually exclusive. Please provide only one.',
          );
        }
        return true;
<<<<<<< HEAD
      });
  },
  handler: async (argv: { source?: string; path?: string }) => {
    try {
      await handleInstall(argv);
    } catch (error) {
      console.error(getErrorMessage(error));
      process.exit(1);
    }
=======
      }),
  handler: async (argv) => {
    await handleInstall({
      source: argv['source'] as string | undefined,
      path: argv['path'] as string | undefined,
      ref: argv['ref'] as string | undefined,
    });
>>>>>>> 78744cfb
  },
};

export async function handleInstall(argv: { source?: string; path?: string }) {
  let source = argv.source;
  if (source) {
    if (
      !source.startsWith('https://') &&
      !source.startsWith('http://') &&
      !source.startsWith('git@')
    ) {
      if (ORG_REPO_REGEX.test(source)) {
        source = `https://github.com/${source}.git`;
      } else {
        throw new Error(
          `The source "${source}" is not a valid URL or "org/repo" format.`,
        );
      }
    }
  }
  const extensionName = await installExtension({
    type: argv.path ? 'local' : 'git',
    source: source || argv.path!,
  });
  console.log(
    `Extension "${extensionName}" installed successfully and enabled.`,
  );
}<|MERGE_RESOLUTION|>--- conflicted
+++ resolved
@@ -5,44 +5,60 @@
  */
 
 import type { Argv } from 'yargs';
-import { installExtension } from '../../config/extension.js';
+import {
+  installExtension,
+  type ExtensionInstallMetadata,
+} from '../../config/extension.js';
 import { getErrorMessage } from '../../utils/errors.js';
 
-<<<<<<< HEAD
+// Regular expression to match 'org/repo' format.
 const ORG_REPO_REGEX = /^[a-zA-Z0-9-]+\/[\w.-]+$/;
-=======
+
+// Defines the shape of the arguments for the install command.
 interface InstallArgs {
   source?: string;
   path?: string;
   ref?: string;
 }
 
+/**
+ * Handles the logic for installing an extension based on the provided arguments.
+ * @param args - The installation arguments.
+ */
 export async function handleInstall(args: InstallArgs) {
   try {
     let installMetadata: ExtensionInstallMetadata;
 
     if (args.source) {
-      const { source } = args;
+      let { source } = args;
+
+      // Check if the source is a shorthand and convert it to a full GitHub URL.
       if (
-        source.startsWith('http://') ||
-        source.startsWith('https://') ||
-        source.startsWith('git@')
+        !source.startsWith('http://') &&
+        !source.startsWith('https://') &&
+        !source.startsWith('git@')
       ) {
-        installMetadata = {
-          source,
-          type: 'git',
-          ref: args.ref,
-        };
-      } else {
-        throw new Error(`The source "${source}" is not a valid URL format.`);
+        if (ORG_REPO_REGEX.test(source)) {
+          source = `https://github.com/${source}.git`;
+        } else {
+          throw new Error(
+            `The source "${source}" is not a valid URL or "org/repo" format.`,
+          );
+        }
       }
+
+      installMetadata = {
+        source,
+        type: 'git',
+        ref: args.ref,
+      };
     } else if (args.path) {
       installMetadata = {
         source: args.path,
         type: 'local',
       };
     } else {
-      // This should not be reached due to the yargs check.
+      // This should not be reached due to the yargs check, but serves as a safeguard.
       throw new Error('Either --source or --path must be provided.');
     }
 
@@ -53,7 +69,6 @@
     process.exit(1);
   }
 }
->>>>>>> 78744cfb
 
 export const installCommand = {
   command: 'install',
@@ -71,69 +86,25 @@
         type: 'string',
         description: 'The local path to install from.',
       })
-<<<<<<< HEAD
-=======
       .option('ref', {
-        describe: 'The git ref to install from.',
+        describe: 'The git ref (branch, tag, or commit) to install from.',
         type: 'string',
       })
+      // Ensure that 'source' and 'path' are not used together.
       .conflicts('source', 'path')
+      // Ensure that 'ref' is not used with 'path'.
       .conflicts('path', 'ref')
->>>>>>> 78744cfb
+      // Custom validation check.
       .check((argv) => {
         if (!argv.source && !argv.path) {
-          throw new Error('Either source or --path must be provided.');
-        }
-        if (argv.source && argv.path) {
-          throw new Error(
-            'Arguments --source and --path are mutually exclusive. Please provide only one.',
-          );
+          throw new Error('Either --source or --path must be provided.');
         }
         return true;
-<<<<<<< HEAD
       });
   },
-  handler: async (argv: { source?: string; path?: string }) => {
-    try {
-      await handleInstall(argv);
-    } catch (error) {
-      console.error(getErrorMessage(error));
-      process.exit(1);
-    }
-=======
-      }),
-  handler: async (argv) => {
-    await handleInstall({
-      source: argv['source'] as string | undefined,
-      path: argv['path'] as string | undefined,
-      ref: argv['ref'] as string | undefined,
-    });
->>>>>>> 78744cfb
+  handler: async (argv: unknown) => {
+    // The unknown type is used here to bridge the yargs argv type with our strictly typed interface.
+    // The builder's options and checks ensure the object shape is correct.
+    await handleInstall(argv as InstallArgs);
   },
-};
-
-export async function handleInstall(argv: { source?: string; path?: string }) {
-  let source = argv.source;
-  if (source) {
-    if (
-      !source.startsWith('https://') &&
-      !source.startsWith('http://') &&
-      !source.startsWith('git@')
-    ) {
-      if (ORG_REPO_REGEX.test(source)) {
-        source = `https://github.com/${source}.git`;
-      } else {
-        throw new Error(
-          `The source "${source}" is not a valid URL or "org/repo" format.`,
-        );
-      }
-    }
-  }
-  const extensionName = await installExtension({
-    type: argv.path ? 'local' : 'git',
-    source: source || argv.path!,
-  });
-  console.log(
-    `Extension "${extensionName}" installed successfully and enabled.`,
-  );
-}+};