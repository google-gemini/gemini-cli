--- conflicted
+++ resolved
@@ -34,15 +34,6 @@
           type: 'git',
           ref: args.ref,
         };
-<<<<<<< HEAD
-      } else if (ORG_REPO_REGEX.test(source)) {
-        installMetadata = {
-          source: `https://github.com/${source}.git`,
-          type: 'git',
-          ref: args.ref,
-        };
-=======
->>>>>>> ef9469a4
       } else {
         throw new Error(`The source "${source}" is not a valid URL format.`);
       }
