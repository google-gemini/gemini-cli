--- conflicted
+++ resolved
@@ -11,16 +11,13 @@
 } from '@google/gemini-cli-core';
 import { getErrorMessage } from '../../utils/errors.js';
 import { stat } from 'node:fs/promises';
-<<<<<<< HEAD
 import {
   INSTALL_WARNING_MESSAGE,
   requestConsentNonInteractive,
 } from '../../config/extensions/consent.js';
 import { ExtensionManager } from '../../config/extension-manager.js';
 import { loadSettings } from '../../config/settings.js';
-=======
 import { promptForSetting } from '../../config/extensions/extensionSettings.js';
->>>>>>> d3e4ff2c
 
 interface InstallArgs {
   source: string;
@@ -77,17 +74,11 @@
       workspaceDir,
       enabledExtensionOverrides: [],
       requestConsent,
-<<<<<<< HEAD
+      requestSetting: promptForSetting,
       loadedSettings: loadSettings(workspaceDir),
     });
     const name =
       await extensionManager.installOrUpdateExtension(installMetadata);
-=======
-      process.cwd(),
-      undefined,
-      promptForSetting,
-    );
->>>>>>> d3e4ff2c
     debugLogger.log(`Extension "${name}" installed successfully and enabled.`);
   } catch (error) {
     debugLogger.error(getErrorMessage(error));
