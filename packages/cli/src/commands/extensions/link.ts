--- conflicted
+++ resolved
@@ -33,13 +33,8 @@
       requestSetting: promptForSetting,
       settings: loadSettings(workspaceDir).merged,
     });
-<<<<<<< HEAD
-    extensionManager.loadExtensions();
+    await extensionManager.loadExtensions();
     const extension =
-=======
-    await extensionManager.loadExtensions();
-    const extensionName =
->>>>>>> 70996bfd
       await extensionManager.installOrUpdateExtension(installMetadata);
     debugLogger.log(
       `Extension "${extension.name}" linked successfully and enabled.`,
