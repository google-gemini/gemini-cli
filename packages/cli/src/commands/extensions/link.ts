/**
 * @license
 * Copyright 2025 Google LLC
 * SPDX-License-Identifier: Apache-2.0
 */

import type { CommandModule } from 'yargs';
<<<<<<< HEAD
import { installExtension } from '../../config/extension.js';
import type { ExtensionInstallMetadata } from '@thacio/auditaria-cli-core';
import { t } from '@thacio/auditaria-cli-core';
=======
import {
  installExtension,
  requestConsentNonInteractive,
} from '../../config/extension.js';
import type { ExtensionInstallMetadata } from '@google/gemini-cli-core';
>>>>>>> a0c8e3bf

import { getErrorMessage } from '../../utils/errors.js';

interface InstallArgs {
  path: string;
}

export async function handleLink(args: InstallArgs) {
  try {
    const installMetadata: ExtensionInstallMetadata = {
      source: args.path,
      type: 'link',
    };
    const extensionName = await installExtension(
      installMetadata,
      requestConsentNonInteractive,
    );
    console.log(
      t('commands.extensions.link.success', 'Extension "{extensionName}" linked successfully and enabled.', { extensionName }),
    );
  } catch (error) {
    console.error(getErrorMessage(error));
    process.exit(1);
  }
}

export const linkCommand: CommandModule = {
  command: 'link <path>',
  describe: t('commands.extensions.link.description', 'Links an extension from a local path. Updates made to the local path will always be reflected.'),
  builder: (yargs) =>
    yargs
      .positional('path', {
        describe: t('commands.extensions.link.path_description', 'The name of the extension to link.'),
        type: 'string',
      })
      .check((_) => true),
  handler: async (argv) => {
    await handleLink({
      path: argv['path'] as string,
    });
  },
};<|MERGE_RESOLUTION|>--- conflicted
+++ resolved
@@ -5,17 +5,12 @@
  */
 
 import type { CommandModule } from 'yargs';
-<<<<<<< HEAD
-import { installExtension } from '../../config/extension.js';
-import type { ExtensionInstallMetadata } from '@thacio/auditaria-cli-core';
-import { t } from '@thacio/auditaria-cli-core';
-=======
 import {
   installExtension,
   requestConsentNonInteractive,
 } from '../../config/extension.js';
-import type { ExtensionInstallMetadata } from '@google/gemini-cli-core';
->>>>>>> a0c8e3bf
+import type { ExtensionInstallMetadata } from '@thacio/auditaria-cli-core';
+import { t } from '@thacio/auditaria-cli-core';
 
 import { getErrorMessage } from '../../utils/errors.js';
 
@@ -34,7 +29,11 @@
       requestConsentNonInteractive,
     );
     console.log(
-      t('commands.extensions.link.success', 'Extension "{extensionName}" linked successfully and enabled.', { extensionName }),
+      t(
+        'commands.extensions.link.success',
+        'Extension "{extensionName}" linked successfully and enabled.',
+        { extensionName },
+      ),
     );
   } catch (error) {
     console.error(getErrorMessage(error));
@@ -44,11 +43,17 @@
 
 export const linkCommand: CommandModule = {
   command: 'link <path>',
-  describe: t('commands.extensions.link.description', 'Links an extension from a local path. Updates made to the local path will always be reflected.'),
+  describe: t(
+    'commands.extensions.link.description',
+    'Links an extension from a local path. Updates made to the local path will always be reflected.',
+  ),
   builder: (yargs) =>
     yargs
       .positional('path', {
-        describe: t('commands.extensions.link.path_description', 'The name of the extension to link.'),
+        describe: t(
+          'commands.extensions.link.path_description',
+          'The name of the extension to link.',
+        ),
         type: 'string',
       })
       .check((_) => true),
