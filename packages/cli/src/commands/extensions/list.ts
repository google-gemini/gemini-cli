/**
 * @license
 * Copyright 2025 Google LLC
 * SPDX-License-Identifier: Apache-2.0
 */

import type { CommandModule } from 'yargs';
<<<<<<< HEAD
import {
  loadUserExtensions,
  toOutputString,
  ExtensionStorage,
} from '../../config/extension.js';
import { ExtensionEnablementManager } from '../../config/extensions/extensionEnablement.js';
import { t } from '@thacio/auditaria-cli-core';
=======
import { loadUserExtensions, toOutputString } from '../../config/extension.js';
>>>>>>> 53434d86
import { getErrorMessage } from '../../utils/errors.js';

export async function handleList() {
  try {
    const extensions = loadUserExtensions();
    if (extensions.length === 0) {
      console.log(
        t('commands.extensions.list.no_extensions', 'No extensions installed.'),
      );
      return;
    }
    console.log(
      extensions
        .map((extension, _): string => toOutputString(extension, process.cwd()))
        .join('\n\n'),
    );
  } catch (error) {
    console.error(getErrorMessage(error));
    process.exit(1);
  }
}

export const listCommand: CommandModule = {
  command: 'list',
  describe: t(
    'commands.extensions.list.description',
    'Lists installed extensions.',
  ),
  builder: (yargs) => yargs,
  handler: async () => {
    await handleList();
  },
};<|MERGE_RESOLUTION|>--- conflicted
+++ resolved
@@ -5,17 +5,8 @@
  */
 
 import type { CommandModule } from 'yargs';
-<<<<<<< HEAD
-import {
-  loadUserExtensions,
-  toOutputString,
-  ExtensionStorage,
-} from '../../config/extension.js';
-import { ExtensionEnablementManager } from '../../config/extensions/extensionEnablement.js';
+import { loadUserExtensions, toOutputString } from '../../config/extension.js';
 import { t } from '@thacio/auditaria-cli-core';
-=======
-import { loadUserExtensions, toOutputString } from '../../config/extension.js';
->>>>>>> 53434d86
 import { getErrorMessage } from '../../utils/errors.js';
 
 export async function handleList() {
