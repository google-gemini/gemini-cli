/**
 * @license
 * Copyright 2025 Google LLC
 * SPDX-License-Identifier: Apache-2.0
 */

import {
<<<<<<< HEAD
  describe,
  it,
  expect,
  vi,
  beforeEach,
  afterEach,
  type MockInstance,
  type Mock,
} from 'vitest';
import { handleUninstall, uninstallCommand } from './uninstall.js';
import yargs from 'yargs';
import { debugLogger } from '@google/gemini-cli-core';
import type { ExtensionManager } from '../../config/extension-manager.js';
import type { requestConsentNonInteractive } from '../../config/extensions/consent.js';

const mockUninstallExtension: Mock<
  typeof ExtensionManager.prototype.uninstallExtension
> = vi.hoisted(() => vi.fn());
const mockRequestConsentNonInteractive: Mock<
  typeof requestConsentNonInteractive
> = vi.hoisted(() => vi.fn());

vi.mock('../../config/extensions/consent.js', () => ({
  requestConsentNonInteractive: mockRequestConsentNonInteractive,
}));

vi.mock('../../config/extension-manager.ts', async (importOriginal) => {
  const actual =
    await importOriginal<typeof import('../../config/extension-manager.js')>();
  return {
    ...actual,
    ExtensionManager: vi.fn().mockImplementation(() => ({
      uninstallExtension: mockUninstallExtension,
      loadExtensions: vi.fn(),
    })),
  };
});

vi.mock('../../utils/errors.js', () => ({
  getErrorMessage: vi.fn((error: Error) => error.message),
=======
  vi,
  describe,
  it,
  expect,
  beforeEach,
  afterEach,
  type Mock,
} from 'vitest';
import { type CommandModule, type Argv } from 'yargs';
import { handleUninstall, uninstallCommand } from './uninstall.js';
import { ExtensionManager } from '../../config/extension-manager.js';
import { loadSettings, type LoadedSettings } from '../../config/settings.js';
import { getErrorMessage } from '../../utils/errors.js';

// Mock dependencies
vi.mock('../../config/extension-manager.js');
vi.mock('../../config/settings.js');
vi.mock('../../utils/errors.js');
vi.mock('@google/gemini-cli-core', async (importOriginal) => {
  const actual =
    await importOriginal<typeof import('@google/gemini-cli-core')>();
  return {
    ...actual,
    debugLogger: {
      log: vi.fn(),
      error: vi.fn(),
    },
  };
});
vi.mock('../../config/extensions/consent.js', () => ({
  requestConsentNonInteractive: vi.fn(),
}));
vi.mock('../../config/extensions/extensionSettings.js', () => ({
  promptForSetting: vi.fn(),
>>>>>>> 2f8b68df
}));

describe('extensions uninstall command', () => {
  const mockLoadSettings = vi.mocked(loadSettings);
  const mockGetErrorMessage = vi.mocked(getErrorMessage);
  const mockExtensionManager = vi.mocked(ExtensionManager);
  interface MockDebugLogger {
    log: Mock;
    error: Mock;
  }
  let mockDebugLogger: MockDebugLogger;

  beforeEach(async () => {
    vi.clearAllMocks();
    mockDebugLogger = (await import('@google/gemini-cli-core'))
      .debugLogger as unknown as MockDebugLogger;
    mockLoadSettings.mockReturnValue({
      merged: {},
    } as unknown as LoadedSettings);
    mockExtensionManager.prototype.loadExtensions = vi
      .fn()
      .mockResolvedValue(undefined);
    mockExtensionManager.prototype.uninstallExtension = vi
      .fn()
      .mockResolvedValue(undefined);
  });

  afterEach(() => {
    vi.restoreAllMocks();
  });

  describe('handleUninstall', () => {
    it('should uninstall an extension', async () => {
      const mockCwd = vi.spyOn(process, 'cwd').mockReturnValue('/test/dir');
      await handleUninstall({ name: 'my-extension' });

      expect(mockExtensionManager).toHaveBeenCalledWith(
        expect.objectContaining({
          workspaceDir: '/test/dir',
        }),
      );
      expect(mockExtensionManager.prototype.loadExtensions).toHaveBeenCalled();
      expect(
        mockExtensionManager.prototype.uninstallExtension,
      ).toHaveBeenCalledWith('my-extension', false);
      expect(mockDebugLogger.log).toHaveBeenCalledWith(
        'Extension "my-extension" successfully uninstalled.',
      );
      mockCwd.mockRestore();
    });

    it('should log an error message and exit with code 1 when uninstallation fails', async () => {
      const mockProcessExit = vi
        .spyOn(process, 'exit')
        .mockImplementation((() => {}) as (
          code?: string | number | null | undefined,
        ) => never);
      const error = new Error('Uninstall failed');
      (
        mockExtensionManager.prototype.uninstallExtension as Mock
      ).mockRejectedValue(error);
      mockGetErrorMessage.mockReturnValue('Uninstall failed message');

      await handleUninstall({ name: 'my-extension' });

      expect(mockDebugLogger.error).toHaveBeenCalledWith(
        'Uninstall failed message',
      );
      expect(mockProcessExit).toHaveBeenCalledWith(1);
      mockProcessExit.mockRestore();
    });
  });

  describe('uninstallCommand', () => {
    const command = uninstallCommand as CommandModule;

    it('should have correct command and describe', () => {
      expect(command.command).toBe('uninstall <name>');
      expect(command.describe).toBe('Uninstalls an extension.');
    });

    describe('builder', () => {
      interface MockYargs {
        positional: Mock;
        check: Mock;
      }

      let yargsMock: MockYargs;
      beforeEach(() => {
        yargsMock = {
          positional: vi.fn().mockReturnThis(),
          check: vi.fn().mockReturnThis(),
        };
      });

      it('should configure positional argument', () => {
        (command.builder as (yargs: Argv) => Argv)(
          yargsMock as unknown as Argv,
        );
        expect(yargsMock.positional).toHaveBeenCalledWith('name', {
          describe: 'The name or source path of the extension to uninstall.',
          type: 'string',
        });
        expect(yargsMock.check).toHaveBeenCalled();
      });

      it('check function should throw for missing name', () => {
        (command.builder as (yargs: Argv) => Argv)(
          yargsMock as unknown as Argv,
        );
        const checkCallback = yargsMock.check.mock.calls[0][0];
        expect(() => checkCallback({ name: '' })).toThrow(
          'Please include the name of the extension to uninstall as a positional argument.',
        );
      });
    });

    it('handler should call handleUninstall', async () => {
      const mockCwd = vi.spyOn(process, 'cwd').mockReturnValue('/test/dir');
      interface TestArgv {
        name: string;
        [key: string]: unknown;
      }
      const argv: TestArgv = { name: 'my-extension', _: [], $0: '' };
      await (command.handler as unknown as (args: TestArgv) => void)(argv);

      expect(
        mockExtensionManager.prototype.uninstallExtension,
      ).toHaveBeenCalledWith('my-extension', false);
      mockCwd.mockRestore();
    });
  });
});

describe('handleUninstall', () => {
  let debugLogSpy: MockInstance;
  let debugErrorSpy: MockInstance;
  let processSpy: MockInstance;

  beforeEach(() => {
    debugLogSpy = vi.spyOn(debugLogger, 'log');
    debugErrorSpy = vi.spyOn(debugLogger, 'error');
    processSpy = vi
      .spyOn(process, 'exit')
      .mockImplementation(() => undefined as never);
  });

  afterEach(() => {
    mockUninstallExtension.mockClear();
    mockRequestConsentNonInteractive.mockClear();
    vi.clearAllMocks();
  });

  it('should uninstall a single extension', async () => {
    mockUninstallExtension.mockResolvedValue(undefined);

    await handleUninstall({
      names: ['test-extension'],
    });

    expect(mockUninstallExtension).toHaveBeenCalledWith(
      'test-extension',
      false,
    );
    expect(debugLogSpy).toHaveBeenCalledWith(
      'Extension "test-extension" successfully uninstalled.',
    );
    expect(processSpy).not.toHaveBeenCalled();
  });

  it('should uninstall multiple extensions', async () => {
    mockUninstallExtension.mockResolvedValue(undefined);

    await handleUninstall({
      names: ['ext1', 'ext2', 'ext3'],
    });

    expect(mockUninstallExtension).toHaveBeenCalledTimes(3);
    expect(mockUninstallExtension).toHaveBeenCalledWith('ext1', false);
    expect(mockUninstallExtension).toHaveBeenCalledWith('ext2', false);
    expect(mockUninstallExtension).toHaveBeenCalledWith('ext3', false);
    expect(debugLogSpy).toHaveBeenCalledWith(
      'Extension "ext1" successfully uninstalled.',
    );
    expect(debugLogSpy).toHaveBeenCalledWith(
      'Extension "ext2" successfully uninstalled.',
    );
    expect(debugLogSpy).toHaveBeenCalledWith(
      'Extension "ext3" successfully uninstalled.',
    );
    expect(processSpy).not.toHaveBeenCalled();
  });

  it('should report errors for failed uninstalls but continue with others', async () => {
    mockUninstallExtension
      .mockResolvedValueOnce(undefined)
      .mockRejectedValueOnce(new Error('Extension not found'))
      .mockResolvedValueOnce(undefined);

    await handleUninstall({
      names: ['ext1', 'ext2', 'ext3'],
    });

    expect(mockUninstallExtension).toHaveBeenCalledTimes(3);
    expect(debugLogSpy).toHaveBeenCalledWith(
      'Extension "ext1" successfully uninstalled.',
    );
    expect(debugErrorSpy).toHaveBeenCalledWith(
      'Failed to uninstall "ext2": Extension not found',
    );
    expect(debugLogSpy).toHaveBeenCalledWith(
      'Extension "ext3" successfully uninstalled.',
    );
    expect(processSpy).toHaveBeenCalledWith(1);
  });

  it('should exit with error code if all uninstalls fail', async () => {
    mockUninstallExtension.mockRejectedValue(new Error('Extension not found'));

    await handleUninstall({
      names: ['ext1', 'ext2'],
    });

    expect(debugErrorSpy).toHaveBeenCalledWith(
      'Failed to uninstall "ext1": Extension not found',
    );
    expect(debugErrorSpy).toHaveBeenCalledWith(
      'Failed to uninstall "ext2": Extension not found',
    );
    expect(processSpy).toHaveBeenCalledWith(1);
  });
});<|MERGE_RESOLUTION|>--- conflicted
+++ resolved
@@ -5,48 +5,6 @@
  */
 
 import {
-<<<<<<< HEAD
-  describe,
-  it,
-  expect,
-  vi,
-  beforeEach,
-  afterEach,
-  type MockInstance,
-  type Mock,
-} from 'vitest';
-import { handleUninstall, uninstallCommand } from './uninstall.js';
-import yargs from 'yargs';
-import { debugLogger } from '@google/gemini-cli-core';
-import type { ExtensionManager } from '../../config/extension-manager.js';
-import type { requestConsentNonInteractive } from '../../config/extensions/consent.js';
-
-const mockUninstallExtension: Mock<
-  typeof ExtensionManager.prototype.uninstallExtension
-> = vi.hoisted(() => vi.fn());
-const mockRequestConsentNonInteractive: Mock<
-  typeof requestConsentNonInteractive
-> = vi.hoisted(() => vi.fn());
-
-vi.mock('../../config/extensions/consent.js', () => ({
-  requestConsentNonInteractive: mockRequestConsentNonInteractive,
-}));
-
-vi.mock('../../config/extension-manager.ts', async (importOriginal) => {
-  const actual =
-    await importOriginal<typeof import('../../config/extension-manager.js')>();
-  return {
-    ...actual,
-    ExtensionManager: vi.fn().mockImplementation(() => ({
-      uninstallExtension: mockUninstallExtension,
-      loadExtensions: vi.fn(),
-    })),
-  };
-});
-
-vi.mock('../../utils/errors.js', () => ({
-  getErrorMessage: vi.fn((error: Error) => error.message),
-=======
   vi,
   describe,
   it,
@@ -81,7 +39,6 @@
 }));
 vi.mock('../../config/extensions/extensionSettings.js', () => ({
   promptForSetting: vi.fn(),
->>>>>>> 2f8b68df
 }));
 
 describe('extensions uninstall command', () => {
@@ -114,9 +71,9 @@
   });
 
   describe('handleUninstall', () => {
-    it('should uninstall an extension', async () => {
-      const mockCwd = vi.spyOn(process, 'cwd').mockReturnValue('/test/dir');
-      await handleUninstall({ name: 'my-extension' });
+    it('should uninstall a single extension', async () => {
+      const mockCwd = vi.spyOn(process, 'cwd').mockReturnValue('/test/dir');
+      await handleUninstall({ names: ['my-extension'] });
 
       expect(mockExtensionManager).toHaveBeenCalledWith(
         expect.objectContaining({
@@ -133,25 +90,119 @@
       mockCwd.mockRestore();
     });
 
-    it('should log an error message and exit with code 1 when uninstallation fails', async () => {
+    it('should uninstall multiple extensions', async () => {
+      const mockCwd = vi.spyOn(process, 'cwd').mockReturnValue('/test/dir');
+      await handleUninstall({ names: ['ext1', 'ext2', 'ext3'] });
+
+      expect(
+        mockExtensionManager.prototype.uninstallExtension,
+      ).toHaveBeenCalledTimes(3);
+      expect(
+        mockExtensionManager.prototype.uninstallExtension,
+      ).toHaveBeenCalledWith('ext1', false);
+      expect(
+        mockExtensionManager.prototype.uninstallExtension,
+      ).toHaveBeenCalledWith('ext2', false);
+      expect(
+        mockExtensionManager.prototype.uninstallExtension,
+      ).toHaveBeenCalledWith('ext3', false);
+      expect(mockDebugLogger.log).toHaveBeenCalledWith(
+        'Extension "ext1" successfully uninstalled.',
+      );
+      expect(mockDebugLogger.log).toHaveBeenCalledWith(
+        'Extension "ext2" successfully uninstalled.',
+      );
+      expect(mockDebugLogger.log).toHaveBeenCalledWith(
+        'Extension "ext3" successfully uninstalled.',
+      );
+      mockCwd.mockRestore();
+    });
+
+    it('should report errors for failed uninstalls but continue with others', async () => {
+      const mockCwd = vi.spyOn(process, 'cwd').mockReturnValue('/test/dir');
       const mockProcessExit = vi
         .spyOn(process, 'exit')
         .mockImplementation((() => {}) as (
           code?: string | number | null | undefined,
         ) => never);
-      const error = new Error('Uninstall failed');
-      (
-        mockExtensionManager.prototype.uninstallExtension as Mock
-      ).mockRejectedValue(error);
-      mockGetErrorMessage.mockReturnValue('Uninstall failed message');
-
-      await handleUninstall({ name: 'my-extension' });
-
-      expect(mockDebugLogger.error).toHaveBeenCalledWith(
-        'Uninstall failed message',
+
+      (
+        mockExtensionManager.prototype.uninstallExtension as Mock
+      ).mockResolvedValueOnce(undefined);
+      (
+        mockExtensionManager.prototype.uninstallExtension as Mock
+      ).mockRejectedValueOnce(new Error('Extension not found'));
+      (
+        mockExtensionManager.prototype.uninstallExtension as Mock
+      ).mockResolvedValueOnce(undefined);
+      mockGetErrorMessage.mockReturnValue('Extension not found');
+
+      await handleUninstall({ names: ['ext1', 'ext2', 'ext3'] });
+
+      expect(
+        mockExtensionManager.prototype.uninstallExtension,
+      ).toHaveBeenCalledTimes(3);
+      expect(mockDebugLogger.log).toHaveBeenCalledWith(
+        'Extension "ext1" successfully uninstalled.',
+      );
+      expect(mockDebugLogger.error).toHaveBeenCalledWith(
+        'Failed to uninstall "ext2": Extension not found',
+      );
+      expect(mockDebugLogger.log).toHaveBeenCalledWith(
+        'Extension "ext3" successfully uninstalled.',
       );
       expect(mockProcessExit).toHaveBeenCalledWith(1);
       mockProcessExit.mockRestore();
+      mockCwd.mockRestore();
+    });
+
+    it('should exit with error code if all uninstalls fail', async () => {
+      const mockCwd = vi.spyOn(process, 'cwd').mockReturnValue('/test/dir');
+      const mockProcessExit = vi
+        .spyOn(process, 'exit')
+        .mockImplementation((() => {}) as (
+          code?: string | number | null | undefined,
+        ) => never);
+      const error = new Error('Extension not found');
+      (
+        mockExtensionManager.prototype.uninstallExtension as Mock
+      ).mockRejectedValue(error);
+      mockGetErrorMessage.mockReturnValue('Extension not found');
+
+      await handleUninstall({ names: ['ext1', 'ext2'] });
+
+      expect(mockDebugLogger.error).toHaveBeenCalledWith(
+        'Failed to uninstall "ext1": Extension not found',
+      );
+      expect(mockDebugLogger.error).toHaveBeenCalledWith(
+        'Failed to uninstall "ext2": Extension not found',
+      );
+      expect(mockProcessExit).toHaveBeenCalledWith(1);
+      mockProcessExit.mockRestore();
+      mockCwd.mockRestore();
+    });
+
+    it('should log an error message and exit with code 1 when initialization fails', async () => {
+      const mockCwd = vi.spyOn(process, 'cwd').mockReturnValue('/test/dir');
+      const mockProcessExit = vi
+        .spyOn(process, 'exit')
+        .mockImplementation((() => {}) as (
+          code?: string | number | null | undefined,
+        ) => never);
+      const error = new Error('Initialization failed');
+      (mockExtensionManager.prototype.loadExtensions as Mock).mockRejectedValue(
+        error,
+      );
+      mockGetErrorMessage.mockReturnValue('Initialization failed message');
+
+      await handleUninstall({ names: ['my-extension'] });
+
+      expect(mockDebugLogger.error).toHaveBeenCalledWith(
+        'Initialization failed message',
+      );
+      expect(mockProcessExit).toHaveBeenCalledWith(1);
+      mockProcessExit.mockRestore();
+      mockCwd.mockRestore();
     });
   });
 
@@ -159,8 +210,8 @@
     const command = uninstallCommand as CommandModule;
 
     it('should have correct command and describe', () => {
-      expect(command.command).toBe('uninstall <name>');
-      expect(command.describe).toBe('Uninstalls an extension.');
+      expect(command.command).toBe('uninstall <names..>');
+      expect(command.describe).toBe('Uninstalls one or more extensions.');
     });
 
     describe('builder', () => {
@@ -181,20 +232,22 @@
         (command.builder as (yargs: Argv) => Argv)(
           yargsMock as unknown as Argv,
         );
-        expect(yargsMock.positional).toHaveBeenCalledWith('name', {
-          describe: 'The name or source path of the extension to uninstall.',
+        expect(yargsMock.positional).toHaveBeenCalledWith('names', {
+          describe:
+            'The name(s) or source path(s) of the extension(s) to uninstall.',
           type: 'string',
+          array: true,
         });
         expect(yargsMock.check).toHaveBeenCalled();
       });
 
-      it('check function should throw for missing name', () => {
+      it('check function should throw for missing names', () => {
         (command.builder as (yargs: Argv) => Argv)(
           yargsMock as unknown as Argv,
         );
         const checkCallback = yargsMock.check.mock.calls[0][0];
-        expect(() => checkCallback({ name: '' })).toThrow(
-          'Please include the name of the extension to uninstall as a positional argument.',
+        expect(() => checkCallback({ names: [] })).toThrow(
+          'Please include at least one extension name to uninstall as a positional argument.',
         );
       });
     });
@@ -202,10 +255,10 @@
     it('handler should call handleUninstall', async () => {
       const mockCwd = vi.spyOn(process, 'cwd').mockReturnValue('/test/dir');
       interface TestArgv {
-        name: string;
+        names: string[];
         [key: string]: unknown;
       }
-      const argv: TestArgv = { name: 'my-extension', _: [], $0: '' };
+      const argv: TestArgv = { names: ['my-extension'], _: [], $0: '' };
       await (command.handler as unknown as (args: TestArgv) => void)(argv);
 
       expect(
@@ -214,103 +267,4 @@
       mockCwd.mockRestore();
     });
   });
-});
-
-describe('handleUninstall', () => {
-  let debugLogSpy: MockInstance;
-  let debugErrorSpy: MockInstance;
-  let processSpy: MockInstance;
-
-  beforeEach(() => {
-    debugLogSpy = vi.spyOn(debugLogger, 'log');
-    debugErrorSpy = vi.spyOn(debugLogger, 'error');
-    processSpy = vi
-      .spyOn(process, 'exit')
-      .mockImplementation(() => undefined as never);
-  });
-
-  afterEach(() => {
-    mockUninstallExtension.mockClear();
-    mockRequestConsentNonInteractive.mockClear();
-    vi.clearAllMocks();
-  });
-
-  it('should uninstall a single extension', async () => {
-    mockUninstallExtension.mockResolvedValue(undefined);
-
-    await handleUninstall({
-      names: ['test-extension'],
-    });
-
-    expect(mockUninstallExtension).toHaveBeenCalledWith(
-      'test-extension',
-      false,
-    );
-    expect(debugLogSpy).toHaveBeenCalledWith(
-      'Extension "test-extension" successfully uninstalled.',
-    );
-    expect(processSpy).not.toHaveBeenCalled();
-  });
-
-  it('should uninstall multiple extensions', async () => {
-    mockUninstallExtension.mockResolvedValue(undefined);
-
-    await handleUninstall({
-      names: ['ext1', 'ext2', 'ext3'],
-    });
-
-    expect(mockUninstallExtension).toHaveBeenCalledTimes(3);
-    expect(mockUninstallExtension).toHaveBeenCalledWith('ext1', false);
-    expect(mockUninstallExtension).toHaveBeenCalledWith('ext2', false);
-    expect(mockUninstallExtension).toHaveBeenCalledWith('ext3', false);
-    expect(debugLogSpy).toHaveBeenCalledWith(
-      'Extension "ext1" successfully uninstalled.',
-    );
-    expect(debugLogSpy).toHaveBeenCalledWith(
-      'Extension "ext2" successfully uninstalled.',
-    );
-    expect(debugLogSpy).toHaveBeenCalledWith(
-      'Extension "ext3" successfully uninstalled.',
-    );
-    expect(processSpy).not.toHaveBeenCalled();
-  });
-
-  it('should report errors for failed uninstalls but continue with others', async () => {
-    mockUninstallExtension
-      .mockResolvedValueOnce(undefined)
-      .mockRejectedValueOnce(new Error('Extension not found'))
-      .mockResolvedValueOnce(undefined);
-
-    await handleUninstall({
-      names: ['ext1', 'ext2', 'ext3'],
-    });
-
-    expect(mockUninstallExtension).toHaveBeenCalledTimes(3);
-    expect(debugLogSpy).toHaveBeenCalledWith(
-      'Extension "ext1" successfully uninstalled.',
-    );
-    expect(debugErrorSpy).toHaveBeenCalledWith(
-      'Failed to uninstall "ext2": Extension not found',
-    );
-    expect(debugLogSpy).toHaveBeenCalledWith(
-      'Extension "ext3" successfully uninstalled.',
-    );
-    expect(processSpy).toHaveBeenCalledWith(1);
-  });
-
-  it('should exit with error code if all uninstalls fail', async () => {
-    mockUninstallExtension.mockRejectedValue(new Error('Extension not found'));
-
-    await handleUninstall({
-      names: ['ext1', 'ext2'],
-    });
-
-    expect(debugErrorSpy).toHaveBeenCalledWith(
-      'Failed to uninstall "ext1": Extension not found',
-    );
-    expect(debugErrorSpy).toHaveBeenCalledWith(
-      'Failed to uninstall "ext2": Extension not found',
-    );
-    expect(processSpy).toHaveBeenCalledWith(1);
-  });
 });