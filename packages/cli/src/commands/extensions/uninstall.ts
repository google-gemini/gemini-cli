/**
 * @license
 * Copyright 2025 Google LLC
 * SPDX-License-Identifier: Apache-2.0
 */

import type { CommandModule } from 'yargs';
import { uninstallExtension } from '../../config/extension.js';
import { t } from '@thacio/auditaria-cli-core';
import { getErrorMessage } from '../../utils/errors.js';

interface UninstallArgs {
  name: string; // can be extension name or source URL.
}

export async function handleUninstall(args: UninstallArgs) {
  try {
    await uninstallExtension(args.name);
    console.log(t('commands.extensions.uninstall.success', `Extension "${args.name}" successfully uninstalled.`, { name: args.name }));
  } catch (error) {
    console.error(getErrorMessage(error));
    process.exit(1);
  }
}

export const uninstallCommand: CommandModule = {
  command: 'uninstall <name>',
  describe: t('commands.extensions.uninstall.description', 'Uninstalls an extension.'),
  builder: (yargs) =>
    yargs
      .positional('name', {
<<<<<<< HEAD
        describe: t('commands.extensions.uninstall.name_description', 'The name of the extension to uninstall.'),
=======
        describe: 'The name or source path of the extension to uninstall.',
>>>>>>> 2d406ffc
        type: 'string',
      })
      .check((argv) => {
        if (!argv.name) {
          throw new Error(
            t('commands.extensions.uninstall.missing_name', 'Please include the name of the extension to uninstall as a positional argument.'),
          );
        }
        return true;
      }),
  handler: async (argv) => {
    await handleUninstall({
      name: argv['name'] as string,
    });
  },
};<|MERGE_RESOLUTION|>--- conflicted
+++ resolved
@@ -29,11 +29,7 @@
   builder: (yargs) =>
     yargs
       .positional('name', {
-<<<<<<< HEAD
-        describe: t('commands.extensions.uninstall.name_description', 'The name of the extension to uninstall.'),
-=======
-        describe: 'The name or source path of the extension to uninstall.',
->>>>>>> 2d406ffc
+        describe: t('commands.extensions.uninstall.name_description', 'The name or source path of the extension to uninstall.'),
         type: 'string',
       })
       .check((argv) => {
