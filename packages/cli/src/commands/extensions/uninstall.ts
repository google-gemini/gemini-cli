/**
 * @license
 * Copyright 2025 Google LLC
 * SPDX-License-Identifier: Apache-2.0
 */

import type { CommandModule } from 'yargs';
<<<<<<< HEAD
import { uninstallExtension } from '../../config/extension.js';
import { ExtensionNotFoundError, getErrorMessage } from '../../utils/errors.js';
=======
import { getErrorMessage } from '../../utils/errors.js';
>>>>>>> 2fa13420
import { debugLogger } from '@google/gemini-cli-core';
import { requestConsentNonInteractive } from '../../config/extensions/consent.js';
import { ExtensionManager } from '../../config/extension-manager.js';
import { loadSettings } from '../../config/settings.js';
import { promptForSetting } from '../../config/extensions/extensionSettings.js';

interface UninstallArgs {
  name: string; // can be extension name or source URL.
}

export async function handleUninstall(args: UninstallArgs) {
  try {
    const workspaceDir = process.cwd();
    const extensionManager = new ExtensionManager({
      workspaceDir,
      requestConsent: requestConsentNonInteractive,
      requestSetting: promptForSetting,
      loadedSettings: loadSettings(workspaceDir),
    });
    await extensionManager.uninstallExtension(args.name, false);
    debugLogger.log(`Extension "${args.name}" successfully uninstalled.`);
  } catch (error) {
    if (error instanceof ExtensionNotFoundError) {
      debugLogger.error(error.message);
    } else {
      debugLogger.error(getErrorMessage(error));
    }
    process.exit(1);
  }
}

export const uninstallCommand: CommandModule = {
  command: 'uninstall <name>',
  describe: 'Uninstalls an extension.',
  builder: (yargs) =>
    yargs
      .positional('name', {
        describe: 'The name or source path of the extension to uninstall.',
        type: 'string',
      })
      .check((argv) => {
        if (!argv.name) {
          throw new Error(
            'Please include the name of the extension to uninstall as a positional argument.',
          );
        }
        return true;
      }),
  handler: async (argv) => {
    await handleUninstall({
      name: argv['name'] as string,
    });
  },
};<|MERGE_RESOLUTION|>--- conflicted
+++ resolved
@@ -5,12 +5,8 @@
  */
 
 import type { CommandModule } from 'yargs';
-<<<<<<< HEAD
 import { uninstallExtension } from '../../config/extension.js';
 import { ExtensionNotFoundError, getErrorMessage } from '../../utils/errors.js';
-=======
-import { getErrorMessage } from '../../utils/errors.js';
->>>>>>> 2fa13420
 import { debugLogger } from '@google/gemini-cli-core';
 import { requestConsentNonInteractive } from '../../config/extensions/consent.js';
 import { ExtensionManager } from '../../config/extension-manager.js';
