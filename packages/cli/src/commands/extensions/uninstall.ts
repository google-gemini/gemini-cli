/**
 * @license
 * Copyright 2025 Google LLC
 * SPDX-License-Identifier: Apache-2.0
 */

import type { CommandModule } from 'yargs';
import { uninstallExtension } from '../../config/extension.js';
<<<<<<< HEAD
import { ExtensionNotFoundError, getErrorMessage } from '../../utils/errors.js';
=======
import { getErrorMessage } from '../../utils/errors.js';
import { debugLogger } from '@google/gemini-cli-core';
>>>>>>> 2940b508

interface UninstallArgs {
  name: string; // can be extension name or source URL.
}

export async function handleUninstall(args: UninstallArgs) {
  try {
    await uninstallExtension(args.name, false);
    debugLogger.log(`Extension "${args.name}" successfully uninstalled.`);
  } catch (error) {
<<<<<<< HEAD
    if (error instanceof ExtensionNotFoundError) {
      console.error(error.message);
    } else {
      console.error(getErrorMessage(error));
    }
=======
    debugLogger.error(getErrorMessage(error));
>>>>>>> 2940b508
    process.exit(1);
  }
}

export const uninstallCommand: CommandModule = {
  command: 'uninstall <name>',
  describe: 'Uninstalls an extension.',
  builder: (yargs) =>
    yargs
      .positional('name', {
        describe: 'The name or source path of the extension to uninstall.',
        type: 'string',
      })
      .check((argv) => {
        if (!argv.name) {
          throw new Error(
            'Please include the name of the extension to uninstall as a positional argument.',
          );
        }
        return true;
      }),
  handler: async (argv) => {
    await handleUninstall({
      name: argv['name'] as string,
    });
  },
};<|MERGE_RESOLUTION|>--- conflicted
+++ resolved
@@ -6,12 +6,8 @@
 
 import type { CommandModule } from 'yargs';
 import { uninstallExtension } from '../../config/extension.js';
-<<<<<<< HEAD
 import { ExtensionNotFoundError, getErrorMessage } from '../../utils/errors.js';
-=======
-import { getErrorMessage } from '../../utils/errors.js';
 import { debugLogger } from '@google/gemini-cli-core';
->>>>>>> 2940b508
 
 interface UninstallArgs {
   name: string; // can be extension name or source URL.
@@ -22,15 +18,11 @@
     await uninstallExtension(args.name, false);
     debugLogger.log(`Extension "${args.name}" successfully uninstalled.`);
   } catch (error) {
-<<<<<<< HEAD
     if (error instanceof ExtensionNotFoundError) {
-      console.error(error.message);
+      debugLogger.error(error.message);
     } else {
-      console.error(getErrorMessage(error));
+      debugLogger.error(getErrorMessage(error));
     }
-=======
-    debugLogger.error(getErrorMessage(error));
->>>>>>> 2940b508
     process.exit(1);
   }
 }
