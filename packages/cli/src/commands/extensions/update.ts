/**
 * @license
 * Copyright 2025 Google LLC
 * SPDX-License-Identifier: Apache-2.0
 */

import type { CommandModule } from 'yargs';
import {
  loadExtensions,
  annotateActiveExtensions,
} from '../../config/extension.js';
<<<<<<< HEAD
import { t } from '@thacio/auditaria-cli-core';
=======
import {
  updateAllUpdatableExtensions,
  type ExtensionUpdateInfo,
  checkForAllExtensionUpdates,
  updateExtension,
} from '../../config/extensions/update.js';
import { checkForExtensionUpdate } from '../../config/extensions/github.js';
>>>>>>> 22b7d865
import { getErrorMessage } from '../../utils/errors.js';
import { ExtensionUpdateState } from '../../ui/state/extensions.js';

interface UpdateArgs {
  name?: string;
  all?: boolean;
}

const updateOutput = (info: ExtensionUpdateInfo) =>
  t(
    'commands.extensions.update.success',
    `Extension "${info.name}" successfully updated: ${info.originalVersion} → ${info.updatedVersion}.`,
    {
      name: info.name,
      originalVersion: info.originalVersion,
      updatedVersion: info.updatedVersion,
    },
  );

export async function handleUpdate(args: UpdateArgs) {
  const workingDir = process.cwd();
  const allExtensions = loadExtensions();
  const extensions = annotateActiveExtensions(
    allExtensions,
    allExtensions.map((e) => e.config.name),
    workingDir,
  );

  if (args.all) {
    try {
      let updateInfos = await updateAllUpdatableExtensions(
        workingDir,
        extensions,
        await checkForAllExtensionUpdates(extensions, new Map(), (_) => {}),
        () => {},
      );
      updateInfos = updateInfos.filter(
        (info) => info.originalVersion !== info.updatedVersion,
      );
      if (updateInfos.length === 0) {
        console.log(
          t(
            'commands.extensions.update.no_extensions',
            'No extensions to update.',
          ),
        );
        return;
      }
      console.log(updateInfos.map((info) => updateOutput(info)).join('\n'));
    } catch (error) {
      console.error(getErrorMessage(error));
    }
  }
  if (args.name)
    try {
      const extension = extensions.find(
        (extension) => extension.name === args.name,
      );
      if (!extension) {
        console.log(`Extension "${args.name}" not found.`);
        return;
      }
      let updateState: ExtensionUpdateState | undefined;
      if (!extension.installMetadata) {
        console.log(
          `Unable to install extension "${args.name}" due to missing install metadata`,
        );
        return;
      }
      await checkForExtensionUpdate(extension, (newState) => {
        updateState = newState;
      });
      if (updateState !== ExtensionUpdateState.UPDATE_AVAILABLE) {
        console.log(`Extension "${args.name}" is already up to date.`);
        return;
      }
      // TODO(chrstnb): we should list extensions if the requested extension is not installed.
      const updatedExtensionInfo = (await updateExtension(
        extension,
        workingDir,
        updateState,
        () => {},
      ))!;
      if (
        updatedExtensionInfo.originalVersion !==
        updatedExtensionInfo.updatedVersion
      ) {
        console.log(updateOutput(updatedExtensionInfo));
      } else {
        console.log(
          t(
            'commands.extensions.update.already_up_to_date',
            `Extension "${args.name}" already up to date.`,
            { name: args.name },
          ),
        );
<<<<<<< HEAD
=======
      } else {
        console.log(`Extension "${args.name}" is already up to date.`);
>>>>>>> 22b7d865
      }
    } catch (error) {
      console.error(getErrorMessage(error));
    }
}

export const updateCommand: CommandModule = {
  command: 'update [--all] [name]',
  describe: t(
    'commands.extensions.update.description',
    'Updates all extensions or a named extension to the latest version.',
  ),
  builder: (yargs) =>
    yargs
      .positional('name', {
        describe: t(
          'commands.extensions.update.name_description',
          'The name of the extension to update.',
        ),
        type: 'string',
      })
      .option('all', {
        describe: t(
          'commands.extensions.update.all_description',
          'Update all extensions.',
        ),
        type: 'boolean',
      })
      .conflicts('name', 'all')
      .check((argv) => {
        if (!argv.all && !argv.name) {
          throw new Error(
            t(
              'commands.extensions.update.missing_argument',
              'Either an extension name or --all must be provided',
            ),
          );
        }
        return true;
      }),
  handler: async (argv) => {
    await handleUpdate({
      name: argv['name'] as string | undefined,
      all: argv['all'] as boolean | undefined,
    });
  },
};<|MERGE_RESOLUTION|>--- conflicted
+++ resolved
@@ -9,9 +9,7 @@
   loadExtensions,
   annotateActiveExtensions,
 } from '../../config/extension.js';
-<<<<<<< HEAD
 import { t } from '@thacio/auditaria-cli-core';
-=======
 import {
   updateAllUpdatableExtensions,
   type ExtensionUpdateInfo,
@@ -19,7 +17,6 @@
   updateExtension,
 } from '../../config/extensions/update.js';
 import { checkForExtensionUpdate } from '../../config/extensions/github.js';
->>>>>>> 22b7d865
 import { getErrorMessage } from '../../utils/errors.js';
 import { ExtensionUpdateState } from '../../ui/state/extensions.js';
 
@@ -79,13 +76,23 @@
         (extension) => extension.name === args.name,
       );
       if (!extension) {
-        console.log(`Extension "${args.name}" not found.`);
+        console.log(
+          t(
+            'commands.extensions.update.extension_not_found',
+            `Extension "${args.name}" not found.`,
+            { name: args.name },
+          ),
+        );
         return;
       }
       let updateState: ExtensionUpdateState | undefined;
       if (!extension.installMetadata) {
         console.log(
-          `Unable to install extension "${args.name}" due to missing install metadata`,
+          t(
+            'commands.extensions.update.missing_install_metadata',
+            `Unable to install extension "${args.name}" due to missing install metadata`,
+            { name: args.name },
+          ),
         );
         return;
       }
@@ -93,7 +100,13 @@
         updateState = newState;
       });
       if (updateState !== ExtensionUpdateState.UPDATE_AVAILABLE) {
-        console.log(`Extension "${args.name}" is already up to date.`);
+        console.log(
+          t(
+            'commands.extensions.update.already_up_to_date',
+            `Extension "${args.name}" is already up to date.`,
+            { name: args.name },
+          ),
+        );
         return;
       }
       // TODO(chrstnb): we should list extensions if the requested extension is not installed.
@@ -112,15 +125,10 @@
         console.log(
           t(
             'commands.extensions.update.already_up_to_date',
-            `Extension "${args.name}" already up to date.`,
+            `Extension "${args.name}" is already up to date.`,
             { name: args.name },
           ),
         );
-<<<<<<< HEAD
-=======
-      } else {
-        console.log(`Extension "${args.name}" is already up to date.`);
->>>>>>> 22b7d865
       }
     } catch (error) {
       console.error(getErrorMessage(error));
