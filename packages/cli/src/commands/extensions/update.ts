--- conflicted
+++ resolved
@@ -32,15 +32,11 @@
     } catch (error) {
       console.error(getErrorMessage(error));
     }
-<<<<<<< HEAD
-    return;
-=======
     console.log(
       `Extension "${args.name}" successfully updated: ${updatedExtensionInfo.originalVersion} → ${updatedExtensionInfo.updatedVersion}.`,
     );
   } catch (error) {
     console.error(getErrorMessage(error));
->>>>>>> 5df02631
   }
   if (args.name)
     try {
