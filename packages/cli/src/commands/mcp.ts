/**
 * @license
 * Copyright 2025 Google LLC
 * SPDX-License-Identifier: Apache-2.0
 */

// File for 'gemini mcp' command
import type { CommandModule, Argv } from 'yargs';
import { addCommand } from './mcp/add.js';
import { removeCommand } from './mcp/remove.js';
import { listCommand } from './mcp/list.js';
<<<<<<< HEAD
import { t } from '@google/gemini-cli-core';
=======
import { initializeOutputListenersAndFlush } from '../gemini.js';
>>>>>>> bdf80ea7

export const mcpCommand: CommandModule = {
  command: 'mcp',
  describe: t('commands.mcp.manage.description', 'Manage MCP servers'),
  builder: (yargs: Argv) =>
    yargs
      .middleware(() => initializeOutputListenersAndFlush())
      .command(addCommand)
      .command(removeCommand)
      .command(listCommand)
      .demandCommand(1, t('commands.mcp.manage.need_command', 'You need at least one command before continuing.'))
      .version(false),
  handler: () => {
    // yargs will automatically show help if no subcommand is provided
    // thanks to demandCommand(1) in the builder.
  },
};<|MERGE_RESOLUTION|>--- conflicted
+++ resolved
@@ -9,22 +9,18 @@
 import { addCommand } from './mcp/add.js';
 import { removeCommand } from './mcp/remove.js';
 import { listCommand } from './mcp/list.js';
-<<<<<<< HEAD
-import { t } from '@google/gemini-cli-core';
-=======
 import { initializeOutputListenersAndFlush } from '../gemini.js';
->>>>>>> bdf80ea7
 
 export const mcpCommand: CommandModule = {
   command: 'mcp',
-  describe: t('commands.mcp.manage.description', 'Manage MCP servers'),
+  describe: 'Manage MCP servers',
   builder: (yargs: Argv) =>
     yargs
       .middleware(() => initializeOutputListenersAndFlush())
       .command(addCommand)
       .command(removeCommand)
       .command(listCommand)
-      .demandCommand(1, t('commands.mcp.manage.need_command', 'You need at least one command before continuing.'))
+      .demandCommand(1, 'You need at least one command before continuing.')
       .version(false),
   handler: () => {
     // yargs will automatically show help if no subcommand is provided
