--- conflicted
+++ resolved
@@ -237,15 +237,8 @@
           parser.parseAsync(`add ${serverName} ${command}`),
         ).rejects.toThrow('process.exit called');
 
-<<<<<<< HEAD
-        expect(mockConsoleError).toHaveBeenCalledWith(
-          expect.stringContaining(
-            'Please use --scope user to edit settings in the home directory',
-          ),
-=======
         expect(debugLoggerErrorSpy).toHaveBeenCalledWith(
           'Error: Please use --scope user to edit settings in the home directory.',
->>>>>>> d1e35f86
         );
         expect(mockProcessExit).toHaveBeenCalledWith(1);
         expect(mockSetValue).not.toHaveBeenCalled();
@@ -262,15 +255,8 @@
           parser.parseAsync(`add --scope project ${serverName} ${command}`),
         ).rejects.toThrow('process.exit called');
 
-<<<<<<< HEAD
-        expect(mockConsoleError).toHaveBeenCalledWith(
-          expect.stringContaining(
-            'Please use --scope user to edit settings in the home directory',
-          ),
-=======
         expect(debugLoggerErrorSpy).toHaveBeenCalledWith(
           'Error: Please use --scope user to edit settings in the home directory.',
->>>>>>> d1e35f86
         );
         expect(mockProcessExit).toHaveBeenCalledWith(1);
         expect(mockSetValue).not.toHaveBeenCalled();
