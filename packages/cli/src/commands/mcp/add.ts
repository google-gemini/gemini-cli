--- conflicted
+++ resolved
@@ -129,15 +129,11 @@
   describe: t('commands.mcp.manage.add.description', 'Add a server'),
   builder: (yargs) =>
     yargs
-<<<<<<< HEAD
       .usage(t('commands.mcp.manage.add.usage', 'Usage: auditaria mcp add [options] <name> <commandOrUrl> [args...]'))
-=======
-      .usage('Usage: gemini mcp add [options] <name> <commandOrUrl> [args...]')
       .parserConfiguration({
         'unknown-options-as-args': true, // Pass unknown options as server args
         'populate--': true, // Populate server args after -- separator
       })
->>>>>>> 31b4c76a
       .positional('name', {
         describe: t('commands.mcp.manage.add.name_description', 'Name of the server'),
         type: 'string',
