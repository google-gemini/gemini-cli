/**
 * @license
 * Copyright 2025 Google LLC
 * SPDX-License-Identifier: Apache-2.0
 */

import {
  vi,
  describe,
  it,
  expect,
  beforeEach,
  afterEach,
  type Mock,
  type MockInstance,
} from 'vitest';
import { listMcpServers } from './list.js';
import { loadSettings } from '../../config/settings.js';
import { ExtensionStorage, loadExtensions } from '../../config/extension.js';
import { createTransport } from '@google/gemini-cli-core';
import { Client } from '@modelcontextprotocol/sdk/client/index.js';

vi.mock('../../config/settings.js', () => ({
  loadSettings: vi.fn(),
}));
vi.mock('../../config/extension.js', () => ({
  loadExtensions: vi.fn(),
  ExtensionStorage: {
    getUserExtensionsDir: vi.fn(),
  },
}));
vi.mock('@google/gemini-cli-core', () => ({
  createTransport: vi.fn(),
  MCPServerStatus: {
    CONNECTED: 'CONNECTED',
    CONNECTING: 'CONNECTING',
    DISCONNECTED: 'DISCONNECTED',
  },
  Storage: vi.fn().mockImplementation((_cwd: string) => ({
    getGlobalSettingsPath: () => '/tmp/gemini/settings.json',
    getWorkspaceSettingsPath: () => '/tmp/gemini/workspace-settings.json',
    getProjectTempDir: () => '/test/home/.gemini/tmp/mocked_hash',
  })),
  GEMINI_DIR: '.gemini',
  getErrorMessage: (e: unknown) => (e instanceof Error ? e.message : String(e)),
}));
vi.mock('@modelcontextprotocol/sdk/client/index.js');

const mockedGetUserExtensionsDir =
  ExtensionStorage.getUserExtensionsDir as Mock;
const mockedLoadSettings = loadSettings as Mock;
const mockedLoadExtensions = loadExtensions as Mock;
const mockedCreateTransport = createTransport as Mock;
const MockedClient = Client as Mock;

interface MockClient {
  connect: Mock;
  ping: Mock;
  close: Mock;
}

interface MockTransport {
  close: Mock;
}

describe('mcp list command', () => {
  let consoleSpy: MockInstance;
  let mockClient: MockClient;
  let mockTransport: MockTransport;

  beforeEach(() => {
    vi.resetAllMocks();

    consoleSpy = vi.spyOn(console, 'log').mockImplementation(() => {});

    mockTransport = { close: vi.fn() };
    mockClient = {
      connect: vi.fn(),
      ping: vi.fn(),
      close: vi.fn(),
    };

    MockedClient.mockImplementation(() => mockClient);
    mockedCreateTransport.mockResolvedValue(mockTransport);
    mockedLoadExtensions.mockReturnValue([]);
    mockedGetUserExtensionsDir.mockReturnValue('/mocked/extensions/dir');
  });

  afterEach(() => {
    consoleSpy.mockRestore();
  });

  it('should display message when no servers configured', async () => {
    mockedLoadSettings.mockReturnValue({ merged: { mcpServers: {} } });

    await listMcpServers();

    expect(consoleSpy).toHaveBeenCalledWith('No MCP servers configured.');
  });

  it('should display different server types with connected status', async () => {
    mockedLoadSettings.mockReturnValue({
      merged: {
        mcpServers: {
          'stdio-server': { command: '/path/to/server', args: ['arg1'] },
          'sse-server': { url: 'https://example.com/sse' },
          'http-server': { httpUrl: 'https://example.com/http' },
        },
      },
    });

    mockClient.connect.mockResolvedValue(undefined);
    mockClient.ping.mockResolvedValue(undefined);

    await listMcpServers();

    expect(consoleSpy).toHaveBeenCalledWith('Configured MCP servers:\n');
    expect(consoleSpy).toHaveBeenCalledWith(
      expect.stringContaining(
        'stdio-server: /path/to/server arg1 (stdio) - Connected',
      ),
    );
    expect(consoleSpy).toHaveBeenCalledWith(
      expect.stringContaining(
        'sse-server: https://example.com/sse (sse) - Connected',
      ),
    );
    expect(consoleSpy).toHaveBeenCalledWith(
      expect.stringContaining(
        'http-server: https://example.com/http (http) - Connected',
      ),
    );
  });

  it('should display disconnected status when connection fails', async () => {
    mockedLoadSettings.mockReturnValue({
      merged: {
        mcpServers: {
          'test-server': { command: '/test/server' },
        },
      },
    });

    mockClient.connect.mockRejectedValue(new Error('Connection failed'));

    await listMcpServers();

    expect(consoleSpy).toHaveBeenCalledWith(
      expect.stringContaining(
        'test-server: /test/server  (stdio) - Disconnected',
      ),
    );
  });

  it('should merge extension servers with config servers', async () => {
    mockedLoadSettings.mockReturnValue({
      merged: {
        mcpServers: { 'config-server': { command: '/config/server' } },
      },
    });

    mockedLoadExtensions.mockReturnValue([
      {
        name: 'test-extension',
        mcpServers: { 'extension-server': { command: '/ext/server' } },
      },
    ]);

    mockClient.connect.mockResolvedValue(undefined);
    mockClient.ping.mockResolvedValue(undefined);

    await listMcpServers();

    expect(consoleSpy).toHaveBeenCalledWith(
      expect.stringContaining(
        'config-server: /config/server  (stdio) - Connected',
      ),
    );
<<<<<<< HEAD
=======
    expect(consoleSpy).toHaveBeenCalledWith(
      expect.stringContaining(
        'extension-server (from test-extension): /ext/server  (stdio) - Connected',
      ),
    );
>>>>>>> c8518d6a
  });
});<|MERGE_RESOLUTION|>--- conflicted
+++ resolved
@@ -176,13 +176,10 @@
         'config-server: /config/server  (stdio) - Connected',
       ),
     );
-<<<<<<< HEAD
-=======
     expect(consoleSpy).toHaveBeenCalledWith(
       expect.stringContaining(
         'extension-server (from test-extension): /ext/server  (stdio) - Connected',
       ),
     );
->>>>>>> c8518d6a
   });
 });