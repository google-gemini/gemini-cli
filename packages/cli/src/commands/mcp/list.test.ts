--- conflicted
+++ resolved
@@ -21,32 +21,9 @@
   },
 }));
 vi.mock('../../config/extension-manager.js');
-<<<<<<< HEAD
-vi.mock('@thacio/auditaria-cli-core', () => ({
-  createTransport: vi.fn(),
-  MCPServerStatus: {
-    CONNECTED: 'CONNECTED',
-    CONNECTING: 'CONNECTING',
-    DISCONNECTED: 'DISCONNECTED',
-  },
-  Storage: vi.fn().mockImplementation((_cwd: string) => ({
-    getGlobalSettingsPath: () => '/tmp/gemini/settings.json',
-    getWorkspaceSettingsPath: () => '/tmp/gemini/workspace-settings.json',
-    getProjectTempDir: () => '/test/home/.gemini/tmp/mocked_hash',
-  })),
-  GEMINI_DIR: '.gemini',
-  getErrorMessage: (e: unknown) => (e instanceof Error ? e.message : String(e)),
-  debugLogger: {
-    log: vi.fn(),
-    warn: vi.fn(),
-    error: vi.fn(),
-    debug: vi.fn(),
-  },
-}));
-=======
-vi.mock('@google/gemini-cli-core', async (importOriginal) => {
+vi.mock('@thacio/auditaria-cli-core', async (importOriginal) => {
   const original =
-    await importOriginal<typeof import('@google/gemini-cli-core')>();
+    await importOriginal<typeof import('@thacio/auditaria-cli-core')>();
   return {
     ...original,
     createTransport: vi.fn(),
@@ -71,7 +48,6 @@
     },
   };
 });
->>>>>>> da4fa5ad
 vi.mock('@modelcontextprotocol/sdk/client/index.js');
 
 const mockedGetUserExtensionsDir =
