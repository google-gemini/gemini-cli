--- conflicted
+++ resolved
@@ -8,21 +8,16 @@
 import { listMcpServers } from './list.js';
 import { loadSettings } from '../../config/settings.js';
 import { loadExtensions } from '../../config/extension.js';
-import { createTransport } from '@google/gemini-cli-core';
+import { createTransport } from '@thacio/auditaria-cli-core';
 import { Client } from '@modelcontextprotocol/sdk/client/index.js';
 
-<<<<<<< HEAD
-vi.mock('../../config/settings.js');
-vi.mock('../../config/extension.js');
-vi.mock('@thacio/auditaria-cli-core');
-=======
 vi.mock('../../config/settings.js', () => ({
   loadSettings: vi.fn(),
 }));
 vi.mock('../../config/extension.js', () => ({
   loadExtensions: vi.fn(),
 }));
-vi.mock('@google/gemini-cli-core', () => ({
+vi.mock('@thacio/auditaria-cli-core', () => ({
   createTransport: vi.fn(),
   MCPServerStatus: {
     CONNECTED: 'CONNECTED',
@@ -37,7 +32,6 @@
   GEMINI_CONFIG_DIR: '.gemini',
   getErrorMessage: (e: unknown) => (e instanceof Error ? e.message : String(e)),
 }));
->>>>>>> 21c6480b
 vi.mock('@modelcontextprotocol/sdk/client/index.js');
 
 const mockedLoadSettings = loadSettings as vi.Mock;
