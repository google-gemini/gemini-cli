--- conflicted
+++ resolved
@@ -7,17 +7,8 @@
 // File for 'gemini mcp list' command
 import type { CommandModule } from 'yargs';
 import { loadSettings } from '../../config/settings.js';
-<<<<<<< HEAD
-import {
-  MCPServerConfig,
-  MCPServerStatus,
-  createTransport,
-  t,
-} from '@google/gemini-cli-core';
-=======
-import type { MCPServerConfig } from '@google/gemini-cli-core';
-import { MCPServerStatus, createTransport } from '@google/gemini-cli-core';
->>>>>>> 0f031a7f
+import type { MCPServerConfig } from '@thacio/auditaria-cli-core';
+import { MCPServerStatus, createTransport, t } from '@thacio/auditaria-cli-core';
 import { Client } from '@modelcontextprotocol/sdk/client/index.js';
 import { loadExtensions } from '../../config/extension.js';
 
