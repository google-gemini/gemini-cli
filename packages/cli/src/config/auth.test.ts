/**
 * @license
 * Copyright 2025 Google LLC
 * SPDX-License-Identifier: Apache-2.0
 */

import { AuthType } from '@google/gemini-cli-core';
import { vi } from 'vitest';
import { validateAuthMethod } from './auth.js';

vi.mock('./settings.js', () => ({
  loadEnvironment: vi.fn(),
  loadSettings: vi.fn().mockReturnValue({
    merged: vi.fn().mockReturnValue({}),
  }),
}));

describe('validateAuthMethod', () => {
  beforeEach(() => {
    vi.resetModules();
  });

  afterEach(() => {
    vi.unstubAllEnvs();
  });

  it('should return null for LOGIN_WITH_GOOGLE', () => {
    expect(validateAuthMethod(AuthType.LOGIN_WITH_GOOGLE)).toBeNull();
  });

  it('should return null for CLOUD_SHELL', () => {
    expect(validateAuthMethod(AuthType.CLOUD_SHELL)).toBeNull();
  });

  describe('USE_GEMINI', () => {
    it('should return null if GEMINI_API_KEY is set', () => {
      vi.stubEnv('GEMINI_API_KEY', 'test-key');
      expect(validateAuthMethod(AuthType.USE_GEMINI)).toBeNull();
    });

    it('should return an error message if GEMINI_API_KEY is not set', () => {
      vi.stubEnv('GEMINI_API_KEY', undefined);
      expect(validateAuthMethod(AuthType.USE_GEMINI)).toBe(
        'GEMINI_API_KEY environment variable not found. Add that to your environment and try again (no reload needed if using .env)!',
      );
    });
  });

  describe('USE_VERTEX_AI', () => {
    it('should return null if GOOGLE_CLOUD_PROJECT and GOOGLE_CLOUD_LOCATION are set', () => {
      vi.stubEnv('GOOGLE_CLOUD_PROJECT', 'test-project');
      vi.stubEnv('GOOGLE_CLOUD_LOCATION', 'test-location');
      expect(validateAuthMethod(AuthType.USE_VERTEX_AI)).toBeNull();
    });

    it('should return null if GOOGLE_API_KEY is set', () => {
      vi.stubEnv('GOOGLE_API_KEY', 'test-api-key');
      expect(validateAuthMethod(AuthType.USE_VERTEX_AI)).toBeNull();
    });

    it('should return an error message if no required environment variables are set', () => {
<<<<<<< HEAD
      vi.stubEnv('GOOGLE_CLOUD_PROJECT', '');
      vi.stubEnv('GOOGLE_CLOUD_LOCATION', '');
      vi.stubEnv('GOOGLE_API_KEY', '');
=======
      vi.stubEnv('GOOGLE_CLOUD_PROJECT', undefined);
      vi.stubEnv('GOOGLE_CLOUD_LOCATION', undefined);
>>>>>>> 0a7f5be8
      expect(validateAuthMethod(AuthType.USE_VERTEX_AI)).toBe(
        'When using Vertex AI, you must specify either:\n' +
          '• GOOGLE_CLOUD_PROJECT and GOOGLE_CLOUD_LOCATION environment variables.\n' +
          '• GOOGLE_API_KEY environment variable (if using express mode).\n' +
          'Update your environment and try again (no reload needed if using .env)!',
      );
    });
  });

  it('should return an error message for an invalid auth method', () => {
    expect(validateAuthMethod('invalid-method')).toBe(
      'Invalid auth method selected.',
    );
  });
});<|MERGE_RESOLUTION|>--- conflicted
+++ resolved
@@ -59,14 +59,8 @@
     });
 
     it('should return an error message if no required environment variables are set', () => {
-<<<<<<< HEAD
-      vi.stubEnv('GOOGLE_CLOUD_PROJECT', '');
-      vi.stubEnv('GOOGLE_CLOUD_LOCATION', '');
-      vi.stubEnv('GOOGLE_API_KEY', '');
-=======
       vi.stubEnv('GOOGLE_CLOUD_PROJECT', undefined);
       vi.stubEnv('GOOGLE_CLOUD_LOCATION', undefined);
->>>>>>> 0a7f5be8
       expect(validateAuthMethod(AuthType.USE_VERTEX_AI)).toBe(
         'When using Vertex AI, you must specify either:\n' +
           '• GOOGLE_CLOUD_PROJECT and GOOGLE_CLOUD_LOCATION environment variables.\n' +
