--- conflicted
+++ resolved
@@ -7,18 +7,12 @@
 import { AuthType } from '@google/gemini-cli-core';
 import { loadEnvironment } from './settings.js';
 
-<<<<<<< HEAD
 export const validateAuthMethod = (authMethod: string, ignoreLocalEnv: boolean = false): string | null => {
   loadEnvironment(ignoreLocalEnv);
-  if (authMethod === AuthType.LOGIN_WITH_GOOGLE_PERSONAL) {
-=======
-export const validateAuthMethod = (authMethod: string): string | null => {
-  loadEnvironment();
   if (
     authMethod === AuthType.LOGIN_WITH_GOOGLE ||
     authMethod === AuthType.CLOUD_SHELL
   ) {
->>>>>>> 820169ba
     return null;
   }
 
