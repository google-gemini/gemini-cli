--- conflicted
+++ resolved
@@ -5,18 +5,10 @@
  */
 
 import { describe, it, expect, beforeEach, vi, afterEach } from 'vitest';
-<<<<<<< HEAD
-import * as fs from 'fs';
-import * as path from 'path';
-import { tmpdir } from 'os';
-import type {
-=======
 import * as fs from 'node:fs';
 import * as path from 'node:path';
 import { tmpdir } from 'node:os';
-import {
-  Config,
->>>>>>> ee4feea0
+import type {
   ConfigParameters,
   ContentGeneratorConfig,
 } from '@google/gemini-cli-core';
