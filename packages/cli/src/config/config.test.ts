/**
 * @license
 * Copyright 2025 Google LLC
 * SPDX-License-Identifier: Apache-2.0
 */

import { describe, it, expect, vi, beforeEach, afterEach } from 'vitest';
import * as os from 'os';
import * as fs from 'fs';
import * as path from 'path';
import { loadCliConfig, parseArguments } from './config.js';
import { Settings } from './settings.js';
import { Extension } from './extension.js';
import * as ServerConfig from '@google/gemini-cli-core';

vi.mock('os', async (importOriginal) => {
  const actualOs = await importOriginal<typeof os>();
  return {
    ...actualOs,
    homedir: vi.fn(() => '/mock/home/user'),
  };
});

vi.mock('open', () => ({
  default: vi.fn(),
}));

vi.mock('read-package-up', () => ({
  readPackageUp: vi.fn(() =>
    Promise.resolve({ packageJson: { version: 'test-version' } }),
  ),
}));

vi.mock('@google/gemini-cli-core', async () => {
  const actualServer = await vi.importActual<typeof ServerConfig>(
    '@google/gemini-cli-core',
  );
  return {
    ...actualServer,
    IdeClient: {
      getInstance: vi.fn().mockReturnValue({
        getConnectionStatus: vi.fn(),
        initialize: vi.fn(),
        shutdown: vi.fn(),
      }),
    },
    loadEnvironment: vi.fn(),
    loadServerHierarchicalMemory: vi.fn(
      (cwd, dirs, debug, fileService, extensionPaths, _maxDirs) =>
        Promise.resolve({
          memoryContent: extensionPaths?.join(',') || '',
          fileCount: extensionPaths?.length || 0,
        }),
    ),
    DEFAULT_MEMORY_FILE_FILTERING_OPTIONS: {
      respectGitIgnore: false,
      respectGeminiIgnore: true,
    },
    DEFAULT_FILE_FILTERING_OPTIONS: {
      respectGitIgnore: true,
      respectGeminiIgnore: true,
    },
  };
});

describe('parseArguments', () => {
  const originalArgv = process.argv;

  afterEach(() => {
    process.argv = originalArgv;
  });

  it('should throw an error when both --prompt and --prompt-interactive are used together', async () => {
    process.argv = [
      'node',
      'script.js',
      '--prompt',
      'test prompt',
      '--prompt-interactive',
      'interactive prompt',
    ];

    const mockExit = vi.spyOn(process, 'exit').mockImplementation(() => {
      throw new Error('process.exit called');
    });

    const mockConsoleError = vi
      .spyOn(console, 'error')
      .mockImplementation(() => {});

    await expect(parseArguments()).rejects.toThrow('process.exit called');

    expect(mockConsoleError).toHaveBeenCalledWith(
      expect.stringContaining(
        'Cannot use both --prompt (-p) and --prompt-interactive (-i) together',
      ),
    );

    mockExit.mockRestore();
    mockConsoleError.mockRestore();
  });

  it('should throw an error when using short flags -p and -i together', async () => {
    process.argv = [
      'node',
      'script.js',
      '-p',
      'test prompt',
      '-i',
      'interactive prompt',
    ];

    const mockExit = vi.spyOn(process, 'exit').mockImplementation(() => {
      throw new Error('process.exit called');
    });

    const mockConsoleError = vi
      .spyOn(console, 'error')
      .mockImplementation(() => {});

    await expect(parseArguments()).rejects.toThrow('process.exit called');

    expect(mockConsoleError).toHaveBeenCalledWith(
      expect.stringContaining(
        'Cannot use both --prompt (-p) and --prompt-interactive (-i) together',
      ),
    );

    mockExit.mockRestore();
    mockConsoleError.mockRestore();
  });

  it('should allow --prompt without --prompt-interactive', async () => {
    process.argv = ['node', 'script.js', '--prompt', 'test prompt'];
    const argv = await parseArguments();
    expect(argv.prompt).toBe('test prompt');
    expect(argv.promptInteractive).toBeUndefined();
  });

  it('should allow --prompt-interactive without --prompt', async () => {
    process.argv = [
      'node',
      'script.js',
      '--prompt-interactive',
      'interactive prompt',
    ];
    const argv = await parseArguments();
    expect(argv.promptInteractive).toBe('interactive prompt');
    expect(argv.prompt).toBeUndefined();
  });

  it('should allow -i flag as alias for --prompt-interactive', async () => {
    process.argv = ['node', 'script.js', '-i', 'interactive prompt'];
    const argv = await parseArguments();
    expect(argv.promptInteractive).toBe('interactive prompt');
    expect(argv.prompt).toBeUndefined();
  });
});

describe('loadCliConfig', () => {
  const originalArgv = process.argv;
  const originalEnv = { ...process.env };

  beforeEach(() => {
    vi.resetAllMocks();
    vi.mocked(os.homedir).mockReturnValue('/mock/home/user');
    process.env.GEMINI_API_KEY = 'test-api-key'; // Ensure API key is set for tests
  });

  afterEach(() => {
    process.argv = originalArgv;
    process.env = originalEnv;
    vi.restoreAllMocks();
  });

  it('should set showMemoryUsage to true when --show-memory-usage flag is present', async () => {
    process.argv = ['node', 'script.js', '--show-memory-usage'];
    const argv = await parseArguments();
    const settings: Settings = {};
    const config = await loadCliConfig(settings, [], 'test-session', argv);
    expect(config.getShowMemoryUsage()).toBe(true);
  });

  it('should set showMemoryUsage to false when --memory flag is not present', async () => {
    process.argv = ['node', 'script.js'];
    const argv = await parseArguments();
    const settings: Settings = {};
    const config = await loadCliConfig(settings, [], 'test-session', argv);
    expect(config.getShowMemoryUsage()).toBe(false);
  });

  it('should set showMemoryUsage to false by default from settings if CLI flag is not present', async () => {
    process.argv = ['node', 'script.js'];
    const argv = await parseArguments();
    const settings: Settings = { showMemoryUsage: false };
    const config = await loadCliConfig(settings, [], 'test-session', argv);
    expect(config.getShowMemoryUsage()).toBe(false);
  });

  it('should prioritize CLI flag over settings for showMemoryUsage (CLI true, settings false)', async () => {
    process.argv = ['node', 'script.js', '--show-memory-usage'];
    const argv = await parseArguments();
    const settings: Settings = { showMemoryUsage: false };
    const config = await loadCliConfig(settings, [], 'test-session', argv);
    expect(config.getShowMemoryUsage()).toBe(true);
  });

  it(`should leave proxy to empty by default`, async () => {
    process.argv = ['node', 'script.js'];
    const argv = await parseArguments();
    const settings: Settings = {};
    const config = await loadCliConfig(settings, [], 'test-session', argv);
    expect(config.getProxy()).toBeFalsy();
  });

  const proxy_url = 'http://localhost:7890';
  const testCases = [
    {
      input: {
        env_name: 'https_proxy',
        proxy_url,
      },
      expected: proxy_url,
    },
    {
      input: {
        env_name: 'http_proxy',
        proxy_url,
      },
      expected: proxy_url,
    },
    {
      input: {
        env_name: 'HTTPS_PROXY',
        proxy_url,
      },
      expected: proxy_url,
    },
    {
      input: {
        env_name: 'HTTP_PROXY',
        proxy_url,
      },
      expected: proxy_url,
    },
  ];
  testCases.forEach(({ input, expected }) => {
    it(`should set proxy to ${expected} according to environment variable [${input.env_name}]`, async () => {
      process.env[input.env_name] = input.proxy_url;
      process.argv = ['node', 'script.js'];
      const argv = await parseArguments();
      const settings: Settings = {};
      const config = await loadCliConfig(settings, [], 'test-session', argv);
      expect(config.getProxy()).toBe(expected);
    });
  });

  it('should set proxy when --proxy flag is present', async () => {
    process.argv = ['node', 'script.js', '--proxy', 'http://localhost:7890'];
    const argv = await parseArguments();
    const settings: Settings = {};
    const config = await loadCliConfig(settings, [], 'test-session', argv);
    expect(config.getProxy()).toBe('http://localhost:7890');
  });

  it('should prioritize CLI flag over environment variable for proxy (CLI http://localhost:7890, environment variable http://localhost:7891)', async () => {
    process.env['http_proxy'] = 'http://localhost:7891';
    process.argv = ['node', 'script.js', '--proxy', 'http://localhost:7890'];
    const argv = await parseArguments();
    const settings: Settings = {};
    const config = await loadCliConfig(settings, [], 'test-session', argv);
    expect(config.getProxy()).toBe('http://localhost:7890');
  });
});

describe('loadCliConfig telemetry', () => {
  const originalArgv = process.argv;
  const originalEnv = { ...process.env };

  beforeEach(() => {
    vi.resetAllMocks();
    vi.mocked(os.homedir).mockReturnValue('/mock/home/user');
    process.env.GEMINI_API_KEY = 'test-api-key';
  });

  afterEach(() => {
    process.argv = originalArgv;
    process.env = originalEnv;
    vi.restoreAllMocks();
  });

  it('should set telemetry to false by default when no flag or setting is present', async () => {
    process.argv = ['node', 'script.js'];
    const argv = await parseArguments();
    const settings: Settings = {};
    const config = await loadCliConfig(settings, [], 'test-session', argv);
    expect(config.getTelemetryEnabled()).toBe(false);
  });

  it('should set telemetry to true when --telemetry flag is present', async () => {
    process.argv = ['node', 'script.js', '--telemetry'];
    const argv = await parseArguments();
    const settings: Settings = {};
    const config = await loadCliConfig(settings, [], 'test-session', argv);
    expect(config.getTelemetryEnabled()).toBe(true);
  });

  it('should set telemetry to false when --no-telemetry flag is present', async () => {
    process.argv = ['node', 'script.js', '--no-telemetry'];
    const argv = await parseArguments();
    const settings: Settings = {};
    const config = await loadCliConfig(settings, [], 'test-session', argv);
    expect(config.getTelemetryEnabled()).toBe(false);
  });

  it('should use telemetry value from settings if CLI flag is not present (settings true)', async () => {
    process.argv = ['node', 'script.js'];
    const argv = await parseArguments();
    const settings: Settings = { telemetry: { enabled: true } };
    const config = await loadCliConfig(settings, [], 'test-session', argv);
    expect(config.getTelemetryEnabled()).toBe(true);
  });

  it('should use telemetry value from settings if CLI flag is not present (settings false)', async () => {
    process.argv = ['node', 'script.js'];
    const argv = await parseArguments();
    const settings: Settings = { telemetry: { enabled: false } };
    const config = await loadCliConfig(settings, [], 'test-session', argv);
    expect(config.getTelemetryEnabled()).toBe(false);
  });

  it('should prioritize --telemetry CLI flag (true) over settings (false)', async () => {
    process.argv = ['node', 'script.js', '--telemetry'];
    const argv = await parseArguments();
    const settings: Settings = { telemetry: { enabled: false } };
    const config = await loadCliConfig(settings, [], 'test-session', argv);
    expect(config.getTelemetryEnabled()).toBe(true);
  });

  it('should prioritize --no-telemetry CLI flag (false) over settings (true)', async () => {
    process.argv = ['node', 'script.js', '--no-telemetry'];
    const argv = await parseArguments();
    const settings: Settings = { telemetry: { enabled: true } };
    const config = await loadCliConfig(settings, [], 'test-session', argv);
    expect(config.getTelemetryEnabled()).toBe(false);
  });

  it('should use telemetry OTLP endpoint from settings if CLI flag is not present', async () => {
    process.argv = ['node', 'script.js'];
    const argv = await parseArguments();
    const settings: Settings = {
      telemetry: { otlpEndpoint: 'http://settings.example.com' },
    };
    const config = await loadCliConfig(settings, [], 'test-session', argv);
    expect(config.getTelemetryOtlpEndpoint()).toBe(
      'http://settings.example.com',
    );
  });

  it('should prioritize --telemetry-otlp-endpoint CLI flag over settings', async () => {
    process.argv = [
      'node',
      'script.js',
      '--telemetry-otlp-endpoint',
      'http://cli.example.com',
    ];
    const argv = await parseArguments();
    const settings: Settings = {
      telemetry: { otlpEndpoint: 'http://settings.example.com' },
    };
    const config = await loadCliConfig(settings, [], 'test-session', argv);
    expect(config.getTelemetryOtlpEndpoint()).toBe('http://cli.example.com');
  });

  it('should use default endpoint if no OTLP endpoint is provided via CLI or settings', async () => {
    process.argv = ['node', 'script.js'];
    const argv = await parseArguments();
    const settings: Settings = { telemetry: { enabled: true } };
    const config = await loadCliConfig(settings, [], 'test-session', argv);
    expect(config.getTelemetryOtlpEndpoint()).toBe('http://localhost:4317');
  });

  it('should use telemetry target from settings if CLI flag is not present', async () => {
    process.argv = ['node', 'script.js'];
    const argv = await parseArguments();
    const settings: Settings = {
      telemetry: { target: ServerConfig.DEFAULT_TELEMETRY_TARGET },
    };
    const config = await loadCliConfig(settings, [], 'test-session', argv);
    expect(config.getTelemetryTarget()).toBe(
      ServerConfig.DEFAULT_TELEMETRY_TARGET,
    );
  });

  it('should prioritize --telemetry-target CLI flag over settings', async () => {
    process.argv = ['node', 'script.js', '--telemetry-target', 'gcp'];
    const argv = await parseArguments();
    const settings: Settings = {
      telemetry: { target: ServerConfig.DEFAULT_TELEMETRY_TARGET },
    };
    const config = await loadCliConfig(settings, [], 'test-session', argv);
    expect(config.getTelemetryTarget()).toBe('gcp');
  });

  it('should use default target if no target is provided via CLI or settings', async () => {
    process.argv = ['node', 'script.js'];
    const argv = await parseArguments();
    const settings: Settings = { telemetry: { enabled: true } };
    const config = await loadCliConfig(settings, [], 'test-session', argv);
    expect(config.getTelemetryTarget()).toBe(
      ServerConfig.DEFAULT_TELEMETRY_TARGET,
    );
  });

  it('should use telemetry log prompts from settings if CLI flag is not present', async () => {
    process.argv = ['node', 'script.js'];
    const argv = await parseArguments();
    const settings: Settings = { telemetry: { logPrompts: false } };
    const config = await loadCliConfig(settings, [], 'test-session', argv);
    expect(config.getTelemetryLogPromptsEnabled()).toBe(false);
  });

  it('should prioritize --telemetry-log-prompts CLI flag (true) over settings (false)', async () => {
    process.argv = ['node', 'script.js', '--telemetry-log-prompts'];
    const argv = await parseArguments();
    const settings: Settings = { telemetry: { logPrompts: false } };
    const config = await loadCliConfig(settings, [], 'test-session', argv);
    expect(config.getTelemetryLogPromptsEnabled()).toBe(true);
  });

  it('should prioritize --no-telemetry-log-prompts CLI flag (false) over settings (true)', async () => {
    process.argv = ['node', 'script.js', '--no-telemetry-log-prompts'];
    const argv = await parseArguments();
    const settings: Settings = { telemetry: { logPrompts: true } };
    const config = await loadCliConfig(settings, [], 'test-session', argv);
    expect(config.getTelemetryLogPromptsEnabled()).toBe(false);
  });

  it('should use default log prompts (true) if no value is provided via CLI or settings', async () => {
    process.argv = ['node', 'script.js'];
    const argv = await parseArguments();
    const settings: Settings = { telemetry: { enabled: true } };
    const config = await loadCliConfig(settings, [], 'test-session', argv);
    expect(config.getTelemetryLogPromptsEnabled()).toBe(true);
  });
});

describe('Hierarchical Memory Loading (config.ts) - Placeholder Suite', () => {
  beforeEach(() => {
    vi.resetAllMocks();
    vi.mocked(os.homedir).mockReturnValue('/mock/home/user');
    // Other common mocks would be reset here.
  });

  afterEach(() => {
    vi.restoreAllMocks();
  });

  it('should pass extension context file paths to loadServerHierarchicalMemory', async () => {
    process.argv = ['node', 'script.js'];
    const settings: Settings = {};
    const extensions: Extension[] = [
      {
        config: {
          name: 'ext1',
          version: '1.0.0',
        },
        contextFiles: ['/path/to/ext1/GEMINI.md'],
      },
      {
        config: {
          name: 'ext2',
          version: '1.0.0',
        },
        contextFiles: [],
      },
      {
        config: {
          name: 'ext3',
          version: '1.0.0',
        },
        contextFiles: [
          '/path/to/ext3/context1.md',
          '/path/to/ext3/context2.md',
        ],
      },
    ];
    const argv = await parseArguments();
    await loadCliConfig(settings, extensions, 'session-id', argv);
    expect(ServerConfig.loadServerHierarchicalMemory).toHaveBeenCalledWith(
      expect.any(String),
      [],
      false,
      expect.any(Object),
      [
        '/path/to/ext1/GEMINI.md',
        '/path/to/ext3/context1.md',
        '/path/to/ext3/context2.md',
      ],
      'tree',
      {
        respectGitIgnore: false,
        respectGeminiIgnore: true,
      },
      undefined, // maxDirs
    );
  });

  // NOTE TO FUTURE DEVELOPERS:
  // To re-enable tests for loadHierarchicalGeminiMemory, ensure that:
  // 1. os.homedir() is reliably mocked *before* the config.ts module is loaded
  //    and its functions (which use os.homedir()) are called.
  // 2. fs/promises and fs mocks correctly simulate file/directory existence,
  //    readability, and content based on paths derived from the mocked os.homedir().
  // 3. Spies on console functions (for logger output) are correctly set up if needed.
  // Example of a previously failing test structure:
  /*
  it('should correctly use mocked homedir for global path', async () => {
    const MOCK_GEMINI_DIR_LOCAL = path.join('/mock/home/user', '.gemini');
    const MOCK_GLOBAL_PATH_LOCAL = path.join(MOCK_GEMINI_DIR_LOCAL, 'GEMINI.md');
    mockFs({
      [MOCK_GLOBAL_PATH_LOCAL]: { type: 'file', content: 'GlobalContentOnly' }
    });
    const memory = await loadHierarchicalGeminiMemory("/some/other/cwd", false);
    expect(memory).toBe('GlobalContentOnly');
    expect(vi.mocked(os.homedir)).toHaveBeenCalled();
    expect(fsPromises.readFile).toHaveBeenCalledWith(MOCK_GLOBAL_PATH_LOCAL, 'utf-8');
  });
  */
});

describe('mergeMcpServers', () => {
  it('should not modify the original settings object', async () => {
    const settings: Settings = {
      mcpServers: {
        'test-server': {
          url: 'http://localhost:8080',
        },
      },
    };
    const extensions: Extension[] = [
      {
        config: {
          name: 'ext1',
          version: '1.0.0',
          mcpServers: {
            'ext1-server': {
              url: 'http://localhost:8081',
            },
          },
        },
        contextFiles: [],
      },
    ];
    const originalSettings = JSON.parse(JSON.stringify(settings));
    process.argv = ['node', 'script.js'];
    const argv = await parseArguments();
    await loadCliConfig(settings, extensions, 'test-session', argv);
    expect(settings).toEqual(originalSettings);
  });
});

describe('mergeExcludeTools', () => {
  it('should merge excludeTools from settings and extensions', async () => {
    const settings: Settings = { excludeTools: ['tool1', 'tool2'] };
    const extensions: Extension[] = [
      {
        config: {
          name: 'ext1',
          version: '1.0.0',
          excludeTools: ['tool3', 'tool4'],
        },
        contextFiles: [],
      },
      {
        config: {
          name: 'ext2',
          version: '1.0.0',
          excludeTools: ['tool5'],
        },
        contextFiles: [],
      },
    ];
    process.argv = ['node', 'script.js'];
    const argv = await parseArguments();
    const config = await loadCliConfig(
      settings,
      extensions,
      'test-session',
      argv,
    );
    expect(config.getExcludeTools()).toEqual(
      expect.arrayContaining(['tool1', 'tool2', 'tool3', 'tool4', 'tool5']),
    );
    expect(config.getExcludeTools()).toHaveLength(5);
  });

  it('should handle overlapping excludeTools between settings and extensions', async () => {
    const settings: Settings = { excludeTools: ['tool1', 'tool2'] };
    const extensions: Extension[] = [
      {
        config: {
          name: 'ext1',
          version: '1.0.0',
          excludeTools: ['tool2', 'tool3'],
        },
        contextFiles: [],
      },
    ];
    process.argv = ['node', 'script.js'];
    const argv = await parseArguments();
    const config = await loadCliConfig(
      settings,
      extensions,
      'test-session',
      argv,
    );
    expect(config.getExcludeTools()).toEqual(
      expect.arrayContaining(['tool1', 'tool2', 'tool3']),
    );
    expect(config.getExcludeTools()).toHaveLength(3);
  });

  it('should handle overlapping excludeTools between extensions', async () => {
    const settings: Settings = { excludeTools: ['tool1'] };
    const extensions: Extension[] = [
      {
        config: {
          name: 'ext1',
          version: '1.0.0',
          excludeTools: ['tool2', 'tool3'],
        },
        contextFiles: [],
      },
      {
        config: {
          name: 'ext2',
          version: '1.0.0',
          excludeTools: ['tool3', 'tool4'],
        },
        contextFiles: [],
      },
    ];
    process.argv = ['node', 'script.js'];
    const argv = await parseArguments();
    const config = await loadCliConfig(
      settings,
      extensions,
      'test-session',
      argv,
    );
    expect(config.getExcludeTools()).toEqual(
      expect.arrayContaining(['tool1', 'tool2', 'tool3', 'tool4']),
    );
    expect(config.getExcludeTools()).toHaveLength(4);
  });

  it('should return an empty array when no excludeTools are specified', async () => {
    const settings: Settings = {};
    const extensions: Extension[] = [];
    process.argv = ['node', 'script.js'];
    const argv = await parseArguments();
    const config = await loadCliConfig(
      settings,
      extensions,
      'test-session',
      argv,
    );
    expect(config.getExcludeTools()).toEqual([]);
  });

  it('should handle settings with excludeTools but no extensions', async () => {
    process.argv = ['node', 'script.js'];
    const argv = await parseArguments();
    const settings: Settings = { excludeTools: ['tool1', 'tool2'] };
    const extensions: Extension[] = [];
    const config = await loadCliConfig(
      settings,
      extensions,
      'test-session',
      argv,
    );
    expect(config.getExcludeTools()).toEqual(
      expect.arrayContaining(['tool1', 'tool2']),
    );
    expect(config.getExcludeTools()).toHaveLength(2);
  });

  it('should handle extensions with excludeTools but no settings', async () => {
    const settings: Settings = {};
    const extensions: Extension[] = [
      {
        config: {
          name: 'ext1',
          version: '1.0.0',
          excludeTools: ['tool1', 'tool2'],
        },
        contextFiles: [],
      },
    ];
    process.argv = ['node', 'script.js'];
    const argv = await parseArguments();
    const config = await loadCliConfig(
      settings,
      extensions,
      'test-session',
      argv,
    );
    expect(config.getExcludeTools()).toEqual(
      expect.arrayContaining(['tool1', 'tool2']),
    );
    expect(config.getExcludeTools()).toHaveLength(2);
  });

  it('should not modify the original settings object', async () => {
    const settings: Settings = { excludeTools: ['tool1'] };
    const extensions: Extension[] = [
      {
        config: {
          name: 'ext1',
          version: '1.0.0',
          excludeTools: ['tool2'],
        },
        contextFiles: [],
      },
    ];
    const originalSettings = JSON.parse(JSON.stringify(settings));
    process.argv = ['node', 'script.js'];
    const argv = await parseArguments();
    await loadCliConfig(settings, extensions, 'test-session', argv);
    expect(settings).toEqual(originalSettings);
  });
});

describe('loadCliConfig with allowed-mcp-server-names', () => {
  const originalArgv = process.argv;
  const originalEnv = { ...process.env };

  beforeEach(() => {
    vi.resetAllMocks();
    vi.mocked(os.homedir).mockReturnValue('/mock/home/user');
    process.env.GEMINI_API_KEY = 'test-api-key';
  });

  afterEach(() => {
    process.argv = originalArgv;
    process.env = originalEnv;
    vi.restoreAllMocks();
  });

  const baseSettings: Settings = {
    mcpServers: {
      server1: { url: 'http://localhost:8080' },
      server2: { url: 'http://localhost:8081' },
      server3: { url: 'http://localhost:8082' },
    },
  };

  it('should allow all MCP servers if the flag is not provided', async () => {
    process.argv = ['node', 'script.js'];
    const argv = await parseArguments();
    const config = await loadCliConfig(baseSettings, [], 'test-session', argv);
    expect(config.getMcpServers()).toEqual(baseSettings.mcpServers);
  });

  it('should allow only the specified MCP server', async () => {
    process.argv = [
      'node',
      'script.js',
      '--allowed-mcp-server-names',
      'server1',
    ];
    const argv = await parseArguments();
    const config = await loadCliConfig(baseSettings, [], 'test-session', argv);
    expect(config.getMcpServers()).toEqual({
      server1: { url: 'http://localhost:8080' },
    });
  });

  it('should allow multiple specified MCP servers', async () => {
    process.argv = [
      'node',
      'script.js',
      '--allowed-mcp-server-names',
      'server1',
      '--allowed-mcp-server-names',
      'server3',
    ];
    const argv = await parseArguments();
    const config = await loadCliConfig(baseSettings, [], 'test-session', argv);
    expect(config.getMcpServers()).toEqual({
      server1: { url: 'http://localhost:8080' },
      server3: { url: 'http://localhost:8082' },
    });
  });

  it('should handle server names that do not exist', async () => {
    process.argv = [
      'node',
      'script.js',
      '--allowed-mcp-server-names',
      'server1',
      '--allowed-mcp-server-names',
      'server4',
    ];
    const argv = await parseArguments();
    const config = await loadCliConfig(baseSettings, [], 'test-session', argv);
    expect(config.getMcpServers()).toEqual({
      server1: { url: 'http://localhost:8080' },
    });
  });

  it('should allow no MCP servers if the flag is provided but empty', async () => {
    process.argv = ['node', 'script.js', '--allowed-mcp-server-names', ''];
    const argv = await parseArguments();
    const config = await loadCliConfig(baseSettings, [], 'test-session', argv);
    expect(config.getMcpServers()).toEqual({});
  });

  it('should read allowMCPServers from settings', async () => {
    process.argv = ['node', 'script.js'];
    const argv = await parseArguments();
    const settings: Settings = {
      ...baseSettings,
      allowMCPServers: ['server1', 'server2'],
    };
    const config = await loadCliConfig(settings, [], 'test-session', argv);
    expect(config.getMcpServers()).toEqual({
      server1: { url: 'http://localhost:8080' },
      server2: { url: 'http://localhost:8081' },
    });
  });

  it('should read excludeMCPServers from settings', async () => {
    process.argv = ['node', 'script.js'];
    const argv = await parseArguments();
    const settings: Settings = {
      ...baseSettings,
      excludeMCPServers: ['server1', 'server2'],
    };
    const config = await loadCliConfig(settings, [], 'test-session', argv);
    expect(config.getMcpServers()).toEqual({
      server3: { url: 'http://localhost:8082' },
    });
  });

  it('should override allowMCPServers with excludeMCPServers if overlapping ', async () => {
    process.argv = ['node', 'script.js'];
    const argv = await parseArguments();
    const settings: Settings = {
      ...baseSettings,
      excludeMCPServers: ['server1'],
      allowMCPServers: ['server1', 'server2'],
    };
    const config = await loadCliConfig(settings, [], 'test-session', argv);
    expect(config.getMcpServers()).toEqual({
      server2: { url: 'http://localhost:8081' },
    });
  });

  it('should prioritize mcp server flag if set ', async () => {
    process.argv = [
      'node',
      'script.js',
      '--allowed-mcp-server-names',
      'server1',
    ];
    const argv = await parseArguments();
    const settings: Settings = {
      ...baseSettings,
      excludeMCPServers: ['server1'],
      allowMCPServers: ['server2'],
    };
    const config = await loadCliConfig(settings, [], 'test-session', argv);
    expect(config.getMcpServers()).toEqual({
      server1: { url: 'http://localhost:8080' },
    });
  });
});

describe('loadCliConfig extensions', () => {
  const mockExtensions: Extension[] = [
    {
      config: { name: 'ext1', version: '1.0.0' },
      contextFiles: ['/path/to/ext1.md'],
    },
    {
      config: { name: 'ext2', version: '1.0.0' },
      contextFiles: ['/path/to/ext2.md'],
    },
  ];

  it('should not filter extensions if --extensions flag is not used', async () => {
    process.argv = ['node', 'script.js'];
    const argv = await parseArguments();
    const settings: Settings = {};
    const config = await loadCliConfig(
      settings,
      mockExtensions,
      'test-session',
      argv,
    );
    expect(config.getExtensionContextFilePaths()).toEqual([
      '/path/to/ext1.md',
      '/path/to/ext2.md',
    ]);
  });

  it('should filter extensions if --extensions flag is used', async () => {
    process.argv = ['node', 'script.js', '--extensions', 'ext1'];
    const argv = await parseArguments();
    const settings: Settings = {};
    const config = await loadCliConfig(
      settings,
      mockExtensions,
      'test-session',
      argv,
    );
    expect(config.getExtensionContextFilePaths()).toEqual(['/path/to/ext1.md']);
  });
});

describe('loadCliConfig model selection', () => {
  it('selects a model from settings.json if provided', async () => {
    process.argv = ['node', 'script.js'];
    const argv = await parseArguments();
    const config = await loadCliConfig(
      {
        model: 'gemini-9001-ultra',
      },
      [],
      'test-session',
      argv,
    );

    expect(config.getModel()).toBe('gemini-9001-ultra');
  });

  it('uses the default gemini model if nothing is set', async () => {
    process.argv = ['node', 'script.js']; // No model set.
    const argv = await parseArguments();
    const config = await loadCliConfig(
      {
        // No model set.
      },
      [],
      'test-session',
      argv,
    );

    expect(config.getModel()).toBe('gemini-2.5-pro');
  });

  it('always prefers model from argvs', async () => {
    process.argv = ['node', 'script.js', '--model', 'gemini-8675309-ultra'];
    const argv = await parseArguments();
    const config = await loadCliConfig(
      {
        model: 'gemini-9001-ultra',
      },
      [],
      'test-session',
      argv,
    );

    expect(config.getModel()).toBe('gemini-8675309-ultra');
  });

  it('selects the model from argvs if provided', async () => {
    process.argv = ['node', 'script.js', '--model', 'gemini-8675309-ultra'];
    const argv = await parseArguments();
    const config = await loadCliConfig(
      {
        // No model provided via settings.
      },
      [],
      'test-session',
      argv,
    );

    expect(config.getModel()).toBe('gemini-8675309-ultra');
  });
});

describe('loadCliConfig ideModeFeature', () => {
  const originalArgv = process.argv;
  const originalEnv = { ...process.env };

  beforeEach(() => {
    vi.resetAllMocks();
    vi.mocked(os.homedir).mockReturnValue('/mock/home/user');
    process.env.GEMINI_API_KEY = 'test-api-key';
    delete process.env.SANDBOX;
    delete process.env.GEMINI_CLI_IDE_SERVER_PORT;
  });

  afterEach(() => {
    process.argv = originalArgv;
    process.env = originalEnv;
    vi.restoreAllMocks();
  });

  it('should be false by default', async () => {
    process.argv = ['node', 'script.js'];
    const settings: Settings = {};
    const argv = await parseArguments();
    const config = await loadCliConfig(settings, [], 'test-session', argv);
    expect(config.getIdeModeFeature()).toBe(false);
  });
});

describe('loadCliConfig folderTrustFeature', () => {
  const originalArgv = process.argv;
  const originalEnv = { ...process.env };

  beforeEach(() => {
    vi.resetAllMocks();
    vi.mocked(os.homedir).mockReturnValue('/mock/home/user');
    process.env.GEMINI_API_KEY = 'test-api-key';
  });

  afterEach(() => {
    process.argv = originalArgv;
    process.env = originalEnv;
    vi.restoreAllMocks();
  });

  it('should be false by default', async () => {
    process.argv = ['node', 'script.js'];
    const settings: Settings = {};
    const argv = await parseArguments();
    const config = await loadCliConfig(settings, [], 'test-session', argv);
    expect(config.getFolderTrustFeature()).toBe(false);
  });

  it('should be true when settings.folderTrustFeature is true', async () => {
    process.argv = ['node', 'script.js'];
    const argv = await parseArguments();
    const settings: Settings = { folderTrustFeature: true };
    const config = await loadCliConfig(settings, [], 'test-session', argv);
    expect(config.getFolderTrustFeature()).toBe(true);
  });
});

vi.mock('fs', async () => {
  const actualFs = await vi.importActual<typeof fs>('fs');
  const MOCK_CWD1 = process.cwd();
  const MOCK_CWD2 = path.resolve(path.sep, 'home', 'user', 'project');

  const mockPaths = new Set([
    MOCK_CWD1,
    MOCK_CWD2,
    path.resolve(path.sep, 'cli', 'path1'),
    path.resolve(path.sep, 'settings', 'path1'),
    path.join(os.homedir(), 'settings', 'path2'),
    path.join(MOCK_CWD2, 'cli', 'path2'),
    path.join(MOCK_CWD2, 'settings', 'path3'),
  ]);

  return {
    ...actualFs,
    existsSync: vi.fn((p) => mockPaths.has(p.toString())),
    statSync: vi.fn((p) => {
      if (mockPaths.has(p.toString())) {
        return { isDirectory: () => true };
      }
      // Fallback for other paths if needed, though the test should be specific.
      return actualFs.statSync(p);
    }),
    realpathSync: vi.fn((p) => p),
  };
});

describe('loadCliConfig with includeDirectories', () => {
  const originalArgv = process.argv;
  const originalEnv = { ...process.env };

  beforeEach(() => {
    vi.resetAllMocks();
    vi.mocked(os.homedir).mockReturnValue('/mock/home/user');
    process.env.GEMINI_API_KEY = 'test-api-key';
    vi.spyOn(process, 'cwd').mockReturnValue(
      path.resolve(path.sep, 'home', 'user', 'project'),
    );
  });

  afterEach(() => {
    process.argv = originalArgv;
    process.env = originalEnv;
    vi.restoreAllMocks();
  });

  it('should combine and resolve paths from settings and CLI arguments', async () => {
    const mockCwd = path.resolve(path.sep, 'home', 'user', 'project');
    process.argv = [
      'node',
      'script.js',
      '--include-directories',
      `${path.resolve(path.sep, 'cli', 'path1')},${path.join(mockCwd, 'cli', 'path2')}`,
    ];
    const argv = await parseArguments();
    const settings: Settings = {
      includeDirectories: [
        path.resolve(path.sep, 'settings', 'path1'),
        path.join(os.homedir(), 'settings', 'path2'),
        path.join(mockCwd, 'settings', 'path3'),
      ],
    };
    const config = await loadCliConfig(settings, [], 'test-session', argv);
    const expected = [
      mockCwd,
      path.resolve(path.sep, 'cli', 'path1'),
      path.join(mockCwd, 'cli', 'path2'),
      path.resolve(path.sep, 'settings', 'path1'),
      path.join(os.homedir(), 'settings', 'path2'),
      path.join(mockCwd, 'settings', 'path3'),
    ];
    expect(config.getWorkspaceContext().getDirectories()).toEqual(
      expect.arrayContaining(expected),
    );
    expect(config.getWorkspaceContext().getDirectories()).toHaveLength(
      expected.length,
    );
  });
<<<<<<< HEAD

  describe('Generation Config Environment Variables', () => {
    beforeEach(() => {
      delete process.env.GEMINI_TEMPERATURE;
      delete process.env.GEMINI_TOP_K;
      delete process.env.GEMINI_THINKING_BUDGET;
      process.env.GEMINI_API_KEY = 'test-api-key';
    });

    afterEach(() => {
      delete process.env.GEMINI_TEMPERATURE;
      delete process.env.GEMINI_TOP_K;
      delete process.env.GEMINI_THINKING_BUDGET;
    });

    it('should use environment variables for generation config', async () => {
      process.env.GEMINI_TEMPERATURE = '0.8';
      process.env.GEMINI_TOP_K = '25';
      process.env.GEMINI_THINKING_BUDGET = '1024';

      const argv = await parseArguments();
      const settings: Settings = {};
      const config = await loadCliConfig(settings, [], 'test-session', argv);

      expect(config.getGenerationConfig()).toEqual({
        temperature: 0.8,
        topK: 25,
        thinking_budget: 1024,
      });
    });

    it('should override settings.json with environment variables', async () => {
      process.env.GEMINI_TEMPERATURE = '1.5';
      process.env.GEMINI_TOP_K = '50';

      const argv = await parseArguments();
      const settings: Settings = {
        generationConfig: {
          temperature: 0.5,
          topK: 10,
          thinking_budget: 512,
        },
      };
      const config = await loadCliConfig(settings, [], 'test-session', argv);

      expect(config.getGenerationConfig()).toEqual({
        temperature: 1.5, // from env
        topK: 50, // from env
        thinking_budget: 512, // from settings (no env var)
      });
    });

    it('should handle invalid environment variable values gracefully', async () => {
      process.env.GEMINI_TEMPERATURE = 'invalid';
      process.env.GEMINI_TOP_K = '-5';
      process.env.GEMINI_THINKING_BUDGET = 'abc';

      const argv = await parseArguments();
      const settings: Settings = {
        generationConfig: {
          temperature: 0.7,
          topK: 20,
        },
      };
      const config = await loadCliConfig(settings, [], 'test-session', argv);

      // Should fall back to settings when env vars are invalid
      expect(config.getGenerationConfig()).toEqual({
        temperature: 0.7, // from settings (env invalid)
        topK: 20, // from settings (env invalid)
        thinking_budget: undefined, // not set anywhere
      });
    });

    it('should handle out of range environment variable values', async () => {
      process.env.GEMINI_TEMPERATURE = '3.0'; // > 2.0
      process.env.GEMINI_TOP_K = '0'; // not positive
      process.env.GEMINI_THINKING_BUDGET = '-100'; // negative

      const argv = await parseArguments();
      const settings: Settings = {
        generationConfig: {
          temperature: 0.5,
          topK: 15,
          thinking_budget: 256,
        },
      };
      const config = await loadCliConfig(settings, [], 'test-session', argv);

      // Should fall back to settings when env vars are out of range
      expect(config.getGenerationConfig()).toEqual({
        temperature: 0.5, // from settings (env out of range)
        topK: 15, // from settings (env out of range)
        thinking_budget: 256, // from settings (env out of range)
      });
    });

    it('should set thinking budget to 0 from environment variable', async () => {
      process.env.GEMINI_THINKING_BUDGET = '0';

      const argv = await parseArguments();
      const settings: Settings = {};
      const config = await loadCliConfig(settings, [], 'test-session', argv);

      expect(config.getGenerationConfig()).toEqual({
        temperature: undefined,
        topK: undefined,
        thinking_budget: 0,
      });
    });

    it('should use settings when environment variables are not set', async () => {
      const argv = await parseArguments();
      const settings: Settings = {
        generationConfig: {
          temperature: 0.3,
          topK: 5,
          thinking_budget: 128,
        },
      };
      const config = await loadCliConfig(settings, [], 'test-session', argv);

      expect(config.getGenerationConfig()).toEqual({
        temperature: 0.3,
        topK: 5,
        thinking_budget: 128,
      });
    });

    it('should work when no generation config is set anywhere', async () => {
      // No env vars set (already deleted in beforeEach)
      const argv = await parseArguments();
      const settings: Settings = {}; // No generationConfig in settings
      const config = await loadCliConfig(settings, [], 'test-session', argv);

      // Should have undefined generationConfig, not breaking the flow
      expect(config.getGenerationConfig()).toBeUndefined();
    });

    it('should work with partial generation config from settings only', async () => {
      // No env vars set
      const argv = await parseArguments();
      const settings: Settings = {
        generationConfig: {
          temperature: 0.5,
          // topK and thinking_budget not set
        },
      };
      const config = await loadCliConfig(settings, [], 'test-session', argv);

      expect(config.getGenerationConfig()).toEqual({
        temperature: 0.5,
        topK: undefined,
        thinking_budget: undefined,
      });
    });

    it('should work with partial generation config from env only', async () => {
      process.env.GEMINI_TOP_K = '30';
      // temperature and thinking_budget not set

      const argv = await parseArguments();
      const settings: Settings = {};
      const config = await loadCliConfig(settings, [], 'test-session', argv);

      expect(config.getGenerationConfig()).toEqual({
        temperature: undefined,
        topK: 30,
        thinking_budget: undefined,
      });
    });

    it('should handle empty string environment variables as undefined', async () => {
      process.env.GEMINI_TEMPERATURE = '';
      process.env.GEMINI_TOP_K = '';
      process.env.GEMINI_THINKING_BUDGET = '';

      const argv = await parseArguments();
      const settings: Settings = {
        generationConfig: {
          temperature: 0.9,
          topK: 40,
        },
      };
      const config = await loadCliConfig(settings, [], 'test-session', argv);

      // Empty strings should be treated as not set, falling back to settings
      expect(config.getGenerationConfig()).toEqual({
        temperature: 0.9,
        topK: 40,
        thinking_budget: undefined,
      });
    });

    // CLI flag tests
    it('should prioritize CLI flags over environment variables and settings', async () => {
      // Set all three sources
      process.env.GEMINI_TEMPERATURE = '1.0';
      process.env.GEMINI_TOP_K = '30';
      process.env.GEMINI_THINKING_BUDGET = '500';
      
      process.argv = [
        'node',
        'script.js',
        '--temperature', '1.8',
        '--top-k', '60',
        '--thinking-budget', '2048',
      ];
      
      const argv = await parseArguments();
      const settings: Settings = {
        generationConfig: {
          temperature: 0.5,
          topK: 10,
          thinking_budget: 256,
        },
      };
      
      const config = await loadCliConfig(settings, [], 'test-session', argv);
      
      // CLI flags should win
      expect(config.getGenerationConfig()).toEqual({
        temperature: 1.8,
        topK: 60,
        thinking_budget: 2048,
      });
    });

    it('should handle partial CLI flags with env vars and settings fallback', async () => {
      process.env.GEMINI_TEMPERATURE = '1.2';
      process.env.GEMINI_TOP_K = '40';
      
      process.argv = [
        'node',
        'script.js',
        '--temperature', '0.2', // Override env var
        // No --top-k, should use env var
        // No --thinking-budget, should use settings
      ];
      
      const argv = await parseArguments();
      const settings: Settings = {
        generationConfig: {
          temperature: 0.5,
          topK: 10,
          thinking_budget: 512,
        },
      };
      
      const config = await loadCliConfig(settings, [], 'test-session', argv);
      
      expect(config.getGenerationConfig()).toEqual({
        temperature: 0.2, // from CLI
        topK: 40, // from env
        thinking_budget: 512, // from settings
      });
    });

    it('should accept valid CLI flag values for temperature', async () => {
      // Test valid edge cases
      process.argv = ['node', 'script.js', '--temperature', '0'];
      let argv = await parseArguments();
      expect(argv.temperature).toBe(0);
      
      process.argv = ['node', 'script.js', '--temperature', '1.5'];
      argv = await parseArguments();
      expect(argv.temperature).toBe(1.5);
      
      process.argv = ['node', 'script.js', '--temperature', '2.0'];
      argv = await parseArguments();
      expect(argv.temperature).toBe(2.0);
    });

    it('should accept valid CLI flag values for top-k', async () => {
      process.argv = ['node', 'script.js', '--top-k', '1'];
      let argv = await parseArguments();
      expect(argv.topK).toBe(1);
      
      process.argv = ['node', 'script.js', '--top-k', '50'];
      argv = await parseArguments();
      expect(argv.topK).toBe(50);
      
      process.argv = ['node', 'script.js', '--top-k', '100'];
      argv = await parseArguments();
      expect(argv.topK).toBe(100);
    });

    it('should accept valid CLI flag values for thinking-budget', async () => {
      // Test valid thinking-budget including 0
      process.argv = ['node', 'script.js', '--thinking-budget', '0'];
      let argv = await parseArguments();
      expect(argv.thinkingBudget).toBe(0);
      
      process.argv = ['node', 'script.js', '--thinking-budget', '512'];
      argv = await parseArguments();
      expect(argv.thinkingBudget).toBe(512);
      
      process.argv = ['node', 'script.js', '--thinking-budget', '1024'];
      argv = await parseArguments();
      expect(argv.thinkingBudget).toBe(1024);
    });

    it('should not break existing CLI arguments when generation flags are added', async () => {
      process.argv = [
        'node',
        'script.js',
        '--model', 'gemini-2.5-pro',
        '--temperature', '0.7',
        '--debug',
        '--yolo',
        '--top-k', '40',
        '--prompt', 'test prompt',
        '--thinking-budget', '512',
      ];
      
      const argv = await parseArguments();
      
      // Check existing args still work
      expect(argv.model).toBe('gemini-2.5-pro');
      expect(argv.debug).toBe(true);
      expect(argv.yolo).toBe(true);
      expect(argv.prompt).toBe('test prompt');
      
      // Check new args are parsed
      expect(argv.temperature).toBe(0.7);
      expect(argv.topK).toBe(40);
      expect(argv.thinkingBudget).toBe(512);
    });

    it('should handle CLI flags with equals syntax', async () => {
      process.argv = [
        'node',
        'script.js',
        '--temperature=1.5',
        '--top-k=30',
        '--thinking-budget=1000',
      ];
      
      const argv = await parseArguments();
      expect(argv.temperature).toBe(1.5);
      expect(argv.topK).toBe(30);
      expect(argv.thinkingBudget).toBe(1000);
    });

    it('should return undefined generation config when no params are set anywhere', async () => {
      process.argv = ['node', 'script.js'];
      const argv = await parseArguments();
      const settings: Settings = {};
      const config = await loadCliConfig(settings, [], 'test-session', argv);
      
      expect(config.getGenerationConfig()).toBeUndefined();
    });

    it('should handle thinking budget of 0 correctly from CLI', async () => {
      process.argv = ['node', 'script.js', '--thinking-budget', '0'];
      const argv = await parseArguments();
      const settings: Settings = {};
      const config = await loadCliConfig(settings, [], 'test-session', argv);
      
      expect(config.getGenerationConfig()).toEqual({
        temperature: undefined,
        topK: undefined,
        thinking_budget: 0, // Explicitly set to 0
      });
    });

    it('should work with interactive mode flags and generation config', async () => {
      process.argv = [
        'node',
        'script.js',
        '-i', 'initial prompt',
        '--temperature', '0.8',
        '--top-k', '25',
      ];
      
      const argv = await parseArguments();
      expect(argv.promptInteractive).toBe('initial prompt');
      expect(argv.temperature).toBe(0.8);
      expect(argv.topK).toBe(25);
      
      const settings: Settings = {};
      const config = await loadCliConfig(settings, [], 'test-session', argv);
      
      expect(config.getGenerationConfig()).toEqual({
        temperature: 0.8,
        topK: 25,
        thinking_budget: undefined,
      });
    });

    it('should handle empty string environment variables as undefined', async () => {
      process.env.GEMINI_TEMPERATURE = '';
      process.env.GEMINI_TOP_K = '';
      process.env.GEMINI_THINKING_BUDGET = '';
      
      const argv = await parseArguments();
      const settings: Settings = {
        generationConfig: {
          temperature: 0.5,
          topK: 20,
          thinking_budget: 256,
        },
      };
      
      const config = await loadCliConfig(settings, [], 'test-session', argv);
      
      // Empty env vars should fall back to settings
      expect(config.getGenerationConfig()).toEqual({
        temperature: 0.5,
        topK: 20,
        thinking_budget: 256,
      });
    });
=======
});

describe('loadCliConfig chatCompression', () => {
  const originalArgv = process.argv;
  const originalEnv = { ...process.env };

  beforeEach(() => {
    vi.resetAllMocks();
    vi.mocked(os.homedir).mockReturnValue('/mock/home/user');
    process.env.GEMINI_API_KEY = 'test-api-key';
  });

  afterEach(() => {
    process.argv = originalArgv;
    process.env = originalEnv;
    vi.restoreAllMocks();
  });

  it('should pass chatCompression settings to the core config', async () => {
    process.argv = ['node', 'script.js'];
    const argv = await parseArguments();
    const settings: Settings = {
      chatCompression: {
        contextPercentageThreshold: 0.5,
      },
    };
    const config = await loadCliConfig(settings, [], 'test-session', argv);
    expect(config.getChatCompression()).toEqual({
      contextPercentageThreshold: 0.5,
    });
  });

  it('should have undefined chatCompression if not in settings', async () => {
    process.argv = ['node', 'script.js'];
    const argv = await parseArguments();
    const settings: Settings = {};
    const config = await loadCliConfig(settings, [], 'test-session', argv);
    expect(config.getChatCompression()).toBeUndefined();
>>>>>>> 6ae75c9f
  });
});<|MERGE_RESOLUTION|>--- conflicted
+++ resolved
@@ -1122,7 +1122,6 @@
       expected.length,
     );
   });
-<<<<<<< HEAD
 
   describe('Generation Config Environment Variables', () => {
     beforeEach(() => {
@@ -1536,7 +1535,7 @@
         thinking_budget: 256,
       });
     });
-=======
+  });
 });
 
 describe('loadCliConfig chatCompression', () => {
@@ -1575,6 +1574,5 @@
     const settings: Settings = {};
     const config = await loadCliConfig(settings, [], 'test-session', argv);
     expect(config.getChatCompression()).toBeUndefined();
->>>>>>> 6ae75c9f
   });
 });