/**
 * @license
 * Copyright 2025 Google LLC
 * SPDX-License-Identifier: Apache-2.0
 */

import { describe, it, expect, vi, beforeEach, afterEach } from 'vitest';
import * as os from 'os';
import { loadCliConfig, parseArguments } from './config.js';
import { Settings } from './settings.js';
import { Extension } from './extension.js';
import * as ServerConfig from '@google/gemini-cli-core';

vi.mock('os', async (importOriginal) => {
  const actualOs = await importOriginal<typeof os>();
  return {
    ...actualOs,
    homedir: vi.fn(() => '/mock/home/user'),
  };
});

vi.mock('open', () => ({
  default: vi.fn(),
}));

vi.mock('read-package-up', () => ({
  readPackageUp: vi.fn(() =>
    Promise.resolve({ packageJson: { version: 'test-version' } }),
  ),
}));

vi.mock('@google/gemini-cli-core', async () => {
  const actualServer = await vi.importActual<typeof ServerConfig>(
    '@google/gemini-cli-core',
  );
  return {
    ...actualServer,
    IdeClient: {
      getInstance: vi.fn().mockReturnValue({
        getConnectionStatus: vi.fn(),
        initialize: vi.fn(),
        shutdown: vi.fn(),
      }),
    },
    loadEnvironment: vi.fn(),
    loadServerHierarchicalMemory: vi.fn(
      (cwd, debug, fileService, extensionPaths, _maxDirs) =>
        Promise.resolve({
          memoryContent: extensionPaths?.join(',') || '',
          fileCount: extensionPaths?.length || 0,
        }),
    ),
    DEFAULT_MEMORY_FILE_FILTERING_OPTIONS: {
      respectGitIgnore: false,
      respectGeminiIgnore: true,
    },
    DEFAULT_FILE_FILTERING_OPTIONS: {
      respectGitIgnore: true,
      respectGeminiIgnore: true,
    },
  };
});

describe('parseArguments', () => {
  const originalArgv = process.argv;

  afterEach(() => {
    process.argv = originalArgv;
  });

  it('should throw an error when both --prompt and --prompt-interactive are used together', async () => {
    process.argv = [
      'node',
      'script.js',
      '--prompt',
      'test prompt',
      '--prompt-interactive',
      'interactive prompt',
    ];

    const mockExit = vi.spyOn(process, 'exit').mockImplementation(() => {
      throw new Error('process.exit called');
    });

    const mockConsoleError = vi
      .spyOn(console, 'error')
      .mockImplementation(() => {});

    await expect(parseArguments()).rejects.toThrow('process.exit called');

    expect(mockConsoleError).toHaveBeenCalledWith(
      expect.stringContaining(
        'Cannot use both --prompt (-p) and --prompt-interactive (-i) together',
      ),
    );

    mockExit.mockRestore();
    mockConsoleError.mockRestore();
  });

  it('should throw an error when using short flags -p and -i together', async () => {
    process.argv = [
      'node',
      'script.js',
      '-p',
      'test prompt',
      '-i',
      'interactive prompt',
    ];

    const mockExit = vi.spyOn(process, 'exit').mockImplementation(() => {
      throw new Error('process.exit called');
    });

    const mockConsoleError = vi
      .spyOn(console, 'error')
      .mockImplementation(() => {});

    await expect(parseArguments()).rejects.toThrow('process.exit called');

    expect(mockConsoleError).toHaveBeenCalledWith(
      expect.stringContaining(
        'Cannot use both --prompt (-p) and --prompt-interactive (-i) together',
      ),
    );

    mockExit.mockRestore();
    mockConsoleError.mockRestore();
  });

  it('should allow --prompt without --prompt-interactive', async () => {
    process.argv = ['node', 'script.js', '--prompt', 'test prompt'];
    const argv = await parseArguments();
    expect(argv.prompt).toBe('test prompt');
    expect(argv.promptInteractive).toBeUndefined();
  });

  it('should allow --prompt-interactive without --prompt', async () => {
    process.argv = [
      'node',
      'script.js',
      '--prompt-interactive',
      'interactive prompt',
    ];
    const argv = await parseArguments();
    expect(argv.promptInteractive).toBe('interactive prompt');
    expect(argv.prompt).toBeUndefined();
  });

  it('should allow -i flag as alias for --prompt-interactive', async () => {
    process.argv = ['node', 'script.js', '-i', 'interactive prompt'];
    const argv = await parseArguments();
    expect(argv.promptInteractive).toBe('interactive prompt');
    expect(argv.prompt).toBeUndefined();
  });
});

describe('loadCliConfig', () => {
  const originalArgv = process.argv;
  const originalEnv = { ...process.env };

  beforeEach(() => {
    vi.resetAllMocks();
    vi.mocked(os.homedir).mockReturnValue('/mock/home/user');
    process.env.GEMINI_API_KEY = 'test-api-key'; // Ensure API key is set for tests
  });

  afterEach(() => {
    process.argv = originalArgv;
    process.env = originalEnv;
    vi.restoreAllMocks();
  });

  it('should set showMemoryUsage to true when --show-memory-usage flag is present', async () => {
    process.argv = ['node', 'script.js', '--show-memory-usage'];
    const argv = await parseArguments();
    const settings: Settings = {};
    const config = await loadCliConfig(settings, [], 'test-session', argv);
    expect(config.getShowMemoryUsage()).toBe(true);
  });

  it('should set showMemoryUsage to false when --memory flag is not present', async () => {
    process.argv = ['node', 'script.js'];
    const argv = await parseArguments();
    const settings: Settings = {};
    const config = await loadCliConfig(settings, [], 'test-session', argv);
    expect(config.getShowMemoryUsage()).toBe(false);
  });

  it('should set showMemoryUsage to false by default from settings if CLI flag is not present', async () => {
    process.argv = ['node', 'script.js'];
    const argv = await parseArguments();
    const settings: Settings = { showMemoryUsage: false };
    const config = await loadCliConfig(settings, [], 'test-session', argv);
    expect(config.getShowMemoryUsage()).toBe(false);
  });

  it('should prioritize CLI flag over settings for showMemoryUsage (CLI true, settings false)', async () => {
    process.argv = ['node', 'script.js', '--show-memory-usage'];
    const argv = await parseArguments();
    const settings: Settings = { showMemoryUsage: false };
    const config = await loadCliConfig(settings, [], 'test-session', argv);
    expect(config.getShowMemoryUsage()).toBe(true);
  });

  it(`should leave proxy to empty by default`, async () => {
    process.argv = ['node', 'script.js'];
    const argv = await parseArguments();
    const settings: Settings = {};
    const config = await loadCliConfig(settings, [], 'test-session', argv);
    expect(config.getProxy()).toBeFalsy();
  });

  const proxy_url = 'http://localhost:7890';
  const testCases = [
    {
      input: {
        env_name: 'https_proxy',
        proxy_url,
      },
      expected: proxy_url,
    },
    {
      input: {
        env_name: 'http_proxy',
        proxy_url,
      },
      expected: proxy_url,
    },
    {
      input: {
        env_name: 'HTTPS_PROXY',
        proxy_url,
      },
      expected: proxy_url,
    },
    {
      input: {
        env_name: 'HTTP_PROXY',
        proxy_url,
      },
      expected: proxy_url,
    },
  ];
  testCases.forEach(({ input, expected }) => {
    it(`should set proxy to ${expected} according to environment variable [${input.env_name}]`, async () => {
      process.env[input.env_name] = input.proxy_url;
      process.argv = ['node', 'script.js'];
      const argv = await parseArguments();
      const settings: Settings = {};
      const config = await loadCliConfig(settings, [], 'test-session', argv);
      expect(config.getProxy()).toBe(expected);
    });
  });

  it('should set proxy when --proxy flag is present', async () => {
    process.argv = ['node', 'script.js', '--proxy', 'http://localhost:7890'];
    const argv = await parseArguments();
    const settings: Settings = {};
    const config = await loadCliConfig(settings, [], 'test-session', argv);
    expect(config.getProxy()).toBe('http://localhost:7890');
  });

  it('should prioritize CLI flag over environment variable for proxy (CLI http://localhost:7890, environment variable http://localhost:7891)', async () => {
    process.env['http_proxy'] = 'http://localhost:7891';
    process.argv = ['node', 'script.js', '--proxy', 'http://localhost:7890'];
    const argv = await parseArguments();
    const settings: Settings = {};
    const config = await loadCliConfig(settings, [], 'test-session', argv);
    expect(config.getProxy()).toBe('http://localhost:7890');
  });
});

describe('loadCliConfig telemetry', () => {
  const originalArgv = process.argv;
  const originalEnv = { ...process.env };

  beforeEach(() => {
    vi.resetAllMocks();
    vi.mocked(os.homedir).mockReturnValue('/mock/home/user');
    process.env.GEMINI_API_KEY = 'test-api-key';
  });

  afterEach(() => {
    process.argv = originalArgv;
    process.env = originalEnv;
    vi.restoreAllMocks();
  });

  it('should set telemetry to false by default when no flag or setting is present', async () => {
    process.argv = ['node', 'script.js'];
    const argv = await parseArguments();
    const settings: Settings = {};
    const config = await loadCliConfig(settings, [], 'test-session', argv);
    expect(config.getTelemetryEnabled()).toBe(false);
  });

  it('should set telemetry to true when --telemetry flag is present', async () => {
    process.argv = ['node', 'script.js', '--telemetry'];
    const argv = await parseArguments();
    const settings: Settings = {};
    const config = await loadCliConfig(settings, [], 'test-session', argv);
    expect(config.getTelemetryEnabled()).toBe(true);
  });

  it('should set telemetry to false when --no-telemetry flag is present', async () => {
    process.argv = ['node', 'script.js', '--no-telemetry'];
    const argv = await parseArguments();
    const settings: Settings = {};
    const config = await loadCliConfig(settings, [], 'test-session', argv);
    expect(config.getTelemetryEnabled()).toBe(false);
  });

  it('should use telemetry value from settings if CLI flag is not present (settings true)', async () => {
    process.argv = ['node', 'script.js'];
    const argv = await parseArguments();
    const settings: Settings = { telemetry: { enabled: true } };
    const config = await loadCliConfig(settings, [], 'test-session', argv);
    expect(config.getTelemetryEnabled()).toBe(true);
  });

  it('should use telemetry value from settings if CLI flag is not present (settings false)', async () => {
    process.argv = ['node', 'script.js'];
    const argv = await parseArguments();
    const settings: Settings = { telemetry: { enabled: false } };
    const config = await loadCliConfig(settings, [], 'test-session', argv);
    expect(config.getTelemetryEnabled()).toBe(false);
  });

  it('should prioritize --telemetry CLI flag (true) over settings (false)', async () => {
    process.argv = ['node', 'script.js', '--telemetry'];
    const argv = await parseArguments();
    const settings: Settings = { telemetry: { enabled: false } };
    const config = await loadCliConfig(settings, [], 'test-session', argv);
    expect(config.getTelemetryEnabled()).toBe(true);
  });

  it('should prioritize --no-telemetry CLI flag (false) over settings (true)', async () => {
    process.argv = ['node', 'script.js', '--no-telemetry'];
    const argv = await parseArguments();
    const settings: Settings = { telemetry: { enabled: true } };
    const config = await loadCliConfig(settings, [], 'test-session', argv);
    expect(config.getTelemetryEnabled()).toBe(false);
  });

  it('should use telemetry OTLP endpoint from settings if CLI flag is not present', async () => {
    process.argv = ['node', 'script.js'];
    const argv = await parseArguments();
    const settings: Settings = {
      telemetry: { otlpEndpoint: 'http://settings.example.com' },
    };
    const config = await loadCliConfig(settings, [], 'test-session', argv);
    expect(config.getTelemetryOtlpEndpoint()).toBe(
      'http://settings.example.com',
    );
  });

  it('should prioritize --telemetry-otlp-endpoint CLI flag over settings', async () => {
    process.argv = [
      'node',
      'script.js',
      '--telemetry-otlp-endpoint',
      'http://cli.example.com',
    ];
    const argv = await parseArguments();
    const settings: Settings = {
      telemetry: { otlpEndpoint: 'http://settings.example.com' },
    };
    const config = await loadCliConfig(settings, [], 'test-session', argv);
    expect(config.getTelemetryOtlpEndpoint()).toBe('http://cli.example.com');
  });

  it('should use default endpoint if no OTLP endpoint is provided via CLI or settings', async () => {
    process.argv = ['node', 'script.js'];
    const argv = await parseArguments();
    const settings: Settings = { telemetry: { enabled: true } };
    const config = await loadCliConfig(settings, [], 'test-session', argv);
    expect(config.getTelemetryOtlpEndpoint()).toBe('http://localhost:4317');
  });

  it('should use telemetry target from settings if CLI flag is not present', async () => {
    process.argv = ['node', 'script.js'];
    const argv = await parseArguments();
    const settings: Settings = {
      telemetry: { target: ServerConfig.DEFAULT_TELEMETRY_TARGET },
    };
    const config = await loadCliConfig(settings, [], 'test-session', argv);
    expect(config.getTelemetryTarget()).toBe(
      ServerConfig.DEFAULT_TELEMETRY_TARGET,
    );
  });

  it('should prioritize --telemetry-target CLI flag over settings', async () => {
    process.argv = ['node', 'script.js', '--telemetry-target', 'gcp'];
    const argv = await parseArguments();
    const settings: Settings = {
      telemetry: { target: ServerConfig.DEFAULT_TELEMETRY_TARGET },
    };
    const config = await loadCliConfig(settings, [], 'test-session', argv);
    expect(config.getTelemetryTarget()).toBe('gcp');
  });

  it('should use default target if no target is provided via CLI or settings', async () => {
    process.argv = ['node', 'script.js'];
    const argv = await parseArguments();
    const settings: Settings = { telemetry: { enabled: true } };
    const config = await loadCliConfig(settings, [], 'test-session', argv);
    expect(config.getTelemetryTarget()).toBe(
      ServerConfig.DEFAULT_TELEMETRY_TARGET,
    );
  });

  it('should use telemetry log prompts from settings if CLI flag is not present', async () => {
    process.argv = ['node', 'script.js'];
    const argv = await parseArguments();
    const settings: Settings = { telemetry: { logPrompts: false } };
    const config = await loadCliConfig(settings, [], 'test-session', argv);
    expect(config.getTelemetryLogPromptsEnabled()).toBe(false);
  });

  it('should prioritize --telemetry-log-prompts CLI flag (true) over settings (false)', async () => {
    process.argv = ['node', 'script.js', '--telemetry-log-prompts'];
    const argv = await parseArguments();
    const settings: Settings = { telemetry: { logPrompts: false } };
    const config = await loadCliConfig(settings, [], 'test-session', argv);
    expect(config.getTelemetryLogPromptsEnabled()).toBe(true);
  });

  it('should prioritize --no-telemetry-log-prompts CLI flag (false) over settings (true)', async () => {
    process.argv = ['node', 'script.js', '--no-telemetry-log-prompts'];
    const argv = await parseArguments();
    const settings: Settings = { telemetry: { logPrompts: true } };
    const config = await loadCliConfig(settings, [], 'test-session', argv);
    expect(config.getTelemetryLogPromptsEnabled()).toBe(false);
  });

  it('should use default log prompts (true) if no value is provided via CLI or settings', async () => {
    process.argv = ['node', 'script.js'];
    const argv = await parseArguments();
    const settings: Settings = { telemetry: { enabled: true } };
    const config = await loadCliConfig(settings, [], 'test-session', argv);
    expect(config.getTelemetryLogPromptsEnabled()).toBe(true);
  });
});

describe('Hierarchical Memory Loading (config.ts) - Placeholder Suite', () => {
  beforeEach(() => {
    vi.resetAllMocks();
    vi.mocked(os.homedir).mockReturnValue('/mock/home/user');
    // Other common mocks would be reset here.
  });

  afterEach(() => {
    vi.restoreAllMocks();
  });

  it('should pass extension context file paths to loadServerHierarchicalMemory', async () => {
    process.argv = ['node', 'script.js'];
    const settings: Settings = {};
    const extensions: Extension[] = [
      {
        config: {
          name: 'ext1',
          version: '1.0.0',
        },
        contextFiles: ['/path/to/ext1/GEMINI.md'],
      },
      {
        config: {
          name: 'ext2',
          version: '1.0.0',
        },
        contextFiles: [],
      },
      {
        config: {
          name: 'ext3',
          version: '1.0.0',
        },
        contextFiles: [
          '/path/to/ext3/context1.md',
          '/path/to/ext3/context2.md',
        ],
      },
    ];
    const argv = await parseArguments();
    await loadCliConfig(settings, extensions, 'session-id', argv);
    expect(ServerConfig.loadServerHierarchicalMemory).toHaveBeenCalledWith(
      expect.any(String),
      false,
      expect.any(Object),
      [
        '/path/to/ext1/GEMINI.md',
        '/path/to/ext3/context1.md',
        '/path/to/ext3/context2.md',
      ],
      {
        respectGitIgnore: false,
        respectGeminiIgnore: true,
      },
      undefined, // maxDirs
    );
  });

  // NOTE TO FUTURE DEVELOPERS:
  // To re-enable tests for loadHierarchicalGeminiMemory, ensure that:
  // 1. os.homedir() is reliably mocked *before* the config.ts module is loaded
  //    and its functions (which use os.homedir()) are called.
  // 2. fs/promises and fs mocks correctly simulate file/directory existence,
  //    readability, and content based on paths derived from the mocked os.homedir().
  // 3. Spies on console functions (for logger output) are correctly set up if needed.
  // Example of a previously failing test structure:
  /*
  it('should correctly use mocked homedir for global path', async () => {
    const MOCK_GEMINI_DIR_LOCAL = path.join('/mock/home/user', '.gemini');
    const MOCK_GLOBAL_PATH_LOCAL = path.join(MOCK_GEMINI_DIR_LOCAL, 'GEMINI.md');
    mockFs({
      [MOCK_GLOBAL_PATH_LOCAL]: { type: 'file', content: 'GlobalContentOnly' }
    });
    const memory = await loadHierarchicalGeminiMemory("/some/other/cwd", false);
    expect(memory).toBe('GlobalContentOnly');
    expect(vi.mocked(os.homedir)).toHaveBeenCalled();
    expect(fsPromises.readFile).toHaveBeenCalledWith(MOCK_GLOBAL_PATH_LOCAL, 'utf-8');
  });
  */
});

describe('mergeMcpServers', () => {
  it('should not modify the original settings object', async () => {
    const settings: Settings = {
      mcpServers: {
        'test-server': {
          url: 'http://localhost:8080',
        },
      },
    };
    const extensions: Extension[] = [
      {
        config: {
          name: 'ext1',
          version: '1.0.0',
          mcpServers: {
            'ext1-server': {
              url: 'http://localhost:8081',
            },
          },
        },
        contextFiles: [],
      },
    ];
    const originalSettings = JSON.parse(JSON.stringify(settings));
    process.argv = ['node', 'script.js'];
    const argv = await parseArguments();
    await loadCliConfig(settings, extensions, 'test-session', argv);
    expect(settings).toEqual(originalSettings);
  });
});

describe('mergeExcludeTools', () => {
  it('should merge excludeTools from settings and extensions', async () => {
    const settings: Settings = { excludeTools: ['tool1', 'tool2'] };
    const extensions: Extension[] = [
      {
        config: {
          name: 'ext1',
          version: '1.0.0',
          excludeTools: ['tool3', 'tool4'],
        },
        contextFiles: [],
      },
      {
        config: {
          name: 'ext2',
          version: '1.0.0',
          excludeTools: ['tool5'],
        },
        contextFiles: [],
      },
    ];
    process.argv = ['node', 'script.js'];
    const argv = await parseArguments();
    const config = await loadCliConfig(
      settings,
      extensions,
      'test-session',
      argv,
    );
    expect(config.getExcludeTools()).toEqual(
      expect.arrayContaining(['tool1', 'tool2', 'tool3', 'tool4', 'tool5']),
    );
    expect(config.getExcludeTools()).toHaveLength(5);
  });

  it('should handle overlapping excludeTools between settings and extensions', async () => {
    const settings: Settings = { excludeTools: ['tool1', 'tool2'] };
    const extensions: Extension[] = [
      {
        config: {
          name: 'ext1',
          version: '1.0.0',
          excludeTools: ['tool2', 'tool3'],
        },
        contextFiles: [],
      },
    ];
    process.argv = ['node', 'script.js'];
    const argv = await parseArguments();
    const config = await loadCliConfig(
      settings,
      extensions,
      'test-session',
      argv,
    );
    expect(config.getExcludeTools()).toEqual(
      expect.arrayContaining(['tool1', 'tool2', 'tool3']),
    );
    expect(config.getExcludeTools()).toHaveLength(3);
  });

  it('should handle overlapping excludeTools between extensions', async () => {
    const settings: Settings = { excludeTools: ['tool1'] };
    const extensions: Extension[] = [
      {
        config: {
          name: 'ext1',
          version: '1.0.0',
          excludeTools: ['tool2', 'tool3'],
        },
        contextFiles: [],
      },
      {
        config: {
          name: 'ext2',
          version: '1.0.0',
          excludeTools: ['tool3', 'tool4'],
        },
        contextFiles: [],
      },
    ];
    process.argv = ['node', 'script.js'];
    const argv = await parseArguments();
    const config = await loadCliConfig(
      settings,
      extensions,
      'test-session',
      argv,
    );
    expect(config.getExcludeTools()).toEqual(
      expect.arrayContaining(['tool1', 'tool2', 'tool3', 'tool4']),
    );
    expect(config.getExcludeTools()).toHaveLength(4);
  });

  it('should return an empty array when no excludeTools are specified', async () => {
    const settings: Settings = {};
    const extensions: Extension[] = [];
    process.argv = ['node', 'script.js'];
    const argv = await parseArguments();
    const config = await loadCliConfig(
      settings,
      extensions,
      'test-session',
      argv,
    );
    expect(config.getExcludeTools()).toEqual([]);
  });

  it('should handle settings with excludeTools but no extensions', async () => {
    process.argv = ['node', 'script.js'];
    const argv = await parseArguments();
    const settings: Settings = { excludeTools: ['tool1', 'tool2'] };
    const extensions: Extension[] = [];
    const config = await loadCliConfig(
      settings,
      extensions,
      'test-session',
      argv,
    );
    expect(config.getExcludeTools()).toEqual(
      expect.arrayContaining(['tool1', 'tool2']),
    );
    expect(config.getExcludeTools()).toHaveLength(2);
  });

  it('should handle extensions with excludeTools but no settings', async () => {
    const settings: Settings = {};
    const extensions: Extension[] = [
      {
        config: {
          name: 'ext1',
          version: '1.0.0',
          excludeTools: ['tool1', 'tool2'],
        },
        contextFiles: [],
      },
    ];
    process.argv = ['node', 'script.js'];
    const argv = await parseArguments();
    const config = await loadCliConfig(
      settings,
      extensions,
      'test-session',
      argv,
    );
    expect(config.getExcludeTools()).toEqual(
      expect.arrayContaining(['tool1', 'tool2']),
    );
    expect(config.getExcludeTools()).toHaveLength(2);
  });

  it('should not modify the original settings object', async () => {
    const settings: Settings = { excludeTools: ['tool1'] };
    const extensions: Extension[] = [
      {
        config: {
          name: 'ext1',
          version: '1.0.0',
          excludeTools: ['tool2'],
        },
        contextFiles: [],
      },
    ];
    const originalSettings = JSON.parse(JSON.stringify(settings));
    process.argv = ['node', 'script.js'];
    const argv = await parseArguments();
    await loadCliConfig(settings, extensions, 'test-session', argv);
    expect(settings).toEqual(originalSettings);
  });
});

describe('loadCliConfig with allowed-mcp-server-names', () => {
  const originalArgv = process.argv;
  const originalEnv = { ...process.env };

  beforeEach(() => {
    vi.resetAllMocks();
    vi.mocked(os.homedir).mockReturnValue('/mock/home/user');
    process.env.GEMINI_API_KEY = 'test-api-key';
  });

  afterEach(() => {
    process.argv = originalArgv;
    process.env = originalEnv;
    vi.restoreAllMocks();
  });

  const baseSettings: Settings = {
    mcpServers: {
      server1: { url: 'http://localhost:8080' },
      server2: { url: 'http://localhost:8081' },
      server3: { url: 'http://localhost:8082' },
    },
  };

  it('should allow all MCP servers if the flag is not provided', async () => {
    process.argv = ['node', 'script.js'];
    const argv = await parseArguments();
    const config = await loadCliConfig(baseSettings, [], 'test-session', argv);
    expect(config.getMcpServers()).toEqual(baseSettings.mcpServers);
  });

  it('should allow only the specified MCP server', async () => {
    process.argv = [
      'node',
      'script.js',
      '--allowed-mcp-server-names',
      'server1',
    ];
    const argv = await parseArguments();
    const config = await loadCliConfig(baseSettings, [], 'test-session', argv);
    expect(config.getMcpServers()).toEqual({
      server1: { url: 'http://localhost:8080' },
    });
  });

  it('should allow multiple specified MCP servers', async () => {
    process.argv = [
      'node',
      'script.js',
      '--allowed-mcp-server-names',
      'server1',
      '--allowed-mcp-server-names',
      'server3',
    ];
    const argv = await parseArguments();
    const config = await loadCliConfig(baseSettings, [], 'test-session', argv);
    expect(config.getMcpServers()).toEqual({
      server1: { url: 'http://localhost:8080' },
      server3: { url: 'http://localhost:8082' },
    });
  });

  it('should handle server names that do not exist', async () => {
    process.argv = [
      'node',
      'script.js',
      '--allowed-mcp-server-names',
      'server1',
      '--allowed-mcp-server-names',
      'server4',
    ];
    const argv = await parseArguments();
    const config = await loadCliConfig(baseSettings, [], 'test-session', argv);
    expect(config.getMcpServers()).toEqual({
      server1: { url: 'http://localhost:8080' },
    });
  });

  it('should allow no MCP servers if the flag is provided but empty', async () => {
    process.argv = ['node', 'script.js', '--allowed-mcp-server-names', ''];
    const argv = await parseArguments();
    const config = await loadCliConfig(baseSettings, [], 'test-session', argv);
    expect(config.getMcpServers()).toEqual({});
  });

  it('should read allowMCPServers from settings', async () => {
    process.argv = ['node', 'script.js'];
    const argv = await parseArguments();
    const settings: Settings = {
      ...baseSettings,
      allowMCPServers: ['server1', 'server2'],
    };
    const config = await loadCliConfig(settings, [], 'test-session', argv);
    expect(config.getMcpServers()).toEqual({
      server1: { url: 'http://localhost:8080' },
      server2: { url: 'http://localhost:8081' },
    });
  });

  it('should read excludeMCPServers from settings', async () => {
    process.argv = ['node', 'script.js'];
    const argv = await parseArguments();
    const settings: Settings = {
      ...baseSettings,
      excludeMCPServers: ['server1', 'server2'],
    };
    const config = await loadCliConfig(settings, [], 'test-session', argv);
    expect(config.getMcpServers()).toEqual({
      server3: { url: 'http://localhost:8082' },
    });
  });

  it('should override allowMCPServers with excludeMCPServers if overlapping ', async () => {
    process.argv = ['node', 'script.js'];
    const argv = await parseArguments();
    const settings: Settings = {
      ...baseSettings,
      excludeMCPServers: ['server1'],
      allowMCPServers: ['server1', 'server2'],
    };
    const config = await loadCliConfig(settings, [], 'test-session', argv);
    expect(config.getMcpServers()).toEqual({
      server2: { url: 'http://localhost:8081' },
    });
  });

  it('should prioritize mcp server flag if set ', async () => {
    process.argv = [
      'node',
      'script.js',
      '--allowed-mcp-server-names',
      'server1',
    ];
    const argv = await parseArguments();
    const settings: Settings = {
      ...baseSettings,
      excludeMCPServers: ['server1'],
      allowMCPServers: ['server2'],
    };
    const config = await loadCliConfig(settings, [], 'test-session', argv);
    expect(config.getMcpServers()).toEqual({
      server1: { url: 'http://localhost:8080' },
    });
  });
});

describe('loadCliConfig extensions', () => {
  const mockExtensions: Extension[] = [
    {
      config: { name: 'ext1', version: '1.0.0' },
      contextFiles: ['/path/to/ext1.md'],
    },
    {
      config: { name: 'ext2', version: '1.0.0' },
      contextFiles: ['/path/to/ext2.md'],
    },
  ];

  it('should not filter extensions if --extensions flag is not used', async () => {
    process.argv = ['node', 'script.js'];
    const argv = await parseArguments();
    const settings: Settings = {};
    const config = await loadCliConfig(
      settings,
      mockExtensions,
      'test-session',
      argv,
    );
    expect(config.getExtensionContextFilePaths()).toEqual([
      '/path/to/ext1.md',
      '/path/to/ext2.md',
    ]);
  });

  it('should filter extensions if --extensions flag is used', async () => {
    process.argv = ['node', 'script.js', '--extensions', 'ext1'];
    const argv = await parseArguments();
    const settings: Settings = {};
    const config = await loadCliConfig(
      settings,
      mockExtensions,
      'test-session',
      argv,
    );
    expect(config.getExtensionContextFilePaths()).toEqual(['/path/to/ext1.md']);
  });
});

describe('loadCliConfig ideModeFeature', () => {
  const originalArgv = process.argv;
  const originalEnv = { ...process.env };

  beforeEach(() => {
    vi.resetAllMocks();
    vi.mocked(os.homedir).mockReturnValue('/mock/home/user');
    process.env.GEMINI_API_KEY = 'test-api-key';
    delete process.env.SANDBOX;
    delete process.env.GEMINI_CLI_IDE_SERVER_PORT;
  });

  afterEach(() => {
    process.argv = originalArgv;
    process.env = originalEnv;
    vi.restoreAllMocks();
  });

  it('should be false by default', async () => {
    process.argv = ['node', 'script.js'];
    const settings: Settings = {};
    const argv = await parseArguments();
    const config = await loadCliConfig(settings, [], 'test-session', argv);
    expect(config.getIdeModeFeature()).toBe(false);
  });

<<<<<<< HEAD
  it('should be false if --ide-mode-feature is true but TERM_PROGRAM is not vscode', async () => {
    process.argv = ['node', 'script.js', '--ide-mode-feature'];
    const settings: Settings = {};
    const argv = await parseArguments();
    const config = await loadCliConfig(settings, [], 'test-session', argv);
    expect(config.getIdeModeFeature()).toBe(false);
  });

  it('should be false if settings.ideModeFeature is true but TERM_PROGRAM is not vscode', async () => {
    process.argv = ['node', 'script.js'];
    const argv = await parseArguments();
    const settings: Settings = { ideModeFeature: true };
    const config = await loadCliConfig(settings, [], 'test-session', argv);
    expect(config.getIdeModeFeature()).toBe(false);
  });

  it('should be true when --ide-mode-feature is set and TERM_PROGRAM is vscode', async () => {
    process.argv = ['node', 'script.js', '--ide-mode-feature'];
    const argv = await parseArguments();
    process.env.TERM_PROGRAM = 'vscode';
    process.env.GEMINI_CLI_IDE_SERVER_PORT = '3000';
    const settings: Settings = {};
    const config = await loadCliConfig(settings, [], 'test-session', argv);
    expect(config.getIdeModeFeature()).toBe(true);
  });

  it('should be true when settings.ideModeFeature is true and TERM_PROGRAM is vscode', async () => {
    process.argv = ['node', 'script.js'];
    const argv = await parseArguments();
    process.env.TERM_PROGRAM = 'vscode';
    process.env.GEMINI_CLI_IDE_SERVER_PORT = '3000';
    const settings: Settings = { ideModeFeature: true };
    const config = await loadCliConfig(settings, [], 'test-session', argv);
    expect(config.getIdeModeFeature()).toBe(true);
  });

  it('should prioritize --ide-mode-feature (true) over settings (false) when TERM_PROGRAM is vscode', async () => {
    process.argv = ['node', 'script.js', '--ide-mode-feature'];
    const argv = await parseArguments();
    process.env.TERM_PROGRAM = 'vscode';
    process.env.GEMINI_CLI_IDE_SERVER_PORT = '3000';
    const settings: Settings = { ideModeFeature: false };
    const config = await loadCliConfig(settings, [], 'test-session', argv);
    expect(config.getIdeModeFeature()).toBe(true);
  });

  it('should prioritize --no-ide-mode-feature (false) over settings (true) even when TERM_PROGRAM is vscode', async () => {
    process.argv = ['node', 'script.js', '--no-ide-mode-feature'];
    const argv = await parseArguments();
    process.env.TERM_PROGRAM = 'vscode';
    const settings: Settings = { ideModeFeature: true };
    const config = await loadCliConfig(settings, [], 'test-session', argv);
    expect(config.getIdeModeFeature()).toBe(false);
  });

  it('should be false when --ide-mode-feature is true, TERM_PROGRAM is vscode, but SANDBOX is set', async () => {
    process.argv = ['node', 'script.js', '--ide-mode-feature'];
    const argv = await parseArguments();
    process.env.TERM_PROGRAM = 'vscode';
    process.env.SANDBOX = 'true';
    const settings: Settings = {};
    const config = await loadCliConfig(settings, [], 'test-session', argv);
    expect(config.getIdeModeFeature()).toBe(false);
  });

  it('should be false when settings.ideModeFeature is true, TERM_PROGRAM is vscode, but SANDBOX is set', async () => {
=======
  it('should be false when settings.ideMode is true, but SANDBOX is set', async () => {
>>>>>>> 967414db
    process.argv = ['node', 'script.js'];
    const argv = await parseArguments();
    process.env.TERM_PROGRAM = 'vscode';
    process.env.SANDBOX = 'true';
    const settings: Settings = { ideModeFeature: true };
    const config = await loadCliConfig(settings, [], 'test-session', argv);
    expect(config.getIdeModeFeature()).toBe(false);
  });
});<|MERGE_RESOLUTION|>--- conflicted
+++ resolved
@@ -942,76 +942,7 @@
     expect(config.getIdeModeFeature()).toBe(false);
   });
 
-<<<<<<< HEAD
-  it('should be false if --ide-mode-feature is true but TERM_PROGRAM is not vscode', async () => {
-    process.argv = ['node', 'script.js', '--ide-mode-feature'];
-    const settings: Settings = {};
-    const argv = await parseArguments();
-    const config = await loadCliConfig(settings, [], 'test-session', argv);
-    expect(config.getIdeModeFeature()).toBe(false);
-  });
-
-  it('should be false if settings.ideModeFeature is true but TERM_PROGRAM is not vscode', async () => {
-    process.argv = ['node', 'script.js'];
-    const argv = await parseArguments();
-    const settings: Settings = { ideModeFeature: true };
-    const config = await loadCliConfig(settings, [], 'test-session', argv);
-    expect(config.getIdeModeFeature()).toBe(false);
-  });
-
-  it('should be true when --ide-mode-feature is set and TERM_PROGRAM is vscode', async () => {
-    process.argv = ['node', 'script.js', '--ide-mode-feature'];
-    const argv = await parseArguments();
-    process.env.TERM_PROGRAM = 'vscode';
-    process.env.GEMINI_CLI_IDE_SERVER_PORT = '3000';
-    const settings: Settings = {};
-    const config = await loadCliConfig(settings, [], 'test-session', argv);
-    expect(config.getIdeModeFeature()).toBe(true);
-  });
-
-  it('should be true when settings.ideModeFeature is true and TERM_PROGRAM is vscode', async () => {
-    process.argv = ['node', 'script.js'];
-    const argv = await parseArguments();
-    process.env.TERM_PROGRAM = 'vscode';
-    process.env.GEMINI_CLI_IDE_SERVER_PORT = '3000';
-    const settings: Settings = { ideModeFeature: true };
-    const config = await loadCliConfig(settings, [], 'test-session', argv);
-    expect(config.getIdeModeFeature()).toBe(true);
-  });
-
-  it('should prioritize --ide-mode-feature (true) over settings (false) when TERM_PROGRAM is vscode', async () => {
-    process.argv = ['node', 'script.js', '--ide-mode-feature'];
-    const argv = await parseArguments();
-    process.env.TERM_PROGRAM = 'vscode';
-    process.env.GEMINI_CLI_IDE_SERVER_PORT = '3000';
-    const settings: Settings = { ideModeFeature: false };
-    const config = await loadCliConfig(settings, [], 'test-session', argv);
-    expect(config.getIdeModeFeature()).toBe(true);
-  });
-
-  it('should prioritize --no-ide-mode-feature (false) over settings (true) even when TERM_PROGRAM is vscode', async () => {
-    process.argv = ['node', 'script.js', '--no-ide-mode-feature'];
-    const argv = await parseArguments();
-    process.env.TERM_PROGRAM = 'vscode';
-    const settings: Settings = { ideModeFeature: true };
-    const config = await loadCliConfig(settings, [], 'test-session', argv);
-    expect(config.getIdeModeFeature()).toBe(false);
-  });
-
-  it('should be false when --ide-mode-feature is true, TERM_PROGRAM is vscode, but SANDBOX is set', async () => {
-    process.argv = ['node', 'script.js', '--ide-mode-feature'];
-    const argv = await parseArguments();
-    process.env.TERM_PROGRAM = 'vscode';
-    process.env.SANDBOX = 'true';
-    const settings: Settings = {};
-    const config = await loadCliConfig(settings, [], 'test-session', argv);
-    expect(config.getIdeModeFeature()).toBe(false);
-  });
-
-  it('should be false when settings.ideModeFeature is true, TERM_PROGRAM is vscode, but SANDBOX is set', async () => {
-=======
-  it('should be false when settings.ideMode is true, but SANDBOX is set', async () => {
->>>>>>> 967414db
+  it('should be false when settings.ideModeFeature is true, but SANDBOX is set', async () => {
     process.argv = ['node', 'script.js'];
     const argv = await parseArguments();
     process.env.TERM_PROGRAM = 'vscode';
