/**
 * @license
 * Copyright 2025 Google LLC
 * SPDX-License-Identifier: Apache-2.0
 */

import { describe, it, expect, vi, beforeEach, afterEach } from 'vitest';
import * as os from 'node:os';
import * as path from 'node:path';
import {
  DEFAULT_FILE_FILTERING_OPTIONS,
  OutputFormat,
  SHELL_TOOL_NAME,
  WRITE_FILE_TOOL_NAME,
  EDIT_TOOL_NAME,
  WEB_FETCH_TOOL_NAME,
  type ExtensionLoader,
  debugLogger,
  DEFAULT_GEMINI_MODEL,
} from '@google/gemini-cli-core';
import { loadCliConfig, parseArguments, type CliArgs } from './config.js';
import type { Settings } from './settings.js';
import * as ServerConfig from '@google/gemini-cli-core';
import { isWorkspaceTrusted } from './trustedFolders.js';
import { ExtensionManager } from './extension-manager.js';
import { RESUME_LATEST } from '../utils/sessionUtils.js';

vi.mock('./trustedFolders.js', () => ({
  isWorkspaceTrusted: vi
    .fn()
    .mockReturnValue({ isTrusted: true, source: 'file' }), // Default to trusted
}));

vi.mock('./sandboxConfig.js', () => ({
  loadSandboxConfig: vi.fn().mockResolvedValue(undefined),
}));

vi.mock('fs', async (importOriginal) => {
  const actualFs = await importOriginal<typeof import('fs')>();
  const pathMod = await import('node:path');
  const mockHome = pathMod.resolve(pathMod.sep, 'mock', 'home', 'user');
  const MOCK_CWD1 = process.cwd();
  const MOCK_CWD2 = pathMod.resolve(pathMod.sep, 'home', 'user', 'project');

  const mockPaths = new Set([
    MOCK_CWD1,
    MOCK_CWD2,
    pathMod.resolve(pathMod.sep, 'cli', 'path1'),
    pathMod.resolve(pathMod.sep, 'settings', 'path1'),
    pathMod.join(mockHome, 'settings', 'path2'),
    pathMod.join(MOCK_CWD2, 'cli', 'path2'),
    pathMod.join(MOCK_CWD2, 'settings', 'path3'),
  ]);

  return {
    ...actualFs,
    mkdirSync: vi.fn(),
    writeFileSync: vi.fn(),
    existsSync: vi.fn((p) => mockPaths.has(p.toString())),
    statSync: vi.fn((p) => {
      if (mockPaths.has(p.toString())) {
        return { isDirectory: () => true } as unknown as import('fs').Stats;
      }
      return actualFs.statSync(p as unknown as string);
    }),
    realpathSync: vi.fn((p) => p),
  };
});

vi.mock('os', async (importOriginal) => {
  const actualOs = await importOriginal<typeof os>();
  return {
    ...actualOs,
    homedir: vi.fn(() => path.resolve(path.sep, 'mock', 'home', 'user')),
  };
});

vi.mock('open', () => ({
  default: vi.fn(),
}));

vi.mock('read-package-up', () => ({
  readPackageUp: vi.fn(() =>
    Promise.resolve({ packageJson: { version: 'test-version' } }),
  ),
}));

vi.mock('@google/gemini-cli-core', async () => {
  const actualServer = await vi.importActual<typeof ServerConfig>(
    '@google/gemini-cli-core',
  );
  return {
    ...actualServer,
    IdeClient: {
      getInstance: vi.fn().mockResolvedValue({
        getConnectionStatus: vi.fn(),
        initialize: vi.fn(),
        shutdown: vi.fn(),
      }),
    },
    loadEnvironment: vi.fn(),
    loadServerHierarchicalMemory: vi.fn(
      (
        _cwd,
        _dirs,
        _debug,
        _fileService,
        extensionLoader: ExtensionLoader,
        _maxDirs,
      ) => {
        let extensionPaths: string[] = [];
        try {
          extensionPaths = extensionLoader
            .getExtensions()
            .flatMap((e) => e.contextFiles);
        } catch {
          // Extensions might not be loaded yet or mocked improperly, ignore.
        }
        return Promise.resolve({
          memoryContent: extensionPaths.join(',') || '',
          fileCount: extensionPaths?.length || 0,
          filePaths: extensionPaths,
        });
      },
    ),
    DEFAULT_MEMORY_FILE_FILTERING_OPTIONS: {
      respectGitIgnore: false,
      respectGeminiIgnore: true,
    },
    DEFAULT_FILE_FILTERING_OPTIONS: {
      respectGitIgnore: true,
      respectGeminiIgnore: true,
    },
  };
});

vi.mock('./extension-manager.js');

// Global setup to ensure clean environment for all tests in this file
const originalArgv = process.argv;
const originalGeminiModel = process.env['GEMINI_MODEL'];

beforeEach(() => {
  delete process.env['GEMINI_MODEL'];
});

afterEach(() => {
  process.argv = originalArgv;
  if (originalGeminiModel !== undefined) {
    process.env['GEMINI_MODEL'] = originalGeminiModel;
  } else {
    delete process.env['GEMINI_MODEL'];
  }
});

describe('parseArguments', () => {
  it.each([
    {
      description: 'long flags',
      argv: [
        'node',
        'script.js',
        '--prompt',
        'test prompt',
        '--prompt-interactive',
        'interactive prompt',
      ],
    },
    {
      description: 'short flags',
      argv: [
        'node',
        'script.js',
        '-p',
        'test prompt',
        '-i',
        'interactive prompt',
      ],
    },
  ])(
    'should throw an error when using conflicting prompt flags ($description)',
    async ({ argv }) => {
      process.argv = argv;

      const mockExit = vi.spyOn(process, 'exit').mockImplementation(() => {
        throw new Error('process.exit called');
      });

      const mockConsoleError = vi
        .spyOn(console, 'error')
        .mockImplementation(() => {});

      await expect(parseArguments({} as Settings)).rejects.toThrow(
        'process.exit called',
      );

      expect(mockConsoleError).toHaveBeenCalledWith(
        expect.stringContaining(
          'Cannot use both --prompt (-p) and --prompt-interactive (-i) together',
        ),
      );

      mockExit.mockRestore();
      mockConsoleError.mockRestore();
    },
  );

  it.each([
    {
      description: 'should allow --prompt without --prompt-interactive',
      argv: ['node', 'script.js', '--prompt', 'test prompt'],
      expected: { prompt: 'test prompt', promptInteractive: undefined },
    },
    {
      description: 'should allow --prompt-interactive without --prompt',
      argv: ['node', 'script.js', '--prompt-interactive', 'interactive prompt'],
      expected: { prompt: undefined, promptInteractive: 'interactive prompt' },
    },
    {
      description: 'should allow -i flag as alias for --prompt-interactive',
      argv: ['node', 'script.js', '-i', 'interactive prompt'],
      expected: { prompt: undefined, promptInteractive: 'interactive prompt' },
    },
  ])('$description', async ({ argv, expected }) => {
    process.argv = argv;
    const parsedArgs = await parseArguments({} as Settings);
    expect(parsedArgs.prompt).toBe(expected.prompt);
    expect(parsedArgs.promptInteractive).toBe(expected.promptInteractive);
  });

  describe('positional arguments and @commands', () => {
    it.each([
      {
        description:
          'should convert positional query argument to prompt by default',
        argv: ['node', 'script.js', 'Hi Gemini'],
        expectedQuery: 'Hi Gemini',
        expectedModel: undefined,
        debug: false,
      },
      {
        description:
          'should map @path to prompt (one-shot) when it starts with @',
        argv: ['node', 'script.js', '@path ./file.md'],
        expectedQuery: '@path ./file.md',
        expectedModel: undefined,
        debug: false,
      },
      {
        description:
          'should map @path to prompt even when config flags are present',
        argv: [
          'node',
          'script.js',
          '@path',
          './file.md',
          '--model',
          'gemini-2.5-pro',
        ],
        expectedQuery: '@path ./file.md',
        expectedModel: 'gemini-2.5-pro',
        debug: false,
      },
      {
        description:
          'maps unquoted positional @path + arg to prompt (one-shot)',
        argv: ['node', 'script.js', '@path', './file.md'],
        expectedQuery: '@path ./file.md',
        expectedModel: undefined,
        debug: false,
      },
      {
        description:
          'should handle multiple @path arguments in a single command (one-shot)',
        argv: [
          'node',
          'script.js',
          '@path',
          './file1.md',
          '@path',
          './file2.md',
        ],
        expectedQuery: '@path ./file1.md @path ./file2.md',
        expectedModel: undefined,
        debug: false,
      },
      {
        description:
          'should handle mixed quoted and unquoted @path arguments (one-shot)',
        argv: [
          'node',
          'script.js',
          '@path ./file1.md',
          '@path',
          './file2.md',
          'additional text',
        ],
        expectedQuery: '@path ./file1.md @path ./file2.md additional text',
        expectedModel: undefined,
        debug: false,
      },
      {
        description: 'should map @path to prompt with ambient flags (debug)',
        argv: ['node', 'script.js', '@path', './file.md', '--debug'],
        expectedQuery: '@path ./file.md',
        expectedModel: undefined,
        debug: true,
      },
      {
        description: 'should map @include to prompt (one-shot)',
        argv: ['node', 'script.js', '@include src/'],
        expectedQuery: '@include src/',
        expectedModel: undefined,
        debug: false,
      },
      {
        description: 'should map @search to prompt (one-shot)',
        argv: ['node', 'script.js', '@search pattern'],
        expectedQuery: '@search pattern',
        expectedModel: undefined,
        debug: false,
      },
      {
        description: 'should map @web to prompt (one-shot)',
        argv: ['node', 'script.js', '@web query'],
        expectedQuery: '@web query',
        expectedModel: undefined,
        debug: false,
      },
      {
        description: 'should map @git to prompt (one-shot)',
        argv: ['node', 'script.js', '@git status'],
        expectedQuery: '@git status',
        expectedModel: undefined,
        debug: false,
      },
      {
        description: 'should handle @command with leading whitespace',
        argv: ['node', 'script.js', '  @path ./file.md'],
        expectedQuery: '  @path ./file.md',
        expectedModel: undefined,
        debug: false,
      },
    ])(
      '$description',
      async ({ argv, expectedQuery, expectedModel, debug }) => {
        process.argv = argv;
        const parsedArgs = await parseArguments({} as Settings);
        expect(parsedArgs.query).toBe(expectedQuery);
        expect(parsedArgs.prompt).toBe(expectedQuery);
        expect(parsedArgs.promptInteractive).toBeUndefined();
        if (expectedModel) {
          expect(parsedArgs.model).toBe(expectedModel);
        }
        if (debug) {
          expect(parsedArgs.debug).toBe(true);
        }
      },
    );
  });

  it.each([
    {
      description: 'long flags',
      argv: ['node', 'script.js', '--yolo', '--approval-mode', 'default'],
    },
    {
      description: 'short flags',
      argv: ['node', 'script.js', '-y', '--approval-mode', 'yolo'],
    },
  ])(
    'should throw an error when using conflicting yolo/approval-mode flags ($description)',
    async ({ argv }) => {
      process.argv = argv;

      const mockExit = vi.spyOn(process, 'exit').mockImplementation(() => {
        throw new Error('process.exit called');
      });

      const mockConsoleError = vi
        .spyOn(console, 'error')
        .mockImplementation(() => {});

      await expect(parseArguments({} as Settings)).rejects.toThrow(
        'process.exit called',
      );

      expect(mockConsoleError).toHaveBeenCalledWith(
        expect.stringContaining(
          'Cannot use both --yolo (-y) and --approval-mode together. Use --approval-mode=yolo instead.',
        ),
      );

      mockExit.mockRestore();
      mockConsoleError.mockRestore();
    },
  );

  it.each([
    {
      description: 'should allow --approval-mode without --yolo',
      argv: ['node', 'script.js', '--approval-mode', 'auto_edit'],
      expected: { approvalMode: 'auto_edit', yolo: false },
    },
    {
      description: 'should allow --yolo without --approval-mode',
      argv: ['node', 'script.js', '--yolo'],
      expected: { approvalMode: undefined, yolo: true },
    },
  ])('$description', async ({ argv, expected }) => {
    process.argv = argv;
    const parsedArgs = await parseArguments({} as Settings);
    expect(parsedArgs.approvalMode).toBe(expected.approvalMode);
    expect(parsedArgs.yolo).toBe(expected.yolo);
  });

  it('should reject invalid --approval-mode values', async () => {
    process.argv = ['node', 'script.js', '--approval-mode', 'invalid'];

    const mockExit = vi.spyOn(process, 'exit').mockImplementation(() => {
      throw new Error('process.exit called');
    });

    const mockConsoleError = vi
      .spyOn(console, 'error')
      .mockImplementation(() => {});
    const debugErrorSpy = vi
      .spyOn(debugLogger, 'error')
      .mockImplementation(() => {});

    await expect(parseArguments({} as Settings)).rejects.toThrow(
      'process.exit called',
    );

    expect(debugErrorSpy).toHaveBeenCalledWith(
      expect.stringContaining('Invalid values:'),
    );
    expect(mockConsoleError).toHaveBeenCalled();

    mockExit.mockRestore();
    mockConsoleError.mockRestore();
    debugErrorSpy.mockRestore();
  });

  it('should allow resuming a session without prompt argument in non-interactive mode (expecting stdin)', async () => {
    const originalIsTTY = process.stdin.isTTY;
    process.stdin.isTTY = false;
    process.argv = ['node', 'script.js', '--resume', 'session-id'];

    try {
      const argv = await parseArguments({} as Settings);
      expect(argv.resume).toBe('session-id');
    } finally {
      process.stdin.isTTY = originalIsTTY;
    }
  });

  it('should return RESUME_LATEST constant when --resume is passed without a value', async () => {
    const originalIsTTY = process.stdin.isTTY;
    process.stdin.isTTY = true; // Make it interactive to avoid validation error
    process.argv = ['node', 'script.js', '--resume'];

    try {
      const argv = await parseArguments({} as Settings);
      expect(argv.resume).toBe(RESUME_LATEST);
      expect(argv.resume).toBe('latest');
    } finally {
      process.stdin.isTTY = originalIsTTY;
    }
  });

  it('should support comma-separated values for --allowed-tools', async () => {
    process.argv = [
      'node',
      'script.js',
      '--allowed-tools',
      'read_file,ShellTool(git status)',
    ];
    const argv = await parseArguments({} as Settings);
    expect(argv.allowedTools).toEqual(['read_file', 'ShellTool(git status)']);
  });

  it('should support comma-separated values for --allowed-mcp-server-names', async () => {
    process.argv = [
      'node',
      'script.js',
      '--allowed-mcp-server-names',
      'server1,server2',
    ];
    const argv = await parseArguments({} as Settings);
    expect(argv.allowedMcpServerNames).toEqual(['server1', 'server2']);
  });

  it('should support comma-separated values for --extensions', async () => {
    process.argv = ['node', 'script.js', '--extensions', 'ext1,ext2'];
    const argv = await parseArguments({} as Settings);
    expect(argv.extensions).toEqual(['ext1', 'ext2']);
  });

  it('should correctly parse positional arguments when flags with arguments are present', async () => {
    process.argv = [
      'node',
      'script.js',
      '--model',
      'test-model-string',
      'my-positional-arg',
    ];
    const argv = await parseArguments({} as Settings);
    expect(argv.model).toBe('test-model-string');
    expect(argv.query).toBe('my-positional-arg');
  });

  it('should handle long positional prompts with multiple flags', async () => {
    process.argv = [
      'node',
      'script.js',
      '-e',
      'none',
      '--approval-mode=auto_edit',
      '--allowed-tools=ShellTool',
      '--allowed-tools=ShellTool(whoami)',
      '--allowed-tools=ShellTool(wc)',
      'Use whoami to write a poem in file poem.md about my username in pig latin and use wc to tell me how many lines are in the poem you wrote.',
    ];
    const argv = await parseArguments({} as Settings);
    expect(argv.extensions).toEqual(['none']);
    expect(argv.approvalMode).toBe('auto_edit');
    expect(argv.allowedTools).toEqual([
      'ShellTool',
      'ShellTool(whoami)',
      'ShellTool(wc)',
    ]);
    expect(argv.query).toBe(
      'Use whoami to write a poem in file poem.md about my username in pig latin and use wc to tell me how many lines are in the poem you wrote.',
    );
  });
});

describe('loadCliConfig', () => {
  beforeEach(() => {
    vi.resetAllMocks();
    vi.mocked(os.homedir).mockReturnValue('/mock/home/user');
    vi.stubEnv('GEMINI_API_KEY', 'test-api-key');
    vi.spyOn(ExtensionManager.prototype, 'getExtensions').mockReturnValue([]);
  });

  afterEach(() => {
    vi.unstubAllEnvs();
    vi.restoreAllMocks();
  });

  describe('Proxy configuration', () => {
    const originalProxyEnv: { [key: string]: string | undefined } = {};
    const proxyEnvVars = [
      'HTTP_PROXY',
      'HTTPS_PROXY',
      'http_proxy',
      'https_proxy',
    ];

    beforeEach(() => {
      for (const key of proxyEnvVars) {
        originalProxyEnv[key] = process.env[key];
        delete process.env[key];
      }
    });

    afterEach(() => {
      for (const key of proxyEnvVars) {
        if (originalProxyEnv[key]) {
          process.env[key] = originalProxyEnv[key];
        } else {
          delete process.env[key];
        }
      }
    });

    it(`should leave proxy to empty by default`, async () => {
      process.argv = ['node', 'script.js'];
      const argv = await parseArguments({} as Settings);
      const settings: Settings = {};
      const config = await loadCliConfig(settings, 'test-session', argv);
      expect(config.getProxy()).toBeFalsy();
    });

    const proxy_url = 'http://localhost:7890';
    const testCases = [
      {
        input: {
          env_name: 'https_proxy',
          proxy_url,
        },
        expected: proxy_url,
      },
      {
        input: {
          env_name: 'http_proxy',
          proxy_url,
        },
        expected: proxy_url,
      },
      {
        input: {
          env_name: 'HTTPS_PROXY',
          proxy_url,
        },
        expected: proxy_url,
      },
      {
        input: {
          env_name: 'HTTP_PROXY',
          proxy_url,
        },
        expected: proxy_url,
      },
    ];
    testCases.forEach(({ input, expected }) => {
      it(`should set proxy to ${expected} according to environment variable [${input.env_name}]`, async () => {
        vi.stubEnv(input.env_name, input.proxy_url);
        process.argv = ['node', 'script.js'];
        const argv = await parseArguments({} as Settings);
        const settings: Settings = {};
        const config = await loadCliConfig(settings, 'test-session', argv);
        expect(config.getProxy()).toBe(expected);
      });
    });
  });

  it('should use default fileFilter options when unconfigured', async () => {
    process.argv = ['node', 'script.js'];
    const argv = await parseArguments({} as Settings);
    const settings: Settings = {};
    const config = await loadCliConfig(settings, 'test-session', argv);
    expect(config.getFileFilteringRespectGitIgnore()).toBe(
      DEFAULT_FILE_FILTERING_OPTIONS.respectGitIgnore,
    );
    expect(config.getFileFilteringRespectGeminiIgnore()).toBe(
      DEFAULT_FILE_FILTERING_OPTIONS.respectGeminiIgnore,
    );
  });

  it('should default enableMessageBusIntegration to true when unconfigured', async () => {
    process.argv = ['node', 'script.js'];
    const argv = await parseArguments({} as Settings);
    const settings: Settings = {};
    const config = await loadCliConfig(settings, 'test-session', argv);
    expect(config['enableMessageBusIntegration']).toBe(true);
  });
});

describe('Hierarchical Memory Loading (config.ts) - Placeholder Suite', () => {
  beforeEach(() => {
    vi.resetAllMocks();
    vi.mocked(os.homedir).mockReturnValue('/mock/home/user');
    // Other common mocks would be reset here.
  });

  afterEach(() => {
    vi.restoreAllMocks();
  });

  it('should pass extension context file paths to loadServerHierarchicalMemory', async () => {
    process.argv = ['node', 'script.js'];
    const settings: Settings = {};
    vi.spyOn(ExtensionManager.prototype, 'getExtensions').mockReturnValue([
      {
        path: '/path/to/ext1',
        name: 'ext1',
        id: 'ext1-id',
        version: '1.0.0',
        contextFiles: ['/path/to/ext1/GEMINI.md'],
        isActive: true,
      },
      {
        path: '/path/to/ext2',
        name: 'ext2',
        id: 'ext2-id',
        version: '1.0.0',
        contextFiles: [],
        isActive: true,
      },
      {
        path: '/path/to/ext3',
        name: 'ext3',
        id: 'ext3-id',
        version: '1.0.0',
        contextFiles: [
          '/path/to/ext3/context1.md',
          '/path/to/ext3/context2.md',
        ],
        isActive: true,
      },
    ]);
    const argv = await parseArguments({} as Settings);
    await loadCliConfig(settings, 'session-id', argv);
    expect(ServerConfig.loadServerHierarchicalMemory).toHaveBeenCalledWith(
      expect.any(String),
      [],
      false,
      expect.any(Object),
      expect.any(ExtensionManager),
      true,
      'tree',
      {
        respectGitIgnore: false,
        respectGeminiIgnore: true,
      },
      undefined, // maxDirs
    );
  });
});

describe('mergeMcpServers', () => {
  it('should not modify the original settings object', async () => {
    const settings: Settings = {
      mcpServers: {
        'test-server': {
          url: 'http://localhost:8080',
        },
      },
    };

    vi.spyOn(ExtensionManager.prototype, 'getExtensions').mockReturnValue([
      {
        path: '/path/to/ext1',
        name: 'ext1',
        id: 'ext1-id',

        version: '1.0.0',
        mcpServers: {
          'ext1-server': {
            url: 'http://localhost:8081',
          },
        },
        contextFiles: [],
        isActive: true,
      },
    ]);
    const originalSettings = JSON.parse(JSON.stringify(settings));
    process.argv = ['node', 'script.js'];
    const argv = await parseArguments({} as Settings);
    await loadCliConfig(settings, 'test-session', argv);
    expect(settings).toEqual(originalSettings);
  });
});

describe('mergeExcludeTools', () => {
  const defaultExcludes = new Set([
    SHELL_TOOL_NAME,
    EDIT_TOOL_NAME,
    WRITE_FILE_TOOL_NAME,
    WEB_FETCH_TOOL_NAME,
  ]);
  const originalIsTTY = process.stdin.isTTY;

  beforeEach(() => {
    vi.spyOn(ExtensionManager.prototype, 'getExtensions').mockReturnValue([]);
    process.stdin.isTTY = true;
  });

  afterEach(() => {
    process.stdin.isTTY = originalIsTTY;
  });

  it('should merge excludeTools from settings and extensions', async () => {
    const settings: Settings = { tools: { exclude: ['tool1', 'tool2'] } };
    vi.spyOn(ExtensionManager.prototype, 'getExtensions').mockReturnValue([
      {
        path: '/path/to/ext1',
        name: 'ext1',
        id: 'ext1-id',
        version: '1.0.0',
        excludeTools: ['tool3', 'tool4'],
        contextFiles: [],
        isActive: true,
      },
      {
        path: '/path/to/ext2',
        name: 'ext2',
        id: 'ext2-id',
        version: '1.0.0',
        excludeTools: ['tool5'],
        contextFiles: [],
        isActive: true,
      },
    ]);
    process.argv = ['node', 'script.js'];
    const argv = await parseArguments({} as Settings);
    const config = await loadCliConfig(
      settings,

      'test-session',
      argv,
    );
    expect(config.getExcludeTools()).toEqual(
      new Set(['tool1', 'tool2', 'tool3', 'tool4', 'tool5']),
    );
    expect(config.getExcludeTools()).toHaveLength(5);
  });

  it('should handle overlapping excludeTools between settings and extensions', async () => {
    const settings: Settings = { tools: { exclude: ['tool1', 'tool2'] } };
    vi.spyOn(ExtensionManager.prototype, 'getExtensions').mockReturnValue([
      {
        path: '/path/to/ext1',
        name: 'ext1',
        id: 'ext1-id',
        version: '1.0.0',
        excludeTools: ['tool2', 'tool3'],
        contextFiles: [],
        isActive: true,
      },
    ]);
    process.argv = ['node', 'script.js'];
    const argv = await parseArguments({} as Settings);
    const config = await loadCliConfig(settings, 'test-session', argv);
    expect(config.getExcludeTools()).toEqual(
      new Set(['tool1', 'tool2', 'tool3']),
    );
    expect(config.getExcludeTools()).toHaveLength(3);
  });

  it('should handle overlapping excludeTools between extensions', async () => {
    const settings: Settings = { tools: { exclude: ['tool1'] } };
    vi.spyOn(ExtensionManager.prototype, 'getExtensions').mockReturnValue([
      {
        path: '/path/to/ext1',
        name: 'ext1',
        id: 'ext1-id',
        version: '1.0.0',
        excludeTools: ['tool2', 'tool3'],
        contextFiles: [],
        isActive: true,
      },
      {
        path: '/path/to/ext2',
        name: 'ext2',
        id: 'ext2-id',
        version: '1.0.0',
        excludeTools: ['tool3', 'tool4'],
        contextFiles: [],
        isActive: true,
      },
    ]);
    process.argv = ['node', 'script.js'];
    const argv = await parseArguments({} as Settings);
    const config = await loadCliConfig(settings, 'test-session', argv);
    expect(config.getExcludeTools()).toEqual(
      new Set(['tool1', 'tool2', 'tool3', 'tool4']),
    );
    expect(config.getExcludeTools()).toHaveLength(4);
  });

  it('should return an empty array when no excludeTools are specified and it is interactive', async () => {
    process.stdin.isTTY = true;
    const settings: Settings = {};
    process.argv = ['node', 'script.js'];
    const argv = await parseArguments({} as Settings);
    const config = await loadCliConfig(settings, 'test-session', argv);
    expect(config.getExcludeTools()).toEqual(new Set([]));
  });

  it('should return default excludes when no excludeTools are specified and it is not interactive', async () => {
    process.stdin.isTTY = false;
    const settings: Settings = {};
    process.argv = ['node', 'script.js', '-p', 'test'];
    const argv = await parseArguments({} as Settings);
    const config = await loadCliConfig(settings, 'test-session', argv);
    expect(config.getExcludeTools()).toEqual(defaultExcludes);
  });

  it('should handle settings with excludeTools but no extensions', async () => {
    process.argv = ['node', 'script.js'];
    const argv = await parseArguments({} as Settings);
    const settings: Settings = { tools: { exclude: ['tool1', 'tool2'] } };
    vi.spyOn(ExtensionManager.prototype, 'getExtensions').mockReturnValue([]);
    const config = await loadCliConfig(settings, 'test-session', argv);
    expect(config.getExcludeTools()).toEqual(new Set(['tool1', 'tool2']));
    expect(config.getExcludeTools()).toHaveLength(2);
  });

  it('should handle extensions with excludeTools but no settings', async () => {
    const settings: Settings = {};
    vi.spyOn(ExtensionManager.prototype, 'getExtensions').mockReturnValue([
      {
        path: '/path/to/ext',
        name: 'ext1',
        id: 'ext1-id',
        version: '1.0.0',
        excludeTools: ['tool1', 'tool2'],
        contextFiles: [],
        isActive: true,
      },
    ]);
    process.argv = ['node', 'script.js'];
    const argv = await parseArguments({} as Settings);
    const config = await loadCliConfig(settings, 'test-session', argv);
    expect(config.getExcludeTools()).toEqual(new Set(['tool1', 'tool2']));
    expect(config.getExcludeTools()).toHaveLength(2);
  });

  it('should not modify the original settings object', async () => {
    const settings: Settings = { tools: { exclude: ['tool1'] } };
    vi.spyOn(ExtensionManager.prototype, 'getExtensions').mockReturnValue([
      {
        path: '/path/to/ext',
        name: 'ext1',
        id: 'ext1-id',
        version: '1.0.0',
        excludeTools: ['tool2'],
        contextFiles: [],
        isActive: true,
      },
    ]);
    const originalSettings = JSON.parse(JSON.stringify(settings));
    process.argv = ['node', 'script.js'];
    const argv = await parseArguments({} as Settings);
    await loadCliConfig(settings, 'test-session', argv);
    expect(settings).toEqual(originalSettings);
  });
});

describe('Approval mode tool exclusion logic', () => {
  const originalIsTTY = process.stdin.isTTY;

  beforeEach(() => {
    process.stdin.isTTY = false; // Ensure non-interactive mode
    vi.mocked(isWorkspaceTrusted).mockReturnValue({
      isTrusted: true,
      source: undefined,
    });
    vi.spyOn(ExtensionManager.prototype, 'getExtensions').mockReturnValue([]);
  });

  afterEach(() => {
    process.stdin.isTTY = originalIsTTY;
  });

  it('should exclude all interactive tools in non-interactive mode with default approval mode', async () => {
    process.argv = ['node', 'script.js', '-p', 'test'];
    const argv = await parseArguments({} as Settings);
    const settings: Settings = {};
    const config = await loadCliConfig(settings, 'test-session', argv);

    const excludedTools = config.getExcludeTools();
    expect(excludedTools).toContain(SHELL_TOOL_NAME);
    expect(excludedTools).toContain(EDIT_TOOL_NAME);
    expect(excludedTools).toContain(WRITE_FILE_TOOL_NAME);
  });

  it('should exclude all interactive tools in non-interactive mode with explicit default approval mode', async () => {
    process.argv = [
      'node',
      'script.js',
      '--approval-mode',
      'default',
      '-p',
      'test',
    ];
    const argv = await parseArguments({} as Settings);
    const settings: Settings = {};

    const config = await loadCliConfig(settings, 'test-session', argv);

    const excludedTools = config.getExcludeTools();
    expect(excludedTools).toContain(SHELL_TOOL_NAME);
    expect(excludedTools).toContain(EDIT_TOOL_NAME);
    expect(excludedTools).toContain(WRITE_FILE_TOOL_NAME);
  });

  it('should exclude only shell tools in non-interactive mode with auto_edit approval mode', async () => {
    process.argv = [
      'node',
      'script.js',
      '--approval-mode',
      'auto_edit',
      '-p',
      'test',
    ];
    const argv = await parseArguments({} as Settings);
    const settings: Settings = {};

    const config = await loadCliConfig(settings, 'test-session', argv);

    const excludedTools = config.getExcludeTools();
    expect(excludedTools).toContain(SHELL_TOOL_NAME);
    expect(excludedTools).not.toContain(EDIT_TOOL_NAME);
    expect(excludedTools).not.toContain(WRITE_FILE_TOOL_NAME);
  });

  it('should exclude no interactive tools in non-interactive mode with yolo approval mode', async () => {
    process.argv = [
      'node',
      'script.js',
      '--approval-mode',
      'yolo',
      '-p',
      'test',
    ];
    const argv = await parseArguments({} as Settings);
    const settings: Settings = {};

    const config = await loadCliConfig(settings, 'test-session', argv);

    const excludedTools = config.getExcludeTools();
    expect(excludedTools).not.toContain(SHELL_TOOL_NAME);
    expect(excludedTools).not.toContain(EDIT_TOOL_NAME);
    expect(excludedTools).not.toContain(WRITE_FILE_TOOL_NAME);
  });

  it('should exclude no interactive tools in non-interactive mode with legacy yolo flag', async () => {
    process.argv = ['node', 'script.js', '--yolo', '-p', 'test'];
    const argv = await parseArguments({} as Settings);
    const settings: Settings = {};

    const config = await loadCliConfig(settings, 'test-session', argv);

    const excludedTools = config.getExcludeTools();
    expect(excludedTools).not.toContain(SHELL_TOOL_NAME);
    expect(excludedTools).not.toContain(EDIT_TOOL_NAME);
    expect(excludedTools).not.toContain(WRITE_FILE_TOOL_NAME);
  });

  it('should not exclude interactive tools in interactive mode regardless of approval mode', async () => {
    process.stdin.isTTY = true; // Interactive mode

    const testCases = [
      { args: ['node', 'script.js'] }, // default
      { args: ['node', 'script.js', '--approval-mode', 'default'] },
      { args: ['node', 'script.js', '--approval-mode', 'auto_edit'] },
      { args: ['node', 'script.js', '--approval-mode', 'yolo'] },
      { args: ['node', 'script.js', '--yolo'] },
    ];

    for (const testCase of testCases) {
      process.argv = testCase.args;
      const argv = await parseArguments({} as Settings);
      const settings: Settings = {};

      const config = await loadCliConfig(settings, 'test-session', argv);

      const excludedTools = config.getExcludeTools();
      expect(excludedTools).not.toContain(SHELL_TOOL_NAME);
      expect(excludedTools).not.toContain(EDIT_TOOL_NAME);
      expect(excludedTools).not.toContain(WRITE_FILE_TOOL_NAME);
    }
  });

  it('should merge approval mode exclusions with settings exclusions in auto_edit mode', async () => {
    process.argv = [
      'node',
      'script.js',
      '--approval-mode',
      'auto_edit',
      '-p',
      'test',
    ];
    const argv = await parseArguments({} as Settings);
    const settings: Settings = { tools: { exclude: ['custom_tool'] } };

    const config = await loadCliConfig(settings, 'test-session', argv);

    const excludedTools = config.getExcludeTools();
    expect(excludedTools).toContain('custom_tool'); // From settings
    expect(excludedTools).toContain(SHELL_TOOL_NAME); // From approval mode
    expect(excludedTools).not.toContain(EDIT_TOOL_NAME); // Should be allowed in auto_edit
    expect(excludedTools).not.toContain(WRITE_FILE_TOOL_NAME); // Should be allowed in auto_edit
  });

  it('should throw an error if YOLO mode is attempted when disableYoloMode is true', async () => {
    process.argv = ['node', 'script.js', '--yolo'];
    const argv = await parseArguments({} as Settings);
    const settings: Settings = {
      security: {
        disableYoloMode: true,
      },
    };

    await expect(loadCliConfig(settings, 'test-session', argv)).rejects.toThrow(
      'Cannot start in YOLO mode when it is disabled by settings',
    );
  });

  it('should throw an error for invalid approval mode values in loadCliConfig', async () => {
    // Create a mock argv with an invalid approval mode that bypasses argument parsing validation
    const invalidArgv: Partial<CliArgs> & { approvalMode: string } = {
      approvalMode: 'invalid_mode',
      promptInteractive: '',
      prompt: '',
      yolo: false,
    };

    const settings: Settings = {};
    await expect(
      loadCliConfig(settings, 'test-session', invalidArgv as CliArgs),
    ).rejects.toThrow(
      'Invalid approval mode: invalid_mode. Valid values are: yolo, auto_edit, default',
    );
  });
});

describe('loadCliConfig with allowed-mcp-server-names', () => {
  beforeEach(() => {
    vi.resetAllMocks();
    vi.mocked(os.homedir).mockReturnValue('/mock/home/user');
    vi.stubEnv('GEMINI_API_KEY', 'test-api-key');
    vi.spyOn(ExtensionManager.prototype, 'getExtensions').mockReturnValue([]);
  });

  afterEach(() => {
    vi.unstubAllEnvs();
    vi.restoreAllMocks();
  });

  const baseSettings: Settings = {
    mcpServers: {
      server1: { url: 'http://localhost:8080' },
      server2: { url: 'http://localhost:8081' },
      server3: { url: 'http://localhost:8082' },
    },
  };

  it('should allow all MCP servers if the flag is not provided', async () => {
    process.argv = ['node', 'script.js'];
    const argv = await parseArguments({} as Settings);
    const config = await loadCliConfig(baseSettings, 'test-session', argv);
    expect(config.getMcpServers()).toEqual(baseSettings.mcpServers);
  });

  it('should allow only the specified MCP server', async () => {
    process.argv = [
      'node',
      'script.js',
      '--allowed-mcp-server-names',
      'server1',
    ];
    const argv = await parseArguments({} as Settings);
    const config = await loadCliConfig(baseSettings, 'test-session', argv);
    expect(config.getAllowedMcpServers()).toEqual(['server1']);
  });

  it('should allow multiple specified MCP servers', async () => {
    process.argv = [
      'node',
      'script.js',
      '--allowed-mcp-server-names',
      'server1',
      '--allowed-mcp-server-names',
      'server3',
    ];
    const argv = await parseArguments({} as Settings);
    const config = await loadCliConfig(baseSettings, 'test-session', argv);
    expect(config.getAllowedMcpServers()).toEqual(['server1', 'server3']);
  });

  it('should handle server names that do not exist', async () => {
    process.argv = [
      'node',
      'script.js',
      '--allowed-mcp-server-names',
      'server1',
      '--allowed-mcp-server-names',
      'server4',
    ];
    const argv = await parseArguments({} as Settings);
    const config = await loadCliConfig(baseSettings, 'test-session', argv);
    expect(config.getAllowedMcpServers()).toEqual(['server1', 'server4']);
  });

  it('should allow no MCP servers if the flag is provided but empty', async () => {
    process.argv = ['node', 'script.js', '--allowed-mcp-server-names', ''];
    const argv = await parseArguments({} as Settings);
    const config = await loadCliConfig(baseSettings, 'test-session', argv);
    expect(config.getAllowedMcpServers()).toEqual(['']);
  });

  it('should read allowMCPServers from settings', async () => {
    process.argv = ['node', 'script.js'];
    const argv = await parseArguments({} as Settings);
    const settings: Settings = {
      ...baseSettings,
      mcp: { allowed: ['server1', 'server2'] },
    };
    const config = await loadCliConfig(settings, 'test-session', argv);
    expect(config.getAllowedMcpServers()).toEqual(['server1', 'server2']);
  });

  it('should read excludeMCPServers from settings', async () => {
    process.argv = ['node', 'script.js'];
    const argv = await parseArguments({} as Settings);
    const settings: Settings = {
      ...baseSettings,
      mcp: { excluded: ['server1', 'server2'] },
    };
    const config = await loadCliConfig(settings, 'test-session', argv);
    expect(config.getBlockedMcpServers()).toEqual(['server1', 'server2']);
  });

  it('should override allowMCPServers with excludeMCPServers if overlapping', async () => {
    process.argv = ['node', 'script.js'];
    const argv = await parseArguments({} as Settings);
    const settings: Settings = {
      ...baseSettings,
      mcp: {
        excluded: ['server1'],
        allowed: ['server1', 'server2'],
      },
    };
    const config = await loadCliConfig(settings, 'test-session', argv);
    expect(config.getAllowedMcpServers()).toEqual(['server1', 'server2']);
    expect(config.getBlockedMcpServers()).toEqual(['server1']);
  });

  it('should prioritize mcp server flag if set', async () => {
    process.argv = [
      'node',
      'script.js',
      '--allowed-mcp-server-names',
      'server1',
    ];
    const argv = await parseArguments({} as Settings);
    const settings: Settings = {
      ...baseSettings,
      mcp: {
        excluded: ['server1'],
        allowed: ['server2'],
      },
    };
    const config = await loadCliConfig(settings, 'test-session', argv);
    expect(config.getAllowedMcpServers()).toEqual(['server1']);
  });

  it('should prioritize CLI flag over both allowed and excluded settings', async () => {
    process.argv = [
      'node',
      'script.js',
      '--allowed-mcp-server-names',
      'server2',
      '--allowed-mcp-server-names',
      'server3',
    ];
    const argv = await parseArguments({} as Settings);
    const settings: Settings = {
      ...baseSettings,
      mcp: {
        allowed: ['server1', 'server2'], // Should be ignored
        excluded: ['server3'], // Should be ignored
      },
    };
    const config = await loadCliConfig(settings, 'test-session', argv);
    expect(config.getAllowedMcpServers()).toEqual(['server2', 'server3']);
    expect(config.getBlockedMcpServers()).toEqual([]);
  });
});

describe('loadCliConfig model selection', () => {
  beforeEach(() => {
    vi.spyOn(ExtensionManager.prototype, 'getExtensions').mockReturnValue([]);
  });

  afterEach(() => {
    vi.resetAllMocks();
  });

  it('selects a model from settings.json if provided', async () => {
    process.argv = ['node', 'script.js'];
    const argv = await parseArguments({} as Settings);
    const config = await loadCliConfig(
      {
        model: {
          name: 'gemini-2.5-pro',
        },
      },
      'test-session',
      argv,
    );

    expect(config.getModel()).toBe('gemini-2.5-pro');
  });

  it('uses the default gemini model if nothing is set', async () => {
    process.argv = ['node', 'script.js']; // No model set.
    const argv = await parseArguments({} as Settings);
    const config = await loadCliConfig(
      {
        // No model set.
      },
      'test-session',
      argv,
    );

<<<<<<< HEAD
    expect(config.getModel()).toBe(DEFAULT_GEMINI_MODEL);
=======
    expect(config.getModel()).toBe('auto-gemini-2.5');
>>>>>>> e0f15908
  });

  it('always prefers model from argv', async () => {
    process.argv = ['node', 'script.js', '--model', 'gemini-2.5-flash-preview'];
    const argv = await parseArguments({} as Settings);
    const config = await loadCliConfig(
      {
        model: {
          name: 'gemini-2.5-pro',
        },
      },
      'test-session',
      argv,
    );

    expect(config.getModel()).toBe('gemini-2.5-flash-preview');
  });

  it('selects the model from argv if provided', async () => {
    process.argv = ['node', 'script.js', '--model', 'gemini-2.5-flash-preview'];
    const argv = await parseArguments({} as Settings);
    const config = await loadCliConfig(
      {
        // No model provided via settings.
      },
      'test-session',
      argv,
    );

    expect(config.getModel()).toBe('gemini-2.5-flash-preview');
  });
});

describe('loadCliConfig folderTrust', () => {
  beforeEach(() => {
    vi.resetAllMocks();
    vi.mocked(os.homedir).mockReturnValue('/mock/home/user');
    vi.stubEnv('GEMINI_API_KEY', 'test-api-key');
    vi.spyOn(ExtensionManager.prototype, 'getExtensions').mockReturnValue([]);
  });

  afterEach(() => {
    vi.unstubAllEnvs();
    vi.restoreAllMocks();
  });

  it('should be false when folderTrust is false', async () => {
    process.argv = ['node', 'script.js'];
    const settings: Settings = {
      security: {
        folderTrust: {
          enabled: false,
        },
      },
    };
    const argv = await parseArguments({} as Settings);
    const config = await loadCliConfig(settings, 'test-session', argv);
    expect(config.getFolderTrust()).toBe(false);
  });

  it('should be true when folderTrust is true', async () => {
    process.argv = ['node', 'script.js'];
    const argv = await parseArguments({} as Settings);
    const settings: Settings = {
      security: {
        folderTrust: {
          enabled: true,
        },
      },
    };
    const config = await loadCliConfig(settings, 'test-session', argv);
    expect(config.getFolderTrust()).toBe(true);
  });

  it('should be false by default', async () => {
    process.argv = ['node', 'script.js'];
    const argv = await parseArguments({} as Settings);
    const settings: Settings = {};
    const config = await loadCliConfig(settings, 'test-session', argv);
    expect(config.getFolderTrust()).toBe(false);
  });
});

describe('loadCliConfig with includeDirectories', () => {
  beforeEach(() => {
    vi.resetAllMocks();
    vi.mocked(os.homedir).mockReturnValue(
      path.resolve(path.sep, 'mock', 'home', 'user'),
    );
    vi.stubEnv('GEMINI_API_KEY', 'test-api-key');
    vi.spyOn(process, 'cwd').mockReturnValue(
      path.resolve(path.sep, 'home', 'user', 'project'),
    );
    vi.spyOn(ExtensionManager.prototype, 'getExtensions').mockReturnValue([]);
  });

  afterEach(() => {
    vi.restoreAllMocks();
  });

  it('should combine and resolve paths from settings and CLI arguments', async () => {
    const mockCwd = path.resolve(path.sep, 'home', 'user', 'project');
    process.argv = [
      'node',
      'script.js',
      '--include-directories',
      `${path.resolve(path.sep, 'cli', 'path1')},${path.join(mockCwd, 'cli', 'path2')}`,
    ];
    const argv = await parseArguments({} as Settings);
    const settings: Settings = {
      context: {
        includeDirectories: [
          path.resolve(path.sep, 'settings', 'path1'),
          path.join(os.homedir(), 'settings', 'path2'),
          path.join(mockCwd, 'settings', 'path3'),
        ],
      },
    };
    const config = await loadCliConfig(settings, 'test-session', argv);
    const expected = [
      mockCwd,
      path.resolve(path.sep, 'cli', 'path1'),
      path.join(mockCwd, 'cli', 'path2'),
      path.resolve(path.sep, 'settings', 'path1'),
      path.join(os.homedir(), 'settings', 'path2'),
      path.join(mockCwd, 'settings', 'path3'),
    ];
    const directories = config.getWorkspaceContext().getDirectories();
    expect(directories).toEqual([mockCwd]);
    expect(config.getPendingIncludeDirectories()).toEqual(
      expect.arrayContaining(expected.filter((dir) => dir !== mockCwd)),
    );
    expect(config.getPendingIncludeDirectories()).toHaveLength(
      expected.length - 1,
    );
  });
});

describe('loadCliConfig compressionThreshold', () => {
  beforeEach(() => {
    vi.resetAllMocks();
    vi.mocked(os.homedir).mockReturnValue('/mock/home/user');
    vi.stubEnv('GEMINI_API_KEY', 'test-api-key');
    vi.spyOn(ExtensionManager.prototype, 'getExtensions').mockReturnValue([]);
  });

  afterEach(() => {
    vi.unstubAllEnvs();
    vi.restoreAllMocks();
  });

  it('should pass settings to the core config', async () => {
    process.argv = ['node', 'script.js'];
    const argv = await parseArguments({} as Settings);
    const settings: Settings = {
      model: {
        compressionThreshold: 0.5,
      },
    };
    const config = await loadCliConfig(settings, 'test-session', argv);
    expect(await config.getCompressionThreshold()).toBe(0.5);
  });

  it('should have undefined compressionThreshold if not in settings', async () => {
    process.argv = ['node', 'script.js'];
    const argv = await parseArguments({} as Settings);
    const settings: Settings = {};
    const config = await loadCliConfig(settings, 'test-session', argv);
    expect(await config.getCompressionThreshold()).toBeUndefined();
  });
});

describe('loadCliConfig useRipgrep', () => {
  beforeEach(() => {
    vi.resetAllMocks();
    vi.mocked(os.homedir).mockReturnValue('/mock/home/user');
    vi.stubEnv('GEMINI_API_KEY', 'test-api-key');
    vi.spyOn(ExtensionManager.prototype, 'getExtensions').mockReturnValue([]);
  });

  afterEach(() => {
    vi.unstubAllEnvs();
    vi.restoreAllMocks();
  });

  it('should be true by default when useRipgrep is not set in settings', async () => {
    process.argv = ['node', 'script.js'];
    const argv = await parseArguments({} as Settings);
    const settings: Settings = {};
    const config = await loadCliConfig(settings, 'test-session', argv);
    expect(config.getUseRipgrep()).toBe(true);
  });

  it('should be false when useRipgrep is set to false in settings', async () => {
    process.argv = ['node', 'script.js'];
    const argv = await parseArguments({} as Settings);
    const settings: Settings = { tools: { useRipgrep: false } };
    const config = await loadCliConfig(settings, 'test-session', argv);
    expect(config.getUseRipgrep()).toBe(false);
  });

  it('should be true when useRipgrep is explicitly set to true in settings', async () => {
    process.argv = ['node', 'script.js'];
    const argv = await parseArguments({} as Settings);
    const settings: Settings = { tools: { useRipgrep: true } };
    const config = await loadCliConfig(settings, 'test-session', argv);
    expect(config.getUseRipgrep()).toBe(true);
  });
});

describe('screenReader configuration', () => {
  beforeEach(() => {
    vi.resetAllMocks();
    vi.mocked(os.homedir).mockReturnValue('/mock/home/user');
    vi.stubEnv('GEMINI_API_KEY', 'test-api-key');
    vi.spyOn(ExtensionManager.prototype, 'getExtensions').mockReturnValue([]);
  });

  afterEach(() => {
    vi.unstubAllEnvs();
    vi.restoreAllMocks();
  });

  it('should use screenReader value from settings if CLI flag is not present (settings true)', async () => {
    process.argv = ['node', 'script.js'];
    const argv = await parseArguments({} as Settings);
    const settings: Settings = {
      ui: { accessibility: { screenReader: true } },
    };
    const config = await loadCliConfig(settings, 'test-session', argv);
    expect(config.getScreenReader()).toBe(true);
  });

  it('should use screenReader value from settings if CLI flag is not present (settings false)', async () => {
    process.argv = ['node', 'script.js'];
    const argv = await parseArguments({} as Settings);
    const settings: Settings = {
      ui: { accessibility: { screenReader: false } },
    };
    const config = await loadCliConfig(settings, 'test-session', argv);
    expect(config.getScreenReader()).toBe(false);
  });

  it('should prioritize --screen-reader CLI flag (true) over settings (false)', async () => {
    process.argv = ['node', 'script.js', '--screen-reader'];
    const argv = await parseArguments({} as Settings);
    const settings: Settings = {
      ui: { accessibility: { screenReader: false } },
    };
    const config = await loadCliConfig(settings, 'test-session', argv);
    expect(config.getScreenReader()).toBe(true);
  });

  it('should be false by default when no flag or setting is present', async () => {
    process.argv = ['node', 'script.js'];
    const argv = await parseArguments({} as Settings);
    const settings: Settings = {};
    const config = await loadCliConfig(settings, 'test-session', argv);
    expect(config.getScreenReader()).toBe(false);
  });
});

describe('loadCliConfig tool exclusions', () => {
  const originalIsTTY = process.stdin.isTTY;

  beforeEach(() => {
    vi.resetAllMocks();
    vi.mocked(os.homedir).mockReturnValue('/mock/home/user');
    vi.stubEnv('GEMINI_API_KEY', 'test-api-key');
    process.stdin.isTTY = true;
    vi.mocked(isWorkspaceTrusted).mockReturnValue({
      isTrusted: true,
      source: undefined,
    });
    vi.spyOn(ExtensionManager.prototype, 'getExtensions').mockReturnValue([]);
  });

  afterEach(() => {
    process.stdin.isTTY = originalIsTTY;
    vi.unstubAllEnvs();
    vi.restoreAllMocks();
  });

  it('should not exclude interactive tools in interactive mode without YOLO', async () => {
    process.stdin.isTTY = true;
    process.argv = ['node', 'script.js'];
    const argv = await parseArguments({} as Settings);
    const config = await loadCliConfig({}, 'test-session', argv);
    expect(config.getExcludeTools()).not.toContain('run_shell_command');
    expect(config.getExcludeTools()).not.toContain('replace');
    expect(config.getExcludeTools()).not.toContain('write_file');
  });

  it('should not exclude interactive tools in interactive mode with YOLO', async () => {
    process.stdin.isTTY = true;
    process.argv = ['node', 'script.js', '--yolo'];
    const argv = await parseArguments({} as Settings);
    const config = await loadCliConfig({}, 'test-session', argv);
    expect(config.getExcludeTools()).not.toContain('run_shell_command');
    expect(config.getExcludeTools()).not.toContain('replace');
    expect(config.getExcludeTools()).not.toContain('write_file');
  });

  it('should exclude interactive tools in non-interactive mode without YOLO', async () => {
    process.stdin.isTTY = false;
    process.argv = ['node', 'script.js', '-p', 'test'];
    const argv = await parseArguments({} as Settings);
    const config = await loadCliConfig({}, 'test-session', argv);
    expect(config.getExcludeTools()).toContain('run_shell_command');
    expect(config.getExcludeTools()).toContain('replace');
    expect(config.getExcludeTools()).toContain('write_file');
  });

  it('should not exclude interactive tools in non-interactive mode with YOLO', async () => {
    process.stdin.isTTY = false;
    process.argv = ['node', 'script.js', '-p', 'test', '--yolo'];
    const argv = await parseArguments({} as Settings);
    const config = await loadCliConfig({}, 'test-session', argv);
    expect(config.getExcludeTools()).not.toContain('run_shell_command');
    expect(config.getExcludeTools()).not.toContain('replace');
    expect(config.getExcludeTools()).not.toContain('write_file');
  });

  it('should not exclude shell tool in non-interactive mode when --allowed-tools="ShellTool" is set', async () => {
    process.stdin.isTTY = false;
    process.argv = [
      'node',
      'script.js',
      '-p',
      'test',
      '--allowed-tools',
      'ShellTool',
    ];
    const argv = await parseArguments({} as Settings);
    const config = await loadCliConfig({}, 'test-session', argv);
    expect(config.getExcludeTools()).not.toContain(SHELL_TOOL_NAME);
  });

  it('should exclude web-fetch in non-interactive mode when not allowed', async () => {
    process.stdin.isTTY = false;
    process.argv = ['node', 'script.js', '-p', 'test'];
    const argv = await parseArguments({} as Settings);
    const config = await loadCliConfig({}, 'test-session', argv);
    expect(config.getExcludeTools()).toContain(WEB_FETCH_TOOL_NAME);
  });

  it('should not exclude web-fetch in non-interactive mode when allowed', async () => {
    process.stdin.isTTY = false;
    process.argv = [
      'node',
      'script.js',
      '-p',
      'test',
      '--allowed-tools',
      WEB_FETCH_TOOL_NAME,
    ];
    const argv = await parseArguments({} as Settings);
    const config = await loadCliConfig({}, 'test-session', argv);
    expect(config.getExcludeTools()).not.toContain(WEB_FETCH_TOOL_NAME);
  });

  it('should not exclude shell tool in non-interactive mode when --allowed-tools="run_shell_command" is set', async () => {
    process.stdin.isTTY = false;
    process.argv = [
      'node',
      'script.js',
      '-p',
      'test',
      '--allowed-tools',
      'run_shell_command',
    ];
    const argv = await parseArguments({} as Settings);
    const config = await loadCliConfig({}, 'test-session', argv);
    expect(config.getExcludeTools()).not.toContain(SHELL_TOOL_NAME);
  });

  it('should not exclude shell tool in non-interactive mode when --allowed-tools="ShellTool(wc)" is set', async () => {
    process.stdin.isTTY = false;
    process.argv = [
      'node',
      'script.js',
      '-p',
      'test',
      '--allowed-tools',
      'ShellTool(wc)',
    ];
    const argv = await parseArguments({} as Settings);
    const config = await loadCliConfig({}, 'test-session', argv);
    expect(config.getExcludeTools()).not.toContain(SHELL_TOOL_NAME);
  });
});

describe('loadCliConfig interactive', () => {
  const originalIsTTY = process.stdin.isTTY;

  beforeEach(() => {
    vi.resetAllMocks();
    vi.mocked(os.homedir).mockReturnValue('/mock/home/user');
    vi.stubEnv('GEMINI_API_KEY', 'test-api-key');
    process.stdin.isTTY = true;
    vi.spyOn(ExtensionManager.prototype, 'getExtensions').mockReturnValue([]);
  });

  afterEach(() => {
    process.stdin.isTTY = originalIsTTY;
    vi.unstubAllEnvs();
    vi.restoreAllMocks();
  });

  it('should be interactive if isTTY and no prompt', async () => {
    process.stdin.isTTY = true;
    process.argv = ['node', 'script.js'];
    const argv = await parseArguments({} as Settings);
    const config = await loadCliConfig({}, 'test-session', argv);
    expect(config.isInteractive()).toBe(true);
  });

  it('should be interactive if prompt-interactive is set', async () => {
    process.stdin.isTTY = false;
    process.argv = ['node', 'script.js', '--prompt-interactive', 'test'];
    const argv = await parseArguments({} as Settings);
    const config = await loadCliConfig({}, 'test-session', argv);
    expect(config.isInteractive()).toBe(true);
  });

  it('should not be interactive if not isTTY and no prompt', async () => {
    process.stdin.isTTY = false;
    process.argv = ['node', 'script.js'];
    const argv = await parseArguments({} as Settings);
    const config = await loadCliConfig({}, 'test-session', argv);
    expect(config.isInteractive()).toBe(false);
  });

  it('should not be interactive if prompt is set', async () => {
    process.stdin.isTTY = true;
    process.argv = ['node', 'script.js', '--prompt', 'test'];
    const argv = await parseArguments({} as Settings);
    const config = await loadCliConfig({}, 'test-session', argv);
    expect(config.isInteractive()).toBe(false);
  });

  it('should not be interactive if positional prompt words are provided with other flags', async () => {
    process.stdin.isTTY = true;
    process.argv = ['node', 'script.js', '--model', 'gemini-2.5-pro', 'Hello'];
    const argv = await parseArguments({} as Settings);
    const config = await loadCliConfig({}, 'test-session', argv);
    expect(config.isInteractive()).toBe(false);
  });

  it('should not be interactive if positional prompt words are provided with multiple flags', async () => {
    process.stdin.isTTY = true;
    process.argv = [
      'node',
      'script.js',
      '--model',
      'gemini-2.5-pro',
      '--yolo',
      'Hello world',
    ];
    const argv = await parseArguments({} as Settings);
    const config = await loadCliConfig({}, 'test-session', argv);
    expect(config.isInteractive()).toBe(false);
    // Verify the question is preserved for one-shot execution
    expect(argv.prompt).toBe('Hello world');
    expect(argv.promptInteractive).toBeUndefined();
  });

  it('should not be interactive if positional prompt words are provided with extensions flag', async () => {
    process.stdin.isTTY = true;
    process.argv = ['node', 'script.js', '-e', 'none', 'hello'];
    const argv = await parseArguments({} as Settings);
    const config = await loadCliConfig({}, 'test-session', argv);
    expect(config.isInteractive()).toBe(false);
    expect(argv.query).toBe('hello');
    expect(argv.extensions).toEqual(['none']);
  });

  it('should handle multiple positional words correctly', async () => {
    process.stdin.isTTY = true;
    process.argv = ['node', 'script.js', 'hello world how are you'];
    const argv = await parseArguments({} as Settings);
    const config = await loadCliConfig({}, 'test-session', argv);
    expect(config.isInteractive()).toBe(false);
    expect(argv.query).toBe('hello world how are you');
    expect(argv.prompt).toBe('hello world how are you');
  });

  it('should handle multiple positional words with flags', async () => {
    process.stdin.isTTY = true;
    process.argv = [
      'node',
      'script.js',
      '--model',
      'gemini-2.5-pro',
      'write',
      'a',
      'function',
      'to',
      'sort',
      'array',
    ];
    const argv = await parseArguments({} as Settings);
    const config = await loadCliConfig({}, 'test-session', argv);
    expect(config.isInteractive()).toBe(false);
    expect(argv.query).toBe('write a function to sort array');
    expect(argv.model).toBe('gemini-2.5-pro');
  });

  it('should handle empty positional arguments', async () => {
    process.stdin.isTTY = true;
    process.argv = ['node', 'script.js', ''];
    const argv = await parseArguments({} as Settings);
    const config = await loadCliConfig({}, 'test-session', argv);
    expect(config.isInteractive()).toBe(true);
    expect(argv.query).toBeUndefined();
  });

  it('should handle extensions flag with positional arguments correctly', async () => {
    process.stdin.isTTY = true;
    process.argv = [
      'node',
      'script.js',
      '-e',
      'none',
      'hello',
      'world',
      'how',
      'are',
      'you',
    ];
    const argv = await parseArguments({} as Settings);
    const config = await loadCliConfig({}, 'test-session', argv);
    expect(config.isInteractive()).toBe(false);
    expect(argv.query).toBe('hello world how are you');
    expect(argv.extensions).toEqual(['none']);
  });

  it('should be interactive if no positional prompt words are provided with flags', async () => {
    process.stdin.isTTY = true;
    process.argv = ['node', 'script.js', '--model', 'gemini-2.5-pro'];
    const argv = await parseArguments({} as Settings);
    const config = await loadCliConfig({}, 'test-session', argv);
    expect(config.isInteractive()).toBe(true);
  });
});

describe('loadCliConfig approval mode', () => {
  const originalArgv = process.argv;

  beforeEach(() => {
    vi.resetAllMocks();
    vi.mocked(os.homedir).mockReturnValue('/mock/home/user');
    vi.stubEnv('GEMINI_API_KEY', 'test-api-key');
    process.argv = ['node', 'script.js']; // Reset argv for each test
    vi.mocked(isWorkspaceTrusted).mockReturnValue({
      isTrusted: true,
      source: undefined,
    });
    vi.spyOn(ExtensionManager.prototype, 'getExtensions').mockReturnValue([]);
  });

  afterEach(() => {
    process.argv = originalArgv;
    vi.unstubAllEnvs();
    vi.restoreAllMocks();
  });

  it('should default to DEFAULT approval mode when no flags are set', async () => {
    process.argv = ['node', 'script.js'];
    const argv = await parseArguments({} as Settings);
    const config = await loadCliConfig({}, 'test-session', argv);
    expect(config.getApprovalMode()).toBe(ServerConfig.ApprovalMode.DEFAULT);
  });

  it('should set YOLO approval mode when --yolo flag is used', async () => {
    process.argv = ['node', 'script.js', '--yolo'];
    const argv = await parseArguments({} as Settings);
    const config = await loadCliConfig({}, 'test-session', argv);
    expect(config.getApprovalMode()).toBe(ServerConfig.ApprovalMode.YOLO);
  });

  it('should set YOLO approval mode when -y flag is used', async () => {
    process.argv = ['node', 'script.js', '-y'];
    const argv = await parseArguments({} as Settings);
    const config = await loadCliConfig({}, 'test-session', argv);
    expect(config.getApprovalMode()).toBe(ServerConfig.ApprovalMode.YOLO);
  });

  it('should set DEFAULT approval mode when --approval-mode=default', async () => {
    process.argv = ['node', 'script.js', '--approval-mode', 'default'];
    const argv = await parseArguments({} as Settings);
    const config = await loadCliConfig({}, 'test-session', argv);
    expect(config.getApprovalMode()).toBe(ServerConfig.ApprovalMode.DEFAULT);
  });

  it('should set AUTO_EDIT approval mode when --approval-mode=auto_edit', async () => {
    process.argv = ['node', 'script.js', '--approval-mode', 'auto_edit'];
    const argv = await parseArguments({} as Settings);
    const config = await loadCliConfig({}, 'test-session', argv);
    expect(config.getApprovalMode()).toBe(ServerConfig.ApprovalMode.AUTO_EDIT);
  });

  it('should set YOLO approval mode when --approval-mode=yolo', async () => {
    process.argv = ['node', 'script.js', '--approval-mode', 'yolo'];
    const argv = await parseArguments({} as Settings);
    const config = await loadCliConfig({}, 'test-session', argv);
    expect(config.getApprovalMode()).toBe(ServerConfig.ApprovalMode.YOLO);
  });

  it('should prioritize --approval-mode over --yolo when both would be valid (but validation prevents this)', async () => {
    // Note: This test documents the intended behavior, but in practice the validation
    // prevents both flags from being used together
    process.argv = ['node', 'script.js', '--approval-mode', 'default'];
    const argv = await parseArguments({} as Settings);
    // Manually set yolo to true to simulate what would happen if validation didn't prevent it
    argv.yolo = true;
    const config = await loadCliConfig({}, 'test-session', argv);
    expect(config.getApprovalMode()).toBe(ServerConfig.ApprovalMode.DEFAULT);
  });

  it('should fall back to --yolo behavior when --approval-mode is not set', async () => {
    process.argv = ['node', 'script.js', '--yolo'];
    const argv = await parseArguments({} as Settings);
    const config = await loadCliConfig({}, 'test-session', argv);
    expect(config.getApprovalMode()).toBe(ServerConfig.ApprovalMode.YOLO);
  });

  // --- Untrusted Folder Scenarios ---
  describe('when folder is NOT trusted', () => {
    beforeEach(() => {
      vi.mocked(isWorkspaceTrusted).mockReturnValue({
        isTrusted: false,
        source: 'file',
      });
    });

    it('should override --approval-mode=yolo to DEFAULT', async () => {
      process.argv = ['node', 'script.js', '--approval-mode', 'yolo'];
      const argv = await parseArguments({} as Settings);
      const config = await loadCliConfig({}, 'test-session', argv);
      expect(config.getApprovalMode()).toBe(ServerConfig.ApprovalMode.DEFAULT);
    });

    it('should override --approval-mode=auto_edit to DEFAULT', async () => {
      process.argv = ['node', 'script.js', '--approval-mode', 'auto_edit'];
      const argv = await parseArguments({} as Settings);
      const config = await loadCliConfig({}, 'test-session', argv);
      expect(config.getApprovalMode()).toBe(ServerConfig.ApprovalMode.DEFAULT);
    });

    it('should override --yolo flag to DEFAULT', async () => {
      process.argv = ['node', 'script.js', '--yolo'];
      const argv = await parseArguments({} as Settings);
      const config = await loadCliConfig({}, 'test-session', argv);
      expect(config.getApprovalMode()).toBe(ServerConfig.ApprovalMode.DEFAULT);
    });

    it('should remain DEFAULT when --approval-mode=default', async () => {
      process.argv = ['node', 'script.js', '--approval-mode', 'default'];
      const argv = await parseArguments({} as Settings);
      const config = await loadCliConfig({}, 'test-session', argv);
      expect(config.getApprovalMode()).toBe(ServerConfig.ApprovalMode.DEFAULT);
    });
  });
});

describe('loadCliConfig fileFiltering', () => {
  const originalArgv = process.argv;

  beforeEach(() => {
    vi.resetAllMocks();
    vi.mocked(os.homedir).mockReturnValue('/mock/home/user');
    vi.stubEnv('GEMINI_API_KEY', 'test-api-key');
    process.argv = ['node', 'script.js']; // Reset argv for each test
    vi.spyOn(ExtensionManager.prototype, 'getExtensions').mockReturnValue([]);
  });

  afterEach(() => {
    process.argv = originalArgv;
    vi.unstubAllEnvs();
    vi.restoreAllMocks();
  });

  type FileFilteringSettings = NonNullable<
    NonNullable<Settings['context']>['fileFiltering']
  >;
  const testCases: Array<{
    property: keyof FileFilteringSettings;
    getter: (config: ServerConfig.Config) => boolean;
    value: boolean;
  }> = [
    {
      property: 'disableFuzzySearch',
      getter: (c) => c.getFileFilteringDisableFuzzySearch(),
      value: true,
    },
    {
      property: 'disableFuzzySearch',
      getter: (c) => c.getFileFilteringDisableFuzzySearch(),
      value: false,
    },
    {
      property: 'respectGitIgnore',
      getter: (c) => c.getFileFilteringRespectGitIgnore(),
      value: true,
    },
    {
      property: 'respectGitIgnore',
      getter: (c) => c.getFileFilteringRespectGitIgnore(),
      value: false,
    },
    {
      property: 'respectGeminiIgnore',
      getter: (c) => c.getFileFilteringRespectGeminiIgnore(),
      value: true,
    },
    {
      property: 'respectGeminiIgnore',
      getter: (c) => c.getFileFilteringRespectGeminiIgnore(),
      value: false,
    },
    {
      property: 'enableRecursiveFileSearch',
      getter: (c) => c.getEnableRecursiveFileSearch(),
      value: true,
    },
    {
      property: 'enableRecursiveFileSearch',
      getter: (c) => c.getEnableRecursiveFileSearch(),
      value: false,
    },
  ];

  it.each(testCases)(
    'should pass $property from settings to config when $value',
    async ({ property, getter, value }) => {
      const settings: Settings = {
        context: {
          fileFiltering: { [property]: value },
        },
      };
      const argv = await parseArguments(settings);
      const config = await loadCliConfig(settings, 'test-session', argv);
      expect(getter(config)).toBe(value);
    },
  );
});

describe('Output format', () => {
  beforeEach(() => {
    vi.spyOn(ExtensionManager.prototype, 'getExtensions').mockReturnValue([]);
  });

  afterEach(() => {
    vi.resetAllMocks();
  });

  it('should default to TEXT', async () => {
    process.argv = ['node', 'script.js'];
    const argv = await parseArguments({} as Settings);
    const config = await loadCliConfig({}, 'test-session', argv);
    expect(config.getOutputFormat()).toBe(OutputFormat.TEXT);
  });

  it('should use the format from settings', async () => {
    process.argv = ['node', 'script.js'];
    const argv = await parseArguments({} as Settings);
    const config = await loadCliConfig(
      { output: { format: OutputFormat.JSON } },
      'test-session',
      argv,
    );
    expect(config.getOutputFormat()).toBe(OutputFormat.JSON);
  });

  it('should prioritize the format from argv', async () => {
    process.argv = ['node', 'script.js', '--output-format', 'json'];
    const argv = await parseArguments({} as Settings);
    const config = await loadCliConfig(
      { output: { format: OutputFormat.JSON } },
      'test-session',
      argv,
    );
    expect(config.getOutputFormat()).toBe(OutputFormat.JSON);
  });

  it('should accept stream-json as a valid output format', async () => {
    process.argv = ['node', 'script.js', '--output-format', 'stream-json'];
    const argv = await parseArguments({} as Settings);
    const config = await loadCliConfig({}, 'test-session', argv);
    expect(config.getOutputFormat()).toBe(OutputFormat.STREAM_JSON);
  });

  it('should error on invalid --output-format argument', async () => {
    process.argv = ['node', 'script.js', '--output-format', 'invalid'];

    const mockExit = vi.spyOn(process, 'exit').mockImplementation(() => {
      throw new Error('process.exit called');
    });

    const mockConsoleError = vi
      .spyOn(console, 'error')
      .mockImplementation(() => {});
    const debugErrorSpy = vi
      .spyOn(debugLogger, 'error')
      .mockImplementation(() => {});

    await expect(parseArguments({} as Settings)).rejects.toThrow(
      'process.exit called',
    );
    expect(debugErrorSpy).toHaveBeenCalledWith(
      expect.stringContaining('Invalid values:'),
    );
    expect(mockConsoleError).toHaveBeenCalled();

    mockExit.mockRestore();
    mockConsoleError.mockRestore();
    debugErrorSpy.mockRestore();
  });
});

describe('parseArguments with positional prompt', () => {
  const originalArgv = process.argv;

  afterEach(() => {
    process.argv = originalArgv;
  });

  it('should throw an error when both a positional prompt and the --prompt flag are used', async () => {
    process.argv = [
      'node',
      'script.js',
      'positional',
      'prompt',
      '--prompt',
      'test prompt',
    ];

    const mockExit = vi.spyOn(process, 'exit').mockImplementation(() => {
      throw new Error('process.exit called');
    });

    const mockConsoleError = vi
      .spyOn(console, 'error')
      .mockImplementation(() => {});
    const debugErrorSpy = vi
      .spyOn(debugLogger, 'error')
      .mockImplementation(() => {});

    await expect(parseArguments({} as Settings)).rejects.toThrow(
      'process.exit called',
    );

    expect(debugErrorSpy).toHaveBeenCalledWith(
      expect.stringContaining(
        'Cannot use both a positional prompt and the --prompt (-p) flag together',
      ),
    );

    mockExit.mockRestore();
    mockConsoleError.mockRestore();
    debugErrorSpy.mockRestore();
  });

  it('should correctly parse a positional prompt to query field', async () => {
    process.argv = ['node', 'script.js', 'positional', 'prompt'];
    const argv = await parseArguments({} as Settings);
    expect(argv.query).toBe('positional prompt');
    // Since no explicit prompt flags are set and query doesn't start with @, should map to prompt (one-shot)
    expect(argv.prompt).toBe('positional prompt');
    expect(argv.promptInteractive).toBeUndefined();
  });

  it('should have correct positional argument description', async () => {
    // Test that the positional argument has the expected description
    const yargsInstance = await import('./config.js');
    // This test verifies that the positional 'query' argument is properly configured
    // with the description: "Positional prompt. Defaults to one-shot; use -i/--prompt-interactive for interactive."
    process.argv = ['node', 'script.js', 'test', 'query'];
    const argv = await yargsInstance.parseArguments({} as Settings);
    expect(argv.query).toBe('test query');
  });

  it('should correctly parse a prompt from the --prompt flag', async () => {
    process.argv = ['node', 'script.js', '--prompt', 'test prompt'];
    const argv = await parseArguments({} as Settings);
    expect(argv.prompt).toBe('test prompt');
  });
});

describe('Telemetry configuration via environment variables', () => {
  beforeEach(() => {
    vi.spyOn(ExtensionManager.prototype, 'getExtensions').mockReturnValue([]);
  });
  afterEach(() => {
    vi.resetAllMocks();
  });

  it('should prioritize GEMINI_TELEMETRY_ENABLED over settings', async () => {
    vi.stubEnv('GEMINI_TELEMETRY_ENABLED', 'true');
    process.argv = ['node', 'script.js'];
    const argv = await parseArguments({} as Settings);
    const settings: Settings = { telemetry: { enabled: false } };
    const config = await loadCliConfig(settings, 'test-session', argv);
    expect(config.getTelemetryEnabled()).toBe(true);
  });

  it('should prioritize GEMINI_TELEMETRY_TARGET over settings', async () => {
    vi.stubEnv('GEMINI_TELEMETRY_TARGET', 'gcp');
    process.argv = ['node', 'script.js'];
    const argv = await parseArguments({} as Settings);
    const settings: Settings = {
      telemetry: { target: ServerConfig.TelemetryTarget.LOCAL },
    };
    const config = await loadCliConfig(settings, 'test-session', argv);
    expect(config.getTelemetryTarget()).toBe('gcp');
  });

  it('should throw when GEMINI_TELEMETRY_TARGET is invalid', async () => {
    vi.stubEnv('GEMINI_TELEMETRY_TARGET', 'bogus');
    process.argv = ['node', 'script.js'];
    const argv = await parseArguments({} as Settings);
    const settings: Settings = {
      telemetry: { target: ServerConfig.TelemetryTarget.GCP },
    };
    await expect(loadCliConfig(settings, 'test-session', argv)).rejects.toThrow(
      /Invalid telemetry configuration: .*Invalid telemetry target/i,
    );
    vi.unstubAllEnvs();
  });

  it('should prioritize GEMINI_TELEMETRY_OTLP_ENDPOINT over settings and default env var', async () => {
    vi.stubEnv('OTEL_EXPORTER_OTLP_ENDPOINT', 'http://default.env.com');
    vi.stubEnv('GEMINI_TELEMETRY_OTLP_ENDPOINT', 'http://gemini.env.com');
    process.argv = ['node', 'script.js'];
    const argv = await parseArguments({} as Settings);
    const settings: Settings = {
      telemetry: { otlpEndpoint: 'http://settings.com' },
    };
    const config = await loadCliConfig(settings, 'test-session', argv);
    expect(config.getTelemetryOtlpEndpoint()).toBe('http://gemini.env.com');
  });

  it('should prioritize GEMINI_TELEMETRY_OTLP_PROTOCOL over settings', async () => {
    vi.stubEnv('GEMINI_TELEMETRY_OTLP_PROTOCOL', 'http');
    process.argv = ['node', 'script.js'];
    const argv = await parseArguments({} as Settings);
    const settings: Settings = { telemetry: { otlpProtocol: 'grpc' } };
    const config = await loadCliConfig(settings, 'test-session', argv);
    expect(config.getTelemetryOtlpProtocol()).toBe('http');
  });

  it('should prioritize GEMINI_TELEMETRY_LOG_PROMPTS over settings', async () => {
    vi.stubEnv('GEMINI_TELEMETRY_LOG_PROMPTS', 'false');
    process.argv = ['node', 'script.js'];
    const argv = await parseArguments({} as Settings);
    const settings: Settings = { telemetry: { logPrompts: true } };
    const config = await loadCliConfig(settings, 'test-session', argv);
    expect(config.getTelemetryLogPromptsEnabled()).toBe(false);
  });

  it('should prioritize GEMINI_TELEMETRY_OUTFILE over settings', async () => {
    vi.stubEnv('GEMINI_TELEMETRY_OUTFILE', '/gemini/env/telemetry.log');
    process.argv = ['node', 'script.js'];
    const argv = await parseArguments({} as Settings);
    const settings: Settings = {
      telemetry: { outfile: '/settings/telemetry.log' },
    };
    const config = await loadCliConfig(settings, 'test-session', argv);
    expect(config.getTelemetryOutfile()).toBe('/gemini/env/telemetry.log');
  });

  it('should prioritize GEMINI_TELEMETRY_USE_COLLECTOR over settings', async () => {
    vi.stubEnv('GEMINI_TELEMETRY_USE_COLLECTOR', 'true');
    process.argv = ['node', 'script.js'];
    const argv = await parseArguments({} as Settings);
    const settings: Settings = { telemetry: { useCollector: false } };
    const config = await loadCliConfig(settings, 'test-session', argv);
    expect(config.getTelemetryUseCollector()).toBe(true);
  });

  it('should use settings value when GEMINI_TELEMETRY_ENABLED is not set', async () => {
    vi.stubEnv('GEMINI_TELEMETRY_ENABLED', undefined);
    process.argv = ['node', 'script.js'];
    const argv = await parseArguments({} as Settings);
    const settings: Settings = { telemetry: { enabled: true } };
    const config = await loadCliConfig(settings, 'test-session', argv);
    expect(config.getTelemetryEnabled()).toBe(true);
  });

  it('should use settings value when GEMINI_TELEMETRY_TARGET is not set', async () => {
    vi.stubEnv('GEMINI_TELEMETRY_TARGET', undefined);
    process.argv = ['node', 'script.js'];
    const argv = await parseArguments({} as Settings);
    const settings: Settings = {
      telemetry: { target: ServerConfig.TelemetryTarget.LOCAL },
    };
    const config = await loadCliConfig(settings, 'test-session', argv);
    expect(config.getTelemetryTarget()).toBe('local');
  });

  it("should treat GEMINI_TELEMETRY_ENABLED='1' as true", async () => {
    vi.stubEnv('GEMINI_TELEMETRY_ENABLED', '1');
    process.argv = ['node', 'script.js'];
    const argv = await parseArguments({} as Settings);
    const config = await loadCliConfig({}, 'test-session', argv);
    expect(config.getTelemetryEnabled()).toBe(true);
  });

  it("should treat GEMINI_TELEMETRY_ENABLED='0' as false", async () => {
    vi.stubEnv('GEMINI_TELEMETRY_ENABLED', '0');
    process.argv = ['node', 'script.js'];
    const argv = await parseArguments({} as Settings);
    const config = await loadCliConfig(
      { telemetry: { enabled: true } },
      'test-session',
      argv,
    );
    expect(config.getTelemetryEnabled()).toBe(false);
  });

  it("should treat GEMINI_TELEMETRY_LOG_PROMPTS='1' as true", async () => {
    vi.stubEnv('GEMINI_TELEMETRY_LOG_PROMPTS', '1');
    process.argv = ['node', 'script.js'];
    const argv = await parseArguments({} as Settings);
    const config = await loadCliConfig({}, 'test-session', argv);
    expect(config.getTelemetryLogPromptsEnabled()).toBe(true);
  });

  it("should treat GEMINI_TELEMETRY_LOG_PROMPTS='false' as false", async () => {
    vi.stubEnv('GEMINI_TELEMETRY_LOG_PROMPTS', 'false');
    process.argv = ['node', 'script.js'];
    const argv = await parseArguments({} as Settings);
    const config = await loadCliConfig(
      { telemetry: { logPrompts: true } },
      'test-session',
      argv,
    );
    expect(config.getTelemetryLogPromptsEnabled()).toBe(false);
  });
});<|MERGE_RESOLUTION|>--- conflicted
+++ resolved
@@ -16,7 +16,6 @@
   WEB_FETCH_TOOL_NAME,
   type ExtensionLoader,
   debugLogger,
-  DEFAULT_GEMINI_MODEL,
 } from '@google/gemini-cli-core';
 import { loadCliConfig, parseArguments, type CliArgs } from './config.js';
 import type { Settings } from './settings.js';
@@ -1289,11 +1288,7 @@
       argv,
     );
 
-<<<<<<< HEAD
-    expect(config.getModel()).toBe(DEFAULT_GEMINI_MODEL);
-=======
     expect(config.getModel()).toBe('auto-gemini-2.5');
->>>>>>> e0f15908
   });
 
   it('always prefers model from argv', async () => {
