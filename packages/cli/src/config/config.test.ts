--- conflicted
+++ resolved
@@ -4,15 +4,9 @@
  * SPDX-License-Identifier: Apache-2.0
  */
 
-<<<<<<< HEAD
-import { describe, it, expect, vi, beforeEach, afterEach } from 'vitest';
+import { describe, it, expect, vi, beforeEach, afterEach, Mock } from 'vitest';
 import * as os from 'node:os';
 import * as path from 'node:path';
-=======
-import { describe, it, expect, vi, beforeEach, afterEach, Mock } from 'vitest';
-import * as os from 'os';
-import * as path from 'path';
->>>>>>> 5bba15b0
 import { ShellTool, EditTool, WriteFileTool } from '@google/gemini-cli-core';
 import { loadCliConfig, parseArguments, CliArgs } from './config.js';
 import { Settings } from './settings.js';
