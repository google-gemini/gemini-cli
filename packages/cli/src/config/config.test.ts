--- conflicted
+++ resolved
@@ -1992,221 +1992,6 @@
     const mockExit = vi.spyOn(process, 'exit').mockImplementation(() => {
       throw new Error('process.exit called');
     });
-<<<<<<< HEAD
-  }
-
-  describe('GEMINI_SAFE_TRUST_DEFAULT MCP server security tests', () => {
-    let originalEnv: string | undefined;
-    let mockIsWorkspaceTrusted: Mock;
-
-    beforeEach(() => {
-      originalEnv = process.env['GEMINI_SAFE_TRUST_DEFAULT'];
-      mockIsWorkspaceTrusted = vi.mocked(isWorkspaceTrusted);
-    });
-
-    afterEach(() => {
-      if (originalEnv !== undefined) {
-        process.env['GEMINI_SAFE_TRUST_DEFAULT'] = originalEnv;
-      } else {
-        delete process.env['GEMINI_SAFE_TRUST_DEFAULT'];
-      }
-      mockIsWorkspaceTrusted.mockRestore();
-    });
-
-    it('should include MCP servers when workspace is trusted and GEMINI_SAFE_TRUST_DEFAULT is not set', async () => {
-      delete process.env['GEMINI_SAFE_TRUST_DEFAULT'];
-      mockIsWorkspaceTrusted.mockReturnValue(true);
-
-      const settings: Settings = {
-        security: {
-          folderTrust: {
-            featureEnabled: true,
-            enabled: true,
-          },
-        },
-        mcpServers: {
-          'test-server': {
-            command: 'test-command',
-            args: ['arg1'],
-          },
-        },
-      };
-
-      const argv = await parseArguments({} as Settings);
-      const config = await loadCliConfig(settings, [], 'test-session', argv);
-
-      expect(config.getMcpServers()).toHaveProperty('test-server');
-    });
-
-    it('should exclude MCP servers when GEMINI_SAFE_TRUST_DEFAULT=1 and folder trust is disabled', async () => {
-      process.env['GEMINI_SAFE_TRUST_DEFAULT'] = '1';
-      mockIsWorkspaceTrusted.mockReturnValue(true);
-
-      const settings: Settings = {
-        security: {
-          folderTrust: {
-            featureEnabled: false, // Trust feature disabled
-            enabled: true,
-          },
-        },
-        mcpServers: {
-          'test-server': {
-            command: 'test-command',
-            args: ['arg1'],
-          },
-        },
-      };
-
-      const argv = await parseArguments({} as Settings);
-      const config = await loadCliConfig(settings, [], 'test-session', argv);
-
-      expect(config.getMcpServers()).not.toHaveProperty('test-server');
-    });
-
-    it('should include MCP servers when GEMINI_SAFE_TRUST_DEFAULT=1 but explicit trust rules allow it', async () => {
-      process.env['GEMINI_SAFE_TRUST_DEFAULT'] = '1';
-      mockIsWorkspaceTrusted.mockReturnValue(true);
-
-      const settings: Settings = {
-        security: {
-          folderTrust: {
-            featureEnabled: true, // Trust feature enabled
-            enabled: true,
-          },
-        },
-        mcpServers: {
-          'test-server': {
-            command: 'test-command',
-            args: ['arg1'],
-          },
-        },
-      };
-
-      const argv = await parseArguments({} as Settings);
-      const config = await loadCliConfig(settings, [], 'test-session', argv);
-
-      expect(config.getMcpServers()).toHaveProperty('test-server');
-    });
-
-    it('should handle different GEMINI_SAFE_TRUST_DEFAULT values for MCP servers', async () => {
-      const testCases = [
-        { value: '1', shouldInclude: false },
-        { value: '0', shouldInclude: true },
-        { value: 'true', shouldInclude: true },
-        { value: 'false', shouldInclude: true },
-        { value: '', shouldInclude: true },
-      ];
-
-      for (const testCase of testCases) {
-        process.env['GEMINI_SAFE_TRUST_DEFAULT'] = testCase.value;
-        mockIsWorkspaceTrusted.mockReturnValue(true);
-
-        const settings: Settings = {
-          security: {
-            folderTrust: {
-              featureEnabled: testCase.value === '1' ? false : true,
-              enabled: true,
-            },
-          },
-          mcpServers: {
-            'test-server': {
-              command: 'test-command',
-              args: ['arg1'],
-            },
-          },
-        };
-
-        const argv = await parseArguments({} as Settings);
-        const config = await loadCliConfig(settings, [], 'test-session', argv);
-
-        if (testCase.shouldInclude) {
-          expect(config.getMcpServers()).toHaveProperty('test-server');
-        } else {
-          expect(config.getMcpServers()).not.toHaveProperty('test-server');
-        }
-      }
-    });
-
-    it('should prioritize explicit trust settings over GEMINI_SAFE_TRUST_DEFAULT for MCP servers', async () => {
-      process.env['GEMINI_SAFE_TRUST_DEFAULT'] = '1';
-      mockIsWorkspaceTrusted.mockReturnValue(true);
-
-      const settings: Settings = {
-        security: {
-          folderTrust: {
-            featureEnabled: true, // Explicit trust enabled
-            enabled: true,
-          },
-        },
-        mcpServers: {
-          'test-server': {
-            command: 'test-command',
-            args: ['arg1'],
-          },
-        },
-      };
-
-      const argv = await parseArguments({} as Settings);
-      const config = await loadCliConfig(settings, [], 'test-session', argv);
-
-      // Even with GEMINI_SAFE_TRUST_DEFAULT=1, explicit trust should work
-      expect(config.getMcpServers()).toHaveProperty('test-server');
-    });
-
-    it('should maintain MCP server security when both conditions are untrusted', async () => {
-      process.env['GEMINI_SAFE_TRUST_DEFAULT'] = '1';
-      mockIsWorkspaceTrusted.mockReturnValue(false);
-
-      const settings: Settings = {
-        security: {
-          folderTrust: {
-            featureEnabled: false,
-            enabled: false,
-          },
-        },
-        mcpServers: {
-          'test-server': {
-            command: 'test-command',
-            args: ['arg1'],
-          },
-        },
-      };
-
-      const argv = await parseArguments({} as Settings);
-      const config = await loadCliConfig(settings, [], 'test-session', argv);
-
-      expect(config.getMcpServers()).not.toHaveProperty('test-server');
-    });
-=======
-
-    const mockConsoleError = vi
-      .spyOn(console, 'error')
-      .mockImplementation(() => {});
-
-    await expect(parseArguments({} as Settings)).rejects.toThrow(
-      'process.exit called',
-    );
-
-    expect(mockConsoleError).toHaveBeenCalledWith(
-      expect.stringContaining(
-        'Cannot use both a positional prompt and the --prompt (-p) flag together',
-      ),
-    );
-
-    mockExit.mockRestore();
-    mockConsoleError.mockRestore();
-  });
-
-  it('should correctly parse a positional prompt', async () => {
-    process.argv = ['node', 'script.js', 'positional', 'prompt'];
-    const argv = await parseArguments({} as Settings);
-    expect(argv.promptWords).toEqual(['positional', 'prompt']);
-  });
-
-  it('should correctly parse a prompt from the --prompt flag', async () => {
-    process.argv = ['node', 'script.js', '--prompt', 'test prompt'];
-    const argv = await parseArguments({} as Settings);
-    expect(argv.prompt).toBe('test prompt');
->>>>>>> cae4cacd
+
   });
 });