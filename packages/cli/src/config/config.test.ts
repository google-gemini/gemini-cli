/**
 * @license
 * Copyright 2025 Google LLC
 * SPDX-License-Identifier: Apache-2.0
 */

import { describe, it, expect, vi, beforeEach, afterEach } from 'vitest';
import * as os from 'os';
import * as fs from 'fs';
import * as path from 'path';
import { loadCliConfig, parseArguments } from './config.js';
import { Settings } from './settings.js';
import { Extension } from './extension.js';
import * as ServerConfig from '@google/gemini-cli-core';

vi.mock('os', async (importOriginal) => {
  const actualOs = await importOriginal<typeof os>();
  return {
    ...actualOs,
    homedir: vi.fn(() => '/mock/home/user'),
  };
});

vi.mock('open', () => ({
  default: vi.fn(),
}));

vi.mock('read-package-up', () => ({
  readPackageUp: vi.fn(() =>
    Promise.resolve({ packageJson: { version: 'test-version' } }),
  ),
}));

vi.mock('@google/gemini-cli-core', async () => {
  const actualServer = await vi.importActual<typeof ServerConfig>(
    '@google/gemini-cli-core',
  );
  return {
    ...actualServer,
    IdeClient: {
      getInstance: vi.fn().mockReturnValue({
        getConnectionStatus: vi.fn(),
        initialize: vi.fn(),
        shutdown: vi.fn(),
      }),
    },
    loadEnvironment: vi.fn(),
    loadServerHierarchicalMemory: vi.fn(
      (cwd, dirs, debug, fileService, extensionPaths, _maxDirs) =>
        Promise.resolve({
          memoryContent: extensionPaths?.join(',') || '',
          fileCount: extensionPaths?.length || 0,
        }),
    ),
    DEFAULT_MEMORY_FILE_FILTERING_OPTIONS: {
      respectGitIgnore: false,
      respectGeminiIgnore: true,
    },
    DEFAULT_FILE_FILTERING_OPTIONS: {
      respectGitIgnore: true,
      respectGeminiIgnore: true,
    },
  };
});

describe('parseArguments', () => {
  const originalArgv = process.argv;

  afterEach(() => {
    process.argv = originalArgv;
  });

  it('should throw an error when both --prompt and --prompt-interactive are used together', async () => {
    process.argv = [
      'node',
      'script.js',
      '--prompt',
      'test prompt',
      '--prompt-interactive',
      'interactive prompt',
    ];

    const mockExit = vi.spyOn(process, 'exit').mockImplementation(() => {
      throw new Error('process.exit called');
    });

    const mockConsoleError = vi
      .spyOn(console, 'error')
      .mockImplementation(() => {});

    await expect(parseArguments()).rejects.toThrow('process.exit called');

    expect(mockConsoleError).toHaveBeenCalledWith(
      expect.stringContaining(
        'Cannot use both --prompt (-p) and --prompt-interactive (-i) together',
      ),
    );

    mockExit.mockRestore();
    mockConsoleError.mockRestore();
  });

  it('should throw an error when using short flags -p and -i together', async () => {
    process.argv = [
      'node',
      'script.js',
      '-p',
      'test prompt',
      '-i',
      'interactive prompt',
    ];

    const mockExit = vi.spyOn(process, 'exit').mockImplementation(() => {
      throw new Error('process.exit called');
    });

    const mockConsoleError = vi
      .spyOn(console, 'error')
      .mockImplementation(() => {});

    await expect(parseArguments()).rejects.toThrow('process.exit called');

    expect(mockConsoleError).toHaveBeenCalledWith(
      expect.stringContaining(
        'Cannot use both --prompt (-p) and --prompt-interactive (-i) together',
      ),
    );

    mockExit.mockRestore();
    mockConsoleError.mockRestore();
  });

  it('should allow --prompt without --prompt-interactive', async () => {
    process.argv = ['node', 'script.js', '--prompt', 'test prompt'];
    const argv = await parseArguments();
    expect(argv.prompt).toBe('test prompt');
    expect(argv.promptInteractive).toBeUndefined();
  });

  it('should allow --prompt-interactive without --prompt', async () => {
    process.argv = [
      'node',
      'script.js',
      '--prompt-interactive',
      'interactive prompt',
    ];
    const argv = await parseArguments();
    expect(argv.promptInteractive).toBe('interactive prompt');
    expect(argv.prompt).toBeUndefined();
  });

  it('should allow -i flag as alias for --prompt-interactive', async () => {
    process.argv = ['node', 'script.js', '-i', 'interactive prompt'];
    const argv = await parseArguments();
    expect(argv.promptInteractive).toBe('interactive prompt');
    expect(argv.prompt).toBeUndefined();
  });
});

describe('loadCliConfig', () => {
  const originalArgv = process.argv;
  const originalEnv = { ...process.env };

  beforeEach(() => {
    vi.resetAllMocks();
    vi.mocked(os.homedir).mockReturnValue('/mock/home/user');
    process.env.GEMINI_API_KEY = 'test-api-key'; // Ensure API key is set for tests
  });

  afterEach(() => {
    process.argv = originalArgv;
    process.env = originalEnv;
    vi.restoreAllMocks();
  });

  it('should set showMemoryUsage to true when --show-memory-usage flag is present', async () => {
    process.argv = ['node', 'script.js', '--show-memory-usage'];
    const argv = await parseArguments();
    const settings: Settings = {};
    const config = await loadCliConfig(settings, [], 'test-session', argv);
    expect(config.getShowMemoryUsage()).toBe(true);
  });

  it('should set showMemoryUsage to false when --memory flag is not present', async () => {
    process.argv = ['node', 'script.js'];
    const argv = await parseArguments();
    const settings: Settings = {};
    const config = await loadCliConfig(settings, [], 'test-session', argv);
    expect(config.getShowMemoryUsage()).toBe(false);
  });

  it('should set showMemoryUsage to false by default from settings if CLI flag is not present', async () => {
    process.argv = ['node', 'script.js'];
    const argv = await parseArguments();
    const settings: Settings = { showMemoryUsage: false };
    const config = await loadCliConfig(settings, [], 'test-session', argv);
    expect(config.getShowMemoryUsage()).toBe(false);
  });

  it('should prioritize CLI flag over settings for showMemoryUsage (CLI true, settings false)', async () => {
    process.argv = ['node', 'script.js', '--show-memory-usage'];
    const argv = await parseArguments();
    const settings: Settings = { showMemoryUsage: false };
    const config = await loadCliConfig(settings, [], 'test-session', argv);
    expect(config.getShowMemoryUsage()).toBe(true);
  });

  it(`should leave proxy to empty by default`, async () => {
    process.argv = ['node', 'script.js'];
    const argv = await parseArguments();
    const settings: Settings = {};
    const config = await loadCliConfig(settings, [], 'test-session', argv);
    expect(config.getProxy()).toBeFalsy();
  });

  const proxy_url = 'http://localhost:7890';
  const testCases = [
    {
      input: {
        env_name: 'https_proxy',
        proxy_url,
      },
      expected: proxy_url,
    },
    {
      input: {
        env_name: 'http_proxy',
        proxy_url,
      },
      expected: proxy_url,
    },
    {
      input: {
        env_name: 'HTTPS_PROXY',
        proxy_url,
      },
      expected: proxy_url,
    },
    {
      input: {
        env_name: 'HTTP_PROXY',
        proxy_url,
      },
      expected: proxy_url,
    },
  ];
  testCases.forEach(({ input, expected }) => {
    it(`should set proxy to ${expected} according to environment variable [${input.env_name}]`, async () => {
      process.env[input.env_name] = input.proxy_url;
      process.argv = ['node', 'script.js'];
      const argv = await parseArguments();
      const settings: Settings = {};
      const config = await loadCliConfig(settings, [], 'test-session', argv);
      expect(config.getProxy()).toBe(expected);
    });
  });

  it('should set proxy when --proxy flag is present', async () => {
    process.argv = ['node', 'script.js', '--proxy', 'http://localhost:7890'];
    const argv = await parseArguments();
    const settings: Settings = {};
    const config = await loadCliConfig(settings, [], 'test-session', argv);
    expect(config.getProxy()).toBe('http://localhost:7890');
  });

  it('should prioritize CLI flag over environment variable for proxy (CLI http://localhost:7890, environment variable http://localhost:7891)', async () => {
    process.env['http_proxy'] = 'http://localhost:7891';
    process.argv = ['node', 'script.js', '--proxy', 'http://localhost:7890'];
    const argv = await parseArguments();
    const settings: Settings = {};
    const config = await loadCliConfig(settings, [], 'test-session', argv);
    expect(config.getProxy()).toBe('http://localhost:7890');
  });
});

describe('loadCliConfig telemetry', () => {
  const originalArgv = process.argv;
  const originalEnv = { ...process.env };

  beforeEach(() => {
    vi.resetAllMocks();
    vi.mocked(os.homedir).mockReturnValue('/mock/home/user');
    process.env.GEMINI_API_KEY = 'test-api-key';
  });

  afterEach(() => {
    process.argv = originalArgv;
    process.env = originalEnv;
    vi.restoreAllMocks();
  });

  it('should set telemetry to false by default when no flag or setting is present', async () => {
    process.argv = ['node', 'script.js'];
    const argv = await parseArguments();
    const settings: Settings = {};
    const config = await loadCliConfig(settings, [], 'test-session', argv);
    expect(config.getTelemetryEnabled()).toBe(false);
  });

  it('should set telemetry to true when --telemetry flag is present', async () => {
    process.argv = ['node', 'script.js', '--telemetry'];
    const argv = await parseArguments();
    const settings: Settings = {};
    const config = await loadCliConfig(settings, [], 'test-session', argv);
    expect(config.getTelemetryEnabled()).toBe(true);
  });

  it('should set telemetry to false when --no-telemetry flag is present', async () => {
    process.argv = ['node', 'script.js', '--no-telemetry'];
    const argv = await parseArguments();
    const settings: Settings = {};
    const config = await loadCliConfig(settings, [], 'test-session', argv);
    expect(config.getTelemetryEnabled()).toBe(false);
  });

  it('should use telemetry value from settings if CLI flag is not present (settings true)', async () => {
    process.argv = ['node', 'script.js'];
    const argv = await parseArguments();
    const settings: Settings = { telemetry: { enabled: true } };
    const config = await loadCliConfig(settings, [], 'test-session', argv);
    expect(config.getTelemetryEnabled()).toBe(true);
  });

  it('should use telemetry value from settings if CLI flag is not present (settings false)', async () => {
    process.argv = ['node', 'script.js'];
    const argv = await parseArguments();
    const settings: Settings = { telemetry: { enabled: false } };
    const config = await loadCliConfig(settings, [], 'test-session', argv);
    expect(config.getTelemetryEnabled()).toBe(false);
  });

  it('should prioritize --telemetry CLI flag (true) over settings (false)', async () => {
    process.argv = ['node', 'script.js', '--telemetry'];
    const argv = await parseArguments();
    const settings: Settings = { telemetry: { enabled: false } };
    const config = await loadCliConfig(settings, [], 'test-session', argv);
    expect(config.getTelemetryEnabled()).toBe(true);
  });

  it('should prioritize --no-telemetry CLI flag (false) over settings (true)', async () => {
    process.argv = ['node', 'script.js', '--no-telemetry'];
    const argv = await parseArguments();
    const settings: Settings = { telemetry: { enabled: true } };
    const config = await loadCliConfig(settings, [], 'test-session', argv);
    expect(config.getTelemetryEnabled()).toBe(false);
  });

  it('should use telemetry OTLP endpoint from settings if CLI flag is not present', async () => {
    process.argv = ['node', 'script.js'];
    const argv = await parseArguments();
    const settings: Settings = {
      telemetry: { otlpEndpoint: 'http://settings.example.com' },
    };
    const config = await loadCliConfig(settings, [], 'test-session', argv);
    expect(config.getTelemetryOtlpEndpoint()).toBe(
      'http://settings.example.com',
    );
  });

  it('should prioritize --telemetry-otlp-endpoint CLI flag over settings', async () => {
    process.argv = [
      'node',
      'script.js',
      '--telemetry-otlp-endpoint',
      'http://cli.example.com',
    ];
    const argv = await parseArguments();
    const settings: Settings = {
      telemetry: { otlpEndpoint: 'http://settings.example.com' },
    };
    const config = await loadCliConfig(settings, [], 'test-session', argv);
    expect(config.getTelemetryOtlpEndpoint()).toBe('http://cli.example.com');
  });

  it('should use default endpoint if no OTLP endpoint is provided via CLI or settings', async () => {
    process.argv = ['node', 'script.js'];
    const argv = await parseArguments();
    const settings: Settings = { telemetry: { enabled: true } };
    const config = await loadCliConfig(settings, [], 'test-session', argv);
    expect(config.getTelemetryOtlpEndpoint()).toBe('http://localhost:4317');
  });

  it('should use telemetry target from settings if CLI flag is not present', async () => {
    process.argv = ['node', 'script.js'];
    const argv = await parseArguments();
    const settings: Settings = {
      telemetry: { target: ServerConfig.DEFAULT_TELEMETRY_TARGET },
    };
    const config = await loadCliConfig(settings, [], 'test-session', argv);
    expect(config.getTelemetryTarget()).toBe(
      ServerConfig.DEFAULT_TELEMETRY_TARGET,
    );
  });

  it('should prioritize --telemetry-target CLI flag over settings', async () => {
    process.argv = ['node', 'script.js', '--telemetry-target', 'gcp'];
    const argv = await parseArguments();
    const settings: Settings = {
      telemetry: { target: ServerConfig.DEFAULT_TELEMETRY_TARGET },
    };
    const config = await loadCliConfig(settings, [], 'test-session', argv);
    expect(config.getTelemetryTarget()).toBe('gcp');
  });

  it('should use default target if no target is provided via CLI or settings', async () => {
    process.argv = ['node', 'script.js'];
    const argv = await parseArguments();
    const settings: Settings = { telemetry: { enabled: true } };
    const config = await loadCliConfig(settings, [], 'test-session', argv);
    expect(config.getTelemetryTarget()).toBe(
      ServerConfig.DEFAULT_TELEMETRY_TARGET,
    );
  });

  it('should use telemetry log prompts from settings if CLI flag is not present', async () => {
    process.argv = ['node', 'script.js'];
    const argv = await parseArguments();
    const settings: Settings = { telemetry: { logPrompts: false } };
    const config = await loadCliConfig(settings, [], 'test-session', argv);
    expect(config.getTelemetryLogPromptsEnabled()).toBe(false);
  });

  it('should prioritize --telemetry-log-prompts CLI flag (true) over settings (false)', async () => {
    process.argv = ['node', 'script.js', '--telemetry-log-prompts'];
    const argv = await parseArguments();
    const settings: Settings = { telemetry: { logPrompts: false } };
    const config = await loadCliConfig(settings, [], 'test-session', argv);
    expect(config.getTelemetryLogPromptsEnabled()).toBe(true);
  });

  it('should prioritize --no-telemetry-log-prompts CLI flag (false) over settings (true)', async () => {
    process.argv = ['node', 'script.js', '--no-telemetry-log-prompts'];
    const argv = await parseArguments();
    const settings: Settings = { telemetry: { logPrompts: true } };
    const config = await loadCliConfig(settings, [], 'test-session', argv);
    expect(config.getTelemetryLogPromptsEnabled()).toBe(false);
  });

  it('should use default log prompts (true) if no value is provided via CLI or settings', async () => {
    process.argv = ['node', 'script.js'];
    const argv = await parseArguments();
    const settings: Settings = { telemetry: { enabled: true } };
    const config = await loadCliConfig(settings, [], 'test-session', argv);
    expect(config.getTelemetryLogPromptsEnabled()).toBe(true);
  });
});

describe('Hierarchical Memory Loading (config.ts) - Placeholder Suite', () => {
  beforeEach(() => {
    vi.resetAllMocks();
    vi.mocked(os.homedir).mockReturnValue('/mock/home/user');
    // Other common mocks would be reset here.
  });

  afterEach(() => {
    vi.restoreAllMocks();
  });

  it('should pass extension context file paths to loadServerHierarchicalMemory', async () => {
    process.argv = ['node', 'script.js'];
    const settings: Settings = {};
    const extensions: Extension[] = [
      {
        config: {
          name: 'ext1',
          version: '1.0.0',
        },
        contextFiles: ['/path/to/ext1/GEMINI.md'],
      },
      {
        config: {
          name: 'ext2',
          version: '1.0.0',
        },
        contextFiles: [],
      },
      {
        config: {
          name: 'ext3',
          version: '1.0.0',
        },
        contextFiles: [
          '/path/to/ext3/context1.md',
          '/path/to/ext3/context2.md',
        ],
      },
    ];
    const argv = await parseArguments();
    await loadCliConfig(settings, extensions, 'session-id', argv);
    expect(ServerConfig.loadServerHierarchicalMemory).toHaveBeenCalledWith(
      expect.any(String),
      [],
      false,
      expect.any(Object),
      [
        '/path/to/ext1/GEMINI.md',
        '/path/to/ext3/context1.md',
        '/path/to/ext3/context2.md',
      ],
      'tree',
      {
        respectGitIgnore: false,
        respectGeminiIgnore: true,
      },
      undefined, // maxDirs
    );
  });

  // NOTE TO FUTURE DEVELOPERS:
  // To re-enable tests for loadHierarchicalGeminiMemory, ensure that:
  // 1. os.homedir() is reliably mocked *before* the config.ts module is loaded
  //    and its functions (which use os.homedir()) are called.
  // 2. fs/promises and fs mocks correctly simulate file/directory existence,
  //    readability, and content based on paths derived from the mocked os.homedir().
  // 3. Spies on console functions (for logger output) are correctly set up if needed.
  // Example of a previously failing test structure:
  /*
  it('should correctly use mocked homedir for global path', async () => {
    const MOCK_GEMINI_DIR_LOCAL = path.join('/mock/home/user', '.gemini');
    const MOCK_GLOBAL_PATH_LOCAL = path.join(MOCK_GEMINI_DIR_LOCAL, 'GEMINI.md');
    mockFs({
      [MOCK_GLOBAL_PATH_LOCAL]: { type: 'file', content: 'GlobalContentOnly' }
    });
    const memory = await loadHierarchicalGeminiMemory("/some/other/cwd", false);
    expect(memory).toBe('GlobalContentOnly');
    expect(vi.mocked(os.homedir)).toHaveBeenCalled();
    expect(fsPromises.readFile).toHaveBeenCalledWith(MOCK_GLOBAL_PATH_LOCAL, 'utf-8');
  });
  */
});

describe('mergeMcpServers', () => {
  it('should not modify the original settings object', async () => {
    const settings: Settings = {
      mcpServers: {
        'test-server': {
          url: 'http://localhost:8080',
        },
      },
    };
    const extensions: Extension[] = [
      {
        config: {
          name: 'ext1',
          version: '1.0.0',
          mcpServers: {
            'ext1-server': {
              url: 'http://localhost:8081',
            },
          },
        },
        contextFiles: [],
      },
    ];
    const originalSettings = JSON.parse(JSON.stringify(settings));
    process.argv = ['node', 'script.js'];
    const argv = await parseArguments();
    await loadCliConfig(settings, extensions, 'test-session', argv);
    expect(settings).toEqual(originalSettings);
  });
});

describe('mergeExcludeTools', () => {
  it('should merge excludeTools from settings and extensions', async () => {
    const settings: Settings = { excludeTools: ['tool1', 'tool2'] };
    const extensions: Extension[] = [
      {
        config: {
          name: 'ext1',
          version: '1.0.0',
          excludeTools: ['tool3', 'tool4'],
        },
        contextFiles: [],
      },
      {
        config: {
          name: 'ext2',
          version: '1.0.0',
          excludeTools: ['tool5'],
        },
        contextFiles: [],
      },
    ];
    process.argv = ['node', 'script.js'];
    const argv = await parseArguments();
    const config = await loadCliConfig(
      settings,
      extensions,
      'test-session',
      argv,
    );
    expect(config.getExcludeTools()).toEqual(
      expect.arrayContaining(['tool1', 'tool2', 'tool3', 'tool4', 'tool5']),
    );
    expect(config.getExcludeTools()).toHaveLength(5);
  });

  it('should handle overlapping excludeTools between settings and extensions', async () => {
    const settings: Settings = { excludeTools: ['tool1', 'tool2'] };
    const extensions: Extension[] = [
      {
        config: {
          name: 'ext1',
          version: '1.0.0',
          excludeTools: ['tool2', 'tool3'],
        },
        contextFiles: [],
      },
    ];
    process.argv = ['node', 'script.js'];
    const argv = await parseArguments();
    const config = await loadCliConfig(
      settings,
      extensions,
      'test-session',
      argv,
    );
    expect(config.getExcludeTools()).toEqual(
      expect.arrayContaining(['tool1', 'tool2', 'tool3']),
    );
    expect(config.getExcludeTools()).toHaveLength(3);
  });

  it('should handle overlapping excludeTools between extensions', async () => {
    const settings: Settings = { excludeTools: ['tool1'] };
    const extensions: Extension[] = [
      {
        config: {
          name: 'ext1',
          version: '1.0.0',
          excludeTools: ['tool2', 'tool3'],
        },
        contextFiles: [],
      },
      {
        config: {
          name: 'ext2',
          version: '1.0.0',
          excludeTools: ['tool3', 'tool4'],
        },
        contextFiles: [],
      },
    ];
    process.argv = ['node', 'script.js'];
    const argv = await parseArguments();
    const config = await loadCliConfig(
      settings,
      extensions,
      'test-session',
      argv,
    );
    expect(config.getExcludeTools()).toEqual(
      expect.arrayContaining(['tool1', 'tool2', 'tool3', 'tool4']),
    );
    expect(config.getExcludeTools()).toHaveLength(4);
  });

  it('should return an empty array when no excludeTools are specified', async () => {
    const settings: Settings = {};
    const extensions: Extension[] = [];
    process.argv = ['node', 'script.js'];
    const argv = await parseArguments();
    const config = await loadCliConfig(
      settings,
      extensions,
      'test-session',
      argv,
    );
    expect(config.getExcludeTools()).toEqual([]);
  });

  it('should handle settings with excludeTools but no extensions', async () => {
    process.argv = ['node', 'script.js'];
    const argv = await parseArguments();
    const settings: Settings = { excludeTools: ['tool1', 'tool2'] };
    const extensions: Extension[] = [];
    const config = await loadCliConfig(
      settings,
      extensions,
      'test-session',
      argv,
    );
    expect(config.getExcludeTools()).toEqual(
      expect.arrayContaining(['tool1', 'tool2']),
    );
    expect(config.getExcludeTools()).toHaveLength(2);
  });

  it('should handle extensions with excludeTools but no settings', async () => {
    const settings: Settings = {};
    const extensions: Extension[] = [
      {
        config: {
          name: 'ext1',
          version: '1.0.0',
          excludeTools: ['tool1', 'tool2'],
        },
        contextFiles: [],
      },
    ];
    process.argv = ['node', 'script.js'];
    const argv = await parseArguments();
    const config = await loadCliConfig(
      settings,
      extensions,
      'test-session',
      argv,
    );
    expect(config.getExcludeTools()).toEqual(
      expect.arrayContaining(['tool1', 'tool2']),
    );
    expect(config.getExcludeTools()).toHaveLength(2);
  });

  it('should not modify the original settings object', async () => {
    const settings: Settings = { excludeTools: ['tool1'] };
    const extensions: Extension[] = [
      {
        config: {
          name: 'ext1',
          version: '1.0.0',
          excludeTools: ['tool2'],
        },
        contextFiles: [],
      },
    ];
    const originalSettings = JSON.parse(JSON.stringify(settings));
    process.argv = ['node', 'script.js'];
    const argv = await parseArguments();
    await loadCliConfig(settings, extensions, 'test-session', argv);
    expect(settings).toEqual(originalSettings);
  });
});

describe('loadCliConfig with allowed-mcp-server-names', () => {
  const originalArgv = process.argv;
  const originalEnv = { ...process.env };

  beforeEach(() => {
    vi.resetAllMocks();
    vi.mocked(os.homedir).mockReturnValue('/mock/home/user');
    process.env.GEMINI_API_KEY = 'test-api-key';
  });

  afterEach(() => {
    process.argv = originalArgv;
    process.env = originalEnv;
    vi.restoreAllMocks();
  });

  const baseSettings: Settings = {
    mcpServers: {
      server1: { url: 'http://localhost:8080' },
      server2: { url: 'http://localhost:8081' },
      server3: { url: 'http://localhost:8082' },
    },
  };

  it('should allow all MCP servers if the flag is not provided', async () => {
    process.argv = ['node', 'script.js'];
    const argv = await parseArguments();
    const config = await loadCliConfig(baseSettings, [], 'test-session', argv);
    expect(config.getMcpServers()).toEqual(baseSettings.mcpServers);
  });

  it('should allow only the specified MCP server', async () => {
    process.argv = [
      'node',
      'script.js',
      '--allowed-mcp-server-names',
      'server1',
    ];
    const argv = await parseArguments();
    const config = await loadCliConfig(baseSettings, [], 'test-session', argv);
    expect(config.getMcpServers()).toEqual({
      server1: { url: 'http://localhost:8080' },
    });
  });

  it('should allow multiple specified MCP servers', async () => {
    process.argv = [
      'node',
      'script.js',
      '--allowed-mcp-server-names',
      'server1',
      '--allowed-mcp-server-names',
      'server3',
    ];
    const argv = await parseArguments();
    const config = await loadCliConfig(baseSettings, [], 'test-session', argv);
    expect(config.getMcpServers()).toEqual({
      server1: { url: 'http://localhost:8080' },
      server3: { url: 'http://localhost:8082' },
    });
  });

  it('should handle server names that do not exist', async () => {
    process.argv = [
      'node',
      'script.js',
      '--allowed-mcp-server-names',
      'server1',
      '--allowed-mcp-server-names',
      'server4',
    ];
    const argv = await parseArguments();
    const config = await loadCliConfig(baseSettings, [], 'test-session', argv);
    expect(config.getMcpServers()).toEqual({
      server1: { url: 'http://localhost:8080' },
    });
  });

  it('should allow no MCP servers if the flag is provided but empty', async () => {
    process.argv = ['node', 'script.js', '--allowed-mcp-server-names', ''];
    const argv = await parseArguments();
    const config = await loadCliConfig(baseSettings, [], 'test-session', argv);
    expect(config.getMcpServers()).toEqual({});
  });

  it('should read allowMCPServers from settings', async () => {
    process.argv = ['node', 'script.js'];
    const argv = await parseArguments();
    const settings: Settings = {
      ...baseSettings,
      allowMCPServers: ['server1', 'server2'],
    };
    const config = await loadCliConfig(settings, [], 'test-session', argv);
    expect(config.getMcpServers()).toEqual({
      server1: { url: 'http://localhost:8080' },
      server2: { url: 'http://localhost:8081' },
    });
  });

  it('should read excludeMCPServers from settings', async () => {
    process.argv = ['node', 'script.js'];
    const argv = await parseArguments();
    const settings: Settings = {
      ...baseSettings,
      excludeMCPServers: ['server1', 'server2'],
    };
    const config = await loadCliConfig(settings, [], 'test-session', argv);
    expect(config.getMcpServers()).toEqual({
      server3: { url: 'http://localhost:8082' },
    });
  });

  it('should override allowMCPServers with excludeMCPServers if overlapping ', async () => {
    process.argv = ['node', 'script.js'];
    const argv = await parseArguments();
    const settings: Settings = {
      ...baseSettings,
      excludeMCPServers: ['server1'],
      allowMCPServers: ['server1', 'server2'],
    };
    const config = await loadCliConfig(settings, [], 'test-session', argv);
    expect(config.getMcpServers()).toEqual({
      server2: { url: 'http://localhost:8081' },
    });
  });

  it('should prioritize mcp server flag if set ', async () => {
    process.argv = [
      'node',
      'script.js',
      '--allowed-mcp-server-names',
      'server1',
    ];
    const argv = await parseArguments();
    const settings: Settings = {
      ...baseSettings,
      excludeMCPServers: ['server1'],
      allowMCPServers: ['server2'],
    };
    const config = await loadCliConfig(settings, [], 'test-session', argv);
    expect(config.getMcpServers()).toEqual({
      server1: { url: 'http://localhost:8080' },
    });
  });
});

describe('loadCliConfig extensions', () => {
  const mockExtensions: Extension[] = [
    {
      config: { name: 'ext1', version: '1.0.0' },
      contextFiles: ['/path/to/ext1.md'],
    },
    {
      config: { name: 'ext2', version: '1.0.0' },
      contextFiles: ['/path/to/ext2.md'],
    },
  ];

  it('should not filter extensions if --extensions flag is not used', async () => {
    process.argv = ['node', 'script.js'];
    const argv = await parseArguments();
    const settings: Settings = {};
    const config = await loadCliConfig(
      settings,
      mockExtensions,
      'test-session',
      argv,
    );
    expect(config.getExtensionContextFilePaths()).toEqual([
      '/path/to/ext1.md',
      '/path/to/ext2.md',
    ]);
  });

  it('should filter extensions if --extensions flag is used', async () => {
    process.argv = ['node', 'script.js', '--extensions', 'ext1'];
    const argv = await parseArguments();
    const settings: Settings = {};
    const config = await loadCliConfig(
      settings,
      mockExtensions,
      'test-session',
      argv,
    );
    expect(config.getExtensionContextFilePaths()).toEqual(['/path/to/ext1.md']);
  });
});

describe('loadCliConfig model selection', () => {
  it('selects a model from settings.json if provided', async () => {
    process.argv = ['node', 'script.js'];
    const argv = await parseArguments();
    const config = await loadCliConfig(
      {
        model: 'gemini-9001-ultra',
      },
      [],
      'test-session',
      argv,
    );

    expect(config.getModel()).toBe('gemini-9001-ultra');
  });

  it('uses the default gemini model if nothing is set', async () => {
    process.argv = ['node', 'script.js']; // No model set.
    const argv = await parseArguments();
    const config = await loadCliConfig(
      {
        // No model set.
      },
      [],
      'test-session',
      argv,
    );

    expect(config.getModel()).toBe('gemini-2.5-pro');
  });

  it('always prefers model from argvs', async () => {
    process.argv = ['node', 'script.js', '--model', 'gemini-8675309-ultra'];
    const argv = await parseArguments();
    const config = await loadCliConfig(
      {
        model: 'gemini-9001-ultra',
      },
      [],
      'test-session',
      argv,
    );

    expect(config.getModel()).toBe('gemini-8675309-ultra');
  });

  it('selects the model from argvs if provided', async () => {
    process.argv = ['node', 'script.js', '--model', 'gemini-8675309-ultra'];
    const argv = await parseArguments();
    const config = await loadCliConfig(
      {
        // No model provided via settings.
      },
      [],
      'test-session',
      argv,
    );

    expect(config.getModel()).toBe('gemini-8675309-ultra');
  });
});

describe('loadCliConfig ideModeFeature', () => {
  const originalArgv = process.argv;
  const originalEnv = { ...process.env };

  beforeEach(() => {
    vi.resetAllMocks();
    vi.mocked(os.homedir).mockReturnValue('/mock/home/user');
    process.env.GEMINI_API_KEY = 'test-api-key';
    delete process.env.SANDBOX;
    delete process.env.GEMINI_CLI_IDE_SERVER_PORT;
  });

  afterEach(() => {
    process.argv = originalArgv;
    process.env = originalEnv;
    vi.restoreAllMocks();
  });

  it('should be false by default', async () => {
    process.argv = ['node', 'script.js'];
    const settings: Settings = {};
    const argv = await parseArguments();
    const config = await loadCliConfig(settings, [], 'test-session', argv);
    expect(config.getIdeModeFeature()).toBe(false);
  });
<<<<<<< HEAD
=======

  it('should be false when settings.ideModeFeature is true, but SANDBOX is set', async () => {
    process.argv = ['node', 'script.js'];
    const argv = await parseArguments();
    process.env.TERM_PROGRAM = 'vscode';
    process.env.SANDBOX = 'true';
    const settings: Settings = { ideModeFeature: true };
    const config = await loadCliConfig(settings, [], 'test-session', argv);
    expect(config.getIdeModeFeature()).toBe(false);
  });
});

vi.mock('fs', async () => {
  const actualFs = await vi.importActual<typeof fs>('fs');
  const MOCK_CWD1 = process.cwd();
  const MOCK_CWD2 = path.resolve(path.sep, 'home', 'user', 'project');

  const mockPaths = new Set([
    MOCK_CWD1,
    MOCK_CWD2,
    path.resolve(path.sep, 'cli', 'path1'),
    path.resolve(path.sep, 'settings', 'path1'),
    path.join(os.homedir(), 'settings', 'path2'),
    path.join(MOCK_CWD2, 'cli', 'path2'),
    path.join(MOCK_CWD2, 'settings', 'path3'),
  ]);

  return {
    ...actualFs,
    existsSync: vi.fn((p) => mockPaths.has(p.toString())),
    statSync: vi.fn((p) => {
      if (mockPaths.has(p.toString())) {
        return { isDirectory: () => true };
      }
      // Fallback for other paths if needed, though the test should be specific.
      return actualFs.statSync(p);
    }),
    realpathSync: vi.fn((p) => p),
  };
});

describe('loadCliConfig with includeDirectories', () => {
  const originalArgv = process.argv;
  const originalEnv = { ...process.env };

  beforeEach(() => {
    vi.resetAllMocks();
    vi.mocked(os.homedir).mockReturnValue('/mock/home/user');
    process.env.GEMINI_API_KEY = 'test-api-key';
    vi.spyOn(process, 'cwd').mockReturnValue(
      path.resolve(path.sep, 'home', 'user', 'project'),
    );
  });

  afterEach(() => {
    process.argv = originalArgv;
    process.env = originalEnv;
    vi.restoreAllMocks();
  });

  it('should combine and resolve paths from settings and CLI arguments', async () => {
    const mockCwd = path.resolve(path.sep, 'home', 'user', 'project');
    process.argv = [
      'node',
      'script.js',
      '--include-directories',
      `${path.resolve(path.sep, 'cli', 'path1')},${path.join(mockCwd, 'cli', 'path2')}`,
    ];
    const argv = await parseArguments();
    const settings: Settings = {
      includeDirectories: [
        path.resolve(path.sep, 'settings', 'path1'),
        path.join(os.homedir(), 'settings', 'path2'),
        path.join(mockCwd, 'settings', 'path3'),
      ],
    };
    const config = await loadCliConfig(settings, [], 'test-session', argv);
    const expected = [
      mockCwd,
      path.resolve(path.sep, 'cli', 'path1'),
      path.join(mockCwd, 'cli', 'path2'),
      path.resolve(path.sep, 'settings', 'path1'),
      path.join(os.homedir(), 'settings', 'path2'),
      path.join(mockCwd, 'settings', 'path3'),
    ];
    expect(config.getWorkspaceContext().getDirectories()).toEqual(
      expect.arrayContaining(expected),
    );
    expect(config.getWorkspaceContext().getDirectories()).toHaveLength(
      expected.length,
    );
  });
>>>>>>> 5c8268b6
});<|MERGE_RESOLUTION|>--- conflicted
+++ resolved
@@ -1007,18 +1007,6 @@
     const config = await loadCliConfig(settings, [], 'test-session', argv);
     expect(config.getIdeModeFeature()).toBe(false);
   });
-<<<<<<< HEAD
-=======
-
-  it('should be false when settings.ideModeFeature is true, but SANDBOX is set', async () => {
-    process.argv = ['node', 'script.js'];
-    const argv = await parseArguments();
-    process.env.TERM_PROGRAM = 'vscode';
-    process.env.SANDBOX = 'true';
-    const settings: Settings = { ideModeFeature: true };
-    const config = await loadCliConfig(settings, [], 'test-session', argv);
-    expect(config.getIdeModeFeature()).toBe(false);
-  });
 });
 
 vi.mock('fs', async () => {
@@ -1101,5 +1089,4 @@
       expected.length,
     );
   });
->>>>>>> 5c8268b6
 });