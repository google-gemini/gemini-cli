--- conflicted
+++ resolved
@@ -442,39 +442,10 @@
     process.stdin.isTTY = false;
     process.argv = ['node', 'script.js', '--resume', 'session-id'];
 
-<<<<<<< HEAD
     try {
       const argv = await parseArguments({} as Settings);
       expect(argv.resume).toBe('session-id');
     } finally {
-=======
-    const mockExit = vi.spyOn(process, 'exit').mockImplementation(() => {
-      throw new Error('process.exit called');
-    });
-
-    const mockConsoleError = vi
-      .spyOn(console, 'error')
-      .mockImplementation(() => {});
-    const debugErrorSpy = vi
-      .spyOn(debugLogger, 'error')
-      .mockImplementation(() => {});
-
-    try {
-      await expect(parseArguments({} as Settings)).rejects.toThrow(
-        'process.exit called',
-      );
-
-      expect(debugErrorSpy).toHaveBeenCalledWith(
-        expect.stringContaining(
-          'When resuming a session, you must provide a message via --prompt (-p) or stdin',
-        ),
-      );
-      expect(mockConsoleError).toHaveBeenCalled();
-    } finally {
-      mockExit.mockRestore();
-      mockConsoleError.mockRestore();
-      debugErrorSpy.mockRestore();
->>>>>>> b9766155
       process.stdin.isTTY = originalIsTTY;
     }
   });
