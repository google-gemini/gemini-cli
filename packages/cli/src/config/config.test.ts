/**
 * @license
 * Copyright 2025 Google LLC
 * SPDX-License-Identifier: Apache-2.0
 */

import { describe, it, expect, vi, beforeEach, afterEach } from 'vitest';
<<<<<<< HEAD
import * as os from 'node:os';
=======
import * as os from 'os';
import * as path from 'path';
import { ShellTool, EditTool, WriteFileTool } from '@google/gemini-cli-core';
>>>>>>> 4c1c6d2b
import { loadCliConfig, parseArguments } from './config.js';
import { Settings } from './settings.js';
import { Extension } from './extension.js';
import * as ServerConfig from '@google/gemini-cli-core';
import { isWorkspaceTrusted } from './trustedFolders.js';

vi.mock('./trustedFolders.js', () => ({
  isWorkspaceTrusted: vi.fn(),
}));

vi.mock('fs', async (importOriginal) => {
  const actualFs = await importOriginal<typeof import('fs')>();
  const pathMod = await import('path');
  const mockHome = '/mock/home/user';
  const MOCK_CWD1 = process.cwd();
  const MOCK_CWD2 = pathMod.resolve(pathMod.sep, 'home', 'user', 'project');

  const mockPaths = new Set([
    MOCK_CWD1,
    MOCK_CWD2,
    pathMod.resolve(pathMod.sep, 'cli', 'path1'),
    pathMod.resolve(pathMod.sep, 'settings', 'path1'),
    pathMod.join(mockHome, 'settings', 'path2'),
    pathMod.join(MOCK_CWD2, 'cli', 'path2'),
    pathMod.join(MOCK_CWD2, 'settings', 'path3'),
  ]);

  return {
    ...actualFs,
    mkdirSync: vi.fn(),
    writeFileSync: vi.fn(),
    existsSync: vi.fn((p) => mockPaths.has(p.toString())),
    statSync: vi.fn((p) => {
      if (mockPaths.has(p.toString())) {
        return { isDirectory: () => true } as unknown as import('fs').Stats;
      }
      return (actualFs as typeof import('fs')).statSync(p as unknown as string);
    }),
    realpathSync: vi.fn((p) => p),
  };
});

vi.mock('os', async (importOriginal) => {
  const actualOs = await importOriginal<typeof os>();
  return {
    ...actualOs,
    homedir: vi.fn(() => '/mock/home/user'),
  };
});

vi.mock('open', () => ({
  default: vi.fn(),
}));

vi.mock('read-package-up', () => ({
  readPackageUp: vi.fn(() =>
    Promise.resolve({ packageJson: { version: 'test-version' } }),
  ),
}));

vi.mock('@google/gemini-cli-core', async () => {
  const actualServer = await vi.importActual<typeof ServerConfig>(
    '@google/gemini-cli-core',
  );
  return {
    ...actualServer,
    IdeClient: {
      getInstance: vi.fn().mockReturnValue({
        getConnectionStatus: vi.fn(),
        initialize: vi.fn(),
        shutdown: vi.fn(),
      }),
    },
    loadEnvironment: vi.fn(),
    loadServerHierarchicalMemory: vi.fn(
      (cwd, dirs, debug, fileService, extensionPaths, _maxDirs) =>
        Promise.resolve({
          memoryContent: extensionPaths?.join(',') || '',
          fileCount: extensionPaths?.length || 0,
        }),
    ),
    DEFAULT_MEMORY_FILE_FILTERING_OPTIONS: {
      respectGitIgnore: false,
      respectGeminiIgnore: true,
    },
    DEFAULT_FILE_FILTERING_OPTIONS: {
      respectGitIgnore: true,
      respectGeminiIgnore: true,
    },
  };
});

describe('parseArguments', () => {
  const originalArgv = process.argv;

  afterEach(() => {
    process.argv = originalArgv;
  });

  it('should throw an error when both --prompt and --prompt-interactive are used together', async () => {
    process.argv = [
      'node',
      'script.js',
      '--prompt',
      'test prompt',
      '--prompt-interactive',
      'interactive prompt',
    ];

    const mockExit = vi.spyOn(process, 'exit').mockImplementation(() => {
      throw new Error('process.exit called');
    });

    const mockConsoleError = vi
      .spyOn(console, 'error')
      .mockImplementation(() => {});

    await expect(parseArguments()).rejects.toThrow('process.exit called');

    expect(mockConsoleError).toHaveBeenCalledWith(
      expect.stringContaining(
        'Cannot use both --prompt (-p) and --prompt-interactive (-i) together',
      ),
    );

    mockExit.mockRestore();
    mockConsoleError.mockRestore();
  });

  it('should throw an error when using short flags -p and -i together', async () => {
    process.argv = [
      'node',
      'script.js',
      '-p',
      'test prompt',
      '-i',
      'interactive prompt',
    ];

    const mockExit = vi.spyOn(process, 'exit').mockImplementation(() => {
      throw new Error('process.exit called');
    });

    const mockConsoleError = vi
      .spyOn(console, 'error')
      .mockImplementation(() => {});

    await expect(parseArguments()).rejects.toThrow('process.exit called');

    expect(mockConsoleError).toHaveBeenCalledWith(
      expect.stringContaining(
        'Cannot use both --prompt (-p) and --prompt-interactive (-i) together',
      ),
    );

    mockExit.mockRestore();
    mockConsoleError.mockRestore();
  });

  it('should allow --prompt without --prompt-interactive', async () => {
    process.argv = ['node', 'script.js', '--prompt', 'test prompt'];
    const argv = await parseArguments();
    expect(argv.prompt).toBe('test prompt');
    expect(argv.promptInteractive).toBeUndefined();
  });

  it('should allow --prompt-interactive without --prompt', async () => {
    process.argv = [
      'node',
      'script.js',
      '--prompt-interactive',
      'interactive prompt',
    ];
    const argv = await parseArguments();
    expect(argv.promptInteractive).toBe('interactive prompt');
    expect(argv.prompt).toBeUndefined();
  });

  it('should allow -i flag as alias for --prompt-interactive', async () => {
    process.argv = ['node', 'script.js', '-i', 'interactive prompt'];
    const argv = await parseArguments();
    expect(argv.promptInteractive).toBe('interactive prompt');
    expect(argv.prompt).toBeUndefined();
  });

  it('should throw an error when both --yolo and --approval-mode are used together', async () => {
    process.argv = [
      'node',
      'script.js',
      '--yolo',
      '--approval-mode',
      'default',
    ];

    const mockExit = vi.spyOn(process, 'exit').mockImplementation(() => {
      throw new Error('process.exit called');
    });

    const mockConsoleError = vi
      .spyOn(console, 'error')
      .mockImplementation(() => {});

    await expect(parseArguments()).rejects.toThrow('process.exit called');

    expect(mockConsoleError).toHaveBeenCalledWith(
      expect.stringContaining(
        'Cannot use both --yolo (-y) and --approval-mode together. Use --approval-mode=yolo instead.',
      ),
    );

    mockExit.mockRestore();
    mockConsoleError.mockRestore();
  });

  it('should throw an error when using short flags -y and --approval-mode together', async () => {
    process.argv = ['node', 'script.js', '-y', '--approval-mode', 'yolo'];

    const mockExit = vi.spyOn(process, 'exit').mockImplementation(() => {
      throw new Error('process.exit called');
    });

    const mockConsoleError = vi
      .spyOn(console, 'error')
      .mockImplementation(() => {});

    await expect(parseArguments()).rejects.toThrow('process.exit called');

    expect(mockConsoleError).toHaveBeenCalledWith(
      expect.stringContaining(
        'Cannot use both --yolo (-y) and --approval-mode together. Use --approval-mode=yolo instead.',
      ),
    );

    mockExit.mockRestore();
    mockConsoleError.mockRestore();
  });

  it('should allow --approval-mode without --yolo', async () => {
    process.argv = ['node', 'script.js', '--approval-mode', 'auto_edit'];
    const argv = await parseArguments();
    expect(argv.approvalMode).toBe('auto_edit');
    expect(argv.yolo).toBe(false);
  });

  it('should allow --yolo without --approval-mode', async () => {
    process.argv = ['node', 'script.js', '--yolo'];
    const argv = await parseArguments();
    expect(argv.yolo).toBe(true);
    expect(argv.approvalMode).toBeUndefined();
  });

  it('should reject invalid --approval-mode values', async () => {
    process.argv = ['node', 'script.js', '--approval-mode', 'invalid'];

    const mockExit = vi.spyOn(process, 'exit').mockImplementation(() => {
      throw new Error('process.exit called');
    });

    const mockConsoleError = vi
      .spyOn(console, 'error')
      .mockImplementation(() => {});

    await expect(parseArguments()).rejects.toThrow('process.exit called');

    expect(mockConsoleError).toHaveBeenCalledWith(
      expect.stringContaining('Invalid values:'),
    );

    mockExit.mockRestore();
    mockConsoleError.mockRestore();
  });
});

describe('loadCliConfig', () => {
  const originalArgv = process.argv;

  beforeEach(() => {
    vi.resetAllMocks();
    vi.mocked(os.homedir).mockReturnValue('/mock/home/user');
    vi.stubEnv('GEMINI_API_KEY', 'test-api-key');
  });

  afterEach(() => {
    process.argv = originalArgv;
    vi.unstubAllEnvs();
    vi.restoreAllMocks();
  });

  it('should set showMemoryUsage to true when --show-memory-usage flag is present', async () => {
    process.argv = ['node', 'script.js', '--show-memory-usage'];
    const argv = await parseArguments();
    const settings: Settings = {};
    const config = await loadCliConfig(settings, [], 'test-session', argv);
    expect(config.getShowMemoryUsage()).toBe(true);
  });

  it('should set showMemoryUsage to false when --memory flag is not present', async () => {
    process.argv = ['node', 'script.js'];
    const argv = await parseArguments();
    const settings: Settings = {};
    const config = await loadCliConfig(settings, [], 'test-session', argv);
    expect(config.getShowMemoryUsage()).toBe(false);
  });

  it('should set showMemoryUsage to false by default from settings if CLI flag is not present', async () => {
    process.argv = ['node', 'script.js'];
    const argv = await parseArguments();
    const settings: Settings = { showMemoryUsage: false };
    const config = await loadCliConfig(settings, [], 'test-session', argv);
    expect(config.getShowMemoryUsage()).toBe(false);
  });

  it('should prioritize CLI flag over settings for showMemoryUsage (CLI true, settings false)', async () => {
    process.argv = ['node', 'script.js', '--show-memory-usage'];
    const argv = await parseArguments();
    const settings: Settings = { showMemoryUsage: false };
    const config = await loadCliConfig(settings, [], 'test-session', argv);
    expect(config.getShowMemoryUsage()).toBe(true);
  });

  it(`should leave proxy to empty by default`, async () => {
    process.argv = ['node', 'script.js'];
    const argv = await parseArguments();
    const settings: Settings = {};
    const config = await loadCliConfig(settings, [], 'test-session', argv);
    expect(config.getProxy()).toBeFalsy();
  });

  const proxy_url = 'http://localhost:7890';
  const testCases = [
    {
      input: {
        env_name: 'https_proxy',
        proxy_url,
      },
      expected: proxy_url,
    },
    {
      input: {
        env_name: 'http_proxy',
        proxy_url,
      },
      expected: proxy_url,
    },
    {
      input: {
        env_name: 'HTTPS_PROXY',
        proxy_url,
      },
      expected: proxy_url,
    },
    {
      input: {
        env_name: 'HTTP_PROXY',
        proxy_url,
      },
      expected: proxy_url,
    },
  ];
  testCases.forEach(({ input, expected }) => {
    it(`should set proxy to ${expected} according to environment variable [${input.env_name}]`, async () => {
      vi.stubEnv(input.env_name, input.proxy_url);
      process.argv = ['node', 'script.js'];
      const argv = await parseArguments();
      const settings: Settings = {};
      const config = await loadCliConfig(settings, [], 'test-session', argv);
      expect(config.getProxy()).toBe(expected);
    });
  });

  it('should set proxy when --proxy flag is present', async () => {
    process.argv = ['node', 'script.js', '--proxy', 'http://localhost:7890'];
    const argv = await parseArguments();
    const settings: Settings = {};
    const config = await loadCliConfig(settings, [], 'test-session', argv);
    expect(config.getProxy()).toBe('http://localhost:7890');
  });

  it('should prioritize CLI flag over environment variable for proxy (CLI http://localhost:7890, environment variable http://localhost:7891)', async () => {
    vi.stubEnv('http_proxy', 'http://localhost:7891');
    process.argv = ['node', 'script.js', '--proxy', 'http://localhost:7890'];
    const argv = await parseArguments();
    const settings: Settings = {};
    const config = await loadCliConfig(settings, [], 'test-session', argv);
    expect(config.getProxy()).toBe('http://localhost:7890');
  });
});

describe('loadCliConfig telemetry', () => {
  const originalArgv = process.argv;

  beforeEach(() => {
    vi.resetAllMocks();
    vi.mocked(os.homedir).mockReturnValue('/mock/home/user');
    vi.stubEnv('GEMINI_API_KEY', 'test-api-key');
  });

  afterEach(() => {
    process.argv = originalArgv;
    vi.unstubAllEnvs();
    vi.restoreAllMocks();
  });

  it('should set telemetry to false by default when no flag or setting is present', async () => {
    process.argv = ['node', 'script.js'];
    const argv = await parseArguments();
    const settings: Settings = {};
    const config = await loadCliConfig(settings, [], 'test-session', argv);
    expect(config.getTelemetryEnabled()).toBe(false);
  });

  it('should set telemetry to true when --telemetry flag is present', async () => {
    process.argv = ['node', 'script.js', '--telemetry'];
    const argv = await parseArguments();
    const settings: Settings = {};
    const config = await loadCliConfig(settings, [], 'test-session', argv);
    expect(config.getTelemetryEnabled()).toBe(true);
  });

  it('should set telemetry to false when --no-telemetry flag is present', async () => {
    process.argv = ['node', 'script.js', '--no-telemetry'];
    const argv = await parseArguments();
    const settings: Settings = {};
    const config = await loadCliConfig(settings, [], 'test-session', argv);
    expect(config.getTelemetryEnabled()).toBe(false);
  });

  it('should use telemetry value from settings if CLI flag is not present (settings true)', async () => {
    process.argv = ['node', 'script.js'];
    const argv = await parseArguments();
    const settings: Settings = { telemetry: { enabled: true } };
    const config = await loadCliConfig(settings, [], 'test-session', argv);
    expect(config.getTelemetryEnabled()).toBe(true);
  });

  it('should use telemetry value from settings if CLI flag is not present (settings false)', async () => {
    process.argv = ['node', 'script.js'];
    const argv = await parseArguments();
    const settings: Settings = { telemetry: { enabled: false } };
    const config = await loadCliConfig(settings, [], 'test-session', argv);
    expect(config.getTelemetryEnabled()).toBe(false);
  });

  it('should prioritize --telemetry CLI flag (true) over settings (false)', async () => {
    process.argv = ['node', 'script.js', '--telemetry'];
    const argv = await parseArguments();
    const settings: Settings = { telemetry: { enabled: false } };
    const config = await loadCliConfig(settings, [], 'test-session', argv);
    expect(config.getTelemetryEnabled()).toBe(true);
  });

  it('should prioritize --no-telemetry CLI flag (false) over settings (true)', async () => {
    process.argv = ['node', 'script.js', '--no-telemetry'];
    const argv = await parseArguments();
    const settings: Settings = { telemetry: { enabled: true } };
    const config = await loadCliConfig(settings, [], 'test-session', argv);
    expect(config.getTelemetryEnabled()).toBe(false);
  });

  it('should use telemetry OTLP endpoint from settings if CLI flag is not present', async () => {
    process.argv = ['node', 'script.js'];
    const argv = await parseArguments();
    const settings: Settings = {
      telemetry: { otlpEndpoint: 'http://settings.example.com' },
    };
    const config = await loadCliConfig(settings, [], 'test-session', argv);
    expect(config.getTelemetryOtlpEndpoint()).toBe(
      'http://settings.example.com',
    );
  });

  it('should prioritize --telemetry-otlp-endpoint CLI flag over settings', async () => {
    process.argv = [
      'node',
      'script.js',
      '--telemetry-otlp-endpoint',
      'http://cli.example.com',
    ];
    const argv = await parseArguments();
    const settings: Settings = {
      telemetry: { otlpEndpoint: 'http://settings.example.com' },
    };
    const config = await loadCliConfig(settings, [], 'test-session', argv);
    expect(config.getTelemetryOtlpEndpoint()).toBe('http://cli.example.com');
  });

  it('should use default endpoint if no OTLP endpoint is provided via CLI or settings', async () => {
    process.argv = ['node', 'script.js'];
    const argv = await parseArguments();
    const settings: Settings = { telemetry: { enabled: true } };
    const config = await loadCliConfig(settings, [], 'test-session', argv);
    expect(config.getTelemetryOtlpEndpoint()).toBe('http://localhost:4317');
  });

  it('should use telemetry target from settings if CLI flag is not present', async () => {
    process.argv = ['node', 'script.js'];
    const argv = await parseArguments();
    const settings: Settings = {
      telemetry: { target: ServerConfig.DEFAULT_TELEMETRY_TARGET },
    };
    const config = await loadCliConfig(settings, [], 'test-session', argv);
    expect(config.getTelemetryTarget()).toBe(
      ServerConfig.DEFAULT_TELEMETRY_TARGET,
    );
  });

  it('should prioritize --telemetry-target CLI flag over settings', async () => {
    process.argv = ['node', 'script.js', '--telemetry-target', 'gcp'];
    const argv = await parseArguments();
    const settings: Settings = {
      telemetry: { target: ServerConfig.DEFAULT_TELEMETRY_TARGET },
    };
    const config = await loadCliConfig(settings, [], 'test-session', argv);
    expect(config.getTelemetryTarget()).toBe('gcp');
  });

  it('should use default target if no target is provided via CLI or settings', async () => {
    process.argv = ['node', 'script.js'];
    const argv = await parseArguments();
    const settings: Settings = { telemetry: { enabled: true } };
    const config = await loadCliConfig(settings, [], 'test-session', argv);
    expect(config.getTelemetryTarget()).toBe(
      ServerConfig.DEFAULT_TELEMETRY_TARGET,
    );
  });

  it('should use telemetry log prompts from settings if CLI flag is not present', async () => {
    process.argv = ['node', 'script.js'];
    const argv = await parseArguments();
    const settings: Settings = { telemetry: { logPrompts: false } };
    const config = await loadCliConfig(settings, [], 'test-session', argv);
    expect(config.getTelemetryLogPromptsEnabled()).toBe(false);
  });

  it('should prioritize --telemetry-log-prompts CLI flag (true) over settings (false)', async () => {
    process.argv = ['node', 'script.js', '--telemetry-log-prompts'];
    const argv = await parseArguments();
    const settings: Settings = { telemetry: { logPrompts: false } };
    const config = await loadCliConfig(settings, [], 'test-session', argv);
    expect(config.getTelemetryLogPromptsEnabled()).toBe(true);
  });

  it('should prioritize --no-telemetry-log-prompts CLI flag (false) over settings (true)', async () => {
    process.argv = ['node', 'script.js', '--no-telemetry-log-prompts'];
    const argv = await parseArguments();
    const settings: Settings = { telemetry: { logPrompts: true } };
    const config = await loadCliConfig(settings, [], 'test-session', argv);
    expect(config.getTelemetryLogPromptsEnabled()).toBe(false);
  });

  it('should use default log prompts (true) if no value is provided via CLI or settings', async () => {
    process.argv = ['node', 'script.js'];
    const argv = await parseArguments();
    const settings: Settings = { telemetry: { enabled: true } };
    const config = await loadCliConfig(settings, [], 'test-session', argv);
    expect(config.getTelemetryLogPromptsEnabled()).toBe(true);
  });

  it('should use telemetry OTLP protocol from settings if CLI flag is not present', async () => {
    process.argv = ['node', 'script.js'];
    const argv = await parseArguments();
    const settings: Settings = {
      telemetry: { otlpProtocol: 'http' },
    };
    const config = await loadCliConfig(settings, [], 'test-session', argv);
    expect(config.getTelemetryOtlpProtocol()).toBe('http');
  });

  it('should prioritize --telemetry-otlp-protocol CLI flag over settings', async () => {
    process.argv = ['node', 'script.js', '--telemetry-otlp-protocol', 'http'];
    const argv = await parseArguments();
    const settings: Settings = {
      telemetry: { otlpProtocol: 'grpc' },
    };
    const config = await loadCliConfig(settings, [], 'test-session', argv);
    expect(config.getTelemetryOtlpProtocol()).toBe('http');
  });

  it('should use default protocol if no OTLP protocol is provided via CLI or settings', async () => {
    process.argv = ['node', 'script.js'];
    const argv = await parseArguments();
    const settings: Settings = { telemetry: { enabled: true } };
    const config = await loadCliConfig(settings, [], 'test-session', argv);
    expect(config.getTelemetryOtlpProtocol()).toBe('grpc');
  });

  it('should reject invalid --telemetry-otlp-protocol values', async () => {
    process.argv = [
      'node',
      'script.js',
      '--telemetry-otlp-protocol',
      'invalid',
    ];

    const mockExit = vi.spyOn(process, 'exit').mockImplementation(() => {
      throw new Error('process.exit called');
    });

    const mockConsoleError = vi
      .spyOn(console, 'error')
      .mockImplementation(() => {});

    await expect(parseArguments()).rejects.toThrow('process.exit called');

    expect(mockConsoleError).toHaveBeenCalledWith(
      expect.stringContaining('Invalid values:'),
    );

    mockExit.mockRestore();
    mockConsoleError.mockRestore();
  });
});

describe('Hierarchical Memory Loading (config.ts) - Placeholder Suite', () => {
  beforeEach(() => {
    vi.resetAllMocks();
    vi.mocked(os.homedir).mockReturnValue('/mock/home/user');
    // Other common mocks would be reset here.
  });

  afterEach(() => {
    vi.restoreAllMocks();
  });

  it('should pass extension context file paths to loadServerHierarchicalMemory', async () => {
    process.argv = ['node', 'script.js'];
    const settings: Settings = {};
    const extensions: Extension[] = [
      {
        config: {
          name: 'ext1',
          version: '1.0.0',
        },
        contextFiles: ['/path/to/ext1/GEMINI.md'],
      },
      {
        config: {
          name: 'ext2',
          version: '1.0.0',
        },
        contextFiles: [],
      },
      {
        config: {
          name: 'ext3',
          version: '1.0.0',
        },
        contextFiles: [
          '/path/to/ext3/context1.md',
          '/path/to/ext3/context2.md',
        ],
      },
    ];
    const argv = await parseArguments();
    await loadCliConfig(settings, extensions, 'session-id', argv);
    expect(ServerConfig.loadServerHierarchicalMemory).toHaveBeenCalledWith(
      expect.any(String),
      [],
      false,
      expect.any(Object),
      [
        '/path/to/ext1/GEMINI.md',
        '/path/to/ext3/context1.md',
        '/path/to/ext3/context2.md',
      ],
      'tree',
      {
        respectGitIgnore: false,
        respectGeminiIgnore: true,
      },
      undefined, // maxDirs
    );
  });

  // NOTE TO FUTURE DEVELOPERS:
  // To re-enable tests for loadHierarchicalGeminiMemory, ensure that:
  // 1. os.homedir() is reliably mocked *before* the config.ts module is loaded
  //    and its functions (which use os.homedir()) are called.
  // 2. fs/promises and fs mocks correctly simulate file/directory existence,
  //    readability, and content based on paths derived from the mocked os.homedir().
  // 3. Spies on console functions (for logger output) are correctly set up if needed.
  // Example of a previously failing test structure:
  /*
  it('should correctly use mocked homedir for global path', async () => {
    const MOCK_GEMINI_DIR_LOCAL = path.join('/mock/home/user', '.gemini');
    const MOCK_GLOBAL_PATH_LOCAL = path.join(MOCK_GEMINI_DIR_LOCAL, 'GEMINI.md');
    mockFs({
      [MOCK_GLOBAL_PATH_LOCAL]: { type: 'file', content: 'GlobalContentOnly' }
    });
    const memory = await loadHierarchicalGeminiMemory("/some/other/cwd", false);
    expect(memory).toBe('GlobalContentOnly');
    expect(vi.mocked(os.homedir)).toHaveBeenCalled();
    expect(fsPromises.readFile).toHaveBeenCalledWith(MOCK_GLOBAL_PATH_LOCAL, 'utf-8');
  });
  */
});

describe('mergeMcpServers', () => {
  it('should not modify the original settings object', async () => {
    const settings: Settings = {
      mcpServers: {
        'test-server': {
          url: 'http://localhost:8080',
        },
      },
    };
    const extensions: Extension[] = [
      {
        config: {
          name: 'ext1',
          version: '1.0.0',
          mcpServers: {
            'ext1-server': {
              url: 'http://localhost:8081',
            },
          },
        },
        contextFiles: [],
      },
    ];
    const originalSettings = JSON.parse(JSON.stringify(settings));
    process.argv = ['node', 'script.js'];
    const argv = await parseArguments();
    await loadCliConfig(settings, extensions, 'test-session', argv);
    expect(settings).toEqual(originalSettings);
  });
});

describe('mergeExcludeTools', () => {
  const defaultExcludes = [ShellTool.Name, EditTool.Name, WriteFileTool.Name];
  const originalIsTTY = process.stdin.isTTY;

  beforeEach(() => {
    process.stdin.isTTY = true;
  });

  afterEach(() => {
    process.stdin.isTTY = originalIsTTY;
  });

  it('should merge excludeTools from settings and extensions', async () => {
    const settings: Settings = { excludeTools: ['tool1', 'tool2'] };
    const extensions: Extension[] = [
      {
        config: {
          name: 'ext1',
          version: '1.0.0',
          excludeTools: ['tool3', 'tool4'],
        },
        contextFiles: [],
      },
      {
        config: {
          name: 'ext2',
          version: '1.0.0',
          excludeTools: ['tool5'],
        },
        contextFiles: [],
      },
    ];
    process.argv = ['node', 'script.js'];
    const argv = await parseArguments();
    const config = await loadCliConfig(
      settings,
      extensions,
      'test-session',
      argv,
    );
    expect(config.getExcludeTools()).toEqual(
      expect.arrayContaining(['tool1', 'tool2', 'tool3', 'tool4', 'tool5']),
    );
    expect(config.getExcludeTools()).toHaveLength(5);
  });

  it('should handle overlapping excludeTools between settings and extensions', async () => {
    const settings: Settings = { excludeTools: ['tool1', 'tool2'] };
    const extensions: Extension[] = [
      {
        config: {
          name: 'ext1',
          version: '1.0.0',
          excludeTools: ['tool2', 'tool3'],
        },
        contextFiles: [],
      },
    ];
    process.argv = ['node', 'script.js'];
    const argv = await parseArguments();
    const config = await loadCliConfig(
      settings,
      extensions,
      'test-session',
      argv,
    );
    expect(config.getExcludeTools()).toEqual(
      expect.arrayContaining(['tool1', 'tool2', 'tool3']),
    );
    expect(config.getExcludeTools()).toHaveLength(3);
  });

  it('should handle overlapping excludeTools between extensions', async () => {
    const settings: Settings = { excludeTools: ['tool1'] };
    const extensions: Extension[] = [
      {
        config: {
          name: 'ext1',
          version: '1.0.0',
          excludeTools: ['tool2', 'tool3'],
        },
        contextFiles: [],
      },
      {
        config: {
          name: 'ext2',
          version: '1.0.0',
          excludeTools: ['tool3', 'tool4'],
        },
        contextFiles: [],
      },
    ];
    process.argv = ['node', 'script.js'];
    const argv = await parseArguments();
    const config = await loadCliConfig(
      settings,
      extensions,
      'test-session',
      argv,
    );
    expect(config.getExcludeTools()).toEqual(
      expect.arrayContaining(['tool1', 'tool2', 'tool3', 'tool4']),
    );
    expect(config.getExcludeTools()).toHaveLength(4);
  });

  it('should return an empty array when no excludeTools are specified and it is interactive', async () => {
    process.stdin.isTTY = true;
    const settings: Settings = {};
    const extensions: Extension[] = [];
    process.argv = ['node', 'script.js'];
    const argv = await parseArguments();
    const config = await loadCliConfig(
      settings,
      extensions,
      'test-session',
      argv,
    );
    expect(config.getExcludeTools()).toEqual([]);
  });

  it('should return default excludes when no excludeTools are specified and it is not interactive', async () => {
    process.stdin.isTTY = false;
    const settings: Settings = {};
    const extensions: Extension[] = [];
    process.argv = ['node', 'script.js', '-p', 'test'];
    const argv = await parseArguments();
    const config = await loadCliConfig(
      settings,
      extensions,
      'test-session',
      argv,
    );
    expect(config.getExcludeTools()).toEqual(defaultExcludes);
  });

  it('should handle settings with excludeTools but no extensions', async () => {
    process.argv = ['node', 'script.js'];
    const argv = await parseArguments();
    const settings: Settings = { excludeTools: ['tool1', 'tool2'] };
    const extensions: Extension[] = [];
    const config = await loadCliConfig(
      settings,
      extensions,
      'test-session',
      argv,
    );
    expect(config.getExcludeTools()).toEqual(
      expect.arrayContaining(['tool1', 'tool2']),
    );
    expect(config.getExcludeTools()).toHaveLength(2);
  });

  it('should handle extensions with excludeTools but no settings', async () => {
    const settings: Settings = {};
    const extensions: Extension[] = [
      {
        config: {
          name: 'ext1',
          version: '1.0.0',
          excludeTools: ['tool1', 'tool2'],
        },
        contextFiles: [],
      },
    ];
    process.argv = ['node', 'script.js'];
    const argv = await parseArguments();
    const config = await loadCliConfig(
      settings,
      extensions,
      'test-session',
      argv,
    );
    expect(config.getExcludeTools()).toEqual(
      expect.arrayContaining(['tool1', 'tool2']),
    );
    expect(config.getExcludeTools()).toHaveLength(2);
  });

  it('should not modify the original settings object', async () => {
    const settings: Settings = { excludeTools: ['tool1'] };
    const extensions: Extension[] = [
      {
        config: {
          name: 'ext1',
          version: '1.0.0',
          excludeTools: ['tool2'],
        },
        contextFiles: [],
      },
    ];
    const originalSettings = JSON.parse(JSON.stringify(settings));
    process.argv = ['node', 'script.js'];
    const argv = await parseArguments();
    await loadCliConfig(settings, extensions, 'test-session', argv);
    expect(settings).toEqual(originalSettings);
  });
});

describe('Approval mode tool exclusion logic', () => {
  const originalIsTTY = process.stdin.isTTY;

  beforeEach(() => {
    process.stdin.isTTY = false; // Ensure non-interactive mode
  });

  afterEach(() => {
    process.stdin.isTTY = originalIsTTY;
  });

  it('should exclude all interactive tools in non-interactive mode with default approval mode', async () => {
    process.argv = ['node', 'script.js', '-p', 'test'];
    const argv = await parseArguments();
    const settings: Settings = {};
    const extensions: Extension[] = [];

    const config = await loadCliConfig(
      settings,
      extensions,
      'test-session',
      argv,
    );

    const excludedTools = config.getExcludeTools();
    expect(excludedTools).toContain(ShellTool.Name);
    expect(excludedTools).toContain(EditTool.Name);
    expect(excludedTools).toContain(WriteFileTool.Name);
  });

  it('should exclude all interactive tools in non-interactive mode with explicit default approval mode', async () => {
    process.argv = [
      'node',
      'script.js',
      '--approval-mode',
      'default',
      '-p',
      'test',
    ];
    const argv = await parseArguments();
    const settings: Settings = {};
    const extensions: Extension[] = [];

    const config = await loadCliConfig(
      settings,
      extensions,
      'test-session',
      argv,
    );

    const excludedTools = config.getExcludeTools();
    expect(excludedTools).toContain(ShellTool.Name);
    expect(excludedTools).toContain(EditTool.Name);
    expect(excludedTools).toContain(WriteFileTool.Name);
  });

  it('should exclude only shell tools in non-interactive mode with auto_edit approval mode', async () => {
    process.argv = [
      'node',
      'script.js',
      '--approval-mode',
      'auto_edit',
      '-p',
      'test',
    ];
    const argv = await parseArguments();
    const settings: Settings = {};
    const extensions: Extension[] = [];

    const config = await loadCliConfig(
      settings,
      extensions,
      'test-session',
      argv,
    );

    const excludedTools = config.getExcludeTools();
    expect(excludedTools).toContain(ShellTool.Name);
    expect(excludedTools).not.toContain(EditTool.Name);
    expect(excludedTools).not.toContain(WriteFileTool.Name);
  });

  it('should exclude no interactive tools in non-interactive mode with yolo approval mode', async () => {
    process.argv = [
      'node',
      'script.js',
      '--approval-mode',
      'yolo',
      '-p',
      'test',
    ];
    const argv = await parseArguments();
    const settings: Settings = {};
    const extensions: Extension[] = [];

    const config = await loadCliConfig(
      settings,
      extensions,
      'test-session',
      argv,
    );

    const excludedTools = config.getExcludeTools();
    expect(excludedTools).not.toContain(ShellTool.Name);
    expect(excludedTools).not.toContain(EditTool.Name);
    expect(excludedTools).not.toContain(WriteFileTool.Name);
  });

  it('should exclude no interactive tools in non-interactive mode with legacy yolo flag', async () => {
    process.argv = ['node', 'script.js', '--yolo', '-p', 'test'];
    const argv = await parseArguments();
    const settings: Settings = {};
    const extensions: Extension[] = [];

    const config = await loadCliConfig(
      settings,
      extensions,
      'test-session',
      argv,
    );

    const excludedTools = config.getExcludeTools();
    expect(excludedTools).not.toContain(ShellTool.Name);
    expect(excludedTools).not.toContain(EditTool.Name);
    expect(excludedTools).not.toContain(WriteFileTool.Name);
  });

  it('should not exclude interactive tools in interactive mode regardless of approval mode', async () => {
    process.stdin.isTTY = true; // Interactive mode

    const testCases = [
      { args: ['node', 'script.js'] }, // default
      { args: ['node', 'script.js', '--approval-mode', 'default'] },
      { args: ['node', 'script.js', '--approval-mode', 'auto_edit'] },
      { args: ['node', 'script.js', '--approval-mode', 'yolo'] },
      { args: ['node', 'script.js', '--yolo'] },
    ];

    for (const testCase of testCases) {
      process.argv = testCase.args;
      const argv = await parseArguments();
      const settings: Settings = {};
      const extensions: Extension[] = [];

      const config = await loadCliConfig(
        settings,
        extensions,
        'test-session',
        argv,
      );

      const excludedTools = config.getExcludeTools();
      expect(excludedTools).not.toContain(ShellTool.Name);
      expect(excludedTools).not.toContain(EditTool.Name);
      expect(excludedTools).not.toContain(WriteFileTool.Name);
    }
  });

  it('should merge approval mode exclusions with settings exclusions in auto_edit mode', async () => {
    process.argv = [
      'node',
      'script.js',
      '--approval-mode',
      'auto_edit',
      '-p',
      'test',
    ];
    const argv = await parseArguments();
    const settings: Settings = { excludeTools: ['custom_tool'] };
    const extensions: Extension[] = [];

    const config = await loadCliConfig(
      settings,
      extensions,
      'test-session',
      argv,
    );

    const excludedTools = config.getExcludeTools();
    expect(excludedTools).toContain('custom_tool'); // From settings
    expect(excludedTools).toContain(ShellTool.Name); // From approval mode
    expect(excludedTools).not.toContain(EditTool.Name); // Should be allowed in auto_edit
    expect(excludedTools).not.toContain(WriteFileTool.Name); // Should be allowed in auto_edit
  });

  it('should throw an error for invalid approval mode values in loadCliConfig', async () => {
    // Create a mock argv with an invalid approval mode that bypasses argument parsing validation
    const invalidArgv: Partial<CliArgs> & { approvalMode: string } = {
      approvalMode: 'invalid_mode',
      promptInteractive: '',
      prompt: '',
      yolo: false,
    };

    const settings: Settings = {};
    const extensions: Extension[] = [];

    await expect(
      loadCliConfig(settings, extensions, 'test-session', invalidArgv),
    ).rejects.toThrow(
      'Invalid approval mode: invalid_mode. Valid values are: yolo, auto_edit, default',
    );
  });
});

describe('loadCliConfig with allowed-mcp-server-names', () => {
  const originalArgv = process.argv;

  beforeEach(() => {
    vi.resetAllMocks();
    vi.mocked(os.homedir).mockReturnValue('/mock/home/user');
    vi.stubEnv('GEMINI_API_KEY', 'test-api-key');
  });

  afterEach(() => {
    process.argv = originalArgv;
    vi.unstubAllEnvs();
    vi.restoreAllMocks();
  });

  const baseSettings: Settings = {
    mcpServers: {
      server1: { url: 'http://localhost:8080' },
      server2: { url: 'http://localhost:8081' },
      server3: { url: 'http://localhost:8082' },
    },
  };

  it('should allow all MCP servers if the flag is not provided', async () => {
    process.argv = ['node', 'script.js'];
    const argv = await parseArguments();
    const config = await loadCliConfig(baseSettings, [], 'test-session', argv);
    expect(config.getMcpServers()).toEqual(baseSettings.mcpServers);
  });

  it('should allow only the specified MCP server', async () => {
    process.argv = [
      'node',
      'script.js',
      '--allowed-mcp-server-names',
      'server1',
    ];
    const argv = await parseArguments();
    const config = await loadCliConfig(baseSettings, [], 'test-session', argv);
    expect(config.getMcpServers()).toEqual({
      server1: { url: 'http://localhost:8080' },
    });
  });

  it('should allow multiple specified MCP servers', async () => {
    process.argv = [
      'node',
      'script.js',
      '--allowed-mcp-server-names',
      'server1',
      '--allowed-mcp-server-names',
      'server3',
    ];
    const argv = await parseArguments();
    const config = await loadCliConfig(baseSettings, [], 'test-session', argv);
    expect(config.getMcpServers()).toEqual({
      server1: { url: 'http://localhost:8080' },
      server3: { url: 'http://localhost:8082' },
    });
  });

  it('should handle server names that do not exist', async () => {
    process.argv = [
      'node',
      'script.js',
      '--allowed-mcp-server-names',
      'server1',
      '--allowed-mcp-server-names',
      'server4',
    ];
    const argv = await parseArguments();
    const config = await loadCliConfig(baseSettings, [], 'test-session', argv);
    expect(config.getMcpServers()).toEqual({
      server1: { url: 'http://localhost:8080' },
    });
  });

  it('should allow no MCP servers if the flag is provided but empty', async () => {
    process.argv = ['node', 'script.js', '--allowed-mcp-server-names', ''];
    const argv = await parseArguments();
    const config = await loadCliConfig(baseSettings, [], 'test-session', argv);
    expect(config.getMcpServers()).toEqual({});
  });

  it('should read allowMCPServers from settings', async () => {
    process.argv = ['node', 'script.js'];
    const argv = await parseArguments();
    const settings: Settings = {
      ...baseSettings,
      allowMCPServers: ['server1', 'server2'],
    };
    const config = await loadCliConfig(settings, [], 'test-session', argv);
    expect(config.getMcpServers()).toEqual({
      server1: { url: 'http://localhost:8080' },
      server2: { url: 'http://localhost:8081' },
    });
  });

  it('should read excludeMCPServers from settings', async () => {
    process.argv = ['node', 'script.js'];
    const argv = await parseArguments();
    const settings: Settings = {
      ...baseSettings,
      excludeMCPServers: ['server1', 'server2'],
    };
    const config = await loadCliConfig(settings, [], 'test-session', argv);
    expect(config.getMcpServers()).toEqual({
      server3: { url: 'http://localhost:8082' },
    });
  });

  it('should override allowMCPServers with excludeMCPServers if overlapping ', async () => {
    process.argv = ['node', 'script.js'];
    const argv = await parseArguments();
    const settings: Settings = {
      ...baseSettings,
      excludeMCPServers: ['server1'],
      allowMCPServers: ['server1', 'server2'],
    };
    const config = await loadCliConfig(settings, [], 'test-session', argv);
    expect(config.getMcpServers()).toEqual({
      server2: { url: 'http://localhost:8081' },
    });
  });

  it('should prioritize mcp server flag if set ', async () => {
    process.argv = [
      'node',
      'script.js',
      '--allowed-mcp-server-names',
      'server1',
    ];
    const argv = await parseArguments();
    const settings: Settings = {
      ...baseSettings,
      excludeMCPServers: ['server1'],
      allowMCPServers: ['server2'],
    };
    const config = await loadCliConfig(settings, [], 'test-session', argv);
    expect(config.getMcpServers()).toEqual({
      server1: { url: 'http://localhost:8080' },
    });
  });
});

describe('loadCliConfig extensions', () => {
  const mockExtensions: Extension[] = [
    {
      config: { name: 'ext1', version: '1.0.0' },
      contextFiles: ['/path/to/ext1.md'],
    },
    {
      config: { name: 'ext2', version: '1.0.0' },
      contextFiles: ['/path/to/ext2.md'],
    },
  ];

  it('should not filter extensions if --extensions flag is not used', async () => {
    process.argv = ['node', 'script.js'];
    const argv = await parseArguments();
    const settings: Settings = {};
    const config = await loadCliConfig(
      settings,
      mockExtensions,
      'test-session',
      argv,
    );
    expect(config.getExtensionContextFilePaths()).toEqual([
      '/path/to/ext1.md',
      '/path/to/ext2.md',
    ]);
  });

  it('should filter extensions if --extensions flag is used', async () => {
    process.argv = ['node', 'script.js', '--extensions', 'ext1'];
    const argv = await parseArguments();
    const settings: Settings = {};
    const config = await loadCliConfig(
      settings,
      mockExtensions,
      'test-session',
      argv,
    );
    expect(config.getExtensionContextFilePaths()).toEqual(['/path/to/ext1.md']);
  });
});

describe('loadCliConfig model selection', () => {
  it('selects a model from settings.json if provided', async () => {
    process.argv = ['node', 'script.js'];
    const argv = await parseArguments();
    const config = await loadCliConfig(
      {
        model: 'gemini-9001-ultra',
      },
      [],
      'test-session',
      argv,
    );

    expect(config.getModel()).toBe('gemini-9001-ultra');
  });

  it('uses the default gemini model if nothing is set', async () => {
    process.argv = ['node', 'script.js']; // No model set.
    const argv = await parseArguments();
    const config = await loadCliConfig(
      {
        // No model set.
      },
      [],
      'test-session',
      argv,
    );

    expect(config.getModel()).toBe('gemini-2.5-pro');
  });

  it('always prefers model from argvs', async () => {
    process.argv = ['node', 'script.js', '--model', 'gemini-8675309-ultra'];
    const argv = await parseArguments();
    const config = await loadCliConfig(
      {
        model: 'gemini-9001-ultra',
      },
      [],
      'test-session',
      argv,
    );

    expect(config.getModel()).toBe('gemini-8675309-ultra');
  });

  it('selects the model from argvs if provided', async () => {
    process.argv = ['node', 'script.js', '--model', 'gemini-8675309-ultra'];
    const argv = await parseArguments();
    const config = await loadCliConfig(
      {
        // No model provided via settings.
      },
      [],
      'test-session',
      argv,
    );

    expect(config.getModel()).toBe('gemini-8675309-ultra');
  });
});

describe('loadCliConfig folderTrustFeature', () => {
  const originalArgv = process.argv;

  beforeEach(() => {
    vi.resetAllMocks();
    vi.mocked(os.homedir).mockReturnValue('/mock/home/user');
    vi.stubEnv('GEMINI_API_KEY', 'test-api-key');
  });

  afterEach(() => {
    process.argv = originalArgv;
    vi.unstubAllEnvs();
    vi.restoreAllMocks();
  });

  it('should be false by default', async () => {
    process.argv = ['node', 'script.js'];
    const settings: Settings = {};
    const argv = await parseArguments();
    const config = await loadCliConfig(settings, [], 'test-session', argv);
    expect(config.getFolderTrustFeature()).toBe(false);
  });

  it('should be true when settings.folderTrustFeature is true', async () => {
    process.argv = ['node', 'script.js'];
    const argv = await parseArguments();
    const settings: Settings = { folderTrustFeature: true };
    const config = await loadCliConfig(settings, [], 'test-session', argv);
    expect(config.getFolderTrustFeature()).toBe(true);
  });
});

describe('loadCliConfig folderTrust', () => {
  const originalArgv = process.argv;

  beforeEach(() => {
    vi.resetAllMocks();
    vi.mocked(os.homedir).mockReturnValue('/mock/home/user');
    vi.stubEnv('GEMINI_API_KEY', 'test-api-key');
  });

  afterEach(() => {
    process.argv = originalArgv;
    vi.unstubAllEnvs();
    vi.restoreAllMocks();
  });

  it('should be false if folderTrustFeature is false and folderTrust is false', async () => {
    process.argv = ['node', 'script.js'];
    const settings: Settings = {
      folderTrustFeature: false,
      folderTrust: false,
    };
    const argv = await parseArguments();
    const config = await loadCliConfig(settings, [], 'test-session', argv);
    expect(config.getFolderTrust()).toBe(false);
  });

  it('should be false if folderTrustFeature is true and folderTrust is false', async () => {
    process.argv = ['node', 'script.js'];
    const argv = await parseArguments();
    const settings: Settings = { folderTrustFeature: true, folderTrust: false };
    const config = await loadCliConfig(settings, [], 'test-session', argv);
    expect(config.getFolderTrust()).toBe(false);
  });

  it('should be false if folderTrustFeature is false and folderTrust is true', async () => {
    process.argv = ['node', 'script.js'];
    const argv = await parseArguments();
    const settings: Settings = { folderTrustFeature: false, folderTrust: true };
    const config = await loadCliConfig(settings, [], 'test-session', argv);
    expect(config.getFolderTrust()).toBe(false);
  });

  it('should be true when folderTrustFeature is true and folderTrust is true', async () => {
    process.argv = ['node', 'script.js'];
    const argv = await parseArguments();
    const settings: Settings = { folderTrustFeature: true, folderTrust: true };
    const config = await loadCliConfig(settings, [], 'test-session', argv);
    expect(config.getFolderTrust()).toBe(true);
  });
});

describe('loadCliConfig with includeDirectories', () => {
  const originalArgv = process.argv;

  beforeEach(() => {
    vi.resetAllMocks();
    vi.mocked(os.homedir).mockReturnValue('/mock/home/user');
    vi.stubEnv('GEMINI_API_KEY', 'test-api-key');
    vi.spyOn(process, 'cwd').mockReturnValue(
      path.resolve(path.sep, 'home', 'user', 'project'),
    );
  });

  afterEach(() => {
    process.argv = originalArgv;
    vi.unstubAllEnvs();
    vi.restoreAllMocks();
  });

  it('should combine and resolve paths from settings and CLI arguments', async () => {
    const mockCwd = path.resolve(path.sep, 'home', 'user', 'project');
    process.argv = [
      'node',
      'script.js',
      '--include-directories',
      `${path.resolve(path.sep, 'cli', 'path1')},${path.join(mockCwd, 'cli', 'path2')}`,
    ];
    const argv = await parseArguments();
    const settings: Settings = {
      includeDirectories: [
        path.resolve(path.sep, 'settings', 'path1'),
        path.join(os.homedir(), 'settings', 'path2'),
        path.join(mockCwd, 'settings', 'path3'),
      ],
    };
    const config = await loadCliConfig(settings, [], 'test-session', argv);
    const expected = [
      mockCwd,
      path.resolve(path.sep, 'cli', 'path1'),
      path.join(mockCwd, 'cli', 'path2'),
      path.resolve(path.sep, 'settings', 'path1'),
      path.join(os.homedir(), 'settings', 'path2'),
      path.join(mockCwd, 'settings', 'path3'),
    ];
    expect(config.getWorkspaceContext().getDirectories()).toEqual(
      expect.arrayContaining(expected),
    );
    expect(config.getWorkspaceContext().getDirectories()).toHaveLength(
      expected.length,
    );
  });
});

describe('loadCliConfig chatCompression', () => {
  const originalArgv = process.argv;

  beforeEach(() => {
    vi.resetAllMocks();
    vi.mocked(os.homedir).mockReturnValue('/mock/home/user');
    vi.stubEnv('GEMINI_API_KEY', 'test-api-key');
  });

  afterEach(() => {
    process.argv = originalArgv;
    vi.unstubAllEnvs();
    vi.restoreAllMocks();
  });

  it('should pass chatCompression settings to the core config', async () => {
    process.argv = ['node', 'script.js'];
    const argv = await parseArguments();
    const settings: Settings = {
      chatCompression: {
        contextPercentageThreshold: 0.5,
      },
    };
    const config = await loadCliConfig(settings, [], 'test-session', argv);
    expect(config.getChatCompression()).toEqual({
      contextPercentageThreshold: 0.5,
    });
  });

  it('should have undefined chatCompression if not in settings', async () => {
    process.argv = ['node', 'script.js'];
    const argv = await parseArguments();
    const settings: Settings = {};
    const config = await loadCliConfig(settings, [], 'test-session', argv);
    expect(config.getChatCompression()).toBeUndefined();
  });
});

describe('loadCliConfig useRipgrep', () => {
  const originalArgv = process.argv;

  beforeEach(() => {
    vi.resetAllMocks();
    vi.mocked(os.homedir).mockReturnValue('/mock/home/user');
    vi.stubEnv('GEMINI_API_KEY', 'test-api-key');
  });

  afterEach(() => {
    process.argv = originalArgv;
    vi.unstubAllEnvs();
    vi.restoreAllMocks();
  });

  it('should be false by default when useRipgrep is not set in settings', async () => {
    process.argv = ['node', 'script.js'];
    const argv = await parseArguments();
    const settings: Settings = {};
    const config = await loadCliConfig(settings, [], 'test-session', argv);
    expect(config.getUseRipgrep()).toBe(false);
  });

  it('should be true when useRipgrep is set to true in settings', async () => {
    process.argv = ['node', 'script.js'];
    const argv = await parseArguments();
    const settings: Settings = { useRipgrep: true };
    const config = await loadCliConfig(settings, [], 'test-session', argv);
    expect(config.getUseRipgrep()).toBe(true);
  });

  it('should be false when useRipgrep is explicitly set to false in settings', async () => {
    process.argv = ['node', 'script.js'];
    const argv = await parseArguments();
    const settings: Settings = { useRipgrep: false };
    const config = await loadCliConfig(settings, [], 'test-session', argv);
    expect(config.getUseRipgrep()).toBe(false);
  });
});

describe('loadCliConfig tool exclusions', () => {
  const originalArgv = process.argv;
  const originalIsTTY = process.stdin.isTTY;

  beforeEach(() => {
    vi.resetAllMocks();
    vi.mocked(os.homedir).mockReturnValue('/mock/home/user');
    vi.stubEnv('GEMINI_API_KEY', 'test-api-key');
    process.stdin.isTTY = true;
  });

  afterEach(() => {
    process.argv = originalArgv;
    process.stdin.isTTY = originalIsTTY;
    vi.unstubAllEnvs();
    vi.restoreAllMocks();
  });

  it('should not exclude interactive tools in interactive mode without YOLO', async () => {
    process.stdin.isTTY = true;
    process.argv = ['node', 'script.js'];
    const argv = await parseArguments();
    const config = await loadCliConfig({}, [], 'test-session', argv);
    expect(config.getExcludeTools()).not.toContain('run_shell_command');
    expect(config.getExcludeTools()).not.toContain('replace');
    expect(config.getExcludeTools()).not.toContain('write_file');
  });

  it('should not exclude interactive tools in interactive mode with YOLO', async () => {
    process.stdin.isTTY = true;
    process.argv = ['node', 'script.js', '--yolo'];
    const argv = await parseArguments();
    const config = await loadCliConfig({}, [], 'test-session', argv);
    expect(config.getExcludeTools()).not.toContain('run_shell_command');
    expect(config.getExcludeTools()).not.toContain('replace');
    expect(config.getExcludeTools()).not.toContain('write_file');
  });

  it('should exclude interactive tools in non-interactive mode without YOLO', async () => {
    process.stdin.isTTY = false;
    process.argv = ['node', 'script.js', '-p', 'test'];
    const argv = await parseArguments();
    const config = await loadCliConfig({}, [], 'test-session', argv);
    expect(config.getExcludeTools()).toContain('run_shell_command');
    expect(config.getExcludeTools()).toContain('replace');
    expect(config.getExcludeTools()).toContain('write_file');
  });

  it('should not exclude interactive tools in non-interactive mode with YOLO', async () => {
    process.stdin.isTTY = false;
    process.argv = ['node', 'script.js', '-p', 'test', '--yolo'];
    const argv = await parseArguments();
    const config = await loadCliConfig({}, [], 'test-session', argv);
    expect(config.getExcludeTools()).not.toContain('run_shell_command');
    expect(config.getExcludeTools()).not.toContain('replace');
    expect(config.getExcludeTools()).not.toContain('write_file');
  });
});

describe('loadCliConfig interactive', () => {
  const originalArgv = process.argv;
  const originalIsTTY = process.stdin.isTTY;

  beforeEach(() => {
    vi.resetAllMocks();
    vi.mocked(os.homedir).mockReturnValue('/mock/home/user');
    vi.stubEnv('GEMINI_API_KEY', 'test-api-key');
    process.stdin.isTTY = true;
  });

  afterEach(() => {
    process.argv = originalArgv;
    process.stdin.isTTY = originalIsTTY;
    vi.unstubAllEnvs();
    vi.restoreAllMocks();
  });

  it('should be interactive if isTTY and no prompt', async () => {
    process.stdin.isTTY = true;
    process.argv = ['node', 'script.js'];
    const argv = await parseArguments();
    const config = await loadCliConfig({}, [], 'test-session', argv);
    expect(config.isInteractive()).toBe(true);
  });

  it('should be interactive if prompt-interactive is set', async () => {
    process.stdin.isTTY = false;
    process.argv = ['node', 'script.js', '--prompt-interactive', 'test'];
    const argv = await parseArguments();
    const config = await loadCliConfig({}, [], 'test-session', argv);
    expect(config.isInteractive()).toBe(true);
  });

  it('should not be interactive if not isTTY and no prompt', async () => {
    process.stdin.isTTY = false;
    process.argv = ['node', 'script.js'];
    const argv = await parseArguments();
    const config = await loadCliConfig({}, [], 'test-session', argv);
    expect(config.isInteractive()).toBe(false);
  });

  it('should not be interactive if prompt is set', async () => {
    process.stdin.isTTY = true;
    process.argv = ['node', 'script.js', '--prompt', 'test'];
    const argv = await parseArguments();
    const config = await loadCliConfig({}, [], 'test-session', argv);
    expect(config.isInteractive()).toBe(false);
  });
});

describe('loadCliConfig approval mode', () => {
  const originalArgv = process.argv;

  beforeEach(() => {
    vi.resetAllMocks();
    vi.mocked(os.homedir).mockReturnValue('/mock/home/user');
    vi.stubEnv('GEMINI_API_KEY', 'test-api-key');
    process.argv = ['node', 'script.js']; // Reset argv for each test
  });

  afterEach(() => {
    process.argv = originalArgv;
    vi.unstubAllEnvs();
    vi.restoreAllMocks();
  });

  it('should default to DEFAULT approval mode when no flags are set', async () => {
    process.argv = ['node', 'script.js'];
    const argv = await parseArguments();
    const config = await loadCliConfig({}, [], 'test-session', argv);
    expect(config.getApprovalMode()).toBe(ServerConfig.ApprovalMode.DEFAULT);
  });

  it('should set YOLO approval mode when --yolo flag is used', async () => {
    process.argv = ['node', 'script.js', '--yolo'];
    const argv = await parseArguments();
    const config = await loadCliConfig({}, [], 'test-session', argv);
    expect(config.getApprovalMode()).toBe(ServerConfig.ApprovalMode.YOLO);
  });

  it('should set YOLO approval mode when -y flag is used', async () => {
    process.argv = ['node', 'script.js', '-y'];
    const argv = await parseArguments();
    const config = await loadCliConfig({}, [], 'test-session', argv);
    expect(config.getApprovalMode()).toBe(ServerConfig.ApprovalMode.YOLO);
  });

  it('should set DEFAULT approval mode when --approval-mode=default', async () => {
    process.argv = ['node', 'script.js', '--approval-mode', 'default'];
    const argv = await parseArguments();
    const config = await loadCliConfig({}, [], 'test-session', argv);
    expect(config.getApprovalMode()).toBe(ServerConfig.ApprovalMode.DEFAULT);
  });

  it('should set AUTO_EDIT approval mode when --approval-mode=auto_edit', async () => {
    process.argv = ['node', 'script.js', '--approval-mode', 'auto_edit'];
    const argv = await parseArguments();
    const config = await loadCliConfig({}, [], 'test-session', argv);
    expect(config.getApprovalMode()).toBe(ServerConfig.ApprovalMode.AUTO_EDIT);
  });

  it('should set YOLO approval mode when --approval-mode=yolo', async () => {
    process.argv = ['node', 'script.js', '--approval-mode', 'yolo'];
    const argv = await parseArguments();
    const config = await loadCliConfig({}, [], 'test-session', argv);
    expect(config.getApprovalMode()).toBe(ServerConfig.ApprovalMode.YOLO);
  });

  it('should prioritize --approval-mode over --yolo when both would be valid (but validation prevents this)', async () => {
    // Note: This test documents the intended behavior, but in practice the validation
    // prevents both flags from being used together
    process.argv = ['node', 'script.js', '--approval-mode', 'default'];
    const argv = await parseArguments();
    // Manually set yolo to true to simulate what would happen if validation didn't prevent it
    argv.yolo = true;
    const config = await loadCliConfig({}, [], 'test-session', argv);
    expect(config.getApprovalMode()).toBe(ServerConfig.ApprovalMode.DEFAULT);
  });

  it('should fall back to --yolo behavior when --approval-mode is not set', async () => {
    process.argv = ['node', 'script.js', '--yolo'];
    const argv = await parseArguments();
    const config = await loadCliConfig({}, [], 'test-session', argv);
    expect(config.getApprovalMode()).toBe(ServerConfig.ApprovalMode.YOLO);
  });
});

describe('loadCliConfig trustedFolder', () => {
  const originalArgv = process.argv;

  beforeEach(() => {
    vi.resetAllMocks();
    vi.mocked(os.homedir).mockReturnValue('/mock/home/user');
    vi.stubEnv('GEMINI_API_KEY', 'test-api-key');
    process.argv = ['node', 'script.js']; // Reset argv for each test
  });

  afterEach(() => {
    process.argv = originalArgv;
    vi.unstubAllEnvs();
    vi.restoreAllMocks();
  });

  const testCases = [
    // Cases where folderTrustFeature is false (feature disabled)
    {
      folderTrustFeature: false,
      folderTrust: true,
      isWorkspaceTrusted: true,
      expectedFolderTrust: false,
      expectedIsTrustedFolder: true,
      description:
        'feature disabled, folderTrust true, workspace trusted -> behave as trusted',
    },
    {
      folderTrustFeature: false,
      folderTrust: true,
      isWorkspaceTrusted: false,
      expectedFolderTrust: false,
      expectedIsTrustedFolder: true,
      description:
        'feature disabled, folderTrust true, workspace not trusted -> behave as trusted',
    },
    {
      folderTrustFeature: false,
      folderTrust: false,
      isWorkspaceTrusted: true,
      expectedFolderTrust: false,
      expectedIsTrustedFolder: true,
      description:
        'feature disabled, folderTrust false, workspace trusted -> behave as trusted',
    },

    // Cases where folderTrustFeature is true but folderTrust setting is false
    {
      folderTrustFeature: true,
      folderTrust: false,
      isWorkspaceTrusted: true,
      expectedFolderTrust: false,
      expectedIsTrustedFolder: true,
      description:
        'feature on, folderTrust false, workspace trusted -> behave as trusted',
    },
    {
      folderTrustFeature: true,
      folderTrust: false,
      isWorkspaceTrusted: false,
      expectedFolderTrust: false,
      expectedIsTrustedFolder: true,
      description:
        'feature on, folderTrust false, workspace not trusted -> behave as trusted',
    },

    // Cases where feature is fully enabled (folderTrustFeature and folderTrust are true)
    {
      folderTrustFeature: true,
      folderTrust: true,
      isWorkspaceTrusted: true,
      expectedFolderTrust: true,
      expectedIsTrustedFolder: true,
      description:
        'feature on, folderTrust on, workspace trusted -> is trusted',
    },
    {
      folderTrustFeature: true,
      folderTrust: true,
      isWorkspaceTrusted: false,
      expectedFolderTrust: true,
      expectedIsTrustedFolder: false,
      description:
        'feature on, folderTrust on, workspace NOT trusted -> is NOT trusted',
    },
    {
      folderTrustFeature: true,
      folderTrust: true,
      isWorkspaceTrusted: undefined,
      expectedFolderTrust: true,
      expectedIsTrustedFolder: undefined,
      description:
        'feature on, folderTrust on, workspace trust unknown -> is unknown',
    },
  ];

  for (const {
    folderTrustFeature,
    folderTrust,
    isWorkspaceTrusted: mockTrustValue,
    expectedFolderTrust,
    expectedIsTrustedFolder,
    description,
  } of testCases) {
    it(`should be correct for: ${description}`, async () => {
      (isWorkspaceTrusted as vi.Mock).mockImplementation(
        (settings: Settings) => {
          const featureIsEnabled =
            (settings.folderTrustFeature ?? false) &&
            (settings.folderTrust ?? true);
          return featureIsEnabled ? mockTrustValue : true;
        },
      );
      const argv = await parseArguments();
      const settings: Settings = { folderTrustFeature, folderTrust };
      const config = await loadCliConfig(settings, [], 'test-session', argv);

      expect(config.getFolderTrust()).toBe(expectedFolderTrust);
      expect(config.isTrustedFolder()).toBe(expectedIsTrustedFolder);
    });
  }
});<|MERGE_RESOLUTION|>--- conflicted
+++ resolved
@@ -5,13 +5,9 @@
  */
 
 import { describe, it, expect, vi, beforeEach, afterEach } from 'vitest';
-<<<<<<< HEAD
 import * as os from 'node:os';
-=======
-import * as os from 'os';
-import * as path from 'path';
+import * as path from 'node:path';
 import { ShellTool, EditTool, WriteFileTool } from '@google/gemini-cli-core';
->>>>>>> 4c1c6d2b
 import { loadCliConfig, parseArguments } from './config.js';
 import { Settings } from './settings.js';
 import { Extension } from './extension.js';
@@ -24,7 +20,7 @@
 
 vi.mock('fs', async (importOriginal) => {
   const actualFs = await importOriginal<typeof import('fs')>();
-  const pathMod = await import('path');
+  const pathMod = await import('node:path');
   const mockHome = '/mock/home/user';
   const MOCK_CWD1 = process.cwd();
   const MOCK_CWD2 = pathMod.resolve(pathMod.sep, 'home', 'user', 'project');
