--- conflicted
+++ resolved
@@ -15,18 +15,13 @@
   DEFAULT_GEMINI_MODEL_AUTO,
   OutputFormat,
   type GeminiCLIExtension,
-<<<<<<< HEAD
 } from '@thacio/auditaria-cli-core';
-import { loadCliConfig, parseArguments, type CliArgs } from './config.js';
-=======
-} from '@google/gemini-cli-core';
 import {
   loadCliConfig,
   loadHierarchicalGeminiMemory,
   parseArguments,
   type CliArgs,
 } from './config.js';
->>>>>>> 971eb64e
 import type { Settings } from './settings.js';
 import { ExtensionStorage } from './extension.js';
 import * as ServerConfig from '@thacio/auditaria-cli-core';
