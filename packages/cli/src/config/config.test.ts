--- conflicted
+++ resolved
@@ -332,26 +332,16 @@
 
   it('should set showMemoryUsage to false by default from settings if CLI flag is not present', async () => {
     process.argv = ['node', 'script.js'];
-<<<<<<< HEAD
-    const argv = await parseArguments();
+    const argv = await parseArguments({} as Settings);
     const settings: Settings = { ui: { showMemoryUsage: false } };
-=======
-    const argv = await parseArguments({} as Settings);
-    const settings: Settings = { showMemoryUsage: false };
->>>>>>> da7901ac
     const config = await loadCliConfig(settings, [], 'test-session', argv);
     expect(config.getShowMemoryUsage()).toBe(false);
   });
 
   it('should prioritize CLI flag over settings for showMemoryUsage (CLI true, settings false)', async () => {
     process.argv = ['node', 'script.js', '--show-memory-usage'];
-<<<<<<< HEAD
-    const argv = await parseArguments();
+    const argv = await parseArguments({} as Settings);
     const settings: Settings = { ui: { showMemoryUsage: false } };
-=======
-    const argv = await parseArguments({} as Settings);
-    const settings: Settings = { showMemoryUsage: false };
->>>>>>> da7901ac
     const config = await loadCliConfig(settings, [], 'test-session', argv);
     expect(config.getShowMemoryUsage()).toBe(true);
   });
@@ -944,13 +934,8 @@
 
   it('should handle settings with excludeTools but no extensions', async () => {
     process.argv = ['node', 'script.js'];
-<<<<<<< HEAD
-    const argv = await parseArguments();
+    const argv = await parseArguments({} as Settings);
     const settings: Settings = { tools: { exclude: ['tool1', 'tool2'] } };
-=======
-    const argv = await parseArguments({} as Settings);
-    const settings: Settings = { excludeTools: ['tool1', 'tool2'] };
->>>>>>> da7901ac
     const extensions: Extension[] = [];
     const config = await loadCliConfig(
       settings,
@@ -1180,13 +1165,8 @@
       '-p',
       'test',
     ];
-<<<<<<< HEAD
-    const argv = await parseArguments();
+    const argv = await parseArguments({} as Settings);
     const settings: Settings = { tools: { exclude: ['custom_tool'] } };
-=======
-    const argv = await parseArguments({} as Settings);
-    const settings: Settings = { excludeTools: ['custom_tool'] };
->>>>>>> da7901ac
     const extensions: Extension[] = [];
 
     const config = await loadCliConfig(
@@ -1512,15 +1492,10 @@
 
   it('should be true when settings.folderTrustFeature is true', async () => {
     process.argv = ['node', 'script.js'];
-<<<<<<< HEAD
-    const argv = await parseArguments();
+    const argv = await parseArguments({} as Settings);
     const settings: Settings = {
       security: { folderTrust: { featureEnabled: true } },
     };
-=======
-    const argv = await parseArguments({} as Settings);
-    const settings: Settings = { folderTrustFeature: true };
->>>>>>> da7901ac
     const config = await loadCliConfig(settings, [], 'test-session', argv);
     expect(config.getFolderTrustFeature()).toBe(true);
   });
@@ -1558,8 +1533,7 @@
 
   it('should be false if folderTrustFeature is true and folderTrust is false', async () => {
     process.argv = ['node', 'script.js'];
-<<<<<<< HEAD
-    const argv = await parseArguments();
+    const argv = await parseArguments({} as Settings);
     const settings: Settings = {
       security: {
         folderTrust: {
@@ -1568,18 +1542,13 @@
         },
       },
     };
-=======
-    const argv = await parseArguments({} as Settings);
-    const settings: Settings = { folderTrustFeature: true, folderTrust: false };
->>>>>>> da7901ac
     const config = await loadCliConfig(settings, [], 'test-session', argv);
     expect(config.getFolderTrust()).toBe(false);
   });
 
   it('should be false if folderTrustFeature is false and folderTrust is true', async () => {
     process.argv = ['node', 'script.js'];
-<<<<<<< HEAD
-    const argv = await parseArguments();
+    const argv = await parseArguments({} as Settings);
     const settings: Settings = {
       security: {
         folderTrust: {
@@ -1588,18 +1557,13 @@
         },
       },
     };
-=======
-    const argv = await parseArguments({} as Settings);
-    const settings: Settings = { folderTrustFeature: false, folderTrust: true };
->>>>>>> da7901ac
     const config = await loadCliConfig(settings, [], 'test-session', argv);
     expect(config.getFolderTrust()).toBe(false);
   });
 
   it('should be true when folderTrustFeature is true and folderTrust is true', async () => {
     process.argv = ['node', 'script.js'];
-<<<<<<< HEAD
-    const argv = await parseArguments();
+    const argv = await parseArguments({} as Settings);
     const settings: Settings = {
       security: {
         folderTrust: {
@@ -1608,10 +1572,6 @@
         },
       },
     };
-=======
-    const argv = await parseArguments({} as Settings);
-    const settings: Settings = { folderTrustFeature: true, folderTrust: true };
->>>>>>> da7901ac
     const config = await loadCliConfig(settings, [], 'test-session', argv);
     expect(config.getFolderTrust()).toBe(true);
   });
@@ -1736,26 +1696,16 @@
 
   it('should be true when useRipgrep is set to true in settings', async () => {
     process.argv = ['node', 'script.js'];
-<<<<<<< HEAD
-    const argv = await parseArguments();
+    const argv = await parseArguments({} as Settings);
     const settings: Settings = { tools: { useRipgrep: true } };
-=======
-    const argv = await parseArguments({} as Settings);
-    const settings: Settings = { useRipgrep: true };
->>>>>>> da7901ac
     const config = await loadCliConfig(settings, [], 'test-session', argv);
     expect(config.getUseRipgrep()).toBe(true);
   });
 
   it('should be false when useRipgrep is explicitly set to false in settings', async () => {
     process.argv = ['node', 'script.js'];
-<<<<<<< HEAD
-    const argv = await parseArguments();
+    const argv = await parseArguments({} as Settings);
     const settings: Settings = { tools: { useRipgrep: false } };
-=======
-    const argv = await parseArguments({} as Settings);
-    const settings: Settings = { useRipgrep: false };
->>>>>>> da7901ac
     const config = await loadCliConfig(settings, [], 'test-session', argv);
     expect(config.getUseRipgrep()).toBe(false);
   });
@@ -2102,8 +2052,7 @@
         }
         return mockTrustValue; // This is the part that comes from the test case
       });
-<<<<<<< HEAD
-      const argv = await parseArguments();
+      const argv = await parseArguments({} as Settings);
       const settings: Settings = {
         security: {
           folderTrust: {
@@ -2112,10 +2061,6 @@
           },
         },
       };
-=======
-      const argv = await parseArguments({} as Settings);
-      const settings: Settings = { folderTrustFeature, folderTrust };
->>>>>>> da7901ac
       const config = await loadCliConfig(settings, [], 'test-session', argv);
 
       expect(config.getFolderTrust()).toBe(expectedFolderTrust);
