--- conflicted
+++ resolved
@@ -622,104 +622,6 @@
   });
 });
 
-<<<<<<< HEAD
-=======
-describe('Hierarchical Memory Loading (config.ts) - Placeholder Suite', () => {
-  beforeEach(() => {
-    vi.resetAllMocks();
-    vi.mocked(os.homedir).mockReturnValue('/mock/home/user');
-    // Other common mocks would be reset here.
-  });
-
-  afterEach(() => {
-    vi.restoreAllMocks();
-  });
-
-  it('should pass extension context file paths to loadServerHierarchicalMemory', async () => {
-    process.argv = ['node', 'script.js'];
-    const settings: Settings = {};
-    vi.spyOn(ExtensionManager.prototype, 'getExtensions').mockReturnValue([
-      {
-        path: '/path/to/ext1',
-        name: 'ext1',
-        id: 'ext1-id',
-        version: '1.0.0',
-        contextFiles: ['/path/to/ext1/GEMINI.md'],
-        isActive: true,
-      },
-      {
-        path: '/path/to/ext2',
-        name: 'ext2',
-        id: 'ext2-id',
-        version: '1.0.0',
-        contextFiles: [],
-        isActive: true,
-      },
-      {
-        path: '/path/to/ext3',
-        name: 'ext3',
-        id: 'ext3-id',
-        version: '1.0.0',
-        contextFiles: [
-          '/path/to/ext3/context1.md',
-          '/path/to/ext3/context2.md',
-        ],
-        isActive: true,
-      },
-    ]);
-    const argv = await parseArguments({} as Settings);
-    await loadCliConfig(settings, 'session-id', argv);
-    expect(ServerConfig.loadServerHierarchicalMemory).toHaveBeenCalledWith(
-      expect.any(String),
-      [],
-      false,
-      expect.any(Object),
-      expect.any(ExtensionManager),
-      true,
-      'tree',
-      {
-        respectGitIgnore: false,
-        respectGeminiIgnore: true,
-      },
-      undefined, // maxDirs
-    );
-  });
-
-  // NOTE TO FUTURE DEVELOPERS:
-  // To re-enable tests for loadHierarchicalGeminiMemory, ensure that:
-  // 1. os.homedir() is reliably mocked *before* the config.ts module is loaded
-  //    and its functions (which use os.homedir()) are called.
-  // 2. fs/promises and fs mocks correctly simulate file/directory existence,
-  //    readability, and content based on paths derived from the mocked os.homedir().
-  // 3. Spies on console functions (for logger output) are correctly set up if needed.
-  // Example of a previously failing test structure:
-  it.skip('should correctly use mocked homedir for global path', async () => {
-    // This test is skipped because mockFs and fsPromises are not properly imported/mocked
-    // TODO: Fix this test by properly setting up mock-fs and fs/promises mocks
-    /*
-    const MOCK_GEMINI_DIR_LOCAL = path.join(
-      '/mock/home/user',
-      ServerConfig.GEMINI_DIR,
-    );
-    const MOCK_GLOBAL_PATH_LOCAL = path.join(
-      MOCK_GEMINI_DIR_LOCAL,
-      'GEMINI.md',
-    );
-    mockFs({
-      [MOCK_GLOBAL_PATH_LOCAL]: { type: 'file', content: 'GlobalContentOnly' },
-    });
-    const memory = await loadHierarchicalGeminiMemory('/some/other/cwd', false);
-    expect(memory).toBe('GlobalContentOnly');
-    expect(vi.mocked(os.homedir)).toHaveBeenCalled();
-    expect(fsPromises.readFile).toHaveBeenCalledWith(
-      MOCK_GLOBAL_PATH_LOCAL,
-      'utf-8',
-    );
-    */
-  });
-});
-
->>>>>>> f6423ea4
 describe('mergeMcpServers', () => {
   it('should not modify the original settings object', async () => {
     const settings: Settings = {
