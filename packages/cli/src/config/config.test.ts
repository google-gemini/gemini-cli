/**
 * @license
 * Copyright 2025 Google LLC
 * SPDX-License-Identifier: Apache-2.0
 */

import { describe, it, expect, vi, beforeEach, afterEach, Mock } from 'vitest';
import * as os from 'os';
import * as path from 'path';
import { ShellTool, EditTool, WriteFileTool } from '@google/gemini-cli-core';
import { loadCliConfig, parseArguments, CliArgs } from './config.js';
import { Settings } from './settings.js';
import { Extension } from './extension.js';
import * as ServerConfig from '@google/gemini-cli-core';
import { isWorkspaceTrusted } from './trustedFolders.js';

vi.mock('./trustedFolders.js', () => ({
  isWorkspaceTrusted: vi.fn(),
}));

vi.mock('fs', async (importOriginal) => {
  const actualFs = await importOriginal<typeof import('fs')>();
  const pathMod = await import('path');
  const mockHome = '/mock/home/user';
  const MOCK_CWD1 = process.cwd();
  const MOCK_CWD2 = pathMod.resolve(pathMod.sep, 'home', 'user', 'project');

  const mockPaths = new Set([
    MOCK_CWD1,
    MOCK_CWD2,
    pathMod.resolve(pathMod.sep, 'cli', 'path1'),
    pathMod.resolve(pathMod.sep, 'settings', 'path1'),
    pathMod.join(mockHome, 'settings', 'path2'),
    pathMod.join(MOCK_CWD2, 'cli', 'path2'),
    pathMod.join(MOCK_CWD2, 'settings', 'path3'),
  ]);

  return {
    ...actualFs,
    mkdirSync: vi.fn(),
    writeFileSync: vi.fn(),
    existsSync: vi.fn((p) => mockPaths.has(p.toString())),
    statSync: vi.fn((p) => {
      if (mockPaths.has(p.toString())) {
        return { isDirectory: () => true } as unknown as import('fs').Stats;
      }
      return (actualFs as typeof import('fs')).statSync(p as unknown as string);
    }),
    realpathSync: vi.fn((p) => p),
  };
});

vi.mock('os', async (importOriginal) => {
  const actualOs = await importOriginal<typeof os>();
  return {
    ...actualOs,
    homedir: vi.fn(() => '/mock/home/user'),
  };
});

vi.mock('open', () => ({
  default: vi.fn(),
}));

vi.mock('read-package-up', () => ({
  readPackageUp: vi.fn(() =>
    Promise.resolve({ packageJson: { version: 'test-version' } }),
  ),
}));

vi.mock('@google/gemini-cli-core', async () => {
  const actualServer = await vi.importActual<typeof ServerConfig>(
    '@google/gemini-cli-core',
  );
  return {
    ...actualServer,
    IdeClient: {
      getInstance: vi.fn().mockReturnValue({
        getConnectionStatus: vi.fn(),
        initialize: vi.fn(),
        shutdown: vi.fn(),
      }),
    },
    loadEnvironment: vi.fn(),
    loadServerHierarchicalMemory: vi.fn(
      (cwd, dirs, debug, fileService, extensionPaths, _maxDirs) =>
        Promise.resolve({
          memoryContent: extensionPaths?.join(',') || '',
          fileCount: extensionPaths?.length || 0,
        }),
    ),
    DEFAULT_MEMORY_FILE_FILTERING_OPTIONS: {
      respectGitIgnore: false,
      respectGeminiIgnore: true,
    },
    DEFAULT_FILE_FILTERING_OPTIONS: {
      respectGitIgnore: true,
      respectGeminiIgnore: true,
    },
  };
});

describe('parseArguments', () => {
  const originalArgv = process.argv;

  afterEach(() => {
    process.argv = originalArgv;
  });

  it('should throw an error when both --prompt and --prompt-interactive are used together', async () => {
    process.argv = [
      'node',
      'script.js',
      '--prompt',
      'test prompt',
      '--prompt-interactive',
      'interactive prompt',
    ];

    const mockExit = vi.spyOn(process, 'exit').mockImplementation(() => {
      throw new Error('process.exit called');
    });

    const mockConsoleError = vi
      .spyOn(console, 'error')
      .mockImplementation(() => {});

    await expect(parseArguments()).rejects.toThrow('process.exit called');

    expect(mockConsoleError).toHaveBeenCalledWith(
      expect.stringContaining(
        'Cannot use both --prompt (-p) and --prompt-interactive (-i) together',
      ),
    );

    mockExit.mockRestore();
    mockConsoleError.mockRestore();
  });

  it('should throw an error when using short flags -p and -i together', async () => {
    process.argv = [
      'node',
      'script.js',
      '-p',
      'test prompt',
      '-i',
      'interactive prompt',
    ];

    const mockExit = vi.spyOn(process, 'exit').mockImplementation(() => {
      throw new Error('process.exit called');
    });

    const mockConsoleError = vi
      .spyOn(console, 'error')
      .mockImplementation(() => {});

    await expect(parseArguments()).rejects.toThrow('process.exit called');

    expect(mockConsoleError).toHaveBeenCalledWith(
      expect.stringContaining(
        'Cannot use both --prompt (-p) and --prompt-interactive (-i) together',
      ),
    );

    mockExit.mockRestore();
    mockConsoleError.mockRestore();
  });

  it('should allow --prompt without --prompt-interactive', async () => {
    process.argv = ['node', 'script.js', '--prompt', 'test prompt'];
    const argv = await parseArguments();
    expect(argv.prompt).toBe('test prompt');
    expect(argv.promptInteractive).toBeUndefined();
  });

  it('should allow --prompt-interactive without --prompt', async () => {
    process.argv = [
      'node',
      'script.js',
      '--prompt-interactive',
      'interactive prompt',
    ];
    const argv = await parseArguments();
    expect(argv.promptInteractive).toBe('interactive prompt');
    expect(argv.prompt).toBeUndefined();
  });

  it('should allow -i flag as alias for --prompt-interactive', async () => {
    process.argv = ['node', 'script.js', '-i', 'interactive prompt'];
    const argv = await parseArguments();
    expect(argv.promptInteractive).toBe('interactive prompt');
    expect(argv.prompt).toBeUndefined();
  });

  it('should throw an error when both --yolo and --approval-mode are used together', async () => {
    process.argv = [
      'node',
      'script.js',
      '--yolo',
      '--approval-mode',
      'default',
    ];

    const mockExit = vi.spyOn(process, 'exit').mockImplementation(() => {
      throw new Error('process.exit called');
    });

    const mockConsoleError = vi
      .spyOn(console, 'error')
      .mockImplementation(() => {});

    await expect(parseArguments()).rejects.toThrow('process.exit called');

    expect(mockConsoleError).toHaveBeenCalledWith(
      expect.stringContaining(
        'Cannot use both --yolo (-y) and --approval-mode together. Use --approval-mode=yolo instead.',
      ),
    );

    mockExit.mockRestore();
    mockConsoleError.mockRestore();
  });

  it('should throw an error when using short flags -y and --approval-mode together', async () => {
    process.argv = ['node', 'script.js', '-y', '--approval-mode', 'yolo'];

    const mockExit = vi.spyOn(process, 'exit').mockImplementation(() => {
      throw new Error('process.exit called');
    });

    const mockConsoleError = vi
      .spyOn(console, 'error')
      .mockImplementation(() => {});

    await expect(parseArguments()).rejects.toThrow('process.exit called');

    expect(mockConsoleError).toHaveBeenCalledWith(
      expect.stringContaining(
        'Cannot use both --yolo (-y) and --approval-mode together. Use --approval-mode=yolo instead.',
      ),
    );

    mockExit.mockRestore();
    mockConsoleError.mockRestore();
  });

  it('should allow --approval-mode without --yolo', async () => {
    process.argv = ['node', 'script.js', '--approval-mode', 'auto_edit'];
    const argv = await parseArguments();
    expect(argv.approvalMode).toBe('auto_edit');
    expect(argv.yolo).toBe(false);
  });

  it('should allow --yolo without --approval-mode', async () => {
    process.argv = ['node', 'script.js', '--yolo'];
    const argv = await parseArguments();
    expect(argv.yolo).toBe(true);
    expect(argv.approvalMode).toBeUndefined();
  });

  it('should reject invalid --approval-mode values', async () => {
    process.argv = ['node', 'script.js', '--approval-mode', 'invalid'];

    const mockExit = vi.spyOn(process, 'exit').mockImplementation(() => {
      throw new Error('process.exit called');
    });

    const mockConsoleError = vi
      .spyOn(console, 'error')
      .mockImplementation(() => {});

    await expect(parseArguments()).rejects.toThrow('process.exit called');

    expect(mockConsoleError).toHaveBeenCalledWith(
      expect.stringContaining('Invalid values:'),
    );

    mockExit.mockRestore();
    mockConsoleError.mockRestore();
  });
});

describe('loadCliConfig', () => {
  const originalArgv = process.argv;

  beforeEach(() => {
    vi.resetAllMocks();
    vi.mocked(os.homedir).mockReturnValue('/mock/home/user');
    vi.stubEnv('GEMINI_API_KEY', 'test-api-key');
  });

  afterEach(() => {
    process.argv = originalArgv;
    vi.unstubAllEnvs();
    vi.restoreAllMocks();
  });

  it('should set showMemoryUsage to true when --show-memory-usage flag is present', async () => {
    process.argv = ['node', 'script.js', '--show-memory-usage'];
    const argv = await parseArguments();
    const settings: Settings = {};
    const config = await loadCliConfig(settings, [], 'test-session', argv);
    expect(config.getShowMemoryUsage()).toBe(true);
  });

  it('should set showMemoryUsage to false when --memory flag is not present', async () => {
    process.argv = ['node', 'script.js'];
    const argv = await parseArguments();
    const settings: Settings = {};
    const config = await loadCliConfig(settings, [], 'test-session', argv);
    expect(config.getShowMemoryUsage()).toBe(false);
  });

  it('should set showMemoryUsage to false by default from settings if CLI flag is not present', async () => {
    process.argv = ['node', 'script.js'];
    const argv = await parseArguments();
    const settings: Settings = { showMemoryUsage: false };
    const config = await loadCliConfig(settings, [], 'test-session', argv);
    expect(config.getShowMemoryUsage()).toBe(false);
  });

  it('should prioritize CLI flag over settings for showMemoryUsage (CLI true, settings false)', async () => {
    process.argv = ['node', 'script.js', '--show-memory-usage'];
    const argv = await parseArguments();
    const settings: Settings = { showMemoryUsage: false };
    const config = await loadCliConfig(settings, [], 'test-session', argv);
    expect(config.getShowMemoryUsage()).toBe(true);
  });

  describe('Proxy configuration', () => {
    const originalProxyEnv: { [key: string]: string | undefined } = {};
    const proxyEnvVars = [
      'HTTP_PROXY',
      'HTTPS_PROXY',
      'http_proxy',
      'https_proxy',
    ];

    beforeEach(() => {
      for (const key of proxyEnvVars) {
        originalProxyEnv[key] = process.env[key];
        delete process.env[key];
      }
    });

    afterEach(() => {
      for (const key of proxyEnvVars) {
        if (originalProxyEnv[key]) {
          process.env[key] = originalProxyEnv[key];
        } else {
          delete process.env[key];
        }
      }
    });

    it(`should leave proxy to empty by default`, async () => {
      process.argv = ['node', 'script.js'];
      const argv = await parseArguments();
      const settings: Settings = {};
      const config = await loadCliConfig(settings, [], 'test-session', argv);
      expect(config.getProxy()).toBeFalsy();
    });

    const proxy_url = 'http://localhost:7890';
    const testCases = [
      {
        input: {
          env_name: 'https_proxy',
          proxy_url,
        },
        expected: proxy_url,
      },
      {
        input: {
          env_name: 'http_proxy',
          proxy_url,
        },
        expected: proxy_url,
      },
      {
        input: {
          env_name: 'HTTPS_PROXY',
          proxy_url,
        },
        expected: proxy_url,
      },
      {
        input: {
          env_name: 'HTTP_PROXY',
          proxy_url,
        },
        expected: proxy_url,
      },
    ];
    testCases.forEach(({ input, expected }) => {
      it(`should set proxy to ${expected} according to environment variable [${input.env_name}]`, async () => {
        vi.stubEnv(input.env_name, input.proxy_url);
        process.argv = ['node', 'script.js'];
        const argv = await parseArguments();
        const settings: Settings = {};
        const config = await loadCliConfig(settings, [], 'test-session', argv);
        expect(config.getProxy()).toBe(expected);
      });
    });

    it('should set proxy when --proxy flag is present', async () => {
      process.argv = ['node', 'script.js', '--proxy', 'http://localhost:7890'];
      const argv = await parseArguments();
      const settings: Settings = {};
      const config = await loadCliConfig(settings, [], 'test-session', argv);
      expect(config.getProxy()).toBe('http://localhost:7890');
    });

    it('should prioritize CLI flag over environment variable for proxy (CLI http://localhost:7890, environment variable http://localhost:7891)', async () => {
      vi.stubEnv('http_proxy', 'http://localhost:7891');
      process.argv = ['node', 'script.js', '--proxy', 'http://localhost:7890'];
      const argv = await parseArguments();
      const settings: Settings = {};
      const config = await loadCliConfig(settings, [], 'test-session', argv);
      expect(config.getProxy()).toBe('http://localhost:7890');
    });
  });
});

describe('loadCliConfig telemetry', () => {
  const originalArgv = process.argv;

  beforeEach(() => {
    vi.resetAllMocks();
    vi.mocked(os.homedir).mockReturnValue('/mock/home/user');
    vi.stubEnv('GEMINI_API_KEY', 'test-api-key');
  });

  afterEach(() => {
    process.argv = originalArgv;
    vi.unstubAllEnvs();
    vi.restoreAllMocks();
  });

  it('should set telemetry to false by default when no flag or setting is present', async () => {
    process.argv = ['node', 'script.js'];
    const argv = await parseArguments();
    const settings: Settings = {};
    const config = await loadCliConfig(settings, [], 'test-session', argv);
    expect(config.getTelemetryEnabled()).toBe(false);
  });

  it('should set telemetry to true when --telemetry flag is present', async () => {
    process.argv = ['node', 'script.js', '--telemetry'];
    const argv = await parseArguments();
    const settings: Settings = {};
    const config = await loadCliConfig(settings, [], 'test-session', argv);
    expect(config.getTelemetryEnabled()).toBe(true);
  });

  it('should set telemetry to false when --no-telemetry flag is present', async () => {
    process.argv = ['node', 'script.js', '--no-telemetry'];
    const argv = await parseArguments();
    const settings: Settings = {};
    const config = await loadCliConfig(settings, [], 'test-session', argv);
    expect(config.getTelemetryEnabled()).toBe(false);
  });

  it('should use telemetry value from settings if CLI flag is not present (settings true)', async () => {
    process.argv = ['node', 'script.js'];
    const argv = await parseArguments();
    const settings: Settings = { telemetry: { enabled: true } };
    const config = await loadCliConfig(settings, [], 'test-session', argv);
    expect(config.getTelemetryEnabled()).toBe(true);
  });

  it('should use telemetry value from settings if CLI flag is not present (settings false)', async () => {
    process.argv = ['node', 'script.js'];
    const argv = await parseArguments();
    const settings: Settings = { telemetry: { enabled: false } };
    const config = await loadCliConfig(settings, [], 'test-session', argv);
    expect(config.getTelemetryEnabled()).toBe(false);
  });

  it('should prioritize --telemetry CLI flag (true) over settings (false)', async () => {
    process.argv = ['node', 'script.js', '--telemetry'];
    const argv = await parseArguments();
    const settings: Settings = { telemetry: { enabled: false } };
    const config = await loadCliConfig(settings, [], 'test-session', argv);
    expect(config.getTelemetryEnabled()).toBe(true);
  });

  it('should prioritize --no-telemetry CLI flag (false) over settings (true)', async () => {
    process.argv = ['node', 'script.js', '--no-telemetry'];
    const argv = await parseArguments();
    const settings: Settings = { telemetry: { enabled: true } };
    const config = await loadCliConfig(settings, [], 'test-session', argv);
    expect(config.getTelemetryEnabled()).toBe(false);
  });

  it('should use telemetry OTLP endpoint from settings if CLI flag is not present', async () => {
    process.argv = ['node', 'script.js'];
    const argv = await parseArguments();
    const settings: Settings = {
      telemetry: { otlpEndpoint: 'http://settings.example.com' },
    };
    const config = await loadCliConfig(settings, [], 'test-session', argv);
    expect(config.getTelemetryOtlpEndpoint()).toBe(
      'http://settings.example.com',
    );
  });

  it('should prioritize --telemetry-otlp-endpoint CLI flag over settings', async () => {
    process.argv = [
      'node',
      'script.js',
      '--telemetry-otlp-endpoint',
      'http://cli.example.com',
    ];
    const argv = await parseArguments();
    const settings: Settings = {
      telemetry: { otlpEndpoint: 'http://settings.example.com' },
    };
    const config = await loadCliConfig(settings, [], 'test-session', argv);
    expect(config.getTelemetryOtlpEndpoint()).toBe('http://cli.example.com');
  });

  it('should use default endpoint if no OTLP endpoint is provided via CLI or settings', async () => {
    process.argv = ['node', 'script.js'];
    const argv = await parseArguments();
    const settings: Settings = { telemetry: { enabled: true } };
    const config = await loadCliConfig(settings, [], 'test-session', argv);
    expect(config.getTelemetryOtlpEndpoint()).toBe('http://localhost:4317');
  });

  it('should use telemetry target from settings if CLI flag is not present', async () => {
    process.argv = ['node', 'script.js'];
    const argv = await parseArguments();
    const settings: Settings = {
      telemetry: { target: ServerConfig.DEFAULT_TELEMETRY_TARGET },
    };
    const config = await loadCliConfig(settings, [], 'test-session', argv);
    expect(config.getTelemetryTarget()).toBe(
      ServerConfig.DEFAULT_TELEMETRY_TARGET,
    );
  });

  it('should prioritize --telemetry-target CLI flag over settings', async () => {
    process.argv = ['node', 'script.js', '--telemetry-target', 'gcp'];
    const argv = await parseArguments();
    const settings: Settings = {
      telemetry: { target: ServerConfig.DEFAULT_TELEMETRY_TARGET },
    };
    const config = await loadCliConfig(settings, [], 'test-session', argv);
    expect(config.getTelemetryTarget()).toBe('gcp');
  });

  it('should use default target if no target is provided via CLI or settings', async () => {
    process.argv = ['node', 'script.js'];
    const argv = await parseArguments();
    const settings: Settings = { telemetry: { enabled: true } };
    const config = await loadCliConfig(settings, [], 'test-session', argv);
    expect(config.getTelemetryTarget()).toBe(
      ServerConfig.DEFAULT_TELEMETRY_TARGET,
    );
  });

  it('should use telemetry log prompts from settings if CLI flag is not present', async () => {
    process.argv = ['node', 'script.js'];
    const argv = await parseArguments();
    const settings: Settings = { telemetry: { logPrompts: false } };
    const config = await loadCliConfig(settings, [], 'test-session', argv);
    expect(config.getTelemetryLogPromptsEnabled()).toBe(false);
  });

  it('should prioritize --telemetry-log-prompts CLI flag (true) over settings (false)', async () => {
    process.argv = ['node', 'script.js', '--telemetry-log-prompts'];
    const argv = await parseArguments();
    const settings: Settings = { telemetry: { logPrompts: false } };
    const config = await loadCliConfig(settings, [], 'test-session', argv);
    expect(config.getTelemetryLogPromptsEnabled()).toBe(true);
  });

  it('should prioritize --no-telemetry-log-prompts CLI flag (false) over settings (true)', async () => {
    process.argv = ['node', 'script.js', '--no-telemetry-log-prompts'];
    const argv = await parseArguments();
    const settings: Settings = { telemetry: { logPrompts: true } };
    const config = await loadCliConfig(settings, [], 'test-session', argv);
    expect(config.getTelemetryLogPromptsEnabled()).toBe(false);
  });

  it('should use default log prompts (true) if no value is provided via CLI or settings', async () => {
    process.argv = ['node', 'script.js'];
    const argv = await parseArguments();
    const settings: Settings = { telemetry: { enabled: true } };
    const config = await loadCliConfig(settings, [], 'test-session', argv);
    expect(config.getTelemetryLogPromptsEnabled()).toBe(true);
  });

  it('should use telemetry OTLP protocol from settings if CLI flag is not present', async () => {
    process.argv = ['node', 'script.js'];
    const argv = await parseArguments();
    const settings: Settings = {
      telemetry: { otlpProtocol: 'http' },
    };
    const config = await loadCliConfig(settings, [], 'test-session', argv);
    expect(config.getTelemetryOtlpProtocol()).toBe('http');
  });

  it('should prioritize --telemetry-otlp-protocol CLI flag over settings', async () => {
    process.argv = ['node', 'script.js', '--telemetry-otlp-protocol', 'http'];
    const argv = await parseArguments();
    const settings: Settings = {
      telemetry: { otlpProtocol: 'grpc' },
    };
    const config = await loadCliConfig(settings, [], 'test-session', argv);
    expect(config.getTelemetryOtlpProtocol()).toBe('http');
  });

  it('should use default protocol if no OTLP protocol is provided via CLI or settings', async () => {
    process.argv = ['node', 'script.js'];
    const argv = await parseArguments();
    const settings: Settings = { telemetry: { enabled: true } };
    const config = await loadCliConfig(settings, [], 'test-session', argv);
    expect(config.getTelemetryOtlpProtocol()).toBe('grpc');
  });

  it('should reject invalid --telemetry-otlp-protocol values', async () => {
    process.argv = [
      'node',
      'script.js',
      '--telemetry-otlp-protocol',
      'invalid',
    ];

    const mockExit = vi.spyOn(process, 'exit').mockImplementation(() => {
      throw new Error('process.exit called');
    });

    const mockConsoleError = vi
      .spyOn(console, 'error')
      .mockImplementation(() => {});

    await expect(parseArguments()).rejects.toThrow('process.exit called');

    expect(mockConsoleError).toHaveBeenCalledWith(
      expect.stringContaining('Invalid values:'),
    );

    mockExit.mockRestore();
    mockConsoleError.mockRestore();
  });
});

describe('Hierarchical Memory Loading (config.ts) - Placeholder Suite', () => {
  beforeEach(() => {
    vi.resetAllMocks();
    vi.mocked(os.homedir).mockReturnValue('/mock/home/user');
    // Other common mocks would be reset here.
  });

  afterEach(() => {
    vi.restoreAllMocks();
  });

  it('should pass extension context file paths to loadServerHierarchicalMemory', async () => {
    process.argv = ['node', 'script.js'];
    const settings: Settings = {};
    const extensions: Extension[] = [
      {
        path: '/path/to/ext1',
        config: {
          name: 'ext1',
          version: '1.0.0',
        },
        contextFiles: ['/path/to/ext1/GEMINI.md'],
        path: '/path/to/ext1',
      },
      {
        path: '/path/to/ext2',
        config: {
          name: 'ext2',
          version: '1.0.0',
        },
        contextFiles: [],
        path: '/path/to/ext2',
      },
      {
        path: '/path/to/ext3',
        config: {
          name: 'ext3',
          version: '1.0.0',
        },
        contextFiles: [
          '/path/to/ext3/context1.md',
          '/path/to/ext3/context2.md',
        ],
        path: '/path/to/ext3',
      },
    ];
    const argv = await parseArguments();
    await loadCliConfig(settings, extensions, 'session-id', argv);
    expect(ServerConfig.loadServerHierarchicalMemory).toHaveBeenCalledWith(
      expect.any(String),
      [],
      false,
      expect.any(Object),
      [
        '/path/to/ext1/GEMINI.md',
        '/path/to/ext3/context1.md',
        '/path/to/ext3/context2.md',
      ],
      'tree',
      {
        respectGitIgnore: false,
        respectGeminiIgnore: true,
      },
      undefined, // maxDirs
    );
  });

  // NOTE TO FUTURE DEVELOPERS:
  // To re-enable tests for loadHierarchicalGeminiMemory, ensure that:
  // 1. os.homedir() is reliably mocked *before* the config.ts module is loaded
  //    and its functions (which use os.homedir()) are called.
  // 2. fs/promises and fs mocks correctly simulate file/directory existence,
  //    readability, and content based on paths derived from the mocked os.homedir().
  // 3. Spies on console functions (for logger output) are correctly set up if needed.
  // Example of a previously failing test structure:
  /*
  it('should correctly use mocked homedir for global path', async () => {
    const MOCK_GEMINI_DIR_LOCAL = path.join('/mock/home/user', '.gemini');
    const MOCK_GLOBAL_PATH_LOCAL = path.join(MOCK_GEMINI_DIR_LOCAL, 'GEMINI.md');
    mockFs({
      [MOCK_GLOBAL_PATH_LOCAL]: { type: 'file', content: 'GlobalContentOnly' }
    });
    const memory = await loadHierarchicalGeminiMemory("/some/other/cwd", false);
    expect(memory).toBe('GlobalContentOnly');
    expect(vi.mocked(os.homedir)).toHaveBeenCalled();
    expect(fsPromises.readFile).toHaveBeenCalledWith(MOCK_GLOBAL_PATH_LOCAL, 'utf-8');
  });
  */
});

describe('mergeMcpServers', () => {
  it('should not modify the original settings object', async () => {
    const settings: Settings = {
      mcpServers: {
        'test-server': {
          url: 'http://localhost:8080',
        },
      },
    };
    const extensions: Extension[] = [
      {
        path: '/path/to/ext1',
        config: {
          name: 'ext1',
          version: '1.0.0',
          mcpServers: {
            'ext1-server': {
              url: 'http://localhost:8081',
            },
          },
        },
        contextFiles: [],
        path: '/path/to/ext1',
      },
    ];
    const originalSettings = JSON.parse(JSON.stringify(settings));
    process.argv = ['node', 'script.js'];
    const argv = await parseArguments();
    await loadCliConfig(settings, extensions, 'test-session', argv);
    expect(settings).toEqual(originalSettings);
  });
});

describe('mergeExcludeTools', () => {
  const defaultExcludes = [ShellTool.Name, EditTool.Name, WriteFileTool.Name];
  const originalIsTTY = process.stdin.isTTY;

  beforeEach(() => {
    process.stdin.isTTY = true;
  });

  afterEach(() => {
    process.stdin.isTTY = originalIsTTY;
  });

  it('should merge excludeTools from settings and extensions', async () => {
    const settings: Settings = { excludeTools: ['tool1', 'tool2'] };
    const extensions: Extension[] = [
      {
        path: '/path/to/ext1',
        config: {
          name: 'ext1',
          version: '1.0.0',
          excludeTools: ['tool3', 'tool4'],
        },
        contextFiles: [],
        path: '/path/to/ext1',
      },
      {
        path: '/path/to/ext2',
        config: {
          name: 'ext2',
          version: '1.0.0',
          excludeTools: ['tool5'],
        },
        contextFiles: [],
        path: '/path/to/ext2',
      },
    ];
    process.argv = ['node', 'script.js'];
    const argv = await parseArguments();
    const config = await loadCliConfig(
      settings,
      extensions,
      'test-session',
      argv,
    );
    expect(config.getExcludeTools()).toEqual(
      expect.arrayContaining(['tool1', 'tool2', 'tool3', 'tool4', 'tool5']),
    );
    expect(config.getExcludeTools()).toHaveLength(5);
  });

  it('should handle overlapping excludeTools between settings and extensions', async () => {
    const settings: Settings = { excludeTools: ['tool1', 'tool2'] };
    const extensions: Extension[] = [
      {
        path: '/path/to/ext1',
        config: {
          name: 'ext1',
          version: '1.0.0',
          excludeTools: ['tool2', 'tool3'],
        },
        contextFiles: [],
        path: '/path/to/ext1',
      },
    ];
    process.argv = ['node', 'script.js'];
    const argv = await parseArguments();
    const config = await loadCliConfig(
      settings,
      extensions,
      'test-session',
      argv,
    );
    expect(config.getExcludeTools()).toEqual(
      expect.arrayContaining(['tool1', 'tool2', 'tool3']),
    );
    expect(config.getExcludeTools()).toHaveLength(3);
  });

  it('should handle overlapping excludeTools between extensions', async () => {
    const settings: Settings = { excludeTools: ['tool1'] };
    const extensions: Extension[] = [
      {
        path: '/path/to/ext1',
        config: {
          name: 'ext1',
          version: '1.0.0',
          excludeTools: ['tool2', 'tool3'],
        },
        contextFiles: [],
        path: '/path/to/ext1',
      },
      {
        path: '/path/to/ext2',
        config: {
          name: 'ext2',
          version: '1.0.0',
          excludeTools: ['tool3', 'tool4'],
        },
        contextFiles: [],
        path: '/path/to/ext2',
      },
    ];
    process.argv = ['node', 'script.js'];
    const argv = await parseArguments();
    const config = await loadCliConfig(
      settings,
      extensions,
      'test-session',
      argv,
    );
    expect(config.getExcludeTools()).toEqual(
      expect.arrayContaining(['tool1', 'tool2', 'tool3', 'tool4']),
    );
    expect(config.getExcludeTools()).toHaveLength(4);
  });

  it('should return an empty array when no excludeTools are specified and it is interactive', async () => {
    process.stdin.isTTY = true;
    const settings: Settings = {};
    const extensions: Extension[] = [];
    process.argv = ['node', 'script.js'];
    const argv = await parseArguments();
    const config = await loadCliConfig(
      settings,
      extensions,
      'test-session',
      argv,
    );
    expect(config.getExcludeTools()).toEqual([]);
  });

  it('should return default excludes when no excludeTools are specified and it is not interactive', async () => {
    process.stdin.isTTY = false;
    const settings: Settings = {};
    const extensions: Extension[] = [];
    process.argv = ['node', 'script.js', '-p', 'test'];
    const argv = await parseArguments();
    const config = await loadCliConfig(
      settings,
      extensions,
      'test-session',
      argv,
    );
    expect(config.getExcludeTools()).toEqual(defaultExcludes);
  });

  it('should handle settings with excludeTools but no extensions', async () => {
    process.argv = ['node', 'script.js'];
    const argv = await parseArguments();
    const settings: Settings = { excludeTools: ['tool1', 'tool2'] };
    const extensions: Extension[] = [];
    const config = await loadCliConfig(
      settings,
      extensions,
      'test-session',
      argv,
    );
    expect(config.getExcludeTools()).toEqual(
      expect.arrayContaining(['tool1', 'tool2']),
    );
    expect(config.getExcludeTools()).toHaveLength(2);
  });

  it('should handle extensions with excludeTools but no settings', async () => {
    const settings: Settings = {};
    const extensions: Extension[] = [
      {
        path: '/path/to/ext',
        config: {
          name: 'ext1',
          version: '1.0.0',
          excludeTools: ['tool1', 'tool2'],
        },
        contextFiles: [],
        path: '/path/to/ext1',
      },
    ];
    process.argv = ['node', 'script.js'];
    const argv = await parseArguments();
    const config = await loadCliConfig(
      settings,
      extensions,
      'test-session',
      argv,
    );
    expect(config.getExcludeTools()).toEqual(
      expect.arrayContaining(['tool1', 'tool2']),
    );
    expect(config.getExcludeTools()).toHaveLength(2);
  });

  it('should not modify the original settings object', async () => {
    const settings: Settings = { excludeTools: ['tool1'] };
    const extensions: Extension[] = [
      {
        path: '/path/to/ext',
        config: {
          name: 'ext1',
          version: '1.0.0',
          excludeTools: ['tool2'],
        },
        contextFiles: [],
        path: '/path/to/ext1',
      },
    ];
    const originalSettings = JSON.parse(JSON.stringify(settings));
    process.argv = ['node', 'script.js'];
    const argv = await parseArguments();
    await loadCliConfig(settings, extensions, 'test-session', argv);
    expect(settings).toEqual(originalSettings);
  });
});

describe('Approval mode tool exclusion logic', () => {
  const originalIsTTY = process.stdin.isTTY;

  beforeEach(() => {
    process.stdin.isTTY = false; // Ensure non-interactive mode
  });

  afterEach(() => {
    process.stdin.isTTY = originalIsTTY;
  });

  it('should exclude all interactive tools in non-interactive mode with default approval mode', async () => {
    process.argv = ['node', 'script.js', '-p', 'test'];
    const argv = await parseArguments();
    const settings: Settings = {};
    const extensions: Extension[] = [];

    const config = await loadCliConfig(
      settings,
      extensions,
      'test-session',
      argv,
    );

    const excludedTools = config.getExcludeTools();
    expect(excludedTools).toContain(ShellTool.Name);
    expect(excludedTools).toContain(EditTool.Name);
    expect(excludedTools).toContain(WriteFileTool.Name);
  });

  it('should exclude all interactive tools in non-interactive mode with explicit default approval mode', async () => {
    process.argv = [
      'node',
      'script.js',
      '--approval-mode',
      'default',
      '-p',
      'test',
    ];
    const argv = await parseArguments();
    const settings: Settings = {};
    const extensions: Extension[] = [];

    const config = await loadCliConfig(
      settings,
      extensions,
      'test-session',
      argv,
    );

    const excludedTools = config.getExcludeTools();
    expect(excludedTools).toContain(ShellTool.Name);
    expect(excludedTools).toContain(EditTool.Name);
    expect(excludedTools).toContain(WriteFileTool.Name);
  });

  it('should exclude only shell tools in non-interactive mode with auto_edit approval mode', async () => {
    process.argv = [
      'node',
      'script.js',
      '--approval-mode',
      'auto_edit',
      '-p',
      'test',
    ];
    const argv = await parseArguments();
    const settings: Settings = {};
    const extensions: Extension[] = [];

    const config = await loadCliConfig(
      settings,
      extensions,
      'test-session',
      argv,
    );

    const excludedTools = config.getExcludeTools();
    expect(excludedTools).toContain(ShellTool.Name);
    expect(excludedTools).not.toContain(EditTool.Name);
    expect(excludedTools).not.toContain(WriteFileTool.Name);
  });

  it('should exclude no interactive tools in non-interactive mode with yolo approval mode', async () => {
    process.argv = [
      'node',
      'script.js',
      '--approval-mode',
      'yolo',
      '-p',
      'test',
    ];
    const argv = await parseArguments();
    const settings: Settings = {};
    const extensions: Extension[] = [];

    const config = await loadCliConfig(
      settings,
      extensions,
      'test-session',
      argv,
    );

    const excludedTools = config.getExcludeTools();
    expect(excludedTools).not.toContain(ShellTool.Name);
    expect(excludedTools).not.toContain(EditTool.Name);
    expect(excludedTools).not.toContain(WriteFileTool.Name);
  });

  it('should exclude no interactive tools in non-interactive mode with legacy yolo flag', async () => {
    process.argv = ['node', 'script.js', '--yolo', '-p', 'test'];
    const argv = await parseArguments();
    const settings: Settings = {};
    const extensions: Extension[] = [];

    const config = await loadCliConfig(
      settings,
      extensions,
      'test-session',
      argv,
    );

    const excludedTools = config.getExcludeTools();
    expect(excludedTools).not.toContain(ShellTool.Name);
    expect(excludedTools).not.toContain(EditTool.Name);
    expect(excludedTools).not.toContain(WriteFileTool.Name);
  });

  it('should not exclude interactive tools in interactive mode regardless of approval mode', async () => {
    process.stdin.isTTY = true; // Interactive mode

    const testCases = [
      { args: ['node', 'script.js'] }, // default
      { args: ['node', 'script.js', '--approval-mode', 'default'] },
      { args: ['node', 'script.js', '--approval-mode', 'auto_edit'] },
      { args: ['node', 'script.js', '--approval-mode', 'yolo'] },
      { args: ['node', 'script.js', '--yolo'] },
    ];

    for (const testCase of testCases) {
      process.argv = testCase.args;
      const argv = await parseArguments();
      const settings: Settings = {};
      const extensions: Extension[] = [];

      const config = await loadCliConfig(
        settings,
        extensions,
        'test-session',
        argv,
      );

      const excludedTools = config.getExcludeTools();
      expect(excludedTools).not.toContain(ShellTool.Name);
      expect(excludedTools).not.toContain(EditTool.Name);
      expect(excludedTools).not.toContain(WriteFileTool.Name);
    }
  });

  it('should merge approval mode exclusions with settings exclusions in auto_edit mode', async () => {
    process.argv = [
      'node',
      'script.js',
      '--approval-mode',
      'auto_edit',
      '-p',
      'test',
    ];
    const argv = await parseArguments();
    const settings: Settings = { excludeTools: ['custom_tool'] };
    const extensions: Extension[] = [];

    const config = await loadCliConfig(
      settings,
      extensions,
      'test-session',
      argv,
    );

    const excludedTools = config.getExcludeTools();
    expect(excludedTools).toContain('custom_tool'); // From settings
    expect(excludedTools).toContain(ShellTool.Name); // From approval mode
    expect(excludedTools).not.toContain(EditTool.Name); // Should be allowed in auto_edit
    expect(excludedTools).not.toContain(WriteFileTool.Name); // Should be allowed in auto_edit
  });

  it('should throw an error for invalid approval mode values in loadCliConfig', async () => {
    // Create a mock argv with an invalid approval mode that bypasses argument parsing validation
    const invalidArgv: Partial<CliArgs> & { approvalMode: string } = {
      approvalMode: 'invalid_mode',
      promptInteractive: '',
      prompt: '',
      yolo: false,
    };

    const settings: Settings = {};
    const extensions: Extension[] = [];

    await expect(
<<<<<<< HEAD
      loadCliConfig(settings, extensions, 'test-session', invalidArgv as CliArgs),
=======
      loadCliConfig(
        settings,
        extensions,
        'test-session',
        invalidArgv as CliArgs,
      ),
>>>>>>> 5bba15b0
    ).rejects.toThrow(
      'Invalid approval mode: invalid_mode. Valid values are: yolo, auto_edit, default',
    );
  });
});

describe('loadCliConfig with allowed-mcp-server-names', () => {
  const originalArgv = process.argv;

  beforeEach(() => {
    vi.resetAllMocks();
    vi.mocked(os.homedir).mockReturnValue('/mock/home/user');
    vi.stubEnv('GEMINI_API_KEY', 'test-api-key');
  });

  afterEach(() => {
    process.argv = originalArgv;
    vi.unstubAllEnvs();
    vi.restoreAllMocks();
  });

  const baseSettings: Settings = {
    mcpServers: {
      server1: { url: 'http://localhost:8080' },
      server2: { url: 'http://localhost:8081' },
      server3: { url: 'http://localhost:8082' },
    },
  };

  it('should allow all MCP servers if the flag is not provided', async () => {
    process.argv = ['node', 'script.js'];
    const argv = await parseArguments();
    const config = await loadCliConfig(baseSettings, [], 'test-session', argv);
    expect(config.getMcpServers()).toEqual(baseSettings.mcpServers);
  });

  it('should allow only the specified MCP server', async () => {
    process.argv = [
      'node',
      'script.js',
      '--allowed-mcp-server-names',
      'server1',
    ];
    const argv = await parseArguments();
    const config = await loadCliConfig(baseSettings, [], 'test-session', argv);
    expect(config.getMcpServers()).toEqual({
      server1: { url: 'http://localhost:8080' },
    });
  });

  it('should allow multiple specified MCP servers', async () => {
    process.argv = [
      'node',
      'script.js',
      '--allowed-mcp-server-names',
      'server1',
      '--allowed-mcp-server-names',
      'server3',
    ];
    const argv = await parseArguments();
    const config = await loadCliConfig(baseSettings, [], 'test-session', argv);
    expect(config.getMcpServers()).toEqual({
      server1: { url: 'http://localhost:8080' },
      server3: { url: 'http://localhost:8082' },
    });
  });

  it('should handle server names that do not exist', async () => {
    process.argv = [
      'node',
      'script.js',
      '--allowed-mcp-server-names',
      'server1',
      '--allowed-mcp-server-names',
      'server4',
    ];
    const argv = await parseArguments();
    const config = await loadCliConfig(baseSettings, [], 'test-session', argv);
    expect(config.getMcpServers()).toEqual({
      server1: { url: 'http://localhost:8080' },
    });
  });

  it('should allow no MCP servers if the flag is provided but empty', async () => {
    process.argv = ['node', 'script.js', '--allowed-mcp-server-names', ''];
    const argv = await parseArguments();
    const config = await loadCliConfig(baseSettings, [], 'test-session', argv);
    expect(config.getMcpServers()).toEqual({});
  });

  it('should read allowMCPServers from settings', async () => {
    process.argv = ['node', 'script.js'];
    const argv = await parseArguments();
    const settings: Settings = {
      ...baseSettings,
      allowMCPServers: ['server1', 'server2'],
    };
    const config = await loadCliConfig(settings, [], 'test-session', argv);
    expect(config.getMcpServers()).toEqual({
      server1: { url: 'http://localhost:8080' },
      server2: { url: 'http://localhost:8081' },
    });
  });

  it('should read excludeMCPServers from settings', async () => {
    process.argv = ['node', 'script.js'];
    const argv = await parseArguments();
    const settings: Settings = {
      ...baseSettings,
      excludeMCPServers: ['server1', 'server2'],
    };
    const config = await loadCliConfig(settings, [], 'test-session', argv);
    expect(config.getMcpServers()).toEqual({
      server3: { url: 'http://localhost:8082' },
    });
  });

  it('should override allowMCPServers with excludeMCPServers if overlapping ', async () => {
    process.argv = ['node', 'script.js'];
    const argv = await parseArguments();
    const settings: Settings = {
      ...baseSettings,
      excludeMCPServers: ['server1'],
      allowMCPServers: ['server1', 'server2'],
    };
    const config = await loadCliConfig(settings, [], 'test-session', argv);
    expect(config.getMcpServers()).toEqual({
      server2: { url: 'http://localhost:8081' },
    });
  });

  it('should prioritize mcp server flag if set ', async () => {
    process.argv = [
      'node',
      'script.js',
      '--allowed-mcp-server-names',
      'server1',
    ];
    const argv = await parseArguments();
    const settings: Settings = {
      ...baseSettings,
      excludeMCPServers: ['server1'],
      allowMCPServers: ['server2'],
    };
    const config = await loadCliConfig(settings, [], 'test-session', argv);
    expect(config.getMcpServers()).toEqual({
      server1: { url: 'http://localhost:8080' },
    });
  });
});

describe('loadCliConfig extensions', () => {
  const mockExtensions: Extension[] = [
    {
      path: '/path/to/ext1',
      config: { name: 'ext1', version: '1.0.0' },
      contextFiles: ['/path/to/ext1.md'],
      path: '/path/to/ext1',
    },
    {
      path: '/path/to/ext2',
      config: { name: 'ext2', version: '1.0.0' },
      contextFiles: ['/path/to/ext2.md'],
      path: '/path/to/ext2',
    },
  ];

  it('should not filter extensions if --extensions flag is not used', async () => {
    process.argv = ['node', 'script.js'];
    const argv = await parseArguments();
    const settings: Settings = {};
    const config = await loadCliConfig(
      settings,
      mockExtensions,
      'test-session',
      argv,
    );
    expect(config.getExtensionContextFilePaths()).toEqual([
      '/path/to/ext1.md',
      '/path/to/ext2.md',
    ]);
  });

  it('should filter extensions if --extensions flag is used', async () => {
    process.argv = ['node', 'script.js', '--extensions', 'ext1'];
    const argv = await parseArguments();
    const settings: Settings = {};
    const config = await loadCliConfig(
      settings,
      mockExtensions,
      'test-session',
      argv,
    );
    expect(config.getExtensionContextFilePaths()).toEqual(['/path/to/ext1.md']);
  });
});

describe('loadCliConfig model selection', () => {
  it('selects a model from settings.json if provided', async () => {
    process.argv = ['node', 'script.js'];
    const argv = await parseArguments();
    const config = await loadCliConfig(
      {
        model: 'gemini-9001-ultra',
      },
      [],
      'test-session',
      argv,
    );

    expect(config.getModel()).toBe('gemini-9001-ultra');
  });

  it('uses the default gemini model if nothing is set', async () => {
    process.argv = ['node', 'script.js']; // No model set.
    const argv = await parseArguments();
    const config = await loadCliConfig(
      {
        // No model set.
      },
      [],
      'test-session',
      argv,
    );

    expect(config.getModel()).toBe('gemini-2.5-pro');
  });

  it('always prefers model from argvs', async () => {
    process.argv = ['node', 'script.js', '--model', 'gemini-8675309-ultra'];
    const argv = await parseArguments();
    const config = await loadCliConfig(
      {
        model: 'gemini-9001-ultra',
      },
      [],
      'test-session',
      argv,
    );

    expect(config.getModel()).toBe('gemini-8675309-ultra');
  });

  it('selects the model from argvs if provided', async () => {
    process.argv = ['node', 'script.js', '--model', 'gemini-8675309-ultra'];
    const argv = await parseArguments();
    const config = await loadCliConfig(
      {
        // No model provided via settings.
      },
      [],
      'test-session',
      argv,
    );

    expect(config.getModel()).toBe('gemini-8675309-ultra');
  });
});

describe('loadCliConfig folderTrustFeature', () => {
  const originalArgv = process.argv;

  beforeEach(() => {
    vi.resetAllMocks();
    vi.mocked(os.homedir).mockReturnValue('/mock/home/user');
    vi.stubEnv('GEMINI_API_KEY', 'test-api-key');
  });

  afterEach(() => {
    process.argv = originalArgv;
    vi.unstubAllEnvs();
    vi.restoreAllMocks();
  });

  it('should be false by default', async () => {
    process.argv = ['node', 'script.js'];
    const settings: Settings = {};
    const argv = await parseArguments();
    const config = await loadCliConfig(settings, [], 'test-session', argv);
    expect(config.getFolderTrustFeature()).toBe(false);
  });

  it('should be true when settings.folderTrustFeature is true', async () => {
    process.argv = ['node', 'script.js'];
    const argv = await parseArguments();
    const settings: Settings = { folderTrustFeature: true };
    const config = await loadCliConfig(settings, [], 'test-session', argv);
    expect(config.getFolderTrustFeature()).toBe(true);
  });
});

describe('loadCliConfig folderTrust', () => {
  const originalArgv = process.argv;

  beforeEach(() => {
    vi.resetAllMocks();
    vi.mocked(os.homedir).mockReturnValue('/mock/home/user');
    vi.stubEnv('GEMINI_API_KEY', 'test-api-key');
  });

  afterEach(() => {
    process.argv = originalArgv;
    vi.unstubAllEnvs();
    vi.restoreAllMocks();
  });

  it('should be false if folderTrustFeature is false and folderTrust is false', async () => {
    process.argv = ['node', 'script.js'];
    const settings: Settings = {
      folderTrustFeature: false,
      folderTrust: false,
    };
    const argv = await parseArguments();
    const config = await loadCliConfig(settings, [], 'test-session', argv);
    expect(config.getFolderTrust()).toBe(false);
  });

  it('should be false if folderTrustFeature is true and folderTrust is false', async () => {
    process.argv = ['node', 'script.js'];
    const argv = await parseArguments();
    const settings: Settings = { folderTrustFeature: true, folderTrust: false };
    const config = await loadCliConfig(settings, [], 'test-session', argv);
    expect(config.getFolderTrust()).toBe(false);
  });

  it('should be false if folderTrustFeature is false and folderTrust is true', async () => {
    process.argv = ['node', 'script.js'];
    const argv = await parseArguments();
    const settings: Settings = { folderTrustFeature: false, folderTrust: true };
    const config = await loadCliConfig(settings, [], 'test-session', argv);
    expect(config.getFolderTrust()).toBe(false);
  });

  it('should be true when folderTrustFeature is true and folderTrust is true', async () => {
    process.argv = ['node', 'script.js'];
    const argv = await parseArguments();
    const settings: Settings = { folderTrustFeature: true, folderTrust: true };
    const config = await loadCliConfig(settings, [], 'test-session', argv);
    expect(config.getFolderTrust()).toBe(true);
  });
});

describe('loadCliConfig with includeDirectories', () => {
  const originalArgv = process.argv;

  beforeEach(() => {
    vi.resetAllMocks();
    vi.mocked(os.homedir).mockReturnValue('/mock/home/user');
    vi.stubEnv('GEMINI_API_KEY', 'test-api-key');
    vi.spyOn(process, 'cwd').mockReturnValue(
      path.resolve(path.sep, 'home', 'user', 'project'),
    );
  });

  afterEach(() => {
    process.argv = originalArgv;
    vi.unstubAllEnvs();
    vi.restoreAllMocks();
  });

  it('should combine and resolve paths from settings and CLI arguments', async () => {
    const mockCwd = path.resolve(path.sep, 'home', 'user', 'project');
    process.argv = [
      'node',
      'script.js',
      '--include-directories',
      `${path.resolve(path.sep, 'cli', 'path1')},${path.join(mockCwd, 'cli', 'path2')}`,
    ];
    const argv = await parseArguments();
    const settings: Settings = {
      includeDirectories: [
        path.resolve(path.sep, 'settings', 'path1'),
        path.join(os.homedir(), 'settings', 'path2'),
        path.join(mockCwd, 'settings', 'path3'),
      ],
    };
    const config = await loadCliConfig(settings, [], 'test-session', argv);
    const expected = [
      mockCwd,
      path.resolve(path.sep, 'cli', 'path1'),
      path.join(mockCwd, 'cli', 'path2'),
      path.resolve(path.sep, 'settings', 'path1'),
      path.join(os.homedir(), 'settings', 'path2'),
      path.join(mockCwd, 'settings', 'path3'),
    ];
    expect(config.getWorkspaceContext().getDirectories()).toEqual(
      expect.arrayContaining(expected),
    );
    expect(config.getWorkspaceContext().getDirectories()).toHaveLength(
      expected.length,
    );
  });
});

describe('loadCliConfig chatCompression', () => {
  const originalArgv = process.argv;

  beforeEach(() => {
    vi.resetAllMocks();
    vi.mocked(os.homedir).mockReturnValue('/mock/home/user');
    vi.stubEnv('GEMINI_API_KEY', 'test-api-key');
  });

  afterEach(() => {
    process.argv = originalArgv;
    vi.unstubAllEnvs();
    vi.restoreAllMocks();
  });

  it('should pass chatCompression settings to the core config', async () => {
    process.argv = ['node', 'script.js'];
    const argv = await parseArguments();
    const settings: Settings = {
      chatCompression: {
        contextPercentageThreshold: 0.5,
      },
    };
    const config = await loadCliConfig(settings, [], 'test-session', argv);
    expect(config.getChatCompression()).toEqual({
      contextPercentageThreshold: 0.5,
    });
  });

  it('should have undefined chatCompression if not in settings', async () => {
    process.argv = ['node', 'script.js'];
    const argv = await parseArguments();
    const settings: Settings = {};
    const config = await loadCliConfig(settings, [], 'test-session', argv);
    expect(config.getChatCompression()).toBeUndefined();
  });
});

describe('loadCliConfig useRipgrep', () => {
  const originalArgv = process.argv;

  beforeEach(() => {
    vi.resetAllMocks();
    vi.mocked(os.homedir).mockReturnValue('/mock/home/user');
    vi.stubEnv('GEMINI_API_KEY', 'test-api-key');
  });

  afterEach(() => {
    process.argv = originalArgv;
    vi.unstubAllEnvs();
    vi.restoreAllMocks();
  });

  it('should be false by default when useRipgrep is not set in settings', async () => {
    process.argv = ['node', 'script.js'];
    const argv = await parseArguments();
    const settings: Settings = {};
    const config = await loadCliConfig(settings, [], 'test-session', argv);
    expect(config.getUseRipgrep()).toBe(false);
  });

  it('should be true when useRipgrep is set to true in settings', async () => {
    process.argv = ['node', 'script.js'];
    const argv = await parseArguments();
    const settings: Settings = { useRipgrep: true };
    const config = await loadCliConfig(settings, [], 'test-session', argv);
    expect(config.getUseRipgrep()).toBe(true);
  });

  it('should be false when useRipgrep is explicitly set to false in settings', async () => {
    process.argv = ['node', 'script.js'];
    const argv = await parseArguments();
    const settings: Settings = { useRipgrep: false };
    const config = await loadCliConfig(settings, [], 'test-session', argv);
    expect(config.getUseRipgrep()).toBe(false);
  });
});

describe('loadCliConfig tool exclusions', () => {
  const originalArgv = process.argv;
  const originalIsTTY = process.stdin.isTTY;

  beforeEach(() => {
    vi.resetAllMocks();
    vi.mocked(os.homedir).mockReturnValue('/mock/home/user');
    vi.stubEnv('GEMINI_API_KEY', 'test-api-key');
    process.stdin.isTTY = true;
  });

  afterEach(() => {
    process.argv = originalArgv;
    process.stdin.isTTY = originalIsTTY;
    vi.unstubAllEnvs();
    vi.restoreAllMocks();
  });

  it('should not exclude interactive tools in interactive mode without YOLO', async () => {
    process.stdin.isTTY = true;
    process.argv = ['node', 'script.js'];
    const argv = await parseArguments();
    const config = await loadCliConfig({}, [], 'test-session', argv);
    expect(config.getExcludeTools()).not.toContain('run_shell_command');
    expect(config.getExcludeTools()).not.toContain('replace');
    expect(config.getExcludeTools()).not.toContain('write_file');
  });

  it('should not exclude interactive tools in interactive mode with YOLO', async () => {
    process.stdin.isTTY = true;
    process.argv = ['node', 'script.js', '--yolo'];
    const argv = await parseArguments();
    const config = await loadCliConfig({}, [], 'test-session', argv);
    expect(config.getExcludeTools()).not.toContain('run_shell_command');
    expect(config.getExcludeTools()).not.toContain('replace');
    expect(config.getExcludeTools()).not.toContain('write_file');
  });

  it('should exclude interactive tools in non-interactive mode without YOLO', async () => {
    process.stdin.isTTY = false;
    process.argv = ['node', 'script.js', '-p', 'test'];
    const argv = await parseArguments();
    const config = await loadCliConfig({}, [], 'test-session', argv);
    expect(config.getExcludeTools()).toContain('run_shell_command');
    expect(config.getExcludeTools()).toContain('replace');
    expect(config.getExcludeTools()).toContain('write_file');
  });

  it('should not exclude interactive tools in non-interactive mode with YOLO', async () => {
    process.stdin.isTTY = false;
    process.argv = ['node', 'script.js', '-p', 'test', '--yolo'];
    const argv = await parseArguments();
    const config = await loadCliConfig({}, [], 'test-session', argv);
    expect(config.getExcludeTools()).not.toContain('run_shell_command');
    expect(config.getExcludeTools()).not.toContain('replace');
    expect(config.getExcludeTools()).not.toContain('write_file');
  });
});

describe('loadCliConfig interactive', () => {
  const originalArgv = process.argv;
  const originalIsTTY = process.stdin.isTTY;

  beforeEach(() => {
    vi.resetAllMocks();
    vi.mocked(os.homedir).mockReturnValue('/mock/home/user');
    vi.stubEnv('GEMINI_API_KEY', 'test-api-key');
    process.stdin.isTTY = true;
  });

  afterEach(() => {
    process.argv = originalArgv;
    process.stdin.isTTY = originalIsTTY;
    vi.unstubAllEnvs();
    vi.restoreAllMocks();
  });

  it('should be interactive if isTTY and no prompt', async () => {
    process.stdin.isTTY = true;
    process.argv = ['node', 'script.js'];
    const argv = await parseArguments();
    const config = await loadCliConfig({}, [], 'test-session', argv);
    expect(config.isInteractive()).toBe(true);
  });

  it('should be interactive if prompt-interactive is set', async () => {
    process.stdin.isTTY = false;
    process.argv = ['node', 'script.js', '--prompt-interactive', 'test'];
    const argv = await parseArguments();
    const config = await loadCliConfig({}, [], 'test-session', argv);
    expect(config.isInteractive()).toBe(true);
  });

  it('should not be interactive if not isTTY and no prompt', async () => {
    process.stdin.isTTY = false;
    process.argv = ['node', 'script.js'];
    const argv = await parseArguments();
    const config = await loadCliConfig({}, [], 'test-session', argv);
    expect(config.isInteractive()).toBe(false);
  });

  it('should not be interactive if prompt is set', async () => {
    process.stdin.isTTY = true;
    process.argv = ['node', 'script.js', '--prompt', 'test'];
    const argv = await parseArguments();
    const config = await loadCliConfig({}, [], 'test-session', argv);
    expect(config.isInteractive()).toBe(false);
  });
});

describe('loadCliConfig approval mode', () => {
  const originalArgv = process.argv;

  beforeEach(() => {
    vi.resetAllMocks();
    vi.mocked(os.homedir).mockReturnValue('/mock/home/user');
    vi.stubEnv('GEMINI_API_KEY', 'test-api-key');
    process.argv = ['node', 'script.js']; // Reset argv for each test
  });

  afterEach(() => {
    process.argv = originalArgv;
    vi.unstubAllEnvs();
    vi.restoreAllMocks();
  });

  it('should default to DEFAULT approval mode when no flags are set', async () => {
    process.argv = ['node', 'script.js'];
    const argv = await parseArguments();
    const config = await loadCliConfig({}, [], 'test-session', argv);
    expect(config.getApprovalMode()).toBe(ServerConfig.ApprovalMode.DEFAULT);
  });

  it('should set YOLO approval mode when --yolo flag is used', async () => {
    process.argv = ['node', 'script.js', '--yolo'];
    const argv = await parseArguments();
    const config = await loadCliConfig({}, [], 'test-session', argv);
    expect(config.getApprovalMode()).toBe(ServerConfig.ApprovalMode.YOLO);
  });

  it('should set YOLO approval mode when -y flag is used', async () => {
    process.argv = ['node', 'script.js', '-y'];
    const argv = await parseArguments();
    const config = await loadCliConfig({}, [], 'test-session', argv);
    expect(config.getApprovalMode()).toBe(ServerConfig.ApprovalMode.YOLO);
  });

  it('should set DEFAULT approval mode when --approval-mode=default', async () => {
    process.argv = ['node', 'script.js', '--approval-mode', 'default'];
    const argv = await parseArguments();
    const config = await loadCliConfig({}, [], 'test-session', argv);
    expect(config.getApprovalMode()).toBe(ServerConfig.ApprovalMode.DEFAULT);
  });

  it('should set AUTO_EDIT approval mode when --approval-mode=auto_edit', async () => {
    process.argv = ['node', 'script.js', '--approval-mode', 'auto_edit'];
    const argv = await parseArguments();
    const config = await loadCliConfig({}, [], 'test-session', argv);
    expect(config.getApprovalMode()).toBe(ServerConfig.ApprovalMode.AUTO_EDIT);
  });

  it('should set YOLO approval mode when --approval-mode=yolo', async () => {
    process.argv = ['node', 'script.js', '--approval-mode', 'yolo'];
    const argv = await parseArguments();
    const config = await loadCliConfig({}, [], 'test-session', argv);
    expect(config.getApprovalMode()).toBe(ServerConfig.ApprovalMode.YOLO);
  });

  it('should prioritize --approval-mode over --yolo when both would be valid (but validation prevents this)', async () => {
    // Note: This test documents the intended behavior, but in practice the validation
    // prevents both flags from being used together
    process.argv = ['node', 'script.js', '--approval-mode', 'default'];
    const argv = await parseArguments();
    // Manually set yolo to true to simulate what would happen if validation didn't prevent it
    argv.yolo = true;
    const config = await loadCliConfig({}, [], 'test-session', argv);
    expect(config.getApprovalMode()).toBe(ServerConfig.ApprovalMode.DEFAULT);
  });

  it('should fall back to --yolo behavior when --approval-mode is not set', async () => {
    process.argv = ['node', 'script.js', '--yolo'];
    const argv = await parseArguments();
    const config = await loadCliConfig({}, [], 'test-session', argv);
    expect(config.getApprovalMode()).toBe(ServerConfig.ApprovalMode.YOLO);
  });
});

describe('loadCliConfig trustedFolder', () => {
  const originalArgv = process.argv;

  beforeEach(() => {
    vi.resetAllMocks();
    vi.mocked(os.homedir).mockReturnValue('/mock/home/user');
    vi.stubEnv('GEMINI_API_KEY', 'test-api-key');
    process.argv = ['node', 'script.js']; // Reset argv for each test
  });

  afterEach(() => {
    process.argv = originalArgv;
    vi.unstubAllEnvs();
    vi.restoreAllMocks();
  });

  const testCases = [
    // Cases where folderTrustFeature is false (feature disabled)
    {
      folderTrustFeature: false,
      folderTrust: true,
      isWorkspaceTrusted: true,
      expectedFolderTrust: false,
      expectedIsTrustedFolder: true,
      description:
        'feature disabled, folderTrust true, workspace trusted -> behave as trusted',
    },
    {
      folderTrustFeature: false,
      folderTrust: true,
      isWorkspaceTrusted: false,
      expectedFolderTrust: false,
      expectedIsTrustedFolder: true,
      description:
        'feature disabled, folderTrust true, workspace not trusted -> behave as trusted',
    },
    {
      folderTrustFeature: false,
      folderTrust: false,
      isWorkspaceTrusted: true,
      expectedFolderTrust: false,
      expectedIsTrustedFolder: true,
      description:
        'feature disabled, folderTrust false, workspace trusted -> behave as trusted',
    },

    // Cases where folderTrustFeature is true but folderTrust setting is false
    {
      folderTrustFeature: true,
      folderTrust: false,
      isWorkspaceTrusted: true,
      expectedFolderTrust: false,
      expectedIsTrustedFolder: true,
      description:
        'feature on, folderTrust false, workspace trusted -> behave as trusted',
    },
    {
      folderTrustFeature: true,
      folderTrust: false,
      isWorkspaceTrusted: false,
      expectedFolderTrust: false,
      expectedIsTrustedFolder: true,
      description:
        'feature on, folderTrust false, workspace not trusted -> behave as trusted',
    },

    // Cases where feature is fully enabled (folderTrustFeature and folderTrust are true)
    {
      folderTrustFeature: true,
      folderTrust: true,
      isWorkspaceTrusted: true,
      expectedFolderTrust: true,
      expectedIsTrustedFolder: true,
      description:
        'feature on, folderTrust on, workspace trusted -> is trusted',
    },
    {
      folderTrustFeature: true,
      folderTrust: true,
      isWorkspaceTrusted: false,
      expectedFolderTrust: true,
      expectedIsTrustedFolder: false,
      description:
        'feature on, folderTrust on, workspace NOT trusted -> is NOT trusted',
    },
    {
      folderTrustFeature: true,
      folderTrust: true,
      isWorkspaceTrusted: undefined,
      expectedFolderTrust: true,
      expectedIsTrustedFolder: undefined,
      description:
        'feature on, folderTrust on, workspace trust unknown -> is unknown',
    },
  ];

  for (const {
    folderTrustFeature,
    folderTrust,
    isWorkspaceTrusted: mockTrustValue,
    expectedFolderTrust,
    expectedIsTrustedFolder,
    description,
  } of testCases) {
    it(`should be correct for: ${description}`, async () => {
<<<<<<< HEAD
      (isWorkspaceTrusted as Mock).mockImplementation(
        (settings: Settings) => {
          const featureIsEnabled =
            (settings.folderTrustFeature ?? false) &&
            (settings.folderTrust ?? true);
          return featureIsEnabled ? mockTrustValue : true;
        },
      );
=======
      (isWorkspaceTrusted as Mock).mockImplementation((settings: Settings) => {
        const featureIsEnabled =
          (settings.folderTrustFeature ?? false) &&
          (settings.folderTrust ?? true);
        return featureIsEnabled ? mockTrustValue : true;
      });
>>>>>>> 5bba15b0
      const argv = await parseArguments();
      const settings: Settings = { folderTrustFeature, folderTrust };
      const config = await loadCliConfig(settings, [], 'test-session', argv);

      expect(config.getFolderTrust()).toBe(expectedFolderTrust);
      expect(config.isTrustedFolder()).toBe(expectedIsTrustedFolder);
    });
  }
});<|MERGE_RESOLUTION|>--- conflicted
+++ resolved
@@ -1182,16 +1182,9 @@
     const extensions: Extension[] = [];
 
     await expect(
-<<<<<<< HEAD
+
       loadCliConfig(settings, extensions, 'test-session', invalidArgv as CliArgs),
-=======
-      loadCliConfig(
-        settings,
-        extensions,
-        'test-session',
-        invalidArgv as CliArgs,
-      ),
->>>>>>> 5bba15b0
+
     ).rejects.toThrow(
       'Invalid approval mode: invalid_mode. Valid values are: yolo, auto_edit, default',
     );
@@ -1956,7 +1949,7 @@
     description,
   } of testCases) {
     it(`should be correct for: ${description}`, async () => {
-<<<<<<< HEAD
+
       (isWorkspaceTrusted as Mock).mockImplementation(
         (settings: Settings) => {
           const featureIsEnabled =
@@ -1965,14 +1958,7 @@
           return featureIsEnabled ? mockTrustValue : true;
         },
       );
-=======
-      (isWorkspaceTrusted as Mock).mockImplementation((settings: Settings) => {
-        const featureIsEnabled =
-          (settings.folderTrustFeature ?? false) &&
-          (settings.folderTrust ?? true);
-        return featureIsEnabled ? mockTrustValue : true;
-      });
->>>>>>> 5bba15b0
+
       const argv = await parseArguments();
       const settings: Settings = { folderTrustFeature, folderTrust };
       const config = await loadCliConfig(settings, [], 'test-session', argv);
