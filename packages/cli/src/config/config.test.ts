/**
 * @license
 * Copyright 2025 Google LLC
 * SPDX-License-Identifier: Apache-2.0
 */

import { describe, it, expect, vi, beforeEach, afterEach } from 'vitest';
import * as os from 'node:os';
import * as path from 'node:path';
import {
  DEFAULT_GEMINI_MODEL,
  DEFAULT_GEMINI_MODEL_AUTO,
  OutputFormat,
  type GeminiCLIExtension,
  SHELL_TOOL_NAME,
<<<<<<< HEAD
} from '@thacio/auditaria-cli-core';
=======
  WRITE_FILE_TOOL_NAME,
  EDIT_TOOL_NAME,
} from '@google/gemini-cli-core';
>>>>>>> c8518d6a
import { loadCliConfig, parseArguments, type CliArgs } from './config.js';
import type { Settings } from './settings.js';
import * as ServerConfig from '@thacio/auditaria-cli-core';
import { isWorkspaceTrusted } from './trustedFolders.js';
import { ExtensionEnablementManager } from './extensions/extensionEnablement.js';

vi.mock('./trustedFolders.js', () => ({
  isWorkspaceTrusted: vi
    .fn()
    .mockReturnValue({ isTrusted: true, source: 'file' }), // Default to trusted
}));

vi.mock('./sandboxConfig.js', () => ({
  loadSandboxConfig: vi.fn().mockResolvedValue(undefined),
}));

vi.mock('fs', async (importOriginal) => {
  const actualFs = await importOriginal<typeof import('fs')>();
  const pathMod = await import('node:path');
  const mockHome = '/mock/home/user';
  const MOCK_CWD1 = process.cwd();
  const MOCK_CWD2 = pathMod.resolve(pathMod.sep, 'home', 'user', 'project');

  const mockPaths = new Set([
    MOCK_CWD1,
    MOCK_CWD2,
    pathMod.resolve(pathMod.sep, 'cli', 'path1'),
    pathMod.resolve(pathMod.sep, 'settings', 'path1'),
    pathMod.join(mockHome, 'settings', 'path2'),
    pathMod.join(MOCK_CWD2, 'cli', 'path2'),
    pathMod.join(MOCK_CWD2, 'settings', 'path3'),
  ]);

  return {
    ...actualFs,
    mkdirSync: vi.fn(),
    writeFileSync: vi.fn(),
    existsSync: vi.fn((p) => mockPaths.has(p.toString())),
    statSync: vi.fn((p) => {
      if (mockPaths.has(p.toString())) {
        return { isDirectory: () => true } as unknown as import('fs').Stats;
      }
      return (actualFs as typeof import('fs')).statSync(p as unknown as string);
    }),
    realpathSync: vi.fn((p) => p),
  };
});

vi.mock('os', async (importOriginal) => {
  const actualOs = await importOriginal<typeof os>();
  return {
    ...actualOs,
    homedir: vi.fn(() => '/mock/home/user'),
  };
});

vi.mock('open', () => ({
  default: vi.fn(),
}));

vi.mock('read-package-up', () => ({
  readPackageUp: vi.fn(() =>
    Promise.resolve({ packageJson: { version: 'test-version' } }),
  ),
}));

vi.mock('@thacio/auditaria-cli-core', async () => {
  const actualServer = await vi.importActual<typeof ServerConfig>(
    '@thacio/auditaria-cli-core',
  );
  return {
    ...actualServer,
    IdeClient: {
      getInstance: vi.fn().mockResolvedValue({
        getConnectionStatus: vi.fn(),
        initialize: vi.fn(),
        shutdown: vi.fn(),
      }),
    },
    loadEnvironment: vi.fn(),
    loadServerHierarchicalMemory: vi.fn(
      (cwd, dirs, debug, fileService, extensionPaths, _maxDirs) =>
        Promise.resolve({
          memoryContent: extensionPaths?.join(',') || '',
          fileCount: extensionPaths?.length || 0,
        }),
    ),
    DEFAULT_MEMORY_FILE_FILTERING_OPTIONS: {
      respectGitIgnore: false,
      respectGeminiIgnore: true,
    },
    DEFAULT_FILE_FILTERING_OPTIONS: {
      respectGitIgnore: true,
      respectGeminiIgnore: true,
    },
  };
});

describe('parseArguments', () => {
  const originalArgv = process.argv;

  afterEach(() => {
    process.argv = originalArgv;
  });

  it('should throw an error when both --prompt and --prompt-interactive are used together', async () => {
    process.argv = [
      'node',
      'script.js',
      '--prompt',
      'test prompt',
      '--prompt-interactive',
      'interactive prompt',
    ];

    const mockExit = vi.spyOn(process, 'exit').mockImplementation(() => {
      throw new Error('process.exit called');
    });

    const mockConsoleError = vi
      .spyOn(console, 'error')
      .mockImplementation(() => {});

    await expect(parseArguments({} as Settings)).rejects.toThrow(
      'process.exit called',
    );

    expect(mockConsoleError).toHaveBeenCalledWith(
      expect.stringContaining(
        'Cannot use both --prompt (-p) and --prompt-interactive (-i) together',
      ),
    );

    mockExit.mockRestore();
    mockConsoleError.mockRestore();
  });

  it('should throw an error when using short flags -p and -i together', async () => {
    process.argv = [
      'node',
      'script.js',
      '-p',
      'test prompt',
      '-i',
      'interactive prompt',
    ];

    const mockExit = vi.spyOn(process, 'exit').mockImplementation(() => {
      throw new Error('process.exit called');
    });

    const mockConsoleError = vi
      .spyOn(console, 'error')
      .mockImplementation(() => {});

    await expect(parseArguments({} as Settings)).rejects.toThrow(
      'process.exit called',
    );

    expect(mockConsoleError).toHaveBeenCalledWith(
      expect.stringContaining(
        'Cannot use both --prompt (-p) and --prompt-interactive (-i) together',
      ),
    );

    mockExit.mockRestore();
    mockConsoleError.mockRestore();
  });

  it('should allow --prompt without --prompt-interactive', async () => {
    process.argv = ['node', 'script.js', '--prompt', 'test prompt'];
    const argv = await parseArguments({} as Settings);
    expect(argv.prompt).toBe('test prompt');
    expect(argv.promptInteractive).toBeUndefined();
  });

  it('should allow --prompt-interactive without --prompt', async () => {
    process.argv = [
      'node',
      'script.js',
      '--prompt-interactive',
      'interactive prompt',
    ];
    const argv = await parseArguments({} as Settings);
    expect(argv.promptInteractive).toBe('interactive prompt');
    expect(argv.prompt).toBeUndefined();
  });

  it('should allow -i flag as alias for --prompt-interactive', async () => {
    process.argv = ['node', 'script.js', '-i', 'interactive prompt'];
    const argv = await parseArguments({} as Settings);
    expect(argv.promptInteractive).toBe('interactive prompt');
    expect(argv.prompt).toBeUndefined();
  });

  it('should convert positional query argument to prompt by default', async () => {
    process.argv = ['node', 'script.js', 'Hi Gemini'];
    const argv = await parseArguments({} as Settings);
    expect(argv.query).toBe('Hi Gemini');
    expect(argv.prompt).toBe('Hi Gemini');
    expect(argv.promptInteractive).toBeUndefined();
  });

  it('should map @path to prompt (one-shot) when it starts with @', async () => {
    process.argv = ['node', 'script.js', '@path ./file.md'];
    const argv = await parseArguments({} as Settings);
    expect(argv.query).toBe('@path ./file.md');
    expect(argv.prompt).toBe('@path ./file.md');
    expect(argv.promptInteractive).toBeUndefined();
  });

  it('should map @path to prompt even when config flags are present', async () => {
    // @path queries should now go to one-shot mode regardless of other flags
    process.argv = [
      'node',
      'script.js',
      '@path',
      './file.md',
      '--model',
      'gemini-1.5-pro',
    ];
    const argv = await parseArguments({} as Settings);
    expect(argv.query).toBe('@path ./file.md');
    expect(argv.prompt).toBe('@path ./file.md'); // Should map to one-shot
    expect(argv.promptInteractive).toBeUndefined();
    expect(argv.model).toBe('gemini-1.5-pro');
  });

  it('maps unquoted positional @path + arg to prompt (one-shot)', async () => {
    // Simulate: gemini @path ./file.md
    process.argv = ['node', 'script.js', '@path', './file.md'];
    const argv = await parseArguments({} as Settings);
    // After normalization, query is a single string
    expect(argv.query).toBe('@path ./file.md');
    // And it's mapped to one-shot prompt when no -p/-i flags are set
    expect(argv.prompt).toBe('@path ./file.md');
    expect(argv.promptInteractive).toBeUndefined();
  });

  it('should handle multiple @path arguments in a single command (one-shot)', async () => {
    // Simulate: gemini @path ./file1.md @path ./file2.md
    process.argv = [
      'node',
      'script.js',
      '@path',
      './file1.md',
      '@path',
      './file2.md',
    ];
    const argv = await parseArguments({} as Settings);
    // After normalization, all arguments are joined with spaces
    expect(argv.query).toBe('@path ./file1.md @path ./file2.md');
    // And it's mapped to one-shot prompt
    expect(argv.prompt).toBe('@path ./file1.md @path ./file2.md');
    expect(argv.promptInteractive).toBeUndefined();
  });

  it('should handle mixed quoted and unquoted @path arguments (one-shot)', async () => {
    // Simulate: gemini "@path ./file1.md" @path ./file2.md "additional text"
    process.argv = [
      'node',
      'script.js',
      '@path ./file1.md',
      '@path',
      './file2.md',
      'additional text',
    ];
    const argv = await parseArguments({} as Settings);
    // After normalization, all arguments are joined with spaces
    expect(argv.query).toBe(
      '@path ./file1.md @path ./file2.md additional text',
    );
    // And it's mapped to one-shot prompt
    expect(argv.prompt).toBe(
      '@path ./file1.md @path ./file2.md additional text',
    );
    expect(argv.promptInteractive).toBeUndefined();
  });

  it('should map @path to prompt with ambient flags (debug)', async () => {
    // Ambient flags like debug should NOT affect routing
    process.argv = ['node', 'script.js', '@path', './file.md', '--debug'];
    const argv = await parseArguments({} as Settings);
    expect(argv.query).toBe('@path ./file.md');
    expect(argv.prompt).toBe('@path ./file.md'); // Should map to one-shot
    expect(argv.promptInteractive).toBeUndefined();
    expect(argv.debug).toBe(true);
  });

  it('should map any @command to prompt (one-shot)', async () => {
    // Test that all @commands now go to one-shot mode
    const testCases = [
      '@path ./file.md',
      '@include src/',
      '@search pattern',
      '@web query',
      '@git status',
    ];

    for (const testQuery of testCases) {
      process.argv = ['node', 'script.js', testQuery];
      const argv = await parseArguments({} as Settings);
      expect(argv.query).toBe(testQuery);
      expect(argv.prompt).toBe(testQuery);
      expect(argv.promptInteractive).toBeUndefined();
    }
  });

  it('should handle @command with leading whitespace', async () => {
    // Test that trim() + routing handles leading whitespace correctly
    process.argv = ['node', 'script.js', '  @path ./file.md'];
    const argv = await parseArguments({} as Settings);
    expect(argv.query).toBe('  @path ./file.md');
    expect(argv.prompt).toBe('  @path ./file.md');
    expect(argv.promptInteractive).toBeUndefined();
  });

  it('should throw an error when both --yolo and --approval-mode are used together', async () => {
    process.argv = [
      'node',
      'script.js',
      '--yolo',
      '--approval-mode',
      'default',
    ];

    const mockExit = vi.spyOn(process, 'exit').mockImplementation(() => {
      throw new Error('process.exit called');
    });

    const mockConsoleError = vi
      .spyOn(console, 'error')
      .mockImplementation(() => {});

    await expect(parseArguments({} as Settings)).rejects.toThrow(
      'process.exit called',
    );

    expect(mockConsoleError).toHaveBeenCalledWith(
      expect.stringContaining(
        'Cannot use both --yolo (-y) and --approval-mode together. Use --approval-mode=yolo instead.',
      ),
    );

    mockExit.mockRestore();
    mockConsoleError.mockRestore();
  });

  it('should throw an error when using short flags -y and --approval-mode together', async () => {
    process.argv = ['node', 'script.js', '-y', '--approval-mode', 'yolo'];

    const mockExit = vi.spyOn(process, 'exit').mockImplementation(() => {
      throw new Error('process.exit called');
    });

    const mockConsoleError = vi
      .spyOn(console, 'error')
      .mockImplementation(() => {});

    await expect(parseArguments({} as Settings)).rejects.toThrow(
      'process.exit called',
    );

    expect(mockConsoleError).toHaveBeenCalledWith(
      expect.stringContaining(
        'Cannot use both --yolo (-y) and --approval-mode together. Use --approval-mode=yolo instead.',
      ),
    );

    mockExit.mockRestore();
    mockConsoleError.mockRestore();
  });

  it('should allow --approval-mode without --yolo', async () => {
    process.argv = ['node', 'script.js', '--approval-mode', 'auto_edit'];
    const argv = await parseArguments({} as Settings);
    expect(argv.approvalMode).toBe('auto_edit');
    expect(argv.yolo).toBe(false);
  });

  it('should allow --yolo without --approval-mode', async () => {
    process.argv = ['node', 'script.js', '--yolo'];
    const argv = await parseArguments({} as Settings);
    expect(argv.yolo).toBe(true);
    expect(argv.approvalMode).toBeUndefined();
  });

  it('should reject invalid --approval-mode values', async () => {
    process.argv = ['node', 'script.js', '--approval-mode', 'invalid'];

    const mockExit = vi.spyOn(process, 'exit').mockImplementation(() => {
      throw new Error('process.exit called');
    });

    const mockConsoleError = vi
      .spyOn(console, 'error')
      .mockImplementation(() => {});

    await expect(parseArguments({} as Settings)).rejects.toThrow(
      'process.exit called',
    );

    expect(mockConsoleError).toHaveBeenCalledWith(
      expect.stringContaining('Invalid values:'),
    );

    mockExit.mockRestore();
    mockConsoleError.mockRestore();
  });

  it('should support comma-separated values for --allowed-tools', async () => {
    process.argv = [
      'node',
      'script.js',
      '--allowed-tools',
      'read_file,ShellTool(git status)',
    ];
    const argv = await parseArguments({} as Settings);
    expect(argv.allowedTools).toEqual(['read_file', 'ShellTool(git status)']);
  });

  it('should support comma-separated values for --allowed-mcp-server-names', async () => {
    process.argv = [
      'node',
      'script.js',
      '--allowed-mcp-server-names',
      'server1,server2',
    ];
    const argv = await parseArguments({} as Settings);
    expect(argv.allowedMcpServerNames).toEqual(['server1', 'server2']);
  });

  it('should support comma-separated values for --extensions', async () => {
    process.argv = ['node', 'script.js', '--extensions', 'ext1,ext2'];
    const argv = await parseArguments({} as Settings);
    expect(argv.extensions).toEqual(['ext1', 'ext2']);
  });

  it('should correctly parse positional arguments when flags with arguments are present', async () => {
    process.argv = [
      'node',
      'script.js',
      '--model',
      'test-model-string',
      'my-positional-arg',
    ];
    const argv = await parseArguments({} as Settings);
    expect(argv.model).toBe('test-model-string');
    expect(argv.query).toBe('my-positional-arg');
  });

  it('should handle long positional prompts with multiple flags', async () => {
    process.argv = [
      'node',
      'script.js',
      '-e',
      'none',
      '--approval-mode=auto_edit',
      '--allowed-tools=ShellTool',
      '--allowed-tools=ShellTool(whoami)',
      '--allowed-tools=ShellTool(wc)',
      'Use whoami to write a poem in file poem.md about my username in pig latin and use wc to tell me how many lines are in the poem you wrote.',
    ];
    const argv = await parseArguments({} as Settings);
    expect(argv.extensions).toEqual(['none']);
    expect(argv.approvalMode).toBe('auto_edit');
    expect(argv.allowedTools).toEqual([
      'ShellTool',
      'ShellTool(whoami)',
      'ShellTool(wc)',
    ]);
    expect(argv.query).toBe(
      'Use whoami to write a poem in file poem.md about my username in pig latin and use wc to tell me how many lines are in the poem you wrote.',
    );
  });
});

describe('loadCliConfig', () => {
  const originalArgv = process.argv;

  beforeEach(() => {
    vi.resetAllMocks();
    vi.mocked(os.homedir).mockReturnValue('/mock/home/user');
    vi.stubEnv('GEMINI_API_KEY', 'test-api-key');
  });

  afterEach(() => {
    process.argv = originalArgv;
    vi.unstubAllEnvs();
    vi.restoreAllMocks();
  });

  describe('Proxy configuration', () => {
    const originalProxyEnv: { [key: string]: string | undefined } = {};
    const proxyEnvVars = [
      'HTTP_PROXY',
      'HTTPS_PROXY',
      'http_proxy',
      'https_proxy',
    ];

    beforeEach(() => {
      for (const key of proxyEnvVars) {
        originalProxyEnv[key] = process.env[key];
        delete process.env[key];
      }
    });

    afterEach(() => {
      for (const key of proxyEnvVars) {
        if (originalProxyEnv[key]) {
          process.env[key] = originalProxyEnv[key];
        } else {
          delete process.env[key];
        }
      }
    });

    it(`should leave proxy to empty by default`, async () => {
      process.argv = ['node', 'script.js'];
      const argv = await parseArguments({} as Settings);
      const settings: Settings = {};
      const config = await loadCliConfig(
        settings,
        [],
        new ExtensionEnablementManager(argv.extensions),
        'test-session',
        argv,
      );
      expect(config.getProxy()).toBeFalsy();
    });

    const proxy_url = 'http://localhost:7890';
    const testCases = [
      {
        input: {
          env_name: 'https_proxy',
          proxy_url,
        },
        expected: proxy_url,
      },
      {
        input: {
          env_name: 'http_proxy',
          proxy_url,
        },
        expected: proxy_url,
      },
      {
        input: {
          env_name: 'HTTPS_PROXY',
          proxy_url,
        },
        expected: proxy_url,
      },
      {
        input: {
          env_name: 'HTTP_PROXY',
          proxy_url,
        },
        expected: proxy_url,
      },
    ];
    testCases.forEach(({ input, expected }) => {
      it(`should set proxy to ${expected} according to environment variable [${input.env_name}]`, async () => {
        vi.stubEnv(input.env_name, input.proxy_url);
        process.argv = ['node', 'script.js'];
        const argv = await parseArguments({} as Settings);
        const settings: Settings = {};
        const config = await loadCliConfig(
          settings,
          [],
          new ExtensionEnablementManager(argv.extensions),
          'test-session',
          argv,
        );
        expect(config.getProxy()).toBe(expected);
      });
    });
  });
});

describe('Hierarchical Memory Loading (config.ts) - Placeholder Suite', () => {
  beforeEach(() => {
    vi.resetAllMocks();
    vi.mocked(os.homedir).mockReturnValue('/mock/home/user');
    // Other common mocks would be reset here.
  });

  afterEach(() => {
    vi.restoreAllMocks();
  });

  it('should pass extension context file paths to loadServerHierarchicalMemory', async () => {
    process.argv = ['node', 'script.js'];
    const settings: Settings = {};
    const extensions: GeminiCLIExtension[] = [
      {
        path: '/path/to/ext1',
        name: 'ext1',
        version: '1.0.0',
        contextFiles: ['/path/to/ext1/GEMINI.md'],
        isActive: true,
      },
      {
        path: '/path/to/ext2',
        name: 'ext2',
        version: '1.0.0',
        contextFiles: [],
        isActive: true,
      },
      {
        path: '/path/to/ext3',
        name: 'ext3',
        version: '1.0.0',
        contextFiles: [
          '/path/to/ext3/context1.md',
          '/path/to/ext3/context2.md',
        ],
        isActive: true,
      },
    ];
    const argv = await parseArguments({} as Settings);
    await loadCliConfig(
      settings,
      extensions,

      new ExtensionEnablementManager(argv.extensions),
      'session-id',
      argv,
    );
    expect(ServerConfig.loadServerHierarchicalMemory).toHaveBeenCalledWith(
      expect.any(String),
      [],
      false,
      expect.any(Object),
      [
        '/path/to/ext1/GEMINI.md',
        '/path/to/ext3/context1.md',
        '/path/to/ext3/context2.md',
      ],
      true,
      'tree',
      {
        respectGitIgnore: false,
        respectGeminiIgnore: true,
      },
      undefined, // maxDirs
    );
  });

  // NOTE TO FUTURE DEVELOPERS:
  // To re-enable tests for loadHierarchicalGeminiMemory, ensure that:
  // 1. os.homedir() is reliably mocked *before* the config.ts module is loaded
  //    and its functions (which use os.homedir()) are called.
  // 2. fs/promises and fs mocks correctly simulate file/directory existence,
  //    readability, and content based on paths derived from the mocked os.homedir().
  // 3. Spies on console functions (for logger output) are correctly set up if needed.
  // Example of a previously failing test structure:
  it.skip('should correctly use mocked homedir for global path', async () => {
    // This test is skipped because mockFs and fsPromises are not properly imported/mocked
    // TODO: Fix this test by properly setting up mock-fs and fs/promises mocks
    /*
    const MOCK_GEMINI_DIR_LOCAL = path.join(
      '/mock/home/user',
      ServerConfig.GEMINI_DIR,
    );
    const MOCK_GLOBAL_PATH_LOCAL = path.join(
      MOCK_GEMINI_DIR_LOCAL,
      'GEMINI.md',
    );
    mockFs({
      [MOCK_GLOBAL_PATH_LOCAL]: { type: 'file', content: 'GlobalContentOnly' },
    });
    const memory = await loadHierarchicalGeminiMemory('/some/other/cwd', false);
    expect(memory).toBe('GlobalContentOnly');
    expect(vi.mocked(os.homedir)).toHaveBeenCalled();
    expect(fsPromises.readFile).toHaveBeenCalledWith(
      MOCK_GLOBAL_PATH_LOCAL,
      'utf-8',
    );
    */
  });
});

describe('mergeMcpServers', () => {
  it('should not modify the original settings object', async () => {
    const settings: Settings = {
      mcpServers: {
        'test-server': {
          url: 'http://localhost:8080',
        },
      },
    };
    const extensions: GeminiCLIExtension[] = [
      {
        path: '/path/to/ext1',
        name: 'ext1',
        version: '1.0.0',
        mcpServers: {
          'ext1-server': {
            url: 'http://localhost:8081',
          },
        },
        contextFiles: [],
        isActive: true,
      },
    ];
    const originalSettings = JSON.parse(JSON.stringify(settings));
    process.argv = ['node', 'script.js'];
    const argv = await parseArguments({} as Settings);
    await loadCliConfig(
      settings,
      extensions,
      new ExtensionEnablementManager(argv.extensions),
      'test-session',
      argv,
    );
    expect(settings).toEqual(originalSettings);
  });
});

describe('mergeExcludeTools', () => {
  const defaultExcludes = [
    SHELL_TOOL_NAME,
    EDIT_TOOL_NAME,
    WRITE_FILE_TOOL_NAME,
  ];
  const originalIsTTY = process.stdin.isTTY;

  beforeEach(() => {
    process.stdin.isTTY = true;
  });

  afterEach(() => {
    process.stdin.isTTY = originalIsTTY;
  });

  it('should merge excludeTools from settings and extensions', async () => {
    const settings: Settings = { tools: { exclude: ['tool1', 'tool2'] } };
    const extensions: GeminiCLIExtension[] = [
      {
        path: '/path/to/ext1',
        name: 'ext1',
        version: '1.0.0',
        excludeTools: ['tool3', 'tool4'],
        contextFiles: [],
        isActive: true,
      },
      {
        path: '/path/to/ext2',
        name: 'ext2',
        version: '1.0.0',
        excludeTools: ['tool5'],
        contextFiles: [],
        isActive: true,
      },
    ];
    process.argv = ['node', 'script.js'];
    const argv = await parseArguments({} as Settings);
    const config = await loadCliConfig(
      settings,
      extensions,
      new ExtensionEnablementManager(argv.extensions),
      'test-session',
      argv,
    );
    expect(config.getExcludeTools()).toEqual(
      expect.arrayContaining(['tool1', 'tool2', 'tool3', 'tool4', 'tool5']),
    );
    expect(config.getExcludeTools()).toHaveLength(5);
  });

  it('should handle overlapping excludeTools between settings and extensions', async () => {
    const settings: Settings = { tools: { exclude: ['tool1', 'tool2'] } };
    const extensions: GeminiCLIExtension[] = [
      {
        path: '/path/to/ext1',
        name: 'ext1',
        version: '1.0.0',
        excludeTools: ['tool2', 'tool3'],
        contextFiles: [],
        isActive: true,
      },
    ];
    process.argv = ['node', 'script.js'];
    const argv = await parseArguments({} as Settings);
    const config = await loadCliConfig(
      settings,
      extensions,
      new ExtensionEnablementManager(argv.extensions),
      'test-session',
      argv,
    );
    expect(config.getExcludeTools()).toEqual(
      expect.arrayContaining(['tool1', 'tool2', 'tool3']),
    );
    expect(config.getExcludeTools()).toHaveLength(3);
  });

  it('should handle overlapping excludeTools between extensions', async () => {
    const settings: Settings = { tools: { exclude: ['tool1'] } };
    const extensions: GeminiCLIExtension[] = [
      {
        path: '/path/to/ext1',
        name: 'ext1',
        version: '1.0.0',
        excludeTools: ['tool2', 'tool3'],
        contextFiles: [],
        isActive: true,
      },
      {
        path: '/path/to/ext2',
        name: 'ext2',
        version: '1.0.0',
        excludeTools: ['tool3', 'tool4'],
        contextFiles: [],
        isActive: true,
      },
    ];
    process.argv = ['node', 'script.js'];
    const argv = await parseArguments({} as Settings);
    const config = await loadCliConfig(
      settings,
      extensions,
      new ExtensionEnablementManager(argv.extensions),
      'test-session',
      argv,
    );
    expect(config.getExcludeTools()).toEqual(
      expect.arrayContaining(['tool1', 'tool2', 'tool3', 'tool4']),
    );
    expect(config.getExcludeTools()).toHaveLength(4);
  });

  it('should return an empty array when no excludeTools are specified and it is interactive', async () => {
    process.stdin.isTTY = true;
    const settings: Settings = {};
    const extensions: GeminiCLIExtension[] = [];
    process.argv = ['node', 'script.js'];
    const argv = await parseArguments({} as Settings);
    const config = await loadCliConfig(
      settings,
      extensions,
      new ExtensionEnablementManager(argv.extensions),
      'test-session',
      argv,
    );
    expect(config.getExcludeTools()).toEqual([]);
  });

  it('should return default excludes when no excludeTools are specified and it is not interactive', async () => {
    process.stdin.isTTY = false;
    const settings: Settings = {};
    const extensions: GeminiCLIExtension[] = [];
    process.argv = ['node', 'script.js', '-p', 'test'];
    const argv = await parseArguments({} as Settings);
    const config = await loadCliConfig(
      settings,
      extensions,
      new ExtensionEnablementManager(argv.extensions),
      'test-session',
      argv,
    );
    expect(config.getExcludeTools()).toEqual(defaultExcludes);
  });

  it('should handle settings with excludeTools but no extensions', async () => {
    process.argv = ['node', 'script.js'];
    const argv = await parseArguments({} as Settings);
    const settings: Settings = { tools: { exclude: ['tool1', 'tool2'] } };
    const extensions: GeminiCLIExtension[] = [];
    const config = await loadCliConfig(
      settings,
      extensions,
      new ExtensionEnablementManager(argv.extensions),
      'test-session',
      argv,
    );
    expect(config.getExcludeTools()).toEqual(
      expect.arrayContaining(['tool1', 'tool2']),
    );
    expect(config.getExcludeTools()).toHaveLength(2);
  });

  it('should handle extensions with excludeTools but no settings', async () => {
    const settings: Settings = {};
    const extensions: GeminiCLIExtension[] = [
      {
        path: '/path/to/ext',
        name: 'ext1',
        version: '1.0.0',
        excludeTools: ['tool1', 'tool2'],
        contextFiles: [],
        isActive: true,
      },
    ];
    process.argv = ['node', 'script.js'];
    const argv = await parseArguments({} as Settings);
    const config = await loadCliConfig(
      settings,
      extensions,
      new ExtensionEnablementManager(argv.extensions),
      'test-session',
      argv,
    );
    expect(config.getExcludeTools()).toEqual(
      expect.arrayContaining(['tool1', 'tool2']),
    );
    expect(config.getExcludeTools()).toHaveLength(2);
  });

  it('should not modify the original settings object', async () => {
    const settings: Settings = { tools: { exclude: ['tool1'] } };
    const extensions: GeminiCLIExtension[] = [
      {
        path: '/path/to/ext',
        name: 'ext1',
        version: '1.0.0',
        excludeTools: ['tool2'],
        contextFiles: [],
        isActive: true,
      },
    ];
    const originalSettings = JSON.parse(JSON.stringify(settings));
    process.argv = ['node', 'script.js'];
    const argv = await parseArguments({} as Settings);
    await loadCliConfig(
      settings,
      extensions,
      new ExtensionEnablementManager(argv.extensions),
      'test-session',
      argv,
    );
    expect(settings).toEqual(originalSettings);
  });
});

describe('Approval mode tool exclusion logic', () => {
  const originalIsTTY = process.stdin.isTTY;

  beforeEach(() => {
    process.stdin.isTTY = false; // Ensure non-interactive mode
    vi.mocked(isWorkspaceTrusted).mockReturnValue({
      isTrusted: true,
      source: undefined,
    });
  });

  afterEach(() => {
    process.stdin.isTTY = originalIsTTY;
  });

  it('should exclude all interactive tools in non-interactive mode with default approval mode', async () => {
    process.argv = ['node', 'script.js', '-p', 'test'];
    const argv = await parseArguments({} as Settings);
    const settings: Settings = {};
    const extensions: GeminiCLIExtension[] = [];

    const config = await loadCliConfig(
      settings,
      extensions,
      new ExtensionEnablementManager(argv.extensions),
      'test-session',
      argv,
    );

    const excludedTools = config.getExcludeTools();
    expect(excludedTools).toContain(SHELL_TOOL_NAME);
    expect(excludedTools).toContain(EDIT_TOOL_NAME);
    expect(excludedTools).toContain(WRITE_FILE_TOOL_NAME);
  });

  it('should exclude all interactive tools in non-interactive mode with explicit default approval mode', async () => {
    process.argv = [
      'node',
      'script.js',
      '--approval-mode',
      'default',
      '-p',
      'test',
    ];
    const argv = await parseArguments({} as Settings);
    const settings: Settings = {};
    const extensions: GeminiCLIExtension[] = [];

    const config = await loadCliConfig(
      settings,
      extensions,
      new ExtensionEnablementManager(argv.extensions),
      'test-session',
      argv,
    );

    const excludedTools = config.getExcludeTools();
    expect(excludedTools).toContain(SHELL_TOOL_NAME);
    expect(excludedTools).toContain(EDIT_TOOL_NAME);
    expect(excludedTools).toContain(WRITE_FILE_TOOL_NAME);
  });

  it('should exclude only shell tools in non-interactive mode with auto_edit approval mode', async () => {
    process.argv = [
      'node',
      'script.js',
      '--approval-mode',
      'auto_edit',
      '-p',
      'test',
    ];
    const argv = await parseArguments({} as Settings);
    const settings: Settings = {};
    const extensions: GeminiCLIExtension[] = [];

    const config = await loadCliConfig(
      settings,
      extensions,
      new ExtensionEnablementManager(argv.extensions),
      'test-session',
      argv,
    );

    const excludedTools = config.getExcludeTools();
    expect(excludedTools).toContain(SHELL_TOOL_NAME);
    expect(excludedTools).not.toContain(EDIT_TOOL_NAME);
    expect(excludedTools).not.toContain(WRITE_FILE_TOOL_NAME);
  });

  it('should exclude no interactive tools in non-interactive mode with yolo approval mode', async () => {
    process.argv = [
      'node',
      'script.js',
      '--approval-mode',
      'yolo',
      '-p',
      'test',
    ];
    const argv = await parseArguments({} as Settings);
    const settings: Settings = {};
    const extensions: GeminiCLIExtension[] = [];

    const config = await loadCliConfig(
      settings,
      extensions,
      new ExtensionEnablementManager(argv.extensions),
      'test-session',
      argv,
    );

    const excludedTools = config.getExcludeTools();
    expect(excludedTools).not.toContain(SHELL_TOOL_NAME);
    expect(excludedTools).not.toContain(EDIT_TOOL_NAME);
    expect(excludedTools).not.toContain(WRITE_FILE_TOOL_NAME);
  });

  it('should exclude no interactive tools in non-interactive mode with legacy yolo flag', async () => {
    process.argv = ['node', 'script.js', '--yolo', '-p', 'test'];
    const argv = await parseArguments({} as Settings);
    const settings: Settings = {};
    const extensions: GeminiCLIExtension[] = [];

    const config = await loadCliConfig(
      settings,
      extensions,
      new ExtensionEnablementManager(argv.extensions),
      'test-session',
      argv,
    );

    const excludedTools = config.getExcludeTools();
    expect(excludedTools).not.toContain(SHELL_TOOL_NAME);
    expect(excludedTools).not.toContain(EDIT_TOOL_NAME);
    expect(excludedTools).not.toContain(WRITE_FILE_TOOL_NAME);
  });

  it('should not exclude interactive tools in interactive mode regardless of approval mode', async () => {
    process.stdin.isTTY = true; // Interactive mode

    const testCases = [
      { args: ['node', 'script.js'] }, // default
      { args: ['node', 'script.js', '--approval-mode', 'default'] },
      { args: ['node', 'script.js', '--approval-mode', 'auto_edit'] },
      { args: ['node', 'script.js', '--approval-mode', 'yolo'] },
      { args: ['node', 'script.js', '--yolo'] },
    ];

    for (const testCase of testCases) {
      process.argv = testCase.args;
      const argv = await parseArguments({} as Settings);
      const settings: Settings = {};
      const extensions: GeminiCLIExtension[] = [];

      const config = await loadCliConfig(
        settings,
        extensions,
        new ExtensionEnablementManager(argv.extensions),
        'test-session',
        argv,
      );

      const excludedTools = config.getExcludeTools();
      expect(excludedTools).not.toContain(SHELL_TOOL_NAME);
      expect(excludedTools).not.toContain(EDIT_TOOL_NAME);
      expect(excludedTools).not.toContain(WRITE_FILE_TOOL_NAME);
    }
  });

  it('should merge approval mode exclusions with settings exclusions in auto_edit mode', async () => {
    process.argv = [
      'node',
      'script.js',
      '--approval-mode',
      'auto_edit',
      '-p',
      'test',
    ];
    const argv = await parseArguments({} as Settings);
    const settings: Settings = { tools: { exclude: ['custom_tool'] } };
    const extensions: GeminiCLIExtension[] = [];

    const config = await loadCliConfig(
      settings,
      extensions,
      new ExtensionEnablementManager(argv.extensions),
      'test-session',
      argv,
    );

    const excludedTools = config.getExcludeTools();
    expect(excludedTools).toContain('custom_tool'); // From settings
    expect(excludedTools).toContain(SHELL_TOOL_NAME); // From approval mode
    expect(excludedTools).not.toContain(EDIT_TOOL_NAME); // Should be allowed in auto_edit
    expect(excludedTools).not.toContain(WRITE_FILE_TOOL_NAME); // Should be allowed in auto_edit
  });

  it('should throw an error for invalid approval mode values in loadCliConfig', async () => {
    // Create a mock argv with an invalid approval mode that bypasses argument parsing validation
    const invalidArgv: Partial<CliArgs> & { approvalMode: string } = {
      approvalMode: 'invalid_mode',
      promptInteractive: '',
      prompt: '',
      yolo: false,
    };

    const settings: Settings = {};
    const extensions: GeminiCLIExtension[] = [];
    await expect(
      loadCliConfig(
        settings,
        extensions,
        new ExtensionEnablementManager(invalidArgv.extensions),
        'test-session',
        invalidArgv as CliArgs,
      ),
    ).rejects.toThrow(
      'Invalid approval mode: invalid_mode. Valid values are: yolo, auto_edit, default',
    );
  });
});

describe('loadCliConfig with allowed-mcp-server-names', () => {
  const originalArgv = process.argv;

  beforeEach(() => {
    vi.resetAllMocks();
    vi.mocked(os.homedir).mockReturnValue('/mock/home/user');
    vi.stubEnv('GEMINI_API_KEY', 'test-api-key');
  });

  afterEach(() => {
    process.argv = originalArgv;
    vi.unstubAllEnvs();
    vi.restoreAllMocks();
  });

  const baseSettings: Settings = {
    mcpServers: {
      server1: { url: 'http://localhost:8080' },
      server2: { url: 'http://localhost:8081' },
      server3: { url: 'http://localhost:8082' },
    },
  };

  it('should allow all MCP servers if the flag is not provided', async () => {
    process.argv = ['node', 'script.js'];
    const argv = await parseArguments({} as Settings);
    const config = await loadCliConfig(
      baseSettings,
      [],
      new ExtensionEnablementManager(argv.extensions),
      'test-session',
      argv,
    );
    expect(config.getMcpServers()).toEqual(baseSettings.mcpServers);
  });

  it('should allow only the specified MCP server', async () => {
    process.argv = [
      'node',
      'script.js',
      '--allowed-mcp-server-names',
      'server1',
    ];
    const argv = await parseArguments({} as Settings);
    const config = await loadCliConfig(
      baseSettings,
      [],
      new ExtensionEnablementManager(argv.extensions),
      'test-session',
      argv,
    );
    expect(config.getMcpServers()).toEqual({
      server1: { url: 'http://localhost:8080' },
    });
  });

  it('should allow multiple specified MCP servers', async () => {
    process.argv = [
      'node',
      'script.js',
      '--allowed-mcp-server-names',
      'server1',
      '--allowed-mcp-server-names',
      'server3',
    ];
    const argv = await parseArguments({} as Settings);
    const config = await loadCliConfig(
      baseSettings,
      [],
      new ExtensionEnablementManager(argv.extensions),
      'test-session',
      argv,
    );
    expect(config.getMcpServers()).toEqual({
      server1: { url: 'http://localhost:8080' },
      server3: { url: 'http://localhost:8082' },
    });
  });

  it('should handle server names that do not exist', async () => {
    process.argv = [
      'node',
      'script.js',
      '--allowed-mcp-server-names',
      'server1',
      '--allowed-mcp-server-names',
      'server4',
    ];
    const argv = await parseArguments({} as Settings);
    const config = await loadCliConfig(
      baseSettings,
      [],
      new ExtensionEnablementManager(argv.extensions),
      'test-session',
      argv,
    );
    expect(config.getMcpServers()).toEqual({
      server1: { url: 'http://localhost:8080' },
    });
  });

  it('should allow no MCP servers if the flag is provided but empty', async () => {
    process.argv = ['node', 'script.js', '--allowed-mcp-server-names', ''];
    const argv = await parseArguments({} as Settings);
    const config = await loadCliConfig(
      baseSettings,
      [],
      new ExtensionEnablementManager(argv.extensions),
      'test-session',
      argv,
    );
    expect(config.getMcpServers()).toEqual({});
  });

  it('should read allowMCPServers from settings', async () => {
    process.argv = ['node', 'script.js'];
    const argv = await parseArguments({} as Settings);
    const settings: Settings = {
      ...baseSettings,
      mcp: { allowed: ['server1', 'server2'] },
    };
    const config = await loadCliConfig(
      settings,
      [],
      new ExtensionEnablementManager(argv.extensions),
      'test-session',
      argv,
    );
    expect(config.getMcpServers()).toEqual({
      server1: { url: 'http://localhost:8080' },
      server2: { url: 'http://localhost:8081' },
    });
  });

  it('should read excludeMCPServers from settings', async () => {
    process.argv = ['node', 'script.js'];
    const argv = await parseArguments({} as Settings);
    const settings: Settings = {
      ...baseSettings,
      mcp: { excluded: ['server1', 'server2'] },
    };
    const config = await loadCliConfig(
      settings,
      [],
      new ExtensionEnablementManager(argv.extensions),
      'test-session',
      argv,
    );
    expect(config.getMcpServers()).toEqual({
      server3: { url: 'http://localhost:8082' },
    });
  });

  it('should override allowMCPServers with excludeMCPServers if overlapping', async () => {
    process.argv = ['node', 'script.js'];
    const argv = await parseArguments({} as Settings);
    const settings: Settings = {
      ...baseSettings,
      mcp: {
        excluded: ['server1'],
        allowed: ['server1', 'server2'],
      },
    };
    const config = await loadCliConfig(
      settings,
      [],
      new ExtensionEnablementManager(argv.extensions),
      'test-session',
      argv,
    );
    expect(config.getMcpServers()).toEqual({
      server2: { url: 'http://localhost:8081' },
    });
  });

  it('should prioritize mcp server flag if set', async () => {
    process.argv = [
      'node',
      'script.js',
      '--allowed-mcp-server-names',
      'server1',
    ];
    const argv = await parseArguments({} as Settings);
    const settings: Settings = {
      ...baseSettings,
      mcp: {
        excluded: ['server1'],
        allowed: ['server2'],
      },
    };
    const config = await loadCliConfig(
      settings,
      [],
      new ExtensionEnablementManager(argv.extensions),
      'test-session',
      argv,
    );
    expect(config.getMcpServers()).toEqual({
      server1: { url: 'http://localhost:8080' },
    });
  });

  it('should prioritize CLI flag over both allowed and excluded settings', async () => {
    process.argv = [
      'node',
      'script.js',
      '--allowed-mcp-server-names',
      'server2',
      '--allowed-mcp-server-names',
      'server3',
    ];
    const argv = await parseArguments({} as Settings);
    const settings: Settings = {
      ...baseSettings,
      mcp: {
        allowed: ['server1', 'server2'], // Should be ignored
        excluded: ['server3'], // Should be ignored
      },
    };
    const config = await loadCliConfig(
      settings,
      [],
      new ExtensionEnablementManager(argv.extensions),
      'test-session',
      argv,
    );
    expect(config.getMcpServers()).toEqual({
      server2: { url: 'http://localhost:8081' },
      server3: { url: 'http://localhost:8082' },
    });
  });
});

describe('loadCliConfig extensions', () => {
  const mockExtensions: GeminiCLIExtension[] = [
    {
      path: '/path/to/ext1',
      name: 'ext1',
      version: '1.0.0',
      contextFiles: ['/path/to/ext1.md'],
      isActive: true,
    },
    {
      path: '/path/to/ext2',
      name: 'ext2',
      version: '1.0.0',
      contextFiles: ['/path/to/ext2.md'],
      isActive: true,
    },
  ];

  it('should not filter extensions if --extensions flag is not used', async () => {
    process.argv = ['node', 'script.js'];
    const argv = await parseArguments({} as Settings);
    const settings: Settings = {};
    const config = await loadCliConfig(
      settings,
      mockExtensions,
      new ExtensionEnablementManager(argv.extensions),
      'test-session',
      argv,
    );
    expect(config.getExtensionContextFilePaths()).toEqual([
      '/path/to/ext1.md',
      '/path/to/ext2.md',
    ]);
  });

  it('should filter extensions if --extensions flag is used', async () => {
    process.argv = ['node', 'script.js', '--extensions', 'ext1'];
    const argv = await parseArguments({} as Settings);
    const settings: Settings = {};
    const config = await loadCliConfig(
      settings,
      mockExtensions,
      new ExtensionEnablementManager(argv.extensions),
      'test-session',
      argv,
    );
    expect(config.getExtensionContextFilePaths()).toEqual(['/path/to/ext1.md']);
  });
});

describe('loadCliConfig model selection', () => {
  it('selects a model from settings.json if provided', async () => {
    process.argv = ['node', 'script.js'];
    const argv = await parseArguments({} as Settings);
    const config = await loadCliConfig(
      {
        model: {
          name: 'gemini-9001-ultra',
        },
      },
      [],
      new ExtensionEnablementManager(argv.extensions),
      'test-session',
      argv,
    );

    expect(config.getModel()).toBe('gemini-9001-ultra');
  });

  it('uses the default gemini model if nothing is set', async () => {
    process.argv = ['node', 'script.js']; // No model set.
    const argv = await parseArguments({} as Settings);
    const config = await loadCliConfig(
      {
        // No model set.
      },
      [],
      new ExtensionEnablementManager(argv.extensions),
      'test-session',
      argv,
    );

    expect(config.getModel()).toBe('auto');
  });

  it('always prefers model from argvs', async () => {
    process.argv = ['node', 'script.js', '--model', 'gemini-8675309-ultra'];
    const argv = await parseArguments({} as Settings);
    const config = await loadCliConfig(
      {
        model: {
          name: 'gemini-9001-ultra',
        },
      },
      [],
      new ExtensionEnablementManager(argv.extensions),
      'test-session',
      argv,
    );

    expect(config.getModel()).toBe('gemini-8675309-ultra');
  });

  it('selects the model from argvs if provided', async () => {
    process.argv = ['node', 'script.js', '--model', 'gemini-8675309-ultra'];
    const argv = await parseArguments({} as Settings);
    const config = await loadCliConfig(
      {
        // No model provided via settings.
      },
      [],
      new ExtensionEnablementManager(argv.extensions),
      'test-session',
      argv,
    );

    expect(config.getModel()).toBe('gemini-8675309-ultra');
  });
});

describe('loadCliConfig model selection with model router', () => {
  it('should use auto model when useModelRouter is true and no model is provided', async () => {
    process.argv = ['node', 'script.js'];
    const argv = await parseArguments({} as Settings);
    const config = await loadCliConfig(
      {
        experimental: {
          useModelRouter: true,
        },
      },
      [],
      new ExtensionEnablementManager(argv.extensions),
      'test-session',
      argv,
    );

    expect(config.getModel()).toBe(DEFAULT_GEMINI_MODEL_AUTO);
  });

  it('should use default model when useModelRouter is false and no model is provided', async () => {
    process.argv = ['node', 'script.js'];
    const argv = await parseArguments({} as Settings);
    const config = await loadCliConfig(
      {
        experimental: {
          useModelRouter: false,
        },
      },
      [],
      new ExtensionEnablementManager(argv.extensions),
      'test-session',
      argv,
    );

    expect(config.getModel()).toBe(DEFAULT_GEMINI_MODEL);
  });

  it('should prioritize argv over useModelRouter', async () => {
    process.argv = ['node', 'script.js', '--model', 'gemini-from-argv'];
    const argv = await parseArguments({} as Settings);
    const config = await loadCliConfig(
      {
        experimental: {
          useModelRouter: true,
        },
      },
      [],
      new ExtensionEnablementManager(argv.extensions),
      'test-session',
      argv,
    );

    expect(config.getModel()).toBe('gemini-from-argv');
  });

  it('should prioritize settings over useModelRouter', async () => {
    process.argv = ['node', 'script.js'];
    const argv = await parseArguments({} as Settings);
    const config = await loadCliConfig(
      {
        experimental: {
          useModelRouter: true,
        },
        model: {
          name: 'gemini-from-settings',
        },
      },
      [],
      new ExtensionEnablementManager(argv.extensions),
      'test-session',
      argv,
    );

    expect(config.getModel()).toBe('gemini-from-settings');
  });

  it('should prioritize environment variable over useModelRouter', async () => {
    process.argv = ['node', 'script.js'];
    vi.stubEnv('GEMINI_MODEL', 'gemini-from-env');
    const argv = await parseArguments({} as Settings);
    const config = await loadCliConfig(
      {
        experimental: {
          useModelRouter: true,
        },
      },
      [],
      new ExtensionEnablementManager(argv.extensions),
      'test-session',
      argv,
    );

    expect(config.getModel()).toBe('gemini-from-env');
  });
});

describe('loadCliConfig folderTrust', () => {
  const originalArgv = process.argv;

  beforeEach(() => {
    vi.resetAllMocks();
    vi.mocked(os.homedir).mockReturnValue('/mock/home/user');
    vi.stubEnv('GEMINI_API_KEY', 'test-api-key');
  });

  afterEach(() => {
    process.argv = originalArgv;
    vi.unstubAllEnvs();
    vi.restoreAllMocks();
  });

  it('should be false when folderTrust is false', async () => {
    process.argv = ['node', 'script.js'];
    const settings: Settings = {
      security: {
        folderTrust: {
          enabled: false,
        },
      },
    };
    const argv = await parseArguments({} as Settings);
    const config = await loadCliConfig(
      settings,
      [],
      new ExtensionEnablementManager(argv.extensions),
      'test-session',
      argv,
    );
    expect(config.getFolderTrust()).toBe(false);
  });

  it('should be true when folderTrust is true', async () => {
    process.argv = ['node', 'script.js'];
    const argv = await parseArguments({} as Settings);
    const settings: Settings = {
      security: {
        folderTrust: {
          enabled: true,
        },
      },
    };
    const config = await loadCliConfig(
      settings,
      [],
      new ExtensionEnablementManager(argv.extensions),
      'test-session',
      argv,
    );
    expect(config.getFolderTrust()).toBe(true);
  });

  it('should be false by default', async () => {
    process.argv = ['node', 'script.js'];
    const argv = await parseArguments({} as Settings);
    const settings: Settings = {};
    const config = await loadCliConfig(
      settings,
      [],
      new ExtensionEnablementManager(argv.extensions),
      'test-session',
      argv,
    );
    expect(config.getFolderTrust()).toBe(false);
  });
});

describe('loadCliConfig with includeDirectories', () => {
  const originalArgv = process.argv;

  beforeEach(() => {
    vi.resetAllMocks();
    vi.mocked(os.homedir).mockReturnValue('/mock/home/user');
    vi.stubEnv('GEMINI_API_KEY', 'test-api-key');
    vi.spyOn(process, 'cwd').mockReturnValue(
      path.resolve(path.sep, 'home', 'user', 'project'),
    );
  });

  afterEach(() => {
    process.argv = originalArgv;
    vi.unstubAllEnvs();
    vi.restoreAllMocks();
  });

  it('should combine and resolve paths from settings and CLI arguments', async () => {
    const mockCwd = path.resolve(path.sep, 'home', 'user', 'project');
    process.argv = [
      'node',
      'script.js',
      '--include-directories',
      `${path.resolve(path.sep, 'cli', 'path1')},${path.join(mockCwd, 'cli', 'path2')}`,
    ];
    const argv = await parseArguments({} as Settings);
    const settings: Settings = {
      context: {
        includeDirectories: [
          path.resolve(path.sep, 'settings', 'path1'),
          path.join(os.homedir(), 'settings', 'path2'),
          path.join(mockCwd, 'settings', 'path3'),
        ],
      },
    };
    const config = await loadCliConfig(
      settings,
      [],
      new ExtensionEnablementManager(argv.extensions),
      'test-session',
      argv,
    );
    const expected = [
      mockCwd,
      path.resolve(path.sep, 'cli', 'path1'),
      path.join(mockCwd, 'cli', 'path2'),
      path.resolve(path.sep, 'settings', 'path1'),
      path.join(os.homedir(), 'settings', 'path2'),
      path.join(mockCwd, 'settings', 'path3'),
    ];
    expect(config.getWorkspaceContext().getDirectories()).toEqual(
      expect.arrayContaining(expected),
    );
    expect(config.getWorkspaceContext().getDirectories()).toHaveLength(
      expected.length,
    );
  });
});

describe('loadCliConfig chatCompression', () => {
  const originalArgv = process.argv;

  beforeEach(() => {
    vi.resetAllMocks();
    vi.mocked(os.homedir).mockReturnValue('/mock/home/user');
    vi.stubEnv('GEMINI_API_KEY', 'test-api-key');
  });

  afterEach(() => {
    process.argv = originalArgv;
    vi.unstubAllEnvs();
    vi.restoreAllMocks();
  });

  it('should pass chatCompression settings to the core config', async () => {
    process.argv = ['node', 'script.js'];
    const argv = await parseArguments({} as Settings);
    const settings: Settings = {
      model: {
        chatCompression: {
          contextPercentageThreshold: 0.5,
        },
      },
    };
    const config = await loadCliConfig(
      settings,
      [],
      new ExtensionEnablementManager(argv.extensions),
      'test-session',
      argv,
    );
    expect(config.getChatCompression()).toEqual({
      contextPercentageThreshold: 0.5,
    });
  });

  it('should have undefined chatCompression if not in settings', async () => {
    process.argv = ['node', 'script.js'];
    const argv = await parseArguments({} as Settings);
    const settings: Settings = {};
    const config = await loadCliConfig(
      settings,
      [],
      new ExtensionEnablementManager(argv.extensions),
      'test-session',
      argv,
    );
    expect(config.getChatCompression()).toBeUndefined();
  });
});

describe('loadCliConfig useRipgrep', () => {
  const originalArgv = process.argv;

  beforeEach(() => {
    vi.resetAllMocks();
    vi.mocked(os.homedir).mockReturnValue('/mock/home/user');
    vi.stubEnv('GEMINI_API_KEY', 'test-api-key');
  });

  afterEach(() => {
    process.argv = originalArgv;
    vi.unstubAllEnvs();
    vi.restoreAllMocks();
  });

  it('should be true by default when useRipgrep is not set in settings', async () => {
    process.argv = ['node', 'script.js'];
    const argv = await parseArguments({} as Settings);
    const settings: Settings = {};
    const config = await loadCliConfig(
      settings,
      [],
      new ExtensionEnablementManager(argv.extensions),
      'test-session',
      argv,
    );
    expect(config.getUseRipgrep()).toBe(true);
  });

  it('should be false when useRipgrep is set to false in settings', async () => {
    process.argv = ['node', 'script.js'];
    const argv = await parseArguments({} as Settings);
    const settings: Settings = { tools: { useRipgrep: false } };
    const config = await loadCliConfig(
      settings,
      [],
      new ExtensionEnablementManager(argv.extensions),
      'test-session',
      argv,
    );
    expect(config.getUseRipgrep()).toBe(false);
  });

  it('should be true when useRipgrep is explicitly set to true in settings', async () => {
    process.argv = ['node', 'script.js'];
    const argv = await parseArguments({} as Settings);
    const settings: Settings = { tools: { useRipgrep: true } };
    const config = await loadCliConfig(
      settings,
      [],
      new ExtensionEnablementManager(argv.extensions),
      'test-session',
      argv,
    );
    expect(config.getUseRipgrep()).toBe(true);
  });

  describe('loadCliConfig useModelRouter', () => {
    it('should be false by default when useModelRouter is not set in settings', async () => {
      process.argv = ['node', 'script.js'];
      const argv = await parseArguments({} as Settings);
      const settings: Settings = {};
      const config = await loadCliConfig(
        settings,
        [],
        new ExtensionEnablementManager(argv.extensions),
        'test-session',
        argv,
      );
      expect(config.getUseModelRouter()).toBe(true);
    });

    it('should be true when useModelRouter is set to true in settings', async () => {
      process.argv = ['node', 'script.js'];
      const argv = await parseArguments({} as Settings);
      const settings: Settings = { experimental: { useModelRouter: true } };
      const config = await loadCliConfig(
        settings,
        [],
        new ExtensionEnablementManager(argv.extensions),
        'test-session',
        argv,
      );
      expect(config.getUseModelRouter()).toBe(true);
    });

    it('should be false when useModelRouter is explicitly set to false in settings', async () => {
      process.argv = ['node', 'script.js'];
      const argv = await parseArguments({} as Settings);
      const settings: Settings = { experimental: { useModelRouter: false } };
      const config = await loadCliConfig(
        settings,
        [],
        new ExtensionEnablementManager(argv.extensions),
        'test-session',
        argv,
      );
      expect(config.getUseModelRouter()).toBe(false);
    });
  });
});

describe('screenReader configuration', () => {
  const originalArgv = process.argv;

  beforeEach(() => {
    vi.resetAllMocks();
    vi.mocked(os.homedir).mockReturnValue('/mock/home/user');
    vi.stubEnv('GEMINI_API_KEY', 'test-api-key');
  });

  afterEach(() => {
    process.argv = originalArgv;
    vi.unstubAllEnvs();
    vi.restoreAllMocks();
  });

  it('should use screenReader value from settings if CLI flag is not present (settings true)', async () => {
    process.argv = ['node', 'script.js'];
    const argv = await parseArguments({} as Settings);
    const settings: Settings = {
      ui: { accessibility: { screenReader: true } },
    };
    const config = await loadCliConfig(
      settings,
      [],
      new ExtensionEnablementManager(argv.extensions),
      'test-session',
      argv,
    );
    expect(config.getScreenReader()).toBe(true);
  });

  it('should use screenReader value from settings if CLI flag is not present (settings false)', async () => {
    process.argv = ['node', 'script.js'];
    const argv = await parseArguments({} as Settings);
    const settings: Settings = {
      ui: { accessibility: { screenReader: false } },
    };
    const config = await loadCliConfig(
      settings,
      [],
      new ExtensionEnablementManager(argv.extensions),
      'test-session',
      argv,
    );
    expect(config.getScreenReader()).toBe(false);
  });

  it('should prioritize --screen-reader CLI flag (true) over settings (false)', async () => {
    process.argv = ['node', 'script.js', '--screen-reader'];
    const argv = await parseArguments({} as Settings);
    const settings: Settings = {
      ui: { accessibility: { screenReader: false } },
    };
    const config = await loadCliConfig(
      settings,
      [],
      new ExtensionEnablementManager(argv.extensions),
      'test-session',
      argv,
    );
    expect(config.getScreenReader()).toBe(true);
  });

  it('should be false by default when no flag or setting is present', async () => {
    process.argv = ['node', 'script.js'];
    const argv = await parseArguments({} as Settings);
    const settings: Settings = {};
    const config = await loadCliConfig(
      settings,
      [],
      new ExtensionEnablementManager(argv.extensions),
      'test-session',
      argv,
    );
    expect(config.getScreenReader()).toBe(false);
  });
});

describe('loadCliConfig tool exclusions', () => {
  const originalArgv = process.argv;
  const originalIsTTY = process.stdin.isTTY;

  beforeEach(() => {
    vi.resetAllMocks();
    vi.mocked(os.homedir).mockReturnValue('/mock/home/user');
    vi.stubEnv('GEMINI_API_KEY', 'test-api-key');
    process.stdin.isTTY = true;
    vi.mocked(isWorkspaceTrusted).mockReturnValue({
      isTrusted: true,
      source: undefined,
    });
  });

  afterEach(() => {
    process.argv = originalArgv;
    process.stdin.isTTY = originalIsTTY;
    vi.unstubAllEnvs();
    vi.restoreAllMocks();
  });

  it('should not exclude interactive tools in interactive mode without YOLO', async () => {
    process.stdin.isTTY = true;
    process.argv = ['node', 'script.js'];
    const argv = await parseArguments({} as Settings);
    const config = await loadCliConfig(
      {},
      [],
      new ExtensionEnablementManager(argv.extensions),
      'test-session',
      argv,
    );
    expect(config.getExcludeTools()).not.toContain('run_shell_command');
    expect(config.getExcludeTools()).not.toContain('replace');
    expect(config.getExcludeTools()).not.toContain('write_file');
  });

  it('should not exclude interactive tools in interactive mode with YOLO', async () => {
    process.stdin.isTTY = true;
    process.argv = ['node', 'script.js', '--yolo'];
    const argv = await parseArguments({} as Settings);
    const config = await loadCliConfig(
      {},
      [],
      new ExtensionEnablementManager(argv.extensions),
      'test-session',
      argv,
    );
    expect(config.getExcludeTools()).not.toContain('run_shell_command');
    expect(config.getExcludeTools()).not.toContain('replace');
    expect(config.getExcludeTools()).not.toContain('write_file');
  });

  it('should exclude interactive tools in non-interactive mode without YOLO', async () => {
    process.stdin.isTTY = false;
    process.argv = ['node', 'script.js', '-p', 'test'];
    const argv = await parseArguments({} as Settings);
    const config = await loadCliConfig(
      {},
      [],
      new ExtensionEnablementManager(argv.extensions),
      'test-session',
      argv,
    );
    expect(config.getExcludeTools()).toContain('run_shell_command');
    expect(config.getExcludeTools()).toContain('replace');
    expect(config.getExcludeTools()).toContain('write_file');
  });

  it('should not exclude interactive tools in non-interactive mode with YOLO', async () => {
    process.stdin.isTTY = false;
    process.argv = ['node', 'script.js', '-p', 'test', '--yolo'];
    const argv = await parseArguments({} as Settings);
    const config = await loadCliConfig(
      {},
      [],
      new ExtensionEnablementManager(argv.extensions),
      'test-session',
      argv,
    );
    expect(config.getExcludeTools()).not.toContain('run_shell_command');
    expect(config.getExcludeTools()).not.toContain('replace');
    expect(config.getExcludeTools()).not.toContain('write_file');
  });

  it('should not exclude shell tool in non-interactive mode when --allowed-tools="ShellTool" is set', async () => {
    process.stdin.isTTY = false;
    process.argv = [
      'node',
      'script.js',
      '-p',
      'test',
      '--allowed-tools',
      'ShellTool',
    ];
    const argv = await parseArguments({} as Settings);
    const config = await loadCliConfig(
      {},
      [],
      new ExtensionEnablementManager(argv.extensions),
      'test-session',
      argv,
    );
    expect(config.getExcludeTools()).not.toContain(SHELL_TOOL_NAME);
  });

  it('should not exclude shell tool in non-interactive mode when --allowed-tools="run_shell_command" is set', async () => {
    process.stdin.isTTY = false;
    process.argv = [
      'node',
      'script.js',
      '-p',
      'test',
      '--allowed-tools',
      'run_shell_command',
    ];
    const argv = await parseArguments({} as Settings);
    const config = await loadCliConfig(
      {},
      [],
      new ExtensionEnablementManager(argv.extensions),
      'test-session',
      argv,
    );
    expect(config.getExcludeTools()).not.toContain(SHELL_TOOL_NAME);
  });

  it('should not exclude shell tool in non-interactive mode when --allowed-tools="ShellTool(wc)" is set', async () => {
    process.stdin.isTTY = false;
    process.argv = [
      'node',
      'script.js',
      '-p',
      'test',
      '--allowed-tools',
      'ShellTool(wc)',
    ];
    const argv = await parseArguments({} as Settings);
    const config = await loadCliConfig(
      {},
      [],
      new ExtensionEnablementManager(argv.extensions),
      'test-session',
      argv,
    );
    expect(config.getExcludeTools()).not.toContain(SHELL_TOOL_NAME);
  });
});

describe('loadCliConfig interactive', () => {
  const originalArgv = process.argv;
  const originalIsTTY = process.stdin.isTTY;

  beforeEach(() => {
    vi.resetAllMocks();
    vi.mocked(os.homedir).mockReturnValue('/mock/home/user');
    vi.stubEnv('GEMINI_API_KEY', 'test-api-key');
    process.stdin.isTTY = true;
  });

  afterEach(() => {
    process.argv = originalArgv;
    process.stdin.isTTY = originalIsTTY;
    vi.unstubAllEnvs();
    vi.restoreAllMocks();
  });

  it('should be interactive if isTTY and no prompt', async () => {
    process.stdin.isTTY = true;
    process.argv = ['node', 'script.js'];
    const argv = await parseArguments({} as Settings);
    const config = await loadCliConfig(
      {},
      [],
      new ExtensionEnablementManager(argv.extensions),
      'test-session',
      argv,
    );
    expect(config.isInteractive()).toBe(true);
  });

  it('should be interactive if prompt-interactive is set', async () => {
    process.stdin.isTTY = false;
    process.argv = ['node', 'script.js', '--prompt-interactive', 'test'];
    const argv = await parseArguments({} as Settings);
    const config = await loadCliConfig(
      {},
      [],
      new ExtensionEnablementManager(argv.extensions),
      'test-session',
      argv,
    );
    expect(config.isInteractive()).toBe(true);
  });

  it('should not be interactive if not isTTY and no prompt', async () => {
    process.stdin.isTTY = false;
    process.argv = ['node', 'script.js'];
    const argv = await parseArguments({} as Settings);
    const config = await loadCliConfig(
      {},
      [],
      new ExtensionEnablementManager(argv.extensions),
      'test-session',
      argv,
    );
    expect(config.isInteractive()).toBe(false);
  });

  it('should not be interactive if prompt is set', async () => {
    process.stdin.isTTY = true;
    process.argv = ['node', 'script.js', '--prompt', 'test'];
    const argv = await parseArguments({} as Settings);
    const config = await loadCliConfig(
      {},
      [],
      new ExtensionEnablementManager(argv.extensions),
      'test-session',
      argv,
    );
    expect(config.isInteractive()).toBe(false);
  });

  it('should not be interactive if positional prompt words are provided with other flags', async () => {
    process.stdin.isTTY = true;
    process.argv = ['node', 'script.js', '--model', 'gemini-1.5-pro', 'Hello'];
    const argv = await parseArguments({} as Settings);
    const config = await loadCliConfig(
      {},
      [],
      new ExtensionEnablementManager(argv.extensions),
      'test-session',
      argv,
    );
    expect(config.isInteractive()).toBe(false);
  });

  it('should not be interactive if positional prompt words are provided with multiple flags', async () => {
    process.stdin.isTTY = true;
    process.argv = [
      'node',
      'script.js',
      '--model',
      'gemini-1.5-pro',
      '--yolo',
      'Hello world',
    ];
    const argv = await parseArguments({} as Settings);
    const config = await loadCliConfig(
      {},
      [],
      new ExtensionEnablementManager(argv.extensions),
      'test-session',
      argv,
    );
    expect(config.isInteractive()).toBe(false);
    // Verify the question is preserved for one-shot execution
    expect(argv.prompt).toBe('Hello world');
    expect(argv.promptInteractive).toBeUndefined();
  });

  it('should not be interactive if positional prompt words are provided with extensions flag', async () => {
    process.stdin.isTTY = true;
    process.argv = ['node', 'script.js', '-e', 'none', 'hello'];
    const argv = await parseArguments({} as Settings);
    const config = await loadCliConfig(
      {},
      [],
      new ExtensionEnablementManager(argv.extensions),
      'test-session',
      argv,
    );
    expect(config.isInteractive()).toBe(false);
    expect(argv.query).toBe('hello');
    expect(argv.extensions).toEqual(['none']);
  });

  it('should handle multiple positional words correctly', async () => {
    process.stdin.isTTY = true;
    process.argv = ['node', 'script.js', 'hello world how are you'];
    const argv = await parseArguments({} as Settings);
    const config = await loadCliConfig(
      {},
      [],
      new ExtensionEnablementManager(argv.extensions),
      'test-session',
      argv,
    );
    expect(config.isInteractive()).toBe(false);
    expect(argv.query).toBe('hello world how are you');
    expect(argv.prompt).toBe('hello world how are you');
  });

  it('should handle multiple positional words with flags', async () => {
    process.stdin.isTTY = true;
    process.argv = [
      'node',
      'script.js',
      '--model',
      'gemini-1.5-pro',
      'write',
      'a',
      'function',
      'to',
      'sort',
      'array',
    ];
    const argv = await parseArguments({} as Settings);
    const config = await loadCliConfig(
      {},
      [],
      new ExtensionEnablementManager(argv.extensions),
      'test-session',
      argv,
    );
    expect(config.isInteractive()).toBe(false);
    expect(argv.query).toBe('write a function to sort array');
    expect(argv.model).toBe('gemini-1.5-pro');
  });

  it('should handle empty positional arguments', async () => {
    process.stdin.isTTY = true;
    process.argv = ['node', 'script.js', ''];
    const argv = await parseArguments({} as Settings);
    const config = await loadCliConfig(
      {},
      [],
      new ExtensionEnablementManager(argv.extensions),
      'test-session',
      argv,
    );
    expect(config.isInteractive()).toBe(true);
    expect(argv.query).toBeUndefined();
  });

  it('should handle extensions flag with positional arguments correctly', async () => {
    process.stdin.isTTY = true;
    process.argv = [
      'node',
      'script.js',
      '-e',
      'none',
      'hello',
      'world',
      'how',
      'are',
      'you',
    ];
    const argv = await parseArguments({} as Settings);
    const config = await loadCliConfig(
      {},
      [],
      new ExtensionEnablementManager(argv.extensions),
      'test-session',
      argv,
    );
    expect(config.isInteractive()).toBe(false);
    expect(argv.query).toBe('hello world how are you');
    expect(argv.extensions).toEqual(['none']);
  });

  it('should be interactive if no positional prompt words are provided with flags', async () => {
    process.stdin.isTTY = true;
    process.argv = ['node', 'script.js', '--model', 'gemini-1.5-pro'];
    const argv = await parseArguments({} as Settings);
    const config = await loadCliConfig(
      {},
      [],
      new ExtensionEnablementManager(argv.extensions),
      'test-session',
      argv,
    );
    expect(config.isInteractive()).toBe(true);
  });
});

describe('loadCliConfig approval mode', () => {
  const originalArgv = process.argv;

  beforeEach(() => {
    vi.resetAllMocks();
    vi.mocked(os.homedir).mockReturnValue('/mock/home/user');
    vi.stubEnv('GEMINI_API_KEY', 'test-api-key');
    process.argv = ['node', 'script.js']; // Reset argv for each test
    vi.mocked(isWorkspaceTrusted).mockReturnValue({
      isTrusted: true,
      source: undefined,
    });
  });

  afterEach(() => {
    process.argv = originalArgv;
    vi.unstubAllEnvs();
    vi.restoreAllMocks();
  });

  it('should default to DEFAULT approval mode when no flags are set', async () => {
    process.argv = ['node', 'script.js'];
    const argv = await parseArguments({} as Settings);
    const config = await loadCliConfig(
      {},
      [],
      new ExtensionEnablementManager(argv.extensions),
      'test-session',
      argv,
    );
    expect(config.getApprovalMode()).toBe(ServerConfig.ApprovalMode.DEFAULT);
  });

  it('should set YOLO approval mode when --yolo flag is used', async () => {
    process.argv = ['node', 'script.js', '--yolo'];
    const argv = await parseArguments({} as Settings);
    const config = await loadCliConfig(
      {},
      [],
      new ExtensionEnablementManager(argv.extensions),
      'test-session',
      argv,
    );
    expect(config.getApprovalMode()).toBe(ServerConfig.ApprovalMode.YOLO);
  });

  it('should set YOLO approval mode when -y flag is used', async () => {
    process.argv = ['node', 'script.js', '-y'];
    const argv = await parseArguments({} as Settings);
    const config = await loadCliConfig(
      {},
      [],
      new ExtensionEnablementManager(argv.extensions),
      'test-session',
      argv,
    );
    expect(config.getApprovalMode()).toBe(ServerConfig.ApprovalMode.YOLO);
  });

  it('should set DEFAULT approval mode when --approval-mode=default', async () => {
    process.argv = ['node', 'script.js', '--approval-mode', 'default'];
    const argv = await parseArguments({} as Settings);
    const config = await loadCliConfig(
      {},
      [],
      new ExtensionEnablementManager(argv.extensions),
      'test-session',
      argv,
    );
    expect(config.getApprovalMode()).toBe(ServerConfig.ApprovalMode.DEFAULT);
  });

  it('should set AUTO_EDIT approval mode when --approval-mode=auto_edit', async () => {
    process.argv = ['node', 'script.js', '--approval-mode', 'auto_edit'];
    const argv = await parseArguments({} as Settings);
    const config = await loadCliConfig(
      {},
      [],
      new ExtensionEnablementManager(argv.extensions),
      'test-session',
      argv,
    );
    expect(config.getApprovalMode()).toBe(ServerConfig.ApprovalMode.AUTO_EDIT);
  });

  it('should set YOLO approval mode when --approval-mode=yolo', async () => {
    process.argv = ['node', 'script.js', '--approval-mode', 'yolo'];
    const argv = await parseArguments({} as Settings);
    const config = await loadCliConfig(
      {},
      [],
      new ExtensionEnablementManager(argv.extensions),
      'test-session',
      argv,
    );
    expect(config.getApprovalMode()).toBe(ServerConfig.ApprovalMode.YOLO);
  });

  it('should prioritize --approval-mode over --yolo when both would be valid (but validation prevents this)', async () => {
    // Note: This test documents the intended behavior, but in practice the validation
    // prevents both flags from being used together
    process.argv = ['node', 'script.js', '--approval-mode', 'default'];
    const argv = await parseArguments({} as Settings);
    // Manually set yolo to true to simulate what would happen if validation didn't prevent it
    argv.yolo = true;
    const config = await loadCliConfig(
      {},
      [],
      new ExtensionEnablementManager(argv.extensions),
      'test-session',
      argv,
    );
    expect(config.getApprovalMode()).toBe(ServerConfig.ApprovalMode.DEFAULT);
  });

  it('should fall back to --yolo behavior when --approval-mode is not set', async () => {
    process.argv = ['node', 'script.js', '--yolo'];
    const argv = await parseArguments({} as Settings);
    const config = await loadCliConfig(
      {},
      [],
      new ExtensionEnablementManager(argv.extensions),
      'test-session',
      argv,
    );
    expect(config.getApprovalMode()).toBe(ServerConfig.ApprovalMode.YOLO);
  });

  // --- Untrusted Folder Scenarios ---
  describe('when folder is NOT trusted', () => {
    beforeEach(() => {
      vi.mocked(isWorkspaceTrusted).mockReturnValue({
        isTrusted: false,
        source: 'file',
      });
    });

    it('should override --approval-mode=yolo to DEFAULT', async () => {
      process.argv = ['node', 'script.js', '--approval-mode', 'yolo'];
      const argv = await parseArguments({} as Settings);
      const config = await loadCliConfig(
        {},
        [],
        new ExtensionEnablementManager(argv.extensions),
        'test-session',
        argv,
      );
      expect(config.getApprovalMode()).toBe(ServerConfig.ApprovalMode.DEFAULT);
    });

    it('should override --approval-mode=auto_edit to DEFAULT', async () => {
      process.argv = ['node', 'script.js', '--approval-mode', 'auto_edit'];
      const argv = await parseArguments({} as Settings);
      const config = await loadCliConfig(
        {},
        [],
        new ExtensionEnablementManager(argv.extensions),
        'test-session',
        argv,
      );
      expect(config.getApprovalMode()).toBe(ServerConfig.ApprovalMode.DEFAULT);
    });

    it('should override --yolo flag to DEFAULT', async () => {
      process.argv = ['node', 'script.js', '--yolo'];
      const argv = await parseArguments({} as Settings);
      const config = await loadCliConfig(
        {},
        [],
        new ExtensionEnablementManager(argv.extensions),
        'test-session',
        argv,
      );
      expect(config.getApprovalMode()).toBe(ServerConfig.ApprovalMode.DEFAULT);
    });

    it('should remain DEFAULT when --approval-mode=default', async () => {
      process.argv = ['node', 'script.js', '--approval-mode', 'default'];
      const argv = await parseArguments({} as Settings);
      const config = await loadCliConfig(
        {},
        [],
        new ExtensionEnablementManager(argv.extensions),
        'test-session',
        argv,
      );
      expect(config.getApprovalMode()).toBe(ServerConfig.ApprovalMode.DEFAULT);
    });
  });
});

describe('loadCliConfig fileFiltering', () => {
  const originalArgv = process.argv;

  beforeEach(() => {
    vi.resetAllMocks();
    vi.mocked(os.homedir).mockReturnValue('/mock/home/user');
    vi.stubEnv('GEMINI_API_KEY', 'test-api-key');
    process.argv = ['node', 'script.js']; // Reset argv for each test
  });

  afterEach(() => {
    process.argv = originalArgv;
    vi.unstubAllEnvs();
    vi.restoreAllMocks();
  });

  type FileFilteringSettings = NonNullable<
    NonNullable<Settings['context']>['fileFiltering']
  >;
  const testCases: Array<{
    property: keyof FileFilteringSettings;
    getter: (config: ServerConfig.Config) => boolean;
    value: boolean;
  }> = [
    {
      property: 'disableFuzzySearch',
      getter: (c) => c.getFileFilteringDisableFuzzySearch(),
      value: true,
    },
    {
      property: 'disableFuzzySearch',
      getter: (c) => c.getFileFilteringDisableFuzzySearch(),
      value: false,
    },
    {
      property: 'respectGitIgnore',
      getter: (c) => c.getFileFilteringRespectGitIgnore(),
      value: true,
    },
    {
      property: 'respectGitIgnore',
      getter: (c) => c.getFileFilteringRespectGitIgnore(),
      value: false,
    },
    {
      property: 'respectGeminiIgnore',
      getter: (c) => c.getFileFilteringRespectGeminiIgnore(),
      value: true,
    },
    {
      property: 'respectGeminiIgnore',
      getter: (c) => c.getFileFilteringRespectGeminiIgnore(),
      value: false,
    },
    {
      property: 'enableRecursiveFileSearch',
      getter: (c) => c.getEnableRecursiveFileSearch(),
      value: true,
    },
    {
      property: 'enableRecursiveFileSearch',
      getter: (c) => c.getEnableRecursiveFileSearch(),
      value: false,
    },
  ];

  it.each(testCases)(
    'should pass $property from settings to config when $value',
    async ({ property, getter, value }) => {
      const settings: Settings = {
        context: {
          fileFiltering: { [property]: value },
        },
      };
      const argv = await parseArguments(settings);
      const config = await loadCliConfig(
        settings,
        [],
        new ExtensionEnablementManager(argv.extensions),
        'test-session',
        argv,
      );
      expect(getter(config)).toBe(value);
    },
  );
});

describe('Output format', () => {
  it('should default to TEXT', async () => {
    process.argv = ['node', 'script.js'];
    const argv = await parseArguments({} as Settings);
    const config = await loadCliConfig(
      {},
      [],
      new ExtensionEnablementManager(argv.extensions),
      'test-session',
      argv,
    );
    expect(config.getOutputFormat()).toBe(OutputFormat.TEXT);
  });

  it('should use the format from settings', async () => {
    process.argv = ['node', 'script.js'];
    const argv = await parseArguments({} as Settings);
    const config = await loadCliConfig(
      { output: { format: OutputFormat.JSON } },
      [],
      new ExtensionEnablementManager(argv.extensions),
      'test-session',
      argv,
    );
    expect(config.getOutputFormat()).toBe(OutputFormat.JSON);
  });

  it('should prioritize the format from argv', async () => {
    process.argv = ['node', 'script.js', '--output-format', 'json'];
    const argv = await parseArguments({} as Settings);
    const config = await loadCliConfig(
      { output: { format: OutputFormat.JSON } },
      [],
      new ExtensionEnablementManager(argv.extensions),
      'test-session',
      argv,
    );
    expect(config.getOutputFormat()).toBe(OutputFormat.JSON);
  });

  it('should accept stream-json as a valid output format', async () => {
    process.argv = ['node', 'script.js', '--output-format', 'stream-json'];
    const argv = await parseArguments({} as Settings);
    const config = await loadCliConfig(
      {},
      [],
      new ExtensionEnablementManager(argv.extensions),
      'test-session',
      argv,
    );
    expect(config.getOutputFormat()).toBe(OutputFormat.STREAM_JSON);
  });

  it('should error on invalid --output-format argument', async () => {
    process.argv = ['node', 'script.js', '--output-format', 'yaml'];
    const mockExit = vi.spyOn(process, 'exit').mockImplementation(() => {
      throw new Error('process.exit called');
    });
    const mockConsoleError = vi
      .spyOn(console, 'error')
      .mockImplementation(() => {});
    await expect(parseArguments({} as Settings)).rejects.toThrow(
      'process.exit called',
    );
    expect(mockConsoleError).toHaveBeenCalledWith(
      expect.stringContaining('Invalid values:'),
    );
    mockExit.mockRestore();
    mockConsoleError.mockRestore();
  });
});

describe('parseArguments with positional prompt', () => {
  const originalArgv = process.argv;

  afterEach(() => {
    process.argv = originalArgv;
  });

  it('should throw an error when both a positional prompt and the --prompt flag are used', async () => {
    process.argv = [
      'node',
      'script.js',
      'positional',
      'prompt',
      '--prompt',
      'test prompt',
    ];

    const mockExit = vi.spyOn(process, 'exit').mockImplementation(() => {
      throw new Error('process.exit called');
    });

    const mockConsoleError = vi
      .spyOn(console, 'error')
      .mockImplementation(() => {});

    await expect(parseArguments({} as Settings)).rejects.toThrow(
      'process.exit called',
    );

    expect(mockConsoleError).toHaveBeenCalledWith(
      expect.stringContaining(
        'Cannot use both a positional prompt and the --prompt (-p) flag together',
      ),
    );

    mockExit.mockRestore();
    mockConsoleError.mockRestore();
  });

  it('should correctly parse a positional prompt to query field', async () => {
    process.argv = ['node', 'script.js', 'positional', 'prompt'];
    const argv = await parseArguments({} as Settings);
    expect(argv.query).toBe('positional prompt');
    // Since no explicit prompt flags are set and query doesn't start with @, should map to prompt (one-shot)
    expect(argv.prompt).toBe('positional prompt');
    expect(argv.promptInteractive).toBeUndefined();
  });

  it('should have correct positional argument description', async () => {
    // Test that the positional argument has the expected description
    const yargsInstance = await import('./config.js');
    // This test verifies that the positional 'query' argument is properly configured
    // with the description: "Positional prompt. Defaults to one-shot; use -i/--prompt-interactive for interactive."
    process.argv = ['node', 'script.js', 'test', 'query'];
    const argv = await yargsInstance.parseArguments({} as Settings);
    expect(argv.query).toBe('test query');
  });

  it('should correctly parse a prompt from the --prompt flag', async () => {
    process.argv = ['node', 'script.js', '--prompt', 'test prompt'];
    const argv = await parseArguments({} as Settings);
    expect(argv.prompt).toBe('test prompt');
  });
});

describe('Telemetry configuration via environment variables', () => {
  it('should prioritize GEMINI_TELEMETRY_ENABLED over settings', async () => {
    vi.stubEnv('GEMINI_TELEMETRY_ENABLED', 'true');
    process.argv = ['node', 'script.js'];
    const argv = await parseArguments({} as Settings);
    const settings: Settings = { telemetry: { enabled: false } };
    const config = await loadCliConfig(
      settings,
      [],
      new ExtensionEnablementManager(argv.extensions),
      'test-session',
      argv,
    );
    expect(config.getTelemetryEnabled()).toBe(true);
  });

  it('should prioritize GEMINI_TELEMETRY_TARGET over settings', async () => {
    vi.stubEnv('GEMINI_TELEMETRY_TARGET', 'gcp');
    process.argv = ['node', 'script.js'];
    const argv = await parseArguments({} as Settings);
    const settings: Settings = {
      telemetry: { target: ServerConfig.TelemetryTarget.LOCAL },
    };
    const config = await loadCliConfig(
      settings,
      [],
      new ExtensionEnablementManager(argv.extensions),
      'test-session',
      argv,
    );
    expect(config.getTelemetryTarget()).toBe('gcp');
  });

  it('should throw when GEMINI_TELEMETRY_TARGET is invalid', async () => {
    vi.stubEnv('GEMINI_TELEMETRY_TARGET', 'bogus');
    process.argv = ['node', 'script.js'];
    const argv = await parseArguments({} as Settings);
    const settings: Settings = {
      telemetry: { target: ServerConfig.TelemetryTarget.GCP },
    };
    await expect(
      loadCliConfig(
        settings,
        [],
        new ExtensionEnablementManager(argv.extensions),
        'test-session',
        argv,
      ),
    ).rejects.toThrow(
      /Invalid telemetry configuration: .*Invalid telemetry target/i,
    );
    vi.unstubAllEnvs();
  });

  it('should prioritize GEMINI_TELEMETRY_OTLP_ENDPOINT over settings and default env var', async () => {
    vi.stubEnv('OTEL_EXPORTER_OTLP_ENDPOINT', 'http://default.env.com');
    vi.stubEnv('GEMINI_TELEMETRY_OTLP_ENDPOINT', 'http://gemini.env.com');
    process.argv = ['node', 'script.js'];
    const argv = await parseArguments({} as Settings);
    const settings: Settings = {
      telemetry: { otlpEndpoint: 'http://settings.com' },
    };
    const config = await loadCliConfig(
      settings,
      [],
      new ExtensionEnablementManager(argv.extensions),
      'test-session',
      argv,
    );
    expect(config.getTelemetryOtlpEndpoint()).toBe('http://gemini.env.com');
  });

  it('should prioritize GEMINI_TELEMETRY_OTLP_PROTOCOL over settings', async () => {
    vi.stubEnv('GEMINI_TELEMETRY_OTLP_PROTOCOL', 'http');
    process.argv = ['node', 'script.js'];
    const argv = await parseArguments({} as Settings);
    const settings: Settings = { telemetry: { otlpProtocol: 'grpc' } };
    const config = await loadCliConfig(
      settings,
      [],
      new ExtensionEnablementManager(argv.extensions),
      'test-session',
      argv,
    );
    expect(config.getTelemetryOtlpProtocol()).toBe('http');
  });

  it('should prioritize GEMINI_TELEMETRY_LOG_PROMPTS over settings', async () => {
    vi.stubEnv('GEMINI_TELEMETRY_LOG_PROMPTS', 'false');
    process.argv = ['node', 'script.js'];
    const argv = await parseArguments({} as Settings);
    const settings: Settings = { telemetry: { logPrompts: true } };
    const config = await loadCliConfig(
      settings,
      [],
      new ExtensionEnablementManager(argv.extensions),
      'test-session',
      argv,
    );
    expect(config.getTelemetryLogPromptsEnabled()).toBe(false);
  });

  it('should prioritize GEMINI_TELEMETRY_OUTFILE over settings', async () => {
    vi.stubEnv('GEMINI_TELEMETRY_OUTFILE', '/gemini/env/telemetry.log');
    process.argv = ['node', 'script.js'];
    const argv = await parseArguments({} as Settings);
    const settings: Settings = {
      telemetry: { outfile: '/settings/telemetry.log' },
    };
    const config = await loadCliConfig(
      settings,
      [],
      new ExtensionEnablementManager(argv.extensions),
      'test-session',
      argv,
    );
    expect(config.getTelemetryOutfile()).toBe('/gemini/env/telemetry.log');
  });

  it('should prioritize GEMINI_TELEMETRY_USE_COLLECTOR over settings', async () => {
    vi.stubEnv('GEMINI_TELEMETRY_USE_COLLECTOR', 'true');
    process.argv = ['node', 'script.js'];
    const argv = await parseArguments({} as Settings);
    const settings: Settings = { telemetry: { useCollector: false } };
    const config = await loadCliConfig(
      settings,
      [],
      new ExtensionEnablementManager(argv.extensions),
      'test-session',
      argv,
    );
    expect(config.getTelemetryUseCollector()).toBe(true);
  });

  it('should use settings value when GEMINI_TELEMETRY_ENABLED is not set', async () => {
    vi.stubEnv('GEMINI_TELEMETRY_ENABLED', undefined);
    process.argv = ['node', 'script.js'];
    const argv = await parseArguments({} as Settings);
    const settings: Settings = { telemetry: { enabled: true } };
    const config = await loadCliConfig(
      settings,
      [],
      new ExtensionEnablementManager(argv.extensions),
      'test-session',
      argv,
    );
    expect(config.getTelemetryEnabled()).toBe(true);
  });

  it('should use settings value when GEMINI_TELEMETRY_TARGET is not set', async () => {
    vi.stubEnv('GEMINI_TELEMETRY_TARGET', undefined);
    process.argv = ['node', 'script.js'];
    const argv = await parseArguments({} as Settings);
    const settings: Settings = {
      telemetry: { target: ServerConfig.TelemetryTarget.LOCAL },
    };
    const config = await loadCliConfig(
      settings,
      [],
      new ExtensionEnablementManager(argv.extensions),
      'test-session',
      argv,
    );
    expect(config.getTelemetryTarget()).toBe('local');
  });

  it("should treat GEMINI_TELEMETRY_ENABLED='1' as true", async () => {
    vi.stubEnv('GEMINI_TELEMETRY_ENABLED', '1');
    process.argv = ['node', 'script.js'];
    const argv = await parseArguments({} as Settings);
    const config = await loadCliConfig(
      {},
      [],
      new ExtensionEnablementManager(argv.extensions),
      'test-session',
      argv,
    );
    expect(config.getTelemetryEnabled()).toBe(true);
  });

  it("should treat GEMINI_TELEMETRY_ENABLED='0' as false", async () => {
    vi.stubEnv('GEMINI_TELEMETRY_ENABLED', '0');
    process.argv = ['node', 'script.js'];
    const argv = await parseArguments({} as Settings);
    const config = await loadCliConfig(
      { telemetry: { enabled: true } },
      [],
      new ExtensionEnablementManager(argv.extensions),
      'test-session',
      argv,
    );
    expect(config.getTelemetryEnabled()).toBe(false);
  });

  it("should treat GEMINI_TELEMETRY_LOG_PROMPTS='1' as true", async () => {
    vi.stubEnv('GEMINI_TELEMETRY_LOG_PROMPTS', '1');
    process.argv = ['node', 'script.js'];
    const argv = await parseArguments({} as Settings);
    const config = await loadCliConfig(
      {},
      [],
      new ExtensionEnablementManager(argv.extensions),
      'test-session',
      argv,
    );
    expect(config.getTelemetryLogPromptsEnabled()).toBe(true);
  });

  it("should treat GEMINI_TELEMETRY_LOG_PROMPTS='false' as false", async () => {
    vi.stubEnv('GEMINI_TELEMETRY_LOG_PROMPTS', 'false');
    process.argv = ['node', 'script.js'];
    const argv = await parseArguments({} as Settings);
    const config = await loadCliConfig(
      { telemetry: { logPrompts: true } },
      [],
      new ExtensionEnablementManager(argv.extensions),
      'test-session',
      argv,
    );
    expect(config.getTelemetryLogPromptsEnabled()).toBe(false);
  });
});<|MERGE_RESOLUTION|>--- conflicted
+++ resolved
@@ -13,13 +13,9 @@
   OutputFormat,
   type GeminiCLIExtension,
   SHELL_TOOL_NAME,
-<<<<<<< HEAD
-} from '@thacio/auditaria-cli-core';
-=======
   WRITE_FILE_TOOL_NAME,
   EDIT_TOOL_NAME,
-} from '@google/gemini-cli-core';
->>>>>>> c8518d6a
+} from '@thacio/auditaria-cli-core';
 import { loadCliConfig, parseArguments, type CliArgs } from './config.js';
 import type { Settings } from './settings.js';
 import * as ServerConfig from '@thacio/auditaria-cli-core';
