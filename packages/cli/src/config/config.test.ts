--- conflicted
+++ resolved
@@ -5,15 +5,9 @@
  */
 
 import { describe, it, expect, vi, beforeEach, afterEach, Mock } from 'vitest';
-<<<<<<< HEAD
-import * as os from 'os';
-import * as path from 'path';
-import { ShellTool, EditTool, WriteFileTool } from '@thacio/auditaria-cli-core';
-=======
 import * as os from 'node:os';
 import * as path from 'node:path';
-import { ShellTool, EditTool, WriteFileTool } from '@google/gemini-cli-core';
->>>>>>> ee4feea0
+import { ShellTool, EditTool, WriteFileTool } from '@thacio/auditaria-cli-core';
 import { loadCliConfig, parseArguments, CliArgs } from './config.js';
 import { Settings } from './settings.js';
 import { Extension } from './extension.js';
