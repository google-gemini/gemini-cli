/**
 * @license
 * Copyright 2025 Google LLC
 * SPDX-License-Identifier: Apache-2.0
 */

import { describe, it, expect, vi, beforeEach, afterEach } from 'vitest';
import * as os from 'node:os';
import * as path from 'node:path';
import {
  DEFAULT_FILE_FILTERING_OPTIONS,
  DEFAULT_GEMINI_MODEL,
  DEFAULT_GEMINI_MODEL_AUTO,
  OutputFormat,
  SHELL_TOOL_NAME,
  WRITE_FILE_TOOL_NAME,
  EDIT_TOOL_NAME,
  type ExtensionLoader,
} from '@google/gemini-cli-core';
import { loadCliConfig, parseArguments, type CliArgs } from './config.js';
import type { Settings } from './settings.js';
import * as ServerConfig from '@google/gemini-cli-core';
import { isWorkspaceTrusted } from './trustedFolders.js';
import { ExtensionManager } from './extension-manager.js';

vi.mock('./trustedFolders.js', () => ({
  isWorkspaceTrusted: vi
    .fn()
    .mockReturnValue({ isTrusted: true, source: 'file' }), // Default to trusted
}));

vi.mock('./sandboxConfig.js', () => ({
  loadSandboxConfig: vi.fn().mockResolvedValue(undefined),
}));

vi.mock('fs', async (importOriginal) => {
  const actualFs = await importOriginal<typeof import('fs')>();
  const pathMod = await import('node:path');
  const mockHome = '/mock/home/user';
  const MOCK_CWD1 = process.cwd();
  const MOCK_CWD2 = pathMod.resolve(pathMod.sep, 'home', 'user', 'project');

  const mockPaths = new Set([
    MOCK_CWD1,
    MOCK_CWD2,
    pathMod.resolve(pathMod.sep, 'cli', 'path1'),
    pathMod.resolve(pathMod.sep, 'settings', 'path1'),
    pathMod.join(mockHome, 'settings', 'path2'),
    pathMod.join(MOCK_CWD2, 'cli', 'path2'),
    pathMod.join(MOCK_CWD2, 'settings', 'path3'),
  ]);

  return {
    ...actualFs,
    mkdirSync: vi.fn(),
    writeFileSync: vi.fn(),
    existsSync: vi.fn((p) => mockPaths.has(p.toString())),
    statSync: vi.fn((p) => {
      if (mockPaths.has(p.toString())) {
        return { isDirectory: () => true } as unknown as import('fs').Stats;
      }
      return (actualFs as typeof import('fs')).statSync(p as unknown as string);
    }),
    realpathSync: vi.fn((p) => p),
  };
});

vi.mock('os', async (importOriginal) => {
  const actualOs = await importOriginal<typeof os>();
  return {
    ...actualOs,
    homedir: vi.fn(() => '/mock/home/user'),
  };
});

vi.mock('open', () => ({
  default: vi.fn(),
}));

vi.mock('read-package-up', () => ({
  readPackageUp: vi.fn(() =>
    Promise.resolve({ packageJson: { version: 'test-version' } }),
  ),
}));

vi.mock('@google/gemini-cli-core', async () => {
  const actualServer = await vi.importActual<typeof ServerConfig>(
    '@google/gemini-cli-core',
  );
  return {
    ...actualServer,
    IdeClient: {
      getInstance: vi.fn().mockResolvedValue({
        getConnectionStatus: vi.fn(),
        initialize: vi.fn(),
        shutdown: vi.fn(),
      }),
    },
    loadEnvironment: vi.fn(),
    loadServerHierarchicalMemory: vi.fn(
      (
        cwd,
        dirs,
        debug,
        fileService,
        extensionLoader: ExtensionLoader,
        _maxDirs,
      ) => {
        const extensionPaths = extensionLoader
          .getExtensions()
          .flatMap((e) => e.contextFiles);
        return Promise.resolve({
          memoryContent: extensionPaths.join(',') || '',
          fileCount: extensionPaths?.length || 0,
        });
      },
    ),
    DEFAULT_MEMORY_FILE_FILTERING_OPTIONS: {
      respectGitIgnore: false,
      respectGeminiIgnore: true,
    },
    DEFAULT_FILE_FILTERING_OPTIONS: {
      respectGitIgnore: true,
      respectGeminiIgnore: true,
    },
  };
});

<<<<<<< HEAD
vi.mock('./extension-manager.js');

describe('parseArguments', () => {
  const originalArgv = process.argv;
=======
// Global setup to ensure clean environment for all tests in this file
const originalArgv = process.argv;
const originalGeminiModel = process.env['GEMINI_MODEL'];
>>>>>>> 034ca939

beforeEach(() => {
  delete process.env['GEMINI_MODEL'];
});

afterEach(() => {
  process.argv = originalArgv;
  if (originalGeminiModel !== undefined) {
    process.env['GEMINI_MODEL'] = originalGeminiModel;
  } else {
    delete process.env['GEMINI_MODEL'];
  }
});

describe('parseArguments', () => {
  it('should throw an error when both --prompt and --prompt-interactive are used together', async () => {
    process.argv = [
      'node',
      'script.js',
      '--prompt',
      'test prompt',
      '--prompt-interactive',
      'interactive prompt',
    ];

    const mockExit = vi.spyOn(process, 'exit').mockImplementation(() => {
      throw new Error('process.exit called');
    });

    const mockConsoleError = vi
      .spyOn(console, 'error')
      .mockImplementation(() => {});

    await expect(parseArguments({} as Settings)).rejects.toThrow(
      'process.exit called',
    );

    expect(mockConsoleError).toHaveBeenCalledWith(
      expect.stringContaining(
        'Cannot use both --prompt (-p) and --prompt-interactive (-i) together',
      ),
    );

    mockExit.mockRestore();
    mockConsoleError.mockRestore();
  });

  it('should throw an error when using short flags -p and -i together', async () => {
    process.argv = [
      'node',
      'script.js',
      '-p',
      'test prompt',
      '-i',
      'interactive prompt',
    ];

    const mockExit = vi.spyOn(process, 'exit').mockImplementation(() => {
      throw new Error('process.exit called');
    });

    const mockConsoleError = vi
      .spyOn(console, 'error')
      .mockImplementation(() => {});

    await expect(parseArguments({} as Settings)).rejects.toThrow(
      'process.exit called',
    );

    expect(mockConsoleError).toHaveBeenCalledWith(
      expect.stringContaining(
        'Cannot use both --prompt (-p) and --prompt-interactive (-i) together',
      ),
    );

    mockExit.mockRestore();
    mockConsoleError.mockRestore();
  });

  it('should allow --prompt without --prompt-interactive', async () => {
    process.argv = ['node', 'script.js', '--prompt', 'test prompt'];
    const argv = await parseArguments({} as Settings);
    expect(argv.prompt).toBe('test prompt');
    expect(argv.promptInteractive).toBeUndefined();
  });

  it('should allow --prompt-interactive without --prompt', async () => {
    process.argv = [
      'node',
      'script.js',
      '--prompt-interactive',
      'interactive prompt',
    ];
    const argv = await parseArguments({} as Settings);
    expect(argv.promptInteractive).toBe('interactive prompt');
    expect(argv.prompt).toBeUndefined();
  });

  it('should allow -i flag as alias for --prompt-interactive', async () => {
    process.argv = ['node', 'script.js', '-i', 'interactive prompt'];
    const argv = await parseArguments({} as Settings);
    expect(argv.promptInteractive).toBe('interactive prompt');
    expect(argv.prompt).toBeUndefined();
  });

  it('should convert positional query argument to prompt by default', async () => {
    process.argv = ['node', 'script.js', 'Hi Gemini'];
    const argv = await parseArguments({} as Settings);
    expect(argv.query).toBe('Hi Gemini');
    expect(argv.prompt).toBe('Hi Gemini');
    expect(argv.promptInteractive).toBeUndefined();
  });

  it('should map @path to prompt (one-shot) when it starts with @', async () => {
    process.argv = ['node', 'script.js', '@path ./file.md'];
    const argv = await parseArguments({} as Settings);
    expect(argv.query).toBe('@path ./file.md');
    expect(argv.prompt).toBe('@path ./file.md');
    expect(argv.promptInteractive).toBeUndefined();
  });

  it('should map @path to prompt even when config flags are present', async () => {
    // @path queries should now go to one-shot mode regardless of other flags
    process.argv = [
      'node',
      'script.js',
      '@path',
      './file.md',
      '--model',
      'gemini-2.5-pro',
    ];
    const argv = await parseArguments({} as Settings);
    expect(argv.query).toBe('@path ./file.md');
    expect(argv.prompt).toBe('@path ./file.md'); // Should map to one-shot
    expect(argv.promptInteractive).toBeUndefined();
    expect(argv.model).toBe('gemini-2.5-pro');
  });

  it('maps unquoted positional @path + arg to prompt (one-shot)', async () => {
    // Simulate: gemini @path ./file.md
    process.argv = ['node', 'script.js', '@path', './file.md'];
    const argv = await parseArguments({} as Settings);
    // After normalization, query is a single string
    expect(argv.query).toBe('@path ./file.md');
    // And it's mapped to one-shot prompt when no -p/-i flags are set
    expect(argv.prompt).toBe('@path ./file.md');
    expect(argv.promptInteractive).toBeUndefined();
  });

  it('should handle multiple @path arguments in a single command (one-shot)', async () => {
    // Simulate: gemini @path ./file1.md @path ./file2.md
    process.argv = [
      'node',
      'script.js',
      '@path',
      './file1.md',
      '@path',
      './file2.md',
    ];
    const argv = await parseArguments({} as Settings);
    // After normalization, all arguments are joined with spaces
    expect(argv.query).toBe('@path ./file1.md @path ./file2.md');
    // And it's mapped to one-shot prompt
    expect(argv.prompt).toBe('@path ./file1.md @path ./file2.md');
    expect(argv.promptInteractive).toBeUndefined();
  });

  it('should handle mixed quoted and unquoted @path arguments (one-shot)', async () => {
    // Simulate: gemini "@path ./file1.md" @path ./file2.md "additional text"
    process.argv = [
      'node',
      'script.js',
      '@path ./file1.md',
      '@path',
      './file2.md',
      'additional text',
    ];
    const argv = await parseArguments({} as Settings);
    // After normalization, all arguments are joined with spaces
    expect(argv.query).toBe(
      '@path ./file1.md @path ./file2.md additional text',
    );
    // And it's mapped to one-shot prompt
    expect(argv.prompt).toBe(
      '@path ./file1.md @path ./file2.md additional text',
    );
    expect(argv.promptInteractive).toBeUndefined();
  });

  it('should map @path to prompt with ambient flags (debug)', async () => {
    // Ambient flags like debug should NOT affect routing
    process.argv = ['node', 'script.js', '@path', './file.md', '--debug'];
    const argv = await parseArguments({} as Settings);
    expect(argv.query).toBe('@path ./file.md');
    expect(argv.prompt).toBe('@path ./file.md'); // Should map to one-shot
    expect(argv.promptInteractive).toBeUndefined();
    expect(argv.debug).toBe(true);
  });

  it('should map any @command to prompt (one-shot)', async () => {
    // Test that all @commands now go to one-shot mode
    const testCases = [
      '@path ./file.md',
      '@include src/',
      '@search pattern',
      '@web query',
      '@git status',
    ];

    for (const testQuery of testCases) {
      process.argv = ['node', 'script.js', testQuery];
      const argv = await parseArguments({} as Settings);
      expect(argv.query).toBe(testQuery);
      expect(argv.prompt).toBe(testQuery);
      expect(argv.promptInteractive).toBeUndefined();
    }
  });

  it('should handle @command with leading whitespace', async () => {
    // Test that trim() + routing handles leading whitespace correctly
    process.argv = ['node', 'script.js', '  @path ./file.md'];
    const argv = await parseArguments({} as Settings);
    expect(argv.query).toBe('  @path ./file.md');
    expect(argv.prompt).toBe('  @path ./file.md');
    expect(argv.promptInteractive).toBeUndefined();
  });

  it('should throw an error when both --yolo and --approval-mode are used together', async () => {
    process.argv = [
      'node',
      'script.js',
      '--yolo',
      '--approval-mode',
      'default',
    ];

    const mockExit = vi.spyOn(process, 'exit').mockImplementation(() => {
      throw new Error('process.exit called');
    });

    const mockConsoleError = vi
      .spyOn(console, 'error')
      .mockImplementation(() => {});

    await expect(parseArguments({} as Settings)).rejects.toThrow(
      'process.exit called',
    );

    expect(mockConsoleError).toHaveBeenCalledWith(
      expect.stringContaining(
        'Cannot use both --yolo (-y) and --approval-mode together. Use --approval-mode=yolo instead.',
      ),
    );

    mockExit.mockRestore();
    mockConsoleError.mockRestore();
  });

  it('should throw an error when using short flags -y and --approval-mode together', async () => {
    process.argv = ['node', 'script.js', '-y', '--approval-mode', 'yolo'];

    const mockExit = vi.spyOn(process, 'exit').mockImplementation(() => {
      throw new Error('process.exit called');
    });

    const mockConsoleError = vi
      .spyOn(console, 'error')
      .mockImplementation(() => {});

    await expect(parseArguments({} as Settings)).rejects.toThrow(
      'process.exit called',
    );

    expect(mockConsoleError).toHaveBeenCalledWith(
      expect.stringContaining(
        'Cannot use both --yolo (-y) and --approval-mode together. Use --approval-mode=yolo instead.',
      ),
    );

    mockExit.mockRestore();
    mockConsoleError.mockRestore();
  });

  it('should allow --approval-mode without --yolo', async () => {
    process.argv = ['node', 'script.js', '--approval-mode', 'auto_edit'];
    const argv = await parseArguments({} as Settings);
    expect(argv.approvalMode).toBe('auto_edit');
    expect(argv.yolo).toBe(false);
  });

  it('should allow --yolo without --approval-mode', async () => {
    process.argv = ['node', 'script.js', '--yolo'];
    const argv = await parseArguments({} as Settings);
    expect(argv.yolo).toBe(true);
    expect(argv.approvalMode).toBeUndefined();
  });

  it('should reject invalid --approval-mode values', async () => {
    process.argv = ['node', 'script.js', '--approval-mode', 'invalid'];

    const mockExit = vi.spyOn(process, 'exit').mockImplementation(() => {
      throw new Error('process.exit called');
    });

    const mockConsoleError = vi
      .spyOn(console, 'error')
      .mockImplementation(() => {});

    await expect(parseArguments({} as Settings)).rejects.toThrow(
      'process.exit called',
    );

    expect(mockConsoleError).toHaveBeenCalledWith(
      expect.stringContaining('Invalid values:'),
    );

    mockExit.mockRestore();
    mockConsoleError.mockRestore();
  });

  it('should support comma-separated values for --allowed-tools', async () => {
    process.argv = [
      'node',
      'script.js',
      '--allowed-tools',
      'read_file,ShellTool(git status)',
    ];
    const argv = await parseArguments({} as Settings);
    expect(argv.allowedTools).toEqual(['read_file', 'ShellTool(git status)']);
  });

  it('should support comma-separated values for --allowed-mcp-server-names', async () => {
    process.argv = [
      'node',
      'script.js',
      '--allowed-mcp-server-names',
      'server1,server2',
    ];
    const argv = await parseArguments({} as Settings);
    expect(argv.allowedMcpServerNames).toEqual(['server1', 'server2']);
  });

  it('should support comma-separated values for --extensions', async () => {
    process.argv = ['node', 'script.js', '--extensions', 'ext1,ext2'];
    const argv = await parseArguments({} as Settings);
    expect(argv.extensions).toEqual(['ext1', 'ext2']);
  });

  it('should correctly parse positional arguments when flags with arguments are present', async () => {
    process.argv = [
      'node',
      'script.js',
      '--model',
      'test-model-string',
      'my-positional-arg',
    ];
    const argv = await parseArguments({} as Settings);
    expect(argv.model).toBe('test-model-string');
    expect(argv.query).toBe('my-positional-arg');
  });

  it('should handle long positional prompts with multiple flags', async () => {
    process.argv = [
      'node',
      'script.js',
      '-e',
      'none',
      '--approval-mode=auto_edit',
      '--allowed-tools=ShellTool',
      '--allowed-tools=ShellTool(whoami)',
      '--allowed-tools=ShellTool(wc)',
      'Use whoami to write a poem in file poem.md about my username in pig latin and use wc to tell me how many lines are in the poem you wrote.',
    ];
    const argv = await parseArguments({} as Settings);
    expect(argv.extensions).toEqual(['none']);
    expect(argv.approvalMode).toBe('auto_edit');
    expect(argv.allowedTools).toEqual([
      'ShellTool',
      'ShellTool(whoami)',
      'ShellTool(wc)',
    ]);
    expect(argv.query).toBe(
      'Use whoami to write a poem in file poem.md about my username in pig latin and use wc to tell me how many lines are in the poem you wrote.',
    );
  });
});

describe('loadCliConfig', () => {
  beforeEach(() => {
    vi.resetAllMocks();
    vi.mocked(os.homedir).mockReturnValue('/mock/home/user');
    vi.stubEnv('GEMINI_API_KEY', 'test-api-key');
    vi.spyOn(ExtensionManager.prototype, 'getExtensions').mockReturnValue([]);
  });

  afterEach(() => {
    vi.unstubAllEnvs();
    vi.restoreAllMocks();
  });

  describe('Proxy configuration', () => {
    const originalProxyEnv: { [key: string]: string | undefined } = {};
    const proxyEnvVars = [
      'HTTP_PROXY',
      'HTTPS_PROXY',
      'http_proxy',
      'https_proxy',
    ];

    beforeEach(() => {
      for (const key of proxyEnvVars) {
        originalProxyEnv[key] = process.env[key];
        delete process.env[key];
      }
    });

    afterEach(() => {
      for (const key of proxyEnvVars) {
        if (originalProxyEnv[key]) {
          process.env[key] = originalProxyEnv[key];
        } else {
          delete process.env[key];
        }
      }
    });

    it(`should leave proxy to empty by default`, async () => {
      process.argv = ['node', 'script.js'];
      const argv = await parseArguments({} as Settings);
      const settings: Settings = {};
      const config = await loadCliConfig(settings, 'test-session', argv);
      expect(config.getProxy()).toBeFalsy();
    });

    const proxy_url = 'http://localhost:7890';
    const testCases = [
      {
        input: {
          env_name: 'https_proxy',
          proxy_url,
        },
        expected: proxy_url,
      },
      {
        input: {
          env_name: 'http_proxy',
          proxy_url,
        },
        expected: proxy_url,
      },
      {
        input: {
          env_name: 'HTTPS_PROXY',
          proxy_url,
        },
        expected: proxy_url,
      },
      {
        input: {
          env_name: 'HTTP_PROXY',
          proxy_url,
        },
        expected: proxy_url,
      },
    ];
    testCases.forEach(({ input, expected }) => {
      it(`should set proxy to ${expected} according to environment variable [${input.env_name}]`, async () => {
        vi.stubEnv(input.env_name, input.proxy_url);
        process.argv = ['node', 'script.js'];
        const argv = await parseArguments({} as Settings);
        const settings: Settings = {};
        const config = await loadCliConfig(settings, 'test-session', argv);
        expect(config.getProxy()).toBe(expected);
      });
    });
  });

  it('should use default fileFilter options when unconfigured', async () => {
    process.argv = ['node', 'script.js'];
    const argv = await parseArguments({} as Settings);
    const settings: Settings = {};
    const config = await loadCliConfig(settings, 'test-session', argv);
    expect(config.getFileFilteringRespectGitIgnore()).toBe(
      DEFAULT_FILE_FILTERING_OPTIONS.respectGitIgnore,
    );
    expect(config.getFileFilteringRespectGeminiIgnore()).toBe(
      DEFAULT_FILE_FILTERING_OPTIONS.respectGeminiIgnore,
    );
  });
});

describe('Hierarchical Memory Loading (config.ts) - Placeholder Suite', () => {
  beforeEach(() => {
    vi.resetAllMocks();
    vi.mocked(os.homedir).mockReturnValue('/mock/home/user');
    // Other common mocks would be reset here.
  });

  afterEach(() => {
    vi.restoreAllMocks();
  });

  it('should pass extension context file paths to loadServerHierarchicalMemory', async () => {
    process.argv = ['node', 'script.js'];
    const settings: Settings = {};
    vi.spyOn(ExtensionManager.prototype, 'getExtensions').mockReturnValue([
      {
        path: '/path/to/ext1',
        name: 'ext1',
        id: 'ext1-id',
        version: '1.0.0',
        contextFiles: ['/path/to/ext1/GEMINI.md'],
        isActive: true,
      },
      {
        path: '/path/to/ext2',
        name: 'ext2',
        id: 'ext2-id',
        version: '1.0.0',
        contextFiles: [],
        isActive: true,
      },
      {
        path: '/path/to/ext3',
        name: 'ext3',
        id: 'ext3-id',
        version: '1.0.0',
        contextFiles: [
          '/path/to/ext3/context1.md',
          '/path/to/ext3/context2.md',
        ],
        isActive: true,
      },
    ]);
    const argv = await parseArguments({} as Settings);
    await loadCliConfig(settings, 'session-id', argv);
    expect(ServerConfig.loadServerHierarchicalMemory).toHaveBeenCalledWith(
      expect.any(String),
      [],
      false,
      expect.any(Object),
      expect.any(ExtensionManager),
      true,
      'tree',
      {
        respectGitIgnore: false,
        respectGeminiIgnore: true,
      },
      undefined, // maxDirs
    );
  });

  // NOTE TO FUTURE DEVELOPERS:
  // To re-enable tests for loadHierarchicalGeminiMemory, ensure that:
  // 1. os.homedir() is reliably mocked *before* the config.ts module is loaded
  //    and its functions (which use os.homedir()) are called.
  // 2. fs/promises and fs mocks correctly simulate file/directory existence,
  //    readability, and content based on paths derived from the mocked os.homedir().
  // 3. Spies on console functions (for logger output) are correctly set up if needed.
  // Example of a previously failing test structure:
  it.skip('should correctly use mocked homedir for global path', async () => {
    // This test is skipped because mockFs and fsPromises are not properly imported/mocked
    // TODO: Fix this test by properly setting up mock-fs and fs/promises mocks
    /*
    const MOCK_GEMINI_DIR_LOCAL = path.join(
      '/mock/home/user',
      ServerConfig.GEMINI_DIR,
    );
    const MOCK_GLOBAL_PATH_LOCAL = path.join(
      MOCK_GEMINI_DIR_LOCAL,
      'GEMINI.md',
    );
    mockFs({
      [MOCK_GLOBAL_PATH_LOCAL]: { type: 'file', content: 'GlobalContentOnly' },
    });
    const memory = await loadHierarchicalGeminiMemory('/some/other/cwd', false);
    expect(memory).toBe('GlobalContentOnly');
    expect(vi.mocked(os.homedir)).toHaveBeenCalled();
    expect(fsPromises.readFile).toHaveBeenCalledWith(
      MOCK_GLOBAL_PATH_LOCAL,
      'utf-8',
    );
    */
  });
});

describe('mergeMcpServers', () => {
  it('should not modify the original settings object', async () => {
    const settings: Settings = {
      mcpServers: {
        'test-server': {
          url: 'http://localhost:8080',
        },
      },
    };

    vi.spyOn(ExtensionManager.prototype, 'getExtensions').mockReturnValue([
      {
        path: '/path/to/ext1',
        name: 'ext1',
        id: 'ext1-id',

        version: '1.0.0',
        mcpServers: {
          'ext1-server': {
            url: 'http://localhost:8081',
          },
        },
        contextFiles: [],
        isActive: true,
      },
    ]);
    const originalSettings = JSON.parse(JSON.stringify(settings));
    process.argv = ['node', 'script.js'];
    const argv = await parseArguments({} as Settings);
    await loadCliConfig(settings, 'test-session', argv);
    expect(settings).toEqual(originalSettings);
  });
});

describe('mergeExcludeTools', () => {
  const defaultExcludes = [
    SHELL_TOOL_NAME,
    EDIT_TOOL_NAME,
    WRITE_FILE_TOOL_NAME,
  ];
  const originalIsTTY = process.stdin.isTTY;

  beforeEach(() => {
    vi.spyOn(ExtensionManager.prototype, 'getExtensions').mockReturnValue([]);
    process.stdin.isTTY = true;
  });

  afterEach(() => {
    process.stdin.isTTY = originalIsTTY;
  });

  it('should merge excludeTools from settings and extensions', async () => {
    const settings: Settings = { tools: { exclude: ['tool1', 'tool2'] } };
    vi.spyOn(ExtensionManager.prototype, 'getExtensions').mockReturnValue([
      {
        path: '/path/to/ext1',
        name: 'ext1',
        id: 'ext1-id',
        version: '1.0.0',
        excludeTools: ['tool3', 'tool4'],
        contextFiles: [],
        isActive: true,
      },
      {
        path: '/path/to/ext2',
        name: 'ext2',
        id: 'ext2-id',
        version: '1.0.0',
        excludeTools: ['tool5'],
        contextFiles: [],
        isActive: true,
      },
    ]);
    process.argv = ['node', 'script.js'];
    const argv = await parseArguments({} as Settings);
    const config = await loadCliConfig(
      settings,

      'test-session',
      argv,
    );
    expect(config.getExcludeTools()).toEqual(
      expect.arrayContaining(['tool1', 'tool2', 'tool3', 'tool4', 'tool5']),
    );
    expect(config.getExcludeTools()).toHaveLength(5);
  });

  it('should handle overlapping excludeTools between settings and extensions', async () => {
    const settings: Settings = { tools: { exclude: ['tool1', 'tool2'] } };
    vi.spyOn(ExtensionManager.prototype, 'getExtensions').mockReturnValue([
      {
        path: '/path/to/ext1',
        name: 'ext1',
        id: 'ext1-id',
        version: '1.0.0',
        excludeTools: ['tool2', 'tool3'],
        contextFiles: [],
        isActive: true,
      },
    ]);
    process.argv = ['node', 'script.js'];
    const argv = await parseArguments({} as Settings);
    const config = await loadCliConfig(settings, 'test-session', argv);
    expect(config.getExcludeTools()).toEqual(
      expect.arrayContaining(['tool1', 'tool2', 'tool3']),
    );
    expect(config.getExcludeTools()).toHaveLength(3);
  });

  it('should handle overlapping excludeTools between extensions', async () => {
    const settings: Settings = { tools: { exclude: ['tool1'] } };
    vi.spyOn(ExtensionManager.prototype, 'getExtensions').mockReturnValue([
      {
        path: '/path/to/ext1',
        name: 'ext1',
        id: 'ext1-id',
        version: '1.0.0',
        excludeTools: ['tool2', 'tool3'],
        contextFiles: [],
        isActive: true,
      },
      {
        path: '/path/to/ext2',
        name: 'ext2',
        id: 'ext2-id',
        version: '1.0.0',
        excludeTools: ['tool3', 'tool4'],
        contextFiles: [],
        isActive: true,
      },
    ]);
    process.argv = ['node', 'script.js'];
    const argv = await parseArguments({} as Settings);
    const config = await loadCliConfig(settings, 'test-session', argv);
    expect(config.getExcludeTools()).toEqual(
      expect.arrayContaining(['tool1', 'tool2', 'tool3', 'tool4']),
    );
    expect(config.getExcludeTools()).toHaveLength(4);
  });

  it('should return an empty array when no excludeTools are specified and it is interactive', async () => {
    process.stdin.isTTY = true;
    const settings: Settings = {};
    process.argv = ['node', 'script.js'];
    const argv = await parseArguments({} as Settings);
    const config = await loadCliConfig(settings, 'test-session', argv);
    expect(config.getExcludeTools()).toEqual([]);
  });

  it('should return default excludes when no excludeTools are specified and it is not interactive', async () => {
    process.stdin.isTTY = false;
    const settings: Settings = {};
    process.argv = ['node', 'script.js', '-p', 'test'];
    const argv = await parseArguments({} as Settings);
    const config = await loadCliConfig(settings, 'test-session', argv);
    expect(config.getExcludeTools()).toEqual(defaultExcludes);
  });

  it('should handle settings with excludeTools but no extensions', async () => {
    process.argv = ['node', 'script.js'];
    const argv = await parseArguments({} as Settings);
    const settings: Settings = { tools: { exclude: ['tool1', 'tool2'] } };
    vi.spyOn(ExtensionManager.prototype, 'getExtensions').mockReturnValue([]);
    const config = await loadCliConfig(settings, 'test-session', argv);
    expect(config.getExcludeTools()).toEqual(
      expect.arrayContaining(['tool1', 'tool2']),
    );
    expect(config.getExcludeTools()).toHaveLength(2);
  });

  it('should handle extensions with excludeTools but no settings', async () => {
    const settings: Settings = {};
    vi.spyOn(ExtensionManager.prototype, 'getExtensions').mockReturnValue([
      {
        path: '/path/to/ext',
        name: 'ext1',
        id: 'ext1-id',
        version: '1.0.0',
        excludeTools: ['tool1', 'tool2'],
        contextFiles: [],
        isActive: true,
      },
    ]);
    process.argv = ['node', 'script.js'];
    const argv = await parseArguments({} as Settings);
    const config = await loadCliConfig(settings, 'test-session', argv);
    expect(config.getExcludeTools()).toEqual(
      expect.arrayContaining(['tool1', 'tool2']),
    );
    expect(config.getExcludeTools()).toHaveLength(2);
  });

  it('should not modify the original settings object', async () => {
    const settings: Settings = { tools: { exclude: ['tool1'] } };
    vi.spyOn(ExtensionManager.prototype, 'getExtensions').mockReturnValue([
      {
        path: '/path/to/ext',
        name: 'ext1',
        id: 'ext1-id',
        version: '1.0.0',
        excludeTools: ['tool2'],
        contextFiles: [],
        isActive: true,
      },
    ]);
    const originalSettings = JSON.parse(JSON.stringify(settings));
    process.argv = ['node', 'script.js'];
    const argv = await parseArguments({} as Settings);
    await loadCliConfig(settings, 'test-session', argv);
    expect(settings).toEqual(originalSettings);
  });
});

describe('Approval mode tool exclusion logic', () => {
  const originalIsTTY = process.stdin.isTTY;

  beforeEach(() => {
    process.stdin.isTTY = false; // Ensure non-interactive mode
    vi.mocked(isWorkspaceTrusted).mockReturnValue({
      isTrusted: true,
      source: undefined,
    });
    vi.spyOn(ExtensionManager.prototype, 'getExtensions').mockReturnValue([]);
  });

  afterEach(() => {
    process.stdin.isTTY = originalIsTTY;
  });

  it('should exclude all interactive tools in non-interactive mode with default approval mode', async () => {
    process.argv = ['node', 'script.js', '-p', 'test'];
    const argv = await parseArguments({} as Settings);
    const settings: Settings = {};
    const config = await loadCliConfig(settings, 'test-session', argv);

    const excludedTools = config.getExcludeTools();
    expect(excludedTools).toContain(SHELL_TOOL_NAME);
    expect(excludedTools).toContain(EDIT_TOOL_NAME);
    expect(excludedTools).toContain(WRITE_FILE_TOOL_NAME);
  });

  it('should exclude all interactive tools in non-interactive mode with explicit default approval mode', async () => {
    process.argv = [
      'node',
      'script.js',
      '--approval-mode',
      'default',
      '-p',
      'test',
    ];
    const argv = await parseArguments({} as Settings);
    const settings: Settings = {};

    const config = await loadCliConfig(settings, 'test-session', argv);

    const excludedTools = config.getExcludeTools();
    expect(excludedTools).toContain(SHELL_TOOL_NAME);
    expect(excludedTools).toContain(EDIT_TOOL_NAME);
    expect(excludedTools).toContain(WRITE_FILE_TOOL_NAME);
  });

  it('should exclude only shell tools in non-interactive mode with auto_edit approval mode', async () => {
    process.argv = [
      'node',
      'script.js',
      '--approval-mode',
      'auto_edit',
      '-p',
      'test',
    ];
    const argv = await parseArguments({} as Settings);
    const settings: Settings = {};

    const config = await loadCliConfig(settings, 'test-session', argv);

    const excludedTools = config.getExcludeTools();
    expect(excludedTools).toContain(SHELL_TOOL_NAME);
    expect(excludedTools).not.toContain(EDIT_TOOL_NAME);
    expect(excludedTools).not.toContain(WRITE_FILE_TOOL_NAME);
  });

  it('should exclude no interactive tools in non-interactive mode with yolo approval mode', async () => {
    process.argv = [
      'node',
      'script.js',
      '--approval-mode',
      'yolo',
      '-p',
      'test',
    ];
    const argv = await parseArguments({} as Settings);
    const settings: Settings = {};

    const config = await loadCliConfig(settings, 'test-session', argv);

    const excludedTools = config.getExcludeTools();
    expect(excludedTools).not.toContain(SHELL_TOOL_NAME);
    expect(excludedTools).not.toContain(EDIT_TOOL_NAME);
    expect(excludedTools).not.toContain(WRITE_FILE_TOOL_NAME);
  });

  it('should exclude no interactive tools in non-interactive mode with legacy yolo flag', async () => {
    process.argv = ['node', 'script.js', '--yolo', '-p', 'test'];
    const argv = await parseArguments({} as Settings);
    const settings: Settings = {};

    const config = await loadCliConfig(settings, 'test-session', argv);

    const excludedTools = config.getExcludeTools();
    expect(excludedTools).not.toContain(SHELL_TOOL_NAME);
    expect(excludedTools).not.toContain(EDIT_TOOL_NAME);
    expect(excludedTools).not.toContain(WRITE_FILE_TOOL_NAME);
  });

  it('should not exclude interactive tools in interactive mode regardless of approval mode', async () => {
    process.stdin.isTTY = true; // Interactive mode

    const testCases = [
      { args: ['node', 'script.js'] }, // default
      { args: ['node', 'script.js', '--approval-mode', 'default'] },
      { args: ['node', 'script.js', '--approval-mode', 'auto_edit'] },
      { args: ['node', 'script.js', '--approval-mode', 'yolo'] },
      { args: ['node', 'script.js', '--yolo'] },
    ];

    for (const testCase of testCases) {
      process.argv = testCase.args;
      const argv = await parseArguments({} as Settings);
      const settings: Settings = {};

      const config = await loadCliConfig(settings, 'test-session', argv);

      const excludedTools = config.getExcludeTools();
      expect(excludedTools).not.toContain(SHELL_TOOL_NAME);
      expect(excludedTools).not.toContain(EDIT_TOOL_NAME);
      expect(excludedTools).not.toContain(WRITE_FILE_TOOL_NAME);
    }
  });

  it('should merge approval mode exclusions with settings exclusions in auto_edit mode', async () => {
    process.argv = [
      'node',
      'script.js',
      '--approval-mode',
      'auto_edit',
      '-p',
      'test',
    ];
    const argv = await parseArguments({} as Settings);
    const settings: Settings = { tools: { exclude: ['custom_tool'] } };

    const config = await loadCliConfig(settings, 'test-session', argv);

    const excludedTools = config.getExcludeTools();
    expect(excludedTools).toContain('custom_tool'); // From settings
    expect(excludedTools).toContain(SHELL_TOOL_NAME); // From approval mode
    expect(excludedTools).not.toContain(EDIT_TOOL_NAME); // Should be allowed in auto_edit
    expect(excludedTools).not.toContain(WRITE_FILE_TOOL_NAME); // Should be allowed in auto_edit
  });

  it('should throw an error if YOLO mode is attempted when disableYoloMode is true', async () => {
    process.argv = ['node', 'script.js', '--yolo'];
    const argv = await parseArguments({} as Settings);
    const settings: Settings = {
      security: {
        disableYoloMode: true,
      },
    };

    await expect(loadCliConfig(settings, 'test-session', argv)).rejects.toThrow(
      'Cannot start in YOLO mode when it is disabled by settings',
    );
  });

  it('should throw an error for invalid approval mode values in loadCliConfig', async () => {
    // Create a mock argv with an invalid approval mode that bypasses argument parsing validation
    const invalidArgv: Partial<CliArgs> & { approvalMode: string } = {
      approvalMode: 'invalid_mode',
      promptInteractive: '',
      prompt: '',
      yolo: false,
    };

    const settings: Settings = {};
    await expect(
      loadCliConfig(settings, 'test-session', invalidArgv as CliArgs),
    ).rejects.toThrow(
      'Invalid approval mode: invalid_mode. Valid values are: yolo, auto_edit, default',
    );
  });
});

describe('loadCliConfig with allowed-mcp-server-names', () => {
  beforeEach(() => {
    vi.resetAllMocks();
    vi.mocked(os.homedir).mockReturnValue('/mock/home/user');
    vi.stubEnv('GEMINI_API_KEY', 'test-api-key');
    vi.spyOn(ExtensionManager.prototype, 'getExtensions').mockReturnValue([]);
  });

  afterEach(() => {
    vi.unstubAllEnvs();
    vi.restoreAllMocks();
  });

  const baseSettings: Settings = {
    mcpServers: {
      server1: { url: 'http://localhost:8080' },
      server2: { url: 'http://localhost:8081' },
      server3: { url: 'http://localhost:8082' },
    },
  };

  it('should allow all MCP servers if the flag is not provided', async () => {
    process.argv = ['node', 'script.js'];
    const argv = await parseArguments({} as Settings);
    const config = await loadCliConfig(baseSettings, 'test-session', argv);
    expect(config.getMcpServers()).toEqual(baseSettings.mcpServers);
  });

  it('should allow only the specified MCP server', async () => {
    process.argv = [
      'node',
      'script.js',
      '--allowed-mcp-server-names',
      'server1',
    ];
    const argv = await parseArguments({} as Settings);
    const config = await loadCliConfig(baseSettings, 'test-session', argv);
    expect(config.getMcpServers()).toEqual({
      server1: { url: 'http://localhost:8080' },
    });
  });

  it('should allow multiple specified MCP servers', async () => {
    process.argv = [
      'node',
      'script.js',
      '--allowed-mcp-server-names',
      'server1',
      '--allowed-mcp-server-names',
      'server3',
    ];
    const argv = await parseArguments({} as Settings);
    const config = await loadCliConfig(baseSettings, 'test-session', argv);
    expect(config.getMcpServers()).toEqual({
      server1: { url: 'http://localhost:8080' },
      server3: { url: 'http://localhost:8082' },
    });
  });

  it('should handle server names that do not exist', async () => {
    process.argv = [
      'node',
      'script.js',
      '--allowed-mcp-server-names',
      'server1',
      '--allowed-mcp-server-names',
      'server4',
    ];
    const argv = await parseArguments({} as Settings);
    const config = await loadCliConfig(baseSettings, 'test-session', argv);
    expect(config.getMcpServers()).toEqual({
      server1: { url: 'http://localhost:8080' },
    });
  });

  it('should allow no MCP servers if the flag is provided but empty', async () => {
    process.argv = ['node', 'script.js', '--allowed-mcp-server-names', ''];
    const argv = await parseArguments({} as Settings);
    const config = await loadCliConfig(baseSettings, 'test-session', argv);
    expect(config.getMcpServers()).toEqual({});
  });

  it('should read allowMCPServers from settings', async () => {
    process.argv = ['node', 'script.js'];
    const argv = await parseArguments({} as Settings);
    const settings: Settings = {
      ...baseSettings,
      mcp: { allowed: ['server1', 'server2'] },
    };
    const config = await loadCliConfig(settings, 'test-session', argv);
    expect(config.getMcpServers()).toEqual({
      server1: { url: 'http://localhost:8080' },
      server2: { url: 'http://localhost:8081' },
    });
  });

  it('should read excludeMCPServers from settings', async () => {
    process.argv = ['node', 'script.js'];
    const argv = await parseArguments({} as Settings);
    const settings: Settings = {
      ...baseSettings,
      mcp: { excluded: ['server1', 'server2'] },
    };
    const config = await loadCliConfig(settings, 'test-session', argv);
    expect(config.getMcpServers()).toEqual({
      server3: { url: 'http://localhost:8082' },
    });
  });

  it('should override allowMCPServers with excludeMCPServers if overlapping', async () => {
    process.argv = ['node', 'script.js'];
    const argv = await parseArguments({} as Settings);
    const settings: Settings = {
      ...baseSettings,
      mcp: {
        excluded: ['server1'],
        allowed: ['server1', 'server2'],
      },
    };
    const config = await loadCliConfig(settings, 'test-session', argv);
    expect(config.getMcpServers()).toEqual({
      server2: { url: 'http://localhost:8081' },
    });
  });

  it('should prioritize mcp server flag if set', async () => {
    process.argv = [
      'node',
      'script.js',
      '--allowed-mcp-server-names',
      'server1',
    ];
    const argv = await parseArguments({} as Settings);
    const settings: Settings = {
      ...baseSettings,
      mcp: {
        excluded: ['server1'],
        allowed: ['server2'],
      },
    };
    const config = await loadCliConfig(settings, 'test-session', argv);
    expect(config.getMcpServers()).toEqual({
      server1: { url: 'http://localhost:8080' },
    });
  });

  it('should prioritize CLI flag over both allowed and excluded settings', async () => {
    process.argv = [
      'node',
      'script.js',
      '--allowed-mcp-server-names',
      'server2',
      '--allowed-mcp-server-names',
      'server3',
    ];
    const argv = await parseArguments({} as Settings);
    const settings: Settings = {
      ...baseSettings,
      mcp: {
        allowed: ['server1', 'server2'], // Should be ignored
        excluded: ['server3'], // Should be ignored
      },
    };
    const config = await loadCliConfig(settings, 'test-session', argv);
    expect(config.getMcpServers()).toEqual({
      server2: { url: 'http://localhost:8081' },
      server3: { url: 'http://localhost:8082' },
    });
  });
});

describe('loadCliConfig model selection', () => {
  beforeEach(() => {
    vi.spyOn(ExtensionManager.prototype, 'getExtensions').mockReturnValue([]);
  });

  afterEach(() => {
    vi.resetAllMocks();
  });

  it('selects a model from settings.json if provided', async () => {
    process.argv = ['node', 'script.js'];
    const argv = await parseArguments({} as Settings);
    const config = await loadCliConfig(
      {
        model: {
          name: 'gemini-2.5-pro',
        },
      },
      'test-session',
      argv,
    );

    expect(config.getModel()).toBe('gemini-2.5-pro');
  });

  it('uses the default gemini model if nothing is set', async () => {
    process.argv = ['node', 'script.js']; // No model set.
    const argv = await parseArguments({} as Settings);
    const config = await loadCliConfig(
      {
        // No model set.
      },
      'test-session',
      argv,
    );

    expect(config.getModel()).toBe('auto');
  });

  it('always prefers model from argv', async () => {
    process.argv = ['node', 'script.js', '--model', 'gemini-2.5-flash-preview'];
    const argv = await parseArguments({} as Settings);
    const config = await loadCliConfig(
      {
        model: {
          name: 'gemini-2.5-pro',
        },
      },
      'test-session',
      argv,
    );

    expect(config.getModel()).toBe('gemini-2.5-flash-preview');
  });

  it('selects the model from argv if provided', async () => {
    process.argv = ['node', 'script.js', '--model', 'gemini-2.5-flash-preview'];
    const argv = await parseArguments({} as Settings);
    const config = await loadCliConfig(
      {
        // No model provided via settings.
      },
      'test-session',
      argv,
    );

    expect(config.getModel()).toBe('gemini-2.5-flash-preview');
  });
});

describe('loadCliConfig model selection with model router', () => {
  beforeEach(() => {
    vi.spyOn(ExtensionManager.prototype, 'getExtensions').mockReturnValue([]);
  });

  afterEach(() => {
    vi.resetAllMocks();
  });

  it('should use auto model when useModelRouter is true and no model is provided', async () => {
    process.argv = ['node', 'script.js'];
    const argv = await parseArguments({} as Settings);
    const config = await loadCliConfig(
      {
        experimental: {
          useModelRouter: true,
        },
      },
      'test-session',
      argv,
    );

    expect(config.getModel()).toBe(DEFAULT_GEMINI_MODEL_AUTO);
  });

  it('should use default model when useModelRouter is false and no model is provided', async () => {
    process.argv = ['node', 'script.js'];
    const argv = await parseArguments({} as Settings);
    const config = await loadCliConfig(
      {
        experimental: {
          useModelRouter: false,
        },
      },
      'test-session',
      argv,
    );

    expect(config.getModel()).toBe(DEFAULT_GEMINI_MODEL);
  });

  it('should prioritize argv over useModelRouter', async () => {
    process.argv = ['node', 'script.js', '--model', 'gemini-from-argv'];
    const argv = await parseArguments({} as Settings);
    const config = await loadCliConfig(
      {
        experimental: {
          useModelRouter: true,
        },
      },
      'test-session',
      argv,
    );

    expect(config.getModel()).toBe('gemini-from-argv');
  });

  it('should prioritize settings over useModelRouter', async () => {
    process.argv = ['node', 'script.js'];
    const argv = await parseArguments({} as Settings);
    const config = await loadCliConfig(
      {
        experimental: {
          useModelRouter: true,
        },
        model: {
          name: 'gemini-from-settings',
        },
      },
      'test-session',
      argv,
    );

    expect(config.getModel()).toBe('gemini-from-settings');
  });

  it('should prioritize environment variable over useModelRouter', async () => {
    process.argv = ['node', 'script.js'];
    vi.stubEnv('GEMINI_MODEL', 'gemini-from-env');
    const argv = await parseArguments({} as Settings);
    const config = await loadCliConfig(
      {
        experimental: {
          useModelRouter: true,
        },
      },
      'test-session',
      argv,
    );

    expect(config.getModel()).toBe('gemini-from-env');
  });
});

describe('loadCliConfig folderTrust', () => {
  beforeEach(() => {
    vi.resetAllMocks();
    vi.mocked(os.homedir).mockReturnValue('/mock/home/user');
    vi.stubEnv('GEMINI_API_KEY', 'test-api-key');
    vi.spyOn(ExtensionManager.prototype, 'getExtensions').mockReturnValue([]);
  });

  afterEach(() => {
    vi.unstubAllEnvs();
    vi.restoreAllMocks();
  });

  it('should be false when folderTrust is false', async () => {
    process.argv = ['node', 'script.js'];
    const settings: Settings = {
      security: {
        folderTrust: {
          enabled: false,
        },
      },
    };
    const argv = await parseArguments({} as Settings);
    const config = await loadCliConfig(settings, 'test-session', argv);
    expect(config.getFolderTrust()).toBe(false);
  });

  it('should be true when folderTrust is true', async () => {
    process.argv = ['node', 'script.js'];
    const argv = await parseArguments({} as Settings);
    const settings: Settings = {
      security: {
        folderTrust: {
          enabled: true,
        },
      },
    };
    const config = await loadCliConfig(settings, 'test-session', argv);
    expect(config.getFolderTrust()).toBe(true);
  });

  it('should be false by default', async () => {
    process.argv = ['node', 'script.js'];
    const argv = await parseArguments({} as Settings);
    const settings: Settings = {};
    const config = await loadCliConfig(settings, 'test-session', argv);
    expect(config.getFolderTrust()).toBe(false);
  });
});

describe('loadCliConfig with includeDirectories', () => {
  beforeEach(() => {
    vi.resetAllMocks();
    vi.mocked(os.homedir).mockReturnValue('/mock/home/user');
    vi.stubEnv('GEMINI_API_KEY', 'test-api-key');
    vi.spyOn(process, 'cwd').mockReturnValue(
      path.resolve(path.sep, 'home', 'user', 'project'),
    );
    vi.spyOn(ExtensionManager.prototype, 'getExtensions').mockReturnValue([]);
  });

  afterEach(() => {
    vi.restoreAllMocks();
  });

  it('should combine and resolve paths from settings and CLI arguments', async () => {
    const mockCwd = path.resolve(path.sep, 'home', 'user', 'project');
    process.argv = [
      'node',
      'script.js',
      '--include-directories',
      `${path.resolve(path.sep, 'cli', 'path1')},${path.join(mockCwd, 'cli', 'path2')}`,
    ];
    const argv = await parseArguments({} as Settings);
    const settings: Settings = {
      context: {
        includeDirectories: [
          path.resolve(path.sep, 'settings', 'path1'),
          path.join(os.homedir(), 'settings', 'path2'),
          path.join(mockCwd, 'settings', 'path3'),
        ],
      },
    };
    const config = await loadCliConfig(settings, 'test-session', argv);
    const expected = [
      mockCwd,
      path.resolve(path.sep, 'cli', 'path1'),
      path.join(mockCwd, 'cli', 'path2'),
      path.resolve(path.sep, 'settings', 'path1'),
      path.join(os.homedir(), 'settings', 'path2'),
      path.join(mockCwd, 'settings', 'path3'),
    ];
    expect(config.getWorkspaceContext().getDirectories()).toEqual(
      expect.arrayContaining(expected),
    );
    expect(config.getWorkspaceContext().getDirectories()).toHaveLength(
      expected.length,
    );
  });
});

describe('loadCliConfig chatCompression', () => {
  beforeEach(() => {
    vi.resetAllMocks();
    vi.mocked(os.homedir).mockReturnValue('/mock/home/user');
    vi.stubEnv('GEMINI_API_KEY', 'test-api-key');
    vi.spyOn(ExtensionManager.prototype, 'getExtensions').mockReturnValue([]);
  });

  afterEach(() => {
    vi.unstubAllEnvs();
    vi.restoreAllMocks();
  });

  it('should pass chatCompression settings to the core config', async () => {
    process.argv = ['node', 'script.js'];
    const argv = await parseArguments({} as Settings);
    const settings: Settings = {
      model: {
        chatCompression: {
          contextPercentageThreshold: 0.5,
        },
      },
    };
    const config = await loadCliConfig(settings, 'test-session', argv);
    expect(config.getChatCompression()).toEqual({
      contextPercentageThreshold: 0.5,
    });
  });

  it('should have undefined chatCompression if not in settings', async () => {
    process.argv = ['node', 'script.js'];
    const argv = await parseArguments({} as Settings);
    const settings: Settings = {};
    const config = await loadCliConfig(settings, 'test-session', argv);
    expect(config.getChatCompression()).toBeUndefined();
  });
});

describe('loadCliConfig useRipgrep', () => {
  beforeEach(() => {
    vi.resetAllMocks();
    vi.mocked(os.homedir).mockReturnValue('/mock/home/user');
    vi.stubEnv('GEMINI_API_KEY', 'test-api-key');
    vi.spyOn(ExtensionManager.prototype, 'getExtensions').mockReturnValue([]);
  });

  afterEach(() => {
    vi.unstubAllEnvs();
    vi.restoreAllMocks();
  });

  it('should be true by default when useRipgrep is not set in settings', async () => {
    process.argv = ['node', 'script.js'];
    const argv = await parseArguments({} as Settings);
    const settings: Settings = {};
    const config = await loadCliConfig(settings, 'test-session', argv);
    expect(config.getUseRipgrep()).toBe(true);
  });

  it('should be false when useRipgrep is set to false in settings', async () => {
    process.argv = ['node', 'script.js'];
    const argv = await parseArguments({} as Settings);
    const settings: Settings = { tools: { useRipgrep: false } };
    const config = await loadCliConfig(settings, 'test-session', argv);
    expect(config.getUseRipgrep()).toBe(false);
  });

  it('should be true when useRipgrep is explicitly set to true in settings', async () => {
    process.argv = ['node', 'script.js'];
    const argv = await parseArguments({} as Settings);
    const settings: Settings = { tools: { useRipgrep: true } };
    const config = await loadCliConfig(settings, 'test-session', argv);
    expect(config.getUseRipgrep()).toBe(true);
  });

  describe('loadCliConfig useModelRouter', () => {
    it('should be true by default when useModelRouter is not set in settings', async () => {
      process.argv = ['node', 'script.js'];
      const argv = await parseArguments({} as Settings);
      const settings: Settings = {};
      const config = await loadCliConfig(settings, 'test-session', argv);
      expect(config.getUseModelRouter()).toBe(true);
    });

    it('should be true when useModelRouter is set to true in settings', async () => {
      process.argv = ['node', 'script.js'];
      const argv = await parseArguments({} as Settings);
      const settings: Settings = { experimental: { useModelRouter: true } };
      const config = await loadCliConfig(settings, 'test-session', argv);
      expect(config.getUseModelRouter()).toBe(true);
    });

    it('should be false when useModelRouter is explicitly set to false in settings', async () => {
      process.argv = ['node', 'script.js'];
      const argv = await parseArguments({} as Settings);
      const settings: Settings = { experimental: { useModelRouter: false } };
      const config = await loadCliConfig(settings, 'test-session', argv);
      expect(config.getUseModelRouter()).toBe(false);
    });
  });
});

describe('screenReader configuration', () => {
  beforeEach(() => {
    vi.resetAllMocks();
    vi.mocked(os.homedir).mockReturnValue('/mock/home/user');
    vi.stubEnv('GEMINI_API_KEY', 'test-api-key');
    vi.spyOn(ExtensionManager.prototype, 'getExtensions').mockReturnValue([]);
  });

  afterEach(() => {
    vi.unstubAllEnvs();
    vi.restoreAllMocks();
  });

  it('should use screenReader value from settings if CLI flag is not present (settings true)', async () => {
    process.argv = ['node', 'script.js'];
    const argv = await parseArguments({} as Settings);
    const settings: Settings = {
      ui: { accessibility: { screenReader: true } },
    };
    const config = await loadCliConfig(settings, 'test-session', argv);
    expect(config.getScreenReader()).toBe(true);
  });

  it('should use screenReader value from settings if CLI flag is not present (settings false)', async () => {
    process.argv = ['node', 'script.js'];
    const argv = await parseArguments({} as Settings);
    const settings: Settings = {
      ui: { accessibility: { screenReader: false } },
    };
    const config = await loadCliConfig(settings, 'test-session', argv);
    expect(config.getScreenReader()).toBe(false);
  });

  it('should prioritize --screen-reader CLI flag (true) over settings (false)', async () => {
    process.argv = ['node', 'script.js', '--screen-reader'];
    const argv = await parseArguments({} as Settings);
    const settings: Settings = {
      ui: { accessibility: { screenReader: false } },
    };
    const config = await loadCliConfig(settings, 'test-session', argv);
    expect(config.getScreenReader()).toBe(true);
  });

  it('should be false by default when no flag or setting is present', async () => {
    process.argv = ['node', 'script.js'];
    const argv = await parseArguments({} as Settings);
    const settings: Settings = {};
    const config = await loadCliConfig(settings, 'test-session', argv);
    expect(config.getScreenReader()).toBe(false);
  });
});

describe('loadCliConfig tool exclusions', () => {
  const originalIsTTY = process.stdin.isTTY;

  beforeEach(() => {
    vi.resetAllMocks();
    vi.mocked(os.homedir).mockReturnValue('/mock/home/user');
    vi.stubEnv('GEMINI_API_KEY', 'test-api-key');
    process.stdin.isTTY = true;
    vi.mocked(isWorkspaceTrusted).mockReturnValue({
      isTrusted: true,
      source: undefined,
    });
    vi.spyOn(ExtensionManager.prototype, 'getExtensions').mockReturnValue([]);
  });

  afterEach(() => {
    process.stdin.isTTY = originalIsTTY;
    vi.unstubAllEnvs();
    vi.restoreAllMocks();
  });

  it('should not exclude interactive tools in interactive mode without YOLO', async () => {
    process.stdin.isTTY = true;
    process.argv = ['node', 'script.js'];
    const argv = await parseArguments({} as Settings);
    const config = await loadCliConfig({}, 'test-session', argv);
    expect(config.getExcludeTools()).not.toContain('run_shell_command');
    expect(config.getExcludeTools()).not.toContain('replace');
    expect(config.getExcludeTools()).not.toContain('write_file');
  });

  it('should not exclude interactive tools in interactive mode with YOLO', async () => {
    process.stdin.isTTY = true;
    process.argv = ['node', 'script.js', '--yolo'];
    const argv = await parseArguments({} as Settings);
    const config = await loadCliConfig({}, 'test-session', argv);
    expect(config.getExcludeTools()).not.toContain('run_shell_command');
    expect(config.getExcludeTools()).not.toContain('replace');
    expect(config.getExcludeTools()).not.toContain('write_file');
  });

  it('should exclude interactive tools in non-interactive mode without YOLO', async () => {
    process.stdin.isTTY = false;
    process.argv = ['node', 'script.js', '-p', 'test'];
    const argv = await parseArguments({} as Settings);
    const config = await loadCliConfig({}, 'test-session', argv);
    expect(config.getExcludeTools()).toContain('run_shell_command');
    expect(config.getExcludeTools()).toContain('replace');
    expect(config.getExcludeTools()).toContain('write_file');
  });

  it('should not exclude interactive tools in non-interactive mode with YOLO', async () => {
    process.stdin.isTTY = false;
    process.argv = ['node', 'script.js', '-p', 'test', '--yolo'];
    const argv = await parseArguments({} as Settings);
    const config = await loadCliConfig({}, 'test-session', argv);
    expect(config.getExcludeTools()).not.toContain('run_shell_command');
    expect(config.getExcludeTools()).not.toContain('replace');
    expect(config.getExcludeTools()).not.toContain('write_file');
  });

  it('should not exclude shell tool in non-interactive mode when --allowed-tools="ShellTool" is set', async () => {
    process.stdin.isTTY = false;
    process.argv = [
      'node',
      'script.js',
      '-p',
      'test',
      '--allowed-tools',
      'ShellTool',
    ];
    const argv = await parseArguments({} as Settings);
    const config = await loadCliConfig({}, 'test-session', argv);
    expect(config.getExcludeTools()).not.toContain(SHELL_TOOL_NAME);
  });

  it('should not exclude shell tool in non-interactive mode when --allowed-tools="run_shell_command" is set', async () => {
    process.stdin.isTTY = false;
    process.argv = [
      'node',
      'script.js',
      '-p',
      'test',
      '--allowed-tools',
      'run_shell_command',
    ];
    const argv = await parseArguments({} as Settings);
    const config = await loadCliConfig({}, 'test-session', argv);
    expect(config.getExcludeTools()).not.toContain(SHELL_TOOL_NAME);
  });

  it('should not exclude shell tool in non-interactive mode when --allowed-tools="ShellTool(wc)" is set', async () => {
    process.stdin.isTTY = false;
    process.argv = [
      'node',
      'script.js',
      '-p',
      'test',
      '--allowed-tools',
      'ShellTool(wc)',
    ];
    const argv = await parseArguments({} as Settings);
    const config = await loadCliConfig({}, 'test-session', argv);
    expect(config.getExcludeTools()).not.toContain(SHELL_TOOL_NAME);
  });
});

describe('loadCliConfig interactive', () => {
  const originalIsTTY = process.stdin.isTTY;

  beforeEach(() => {
    vi.resetAllMocks();
    vi.mocked(os.homedir).mockReturnValue('/mock/home/user');
    vi.stubEnv('GEMINI_API_KEY', 'test-api-key');
    process.stdin.isTTY = true;
    vi.spyOn(ExtensionManager.prototype, 'getExtensions').mockReturnValue([]);
  });

  afterEach(() => {
    process.stdin.isTTY = originalIsTTY;
    vi.unstubAllEnvs();
    vi.restoreAllMocks();
  });

  it('should be interactive if isTTY and no prompt', async () => {
    process.stdin.isTTY = true;
    process.argv = ['node', 'script.js'];
    const argv = await parseArguments({} as Settings);
    const config = await loadCliConfig({}, 'test-session', argv);
    expect(config.isInteractive()).toBe(true);
  });

  it('should be interactive if prompt-interactive is set', async () => {
    process.stdin.isTTY = false;
    process.argv = ['node', 'script.js', '--prompt-interactive', 'test'];
    const argv = await parseArguments({} as Settings);
    const config = await loadCliConfig({}, 'test-session', argv);
    expect(config.isInteractive()).toBe(true);
  });

  it('should not be interactive if not isTTY and no prompt', async () => {
    process.stdin.isTTY = false;
    process.argv = ['node', 'script.js'];
    const argv = await parseArguments({} as Settings);
    const config = await loadCliConfig({}, 'test-session', argv);
    expect(config.isInteractive()).toBe(false);
  });

  it('should not be interactive if prompt is set', async () => {
    process.stdin.isTTY = true;
    process.argv = ['node', 'script.js', '--prompt', 'test'];
    const argv = await parseArguments({} as Settings);
    const config = await loadCliConfig({}, 'test-session', argv);
    expect(config.isInteractive()).toBe(false);
  });

  it('should not be interactive if positional prompt words are provided with other flags', async () => {
    process.stdin.isTTY = true;
    process.argv = ['node', 'script.js', '--model', 'gemini-2.5-pro', 'Hello'];
    const argv = await parseArguments({} as Settings);
    const config = await loadCliConfig({}, 'test-session', argv);
    expect(config.isInteractive()).toBe(false);
  });

  it('should not be interactive if positional prompt words are provided with multiple flags', async () => {
    process.stdin.isTTY = true;
    process.argv = [
      'node',
      'script.js',
      '--model',
      'gemini-2.5-pro',
      '--yolo',
      'Hello world',
    ];
    const argv = await parseArguments({} as Settings);
    const config = await loadCliConfig({}, 'test-session', argv);
    expect(config.isInteractive()).toBe(false);
    // Verify the question is preserved for one-shot execution
    expect(argv.prompt).toBe('Hello world');
    expect(argv.promptInteractive).toBeUndefined();
  });

  it('should not be interactive if positional prompt words are provided with extensions flag', async () => {
    process.stdin.isTTY = true;
    process.argv = ['node', 'script.js', '-e', 'none', 'hello'];
    const argv = await parseArguments({} as Settings);
    const config = await loadCliConfig({}, 'test-session', argv);
    expect(config.isInteractive()).toBe(false);
    expect(argv.query).toBe('hello');
    expect(argv.extensions).toEqual(['none']);
  });

  it('should handle multiple positional words correctly', async () => {
    process.stdin.isTTY = true;
    process.argv = ['node', 'script.js', 'hello world how are you'];
    const argv = await parseArguments({} as Settings);
    const config = await loadCliConfig({}, 'test-session', argv);
    expect(config.isInteractive()).toBe(false);
    expect(argv.query).toBe('hello world how are you');
    expect(argv.prompt).toBe('hello world how are you');
  });

  it('should handle multiple positional words with flags', async () => {
    process.stdin.isTTY = true;
    process.argv = [
      'node',
      'script.js',
      '--model',
      'gemini-2.5-pro',
      'write',
      'a',
      'function',
      'to',
      'sort',
      'array',
    ];
    const argv = await parseArguments({} as Settings);
    const config = await loadCliConfig({}, 'test-session', argv);
    expect(config.isInteractive()).toBe(false);
    expect(argv.query).toBe('write a function to sort array');
    expect(argv.model).toBe('gemini-2.5-pro');
  });

  it('should handle empty positional arguments', async () => {
    process.stdin.isTTY = true;
    process.argv = ['node', 'script.js', ''];
    const argv = await parseArguments({} as Settings);
    const config = await loadCliConfig({}, 'test-session', argv);
    expect(config.isInteractive()).toBe(true);
    expect(argv.query).toBeUndefined();
  });

  it('should handle extensions flag with positional arguments correctly', async () => {
    process.stdin.isTTY = true;
    process.argv = [
      'node',
      'script.js',
      '-e',
      'none',
      'hello',
      'world',
      'how',
      'are',
      'you',
    ];
    const argv = await parseArguments({} as Settings);
    const config = await loadCliConfig({}, 'test-session', argv);
    expect(config.isInteractive()).toBe(false);
    expect(argv.query).toBe('hello world how are you');
    expect(argv.extensions).toEqual(['none']);
  });

  it('should be interactive if no positional prompt words are provided with flags', async () => {
    process.stdin.isTTY = true;
    process.argv = ['node', 'script.js', '--model', 'gemini-2.5-pro'];
    const argv = await parseArguments({} as Settings);
    const config = await loadCliConfig({}, 'test-session', argv);
    expect(config.isInteractive()).toBe(true);
  });
});

describe('loadCliConfig approval mode', () => {
  const originalArgv = process.argv;

  beforeEach(() => {
    vi.resetAllMocks();
    vi.mocked(os.homedir).mockReturnValue('/mock/home/user');
    vi.stubEnv('GEMINI_API_KEY', 'test-api-key');
    process.argv = ['node', 'script.js']; // Reset argv for each test
    vi.mocked(isWorkspaceTrusted).mockReturnValue({
      isTrusted: true,
      source: undefined,
    });
    vi.spyOn(ExtensionManager.prototype, 'getExtensions').mockReturnValue([]);
  });

  afterEach(() => {
    process.argv = originalArgv;
    vi.unstubAllEnvs();
    vi.restoreAllMocks();
  });

  it('should default to DEFAULT approval mode when no flags are set', async () => {
    process.argv = ['node', 'script.js'];
    const argv = await parseArguments({} as Settings);
    const config = await loadCliConfig({}, 'test-session', argv);
    expect(config.getApprovalMode()).toBe(ServerConfig.ApprovalMode.DEFAULT);
  });

  it('should set YOLO approval mode when --yolo flag is used', async () => {
    process.argv = ['node', 'script.js', '--yolo'];
    const argv = await parseArguments({} as Settings);
    const config = await loadCliConfig({}, 'test-session', argv);
    expect(config.getApprovalMode()).toBe(ServerConfig.ApprovalMode.YOLO);
  });

  it('should set YOLO approval mode when -y flag is used', async () => {
    process.argv = ['node', 'script.js', '-y'];
    const argv = await parseArguments({} as Settings);
    const config = await loadCliConfig({}, 'test-session', argv);
    expect(config.getApprovalMode()).toBe(ServerConfig.ApprovalMode.YOLO);
  });

  it('should set DEFAULT approval mode when --approval-mode=default', async () => {
    process.argv = ['node', 'script.js', '--approval-mode', 'default'];
    const argv = await parseArguments({} as Settings);
    const config = await loadCliConfig({}, 'test-session', argv);
    expect(config.getApprovalMode()).toBe(ServerConfig.ApprovalMode.DEFAULT);
  });

  it('should set AUTO_EDIT approval mode when --approval-mode=auto_edit', async () => {
    process.argv = ['node', 'script.js', '--approval-mode', 'auto_edit'];
    const argv = await parseArguments({} as Settings);
    const config = await loadCliConfig({}, 'test-session', argv);
    expect(config.getApprovalMode()).toBe(ServerConfig.ApprovalMode.AUTO_EDIT);
  });

  it('should set YOLO approval mode when --approval-mode=yolo', async () => {
    process.argv = ['node', 'script.js', '--approval-mode', 'yolo'];
    const argv = await parseArguments({} as Settings);
    const config = await loadCliConfig({}, 'test-session', argv);
    expect(config.getApprovalMode()).toBe(ServerConfig.ApprovalMode.YOLO);
  });

  it('should prioritize --approval-mode over --yolo when both would be valid (but validation prevents this)', async () => {
    // Note: This test documents the intended behavior, but in practice the validation
    // prevents both flags from being used together
    process.argv = ['node', 'script.js', '--approval-mode', 'default'];
    const argv = await parseArguments({} as Settings);
    // Manually set yolo to true to simulate what would happen if validation didn't prevent it
    argv.yolo = true;
    const config = await loadCliConfig({}, 'test-session', argv);
    expect(config.getApprovalMode()).toBe(ServerConfig.ApprovalMode.DEFAULT);
  });

  it('should fall back to --yolo behavior when --approval-mode is not set', async () => {
    process.argv = ['node', 'script.js', '--yolo'];
    const argv = await parseArguments({} as Settings);
    const config = await loadCliConfig({}, 'test-session', argv);
    expect(config.getApprovalMode()).toBe(ServerConfig.ApprovalMode.YOLO);
  });

  // --- Untrusted Folder Scenarios ---
  describe('when folder is NOT trusted', () => {
    beforeEach(() => {
      vi.mocked(isWorkspaceTrusted).mockReturnValue({
        isTrusted: false,
        source: 'file',
      });
    });

    it('should override --approval-mode=yolo to DEFAULT', async () => {
      process.argv = ['node', 'script.js', '--approval-mode', 'yolo'];
      const argv = await parseArguments({} as Settings);
      const config = await loadCliConfig({}, 'test-session', argv);
      expect(config.getApprovalMode()).toBe(ServerConfig.ApprovalMode.DEFAULT);
    });

    it('should override --approval-mode=auto_edit to DEFAULT', async () => {
      process.argv = ['node', 'script.js', '--approval-mode', 'auto_edit'];
      const argv = await parseArguments({} as Settings);
      const config = await loadCliConfig({}, 'test-session', argv);
      expect(config.getApprovalMode()).toBe(ServerConfig.ApprovalMode.DEFAULT);
    });

    it('should override --yolo flag to DEFAULT', async () => {
      process.argv = ['node', 'script.js', '--yolo'];
      const argv = await parseArguments({} as Settings);
      const config = await loadCliConfig({}, 'test-session', argv);
      expect(config.getApprovalMode()).toBe(ServerConfig.ApprovalMode.DEFAULT);
    });

    it('should remain DEFAULT when --approval-mode=default', async () => {
      process.argv = ['node', 'script.js', '--approval-mode', 'default'];
      const argv = await parseArguments({} as Settings);
      const config = await loadCliConfig({}, 'test-session', argv);
      expect(config.getApprovalMode()).toBe(ServerConfig.ApprovalMode.DEFAULT);
    });
  });
});

describe('loadCliConfig fileFiltering', () => {
  const originalArgv = process.argv;

  beforeEach(() => {
    vi.resetAllMocks();
    vi.mocked(os.homedir).mockReturnValue('/mock/home/user');
    vi.stubEnv('GEMINI_API_KEY', 'test-api-key');
    process.argv = ['node', 'script.js']; // Reset argv for each test
    vi.spyOn(ExtensionManager.prototype, 'getExtensions').mockReturnValue([]);
  });

  afterEach(() => {
    process.argv = originalArgv;
    vi.unstubAllEnvs();
    vi.restoreAllMocks();
  });

  type FileFilteringSettings = NonNullable<
    NonNullable<Settings['context']>['fileFiltering']
  >;
  const testCases: Array<{
    property: keyof FileFilteringSettings;
    getter: (config: ServerConfig.Config) => boolean;
    value: boolean;
  }> = [
    {
      property: 'disableFuzzySearch',
      getter: (c) => c.getFileFilteringDisableFuzzySearch(),
      value: true,
    },
    {
      property: 'disableFuzzySearch',
      getter: (c) => c.getFileFilteringDisableFuzzySearch(),
      value: false,
    },
    {
      property: 'respectGitIgnore',
      getter: (c) => c.getFileFilteringRespectGitIgnore(),
      value: true,
    },
    {
      property: 'respectGitIgnore',
      getter: (c) => c.getFileFilteringRespectGitIgnore(),
      value: false,
    },
    {
      property: 'respectGeminiIgnore',
      getter: (c) => c.getFileFilteringRespectGeminiIgnore(),
      value: true,
    },
    {
      property: 'respectGeminiIgnore',
      getter: (c) => c.getFileFilteringRespectGeminiIgnore(),
      value: false,
    },
    {
      property: 'enableRecursiveFileSearch',
      getter: (c) => c.getEnableRecursiveFileSearch(),
      value: true,
    },
    {
      property: 'enableRecursiveFileSearch',
      getter: (c) => c.getEnableRecursiveFileSearch(),
      value: false,
    },
  ];

  it.each(testCases)(
    'should pass $property from settings to config when $value',
    async ({ property, getter, value }) => {
      const settings: Settings = {
        context: {
          fileFiltering: { [property]: value },
        },
      };
      const argv = await parseArguments(settings);
      const config = await loadCliConfig(settings, 'test-session', argv);
      expect(getter(config)).toBe(value);
    },
  );
});

describe('Output format', () => {
  beforeEach(() => {
    vi.spyOn(ExtensionManager.prototype, 'getExtensions').mockReturnValue([]);
  });

  afterEach(() => {
    vi.resetAllMocks();
  });

  it('should default to TEXT', async () => {
    process.argv = ['node', 'script.js'];
    const argv = await parseArguments({} as Settings);
    const config = await loadCliConfig({}, 'test-session', argv);
    expect(config.getOutputFormat()).toBe(OutputFormat.TEXT);
  });

  it('should use the format from settings', async () => {
    process.argv = ['node', 'script.js'];
    const argv = await parseArguments({} as Settings);
    const config = await loadCliConfig(
      { output: { format: OutputFormat.JSON } },
      'test-session',
      argv,
    );
    expect(config.getOutputFormat()).toBe(OutputFormat.JSON);
  });

  it('should prioritize the format from argv', async () => {
    process.argv = ['node', 'script.js', '--output-format', 'json'];
    const argv = await parseArguments({} as Settings);
    const config = await loadCliConfig(
      { output: { format: OutputFormat.JSON } },
      'test-session',
      argv,
    );
    expect(config.getOutputFormat()).toBe(OutputFormat.JSON);
  });

  it('should accept stream-json as a valid output format', async () => {
    process.argv = ['node', 'script.js', '--output-format', 'stream-json'];
    const argv = await parseArguments({} as Settings);
    const config = await loadCliConfig({}, 'test-session', argv);
    expect(config.getOutputFormat()).toBe(OutputFormat.STREAM_JSON);
  });

  it('should error on invalid --output-format argument', async () => {
    process.argv = ['node', 'script.js', '--output-format', 'yaml'];
    const mockExit = vi.spyOn(process, 'exit').mockImplementation(() => {
      throw new Error('process.exit called');
    });
    const mockConsoleError = vi
      .spyOn(console, 'error')
      .mockImplementation(() => {});
    await expect(parseArguments({} as Settings)).rejects.toThrow(
      'process.exit called',
    );
    expect(mockConsoleError).toHaveBeenCalledWith(
      expect.stringContaining('Invalid values:'),
    );
    mockExit.mockRestore();
    mockConsoleError.mockRestore();
  });
});

describe('parseArguments with positional prompt', () => {
  const originalArgv = process.argv;

  afterEach(() => {
    process.argv = originalArgv;
  });

  it('should throw an error when both a positional prompt and the --prompt flag are used', async () => {
    process.argv = [
      'node',
      'script.js',
      'positional',
      'prompt',
      '--prompt',
      'test prompt',
    ];

    const mockExit = vi.spyOn(process, 'exit').mockImplementation(() => {
      throw new Error('process.exit called');
    });

    const mockConsoleError = vi
      .spyOn(console, 'error')
      .mockImplementation(() => {});

    await expect(parseArguments({} as Settings)).rejects.toThrow(
      'process.exit called',
    );

    expect(mockConsoleError).toHaveBeenCalledWith(
      expect.stringContaining(
        'Cannot use both a positional prompt and the --prompt (-p) flag together',
      ),
    );

    mockExit.mockRestore();
    mockConsoleError.mockRestore();
  });

  it('should correctly parse a positional prompt to query field', async () => {
    process.argv = ['node', 'script.js', 'positional', 'prompt'];
    const argv = await parseArguments({} as Settings);
    expect(argv.query).toBe('positional prompt');
    // Since no explicit prompt flags are set and query doesn't start with @, should map to prompt (one-shot)
    expect(argv.prompt).toBe('positional prompt');
    expect(argv.promptInteractive).toBeUndefined();
  });

  it('should have correct positional argument description', async () => {
    // Test that the positional argument has the expected description
    const yargsInstance = await import('./config.js');
    // This test verifies that the positional 'query' argument is properly configured
    // with the description: "Positional prompt. Defaults to one-shot; use -i/--prompt-interactive for interactive."
    process.argv = ['node', 'script.js', 'test', 'query'];
    const argv = await yargsInstance.parseArguments({} as Settings);
    expect(argv.query).toBe('test query');
  });

  it('should correctly parse a prompt from the --prompt flag', async () => {
    process.argv = ['node', 'script.js', '--prompt', 'test prompt'];
    const argv = await parseArguments({} as Settings);
    expect(argv.prompt).toBe('test prompt');
  });
});

describe('Telemetry configuration via environment variables', () => {
  beforeEach(() => {
    vi.spyOn(ExtensionManager.prototype, 'getExtensions').mockReturnValue([]);
  });
  afterEach(() => {
    vi.resetAllMocks();
  });

  it('should prioritize GEMINI_TELEMETRY_ENABLED over settings', async () => {
    vi.stubEnv('GEMINI_TELEMETRY_ENABLED', 'true');
    process.argv = ['node', 'script.js'];
    const argv = await parseArguments({} as Settings);
    const settings: Settings = { telemetry: { enabled: false } };
    const config = await loadCliConfig(settings, 'test-session', argv);
    expect(config.getTelemetryEnabled()).toBe(true);
  });

  it('should prioritize GEMINI_TELEMETRY_TARGET over settings', async () => {
    vi.stubEnv('GEMINI_TELEMETRY_TARGET', 'gcp');
    process.argv = ['node', 'script.js'];
    const argv = await parseArguments({} as Settings);
    const settings: Settings = {
      telemetry: { target: ServerConfig.TelemetryTarget.LOCAL },
    };
    const config = await loadCliConfig(settings, 'test-session', argv);
    expect(config.getTelemetryTarget()).toBe('gcp');
  });

  it('should throw when GEMINI_TELEMETRY_TARGET is invalid', async () => {
    vi.stubEnv('GEMINI_TELEMETRY_TARGET', 'bogus');
    process.argv = ['node', 'script.js'];
    const argv = await parseArguments({} as Settings);
    const settings: Settings = {
      telemetry: { target: ServerConfig.TelemetryTarget.GCP },
    };
    await expect(loadCliConfig(settings, 'test-session', argv)).rejects.toThrow(
      /Invalid telemetry configuration: .*Invalid telemetry target/i,
    );
    vi.unstubAllEnvs();
  });

  it('should prioritize GEMINI_TELEMETRY_OTLP_ENDPOINT over settings and default env var', async () => {
    vi.stubEnv('OTEL_EXPORTER_OTLP_ENDPOINT', 'http://default.env.com');
    vi.stubEnv('GEMINI_TELEMETRY_OTLP_ENDPOINT', 'http://gemini.env.com');
    process.argv = ['node', 'script.js'];
    const argv = await parseArguments({} as Settings);
    const settings: Settings = {
      telemetry: { otlpEndpoint: 'http://settings.com' },
    };
    const config = await loadCliConfig(settings, 'test-session', argv);
    expect(config.getTelemetryOtlpEndpoint()).toBe('http://gemini.env.com');
  });

  it('should prioritize GEMINI_TELEMETRY_OTLP_PROTOCOL over settings', async () => {
    vi.stubEnv('GEMINI_TELEMETRY_OTLP_PROTOCOL', 'http');
    process.argv = ['node', 'script.js'];
    const argv = await parseArguments({} as Settings);
    const settings: Settings = { telemetry: { otlpProtocol: 'grpc' } };
    const config = await loadCliConfig(settings, 'test-session', argv);
    expect(config.getTelemetryOtlpProtocol()).toBe('http');
  });

  it('should prioritize GEMINI_TELEMETRY_LOG_PROMPTS over settings', async () => {
    vi.stubEnv('GEMINI_TELEMETRY_LOG_PROMPTS', 'false');
    process.argv = ['node', 'script.js'];
    const argv = await parseArguments({} as Settings);
    const settings: Settings = { telemetry: { logPrompts: true } };
    const config = await loadCliConfig(settings, 'test-session', argv);
    expect(config.getTelemetryLogPromptsEnabled()).toBe(false);
  });

  it('should prioritize GEMINI_TELEMETRY_OUTFILE over settings', async () => {
    vi.stubEnv('GEMINI_TELEMETRY_OUTFILE', '/gemini/env/telemetry.log');
    process.argv = ['node', 'script.js'];
    const argv = await parseArguments({} as Settings);
    const settings: Settings = {
      telemetry: { outfile: '/settings/telemetry.log' },
    };
    const config = await loadCliConfig(settings, 'test-session', argv);
    expect(config.getTelemetryOutfile()).toBe('/gemini/env/telemetry.log');
  });

  it('should prioritize GEMINI_TELEMETRY_USE_COLLECTOR over settings', async () => {
    vi.stubEnv('GEMINI_TELEMETRY_USE_COLLECTOR', 'true');
    process.argv = ['node', 'script.js'];
    const argv = await parseArguments({} as Settings);
    const settings: Settings = { telemetry: { useCollector: false } };
    const config = await loadCliConfig(settings, 'test-session', argv);
    expect(config.getTelemetryUseCollector()).toBe(true);
  });

  it('should use settings value when GEMINI_TELEMETRY_ENABLED is not set', async () => {
    vi.stubEnv('GEMINI_TELEMETRY_ENABLED', undefined);
    process.argv = ['node', 'script.js'];
    const argv = await parseArguments({} as Settings);
    const settings: Settings = { telemetry: { enabled: true } };
    const config = await loadCliConfig(settings, 'test-session', argv);
    expect(config.getTelemetryEnabled()).toBe(true);
  });

  it('should use settings value when GEMINI_TELEMETRY_TARGET is not set', async () => {
    vi.stubEnv('GEMINI_TELEMETRY_TARGET', undefined);
    process.argv = ['node', 'script.js'];
    const argv = await parseArguments({} as Settings);
    const settings: Settings = {
      telemetry: { target: ServerConfig.TelemetryTarget.LOCAL },
    };
    const config = await loadCliConfig(settings, 'test-session', argv);
    expect(config.getTelemetryTarget()).toBe('local');
  });

  it("should treat GEMINI_TELEMETRY_ENABLED='1' as true", async () => {
    vi.stubEnv('GEMINI_TELEMETRY_ENABLED', '1');
    process.argv = ['node', 'script.js'];
    const argv = await parseArguments({} as Settings);
    const config = await loadCliConfig({}, 'test-session', argv);
    expect(config.getTelemetryEnabled()).toBe(true);
  });

  it("should treat GEMINI_TELEMETRY_ENABLED='0' as false", async () => {
    vi.stubEnv('GEMINI_TELEMETRY_ENABLED', '0');
    process.argv = ['node', 'script.js'];
    const argv = await parseArguments({} as Settings);
    const config = await loadCliConfig(
      { telemetry: { enabled: true } },
      'test-session',
      argv,
    );
    expect(config.getTelemetryEnabled()).toBe(false);
  });

  it("should treat GEMINI_TELEMETRY_LOG_PROMPTS='1' as true", async () => {
    vi.stubEnv('GEMINI_TELEMETRY_LOG_PROMPTS', '1');
    process.argv = ['node', 'script.js'];
    const argv = await parseArguments({} as Settings);
    const config = await loadCliConfig({}, 'test-session', argv);
    expect(config.getTelemetryLogPromptsEnabled()).toBe(true);
  });

  it("should treat GEMINI_TELEMETRY_LOG_PROMPTS='false' as false", async () => {
    vi.stubEnv('GEMINI_TELEMETRY_LOG_PROMPTS', 'false');
    process.argv = ['node', 'script.js'];
    const argv = await parseArguments({} as Settings);
    const config = await loadCliConfig(
      { telemetry: { logPrompts: true } },
      'test-session',
      argv,
    );
    expect(config.getTelemetryLogPromptsEnabled()).toBe(false);
  });
});<|MERGE_RESOLUTION|>--- conflicted
+++ resolved
@@ -126,16 +126,11 @@
   };
 });
 
-<<<<<<< HEAD
 vi.mock('./extension-manager.js');
 
-describe('parseArguments', () => {
-  const originalArgv = process.argv;
-=======
 // Global setup to ensure clean environment for all tests in this file
 const originalArgv = process.argv;
 const originalGeminiModel = process.env['GEMINI_MODEL'];
->>>>>>> 034ca939
 
 beforeEach(() => {
   delete process.env['GEMINI_MODEL'];
