--- conflicted
+++ resolved
@@ -1309,61 +1309,6 @@
   });
 });
 
-<<<<<<< HEAD
-describe('loadCliConfig extensions', () => {
-  const mockExtensions: GeminiCLIExtension[] = [
-    {
-      path: '/path/to/ext1',
-      name: 'ext1',
-      id: 'ext1-id',
-      version: '1.0.0',
-      contextFiles: ['/path/to/ext1.md'],
-      isActive: true,
-    },
-    {
-      path: '/path/to/ext2',
-      name: 'ext2',
-      id: 'ext2-id',
-      version: '1.0.0',
-      contextFiles: ['/path/to/ext2.md'],
-      isActive: true,
-    },
-  ];
-
-  it('should not filter extensions if --extensions flag is not used', async () => {
-    process.argv = ['node', 'script.js'];
-    const argv = await parseArguments({} as Settings);
-    const settings: Settings = {};
-    const config = await loadCliConfig(
-      settings,
-      mockExtensions,
-      new ExtensionEnablementManager(argv.extensions),
-      'test-session',
-      argv,
-    );
-    expect(config.getExtensionContextFilePaths()).toEqual([
-      '/path/to/ext1.md',
-      '/path/to/ext2.md',
-    ]);
-  });
-
-  it('should filter extensions if --extensions flag is used', async () => {
-    process.argv = ['node', 'script.js', '--extensions', 'ext1'];
-    const argv = await parseArguments({} as Settings);
-    const settings: Settings = {};
-    const config = await loadCliConfig(
-      settings,
-      mockExtensions,
-      new ExtensionEnablementManager(argv.extensions),
-      'test-session',
-      argv,
-    );
-    expect(config.getExtensionContextFilePaths()).toEqual(['/path/to/ext1.md']);
-  });
-});
-
-=======
->>>>>>> e72c00cf
 describe('loadCliConfig model selection', () => {
   it('selects a model from settings.json if provided', async () => {
     process.argv = ['node', 'script.js'];
