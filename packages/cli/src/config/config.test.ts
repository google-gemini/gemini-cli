--- conflicted
+++ resolved
@@ -948,7 +948,6 @@
   });
 });
 
-<<<<<<< HEAD
 describe('loadCliConfig model selection', () => {
   it('selects a model from settings.json if provided', async () => {
     process.argv = ['node', 'script.js'];
@@ -1011,8 +1010,6 @@
   });
 });
 
-=======
->>>>>>> c17a7247
 describe('loadCliConfig approvalMode', () => {
   const originalArgv = process.argv;
   const originalEnv = { ...process.env };
@@ -1077,7 +1074,6 @@
     expect(config.getApprovalMode()).toBe(ServerConfig.ApprovalMode.YOLO);
   });
 
-<<<<<<< HEAD
   it('should fall back to legacy --accept-all flag when no --approval-mode is specified', async () => {
     process.argv = ['node', 'script.js', '--accept-all'];
     const argv = await parseArguments();
@@ -1086,8 +1082,7 @@
     expect(config.getApprovalMode()).toBe(ServerConfig.ApprovalMode.AUTO_EDIT);
   });
 
-=======
->>>>>>> c17a7247
+
   it('should throw error for invalid approval mode value', async () => {
     process.argv = ['node', 'script.js', '--approval-mode', 'invalid'];
     
