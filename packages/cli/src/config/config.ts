--- conflicted
+++ resolved
@@ -31,12 +31,8 @@
   FileDiscoveryService,
   ShellTool,
   EditTool,
-<<<<<<< HEAD
-  WriteFileTool,
+  WRITE_FILE_TOOL_NAME,
   t,
-=======
-  WRITE_FILE_TOOL_NAME,
->>>>>>> 3d245752
   SHELL_TOOL_NAMES,
   resolveTelemetrySettings,
   FatalConfigError,
