--- conflicted
+++ resolved
@@ -8,14 +8,7 @@
 import { hideBin } from 'yargs/helpers';
 import process from 'node:process';
 import { mcpCommand } from '../commands/mcp.js';
-<<<<<<< HEAD
-import type {
-  FileFilteringOptions,
-  OutputFormat,
-} from '@thacio/auditaria-cli-core';
-=======
-import type { OutputFormat } from '@google/gemini-cli-core';
->>>>>>> 47603ef8
+import type { OutputFormat } from '@thacio/auditaria-cli-core';
 import { extensionsCommand } from '../commands/extensions.js';
 import {
   Config,
@@ -37,12 +30,8 @@
   getPty,
   EDIT_TOOL_NAME,
   debugLogger,
-<<<<<<< HEAD
+  loadServerHierarchicalMemory,
 } from '@thacio/auditaria-cli-core';
-=======
-  loadServerHierarchicalMemory,
-} from '@google/gemini-cli-core';
->>>>>>> 47603ef8
 import type { Settings } from './settings.js';
 
 import { getCliVersion } from '../utils/version.js';
@@ -53,14 +42,7 @@
 import { isWorkspaceTrusted } from './trustedFolders.js';
 import { createPolicyEngineConfig } from './policy.js';
 import { ExtensionManager } from './extension-manager.js';
-<<<<<<< HEAD
-import type {
-  ExtensionEvents,
-  ExtensionLoader,
-} from '@thacio/auditaria-cli-core/src/utils/extensionLoader.js';
-=======
-import type { ExtensionEvents } from '@google/gemini-cli-core/src/utils/extensionLoader.js';
->>>>>>> 47603ef8
+import type { ExtensionEvents } from '@thacio/auditaria-cli-core/src/utils/extensionLoader.js';
 import { requestConsentNonInteractive } from './extensions/consent.js';
 import { promptForSetting } from './extensions/extensionSettings.js';
 import type { EventEmitter } from 'node:stream';
