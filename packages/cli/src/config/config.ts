--- conflicted
+++ resolved
@@ -53,18 +53,15 @@
   telemetryTarget: string | undefined;
   telemetryOtlpEndpoint: string | undefined;
   telemetryLogPrompts: boolean | undefined;
-<<<<<<< HEAD
   // Hypha connection options
   connect: string | undefined;
   workspace: string | undefined;
   token: string | undefined;
   'service-id': string | undefined;
-=======
   allowedMcpServerNames: string[] | undefined;
   extensions: string[] | undefined;
   listExtensions: boolean | undefined;
   ideMode: boolean | undefined;
->>>>>>> cba27208
 }
 
 export async function parseArguments(): Promise<CliArgs> {
@@ -169,7 +166,6 @@
       description: 'Enables checkpointing of file edits',
       default: false,
     })
-<<<<<<< HEAD
     .option('connect', {
       type: 'string',
       description: 'Connect to a Hypha server URL instead of running locally',
@@ -187,7 +183,6 @@
       description: 'Service ID to use on the Hypha server (defaults to "gemini-agent")',
       default: 'gemini-agent',
     })
-=======
     .option('allowed-mcp-server-names', {
       type: 'array',
       string: true,
@@ -209,8 +204,6 @@
       type: 'boolean',
       description: 'Run in IDE mode?',
     })
-
->>>>>>> cba27208
     .version(await getCliVersion()) // This will enable the --version flag based on package.json
     .alias('v', 'version')
     .help()
