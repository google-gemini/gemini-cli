/**
 * @license
 * Copyright 2025 Google LLC
 * SPDX-License-Identifier: Apache-2.0
 */

import yargs from 'yargs/yargs';
import { hideBin } from 'yargs/helpers';
import process from 'node:process';
import {
  Config,
  loadServerHierarchicalMemory,
  setGeminiMdFilename as setServerGeminiMdFilename,
  getCurrentGeminiMdFilename,
  ApprovalMode,
  DEFAULT_GEMINI_MODEL,
  DEFAULT_GEMINI_EMBEDDING_MODEL,
  DEFAULT_MEMORY_FILE_FILTERING_OPTIONS,
  FileDiscoveryService,
  TelemetryTarget,
  FileFilteringOptions,
  MCPServerConfig,
  IDE_SERVER_NAME,
} from '@google/gemini-cli-core';
import { Settings } from './settings.js';

import { Extension, annotateActiveExtensions } from './extension.js';
import { getCliVersion } from '../utils/version.js';
import { loadSandboxConfig } from './sandboxConfig.js';

// Simple console logger for now - replace with actual logger if available
const logger = {
  // eslint-disable-next-line @typescript-eslint/no-explicit-any
  debug: (...args: any[]) => console.debug('[DEBUG]', ...args),
  // eslint-disable-next-line @typescript-eslint/no-explicit-any
  warn: (...args: any[]) => console.warn('[WARN]', ...args),
  // eslint-disable-next-line @typescript-eslint/no-explicit-any
  error: (...args: any[]) => console.error('[ERROR]', ...args),
};

export interface CliArgs {
  model: string | undefined;
  sandbox: boolean | string | undefined;
  sandboxImage: string | undefined;
  debug: boolean | undefined;
  prompt: string | undefined;
  promptInteractive: string | undefined;
  allFiles: boolean | undefined;
  all_files: boolean | undefined;
  showMemoryUsage: boolean | undefined;
  show_memory_usage: boolean | undefined;
  yolo: boolean | undefined;
  telemetry: boolean | undefined;
  checkpointing: boolean | undefined;
  telemetryTarget: string | undefined;
  telemetryOtlpEndpoint: string | undefined;
  telemetryLogPrompts: boolean | undefined;
<<<<<<< HEAD
  vi: boolean | undefined;
=======
  allowedMcpServerNames: string[] | undefined;
  experimentalAcp: boolean | undefined;
  extensions: string[] | undefined;
  listExtensions: boolean | undefined;
  ideMode: boolean | undefined;
  proxy: string | undefined;
>>>>>>> 45b76494
}

export async function parseArguments(): Promise<CliArgs> {
  const yargsInstance = yargs(hideBin(process.argv))
    .scriptName('gemini')
    .usage(
      '$0 [options]',
      'Gemini CLI - Launch an interactive CLI, use -p/--prompt for non-interactive mode',
    )
    .option('model', {
      alias: 'm',
      type: 'string',
      description: `Model`,
      default: process.env.GEMINI_MODEL || DEFAULT_GEMINI_MODEL,
    })
    .option('prompt', {
      alias: 'p',
      type: 'string',
      description: 'Prompt. Appended to input on stdin (if any).',
    })
    .option('prompt-interactive', {
      alias: 'i',
      type: 'string',
      description:
        'Execute the provided prompt and continue in interactive mode',
    })
    .option('sandbox', {
      alias: 's',
      type: 'boolean',
      description: 'Run in sandbox?',
    })
    .option('sandbox-image', {
      type: 'string',
      description: 'Sandbox image URI.',
    })
    .option('debug', {
      alias: 'd',
      type: 'boolean',
      description: 'Run in debug mode?',
      default: false,
    })
    .option('all-files', {
      alias: ['a'],
      type: 'boolean',
      description: 'Include ALL files in context?',
      default: false,
    })
    .option('all_files', {
      type: 'boolean',
      description: 'Include ALL files in context?',
      default: false,
    })
    .deprecateOption(
      'all_files',
      'Use --all-files instead. We will be removing --all_files in the coming weeks.',
    )
    .option('show-memory-usage', {
      type: 'boolean',
      description: 'Show memory usage in status bar',
      default: false,
    })
    .option('show_memory_usage', {
      type: 'boolean',
      description: 'Show memory usage in status bar',
      default: false,
    })
    .deprecateOption(
      'show_memory_usage',
      'Use --show-memory-usage instead. We will be removing --show_memory_usage in the coming weeks.',
    )
    .option('yolo', {
      alias: 'y',
      type: 'boolean',
      description:
        'Automatically accept all actions (aka YOLO mode, see https://www.youtube.com/watch?v=xvFZjo5PgG0 for more details)?',
      default: false,
    })
    .option('telemetry', {
      type: 'boolean',
      description:
        'Enable telemetry? This flag specifically controls if telemetry is sent. Other --telemetry-* flags set specific values but do not enable telemetry on their own.',
    })
    .option('telemetry-target', {
      type: 'string',
      choices: ['local', 'gcp'],
      description:
        'Set the telemetry target (local or gcp). Overrides settings files.',
    })
    .option('telemetry-otlp-endpoint', {
      type: 'string',
      description:
        'Set the OTLP endpoint for telemetry. Overrides environment variables and settings files.',
    })
    .option('telemetry-log-prompts', {
      type: 'boolean',
      description:
        'Enable or disable logging of user prompts for telemetry. Overrides settings files.',
    })
    .option('vi', {
      type: 'boolean',
      description: 'Enable VI mode for visually impaired users.',
      default: false,
    })
    .option('checkpointing', {
      alias: 'c',
      type: 'boolean',
      description: 'Enables checkpointing of file edits',
      default: false,
    })
    .option('experimental-acp', {
      type: 'boolean',
      description: 'Starts the agent in ACP mode',
    })
    .option('allowed-mcp-server-names', {
      type: 'array',
      string: true,
      description: 'Allowed MCP server names',
    })
    .option('extensions', {
      alias: 'e',
      type: 'array',
      string: true,
      description:
        'A list of extensions to use. If not provided, all extensions are used.',
    })
    .option('list-extensions', {
      alias: 'l',
      type: 'boolean',
      description: 'List all available extensions and exit.',
    })
    .option('ide-mode', {
      type: 'boolean',
      description: 'Run in IDE mode?',
    })
    .option('proxy', {
      type: 'string',
      description:
        'Proxy for gemini client, like schema://user:password@host:port',
    })
    .version(await getCliVersion()) // This will enable the --version flag based on package.json
    .alias('v', 'version')
    .help()
    .alias('h', 'help')
    .strict()
    .check((argv) => {
      if (argv.prompt && argv.promptInteractive) {
        throw new Error(
          'Cannot use both --prompt (-p) and --prompt-interactive (-i) together',
        );
      }
      return true;
    });

  yargsInstance.wrap(yargsInstance.terminalWidth());
  return yargsInstance.argv;
}

// This function is now a thin wrapper around the server's implementation.
// It's kept in the CLI for now as App.tsx directly calls it for memory refresh.
// TODO: Consider if App.tsx should get memory via a server call or if Config should refresh itself.
export async function loadHierarchicalGeminiMemory(
  currentWorkingDirectory: string,
  debugMode: boolean,
  fileService: FileDiscoveryService,
  extensionContextFilePaths: string[] = [],
  fileFilteringOptions?: FileFilteringOptions,
): Promise<{ memoryContent: string; fileCount: number }> {
  if (debugMode) {
    logger.debug(
      `CLI: Delegating hierarchical memory load to server for CWD: ${currentWorkingDirectory}`,
    );
  }

  // Directly call the server function.
  // The server function will use its own homedir() for the global path.
  return loadServerHierarchicalMemory(
    currentWorkingDirectory,
    debugMode,
    fileService,
    extensionContextFilePaths,
    fileFilteringOptions,
  );
}

export async function loadCliConfig(
  settings: Settings,
  extensions: Extension[],
  sessionId: string,
  argv: CliArgs,
): Promise<Config> {
  const debugMode =
    argv.debug ||
    [process.env.DEBUG, process.env.DEBUG_MODE].some(
      (v) => v === 'true' || v === '1',
    );

  const ideMode =
    (argv.ideMode ?? settings.ideMode ?? false) &&
    process.env.TERM_PROGRAM === 'vscode' &&
    !process.env.SANDBOX;

  const allExtensions = annotateActiveExtensions(
    extensions,
    argv.extensions || [],
  );

  const activeExtensions = extensions.filter(
    (_, i) => allExtensions[i].isActive,
  );

  // Set the context filename in the server's memoryTool module BEFORE loading memory
  // TODO(b/343434939): This is a bit of a hack. The contextFileName should ideally be passed
  // directly to the Config constructor in core, and have core handle setGeminiMdFilename.
  // However, loadHierarchicalGeminiMemory is called *before* createServerConfig.
  if (settings.contextFileName) {
    setServerGeminiMdFilename(settings.contextFileName);
  } else {
    // Reset to default if not provided in settings.
    setServerGeminiMdFilename(getCurrentGeminiMdFilename());
  }

  const extensionContextFilePaths = activeExtensions.flatMap(
    (e) => e.contextFiles,
  );

  const fileService = new FileDiscoveryService(process.cwd());

  const fileFiltering = {
    ...DEFAULT_MEMORY_FILE_FILTERING_OPTIONS,
    ...settings.fileFiltering,
  };

  // Call the (now wrapper) loadHierarchicalGeminiMemory which calls the server's version
  const { memoryContent, fileCount } = await loadHierarchicalGeminiMemory(
    process.cwd(),
    debugMode,
    fileService,
    extensionContextFilePaths,
    fileFiltering,
  );

  let mcpServers = mergeMcpServers(settings, activeExtensions);
  const excludeTools = mergeExcludeTools(settings, activeExtensions);
  const blockedMcpServers: Array<{ name: string; extensionName: string }> = [];

  if (!argv.allowedMcpServerNames) {
    if (settings.allowMCPServers) {
      const allowedNames = new Set(settings.allowMCPServers.filter(Boolean));
      if (allowedNames.size > 0) {
        mcpServers = Object.fromEntries(
          Object.entries(mcpServers).filter(([key]) => allowedNames.has(key)),
        );
      }
    }

    if (settings.excludeMCPServers) {
      const excludedNames = new Set(settings.excludeMCPServers.filter(Boolean));
      if (excludedNames.size > 0) {
        mcpServers = Object.fromEntries(
          Object.entries(mcpServers).filter(([key]) => !excludedNames.has(key)),
        );
      }
    }
  }

  if (argv.allowedMcpServerNames) {
    const allowedNames = new Set(argv.allowedMcpServerNames.filter(Boolean));
    if (allowedNames.size > 0) {
      mcpServers = Object.fromEntries(
        Object.entries(mcpServers).filter(([key, server]) => {
          const isAllowed = allowedNames.has(key);
          if (!isAllowed) {
            blockedMcpServers.push({
              name: key,
              extensionName: server.extensionName || '',
            });
          }
          return isAllowed;
        }),
      );
    } else {
      blockedMcpServers.push(
        ...Object.entries(mcpServers).map(([key, server]) => ({
          name: key,
          extensionName: server.extensionName || '',
        })),
      );
      mcpServers = {};
    }
  }

  if (ideMode) {
    if (mcpServers[IDE_SERVER_NAME]) {
      logger.warn(
        `Ignoring user-defined MCP server config for "${IDE_SERVER_NAME}" as it is a reserved name.`,
      );
    }
    const companionPort = process.env.GEMINI_CLI_IDE_SERVER_PORT;
    if (companionPort) {
      const httpUrl = `http://localhost:${companionPort}/mcp`;
      mcpServers[IDE_SERVER_NAME] = new MCPServerConfig(
        undefined, // command
        undefined, // args
        undefined, // env
        undefined, // cwd
        undefined, // url
        httpUrl, // httpUrl
        undefined, // headers
        undefined, // tcp
        undefined, // timeout
        false, // trust
        'IDE connection', // description
        undefined, // includeTools
        undefined, // excludeTools
      );
    } else {
      logger.warn(
        'Could not connect to IDE. Make sure you have the companion VS Code extension installed from the marketplace or via /ide install.',
      );
    }
  }

  const sandboxConfig = await loadSandboxConfig(settings, argv);

  return new Config({
    sessionId,
    embeddingModel: DEFAULT_GEMINI_EMBEDDING_MODEL,
    sandbox: sandboxConfig,
    targetDir: process.cwd(),
    debugMode,
    question: argv.promptInteractive || argv.prompt || '',
    fullContext: argv.allFiles || argv.all_files || false,
    coreTools: settings.coreTools || undefined,
    excludeTools,
    toolDiscoveryCommand: settings.toolDiscoveryCommand,
    toolCallCommand: settings.toolCallCommand,
    mcpServerCommand: settings.mcpServerCommand,
    mcpServers,
    userMemory: memoryContent,
    geminiMdFileCount: fileCount,
    approvalMode: argv.yolo || false ? ApprovalMode.YOLO : ApprovalMode.DEFAULT,
    showMemoryUsage:
<<<<<<< HEAD
      argv.show_memory_usage || settings.showMemoryUsage || false,
    accessibility: { ...settings.accessibility, viMode: argv.vi },
=======
      argv.showMemoryUsage ||
      argv.show_memory_usage ||
      settings.showMemoryUsage ||
      false,
    accessibility: settings.accessibility,
>>>>>>> 45b76494
    telemetry: {
      enabled: argv.telemetry ?? settings.telemetry?.enabled,
      target: (argv.telemetryTarget ??
        settings.telemetry?.target) as TelemetryTarget,
      otlpEndpoint:
        argv.telemetryOtlpEndpoint ??
        process.env.OTEL_EXPORTER_OTLP_ENDPOINT ??
        settings.telemetry?.otlpEndpoint,
      logPrompts: argv.telemetryLogPrompts ?? settings.telemetry?.logPrompts,
    },
    usageStatisticsEnabled: settings.usageStatisticsEnabled ?? true,
    // Git-aware file filtering settings
    fileFiltering: {
      respectGitIgnore: settings.fileFiltering?.respectGitIgnore,
      respectGeminiIgnore: settings.fileFiltering?.respectGeminiIgnore,
      enableRecursiveFileSearch:
        settings.fileFiltering?.enableRecursiveFileSearch,
    },
    checkpointing: argv.checkpointing || settings.checkpointing?.enabled,
    proxy:
      argv.proxy ||
      process.env.HTTPS_PROXY ||
      process.env.https_proxy ||
      process.env.HTTP_PROXY ||
      process.env.http_proxy,
    cwd: process.cwd(),
    fileDiscoveryService: fileService,
    bugCommand: settings.bugCommand,
    model: argv.model!,
    extensionContextFilePaths,
    maxSessionTurns: settings.maxSessionTurns ?? -1,
    experimentalAcp: argv.experimentalAcp || false,
    listExtensions: argv.listExtensions || false,
    extensions: allExtensions,
    blockedMcpServers,
    noBrowser: !!process.env.NO_BROWSER,
    summarizeToolOutput: settings.summarizeToolOutput,
    ideMode,
  });
}

function mergeMcpServers(settings: Settings, extensions: Extension[]) {
  const mcpServers = { ...(settings.mcpServers || {}) };
  for (const extension of extensions) {
    Object.entries(extension.config.mcpServers || {}).forEach(
      ([key, server]) => {
        if (mcpServers[key]) {
          logger.warn(
            `Skipping extension MCP config for server with key "${key}" as it already exists.`,
          );
          return;
        }
        mcpServers[key] = {
          ...server,
          extensionName: extension.config.name,
        };
      },
    );
  }
  return mcpServers;
}

function mergeExcludeTools(
  settings: Settings,
  extensions: Extension[],
): string[] {
  const allExcludeTools = new Set(settings.excludeTools || []);
  for (const extension of extensions) {
    for (const tool of extension.config.excludeTools || []) {
      allExcludeTools.add(tool);
    }
  }
  return [...allExcludeTools];
}<|MERGE_RESOLUTION|>--- conflicted
+++ resolved
@@ -55,16 +55,13 @@
   telemetryTarget: string | undefined;
   telemetryOtlpEndpoint: string | undefined;
   telemetryLogPrompts: boolean | undefined;
-<<<<<<< HEAD
   vi: boolean | undefined;
-=======
   allowedMcpServerNames: string[] | undefined;
   experimentalAcp: boolean | undefined;
   extensions: string[] | undefined;
   listExtensions: boolean | undefined;
   ideMode: boolean | undefined;
   proxy: string | undefined;
->>>>>>> 45b76494
 }
 
 export async function parseArguments(): Promise<CliArgs> {
@@ -407,16 +404,11 @@
     geminiMdFileCount: fileCount,
     approvalMode: argv.yolo || false ? ApprovalMode.YOLO : ApprovalMode.DEFAULT,
     showMemoryUsage:
-<<<<<<< HEAD
-      argv.show_memory_usage || settings.showMemoryUsage || false,
-    accessibility: { ...settings.accessibility, viMode: argv.vi },
-=======
       argv.showMemoryUsage ||
       argv.show_memory_usage ||
       settings.showMemoryUsage ||
       false,
-    accessibility: settings.accessibility,
->>>>>>> 45b76494
+    accessibility: { settings.accessibility, viMode: argv.vi },
     telemetry: {
       enabled: argv.telemetry ?? settings.telemetry?.enabled,
       target: (argv.telemetryTarget ??
