/**
 * @license
 * Copyright 2025 Google LLC
 * SPDX-License-Identifier: Apache-2.0
 */

import * as fs from 'fs';
import * as path from 'path';
import { homedir } from 'node:os';
import yargs from 'yargs/yargs';
import { hideBin } from 'yargs/helpers';
import process from 'node:process';
import { mcpCommand } from '../commands/mcp.js';
import {
  Config,
  loadServerHierarchicalMemory,
  setGeminiMdFilename as setServerGeminiMdFilename,
  getCurrentGeminiMdFilename,
  ApprovalMode,
  DEFAULT_GEMINI_MODEL,
  DEFAULT_GEMINI_EMBEDDING_MODEL,
  DEFAULT_MEMORY_FILE_FILTERING_OPTIONS,
  FileDiscoveryService,
  TelemetryTarget,
  FileFilteringOptions,
  t,
} from '@thacio/auditaria-cli-core';
import { Settings } from './settings.js';

import { Extension, annotateActiveExtensions } from './extension.js';
import { getCliVersion } from '../utils/version.js';
import { loadSandboxConfig } from './sandboxConfig.js';
import { resolvePath } from '../utils/resolvePath.js';

// Simple console logger for now - replace with actual logger if available
const logger = {
  // eslint-disable-next-line @typescript-eslint/no-explicit-any
  debug: (...args: any[]) => console.debug('[DEBUG]', ...args),
  // eslint-disable-next-line @typescript-eslint/no-explicit-any
  warn: (...args: any[]) => console.warn('[WARN]', ...args),
  // eslint-disable-next-line @typescript-eslint/no-explicit-any
  error: (...args: any[]) => console.error('[ERROR]', ...args),
};

export interface CliArgs {
  model: string | undefined;
  sandbox: boolean | string | undefined;
  sandboxImage: string | undefined;
  debug: boolean | undefined;
  prompt: string | undefined;
  promptInteractive: string | undefined;
  allFiles: boolean | undefined;
  all_files: boolean | undefined;
  showMemoryUsage: boolean | undefined;
  show_memory_usage: boolean | undefined;
  yolo: boolean | undefined;
  telemetry: boolean | undefined;
  checkpointing: boolean | undefined;
  telemetryTarget: string | undefined;
  telemetryOtlpEndpoint: string | undefined;
  telemetryLogPrompts: boolean | undefined;
  telemetryOutfile: string | undefined;
  allowedMcpServerNames: string[] | undefined;
  experimentalAcp: boolean | undefined;
  extensions: string[] | undefined;
  listExtensions: boolean | undefined;
  ideModeFeature: boolean | undefined;
  proxy: string | undefined;
  includeDirectories: string[] | undefined;
  loadMemoryFromIncludeDirectories: boolean | undefined;
}

export async function parseArguments(): Promise<CliArgs> {
  const yargsInstance = yargs(hideBin(process.argv))
    .scriptName('gemini')
    .usage(
      'Usage: gemini [options] [command]\n\nGemini CLI - Launch an interactive CLI, use -p/--prompt for non-interactive mode',
    )
    .command('$0', 'Launch Gemini CLI', (yargsInstance) =>
      yargsInstance
        .option('model', {
          alias: 'm',
          type: 'string',
          description: `Model`,
          default: process.env.GEMINI_MODEL,
        })
        .option('prompt', {
          alias: 'p',
          type: 'string',
          description: 'Prompt. Appended to input on stdin (if any).',
        })
        .option('prompt-interactive', {
          alias: 'i',
          type: 'string',
          description:
            'Execute the provided prompt and continue in interactive mode',
        })
        .option('sandbox', {
          alias: 's',
          type: 'boolean',
          description: 'Run in sandbox?',
        })
        .option('sandbox-image', {
          type: 'string',
          description: 'Sandbox image URI.',
        })
        .option('debug', {
          alias: 'd',
          type: 'boolean',
          description: 'Run in debug mode?',
          default: false,
        })
        .option('all-files', {
          alias: ['a'],
          type: 'boolean',
          description: 'Include ALL files in context?',
          default: false,
        })
        .option('all_files', {
          type: 'boolean',
          description: 'Include ALL files in context?',
          default: false,
        })
        .deprecateOption(
          'all_files',
          'Use --all-files instead. We will be removing --all_files in the coming weeks.',
        )
        .option('show-memory-usage', {
          type: 'boolean',
          description: 'Show memory usage in status bar',
          default: false,
        })
        .option('show_memory_usage', {
          type: 'boolean',
          description: 'Show memory usage in status bar',
          default: false,
        })
        .deprecateOption(
          'show_memory_usage',
          'Use --show-memory-usage instead. We will be removing --show_memory_usage in the coming weeks.',
        )
        .option('yolo', {
          alias: 'y',
          type: 'boolean',
          description:
            'Automatically accept all actions (aka YOLO mode, see https://www.youtube.com/watch?v=xvFZjo5PgG0 for more details)?',
          default: false,
        })
        .option('telemetry', {
          type: 'boolean',
          description:
            'Enable telemetry? This flag specifically controls if telemetry is sent. Other --telemetry-* flags set specific values but do not enable telemetry on their own.',
        })
        .option('telemetry-target', {
          type: 'string',
          choices: ['local', 'gcp'],
          description:
            'Set the telemetry target (local or gcp). Overrides settings files.',
        })
        .option('telemetry-otlp-endpoint', {
          type: 'string',
          description:
            'Set the OTLP endpoint for telemetry. Overrides environment variables and settings files.',
        })
        .option('telemetry-log-prompts', {
          type: 'boolean',
          description:
            'Enable or disable logging of user prompts for telemetry. Overrides settings files.',
        })
        .option('telemetry-outfile', {
          type: 'string',
          description: 'Redirect all telemetry output to the specified file.',
        })
        .option('checkpointing', {
          alias: 'c',
          type: 'boolean',
          description: 'Enables checkpointing of file edits',
          default: false,
        })
        .option('experimental-acp', {
          type: 'boolean',
          description: 'Starts the agent in ACP mode',
        })
        .option('allowed-mcp-server-names', {
          type: 'array',
          string: true,
          description: 'Allowed MCP server names',
        })
        .option('extensions', {
          alias: 'e',
          type: 'array',
          string: true,
          description:
            'A list of extensions to use. If not provided, all extensions are used.',
        })
        .option('list-extensions', {
          alias: 'l',
          type: 'boolean',
          description: 'List all available extensions and exit.',
        })
        .option('ide-mode-feature', {
          type: 'boolean',
          description: 'Run in IDE mode?',
        })
        .option('proxy', {
          type: 'string',
          description:
            'Proxy for gemini client, like schema://user:password@host:port',
        })
        .option('include-directories', {
          type: 'array',
          string: true,
          description:
            'Additional directories to include in the workspace (comma-separated or multiple --include-directories)',
          coerce: (dirs: string[]) =>
            // Handle comma-separated values
            dirs.flatMap((dir) => dir.split(',').map((d) => d.trim())),
        })
        .option('load-memory-from-include-directories', {
          type: 'boolean',
          description:
            'If true, when refreshing memory, GEMINI.md files should be loaded from all directories that are added. If false, GEMINI.md files should only be loaded from the primary working directory.',
          default: false,
        })
        .check((argv) => {
          if (argv.prompt && argv.promptInteractive) {
            throw new Error(
              'Cannot use both --prompt (-p) and --prompt-interactive (-i) together',
            );
          }
          return true;
        }),
    )
    // Register MCP subcommands
    .command(mcpCommand)
    .version(await getCliVersion()) // This will enable the --version flag based on package.json
    .alias('v', 'version')
    .help()
    .alias('h', 'help')
    .strict()
<<<<<<< HEAD
    .check((argv) => {
      if (argv.prompt && argv.promptInteractive) {
        throw new Error(
          t('cli.errors.prompt_interactive_conflict', 'Cannot use both --prompt (-p) and --prompt-interactive (-i) together'),
        );
      }
      return true;
    });
=======
    .demandCommand(0, 0); // Allow base command to run with no subcommands
>>>>>>> ca4c745e

  yargsInstance.wrap(yargsInstance.terminalWidth());
  const result = await yargsInstance.parse();

  // Handle case where MCP subcommands are executed - they should exit the process
  // and not return to main CLI logic
  if (result._.length > 0 && result._[0] === 'mcp') {
    // MCP commands handle their own execution and process exit
    process.exit(0);
  }

  // The import format is now only controlled by settings.memoryImportFormat
  // We no longer accept it as a CLI argument
  return result as unknown as CliArgs;
}

// This function is now a thin wrapper around the server's implementation.
// It's kept in the CLI for now as App.tsx directly calls it for memory refresh.
// TODO: Consider if App.tsx should get memory via a server call or if Config should refresh itself.
export async function loadHierarchicalGeminiMemory(
  currentWorkingDirectory: string,
  includeDirectoriesToReadGemini: readonly string[] = [],
  debugMode: boolean,
  fileService: FileDiscoveryService,
  settings: Settings,
  extensionContextFilePaths: string[] = [],
  memoryImportFormat: 'flat' | 'tree' = 'tree',
  fileFilteringOptions?: FileFilteringOptions,
): Promise<{ memoryContent: string; fileCount: number }> {
  // FIX: Use real, canonical paths for a reliable comparison to handle symlinks.
  const realCwd = fs.realpathSync(path.resolve(currentWorkingDirectory));
  const realHome = fs.realpathSync(path.resolve(homedir()));
  const isHomeDirectory = realCwd === realHome;

  // If it is the home directory, pass an empty string to the core memory
  // function to signal that it should skip the workspace search.
  const effectiveCwd = isHomeDirectory ? '' : currentWorkingDirectory;

  if (debugMode) {
    logger.debug(
      `CLI: Delegating hierarchical memory load to server for CWD: ${currentWorkingDirectory} (memoryImportFormat: ${memoryImportFormat})`,
    );
  }

  // Directly call the server function with the corrected path.
  return loadServerHierarchicalMemory(
    effectiveCwd,
    includeDirectoriesToReadGemini,
    debugMode,
    fileService,
    extensionContextFilePaths,
    memoryImportFormat,
    fileFilteringOptions,
    settings.memoryDiscoveryMaxDirs,
  );
}

export async function loadCliConfig(
  settings: Settings,
  extensions: Extension[],
  sessionId: string,
  argv: CliArgs,
): Promise<Config> {
  const debugMode =
    argv.debug ||
    [process.env.DEBUG, process.env.DEBUG_MODE].some(
      (v) => v === 'true' || v === '1',
    ) ||
    false;
  const memoryImportFormat = settings.memoryImportFormat || 'tree';

  const ideMode = settings.ideMode ?? false;
  const ideModeFeature =
    argv.ideModeFeature ?? settings.ideModeFeature ?? false;

  const allExtensions = annotateActiveExtensions(
    extensions,
    argv.extensions || [],
  );

  const activeExtensions = extensions.filter(
    (_, i) => allExtensions[i].isActive,
  );

  // Set the context filename in the server's memoryTool module BEFORE loading memory
  // TODO(b/343434939): This is a bit of a hack. The contextFileName should ideally be passed
  // directly to the Config constructor in core, and have core handle setGeminiMdFilename.
  // However, loadHierarchicalGeminiMemory is called *before* createServerConfig.
  if (settings.contextFileName) {
    setServerGeminiMdFilename(settings.contextFileName);
  } else {
    // Reset to default if not provided in settings.
    setServerGeminiMdFilename(getCurrentGeminiMdFilename());
  }

  const extensionContextFilePaths = activeExtensions.flatMap(
    (e) => e.contextFiles,
  );

  const fileService = new FileDiscoveryService(process.cwd());

  const fileFiltering = {
    ...DEFAULT_MEMORY_FILE_FILTERING_OPTIONS,
    ...settings.fileFiltering,
  };

  const includeDirectories = (settings.includeDirectories || [])
    .map(resolvePath)
    .concat((argv.includeDirectories || []).map(resolvePath));

  // Call the (now wrapper) loadHierarchicalGeminiMemory which calls the server's version
  const { memoryContent, fileCount } = await loadHierarchicalGeminiMemory(
    process.cwd(),
    settings.loadMemoryFromIncludeDirectories ? includeDirectories : [],
    debugMode,
    fileService,
    settings,
    extensionContextFilePaths,
    memoryImportFormat,
    fileFiltering,
  );

  let mcpServers = mergeMcpServers(settings, activeExtensions);
  const excludeTools = mergeExcludeTools(settings, activeExtensions);
  const blockedMcpServers: Array<{ name: string; extensionName: string }> = [];

  if (!argv.allowedMcpServerNames) {
    if (settings.allowMCPServers) {
      const allowedNames = new Set(settings.allowMCPServers.filter(Boolean));
      if (allowedNames.size > 0) {
        mcpServers = Object.fromEntries(
          Object.entries(mcpServers).filter(([key]) => allowedNames.has(key)),
        );
      }
    }

    if (settings.excludeMCPServers) {
      const excludedNames = new Set(settings.excludeMCPServers.filter(Boolean));
      if (excludedNames.size > 0) {
        mcpServers = Object.fromEntries(
          Object.entries(mcpServers).filter(([key]) => !excludedNames.has(key)),
        );
      }
    }
  }

  if (argv.allowedMcpServerNames) {
    const allowedNames = new Set(argv.allowedMcpServerNames.filter(Boolean));
    if (allowedNames.size > 0) {
      mcpServers = Object.fromEntries(
        Object.entries(mcpServers).filter(([key, server]) => {
          const isAllowed = allowedNames.has(key);
          if (!isAllowed) {
            blockedMcpServers.push({
              name: key,
              extensionName: server.extensionName || '',
            });
          }
          return isAllowed;
        }),
      );
    } else {
      blockedMcpServers.push(
        ...Object.entries(mcpServers).map(([key, server]) => ({
          name: key,
          extensionName: server.extensionName || '',
        })),
      );
      mcpServers = {};
    }
  }

  const sandboxConfig = await loadSandboxConfig(settings, argv);

  return new Config({
    sessionId,
    embeddingModel: DEFAULT_GEMINI_EMBEDDING_MODEL,
    sandbox: sandboxConfig,
    targetDir: process.cwd(),
    includeDirectories,
    loadMemoryFromIncludeDirectories:
      argv.loadMemoryFromIncludeDirectories ||
      settings.loadMemoryFromIncludeDirectories ||
      false,
    debugMode,
    question: argv.promptInteractive || argv.prompt || '',
    fullContext: argv.allFiles || argv.all_files || false,
    coreTools: settings.coreTools || undefined,
    excludeTools,
    toolDiscoveryCommand: settings.toolDiscoveryCommand,
    toolCallCommand: settings.toolCallCommand,
    mcpServerCommand: settings.mcpServerCommand,
    mcpServers,
    userMemory: memoryContent,
    geminiMdFileCount: fileCount,
    approvalMode: argv.yolo || false ? ApprovalMode.YOLO : ApprovalMode.DEFAULT,
    showMemoryUsage:
      argv.showMemoryUsage ||
      argv.show_memory_usage ||
      settings.showMemoryUsage ||
      false,
    accessibility: settings.accessibility,
    telemetry: {
      enabled: argv.telemetry ?? settings.telemetry?.enabled,
      target: (argv.telemetryTarget ??
        settings.telemetry?.target) as TelemetryTarget,
      otlpEndpoint:
        argv.telemetryOtlpEndpoint ??
        process.env.OTEL_EXPORTER_OTLP_ENDPOINT ??
        settings.telemetry?.otlpEndpoint,
      logPrompts: argv.telemetryLogPrompts ?? settings.telemetry?.logPrompts,
      outfile: argv.telemetryOutfile ?? settings.telemetry?.outfile,
    },
    usageStatisticsEnabled: settings.usageStatisticsEnabled ?? true,
    // Git-aware file filtering settings
    fileFiltering: {
      respectGitIgnore: settings.fileFiltering?.respectGitIgnore,
      respectGeminiIgnore: settings.fileFiltering?.respectGeminiIgnore,
      enableRecursiveFileSearch:
        settings.fileFiltering?.enableRecursiveFileSearch,
    },
    checkpointing: argv.checkpointing || settings.checkpointing?.enabled,
    proxy:
      argv.proxy ||
      process.env.HTTPS_PROXY ||
      process.env.https_proxy ||
      process.env.HTTP_PROXY ||
      process.env.http_proxy,
    cwd: process.cwd(),
    fileDiscoveryService: fileService,
    bugCommand: settings.bugCommand,
    model: argv.model || settings.model || DEFAULT_GEMINI_MODEL,
    extensionContextFilePaths,
    maxSessionTurns: settings.maxSessionTurns ?? -1,
    experimentalAcp: argv.experimentalAcp || false,
    listExtensions: argv.listExtensions || false,
    extensions: allExtensions,
    blockedMcpServers,
    noBrowser: !!process.env.NO_BROWSER,
    summarizeToolOutput: settings.summarizeToolOutput,
    ideMode,
    ideModeFeature,
  });
}

function mergeMcpServers(settings: Settings, extensions: Extension[]) {
  const mcpServers = { ...(settings.mcpServers || {}) };
  for (const extension of extensions) {
    Object.entries(extension.config.mcpServers || {}).forEach(
      ([key, server]) => {
        if (mcpServers[key]) {
          logger.warn(
            `Skipping extension MCP config for server with key "${key}" as it already exists.`,
          );
          return;
        }
        mcpServers[key] = {
          ...server,
          extensionName: extension.config.name,
        };
      },
    );
  }
  return mcpServers;
}

function mergeExcludeTools(
  settings: Settings,
  extensions: Extension[],
): string[] {
  const allExcludeTools = new Set(settings.excludeTools || []);
  for (const extension of extensions) {
    for (const tool of extension.config.excludeTools || []) {
      allExcludeTools.add(tool);
    }
  }
  return [...allExcludeTools];
}<|MERGE_RESOLUTION|>--- conflicted
+++ resolved
@@ -238,7 +238,6 @@
     .help()
     .alias('h', 'help')
     .strict()
-<<<<<<< HEAD
     .check((argv) => {
       if (argv.prompt && argv.promptInteractive) {
         throw new Error(
@@ -246,10 +245,8 @@
         );
       }
       return true;
-    });
-=======
+    })
     .demandCommand(0, 0); // Allow base command to run with no subcommands
->>>>>>> ca4c745e
 
   yargsInstance.wrap(yargsInstance.terminalWidth());
   const result = await yargsInstance.parse();
