/**
 * @license
 * Copyright 2025 Google LLC
 * SPDX-License-Identifier: Apache-2.0
 */

import * as fs from 'node:fs';
import * as path from 'node:path';
import { homedir } from 'node:os';
import yargs from 'yargs/yargs';
import { hideBin } from 'yargs/helpers';
import process from 'node:process';
import { mcpCommand } from '../commands/mcp.js';
import type {
  TelemetryTarget,
  FileFilteringOptions,
  MCPServerConfig,
  OutputFormat,
} from '@google/gemini-cli-core';
import { extensionsCommand } from '../commands/extensions.js';
import {
  Config,
  loadServerHierarchicalMemory,
  setGeminiMdFilename as setServerGeminiMdFilename,
  getCurrentGeminiMdFilename,
  ApprovalMode,
  DEFAULT_GEMINI_MODEL,
  DEFAULT_GEMINI_MODEL_AUTO,
  DEFAULT_GEMINI_EMBEDDING_MODEL,
  DEFAULT_MEMORY_FILE_FILTERING_OPTIONS,
  FileDiscoveryService,
  ShellTool,
  EditTool,
  WriteFileTool,
  SHELL_TOOL_NAMES,
} from '@google/gemini-cli-core';
import type { Settings } from './settings.js';

import type { Extension } from './extension.js';
import { annotateActiveExtensions } from './extension.js';
import { getCliVersion } from '../utils/version.js';
import { loadSandboxConfig } from './sandboxConfig.js';
import { resolvePath } from '../utils/resolvePath.js';
import { appEvents } from '../utils/events.js';

import { isWorkspaceTrusted } from './trustedFolders.js';
import { createPolicyEngineConfig } from './policy.js';

// Simple console logger for now - replace with actual logger if available
const logger = {
  // eslint-disable-next-line @typescript-eslint/no-explicit-any
  debug: (...args: any[]) => console.debug('[DEBUG]', ...args),
  // eslint-disable-next-line @typescript-eslint/no-explicit-any
  warn: (...args: any[]) => console.warn('[WARN]', ...args),
  // eslint-disable-next-line @typescript-eslint/no-explicit-any
  error: (...args: any[]) => console.error('[ERROR]', ...args),
};

export interface CliArgs {
  model: string | undefined;
  sandbox: boolean | string | undefined;
  sandboxImage: string | undefined;
  debug: boolean | undefined;
  prompt: string | undefined;
  promptInteractive: string | undefined;
  allFiles: boolean | undefined;
  showMemoryUsage: boolean | undefined;
  yolo: boolean | undefined;
  approvalMode: string | undefined;
  telemetry: boolean | undefined;
  checkpointing: boolean | undefined;
  telemetryTarget: string | undefined;
  telemetryOtlpEndpoint: string | undefined;
  telemetryOtlpProtocol: string | undefined;
  telemetryLogPrompts: boolean | undefined;
  telemetryOutfile: string | undefined;
  allowedMcpServerNames: string[] | undefined;
  allowedTools: string[] | undefined;
  experimentalAcp: boolean | undefined;
  extensions: string[] | undefined;
  listExtensions: boolean | undefined;
  proxy: string | undefined;
  includeDirectories: string[] | undefined;
  screenReader: boolean | undefined;
  useSmartEdit: boolean | undefined;
  useWriteTodos: boolean | undefined;
  promptWords: string[] | undefined;
  outputFormat: string | undefined;
}

export async function parseArguments(settings: Settings): Promise<CliArgs> {
  const yargsInstance = yargs(hideBin(process.argv))
    .locale('en')
    .scriptName('gemini')
    .usage(
      'Usage: gemini [options] [command]\n\nGemini CLI - Launch an interactive CLI, use -p/--prompt for non-interactive mode',
    )
    .option('telemetry', {
      type: 'boolean',
      description:
        'Enable telemetry? This flag specifically controls if telemetry is sent. Other --telemetry-* flags set specific values but do not enable telemetry on their own.',
    })
    .option('telemetry-target', {
      type: 'string',
      choices: ['local', 'gcp'],
      description:
        'Set the telemetry target (local or gcp). Overrides settings files.',
    })
    .option('telemetry-otlp-endpoint', {
      type: 'string',
      description:
        'Set the OTLP endpoint for telemetry. Overrides environment variables and settings files.',
    })
    .option('telemetry-otlp-protocol', {
      type: 'string',
      choices: ['grpc', 'http'],
      description:
        'Set the OTLP protocol for telemetry (grpc or http). Overrides settings files.',
    })
    .option('telemetry-log-prompts', {
      type: 'boolean',
      description:
        'Enable or disable logging of user prompts for telemetry. Overrides settings files.',
    })
    .option('telemetry-outfile', {
      type: 'string',
      description: 'Redirect all telemetry output to the specified file.',
    })
    .deprecateOption(
      'telemetry',
      'Use the "telemetry.enabled" setting in settings.json instead. This flag will be removed in a future version.',
    )
    .deprecateOption(
      'telemetry-target',
      'Use the "telemetry.target" setting in settings.json instead. This flag will be removed in a future version.',
    )
    .deprecateOption(
      'telemetry-otlp-endpoint',
      'Use the "telemetry.otlpEndpoint" setting in settings.json instead. This flag will be removed in a future version.',
    )
    .deprecateOption(
      'telemetry-otlp-protocol',
      'Use the "telemetry.otlpProtocol" setting in settings.json instead. This flag will be removed in a future version.',
    )
    .deprecateOption(
      'telemetry-log-prompts',
      'Use the "telemetry.logPrompts" setting in settings.json instead. This flag will be removed in a future version.',
    )
    .deprecateOption(
      'telemetry-outfile',
      'Use the "telemetry.outfile" setting in settings.json instead. This flag will be removed in a future version.',
    )
    .option('debug', {
      alias: 'd',
      type: 'boolean',
      description: 'Run in debug mode?',
      default: false,
    })
    .option('proxy', {
      type: 'string',
      description:
        'Proxy for gemini client, like schema://user:password@host:port',
    })
    .deprecateOption(
      'proxy',
      'Use the "proxy" setting in settings.json instead. This flag will be removed in a future version.',
    )
    .command('$0 [promptWords...]', 'Launch Gemini CLI', (yargsInstance) =>
      yargsInstance
        .option('model', {
          alias: 'm',
          type: 'string',
          description: `Model`,
        })
        .option('prompt', {
          alias: 'p',
          type: 'string',
          description: 'Prompt. Appended to input on stdin (if any).',
        })
        .option('prompt-interactive', {
          alias: 'i',
          type: 'string',
          description:
            'Execute the provided prompt and continue in interactive mode',
        })
        .option('sandbox', {
          alias: 's',
          type: 'boolean',
          description: 'Run in sandbox?',
        })
        .option('sandbox-image', {
          type: 'string',
          description: 'Sandbox image URI.',
        })
        .option('all-files', {
          alias: ['a'],
          type: 'boolean',
          description: 'Include ALL files in context?',
          default: false,
        })
        .option('show-memory-usage', {
          type: 'boolean',
          description: 'Show memory usage in status bar',
          default: false,
        })
        .option('yolo', {
          alias: 'y',
          type: 'boolean',
          description:
            'Automatically accept all actions (aka YOLO mode, see https://www.youtube.com/watch?v=xvFZjo5PgG0 for more details)?',
          default: false,
        })
        .option('approval-mode', {
          type: 'string',
          choices: ['default', 'auto_edit', 'yolo'],
          description:
            'Set the approval mode: default (prompt for approval), auto_edit (auto-approve edit tools), yolo (auto-approve all tools)',
        })
        .option('checkpointing', {
          alias: 'c',
          type: 'boolean',
          description: 'Enables checkpointing of file edits',
          default: false,
        })
        .option('experimental-acp', {
          type: 'boolean',
          description: 'Starts the agent in ACP mode',
        })
        .option('allowed-mcp-server-names', {
          type: 'array',
          string: true,
          description: 'Allowed MCP server names',
          coerce: (mcpServerNames: string[]) =>
            // Handle comma-separated values
            mcpServerNames.flatMap((mcpServerName) =>
              mcpServerName.split(',').map((m) => m.trim()),
            ),
        })
        .option('allowed-tools', {
          type: 'array',
          string: true,
          description: 'Tools that are allowed to run without confirmation',
          coerce: (tools: string[]) =>
            // Handle comma-separated values
            tools.flatMap((tool) => tool.split(',').map((t) => t.trim())),
        })
        .option('extensions', {
          alias: 'e',
          type: 'array',
          string: true,
          description:
            'A list of extensions to use. If not provided, all extensions are used.',
          coerce: (extensions: string[]) =>
            // Handle comma-separated values
            extensions.flatMap((extension) =>
              extension.split(',').map((e) => e.trim()),
            ),
        })
        .option('list-extensions', {
          alias: 'l',
          type: 'boolean',
          description: 'List all available extensions and exit.',
        })
        .option('include-directories', {
          type: 'array',
          string: true,
          description:
            'Additional directories to include in the workspace (comma-separated or multiple --include-directories)',
          coerce: (dirs: string[]) =>
            // Handle comma-separated values
            dirs.flatMap((dir) => dir.split(',').map((d) => d.trim())),
        })
        .option('screen-reader', {
          type: 'boolean',
          description: 'Enable screen reader mode for accessibility.',
        })
        .option('output-format', {
          alias: 'o',
          type: 'string',
          description: 'The format of the CLI output.',
          choices: ['text', 'json'],
        })
        .deprecateOption(
          'show-memory-usage',
          'Use the "ui.showMemoryUsage" setting in settings.json instead. This flag will be removed in a future version.',
        )
        .deprecateOption(
          'sandbox-image',
          'Use the "tools.sandbox" setting in settings.json instead. This flag will be removed in a future version.',
        )
        .deprecateOption(
          'checkpointing',
          'Use the "general.checkpointing.enabled" setting in settings.json instead. This flag will be removed in a future version.',
        )
        .deprecateOption(
          'all-files',
          'Use @ includes in the application instead. This flag will be removed in a future version.',
        )
        .deprecateOption(
          'prompt',
          'Use the positional prompt instead. This flag will be removed in a future version.',
        )
        .check((argv) => {
          const promptWords = argv['promptWords'] as string[] | undefined;
          if (argv['prompt'] && promptWords && promptWords.length > 0) {
            throw new Error(
              'Cannot use both a positional prompt and the --prompt (-p) flag together',
            );
          }
          if (argv['prompt'] && argv['promptInteractive']) {
            throw new Error(
              'Cannot use both --prompt (-p) and --prompt-interactive (-i) together',
            );
          }
          if (argv.yolo && argv['approvalMode']) {
            throw new Error(
              'Cannot use both --yolo (-y) and --approval-mode together. Use --approval-mode=yolo instead.',
            );
          }
          return true;
        }),
    )
    // Register MCP subcommands
    .command(mcpCommand);

  if (settings?.experimental?.extensionManagement ?? true) {
    yargsInstance.command(extensionsCommand);
  }

  yargsInstance
    .version(await getCliVersion()) // This will enable the --version flag based on package.json
    .alias('v', 'version')
    .help()
    .alias('h', 'help')
    .strict()
    .demandCommand(0, 0); // Allow base command to run with no subcommands

  yargsInstance.wrap(yargsInstance.terminalWidth());
  const result = await yargsInstance.parse();

  // Handle case where MCP subcommands are executed - they should exit the process
  // and not return to main CLI logic
  if (
    result._.length > 0 &&
    (result._[0] === 'mcp' || result._[0] === 'extensions')
  ) {
    // MCP commands handle their own execution and process exit
    process.exit(0);
  }

  // The import format is now only controlled by settings.memoryImportFormat
  // We no longer accept it as a CLI argument
  return result as unknown as CliArgs;
}

// This function is now a thin wrapper around the server's implementation.
// It's kept in the CLI for now as App.tsx directly calls it for memory refresh.
// TODO: Consider if App.tsx should get memory via a server call or if Config should refresh itself.
export async function loadHierarchicalGeminiMemory(
  currentWorkingDirectory: string,
  includeDirectoriesToReadGemini: readonly string[] = [],
  debugMode: boolean,
  fileService: FileDiscoveryService,
  settings: Settings,
  extensionContextFilePaths: string[] = [],
  folderTrust: boolean,
  memoryImportFormat: 'flat' | 'tree' = 'tree',
  fileFilteringOptions?: FileFilteringOptions,
): Promise<{ memoryContent: string; fileCount: number }> {
  // FIX: Use real, canonical paths for a reliable comparison to handle symlinks.
  const realCwd = fs.realpathSync(path.resolve(currentWorkingDirectory));
  const realHome = fs.realpathSync(path.resolve(homedir()));
  const isHomeDirectory = realCwd === realHome;

  // If it is the home directory, pass an empty string to the core memory
  // function to signal that it should skip the workspace search.
  const effectiveCwd = isHomeDirectory ? '' : currentWorkingDirectory;

  if (debugMode) {
    logger.debug(
      `CLI: Delegating hierarchical memory load to server for CWD: ${currentWorkingDirectory} (memoryImportFormat: ${memoryImportFormat})`,
    );
  }

  // Directly call the server function with the corrected path.
  return loadServerHierarchicalMemory(
    effectiveCwd,
    includeDirectoriesToReadGemini,
    debugMode,
    fileService,
    extensionContextFilePaths,
    folderTrust,
    memoryImportFormat,
    fileFilteringOptions,
    settings.context?.discoveryMaxDirs,
  );
}

export async function loadCliConfig(
  settings: Settings,
  extensions: Extension[],
  sessionId: string,
  argv: CliArgs,
  cwd: string = process.cwd(),
): Promise<Config> {
  const debugMode =
    argv.debug ||
    [process.env['DEBUG'], process.env['DEBUG_MODE']].some(
      (v) => v === 'true' || v === '1',
    ) ||
    false;
  const memoryImportFormat = settings.context?.importFormat || 'tree';

  const ideMode = settings.ide?.enabled ?? false;

  const folderTrust = settings.security?.folderTrust?.enabled ?? false;
  const trustedFolder = isWorkspaceTrusted(settings) ?? true;

  const allExtensions = annotateActiveExtensions(
    extensions,
    argv.extensions || [],
    cwd,
  );

  const activeExtensions = extensions.filter(
    (_, i) => allExtensions[i].isActive,
  );

  // Set the context filename in the server's memoryTool module BEFORE loading memory
  // TODO(b/343434939): This is a bit of a hack. The contextFileName should ideally be passed
  // directly to the Config constructor in core, and have core handle setGeminiMdFilename.
  // However, loadHierarchicalGeminiMemory is called *before* createServerConfig.
  if (settings.context?.fileName) {
    setServerGeminiMdFilename(settings.context.fileName);
  } else {
    // Reset to default if not provided in settings.
    setServerGeminiMdFilename(getCurrentGeminiMdFilename());
  }

  const extensionContextFilePaths = activeExtensions.flatMap(
    (e) => e.contextFiles,
  );

  const fileService = new FileDiscoveryService(cwd);

  const fileFiltering = {
    ...DEFAULT_MEMORY_FILE_FILTERING_OPTIONS,
    ...settings.context?.fileFiltering,
  };

  const includeDirectories = (settings.context?.includeDirectories || [])
    .map(resolvePath)
    .concat((argv.includeDirectories || []).map(resolvePath));

  // Call the (now wrapper) loadHierarchicalGeminiMemory which calls the server's version
  const { memoryContent, fileCount } = await loadHierarchicalGeminiMemory(
    cwd,
    settings.context?.loadMemoryFromIncludeDirectories
      ? includeDirectories
      : [],
    debugMode,
    fileService,
    settings,
    extensionContextFilePaths,
    trustedFolder,
    memoryImportFormat,
    fileFiltering,
  );

  let mcpServers = mergeMcpServers(settings, activeExtensions);
  const question =
    argv.promptInteractive || argv.prompt || (argv.promptWords || []).join(' ');

  // Determine approval mode with backward compatibility
  let approvalMode: ApprovalMode;
  if (argv.approvalMode) {
    // New --approval-mode flag takes precedence
    switch (argv.approvalMode) {
      case 'yolo':
        approvalMode = ApprovalMode.YOLO;
        break;
      case 'auto_edit':
        approvalMode = ApprovalMode.AUTO_EDIT;
        break;
      case 'default':
        approvalMode = ApprovalMode.DEFAULT;
        break;
      default:
        throw new Error(
          `Invalid approval mode: ${argv.approvalMode}. Valid values are: yolo, auto_edit, default`,
        );
    }
  } else {
    // Fallback to legacy --yolo flag behavior
    approvalMode =
      argv.yolo || false ? ApprovalMode.YOLO : ApprovalMode.DEFAULT;
  }

  // Force approval mode to default if the folder is not trusted.
  if (!trustedFolder && approvalMode !== ApprovalMode.DEFAULT) {
    logger.warn(
      `Approval mode overridden to "default" because the current folder is not trusted.`,
    );
    approvalMode = ApprovalMode.DEFAULT;
  }

  const policyEngineConfig = createPolicyEngineConfig(settings, approvalMode);

<<<<<<< HEAD
  const allowedTools = argv.allowedTools || settings.tools?.allowed || [];
  const allowedToolsSet = new Set(allowedTools);

=======
  // Fix: If promptWords are provided, always use non-interactive mode
  const hasPromptWords = argv.promptWords && argv.promptWords.length > 0;
>>>>>>> edd988be
  const interactive =
    !!argv.promptInteractive ||
    (process.stdin.isTTY && !hasPromptWords && !argv.prompt);
  // In non-interactive mode, exclude tools that require a prompt.
  const extraExcludes: string[] = [];
  if (!interactive && !argv.experimentalAcp) {
    const defaultExcludes = [ShellTool.Name, EditTool.Name, WriteFileTool.Name];
    const autoEditExcludes = [ShellTool.Name];

    switch (approvalMode) {
      case ApprovalMode.DEFAULT:
        // In default non-interactive mode, all tools that require approval are excluded.
        extraExcludes.push(
          ...defaultExcludes.filter((t) => {
            if (t === ShellTool.Name) {
              // If any of the allowed tools is ShellTool (even with subcommands), don't exclude it.
              return !allowedTools.some((allowed) =>
                SHELL_TOOL_NAMES.some((shellName) =>
                  allowed.startsWith(shellName),
                ),
              );
            }
            return !allowedToolsSet.has(t);
          }),
        );
        break;
      case ApprovalMode.AUTO_EDIT:
        // In auto-edit non-interactive mode, only tools that still require a prompt are excluded.
        extraExcludes.push(
          ...autoEditExcludes.filter((t) => {
            if (t === ShellTool.Name) {
              // If any of the allowed tools is ShellTool (even with subcommands), don't exclude it.
              return !allowedTools.some((allowed) =>
                SHELL_TOOL_NAMES.some((shellName) =>
                  allowed.startsWith(shellName),
                ),
              );
            }
            return !allowedToolsSet.has(t);
          }),
        );
        break;
      case ApprovalMode.YOLO:
        // No extra excludes for YOLO mode.
        break;
      default:
        // This should never happen due to validation earlier, but satisfies the linter
        break;
    }
  }

  const excludeTools = mergeExcludeTools(
    settings,
    activeExtensions,
    extraExcludes.length > 0 ? extraExcludes : undefined,
  );
  const blockedMcpServers: Array<{ name: string; extensionName: string }> = [];

  if (!argv.allowedMcpServerNames) {
    if (settings.mcp?.allowed) {
      mcpServers = allowedMcpServers(
        mcpServers,
        settings.mcp.allowed,
        blockedMcpServers,
      );
    }

    if (settings.mcp?.excluded) {
      const excludedNames = new Set(settings.mcp.excluded.filter(Boolean));
      if (excludedNames.size > 0) {
        mcpServers = Object.fromEntries(
          Object.entries(mcpServers).filter(([key]) => !excludedNames.has(key)),
        );
      }
    }
  }

  if (argv.allowedMcpServerNames) {
    mcpServers = allowedMcpServers(
      mcpServers,
      argv.allowedMcpServerNames,
      blockedMcpServers,
    );
  }

  const useModelRouter = settings.experimental?.useModelRouter ?? false;
  const defaultModel = useModelRouter
    ? DEFAULT_GEMINI_MODEL_AUTO
    : DEFAULT_GEMINI_MODEL;
  const resolvedModel: string =
    argv.model ||
    process.env['GEMINI_MODEL'] ||
    settings.model?.name ||
    defaultModel;

  const sandboxConfig = await loadSandboxConfig(settings, argv);
  const screenReader =
    argv.screenReader !== undefined
      ? argv.screenReader
      : (settings.ui?.accessibility?.screenReader ?? false);
  return new Config({
    sessionId,
    embeddingModel: DEFAULT_GEMINI_EMBEDDING_MODEL,
    sandbox: sandboxConfig,
    targetDir: cwd,
    includeDirectories,
    loadMemoryFromIncludeDirectories:
      settings.context?.loadMemoryFromIncludeDirectories || false,
    debugMode,
    question,
    fullContext: argv.allFiles || false,
    coreTools: settings.tools?.core || undefined,
    allowedTools: allowedTools.length > 0 ? allowedTools : undefined,
    policyEngineConfig,
    excludeTools,
    toolDiscoveryCommand: settings.tools?.discoveryCommand,
    toolCallCommand: settings.tools?.callCommand,
    mcpServerCommand: settings.mcp?.serverCommand,
    mcpServers,
    userMemory: memoryContent,
    geminiMdFileCount: fileCount,
    approvalMode,
    showMemoryUsage:
      argv.showMemoryUsage || settings.ui?.showMemoryUsage || false,
    accessibility: {
      ...settings.ui?.accessibility,
      screenReader,
    },
    telemetry: {
      enabled: argv.telemetry ?? settings.telemetry?.enabled,
      target: (argv.telemetryTarget ??
        settings.telemetry?.target) as TelemetryTarget,
      otlpEndpoint:
        argv.telemetryOtlpEndpoint ??
        process.env['OTEL_EXPORTER_OTLP_ENDPOINT'] ??
        settings.telemetry?.otlpEndpoint,
      otlpProtocol: (['grpc', 'http'] as const).find(
        (p) =>
          p ===
          (argv.telemetryOtlpProtocol ?? settings.telemetry?.otlpProtocol),
      ),
      logPrompts: argv.telemetryLogPrompts ?? settings.telemetry?.logPrompts,
      outfile: argv.telemetryOutfile ?? settings.telemetry?.outfile,
      useCollector: settings.telemetry?.useCollector,
    },
    usageStatisticsEnabled: settings.privacy?.usageStatisticsEnabled ?? true,
    fileFiltering: settings.context?.fileFiltering,
    checkpointing:
      argv.checkpointing || settings.general?.checkpointing?.enabled,
    proxy:
      argv.proxy ||
      process.env['HTTPS_PROXY'] ||
      process.env['https_proxy'] ||
      process.env['HTTP_PROXY'] ||
      process.env['http_proxy'],
    cwd,
    fileDiscoveryService: fileService,
    bugCommand: settings.advanced?.bugCommand,
    model: resolvedModel,
    extensionContextFilePaths,
    maxSessionTurns: settings.model?.maxSessionTurns ?? -1,
    experimentalZedIntegration: argv.experimentalAcp || false,
    listExtensions: argv.listExtensions || false,
    extensions: allExtensions,
    blockedMcpServers,
    noBrowser: !!process.env['NO_BROWSER'],
    summarizeToolOutput: settings.model?.summarizeToolOutput,
    ideMode,
    chatCompression: settings.model?.chatCompression,
    folderTrust,
    interactive,
    trustedFolder,
    useRipgrep: settings.tools?.useRipgrep,
    shouldUseNodePtyShell: settings.tools?.shell?.enableInteractiveShell,
    skipNextSpeakerCheck: settings.model?.skipNextSpeakerCheck,
    enablePromptCompletion: settings.general?.enablePromptCompletion ?? false,
    truncateToolOutputThreshold: settings.tools?.truncateToolOutputThreshold,
    truncateToolOutputLines: settings.tools?.truncateToolOutputLines,
    enableToolOutputTruncation: settings.tools?.enableToolOutputTruncation,
    eventEmitter: appEvents,
    useSmartEdit: argv.useSmartEdit ?? settings.useSmartEdit,
    useWriteTodos: argv.useWriteTodos ?? settings.useWriteTodos,
    output: {
      format: (argv.outputFormat ?? settings.output?.format) as OutputFormat,
    },
    useModelRouter,
  });
}

function allowedMcpServers(
  mcpServers: { [x: string]: MCPServerConfig },
  allowMCPServers: string[],
  blockedMcpServers: Array<{ name: string; extensionName: string }>,
) {
  const allowedNames = new Set(allowMCPServers.filter(Boolean));
  if (allowedNames.size > 0) {
    mcpServers = Object.fromEntries(
      Object.entries(mcpServers).filter(([key, server]) => {
        const isAllowed = allowedNames.has(key);
        if (!isAllowed) {
          blockedMcpServers.push({
            name: key,
            extensionName: server.extensionName || '',
          });
        }
        return isAllowed;
      }),
    );
  } else {
    blockedMcpServers.push(
      ...Object.entries(mcpServers).map(([key, server]) => ({
        name: key,
        extensionName: server.extensionName || '',
      })),
    );
    mcpServers = {};
  }
  return mcpServers;
}

function mergeMcpServers(settings: Settings, extensions: Extension[]) {
  const mcpServers = { ...(settings.mcpServers || {}) };
  for (const extension of extensions) {
    Object.entries(extension.config.mcpServers || {}).forEach(
      ([key, server]) => {
        if (mcpServers[key]) {
          logger.warn(
            `Skipping extension MCP config for server with key "${key}" as it already exists.`,
          );
          return;
        }
        mcpServers[key] = {
          ...server,
          extensionName: extension.config.name,
        };
      },
    );
  }
  return mcpServers;
}

function mergeExcludeTools(
  settings: Settings,
  extensions: Extension[],
  extraExcludes?: string[] | undefined,
): string[] {
  const allExcludeTools = new Set([
    ...(settings.tools?.exclude || []),
    ...(extraExcludes || []),
  ]);
  for (const extension of extensions) {
    for (const tool of extension.config.excludeTools || []) {
      allExcludeTools.add(tool);
    }
  }
  return [...allExcludeTools];
}<|MERGE_RESOLUTION|>--- conflicted
+++ resolved
@@ -506,14 +506,11 @@
 
   const policyEngineConfig = createPolicyEngineConfig(settings, approvalMode);
 
-<<<<<<< HEAD
   const allowedTools = argv.allowedTools || settings.tools?.allowed || [];
   const allowedToolsSet = new Set(allowedTools);
 
-=======
   // Fix: If promptWords are provided, always use non-interactive mode
   const hasPromptWords = argv.promptWords && argv.promptWords.length > 0;
->>>>>>> edd988be
   const interactive =
     !!argv.promptInteractive ||
     (process.stdin.isTTY && !hasPromptWords && !argv.prompt);
