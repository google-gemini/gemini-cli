--- conflicted
+++ resolved
@@ -240,36 +240,7 @@
         .deprecateOption(
           'prompt',
           'Use the positional prompt instead. This flag will be removed in a future version.',
-<<<<<<< HEAD
-        )
-        // Ensure validation flows through .fail() for clean UX
-        .fail((msg, err, yargs) => {
-          debugLogger.error(msg || err?.message || 'Unknown error');
-          yargs.showHelp();
-          process.exit(1);
-        })
-        .check((argv) => {
-          // The 'query' positional can be a string (for one arg) or string[] (for multiple).
-          // This guard safely checks if any positional argument was provided.
-          const query = argv['query'] as string | string[] | undefined;
-          const hasPositionalQuery = Array.isArray(query)
-            ? query.length > 0
-            : !!query;
-
-          if (argv['prompt'] && hasPositionalQuery) {
-            return 'Cannot use both a positional prompt and the --prompt (-p) flag together';
-          }
-          if (argv['prompt'] && argv['promptInteractive']) {
-            return 'Cannot use both --prompt (-p) and --prompt-interactive (-i) together';
-          }
-          if (argv.yolo && argv['approvalMode']) {
-            return 'Cannot use both --yolo (-y) and --approval-mode together. Use --approval-mode=yolo instead.';
-          }
-          return true;
-        }),
-=======
         ),
->>>>>>> b9766155
     )
     // Register MCP subcommands
     .command(mcpCommand)
@@ -291,11 +262,6 @@
       }
       if (argv['prompt'] && argv['promptInteractive']) {
         return 'Cannot use both --prompt (-p) and --prompt-interactive (-i) together';
-      }
-      if (argv['resume'] && !argv['prompt'] && !process.stdin.isTTY) {
-        throw new Error(
-          'When resuming a session, you must provide a message via --prompt (-p) or stdin',
-        );
       }
       if (argv['yolo'] && argv['approvalMode']) {
         return 'Cannot use both --yolo (-y) and --approval-mode together. Use --approval-mode=yolo instead.';
