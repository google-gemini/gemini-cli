/**
 * @license
 * Copyright 2025 Google LLC
 * SPDX-License-Identifier: Apache-2.0
 */

import * as fs from 'fs';
import * as path from 'path';
import { homedir } from 'node:os';
import yargs from 'yargs/yargs';
import { hideBin } from 'yargs/helpers';
import process from 'node:process';
import { mcpCommand } from '../commands/mcp.js';
import {
  Config,
  loadServerHierarchicalMemory,
  setGeminiMdFilename as setServerGeminiMdFilename,
  getCurrentGeminiMdFilename,
  ApprovalMode,
  DEFAULT_GEMINI_MODEL,
  DEFAULT_GEMINI_EMBEDDING_MODEL,
  DEFAULT_MEMORY_FILE_FILTERING_OPTIONS,
  FileDiscoveryService,
  TelemetryTarget,
  FileFilteringOptions,
  ShellTool,
  EditTool,
  WriteFileTool,
  MCPServerConfig,
} from '@google/gemini-cli-core';
import { Settings } from './settings.js';

import { Extension, annotateActiveExtensions } from './extension.js';
import { getCliVersion } from '../utils/version.js';
import { loadSandboxConfig } from './sandboxConfig.js';
import { resolvePath } from '../utils/resolvePath.js';

import { isWorkspaceTrusted } from './trustedFolders.js';

// Simple console logger for now - replace with actual logger if available
const logger = {
  // eslint-disable-next-line @typescript-eslint/no-explicit-any
  debug: (...args: any[]) => console.debug('[DEBUG]', ...args),
  // eslint-disable-next-line @typescript-eslint/no-explicit-any
  warn: (...args: any[]) => console.warn('[WARN]', ...args),
  // eslint-disable-next-line @typescript-eslint/no-explicit-any
  error: (...args: any[]) => console.error('[ERROR]', ...args),
};

export interface CliArgs {
  model: string | undefined;
  sandbox: boolean | string | undefined;
  sandboxImage: string | undefined;
  debug: boolean | undefined;
  prompt: string | undefined;
  promptInteractive: string | undefined;
  allFiles: boolean | undefined;
  all_files: boolean | undefined;
  showMemoryUsage: boolean | undefined;
  show_memory_usage: boolean | undefined;
  yolo: boolean | undefined;
  approvalMode: string | undefined;
  telemetry: boolean | undefined;
  checkpointing: boolean | undefined;
  telemetryTarget: string | undefined;
  telemetryOtlpEndpoint: string | undefined;
  telemetryOtlpProtocol: string | undefined;
  telemetryLogPrompts: boolean | undefined;
  telemetryOutfile: string | undefined;
  allowedMcpServerNames: string[] | undefined;
  experimentalAcp: boolean | undefined;
  extensions: string[] | undefined;
  listExtensions: boolean | undefined;
  proxy: string | undefined;
  includeDirectories: string[] | undefined;
}

export async function parseArguments(): Promise<CliArgs> {
  const yargsInstance = yargs(hideBin(process.argv))
    .scriptName('gemini')
    .usage(
      'Usage: gemini [options] [command]\n\nGemini CLI - Launch an interactive CLI, use -p/--prompt for non-interactive mode',
    )
    .command('$0', 'Launch Gemini CLI', (yargsInstance) =>
      yargsInstance
        .option('model', {
          alias: 'm',
          type: 'string',
          description: `Model`,
          default: process.env['GEMINI_MODEL'],
        })
        .option('prompt', {
          alias: 'p',
          type: 'string',
          description: 'Prompt. Appended to input on stdin (if any).',
        })
        .option('prompt-interactive', {
          alias: 'i',
          type: 'string',
          description:
            'Execute the provided prompt and continue in interactive mode',
        })
        .option('sandbox', {
          alias: 's',
          type: 'boolean',
          description: 'Run in sandbox?',
        })
        .option('sandbox-image', {
          type: 'string',
          description: 'Sandbox image URI.',
        })
        .option('debug', {
          alias: 'd',
          type: 'boolean',
          description: 'Run in debug mode?',
          default: false,
        })
        .option('all-files', {
          alias: ['a'],
          type: 'boolean',
          description: 'Include ALL files in context?',
          default: false,
        })
        .option('all_files', {
          type: 'boolean',
          description: 'Include ALL files in context?',
          default: false,
        })
        .deprecateOption(
          'all_files',
          'Use --all-files instead. We will be removing --all_files in the coming weeks.',
        )
        .option('show-memory-usage', {
          type: 'boolean',
          description: 'Show memory usage in status bar',
          default: false,
        })
        .option('show_memory_usage', {
          type: 'boolean',
          description: 'Show memory usage in status bar',
          default: false,
        })
        .deprecateOption(
          'show_memory_usage',
          'Use --show-memory-usage instead. We will be removing --show_memory_usage in the coming weeks.',
        )
        .option('yolo', {
          alias: 'y',
          type: 'boolean',
          description:
            'Automatically accept all actions (aka YOLO mode, see https://www.youtube.com/watch?v=xvFZjo5PgG0 for more details)?',
          default: false,
        })
        .option('approval-mode', {
          type: 'string',
          choices: ['default', 'auto_edit', 'yolo'],
          description:
            'Set the approval mode: default (prompt for approval), auto_edit (auto-approve edit tools), yolo (auto-approve all tools)',
        })
        .option('telemetry', {
          type: 'boolean',
          description:
            'Enable telemetry? This flag specifically controls if telemetry is sent. Other --telemetry-* flags set specific values but do not enable telemetry on their own.',
        })
        .option('telemetry-target', {
          type: 'string',
          choices: ['local', 'gcp'],
          description:
            'Set the telemetry target (local or gcp). Overrides settings files.',
        })
        .option('telemetry-otlp-endpoint', {
          type: 'string',
          description:
            'Set the OTLP endpoint for telemetry. Overrides environment variables and settings files.',
        })
        .option('telemetry-otlp-protocol', {
          type: 'string',
          choices: ['grpc', 'http'],
          description:
            'Set the OTLP protocol for telemetry (grpc or http). Overrides settings files.',
        })
        .option('telemetry-log-prompts', {
          type: 'boolean',
          description:
            'Enable or disable logging of user prompts for telemetry. Overrides settings files.',
        })
        .option('telemetry-outfile', {
          type: 'string',
          description: 'Redirect all telemetry output to the specified file.',
        })
        .option('checkpointing', {
          alias: 'c',
          type: 'boolean',
          description: 'Enables checkpointing of file edits',
          default: false,
        })
        .option('experimental-acp', {
          type: 'boolean',
          description: 'Starts the agent in ACP mode',
        })
        .option('allowed-mcp-server-names', {
          type: 'array',
          string: true,
          description: 'Allowed MCP server names',
        })
        .option('extensions', {
          alias: 'e',
          type: 'array',
          string: true,
          description:
            'A list of extensions to use. If not provided, all extensions are used.',
        })
        .option('list-extensions', {
          alias: 'l',
          type: 'boolean',
          description: 'List all available extensions and exit.',
        })
        .option('proxy', {
          type: 'string',
          description:
            'Proxy for gemini client, like schema://user:password@host:port',
        })
        .option('include-directories', {
          type: 'array',
          string: true,
          description:
            'Additional directories to include in the workspace (comma-separated or multiple --include-directories)',
          coerce: (dirs: string[]) =>
            // Handle comma-separated values
            dirs.flatMap((dir) => dir.split(',').map((d) => d.trim())),
        })

        .check((argv) => {
          if (argv.prompt && argv['promptInteractive']) {
            throw new Error(
              'Cannot use both --prompt (-p) and --prompt-interactive (-i) together',
            );
          }
          if (argv.yolo && argv['approvalMode']) {
            throw new Error(
              'Cannot use both --yolo (-y) and --approval-mode together. Use --approval-mode=yolo instead.',
            );
          }
          return true;
        }),
    )
    // Register MCP subcommands
    .command(mcpCommand)
    .version(await getCliVersion()) // This will enable the --version flag based on package.json
    .alias('v', 'version')
    .help()
    .alias('h', 'help')
    .strict()
    .demandCommand(0, 0); // Allow base command to run with no subcommands

  yargsInstance.wrap(yargsInstance.terminalWidth());
  const result = await yargsInstance.parse();

  // Handle case where MCP subcommands are executed - they should exit the process
  // and not return to main CLI logic
  if (result._.length > 0 && result._[0] === 'mcp') {
    // MCP commands handle their own execution and process exit
    process.exit(0);
  }

  // The import format is now only controlled by settings.memoryImportFormat
  // We no longer accept it as a CLI argument
  return result as unknown as CliArgs;
}

// This function is now a thin wrapper around the server's implementation.
// It's kept in the CLI for now as App.tsx directly calls it for memory refresh.
// TODO: Consider if App.tsx should get memory via a server call or if Config should refresh itself.
export async function loadHierarchicalGeminiMemory(
  currentWorkingDirectory: string,
  includeDirectoriesToReadGemini: readonly string[] = [],
  debugMode: boolean,
  fileService: FileDiscoveryService,
  settings: Settings,
  extensionContextFilePaths: string[] = [],
  memoryImportFormat: 'flat' | 'tree' = 'tree',
  fileFilteringOptions?: FileFilteringOptions,
): Promise<{ memoryContent: string; fileCount: number }> {
  // FIX: Use real, canonical paths for a reliable comparison to handle symlinks.
  const realCwd = fs.realpathSync(path.resolve(currentWorkingDirectory));
  const realHome = fs.realpathSync(path.resolve(homedir()));
  const isHomeDirectory = realCwd === realHome;

  // If it is the home directory, pass an empty string to the core memory
  // function to signal that it should skip the workspace search.
  const effectiveCwd = isHomeDirectory ? '' : currentWorkingDirectory;

  if (debugMode) {
    logger.debug(
      `CLI: Delegating hierarchical memory load to server for CWD: ${currentWorkingDirectory} (memoryImportFormat: ${memoryImportFormat})`,
    );
  }

  // Directly call the server function with the corrected path.
  return loadServerHierarchicalMemory(
    effectiveCwd,
    includeDirectoriesToReadGemini,
    debugMode,
    fileService,
    extensionContextFilePaths,
    memoryImportFormat,
    fileFilteringOptions,
    settings.memoryDiscoveryMaxDirs,
  );
}

export async function loadCliConfig(
  settings: Settings,
  extensions: Extension[],
  sessionId: string,
  argv: CliArgs,
  cwd: string = process.cwd(),
): Promise<Config> {
  const debugMode =
    argv.debug ||
    [process.env['DEBUG'], process.env['DEBUG_MODE']].some(
      (v) => v === 'true' || v === '1',
    ) ||
    false;
  const memoryImportFormat = settings.memoryImportFormat || 'tree';

  const ideMode = settings.ideMode ?? false;

  const folderTrustFeature = settings.folderTrustFeature ?? false;
  const folderTrustSetting = settings.folderTrust ?? true;
  const folderTrust = folderTrustFeature && folderTrustSetting;
  const trustedFolder = isWorkspaceTrusted(settings);

  const allExtensions = annotateActiveExtensions(
    extensions,
    argv.extensions || [],
  );

  const activeExtensions = extensions.filter(
    (_, i) => allExtensions[i].isActive,
  );

  // Set the context filename in the server's memoryTool module BEFORE loading memory
  // TODO(b/343434939): This is a bit of a hack. The contextFileName should ideally be passed
  // directly to the Config constructor in core, and have core handle setGeminiMdFilename.
  // However, loadHierarchicalGeminiMemory is called *before* createServerConfig.
  if (settings.contextFileName) {
    setServerGeminiMdFilename(settings.contextFileName);
  } else {
    // Reset to default if not provided in settings.
    setServerGeminiMdFilename(getCurrentGeminiMdFilename());
  }

  const extensionContextFilePaths = activeExtensions.flatMap(
    (e) => e.contextFiles,
  );

  const fileService = new FileDiscoveryService(cwd);

  const fileFiltering = {
    ...DEFAULT_MEMORY_FILE_FILTERING_OPTIONS,
    ...settings.fileFiltering,
  };

  const includeDirectories = (settings.includeDirectories || [])
    .map(resolvePath)
    .concat((argv.includeDirectories || []).map(resolvePath));

  // Call the (now wrapper) loadHierarchicalGeminiMemory which calls the server's version
  const { memoryContent, fileCount } = await loadHierarchicalGeminiMemory(
    cwd,
    settings.loadMemoryFromIncludeDirectories ? includeDirectories : [],
    debugMode,
    fileService,
    settings,
    extensionContextFilePaths,
    memoryImportFormat,
    fileFiltering,
  );

  let mcpServers = mergeMcpServers(settings, activeExtensions);
  const question = argv.promptInteractive || argv.prompt || '';

  // Determine approval mode with backward compatibility
  let approvalMode: ApprovalMode;
  if (argv.approvalMode) {
    // New --approval-mode flag takes precedence
    switch (argv.approvalMode) {
      case 'yolo':
        approvalMode = ApprovalMode.YOLO;
        break;
      case 'auto_edit':
        approvalMode = ApprovalMode.AUTO_EDIT;
        break;
      case 'default':
        approvalMode = ApprovalMode.DEFAULT;
        break;
      default:
        throw new Error(
          `Invalid approval mode: ${argv.approvalMode}. Valid values are: yolo, auto_edit, default`,
        );
    }
  } else {
    // Fallback to legacy --yolo flag behavior
    approvalMode =
      argv.yolo || false ? ApprovalMode.YOLO : ApprovalMode.DEFAULT;
  }

  const interactive =
    !!argv.promptInteractive || (process.stdin.isTTY && question.length === 0);
  // In non-interactive mode, exclude tools that require a prompt.
  const extraExcludes: string[] = [];
  if (!interactive && !argv.experimentalAcp) {
    switch (approvalMode) {
      case ApprovalMode.DEFAULT:
        // In default non-interactive mode, all tools that require approval are excluded.
        extraExcludes.push(ShellTool.Name, EditTool.Name, WriteFileTool.Name);
        break;
      case ApprovalMode.AUTO_EDIT:
        // In auto-edit non-interactive mode, only tools that still require a prompt are excluded.
        extraExcludes.push(ShellTool.Name);
        break;
      case ApprovalMode.YOLO:
        // No extra excludes for YOLO mode.
        break;
      default:
        // This should never happen due to validation earlier, but satisfies the linter
        break;
    }
  }

  const excludeTools = mergeExcludeTools(
    settings,
    activeExtensions,
    extraExcludes.length > 0 ? extraExcludes : undefined,
  );
  const blockedMcpServers: Array<{ name: string; extensionName: string }> = [];

  if (!argv.allowedMcpServerNames) {
    if (settings.allowMCPServers) {
      mcpServers = allowedMcpServers(
        mcpServers,
        settings.allowMCPServers,
        blockedMcpServers,
      );
    }

    if (settings.excludeMCPServers) {
      const excludedNames = new Set(settings.excludeMCPServers.filter(Boolean));
      if (excludedNames.size > 0) {
        mcpServers = Object.fromEntries(
          Object.entries(mcpServers).filter(([key]) => !excludedNames.has(key)),
        );
      }
    }
  }

  if (argv.allowedMcpServerNames) {
    mcpServers = allowedMcpServers(
      mcpServers,
      argv.allowedMcpServerNames,
      blockedMcpServers,
    );
  }

  const sandboxConfig = await loadSandboxConfig(settings, argv);

  return new Config({
    sessionId,
    embeddingModel: DEFAULT_GEMINI_EMBEDDING_MODEL,
    sandbox: sandboxConfig,
    targetDir: cwd,
    includeDirectories,
    loadMemoryFromIncludeDirectories:
      settings.loadMemoryFromIncludeDirectories || false,
    debugMode,
    question,
    fullContext: argv.allFiles || argv.all_files || false,
    coreTools: settings.coreTools || undefined,
    excludeTools,
    toolDiscoveryCommand: settings.toolDiscoveryCommand,
    toolCallCommand: settings.toolCallCommand,
    mcpServerCommand: settings.mcpServerCommand,
    mcpServers,
    userMemory: memoryContent,
    geminiMdFileCount: fileCount,
    approvalMode,
    showMemoryUsage:
      argv.showMemoryUsage ||
      argv.show_memory_usage ||
      settings.showMemoryUsage ||
      false,
    accessibility: settings.accessibility,
    telemetry: {
      enabled: argv.telemetry ?? settings.telemetry?.enabled,
      target: (argv.telemetryTarget ??
        settings.telemetry?.target) as TelemetryTarget,
      otlpEndpoint:
        argv.telemetryOtlpEndpoint ??
        process.env['OTEL_EXPORTER_OTLP_ENDPOINT'] ??
        settings.telemetry?.otlpEndpoint,
      otlpProtocol: (['grpc', 'http'] as const).find(
        (p) =>
          p ===
          (argv.telemetryOtlpProtocol ?? settings.telemetry?.otlpProtocol),
      ),
      logPrompts: argv.telemetryLogPrompts ?? settings.telemetry?.logPrompts,
      outfile: argv.telemetryOutfile ?? settings.telemetry?.outfile,
    },
    usageStatisticsEnabled: settings.usageStatisticsEnabled ?? true,
    // Git-aware file filtering settings
    fileFiltering: {
      respectGitIgnore: settings.fileFiltering?.respectGitIgnore,
      respectGeminiIgnore: settings.fileFiltering?.respectGeminiIgnore,
      enableRecursiveFileSearch:
        settings.fileFiltering?.enableRecursiveFileSearch,
    },
    checkpointing: argv.checkpointing || settings.checkpointing?.enabled,
    proxy:
      argv.proxy ||
      process.env['HTTPS_PROXY'] ||
      process.env['https_proxy'] ||
      process.env['HTTP_PROXY'] ||
      process.env['http_proxy'],
    cwd,
    fileDiscoveryService: fileService,
    bugCommand: settings.bugCommand,
    model: argv.model || settings.model || DEFAULT_GEMINI_MODEL,
    extensionContextFilePaths,
    maxSessionTurns: settings.maxSessionTurns ?? -1,
    experimentalZedIntegration: argv.experimentalAcp || false,
    listExtensions: argv.listExtensions || false,
    extensions: allExtensions,
    blockedMcpServers,
    noBrowser: !!process.env['NO_BROWSER'],
    summarizeToolOutput: settings.summarizeToolOutput,
    ideMode,
    chatCompression: settings.chatCompression,
    folderTrustFeature,
    folderTrust,
    interactive,
    trustedFolder,
<<<<<<< HEAD
    thinkingConfig: settings.thinkingConfig,
=======
    shouldUseNodePtyShell: settings.shouldUseNodePtyShell,
    skipNextSpeakerCheck: settings.skipNextSpeakerCheck,
>>>>>>> acedcfb8
  });
}

function allowedMcpServers(
  mcpServers: { [x: string]: MCPServerConfig },
  allowMCPServers: string[],
  blockedMcpServers: Array<{ name: string; extensionName: string }>,
) {
  const allowedNames = new Set(allowMCPServers.filter(Boolean));
  if (allowedNames.size > 0) {
    mcpServers = Object.fromEntries(
      Object.entries(mcpServers).filter(([key, server]) => {
        const isAllowed = allowedNames.has(key);
        if (!isAllowed) {
          blockedMcpServers.push({
            name: key,
            extensionName: server.extensionName || '',
          });
        }
        return isAllowed;
      }),
    );
  } else {
    blockedMcpServers.push(
      ...Object.entries(mcpServers).map(([key, server]) => ({
        name: key,
        extensionName: server.extensionName || '',
      })),
    );
    mcpServers = {};
  }
  return mcpServers;
}

function mergeMcpServers(settings: Settings, extensions: Extension[]) {
  const mcpServers = { ...(settings.mcpServers || {}) };
  for (const extension of extensions) {
    Object.entries(extension.config.mcpServers || {}).forEach(
      ([key, server]) => {
        if (mcpServers[key]) {
          logger.warn(
            `Skipping extension MCP config for server with key "${key}" as it already exists.`,
          );
          return;
        }
        mcpServers[key] = {
          ...server,
          extensionName: extension.config.name,
        };
      },
    );
  }
  return mcpServers;
}

function mergeExcludeTools(
  settings: Settings,
  extensions: Extension[],
  extraExcludes?: string[] | undefined,
): string[] {
  const allExcludeTools = new Set([
    ...(settings.excludeTools || []),
    ...(extraExcludes || []),
  ]);
  for (const extension of extensions) {
    for (const tool of extension.config.excludeTools || []) {
      allExcludeTools.add(tool);
    }
  }
  return [...allExcludeTools];
}<|MERGE_RESOLUTION|>--- conflicted
+++ resolved
@@ -540,12 +540,9 @@
     folderTrust,
     interactive,
     trustedFolder,
-<<<<<<< HEAD
     thinkingConfig: settings.thinkingConfig,
-=======
     shouldUseNodePtyShell: settings.shouldUseNodePtyShell,
     skipNextSpeakerCheck: settings.skipNextSpeakerCheck,
->>>>>>> acedcfb8
   });
 }
 
