/**
 * @license
 * Copyright 2025 Google LLC
 * SPDX-License-Identifier: Apache-2.0
 */

import yargs from 'yargs/yargs';
import { hideBin } from 'yargs/helpers';
import process from 'node:process';
import {
  Config,
  loadServerHierarchicalMemory,
  setGeminiMdFilename as setServerGeminiMdFilename,
  getCurrentGeminiMdFilename,
  ApprovalMode,
  DEFAULT_GEMINI_MODEL,
  DEFAULT_GEMINI_EMBEDDING_MODEL,
  FileDiscoveryService,
  TelemetryTarget,
} from '@google/gemini-cli-core';
import { Settings } from './settings.js';

import { Extension, filterActiveExtensions } from './extension.js';
import { getCliVersion } from '../utils/version.js';
import { loadSandboxConfig } from './sandboxConfig.js';

// Simple console logger for now - replace with actual logger if available
const logger = {
  // eslint-disable-next-line @typescript-eslint/no-explicit-any
  debug: (...args: any[]) => console.debug('[DEBUG]', ...args),
  // eslint-disable-next-line @typescript-eslint/no-explicit-any
  warn: (...args: any[]) => console.warn('[WARN]', ...args),
  // eslint-disable-next-line @typescript-eslint/no-explicit-any
  error: (...args: any[]) => console.error('[ERROR]', ...args),
};

interface CliArgs {
  model: string | undefined;
  sandbox: boolean | string | undefined;
  sandboxImage: string | undefined;
  debug: boolean | undefined;
  prompt: string | undefined;
  allFiles: boolean | undefined;
  all_files: boolean | undefined;
  showMemoryUsage: boolean | undefined;
  show_memory_usage: boolean | undefined;
  yolo: boolean | undefined;
  telemetry: boolean | undefined;
  checkpointing: boolean | undefined;
  telemetryTarget: string | undefined;
  telemetryOtlpEndpoint: string | undefined;
  telemetryLogPrompts: boolean | undefined;
<<<<<<< HEAD
  allowedMcpServerNames: string | undefined;
=======
  'allowed-mcp-server-names': string | undefined;
  extensions: string[] | undefined;
  listExtensions: boolean | undefined;
>>>>>>> 2ed1b378
}

async function parseArguments(): Promise<CliArgs> {
  const argv = await yargs(hideBin(process.argv))
    .scriptName('gemini')
    .usage(
      '$0 [options]',
      'Gemini CLI - Launch an interactive CLI, use -p/--prompt for non-interactive mode',
    )
    .option('model', {
      alias: 'm',
      type: 'string',
      description: `Model`,
      default: process.env.GEMINI_MODEL || DEFAULT_GEMINI_MODEL,
    })
    .option('prompt', {
      alias: 'p',
      type: 'string',
      description: 'Prompt. Appended to input on stdin (if any).',
    })
    .option('sandbox', {
      alias: 's',
      type: 'boolean',
      description: 'Run in sandbox?',
    })
    .option('sandbox-image', {
      type: 'string',
      description: 'Sandbox image URI.',
    })
    .option('debug', {
      alias: 'd',
      type: 'boolean',
      description: 'Run in debug mode?',
      default: false,
    })
    .option('all-files', {
      alias: ['a'],
      type: 'boolean',
      description: 'Include ALL files in context?',
      default: false,
    })
    .option('all_files', {
      type: 'boolean',
      description: 'Include ALL files in context?',
      default: false,
    })
    .deprecateOption('all_files', 'Use --all-files instead.')
    .option('show-memory-usage', {
      type: 'boolean',
      description: 'Show memory usage in status bar',
      default: false,
    })
    .option('show_memory_usage', {
      type: 'boolean',
      description: 'Show memory usage in status bar',
      default: false,
    })
    .deprecateOption('show_memory_usage', 'Use --show-memory-usage instead.')
    .option('yolo', {
      alias: 'y',
      type: 'boolean',
      description:
        'Automatically accept all actions (aka YOLO mode, see https://www.youtube.com/watch?v=xvFZjo5PgG0 for more details)?',
      default: false,
    })
    .option('telemetry', {
      type: 'boolean',
      description:
        'Enable telemetry? This flag specifically controls if telemetry is sent. Other --telemetry-* flags set specific values but do not enable telemetry on their own.',
    })
    .option('telemetry-target', {
      type: 'string',
      choices: ['local', 'gcp'],
      description:
        'Set the telemetry target (local or gcp). Overrides settings files.',
    })
    .option('telemetry-otlp-endpoint', {
      type: 'string',
      description:
        'Set the OTLP endpoint for telemetry. Overrides environment variables and settings files.',
    })
    .option('telemetry-log-prompts', {
      type: 'boolean',
      description:
        'Enable or disable logging of user prompts for telemetry. Overrides settings files.',
    })
    .option('checkpointing', {
      alias: 'c',
      type: 'boolean',
      description: 'Enables checkpointing of file edits',
      default: false,
    })
    .option('allowed-mcp-server-names', {
      type: 'string',
      description: 'Allowed MCP server names',
    })
    .option('extensions', {
      alias: 'e',
      type: 'array',
      string: true,
      description:
        'A list of extensions to use. If not provided, all extensions are used.',
    })
    .option('list-extensions', {
      alias: 'l',
      type: 'boolean',
      description: 'List all available extensions and exit.',
    })
    .version(await getCliVersion()) // This will enable the --version flag based on package.json
    .alias('v', 'version')
    .help()
    .alias('h', 'help')
    .strict().argv;

  return argv;
}

// This function is now a thin wrapper around the server's implementation.
// It's kept in the CLI for now as App.tsx directly calls it for memory refresh.
// TODO: Consider if App.tsx should get memory via a server call or if Config should refresh itself.
export async function loadHierarchicalGeminiMemory(
  currentWorkingDirectory: string,
  debugMode: boolean,
  fileService: FileDiscoveryService,
  extensionContextFilePaths: string[] = [],
): Promise<{ memoryContent: string; fileCount: number }> {
  if (debugMode) {
    logger.debug(
      `CLI: Delegating hierarchical memory load to server for CWD: ${currentWorkingDirectory}`,
    );
  }
  // Directly call the server function.
  // The server function will use its own homedir() for the global path.
  return loadServerHierarchicalMemory(
    currentWorkingDirectory,
    debugMode,
    fileService,
    extensionContextFilePaths,
  );
}

export async function loadCliConfig(
  settings: Settings,
  extensions: Extension[],
  sessionId: string,
): Promise<Config> {
  const argv = await parseArguments();
  const debugMode =
    argv.debug ||
    [process.env.DEBUG, process.env.DEBUG_MODE].some(
      (v) => v === 'true' || v === '1',
    );

  const activeExtensions = filterActiveExtensions(
    extensions,
    argv.extensions || [],
  );

  // Set the context filename in the server's memoryTool module BEFORE loading memory
  // TODO(b/343434939): This is a bit of a hack. The contextFileName should ideally be passed
  // directly to the Config constructor in core, and have core handle setGeminiMdFilename.
  // However, loadHierarchicalGeminiMemory is called *before* createServerConfig.
  if (settings.contextFileName) {
    setServerGeminiMdFilename(settings.contextFileName);
  } else {
    // Reset to default if not provided in settings.
    setServerGeminiMdFilename(getCurrentGeminiMdFilename());
  }

  const extensionContextFilePaths = activeExtensions.flatMap(
    (e) => e.contextFiles,
  );

  const fileService = new FileDiscoveryService(process.cwd());
  // Call the (now wrapper) loadHierarchicalGeminiMemory which calls the server's version
  const { memoryContent, fileCount } = await loadHierarchicalGeminiMemory(
    process.cwd(),
    debugMode,
    fileService,
    extensionContextFilePaths,
  );

  let mcpServers = mergeMcpServers(settings, activeExtensions);
  const excludeTools = mergeExcludeTools(settings, activeExtensions);

  if (argv.allowedMcpServerNames) {
    const allowedNames = new Set(
      argv.allowedMcpServerNames.split(',').filter(Boolean),
    );
    if (allowedNames.size > 0) {
      mcpServers = Object.fromEntries(
        Object.entries(mcpServers).filter(([key]) => allowedNames.has(key)),
      );
    } else {
      mcpServers = {};
    }
  }

  const sandboxConfig = await loadSandboxConfig(settings, argv);

  return new Config({
    sessionId,
    embeddingModel: DEFAULT_GEMINI_EMBEDDING_MODEL,
    sandbox: sandboxConfig,
    targetDir: process.cwd(),
    debugMode,
    question: argv.prompt || '',
    fullContext: argv.allFiles || argv.all_files || false,
    coreTools: settings.coreTools || undefined,
    excludeTools,
    toolDiscoveryCommand: settings.toolDiscoveryCommand,
    toolCallCommand: settings.toolCallCommand,
    mcpServerCommand: settings.mcpServerCommand,
    mcpServers,
    userMemory: memoryContent,
    geminiMdFileCount: fileCount,
    approvalMode: argv.yolo || false ? ApprovalMode.YOLO : ApprovalMode.DEFAULT,
    showMemoryUsage:
      argv.showMemoryUsage ||
      argv.show_memory_usage ||
      settings.showMemoryUsage ||
      false,
    accessibility: settings.accessibility,
    telemetry: {
      enabled: argv.telemetry ?? settings.telemetry?.enabled,
      target: (argv.telemetryTarget ??
        settings.telemetry?.target) as TelemetryTarget,
      otlpEndpoint:
        argv.telemetryOtlpEndpoint ??
        process.env.OTEL_EXPORTER_OTLP_ENDPOINT ??
        settings.telemetry?.otlpEndpoint,
      logPrompts: argv.telemetryLogPrompts ?? settings.telemetry?.logPrompts,
    },
    usageStatisticsEnabled: settings.usageStatisticsEnabled ?? true,
    // Git-aware file filtering settings
    fileFiltering: {
      respectGitIgnore: settings.fileFiltering?.respectGitIgnore,
      enableRecursiveFileSearch:
        settings.fileFiltering?.enableRecursiveFileSearch,
    },
    checkpointing: argv.checkpointing || settings.checkpointing?.enabled,
    proxy:
      process.env.HTTPS_PROXY ||
      process.env.https_proxy ||
      process.env.HTTP_PROXY ||
      process.env.http_proxy,
    cwd: process.cwd(),
    fileDiscoveryService: fileService,
    bugCommand: settings.bugCommand,
    model: argv.model!,
    extensionContextFilePaths,
    listExtensions: argv.listExtensions || false,
    activeExtensions: activeExtensions.map((e) => ({
      name: e.config.name,
      version: e.config.version,
    })),
  });
}

function mergeMcpServers(settings: Settings, extensions: Extension[]) {
  const mcpServers = { ...(settings.mcpServers || {}) };
  for (const extension of extensions) {
    Object.entries(extension.config.mcpServers || {}).forEach(
      ([key, server]) => {
        if (mcpServers[key]) {
          logger.warn(
            `Skipping extension MCP config for server with key "${key}" as it already exists.`,
          );
          return;
        }
        mcpServers[key] = server;
      },
    );
  }
  return mcpServers;
}

function mergeExcludeTools(
  settings: Settings,
  extensions: Extension[],
): string[] {
  const allExcludeTools = new Set(settings.excludeTools || []);
  for (const extension of extensions) {
    for (const tool of extension.config.excludeTools || []) {
      allExcludeTools.add(tool);
    }
  }
  return [...allExcludeTools];
}<|MERGE_RESOLUTION|>--- conflicted
+++ resolved
@@ -50,13 +50,9 @@
   telemetryTarget: string | undefined;
   telemetryOtlpEndpoint: string | undefined;
   telemetryLogPrompts: boolean | undefined;
-<<<<<<< HEAD
   allowedMcpServerNames: string | undefined;
-=======
-  'allowed-mcp-server-names': string | undefined;
   extensions: string[] | undefined;
   listExtensions: boolean | undefined;
->>>>>>> 2ed1b378
 }
 
 async function parseArguments(): Promise<CliArgs> {
