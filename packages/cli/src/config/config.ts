--- conflicted
+++ resolved
@@ -51,14 +51,10 @@
   telemetryTarget: string | undefined;
   telemetryOtlpEndpoint: string | undefined;
   telemetryLogPrompts: boolean | undefined;
-<<<<<<< HEAD
   maxTurns: number | undefined;
-  'allowed-mcp-server-names': string | undefined;
-=======
   allowedMcpServerNames: string | undefined;
   extensions: string[] | undefined;
   listExtensions: boolean | undefined;
->>>>>>> 27a2d8af
 }
 
 async function parseArguments(): Promise<CliArgs> {
@@ -161,12 +157,11 @@
       type: 'string',
       description: 'Allowed MCP server names',
     })
-<<<<<<< HEAD
     .option('max-turns', {
       type: 'number',
       description: 'Maximum number of turns to run for',
       default: MAX_TURNS,
-=======
+    })
     .option('extensions', {
       alias: 'e',
       type: 'array',
@@ -178,7 +173,6 @@
       alias: 'l',
       type: 'boolean',
       description: 'List all available extensions and exit.',
->>>>>>> 27a2d8af
     })
     .version(await getCliVersion()) // This will enable the --version flag based on package.json
     .alias('v', 'version')
@@ -323,15 +317,12 @@
     bugCommand: settings.bugCommand,
     model: argv.model!,
     extensionContextFilePaths,
-<<<<<<< HEAD
     maxTurns: argv.maxTurns ?? MAX_TURNS,
-=======
     listExtensions: argv.listExtensions || false,
     activeExtensions: activeExtensions.map((e) => ({
       name: e.config.name,
       version: e.config.version,
     })),
->>>>>>> 27a2d8af
   });
 }
 
