--- conflicted
+++ resolved
@@ -19,15 +19,11 @@
   FileDiscoveryService,
   TelemetryTarget,
   FileFilteringOptions,
-<<<<<<< HEAD
   MCPServerConfig,
   IDE_SERVER_NAME,
   t,
+  IdeClient,
 } from '@thacio/auditaria-cli-core';
-=======
-  IdeClient,
-} from '@google/gemini-cli-core';
->>>>>>> 1b8ba5ca
 import { Settings } from './settings.js';
 
 import { Extension, annotateActiveExtensions } from './extension.js';
@@ -366,40 +362,6 @@
     }
   }
 
-<<<<<<< HEAD
-  if (ideMode) {
-    if (mcpServers[IDE_SERVER_NAME]) {
-      logger.warn(
-        t('warnings.ide_server_reserved', `Ignoring user-defined MCP server config for "${IDE_SERVER_NAME}" as it is a reserved name.`, { serverName: IDE_SERVER_NAME }),
-      );
-    }
-    const companionPort = process.env.GEMINI_CLI_IDE_SERVER_PORT;
-    if (companionPort) {
-      const httpUrl = `http://localhost:${companionPort}/mcp`;
-      mcpServers[IDE_SERVER_NAME] = new MCPServerConfig(
-        undefined, // command
-        undefined, // args
-        undefined, // env
-        undefined, // cwd
-        undefined, // url
-        httpUrl, // httpUrl
-        undefined, // headers
-        undefined, // tcp
-        undefined, // timeout
-        false, // trust
-        'IDE connection', // description
-        undefined, // includeTools
-        undefined, // excludeTools
-      );
-    } else {
-      logger.warn(
-        t('warnings.ide_mode_port_missing', 'Could not connect to IDE. Make sure you have the companion VS Code extension installed from the marketplace or via /ide install.'),
-      );
-    }
-  }
-
-=======
->>>>>>> 1b8ba5ca
   const sandboxConfig = await loadSandboxConfig(settings, argv);
 
   return new Config({
