--- conflicted
+++ resolved
@@ -54,9 +54,7 @@
   telemetryTarget: string | undefined;
   telemetryOtlpEndpoint: string | undefined;
   telemetryLogPrompts: boolean | undefined;
-<<<<<<< HEAD
   importFormat?: 'flat' | 'tree';
-=======
   telemetryOutfile: string | undefined;
   allowedMcpServerNames: string[] | undefined;
   experimentalAcp: boolean | undefined;
@@ -64,7 +62,6 @@
   listExtensions: boolean | undefined;
   ideMode: boolean | undefined;
   proxy: string | undefined;
->>>>>>> 80079cd2
 }
 
 export async function parseArguments(): Promise<CliArgs> {
@@ -173,14 +170,13 @@
       description: 'Enables checkpointing of file edits',
       default: false,
     })
-<<<<<<< HEAD
     .option('import-format', {
       type: 'string',
       choices: ['flat', 'tree'],
       description:
         'Format for memory import resolution: "flat" (Claude-style) or "tree" (hierarchical, default)',
       default: 'tree',
-=======
+    })
     .option('experimental-acp', {
       type: 'boolean',
       description: 'Starts the agent in ACP mode',
@@ -210,7 +206,6 @@
       type: 'string',
       description:
         'Proxy for gemini client, like schema://user:password@host:port',
->>>>>>> 80079cd2
     })
     .version(await getCliVersion()) // This will enable the --version flag based on package.json
     .alias('v', 'version')
@@ -226,17 +221,19 @@
       return true;
     });
 
-<<<<<<< HEAD
-  // Ensure importFormat is typed as 'flat' | 'tree'
-  let importFormat: 'flat' | 'tree' = 'tree';
-  if (argv['import-format'] === 'flat') importFormat = 'flat';
-  else if (argv['import-format'] === 'tree') importFormat = 'tree';
-
-  return { ...argv, importFormat };
-=======
   yargsInstance.wrap(yargsInstance.terminalWidth());
-  return yargsInstance.argv;
->>>>>>> 80079cd2
+  const result = yargsInstance.parseSync();
+
+  // Get import format from args or default to 'tree'
+  const importFormatArg = (result as { 'import-format'?: 'flat' | 'tree' })[
+    'import-format'
+  ];
+  const importFormat =
+    importFormatArg === 'flat' || importFormatArg === 'tree'
+      ? importFormatArg
+      : 'tree';
+
+  return { ...result, importFormat } as CliArgs;
 }
 
 // This function is now a thin wrapper around the server's implementation.
@@ -248,11 +245,8 @@
   fileService: FileDiscoveryService,
   settings: Settings,
   extensionContextFilePaths: string[] = [],
-<<<<<<< HEAD
   importFormat: 'flat' | 'tree' = 'tree',
-=======
   fileFilteringOptions?: FileFilteringOptions,
->>>>>>> 80079cd2
 ): Promise<{ memoryContent: string; fileCount: number }> {
   if (debugMode) {
     logger.debug(
@@ -267,12 +261,9 @@
     debugMode,
     fileService,
     extensionContextFilePaths,
-<<<<<<< HEAD
     importFormat,
-=======
     fileFilteringOptions,
     settings.memoryDiscoveryMaxDirs,
->>>>>>> 80079cd2
   );
 }
 
@@ -286,13 +277,9 @@
     argv.debug ||
     [process.env.DEBUG, process.env.DEBUG_MODE].some(
       (v) => v === 'true' || v === '1',
-    );
-
-<<<<<<< HEAD
-  const argv = await parseArguments();
-  const debugMode = argv.debug || false;
+    ) ||
+    false;
   const importFormat = argv.importFormat || 'tree';
-=======
   const ideMode =
     (argv.ideMode ?? settings.ideMode ?? false) &&
     process.env.TERM_PROGRAM === 'vscode' &&
@@ -311,7 +298,6 @@
   const activeExtensions = extensions.filter(
     (_, i) => allExtensions[i].isActive,
   );
->>>>>>> 80079cd2
 
   // Set the context filename in the server's memoryTool module BEFORE loading memory
   // TODO(b/343434939): This is a bit of a hack. The contextFileName should ideally be passed
@@ -342,11 +328,8 @@
     fileService,
     settings,
     extensionContextFilePaths,
-<<<<<<< HEAD
     importFormat,
-=======
     fileFiltering,
->>>>>>> 80079cd2
   );
 
   let mcpServers = mergeMcpServers(settings, activeExtensions);
