--- conflicted
+++ resolved
@@ -36,12 +36,8 @@
   resolveTelemetrySettings,
   FatalConfigError,
   getPty,
-<<<<<<< HEAD
+  EDIT_TOOL_NAME,
 } from '@thacio/auditaria-cli-core';
-=======
-  EDIT_TOOL_NAME,
-} from '@google/gemini-cli-core';
->>>>>>> c8518d6a
 import type { Settings } from './settings.js';
 
 import { annotateActiveExtensions } from './extension.js';
