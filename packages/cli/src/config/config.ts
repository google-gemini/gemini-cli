--- conflicted
+++ resolved
@@ -24,7 +24,7 @@
   FileFilteringOptions,
   IdeClient,
 } from '@google/gemini-cli-core';
-import { Settings } from './settings.js';
+import { Settings, loadEnvironment } from './settings.js';
 
 import { Extension, annotateActiveExtensions } from './extension.js';
 import { getCliVersion } from '../utils/version.js';
@@ -57,9 +57,7 @@
   telemetryTarget: string | undefined;
   telemetryOtlpEndpoint: string | undefined;
   telemetryLogPrompts: boolean | undefined;
-<<<<<<< HEAD
   'ignore-local-env': boolean | undefined;
-=======
   telemetryOutfile: string | undefined;
   allowedMcpServerNames: string[] | undefined;
   experimentalAcp: boolean | undefined;
@@ -69,7 +67,6 @@
   ideModeFeature: boolean | undefined;
   proxy: string | undefined;
   includeDirectories: string[] | undefined;
->>>>>>> 820169ba
 }
 
 export async function parseArguments(): Promise<CliArgs> {
@@ -178,12 +175,11 @@
       description: 'Enables checkpointing of file edits',
       default: false,
     })
-<<<<<<< HEAD
     .option('ignore-local-env', {
       type: 'boolean',
       description: 'Ignore project-specific .env files, only use global Gemini CLI environment',
       default: false,
-=======
+    })
     .option('experimental-acp', {
       type: 'boolean',
       description: 'Starts the agent in ACP mode',
@@ -222,7 +218,6 @@
       coerce: (dirs: string[]) =>
         // Handle comma-separated values
         dirs.flatMap((dir) => dir.split(',').map((d) => d.trim())),
->>>>>>> 820169ba
     })
     .version(await getCliVersion()) // This will enable the --version flag based on package.json
     .alias('v', 'version')
@@ -291,14 +286,10 @@
   sessionId: string,
   argv: CliArgs,
 ): Promise<Config> {
-<<<<<<< HEAD
-  const argv = await parseArguments();
-  
   // Check both CLI flag and settings file for ignoreLocalEnv
   const ignoreLocalEnv = argv['ignore-local-env'] || settings.ignoreLocalEnv || false;
   loadEnvironment(ignoreLocalEnv);
-  const debugMode = argv.debug || false;
-=======
+  
   const debugMode =
     argv.debug ||
     [process.env.DEBUG, process.env.DEBUG_MODE].some(
@@ -324,7 +315,6 @@
   const activeExtensions = extensions.filter(
     (_, i) => allExtensions[i].isActive,
   );
->>>>>>> 820169ba
 
   // Set the context filename in the server's memoryTool module BEFORE loading memory
   // TODO(b/343434939): This is a bit of a hack. The contextFileName should ideally be passed
@@ -500,27 +490,6 @@
   return mcpServers;
 }
 
-<<<<<<< HEAD
-export function loadEnvironment(ignoreLocalEnv: boolean = false): void {
-  if (ignoreLocalEnv) {
-    // Only load from global Gemini CLI locations
-    const globalPaths = [
-      path.join(os.homedir(), GEMINI_DIR, '.env'),
-      path.join(os.homedir(), '.env')
-    ];
-    
-    for (const envPath of globalPaths) {
-      if (fs.existsSync(envPath)) {
-        dotenv.config({ path: envPath, quiet: true });
-        break;
-      }
-    }
-  } else {
-    // Current behavior - load from project directories
-    const envFilePath = findEnvFile(process.cwd());
-    if (envFilePath) {
-      dotenv.config({ path: envFilePath, quiet: true });
-=======
 function mergeExcludeTools(
   settings: Settings,
   extensions: Extension[],
@@ -529,7 +498,6 @@
   for (const extension of extensions) {
     for (const tool of extension.config.excludeTools || []) {
       allExcludeTools.add(tool);
->>>>>>> 820169ba
     }
   }
   return [...allExcludeTools];
