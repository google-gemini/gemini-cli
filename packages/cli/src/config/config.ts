/**
 * @license
 * Copyright 2025 Google LLC
 * SPDX-License-Identifier: Apache-2.0
 */

import * as fs from 'node:fs';
import * as path from 'node:path';
import { homedir } from 'node:os';
import yargs from 'yargs/yargs';
import { hideBin } from 'yargs/helpers';
import process from 'node:process';
import { mcpCommand } from '../commands/mcp.js';
import type {
  FileFilteringOptions,
  MCPServerConfig,
  OutputFormat,
  GeminiCLIExtension,
} from '@thacio/auditaria-cli-core';
import { extensionsCommand } from '../commands/extensions.js';
import {
  Config,
  loadServerHierarchicalMemory,
  setGeminiMdFilename as setServerGeminiMdFilename,
  getCurrentGeminiMdFilename,
  ApprovalMode,
  DEFAULT_GEMINI_MODEL,
  DEFAULT_GEMINI_MODEL_AUTO,
  DEFAULT_GEMINI_EMBEDDING_MODEL,
  DEFAULT_MEMORY_FILE_FILTERING_OPTIONS,
  FileDiscoveryService,
  WRITE_FILE_TOOL_NAME,
  t,
  SHELL_TOOL_NAMES,
  SHELL_TOOL_NAME,
  resolveTelemetrySettings,
  FatalConfigError,
  getPty,
  EDIT_TOOL_NAME,
<<<<<<< HEAD
} from '@thacio/auditaria-cli-core';
=======
  debugLogger,
} from '@google/gemini-cli-core';
>>>>>>> 995ae717
import type { Settings } from './settings.js';

import { annotateActiveExtensions } from './extension.js';
import { getCliVersion } from '../utils/version.js';
import { loadSandboxConfig } from './sandboxConfig.js';
import { resolvePath } from '../utils/resolvePath.js';
import { appEvents } from '../utils/events.js';

import { isWorkspaceTrusted } from './trustedFolders.js';
import { createPolicyEngineConfig } from './policy.js';
import type { ExtensionEnablementManager } from './extensions/extensionEnablement.js';

export interface CliArgs {
  query: string | undefined;
  model: string | undefined;
  sandbox: boolean | string | undefined;
  debug: boolean | undefined;
  prompt: string | undefined;
  promptInteractive: string | undefined;

  yolo: boolean | undefined;
  approvalMode: string | undefined;
  allowedMcpServerNames: string[] | undefined;
  allowedTools: string[] | undefined;
  experimentalAcp: boolean | undefined;
  extensions: string[] | undefined;
  listExtensions: boolean | undefined;
  // WEB_INTERFACE_START: Web interface flag
  web: boolean | string | undefined;
  port: number | undefined;
  // WEB_INTERFACE_END
  includeDirectories: string[] | undefined;
  screenReader: boolean | undefined;
  useSmartEdit: boolean | undefined;
  useWriteTodos: boolean | undefined;
  outputFormat: string | undefined;
}

export async function parseArguments(settings: Settings): Promise<CliArgs> {
  const rawArgv = hideBin(process.argv);
  const yargsInstance = yargs(rawArgv)
    .locale('en')
    .scriptName('gemini')
    .usage(
      'Usage: gemini [options] [command]\n\nGemini CLI - Launch an interactive CLI, use -p/--prompt for non-interactive mode',
    )

    .option('debug', {
      alias: 'd',
      type: 'boolean',
      description: 'Run in debug mode?',
      default: false,
    })
    .command('$0 [query..]', 'Launch Gemini CLI', (yargsInstance) =>
      yargsInstance
        .positional('query', {
          description:
            'Positional prompt. Defaults to one-shot; use -i/--prompt-interactive for interactive.',
        })
        .option('model', {
          alias: 'm',
          type: 'string',
          nargs: 1,
          description: `Model`,
        })
        .option('prompt', {
          alias: 'p',
          type: 'string',
          nargs: 1,
          description: 'Prompt. Appended to input on stdin (if any).',
        })
        .option('prompt-interactive', {
          alias: 'i',
          type: 'string',
          nargs: 1,
          description:
            'Execute the provided prompt and continue in interactive mode',
        })
        .option('sandbox', {
          alias: 's',
          type: 'boolean',
          description: 'Run in sandbox?',
        })

        .option('yolo', {
          alias: 'y',
          type: 'boolean',
          description:
            'Automatically accept all actions (aka YOLO mode, see https://www.youtube.com/watch?v=xvFZjo5PgG0 for more details)?',
          default: false,
        })
        .option('approval-mode', {
          type: 'string',
          nargs: 1,
          choices: ['default', 'auto_edit', 'yolo'],
          description:
            'Set the approval mode: default (prompt for approval), auto_edit (auto-approve edit tools), yolo (auto-approve all tools)',
        })
        .option('experimental-acp', {
          type: 'boolean',
          description: 'Starts the agent in ACP mode',
        })
        .option('allowed-mcp-server-names', {
          type: 'array',
          string: true,
          nargs: 1,
          description: 'Allowed MCP server names',
          coerce: (mcpServerNames: string[]) =>
            // Handle comma-separated values
            mcpServerNames.flatMap((mcpServerName) =>
              mcpServerName.split(',').map((m) => m.trim()),
            ),
        })
        .option('allowed-tools', {
          type: 'array',
          string: true,
          nargs: 1,
          description: 'Tools that are allowed to run without confirmation',
          coerce: (tools: string[]) =>
            // Handle comma-separated values
            tools.flatMap((tool) => tool.split(',').map((t) => t.trim())),
        })
        .option('extensions', {
          alias: 'e',
          type: 'array',
          string: true,
          nargs: 1,
          description:
            'A list of extensions to use. If not provided, all extensions are used.',
          coerce: (extensions: string[]) =>
            // Handle comma-separated values
            extensions.flatMap((extension) =>
              extension.split(',').map((e) => e.trim()),
            ),
        })
        .option('list-extensions', {
          alias: 'l',
          type: 'boolean',
          description: 'List all available extensions and exit.',
        })
        // WEB_INTERFACE_START: Web interface command-line option
        .option('web', {
          alias: 'w',
          type: 'string',
          description:
            'Start with web interface enabled. Use "no-browser" to disable auto browser opening.',
          coerce: (value) => {
            // Handle --web (no value) as true, --web no-browser as 'no-browser'
            if (value === true || value === '') return true;
            return value;
          },
        })
        .option('port', {
          type: 'number',
          description: 'Port number for the web interface (default: 8629)',
        })
        // WEB_INTERFACE_END
        .option('include-directories', {
          type: 'array',
          string: true,
          nargs: 1,
          description:
            'Additional directories to include in the workspace (comma-separated or multiple --include-directories)',
          coerce: (dirs: string[]) =>
            // Handle comma-separated values
            dirs.flatMap((dir) => dir.split(',').map((d) => d.trim())),
        })
        .option('screen-reader', {
          type: 'boolean',
          description: 'Enable screen reader mode for accessibility.',
        })
        .option('output-format', {
          alias: 'o',
          type: 'string',
          nargs: 1,
          description: 'The format of the CLI output.',
          choices: ['text', 'json', 'stream-json'],
        })
        .deprecateOption(
          'prompt',
          'Use the positional prompt instead. This flag will be removed in a future version.',
        )
        // Ensure validation flows through .fail() for clean UX
        .fail((msg, err, yargs) => {
          debugLogger.error(msg || err?.message || 'Unknown error');
          yargs.showHelp();
          process.exit(1);
        })
        .check((argv) => {
          // The 'query' positional can be a string (for one arg) or string[] (for multiple).
          // This guard safely checks if any positional argument was provided.
          const query = argv['query'] as string | string[] | undefined;
          const hasPositionalQuery = Array.isArray(query)
            ? query.length > 0
            : !!query;

          if (argv['prompt'] && hasPositionalQuery) {
            return t(
              'cli.errors.prompt_positional_conflict',
              'Cannot use both a positional prompt and the --prompt (-p) flag together',
            );
          }
          if (argv['prompt'] && argv['promptInteractive']) {
            return t(
              'cli.errors.prompt_interactive_conflict',
              'Cannot use both --prompt (-p) and --prompt-interactive (-i) together',
            );
          }
          if (argv.yolo && argv['approvalMode']) {
            return t(
              'cli.errors.yolo_approval_conflict',
              'Cannot use both --yolo (-y) and --approval-mode together. Use --approval-mode=yolo instead.',
            );
          }
          return true;
        }),
    )
    // Register MCP subcommands
    .command(mcpCommand);

  if (settings?.experimental?.extensionManagement ?? true) {
    yargsInstance.command(extensionsCommand);
  }

  yargsInstance
    .version(await getCliVersion()) // This will enable the --version flag based on package.json
    .alias('v', 'version')
    .help()
    .alias('h', 'help')
    .strict()
    .check((argv) => {
      if (argv.prompt && argv.promptInteractive) {
        throw new Error(
          t(
            'cli.errors.prompt_interactive_conflict',
            'Cannot use both --prompt (-p) and --prompt-interactive (-i) together',
          ),
        );
      }
      return true;
    })
    .demandCommand(0, 0); // Allow base command to run with no subcommands

  yargsInstance.wrap(yargsInstance.terminalWidth());
  const result = await yargsInstance.parse();

  // If yargs handled --help/--version it will have exited; nothing to do here.

  // Handle case where MCP subcommands are executed - they should exit the process
  // and not return to main CLI logic
  if (
    result._.length > 0 &&
    (result._[0] === 'mcp' || result._[0] === 'extensions')
  ) {
    // MCP commands handle their own execution and process exit
    process.exit(0);
  }

  // Normalize query args: handle both quoted "@path file" and unquoted @path file
  const queryArg = (result as { query?: string | string[] | undefined }).query;
  const q: string | undefined = Array.isArray(queryArg)
    ? queryArg.join(' ')
    : queryArg;

  // Route positional args: explicit -i flag -> interactive; else -> one-shot (even for @commands)
  if (q && !result['prompt']) {
    const hasExplicitInteractive =
      result['promptInteractive'] === '' || !!result['promptInteractive'];
    if (hasExplicitInteractive) {
      result['promptInteractive'] = q;
    } else {
      result['prompt'] = q;
    }
  }

  // Keep CliArgs.query as a string for downstream typing
  (result as Record<string, unknown>)['query'] = q || undefined;

  // The import format is now only controlled by settings.memoryImportFormat
  // We no longer accept it as a CLI argument
  return result as unknown as CliArgs;
}

// This function is now a thin wrapper around the server's implementation.
// It's kept in the CLI for now as App.tsx directly calls it for memory refresh.
// TODO: Consider if App.tsx should get memory via a server call or if Config should refresh itself.
export async function loadHierarchicalGeminiMemory(
  currentWorkingDirectory: string,
  includeDirectoriesToReadGemini: readonly string[] = [],
  debugMode: boolean,
  fileService: FileDiscoveryService,
  settings: Settings,
  extensionContextFilePaths: string[] = [],
  folderTrust: boolean,
  memoryImportFormat: 'flat' | 'tree' = 'tree',
  fileFilteringOptions?: FileFilteringOptions,
): Promise<{ memoryContent: string; fileCount: number; filePaths: string[] }> {
  // FIX: Use real, canonical paths for a reliable comparison to handle symlinks.
  const realCwd = fs.realpathSync(path.resolve(currentWorkingDirectory));
  const realHome = fs.realpathSync(path.resolve(homedir()));
  const isHomeDirectory = realCwd === realHome;

  // If it is the home directory, pass an empty string to the core memory
  // function to signal that it should skip the workspace search.
  const effectiveCwd = isHomeDirectory ? '' : currentWorkingDirectory;

  if (debugMode) {
    debugLogger.debug(
      `CLI: Delegating hierarchical memory load to server for CWD: ${currentWorkingDirectory} (memoryImportFormat: ${memoryImportFormat})`,
    );
  }

  // Directly call the server function with the corrected path.
  return loadServerHierarchicalMemory(
    effectiveCwd,
    includeDirectoriesToReadGemini,
    debugMode,
    fileService,
    extensionContextFilePaths,
    folderTrust,
    memoryImportFormat,
    fileFilteringOptions,
    settings.context?.discoveryMaxDirs,
  );
}

/**
 * Creates a filter function to determine if a tool should be excluded.
 *
 * In non-interactive mode, we want to disable tools that require user
 * interaction to prevent the CLI from hanging. This function creates a predicate
 * that returns `true` if a tool should be excluded.
 *
 * A tool is excluded if it's not in the `allowedToolsSet`. The shell tool
 * has a special case: it's not excluded if any of its subcommands
 * are in the `allowedTools` list.
 *
 * @param allowedTools A list of explicitly allowed tool names.
 * @param allowedToolsSet A set of explicitly allowed tool names for quick lookups.
 * @returns A function that takes a tool name and returns `true` if it should be excluded.
 */
function createToolExclusionFilter(
  allowedTools: string[],
  allowedToolsSet: Set<string>,
) {
  return (tool: string): boolean => {
    if (tool === SHELL_TOOL_NAME) {
      // If any of the allowed tools is ShellTool (even with subcommands), don't exclude it.
      return !allowedTools.some((allowed) =>
        SHELL_TOOL_NAMES.some((shellName) => allowed.startsWith(shellName)),
      );
    }
    return !allowedToolsSet.has(tool);
  };
}

export function isDebugMode(argv: CliArgs): boolean {
  return (
    argv.debug ||
    [process.env['DEBUG'], process.env['DEBUG_MODE']].some(
      (v) => v === 'true' || v === '1',
    )
  );
}

export async function loadCliConfig(
  settings: Settings,
  extensions: GeminiCLIExtension[],
  extensionEnablementManager: ExtensionEnablementManager,
  sessionId: string,
  argv: CliArgs,
  cwd: string = process.cwd(),
): Promise<Config> {
  const debugMode = isDebugMode(argv);

  const memoryImportFormat = settings.context?.importFormat || 'tree';

  const ideMode = settings.ide?.enabled ?? false;

  const folderTrust = settings.security?.folderTrust?.enabled ?? false;
  const trustedFolder = isWorkspaceTrusted(settings)?.isTrusted ?? true;

  const allExtensions = annotateActiveExtensions(
    extensions,
    cwd,
    extensionEnablementManager,
  );

  const activeExtensions = extensions.filter(
    (_, i) => allExtensions[i].isActive,
  );

  // Set the context filename in the server's memoryTool module BEFORE loading memory
  // TODO(b/343434939): This is a bit of a hack. The contextFileName should ideally be passed
  // directly to the Config constructor in core, and have core handle setGeminiMdFilename.
  // However, loadHierarchicalGeminiMemory is called *before* createServerConfig.
  if (settings.context?.fileName) {
    setServerGeminiMdFilename(settings.context.fileName);
  } else {
    // Reset to default if not provided in settings.
    setServerGeminiMdFilename(getCurrentGeminiMdFilename());
  }

  const extensionContextFilePaths = activeExtensions.flatMap(
    (e) => e.contextFiles,
  );

  const fileService = new FileDiscoveryService(cwd);

  const fileFiltering = {
    ...DEFAULT_MEMORY_FILE_FILTERING_OPTIONS,
    ...settings.context?.fileFiltering,
  };

  const includeDirectories = (settings.context?.includeDirectories || [])
    .map(resolvePath)
    .concat((argv.includeDirectories || []).map(resolvePath));

  // Call the (now wrapper) loadHierarchicalGeminiMemory which calls the server's version
  const { memoryContent, fileCount, filePaths } =
    await loadHierarchicalGeminiMemory(
      cwd,
      settings.context?.loadMemoryFromIncludeDirectories
        ? includeDirectories
        : [],
      debugMode,
      fileService,
      settings,
      extensionContextFilePaths,
      trustedFolder,
      memoryImportFormat,
      fileFiltering,
    );

  let mcpServers = mergeMcpServers(settings, activeExtensions);
  const question = argv.promptInteractive || argv.prompt || '';

  // Determine approval mode with backward compatibility
  let approvalMode: ApprovalMode;
  if (argv.approvalMode) {
    // New --approval-mode flag takes precedence
    switch (argv.approvalMode) {
      case 'yolo':
        approvalMode = ApprovalMode.YOLO;
        break;
      case 'auto_edit':
        approvalMode = ApprovalMode.AUTO_EDIT;
        break;
      case 'default':
        approvalMode = ApprovalMode.DEFAULT;
        break;
      default:
        throw new Error(
          t(
            'cli.errors.invalid_approval_mode',
            `Invalid approval mode: ${argv.approvalMode}. Valid values are: yolo, auto_edit, default`,
            { mode: argv.approvalMode },
          ),
        );
    }
  } else {
    // Fallback to legacy --yolo flag behavior
    approvalMode =
      argv.yolo || false ? ApprovalMode.YOLO : ApprovalMode.DEFAULT;
  }

  // Force approval mode to default if the folder is not trusted.
  if (!trustedFolder && approvalMode !== ApprovalMode.DEFAULT) {
<<<<<<< HEAD
    logger.warn(
      t(
        'trusted_folders.approval_mode_overridden',
        'Approval mode overridden to "default" because the current folder is not trusted.',
      ),
=======
    debugLogger.warn(
      `Approval mode overridden to "default" because the current folder is not trusted.`,
>>>>>>> 995ae717
    );
    approvalMode = ApprovalMode.DEFAULT;
  }

  let telemetrySettings;
  try {
    telemetrySettings = await resolveTelemetrySettings({
      env: process.env as unknown as Record<string, string | undefined>,
      settings: settings.telemetry,
    });
  } catch (err) {
    if (err instanceof FatalConfigError) {
      throw new FatalConfigError(
        `Invalid telemetry configuration: ${err.message}.`,
      );
    }
    throw err;
  }

  const policyEngineConfig = createPolicyEngineConfig(settings, approvalMode);

  const allowedTools = argv.allowedTools || settings.tools?.allowed || [];
  const allowedToolsSet = new Set(allowedTools);

  // Interactive mode: explicit -i flag or (TTY + no args + no -p flag)
  const hasQuery = !!argv.query;
  const interactive =
    !!argv.promptInteractive ||
    (process.stdin.isTTY && !hasQuery && !argv.prompt);
  // In non-interactive mode, exclude tools that require a prompt.
  const extraExcludes: string[] = [];
  if (!interactive && !argv.experimentalAcp) {
    const defaultExcludes = [
      SHELL_TOOL_NAME,
      EDIT_TOOL_NAME,
      WRITE_FILE_TOOL_NAME,
    ];
    const autoEditExcludes = [SHELL_TOOL_NAME];

    const toolExclusionFilter = createToolExclusionFilter(
      allowedTools,
      allowedToolsSet,
    );

    switch (approvalMode) {
      case ApprovalMode.DEFAULT:
        // In default non-interactive mode, all tools that require approval are excluded.
        extraExcludes.push(...defaultExcludes.filter(toolExclusionFilter));
        break;
      case ApprovalMode.AUTO_EDIT:
        // In auto-edit non-interactive mode, only tools that still require a prompt are excluded.
        extraExcludes.push(...autoEditExcludes.filter(toolExclusionFilter));
        break;
      case ApprovalMode.YOLO:
        // No extra excludes for YOLO mode.
        break;
      default:
        // This should never happen due to validation earlier, but satisfies the linter
        break;
    }
  }

  const excludeTools = mergeExcludeTools(
    settings,
    activeExtensions,
    extraExcludes.length > 0 ? extraExcludes : undefined,
  );
  const blockedMcpServers: Array<{ name: string; extensionName: string }> = [];

  if (!argv.allowedMcpServerNames) {
    if (settings.mcp?.allowed) {
      mcpServers = allowedMcpServers(
        mcpServers,
        settings.mcp.allowed,
        blockedMcpServers,
      );
    }

    if (settings.mcp?.excluded) {
      const excludedNames = new Set(settings.mcp.excluded.filter(Boolean));
      if (excludedNames.size > 0) {
        mcpServers = Object.fromEntries(
          Object.entries(mcpServers).filter(([key]) => !excludedNames.has(key)),
        );
      }
    }
  }

  if (argv.allowedMcpServerNames) {
    mcpServers = allowedMcpServers(
      mcpServers,
      argv.allowedMcpServerNames,
      blockedMcpServers,
    );
  }

  const useModelRouter = settings.experimental?.useModelRouter ?? true;
  const defaultModel = useModelRouter
    ? DEFAULT_GEMINI_MODEL_AUTO
    : DEFAULT_GEMINI_MODEL;
  const resolvedModel: string =
    argv.model ||
    process.env['GEMINI_MODEL'] ||
    settings.model?.name ||
    defaultModel;

  const sandboxConfig = await loadSandboxConfig(settings, argv);
  const screenReader =
    argv.screenReader !== undefined
      ? argv.screenReader
      : (settings.ui?.accessibility?.screenReader ?? false);

  const ptyInfo = await getPty();

  return new Config({
    sessionId,
    embeddingModel: DEFAULT_GEMINI_EMBEDDING_MODEL,
    sandbox: sandboxConfig,
    targetDir: cwd,
    includeDirectories,
    loadMemoryFromIncludeDirectories:
      settings.context?.loadMemoryFromIncludeDirectories || false,
    debugMode,
    question,

    coreTools: settings.tools?.core || undefined,
    allowedTools: allowedTools.length > 0 ? allowedTools : undefined,
    policyEngineConfig,
    excludeTools,
    toolDiscoveryCommand: settings.tools?.discoveryCommand,
    toolCallCommand: settings.tools?.callCommand,
    mcpServerCommand: settings.mcp?.serverCommand,
    mcpServers,
    userMemory: memoryContent,
    geminiMdFileCount: fileCount,
    geminiMdFilePaths: filePaths,
    approvalMode,
    showMemoryUsage: settings.ui?.showMemoryUsage || false,
    accessibility: {
      ...settings.ui?.accessibility,
      screenReader,
    },
    telemetry: telemetrySettings,
    usageStatisticsEnabled: settings.privacy?.usageStatisticsEnabled ?? true,
    fileFiltering,
    checkpointing: settings.general?.checkpointing?.enabled,
    proxy:
      process.env['HTTPS_PROXY'] ||
      process.env['https_proxy'] ||
      process.env['HTTP_PROXY'] ||
      process.env['http_proxy'],
    cwd,
    fileDiscoveryService: fileService,
    bugCommand: settings.advanced?.bugCommand,
    model: resolvedModel,
    extensionContextFilePaths,
    maxSessionTurns: settings.model?.maxSessionTurns ?? -1,
    experimentalZedIntegration: argv.experimentalAcp || false,
    listExtensions: argv.listExtensions || false,
    extensions: allExtensions,
    blockedMcpServers,
    noBrowser: !!process.env['NO_BROWSER'],
    summarizeToolOutput: settings.model?.summarizeToolOutput,
    ideMode,
    chatCompression: settings.model?.chatCompression,
    folderTrust,
    interactive,
    trustedFolder,
    useRipgrep: settings.tools?.useRipgrep,
    enableInteractiveShell:
      settings.tools?.shell?.enableInteractiveShell ?? true,
    skipNextSpeakerCheck: settings.model?.skipNextSpeakerCheck,
    enablePromptCompletion: settings.general?.enablePromptCompletion ?? false,
    truncateToolOutputThreshold: settings.tools?.truncateToolOutputThreshold,
    truncateToolOutputLines: settings.tools?.truncateToolOutputLines,
    enableToolOutputTruncation: settings.tools?.enableToolOutputTruncation,
    eventEmitter: appEvents,
    useSmartEdit: argv.useSmartEdit ?? settings.useSmartEdit,
    useWriteTodos: argv.useWriteTodos ?? settings.useWriteTodos,
    output: {
      format: (argv.outputFormat ?? settings.output?.format) as OutputFormat,
    },
    useModelRouter,
    enableMessageBusIntegration:
      settings.tools?.enableMessageBusIntegration ?? false,
    codebaseInvestigatorSettings:
      settings.experimental?.codebaseInvestigatorSettings,
    retryFetchErrors: settings.general?.retryFetchErrors ?? false,
    ptyInfo: ptyInfo?.name,
  });
}

function allowedMcpServers(
  mcpServers: { [x: string]: MCPServerConfig },
  allowMCPServers: string[],
  blockedMcpServers: Array<{ name: string; extensionName: string }>,
) {
  const allowedNames = new Set(allowMCPServers.filter(Boolean));
  if (allowedNames.size > 0) {
    mcpServers = Object.fromEntries(
      Object.entries(mcpServers).filter(([key, server]) => {
        const isAllowed = allowedNames.has(key);
        if (!isAllowed) {
          blockedMcpServers.push({
            name: key,
            extensionName: server.extensionName || '',
          });
        }
        return isAllowed;
      }),
    );
  } else {
    blockedMcpServers.push(
      ...Object.entries(mcpServers).map(([key, server]) => ({
        name: key,
        extensionName: server.extensionName || '',
      })),
    );
    mcpServers = {};
  }
  return mcpServers;
}

function mergeMcpServers(settings: Settings, extensions: GeminiCLIExtension[]) {
  const mcpServers = { ...(settings.mcpServers || {}) };
  for (const extension of extensions) {
    Object.entries(extension.mcpServers || {}).forEach(([key, server]) => {
      if (mcpServers[key]) {
        debugLogger.warn(
          `Skipping extension MCP config for server with key "${key}" as it already exists.`,
        );
        return;
      }
      mcpServers[key] = {
        ...server,
        extensionName: extension.name,
      };
    });
  }
  return mcpServers;
}

function mergeExcludeTools(
  settings: Settings,
  extensions: GeminiCLIExtension[],
  extraExcludes?: string[] | undefined,
): string[] {
  const allExcludeTools = new Set([
    ...(settings.tools?.exclude || []),
    ...(extraExcludes || []),
  ]);
  for (const extension of extensions) {
    for (const tool of extension.excludeTools || []) {
      allExcludeTools.add(tool);
    }
  }
  return [...allExcludeTools];
}<|MERGE_RESOLUTION|>--- conflicted
+++ resolved
@@ -37,12 +37,8 @@
   FatalConfigError,
   getPty,
   EDIT_TOOL_NAME,
-<<<<<<< HEAD
+  debugLogger,
 } from '@thacio/auditaria-cli-core';
-=======
-  debugLogger,
-} from '@google/gemini-cli-core';
->>>>>>> 995ae717
 import type { Settings } from './settings.js';
 
 import { annotateActiveExtensions } from './extension.js';
@@ -511,16 +507,11 @@
 
   // Force approval mode to default if the folder is not trusted.
   if (!trustedFolder && approvalMode !== ApprovalMode.DEFAULT) {
-<<<<<<< HEAD
-    logger.warn(
+    debugLogger.warn(
       t(
         'trusted_folders.approval_mode_overridden',
         'Approval mode overridden to "default" because the current folder is not trusted.',
       ),
-=======
-    debugLogger.warn(
-      `Approval mode overridden to "default" because the current folder is not trusted.`,
->>>>>>> 995ae717
     );
     approvalMode = ApprovalMode.DEFAULT;
   }
