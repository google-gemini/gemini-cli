--- conflicted
+++ resolved
@@ -362,11 +362,8 @@
       version: e.config.version,
     })),
     noBrowser: !!process.env.NO_BROWSER,
-<<<<<<< HEAD
     summarizeToolOutput: settings.summarizeToolOutput,
-=======
     ideMode,
->>>>>>> c313c3de
   });
 }
 
