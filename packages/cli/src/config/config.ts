--- conflicted
+++ resolved
@@ -31,11 +31,8 @@
   ShellTool,
   EditTool,
   WriteFileTool,
-<<<<<<< HEAD
   t,
-=======
   SHELL_TOOL_NAMES,
->>>>>>> d9fdff33
   resolveTelemetrySettings,
   FatalConfigError,
 } from '@thacio/auditaria-cli-core';
