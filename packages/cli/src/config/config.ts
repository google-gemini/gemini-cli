--- conflicted
+++ resolved
@@ -68,13 +68,9 @@
   experimentalAcp: boolean | undefined;
   extensions: string[] | undefined;
   listExtensions: boolean | undefined;
-<<<<<<< HEAD
-  ideModeFeature: boolean | undefined;
   // WEB_INTERFACE_START: Web interface flag
   web: boolean | string | undefined;
   // WEB_INTERFACE_END
-=======
->>>>>>> 3a87712c
   proxy: string | undefined;
   includeDirectories: string[] | undefined;
 }
@@ -206,11 +202,6 @@
           alias: 'l',
           type: 'boolean',
           description: 'List all available extensions and exit.',
-        })
-<<<<<<< HEAD
-        .option('ide-mode-feature', {
-          type: 'boolean',
-          description: 'Run in IDE mode?',
         })
     // WEB_INTERFACE_START: Web interface command-line option
     .option('web', {
@@ -224,8 +215,6 @@
       },
     })
     // WEB_INTERFACE_END
-=======
->>>>>>> 3a87712c
         .option('proxy', {
           type: 'string',
           description:
