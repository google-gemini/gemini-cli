--- conflicted
+++ resolved
@@ -92,87 +92,12 @@
     .usage(
       'Usage: gemini [options] [command]\n\nGemini CLI - Launch an interactive CLI, use -p/--prompt for non-interactive mode',
     )
-<<<<<<< HEAD
-=======
-    .option('telemetry', {
-      type: 'boolean',
-      description:
-        'Enable telemetry? This flag specifically controls if telemetry is sent. Other --telemetry-* flags set specific values but do not enable telemetry on their own.',
-    })
-    .option('telemetry-target', {
-      type: 'string',
-      nargs: 1,
-      choices: ['local', 'gcp'],
-      description:
-        'Set the telemetry target (local or gcp). Overrides settings files.',
-    })
-    .option('telemetry-otlp-endpoint', {
-      type: 'string',
-      nargs: 1,
-      description:
-        'Set the OTLP endpoint for telemetry. Overrides environment variables and settings files.',
-    })
-    .option('telemetry-otlp-protocol', {
-      type: 'string',
-      nargs: 1,
-      choices: ['grpc', 'http'],
-      description:
-        'Set the OTLP protocol for telemetry (grpc or http). Overrides settings files.',
-    })
-    .option('telemetry-log-prompts', {
-      type: 'boolean',
-      description:
-        'Enable or disable logging of user prompts for telemetry. Overrides settings files.',
-    })
-    .option('telemetry-outfile', {
-      type: 'string',
-      nargs: 1,
-      description: 'Redirect all telemetry output to the specified file.',
-    })
-    .deprecateOption(
-      'telemetry',
-      'Use the "telemetry.enabled" setting in settings.json instead. This flag will be removed in a future version.',
-    )
-    .deprecateOption(
-      'telemetry-target',
-      'Use the "telemetry.target" setting in settings.json instead. This flag will be removed in a future version.',
-    )
-    .deprecateOption(
-      'telemetry-otlp-endpoint',
-      'Use the "telemetry.otlpEndpoint" setting in settings.json instead. This flag will be removed in a future version.',
-    )
-    .deprecateOption(
-      'telemetry-otlp-protocol',
-      'Use the "telemetry.otlpProtocol" setting in settings.json instead. This flag will be removed in a future version.',
-    )
-    .deprecateOption(
-      'telemetry-log-prompts',
-      'Use the "telemetry.logPrompts" setting in settings.json instead. This flag will be removed in a future version.',
-    )
-    .deprecateOption(
-      'telemetry-outfile',
-      'Use the "telemetry.outfile" setting in settings.json instead. This flag will be removed in a future version.',
-    )
->>>>>>> 937c15c6
     .option('debug', {
       alias: 'd',
       type: 'boolean',
       description: 'Run in debug mode?',
       default: false,
     })
-<<<<<<< HEAD
-=======
-    .option('proxy', {
-      type: 'string',
-      nargs: 1,
-      description:
-        'Proxy for gemini client, like schema://user:password@host:port',
-    })
-    .deprecateOption(
-      'proxy',
-      'Use the "proxy" setting in settings.json instead. This flag will be removed in a future version.',
-    )
->>>>>>> 937c15c6
     .command('$0 [query..]', 'Launch Gemini CLI', (yargsInstance) =>
       yargsInstance
         .positional('query', {
