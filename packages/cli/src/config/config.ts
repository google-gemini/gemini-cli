--- conflicted
+++ resolved
@@ -565,18 +565,11 @@
     folderTrust,
     interactive,
     trustedFolder,
-<<<<<<< HEAD
-    useRipgrep: settings.useRipgrep,
-    shouldUseNodePtyShell: settings.shouldUseNodePtyShell,
-    skipNextSpeakerCheck: settings.skipNextSpeakerCheck,
-    enablePromptCompletion: settings.enablePromptCompletion ?? false,
-    eventEmitter: appEvents,
-=======
     useRipgrep: settings.tools?.useRipgrep,
     shouldUseNodePtyShell: settings.tools?.usePty,
     skipNextSpeakerCheck: settings.model?.skipNextSpeakerCheck,
     enablePromptCompletion: settings.general?.enablePromptCompletion ?? false,
->>>>>>> a2faf34d
+    eventEmitter: appEvents,
   });
 }
 
