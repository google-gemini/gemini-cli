--- conflicted
+++ resolved
@@ -15,7 +15,7 @@
   TelemetryTarget,
   FileFilteringOptions,
   MCPServerConfig,
-} from '@google/gemini-cli-core';
+} from '@thacio/auditaria-cli-core';
 import { extensionsCommand } from '../commands/extensions.js';
 import {
   Config,
@@ -30,12 +30,8 @@
   ShellTool,
   EditTool,
   WriteFileTool,
-<<<<<<< HEAD
-  MCPServerConfig,
   t,
-=======
->>>>>>> 0f031a7f
-} from '@google/gemini-cli-core';
+} from '@thacio/auditaria-cli-core';
 import type { Settings } from './settings.js';
 
 import type { Extension } from './extension.js';
