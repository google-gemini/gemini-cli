/**
 * @license
 * Copyright 2025 Google LLC
 * SPDX-License-Identifier: Apache-2.0
 */

import * as fs from 'fs';
import * as path from 'path';
import { homedir } from 'node:os';
import yargs from 'yargs/yargs';
import { hideBin } from 'yargs/helpers';
import process from 'node:process';
import { mcpCommand } from '../commands/mcp.js';
import {
  Config,
  loadServerHierarchicalMemory,
  setGeminiMdFilename as setServerGeminiMdFilename,
  getCurrentGeminiMdFilename,
  ApprovalMode,
  DEFAULT_GEMINI_MODEL,
  DEFAULT_GEMINI_EMBEDDING_MODEL,
  DEFAULT_MEMORY_FILE_FILTERING_OPTIONS,
  FileDiscoveryService,
  TelemetryTarget,
  FileFilteringOptions,
<<<<<<< HEAD
  t,
} from '@thacio/auditaria-cli-core';
=======
  ShellTool,
  EditTool,
  WriteFileTool,
} from '@google/gemini-cli-core';
>>>>>>> 19491b7b
import { Settings } from './settings.js';

import { Extension, annotateActiveExtensions } from './extension.js';
import { getCliVersion } from '../utils/version.js';
import { loadSandboxConfig } from './sandboxConfig.js';
import { resolvePath } from '../utils/resolvePath.js';

// Simple console logger for now - replace with actual logger if available
const logger = {
  // eslint-disable-next-line @typescript-eslint/no-explicit-any
  debug: (...args: any[]) => console.debug('[DEBUG]', ...args),
  // eslint-disable-next-line @typescript-eslint/no-explicit-any
  warn: (...args: any[]) => console.warn('[WARN]', ...args),
  // eslint-disable-next-line @typescript-eslint/no-explicit-any
  error: (...args: any[]) => console.error('[ERROR]', ...args),
};

export interface CliArgs {
  model: string | undefined;
  sandbox: boolean | string | undefined;
  sandboxImage: string | undefined;
  debug: boolean | undefined;
  prompt: string | undefined;
  promptInteractive: string | undefined;
  allFiles: boolean | undefined;
  all_files: boolean | undefined;
  showMemoryUsage: boolean | undefined;
  show_memory_usage: boolean | undefined;
  yolo: boolean | undefined;
  telemetry: boolean | undefined;
  checkpointing: boolean | undefined;
  telemetryTarget: string | undefined;
  telemetryOtlpEndpoint: string | undefined;
  telemetryLogPrompts: boolean | undefined;
  telemetryOutfile: string | undefined;
  allowedMcpServerNames: string[] | undefined;
  experimentalAcp: boolean | undefined;
  extensions: string[] | undefined;
  listExtensions: boolean | undefined;
  ideModeFeature: boolean | undefined;
  // WEB_INTERFACE_START: Web interface flag
  web: boolean | string | undefined;
  // WEB_INTERFACE_END
  proxy: string | undefined;
  includeDirectories: string[] | undefined;
  loadMemoryFromIncludeDirectories: boolean | undefined;
}

export async function parseArguments(): Promise<CliArgs> {
  const yargsInstance = yargs(hideBin(process.argv))
    .scriptName('gemini')
    .usage(
      'Usage: gemini [options] [command]\n\nGemini CLI - Launch an interactive CLI, use -p/--prompt for non-interactive mode',
    )
    .command('$0', 'Launch Gemini CLI', (yargsInstance) =>
      yargsInstance
        .option('model', {
          alias: 'm',
          type: 'string',
          description: `Model`,
          default: process.env.GEMINI_MODEL,
        })
        .option('prompt', {
          alias: 'p',
          type: 'string',
          description: 'Prompt. Appended to input on stdin (if any).',
        })
        .option('prompt-interactive', {
          alias: 'i',
          type: 'string',
          description:
            'Execute the provided prompt and continue in interactive mode',
        })
        .option('sandbox', {
          alias: 's',
          type: 'boolean',
          description: 'Run in sandbox?',
        })
        .option('sandbox-image', {
          type: 'string',
          description: 'Sandbox image URI.',
        })
        .option('debug', {
          alias: 'd',
          type: 'boolean',
          description: 'Run in debug mode?',
          default: false,
        })
        .option('all-files', {
          alias: ['a'],
          type: 'boolean',
          description: 'Include ALL files in context?',
          default: false,
        })
        .option('all_files', {
          type: 'boolean',
          description: 'Include ALL files in context?',
          default: false,
        })
        .deprecateOption(
          'all_files',
          'Use --all-files instead. We will be removing --all_files in the coming weeks.',
        )
        .option('show-memory-usage', {
          type: 'boolean',
          description: 'Show memory usage in status bar',
          default: false,
        })
        .option('show_memory_usage', {
          type: 'boolean',
          description: 'Show memory usage in status bar',
          default: false,
        })
        .deprecateOption(
          'show_memory_usage',
          'Use --show-memory-usage instead. We will be removing --show_memory_usage in the coming weeks.',
        )
        .option('yolo', {
          alias: 'y',
          type: 'boolean',
          description:
            'Automatically accept all actions (aka YOLO mode, see https://www.youtube.com/watch?v=xvFZjo5PgG0 for more details)?',
          default: false,
        })
        .option('telemetry', {
          type: 'boolean',
          description:
            'Enable telemetry? This flag specifically controls if telemetry is sent. Other --telemetry-* flags set specific values but do not enable telemetry on their own.',
        })
        .option('telemetry-target', {
          type: 'string',
          choices: ['local', 'gcp'],
          description:
            'Set the telemetry target (local or gcp). Overrides settings files.',
        })
        .option('telemetry-otlp-endpoint', {
          type: 'string',
          description:
            'Set the OTLP endpoint for telemetry. Overrides environment variables and settings files.',
        })
        .option('telemetry-log-prompts', {
          type: 'boolean',
          description:
            'Enable or disable logging of user prompts for telemetry. Overrides settings files.',
        })
        .option('telemetry-outfile', {
          type: 'string',
          description: 'Redirect all telemetry output to the specified file.',
        })
        .option('checkpointing', {
          alias: 'c',
          type: 'boolean',
          description: 'Enables checkpointing of file edits',
          default: false,
        })
        .option('experimental-acp', {
          type: 'boolean',
          description: 'Starts the agent in ACP mode',
        })
        .option('allowed-mcp-server-names', {
          type: 'array',
          string: true,
          description: 'Allowed MCP server names',
        })
        .option('extensions', {
          alias: 'e',
          type: 'array',
          string: true,
          description:
            'A list of extensions to use. If not provided, all extensions are used.',
        })
        .option('list-extensions', {
          alias: 'l',
          type: 'boolean',
          description: 'List all available extensions and exit.',
        })
        .option('ide-mode-feature', {
          type: 'boolean',
          description: 'Run in IDE mode?',
        })
    // WEB_INTERFACE_START: Web interface command-line option
    .option('web', {
      alias: 'w',
      type: 'string',
      description: 'Start with web interface enabled. Use "no-browser" to disable auto browser opening.',
      coerce: (value) => {
        // Handle --web (no value) as true, --web no-browser as 'no-browser'
        if (value === true || value === '') return true;
        return value;
      },
    })
    // WEB_INTERFACE_END
        .option('proxy', {
          type: 'string',
          description:
            'Proxy for gemini client, like schema://user:password@host:port',
        })
        .option('include-directories', {
          type: 'array',
          string: true,
          description:
            'Additional directories to include in the workspace (comma-separated or multiple --include-directories)',
          coerce: (dirs: string[]) =>
            // Handle comma-separated values
            dirs.flatMap((dir) => dir.split(',').map((d) => d.trim())),
        })
        .option('load-memory-from-include-directories', {
          type: 'boolean',
          description:
            'If true, when refreshing memory, GEMINI.md files should be loaded from all directories that are added. If false, GEMINI.md files should only be loaded from the primary working directory.',
          default: false,
        })
        .check((argv) => {
          if (argv.prompt && argv.promptInteractive) {
            throw new Error(
              'Cannot use both --prompt (-p) and --prompt-interactive (-i) together',
            );
          }
          return true;
        }),
    )
    // Register MCP subcommands
    .command(mcpCommand)
    .version(await getCliVersion()) // This will enable the --version flag based on package.json
    .alias('v', 'version')
    .help()
    .alias('h', 'help')
    .strict()
    .check((argv) => {
      if (argv.prompt && argv.promptInteractive) {
        throw new Error(
          t('cli.errors.prompt_interactive_conflict', 'Cannot use both --prompt (-p) and --prompt-interactive (-i) together'),
        );
      }
      return true;
    })
    .demandCommand(0, 0); // Allow base command to run with no subcommands

  yargsInstance.wrap(yargsInstance.terminalWidth());
  const result = await yargsInstance.parse();

  // Handle case where MCP subcommands are executed - they should exit the process
  // and not return to main CLI logic
  if (result._.length > 0 && result._[0] === 'mcp') {
    // MCP commands handle their own execution and process exit
    process.exit(0);
  }

  // The import format is now only controlled by settings.memoryImportFormat
  // We no longer accept it as a CLI argument
  return result as unknown as CliArgs;
}

// This function is now a thin wrapper around the server's implementation.
// It's kept in the CLI for now as App.tsx directly calls it for memory refresh.
// TODO: Consider if App.tsx should get memory via a server call or if Config should refresh itself.
export async function loadHierarchicalGeminiMemory(
  currentWorkingDirectory: string,
  includeDirectoriesToReadGemini: readonly string[] = [],
  debugMode: boolean,
  fileService: FileDiscoveryService,
  settings: Settings,
  extensionContextFilePaths: string[] = [],
  memoryImportFormat: 'flat' | 'tree' = 'tree',
  fileFilteringOptions?: FileFilteringOptions,
): Promise<{ memoryContent: string; fileCount: number }> {
  // FIX: Use real, canonical paths for a reliable comparison to handle symlinks.
  const realCwd = fs.realpathSync(path.resolve(currentWorkingDirectory));
  const realHome = fs.realpathSync(path.resolve(homedir()));
  const isHomeDirectory = realCwd === realHome;

  // If it is the home directory, pass an empty string to the core memory
  // function to signal that it should skip the workspace search.
  const effectiveCwd = isHomeDirectory ? '' : currentWorkingDirectory;

  if (debugMode) {
    logger.debug(
      `CLI: Delegating hierarchical memory load to server for CWD: ${currentWorkingDirectory} (memoryImportFormat: ${memoryImportFormat})`,
    );
  }

  // Directly call the server function with the corrected path.
  return loadServerHierarchicalMemory(
    effectiveCwd,
    includeDirectoriesToReadGemini,
    debugMode,
    fileService,
    extensionContextFilePaths,
    memoryImportFormat,
    fileFilteringOptions,
    settings.memoryDiscoveryMaxDirs,
  );
}

export async function loadCliConfig(
  settings: Settings,
  extensions: Extension[],
  sessionId: string,
  argv: CliArgs,
): Promise<Config> {
  const debugMode =
    argv.debug ||
    [process.env.DEBUG, process.env.DEBUG_MODE].some(
      (v) => v === 'true' || v === '1',
    ) ||
    false;
  const memoryImportFormat = settings.memoryImportFormat || 'tree';

  const ideMode = settings.ideMode ?? false;
  const ideModeFeature =
    argv.ideModeFeature ?? settings.ideModeFeature ?? false;

  const folderTrustFeature = settings.folderTrustFeature ?? false;
  const folderTrustSetting = settings.folderTrust ?? false;
  const folderTrust = folderTrustFeature && folderTrustSetting;

  const allExtensions = annotateActiveExtensions(
    extensions,
    argv.extensions || [],
  );

  const activeExtensions = extensions.filter(
    (_, i) => allExtensions[i].isActive,
  );

  // Set the context filename in the server's memoryTool module BEFORE loading memory
  // TODO(b/343434939): This is a bit of a hack. The contextFileName should ideally be passed
  // directly to the Config constructor in core, and have core handle setGeminiMdFilename.
  // However, loadHierarchicalGeminiMemory is called *before* createServerConfig.
  if (settings.contextFileName) {
    setServerGeminiMdFilename(settings.contextFileName);
  } else {
    // Reset to default if not provided in settings.
    setServerGeminiMdFilename(getCurrentGeminiMdFilename());
  }

  const extensionContextFilePaths = activeExtensions.flatMap(
    (e) => e.contextFiles,
  );

  const fileService = new FileDiscoveryService(process.cwd());

  const fileFiltering = {
    ...DEFAULT_MEMORY_FILE_FILTERING_OPTIONS,
    ...settings.fileFiltering,
  };

  const includeDirectories = (settings.includeDirectories || [])
    .map(resolvePath)
    .concat((argv.includeDirectories || []).map(resolvePath));

  // Call the (now wrapper) loadHierarchicalGeminiMemory which calls the server's version
  const { memoryContent, fileCount } = await loadHierarchicalGeminiMemory(
    process.cwd(),
    settings.loadMemoryFromIncludeDirectories ? includeDirectories : [],
    debugMode,
    fileService,
    settings,
    extensionContextFilePaths,
    memoryImportFormat,
    fileFiltering,
  );

  let mcpServers = mergeMcpServers(settings, activeExtensions);
  const question = argv.promptInteractive || argv.prompt || '';
  const approvalMode =
    argv.yolo || false ? ApprovalMode.YOLO : ApprovalMode.DEFAULT;
  const interactive =
    !!argv.promptInteractive || (process.stdin.isTTY && question.length === 0);
  // In non-interactive and non-yolo mode, exclude interactive built in tools.
  const extraExcludes =
    !interactive && approvalMode !== ApprovalMode.YOLO
      ? [ShellTool.Name, EditTool.Name, WriteFileTool.Name]
      : undefined;

  const excludeTools = mergeExcludeTools(
    settings,
    activeExtensions,
    extraExcludes,
  );
  const blockedMcpServers: Array<{ name: string; extensionName: string }> = [];

  if (!argv.allowedMcpServerNames) {
    if (settings.allowMCPServers) {
      const allowedNames = new Set(settings.allowMCPServers.filter(Boolean));
      if (allowedNames.size > 0) {
        mcpServers = Object.fromEntries(
          Object.entries(mcpServers).filter(([key]) => allowedNames.has(key)),
        );
      }
    }

    if (settings.excludeMCPServers) {
      const excludedNames = new Set(settings.excludeMCPServers.filter(Boolean));
      if (excludedNames.size > 0) {
        mcpServers = Object.fromEntries(
          Object.entries(mcpServers).filter(([key]) => !excludedNames.has(key)),
        );
      }
    }
  }

  if (argv.allowedMcpServerNames) {
    const allowedNames = new Set(argv.allowedMcpServerNames.filter(Boolean));
    if (allowedNames.size > 0) {
      mcpServers = Object.fromEntries(
        Object.entries(mcpServers).filter(([key, server]) => {
          const isAllowed = allowedNames.has(key);
          if (!isAllowed) {
            blockedMcpServers.push({
              name: key,
              extensionName: server.extensionName || '',
            });
          }
          return isAllowed;
        }),
      );
    } else {
      blockedMcpServers.push(
        ...Object.entries(mcpServers).map(([key, server]) => ({
          name: key,
          extensionName: server.extensionName || '',
        })),
      );
      mcpServers = {};
    }
  }

  const sandboxConfig = await loadSandboxConfig(settings, argv);

  return new Config({
    sessionId,
    embeddingModel: DEFAULT_GEMINI_EMBEDDING_MODEL,
    sandbox: sandboxConfig,
    targetDir: process.cwd(),
    includeDirectories,
    loadMemoryFromIncludeDirectories:
      argv.loadMemoryFromIncludeDirectories ||
      settings.loadMemoryFromIncludeDirectories ||
      false,
    debugMode,
    question,
    fullContext: argv.allFiles || argv.all_files || false,
    coreTools: settings.coreTools || undefined,
    excludeTools,
    toolDiscoveryCommand: settings.toolDiscoveryCommand,
    toolCallCommand: settings.toolCallCommand,
    mcpServerCommand: settings.mcpServerCommand,
    mcpServers,
    userMemory: memoryContent,
    geminiMdFileCount: fileCount,
    approvalMode,
    showMemoryUsage:
      argv.showMemoryUsage ||
      argv.show_memory_usage ||
      settings.showMemoryUsage ||
      false,
    accessibility: settings.accessibility,
    telemetry: {
      enabled: argv.telemetry ?? settings.telemetry?.enabled,
      target: (argv.telemetryTarget ??
        settings.telemetry?.target) as TelemetryTarget,
      otlpEndpoint:
        argv.telemetryOtlpEndpoint ??
        process.env.OTEL_EXPORTER_OTLP_ENDPOINT ??
        settings.telemetry?.otlpEndpoint,
      logPrompts: argv.telemetryLogPrompts ?? settings.telemetry?.logPrompts,
      outfile: argv.telemetryOutfile ?? settings.telemetry?.outfile,
    },
    usageStatisticsEnabled: settings.usageStatisticsEnabled ?? true,
    // Git-aware file filtering settings
    fileFiltering: {
      respectGitIgnore: settings.fileFiltering?.respectGitIgnore,
      respectGeminiIgnore: settings.fileFiltering?.respectGeminiIgnore,
      enableRecursiveFileSearch:
        settings.fileFiltering?.enableRecursiveFileSearch,
    },
    checkpointing: argv.checkpointing || settings.checkpointing?.enabled,
    proxy:
      argv.proxy ||
      process.env.HTTPS_PROXY ||
      process.env.https_proxy ||
      process.env.HTTP_PROXY ||
      process.env.http_proxy,
    cwd: process.cwd(),
    fileDiscoveryService: fileService,
    bugCommand: settings.bugCommand,
    model: argv.model || settings.model || DEFAULT_GEMINI_MODEL,
    extensionContextFilePaths,
    maxSessionTurns: settings.maxSessionTurns ?? -1,
    experimentalAcp: argv.experimentalAcp || false,
    listExtensions: argv.listExtensions || false,
    extensions: allExtensions,
    blockedMcpServers,
    noBrowser: !!process.env.NO_BROWSER,
    summarizeToolOutput: settings.summarizeToolOutput,
    ideMode,
    ideModeFeature,
    chatCompression: settings.chatCompression,
    folderTrustFeature,
    interactive,
    folderTrust,
  });
}

function mergeMcpServers(settings: Settings, extensions: Extension[]) {
  const mcpServers = { ...(settings.mcpServers || {}) };
  for (const extension of extensions) {
    Object.entries(extension.config.mcpServers || {}).forEach(
      ([key, server]) => {
        if (mcpServers[key]) {
          logger.warn(
            `Skipping extension MCP config for server with key "${key}" as it already exists.`,
          );
          return;
        }
        mcpServers[key] = {
          ...server,
          extensionName: extension.config.name,
        };
      },
    );
  }
  return mcpServers;
}

function mergeExcludeTools(
  settings: Settings,
  extensions: Extension[],
  extraExcludes?: string[] | undefined,
): string[] {
  const allExcludeTools = new Set([
    ...(settings.excludeTools || []),
    ...(extraExcludes || []),
  ]);
  for (const extension of extensions) {
    for (const tool of extension.config.excludeTools || []) {
      allExcludeTools.add(tool);
    }
  }
  return [...allExcludeTools];
}<|MERGE_RESOLUTION|>--- conflicted
+++ resolved
@@ -23,15 +23,11 @@
   FileDiscoveryService,
   TelemetryTarget,
   FileFilteringOptions,
-<<<<<<< HEAD
-  t,
-} from '@thacio/auditaria-cli-core';
-=======
   ShellTool,
   EditTool,
   WriteFileTool,
-} from '@google/gemini-cli-core';
->>>>>>> 19491b7b
+  t,
+} from '@thacio/auditaria-cli-core';
 import { Settings } from './settings.js';
 
 import { Extension, annotateActiveExtensions } from './extension.js';
