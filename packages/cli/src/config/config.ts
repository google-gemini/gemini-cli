--- conflicted
+++ resolved
@@ -482,11 +482,8 @@
     summarizeToolOutput: settings.summarizeToolOutput,
     ideMode,
     ideModeFeature,
-<<<<<<< HEAD
     chatCompression: settings.chatCompression,
-=======
     folderTrustFeature,
->>>>>>> 36750ca4
   });
 }
 
