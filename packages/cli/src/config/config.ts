--- conflicted
+++ resolved
@@ -14,13 +14,7 @@
 import type {
   FileFilteringOptions,
   OutputFormat,
-<<<<<<< HEAD
-  GeminiCLIExtension,
 } from '@thacio/auditaria-cli-core';
-import type { ExtensionLoader } from '@thacio/auditaria-cli-core/src/utils/extensionLoader.js';
-=======
-} from '@google/gemini-cli-core';
->>>>>>> da4fa5ad
 import { extensionsCommand } from '../commands/extensions.js';
 import {
   Config,
@@ -54,13 +48,10 @@
 import { isWorkspaceTrusted } from './trustedFolders.js';
 import { createPolicyEngineConfig } from './policy.js';
 import { ExtensionManager } from './extension-manager.js';
-<<<<<<< HEAD
-=======
 import type {
   ExtensionEvents,
   ExtensionLoader,
-} from '@google/gemini-cli-core/src/utils/extensionLoader.js';
->>>>>>> da4fa5ad
+} from '@thacio/auditaria-cli-core/src/utils/extensionLoader.js';
 import { requestConsentNonInteractive } from './extensions/consent.js';
 import { promptForSetting } from './extensions/extensionSettings.js';
 import type { EventEmitter } from 'node:stream';
