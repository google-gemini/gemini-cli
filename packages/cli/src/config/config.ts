/**
 * @license
 * Copyright 2025 Google LLC
 * SPDX-License-Identifier: Apache-2.0
 */

import yargs from 'yargs/yargs';
import { hideBin } from 'yargs/helpers';
import process from 'node:process';
import {
  Config,
  loadServerHierarchicalMemory,
  setGeminiMdFilename as setServerGeminiMdFilename,
  getCurrentGeminiMdFilename,
  ApprovalMode,
  DEFAULT_GEMINI_MODEL,
  DEFAULT_GEMINI_EMBEDDING_MODEL,
  FileDiscoveryService,
  TelemetryTarget,
  MCPServerConfig,
} from '@google/gemini-cli-core';
import { Settings } from './settings.js';

import { Extension, filterActiveExtensions } from './extension.js';
import { getCliVersion } from '../utils/version.js';
import { loadSandboxConfig } from './sandboxConfig.js';
import { enhanceConfigWithProviders } from '../providers/enhanceConfigWithProviders.js';
import { getProviderManager } from '../providers/providerManagerInstance.js';
import { ProviderManagerAdapter } from '../providers/ProviderManagerAdapter.js';
import * as dotenv from 'dotenv';
import * as path from 'node:path';
import * as fs from 'node:fs';
import * as os from 'node:os';

const GEMINI_DIR = '.gemini';

// Simple console logger for now - replace with actual logger if available
const logger = {
  // eslint-disable-next-line @typescript-eslint/no-explicit-any
  debug: (...args: any[]) => console.debug('[DEBUG]', ...args),
  // eslint-disable-next-line @typescript-eslint/no-explicit-any
  warn: (...args: any[]) => console.warn('[WARN]', ...args),
  // eslint-disable-next-line @typescript-eslint/no-explicit-any
  error: (...args: any[]) => console.error('[ERROR]', ...args),
};

export interface CliArgs {
  model: string | undefined;
  sandbox: boolean | string | undefined;
  sandboxImage: string | undefined;
  debug: boolean | undefined;
  prompt: string | undefined;
  promptInteractive: string | undefined;
  allFiles: boolean | undefined;
  all_files: boolean | undefined;
  showMemoryUsage: boolean | undefined;
  show_memory_usage: boolean | undefined;
  yolo: boolean | undefined;
  telemetry: boolean | undefined;
  checkpointing: boolean | undefined;
  telemetryTarget: string | undefined;
  telemetryOtlpEndpoint: string | undefined;
  telemetryLogPrompts: boolean | undefined;
  allowedMcpServerNames: string[] | undefined;
  extensions: string[] | undefined;
  listExtensions: boolean | undefined;
<<<<<<< HEAD
  provider: string | undefined;
=======
  ideMode: boolean | undefined;
>>>>>>> 97cc1e64
}

export async function parseArguments(): Promise<CliArgs> {
  const yargsInstance = yargs(hideBin(process.argv))
    .scriptName('gemini')
    .usage(
      '$0 [options]',
      'Gemini CLI - Launch an interactive CLI, use -p/--prompt for non-interactive mode',
    )
    .option('model', {
      alias: 'm',
      type: 'string',
      description: `Model`,
      default: process.env.GEMINI_MODEL || DEFAULT_GEMINI_MODEL,
    })
    .option('prompt', {
      alias: 'p',
      type: 'string',
      description: 'Prompt. Appended to input on stdin (if any).',
    })
    .option('prompt-interactive', {
      alias: 'i',
      type: 'string',
      description:
        'Execute the provided prompt and continue in interactive mode',
    })
    .option('sandbox', {
      alias: 's',
      type: 'boolean',
      description: 'Run in sandbox?',
    })
    .option('sandbox-image', {
      type: 'string',
      description: 'Sandbox image URI.',
    })
    .option('debug', {
      alias: 'd',
      type: 'boolean',
      description: 'Run in debug mode?',
      default: false,
    })
    .option('all-files', {
      alias: ['a'],
      type: 'boolean',
      description: 'Include ALL files in context?',
      default: false,
    })
    .option('all_files', {
      type: 'boolean',
      description: 'Include ALL files in context?',
      default: false,
    })
    .deprecateOption(
      'all_files',
      'Use --all-files instead. We will be removing --all_files in the coming weeks.',
    )
    .option('show-memory-usage', {
      type: 'boolean',
      description: 'Show memory usage in status bar',
      default: false,
    })
    .option('show_memory_usage', {
      type: 'boolean',
      description: 'Show memory usage in status bar',
      default: false,
    })
    .deprecateOption(
      'show_memory_usage',
      'Use --show-memory-usage instead. We will be removing --show_memory_usage in the coming weeks.',
    )
    .option('yolo', {
      alias: 'y',
      type: 'boolean',
      description:
        'Automatically accept all actions (aka YOLO mode, see https://www.youtube.com/watch?v=xvFZjo5PgG0 for more details)?',
      default: false,
    })
    .option('telemetry', {
      type: 'boolean',
      description:
        'Enable telemetry? This flag specifically controls if telemetry is sent. Other --telemetry-* flags set specific values but do not enable telemetry on their own.',
    })
    .option('telemetry-target', {
      type: 'string',
      choices: ['local', 'gcp'],
      description:
        'Set the telemetry target (local or gcp). Overrides settings files.',
    })
    .option('telemetry-otlp-endpoint', {
      type: 'string',
      description:
        'Set the OTLP endpoint for telemetry. Overrides environment variables and settings files.',
    })
    .option('telemetry-log-prompts', {
      type: 'boolean',
      description:
        'Enable or disable logging of user prompts for telemetry. Overrides settings files.',
    })
    .option('checkpointing', {
      alias: 'c',
      type: 'boolean',
      description: 'Enables checkpointing of file edits',
      default: false,
    })
    .option('allowed-mcp-server-names', {
      type: 'array',
      string: true,
      description: 'Allowed MCP server names',
    })
    .option('extensions', {
      alias: 'e',
      type: 'array',
      string: true,
      description:
        'A list of extensions to use. If not provided, all extensions are used.',
    })
    .option('list-extensions', {
      alias: 'l',
      type: 'boolean',
      description: 'List all available extensions and exit.',
    })
<<<<<<< HEAD
    .option('provider', {
      type: 'string',
      description: 'The provider to use.',
      default: 'gemini',
=======
    .option('ide-mode', {
      type: 'boolean',
      description: 'Run in IDE mode?',
>>>>>>> 97cc1e64
    })

    .version(await getCliVersion()) // This will enable the --version flag based on package.json
    .alias('v', 'version')
    .help()
    .alias('h', 'help')
    .strict()
    .check((argv) => {
      if (argv.prompt && argv.promptInteractive) {
        throw new Error(
          'Cannot use both --prompt (-p) and --prompt-interactive (-i) together',
        );
      }
      return true;
    });

  yargsInstance.wrap(yargsInstance.terminalWidth());
  return yargsInstance.argv;
}

// This function is now a thin wrapper around the server's implementation.
// It's kept in the CLI for now as App.tsx directly calls it for memory refresh.
// TODO: Consider if App.tsx should get memory via a server call or if Config should refresh itself.
export async function loadHierarchicalGeminiMemory(
  currentWorkingDirectory: string,
  debugMode: boolean,
  fileService: FileDiscoveryService,
  extensionContextFilePaths: string[] = [],
): Promise<{ memoryContent: string; fileCount: number }> {
  if (debugMode) {
    logger.debug(
      `CLI: Delegating hierarchical memory load to server for CWD: ${currentWorkingDirectory}`,
    );
  }
  // Directly call the server function.
  // The server function will use its own homedir() for the global path.
  return loadServerHierarchicalMemory(
    currentWorkingDirectory,
    debugMode,
    fileService,
    extensionContextFilePaths,
  );
}

export async function loadCliConfig(
  settings: Settings,
  extensions: Extension[],
  sessionId: string,
  argv: CliArgs,
): Promise<Config> {
  const debugMode =
    argv.debug ||
    [process.env.DEBUG, process.env.DEBUG_MODE].some(
      (v) => v === 'true' || v === '1',
    );

  const ideMode =
    (argv.ideMode ?? settings.ideMode ?? false) &&
    process.env.TERM_PROGRAM === 'vscode' &&
    !process.env.SANDBOX;

  const activeExtensions = filterActiveExtensions(
    extensions,
    argv.extensions || [],
  );

  // Set the context filename in the server's memoryTool module BEFORE loading memory
  // TODO(b/343434939): This is a bit of a hack. The contextFileName should ideally be passed
  // directly to the Config constructor in core, and have core handle setGeminiMdFilename.
  // However, loadHierarchicalGeminiMemory is called *before* createServerConfig.
  if (settings.contextFileName) {
    setServerGeminiMdFilename(settings.contextFileName);
  } else {
    // Reset to default if not provided in settings.
    setServerGeminiMdFilename(getCurrentGeminiMdFilename());
  }

  const extensionContextFilePaths = activeExtensions.flatMap(
    (e) => e.contextFiles,
  );

  const fileService = new FileDiscoveryService(process.cwd());
  // Call the (now wrapper) loadHierarchicalGeminiMemory which calls the server's version
  const { memoryContent, fileCount } = await loadHierarchicalGeminiMemory(
    process.cwd(),
    debugMode,
    fileService,
    extensionContextFilePaths,
  );

  let mcpServers = mergeMcpServers(settings, activeExtensions);
  const excludeTools = mergeExcludeTools(settings, activeExtensions);

  if (argv.allowedMcpServerNames) {
    const allowedNames = new Set(argv.allowedMcpServerNames.filter(Boolean));
    if (allowedNames.size > 0) {
      mcpServers = Object.fromEntries(
        Object.entries(mcpServers).filter(([key]) => allowedNames.has(key)),
      );
    } else {
      mcpServers = {};
    }
  }

  if (ideMode) {
    mcpServers['_ide_server'] = new MCPServerConfig(
      undefined, // command
      undefined, // args
      undefined, // env
      undefined, // cwd
      undefined, // url
      'http://localhost:3000/mcp', // httpUrl
      undefined, // headers
      undefined, // tcp
      undefined, // timeout
      false, // trust
      'IDE connection', // description
      undefined, // includeTools
      undefined, // excludeTools
    );
  }

  const sandboxConfig = await loadSandboxConfig(settings, argv);

  // Create provider manager adapter for multi-provider support
  const cliProviderManager = getProviderManager();
  const providerManagerAdapter = new ProviderManagerAdapter(cliProviderManager);

  const config = new Config({
    sessionId,
    embeddingModel: DEFAULT_GEMINI_EMBEDDING_MODEL,
    sandbox: sandboxConfig,
    targetDir: process.cwd(),
    debugMode,
    question: argv.promptInteractive || argv.prompt || '',
    fullContext: argv.allFiles || argv.all_files || false,
    coreTools: settings.coreTools || undefined,
    excludeTools,
    toolDiscoveryCommand: settings.toolDiscoveryCommand,
    toolCallCommand: settings.toolCallCommand,
    mcpServerCommand: settings.mcpServerCommand,
    mcpServers,
    userMemory: memoryContent,
    geminiMdFileCount: fileCount,
    approvalMode: argv.yolo ? ApprovalMode.YOLO : ApprovalMode.DEFAULT,
    showMemoryUsage:
      argv.showMemoryUsage ||
      argv.show_memory_usage ||
      settings.showMemoryUsage ||
      false,
    accessibility: settings.accessibility,
    telemetry: {
      enabled: argv.telemetry ?? settings.telemetry?.enabled,
      target: (argv.telemetryTarget ??
        settings.telemetry?.target) as TelemetryTarget,
      otlpEndpoint:
        argv.telemetryOtlpEndpoint ??
        process.env.OTEL_EXPORTER_OTLP_ENDPOINT ??
        settings.telemetry?.otlpEndpoint,
      logPrompts: argv.telemetryLogPrompts ?? settings.telemetry?.logPrompts,
    },
    usageStatisticsEnabled: settings.usageStatisticsEnabled ?? true,
    // Git-aware file filtering settings
    fileFiltering: {
      respectGitIgnore: settings.fileFiltering?.respectGitIgnore,
      enableRecursiveFileSearch:
        settings.fileFiltering?.enableRecursiveFileSearch,
    },
    checkpointing: argv.checkpointing || settings.checkpointing?.enabled,
    proxy:
      process.env.HTTPS_PROXY ||
      process.env.https_proxy ||
      process.env.HTTP_PROXY ||
      process.env.http_proxy,
    cwd: process.cwd(),
    fileDiscoveryService: fileService,
    bugCommand: settings.bugCommand,
    model: argv.model!,
    extensionContextFilePaths,
    maxSessionTurns: settings.maxSessionTurns ?? -1,
    listExtensions: argv.listExtensions || false,
    activeExtensions: activeExtensions.map((e) => ({
      name: e.config.name,
      version: e.config.version,
    })),
    providerManager: providerManagerAdapter,
    provider: argv.provider,
    noBrowser: !!process.env.NO_BROWSER,
    ideMode,
  });

  // Enhance the config with provider support
  return enhanceConfigWithProviders(config);
}

function mergeMcpServers(settings: Settings, extensions: Extension[]) {
  const mcpServers = { ...(settings.mcpServers || {}) };
  for (const extension of extensions) {
    Object.entries(extension.config.mcpServers || {}).forEach(
      ([key, server]) => {
        if (mcpServers[key]) {
          logger.warn(
            `Skipping extension MCP config for server with key "${key}" as it already exists.`,
          );
          return;
        }
        mcpServers[key] = server;
      },
    );
  }
  return mcpServers;
}

function mergeExcludeTools(
  settings: Settings,
  extensions: Extension[],
): string[] {
  const allExcludeTools = new Set(settings.excludeTools || []);
  for (const extension of extensions) {
    for (const tool of extension.config.excludeTools || []) {
      allExcludeTools.add(tool);
    }
  }
  return [...allExcludeTools];
}

function findEnvFile(startDir: string): string | null {
  let currentDir = path.resolve(startDir);
  while (true) {
    // prefer gemini-specific .env under GEMINI_DIR
    const geminiEnvPath = path.join(currentDir, GEMINI_DIR, '.env');
    if (fs.existsSync(geminiEnvPath)) {
      return geminiEnvPath;
    }
    const envPath = path.join(currentDir, '.env');
    if (fs.existsSync(envPath)) {
      return envPath;
    }
    const parentDir = path.dirname(currentDir);
    if (parentDir === currentDir || !parentDir) {
      // check .env under home as fallback, again preferring gemini-specific .env
      const homeGeminiEnvPath = path.join(os.homedir(), GEMINI_DIR, '.env');
      if (fs.existsSync(homeGeminiEnvPath)) {
        return homeGeminiEnvPath;
      }
      const homeEnvPath = path.join(os.homedir(), '.env');
      if (fs.existsSync(homeEnvPath)) {
        return homeEnvPath;
      }
      return null;
    }
    currentDir = parentDir;
  }
}

export function loadEnvironment(): void {
  const envFilePath = findEnvFile(process.cwd());
  if (envFilePath) {
    dotenv.config({ path: envFilePath, quiet: true });
  }
}<|MERGE_RESOLUTION|>--- conflicted
+++ resolved
@@ -64,11 +64,8 @@
   allowedMcpServerNames: string[] | undefined;
   extensions: string[] | undefined;
   listExtensions: boolean | undefined;
-<<<<<<< HEAD
   provider: string | undefined;
-=======
   ideMode: boolean | undefined;
->>>>>>> 97cc1e64
 }
 
 export async function parseArguments(): Promise<CliArgs> {
@@ -190,16 +187,14 @@
       type: 'boolean',
       description: 'List all available extensions and exit.',
     })
-<<<<<<< HEAD
     .option('provider', {
       type: 'string',
       description: 'The provider to use.',
       default: 'gemini',
-=======
+    })
     .option('ide-mode', {
       type: 'boolean',
       description: 'Run in IDE mode?',
->>>>>>> 97cc1e64
     })
 
     .version(await getCliVersion()) // This will enable the --version flag based on package.json
