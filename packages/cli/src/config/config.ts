/**
 * @license
 * Copyright 2025 Google LLC
 * SPDX-License-Identifier: Apache-2.0
 */

import yargs from 'yargs/yargs';
import { hideBin } from 'yargs/helpers';
import process from 'node:process';
import {
  Config,
  loadServerHierarchicalMemory,
  setGeminiMdFilename as setServerGeminiMdFilename,
  getCurrentGeminiMdFilename,
  ApprovalMode,
  DEFAULT_GEMINI_MODEL,
  DEFAULT_GEMINI_EMBEDDING_MODEL,
  DEFAULT_MEMORY_FILE_FILTERING_OPTIONS,
  FileDiscoveryService,
  TelemetryTarget,
  FileFilteringOptions,
  IdeClient,
} from '@google/gemini-cli-core';
import { Settings } from './settings.js';

import { Extension, annotateActiveExtensions } from './extension.js';
import { getCliVersion } from '../utils/version.js';
import { loadSandboxConfig } from './sandboxConfig.js';

// Simple console logger for now - replace with actual logger if available
const logger = {
  // eslint-disable-next-line @typescript-eslint/no-explicit-any
  debug: (...args: any[]) => console.debug('[DEBUG]', ...args),
  // eslint-disable-next-line @typescript-eslint/no-explicit-any
  warn: (...args: any[]) => console.warn('[WARN]', ...args),
  // eslint-disable-next-line @typescript-eslint/no-explicit-any
  error: (...args: any[]) => console.error('[ERROR]', ...args),
};

export interface CliArgs {
  model: string | undefined;
  sandbox: boolean | string | undefined;
  sandboxImage: string | undefined;
  debug: boolean | undefined;
  prompt: string | undefined;
  promptInteractive: string | undefined;
  allFiles: boolean | undefined;
  all_files: boolean | undefined;
  showMemoryUsage: boolean | undefined;
  show_memory_usage: boolean | undefined;
  yolo: boolean | undefined;
  telemetry: boolean | undefined;
  checkpointing: boolean | undefined;
  telemetryTarget: string | undefined;
  telemetryOtlpEndpoint: string | undefined;
  telemetryLogPrompts: boolean | undefined;
  telemetryOutfile: string | undefined;
  allowedMcpServerNames: string[] | undefined;
  experimentalAcp: boolean | undefined;
  extensions: string[] | undefined;
  listExtensions: boolean | undefined;
  ideModeFeature: boolean | undefined;
  proxy: string | undefined;
  includeDirectories: string[] | undefined;
}

export async function parseArguments(): Promise<CliArgs> {
  const yargsInstance = yargs(hideBin(process.argv))
    .scriptName('gemini')
    .usage(
      '$0 [options]',
      'Gemini CLI - Launch an interactive CLI, use -p/--prompt for non-interactive mode',
    )
    .option('model', {
      alias: 'm',
      type: 'string',
      description: `Model`,
      default: process.env.GEMINI_MODEL || DEFAULT_GEMINI_MODEL,
    })
    .option('prompt', {
      alias: 'p',
      type: 'string',
      description: 'Prompt. Appended to input on stdin (if any).',
    })
    .option('prompt-interactive', {
      alias: 'i',
      type: 'string',
      description:
        'Execute the provided prompt and continue in interactive mode',
    })
    .option('sandbox', {
      alias: 's',
      type: 'boolean',
      description: 'Run in sandbox?',
    })
    .option('sandbox-image', {
      type: 'string',
      description: 'Sandbox image URI.',
    })
    .option('debug', {
      alias: 'd',
      type: 'boolean',
      description: 'Run in debug mode?',
      default: false,
    })
    .option('all-files', {
      alias: ['a'],
      type: 'boolean',
      description: 'Include ALL files in context?',
      default: false,
    })
    .option('all_files', {
      type: 'boolean',
      description: 'Include ALL files in context?',
      default: false,
    })
    .deprecateOption(
      'all_files',
      'Use --all-files instead. We will be removing --all_files in the coming weeks.',
    )
    .option('show-memory-usage', {
      type: 'boolean',
      description: 'Show memory usage in status bar',
      default: false,
    })
    .option('show_memory_usage', {
      type: 'boolean',
      description: 'Show memory usage in status bar',
      default: false,
    })
    .deprecateOption(
      'show_memory_usage',
      'Use --show-memory-usage instead. We will be removing --show_memory_usage in the coming weeks.',
    )
    .option('yolo', {
      alias: 'y',
      type: 'boolean',
      description:
        'Automatically accept all actions (aka YOLO mode, see https://www.youtube.com/watch?v=xvFZjo5PgG0 for more details)?',
      default: false,
    })
    .option('telemetry', {
      type: 'boolean',
      description:
        'Enable telemetry? This flag specifically controls if telemetry is sent. Other --telemetry-* flags set specific values but do not enable telemetry on their own.',
    })
    .option('telemetry-target', {
      type: 'string',
      choices: ['local', 'gcp'],
      description:
        'Set the telemetry target (local or gcp). Overrides settings files.',
    })
    .option('telemetry-otlp-endpoint', {
      type: 'string',
      description:
        'Set the OTLP endpoint for telemetry. Overrides environment variables and settings files.',
    })
    .option('telemetry-log-prompts', {
      type: 'boolean',
      description:
        'Enable or disable logging of user prompts for telemetry. Overrides settings files.',
    })
    .option('telemetry-outfile', {
      type: 'string',
      description: 'Redirect all telemetry output to the specified file.',
    })
    .option('checkpointing', {
      alias: 'c',
      type: 'boolean',
      description: 'Enables checkpointing of file edits',
      default: false,
    })
    .option('experimental-acp', {
      type: 'boolean',
      description: 'Starts the agent in ACP mode',
    })
    .option('allowed-mcp-server-names', {
      type: 'array',
      string: true,
      description: 'Allowed MCP server names',
    })
    .option('extensions', {
      alias: 'e',
      type: 'array',
      string: true,
      description:
        'A list of extensions to use. If not provided, all extensions are used.',
    })
    .option('list-extensions', {
      alias: 'l',
      type: 'boolean',
      description: 'List all available extensions and exit.',
    })
    .option('ide-mode-feature', {
      type: 'boolean',
      description: 'Run in IDE mode?',
    })
    .option('proxy', {
      type: 'string',
      description:
        'Proxy for gemini client, like schema://user:password@host:port',
    })
    .option('include-directories', {
      type: 'array',
      string: true,
      description:
        'Additional directories to include in the workspace (comma-separated or multiple --include-directories)',
      coerce: (dirs: string[]) =>
        // Handle comma-separated values
        dirs.flatMap((dir) => dir.split(',').map((d) => d.trim())),
    })
    .version(await getCliVersion()) // This will enable the --version flag based on package.json
    .alias('v', 'version')
    .help()
    .alias('h', 'help')
    .strict()
    .check((argv) => {
      if (argv.prompt && argv.promptInteractive) {
        throw new Error(
          'Cannot use both --prompt (-p) and --prompt-interactive (-i) together',
        );
      }
      return true;
    });

  yargsInstance.wrap(yargsInstance.terminalWidth());
  return yargsInstance.argv;
}

// This function is now a thin wrapper around the server's implementation.
// It's kept in the CLI for now as App.tsx directly calls it for memory refresh.
// TODO: Consider if App.tsx should get memory via a server call or if Config should refresh itself.
export async function loadHierarchicalGeminiMemory(
  currentWorkingDirectory: string,
  debugMode: boolean,
  fileService: FileDiscoveryService,
  settings: Settings,
  extensionContextFilePaths: string[] = [],
  fileFilteringOptions?: FileFilteringOptions,
): Promise<{ memoryContent: string; fileCount: number }> {
  if (debugMode) {
    logger.debug(
      `CLI: Delegating hierarchical memory load to server for CWD: ${currentWorkingDirectory}`,
    );
  }

  // Directly call the server function.
  // The server function will use its own homedir() for the global path.
  return loadServerHierarchicalMemory(
    currentWorkingDirectory,
    debugMode,
    fileService,
    extensionContextFilePaths,
    fileFilteringOptions,
    settings.memoryDiscoveryMaxDirs,
  );
}

export async function loadCliConfig(
  settings: Settings,
  extensions: Extension[],
  sessionId: string,
  argv: CliArgs,
): Promise<Config> {
  const debugMode =
    argv.debug ||
    [process.env.DEBUG, process.env.DEBUG_MODE].some(
      (v) => v === 'true' || v === '1',
    );

<<<<<<< HEAD
  const ideMode = settings.ideMode ?? true;

  const ideModeFeature =
    (argv.ideModeFeature ?? settings.ideModeFeature ?? false) &&
    process.env.TERM_PROGRAM === 'vscode' &&
    !process.env.SANDBOX;

  let ideClient: IdeClient | undefined;
  if (ideModeFeature && ideMode) {
    ideClient = new IdeClient();
  }
=======
  const ideMode =
    (argv.ideMode ?? settings.ideMode ?? false) && !process.env.SANDBOX;

  const ideClient = IdeClient.getInstance(ideMode);
>>>>>>> 967414db

  const allExtensions = annotateActiveExtensions(
    extensions,
    argv.extensions || [],
  );

  const activeExtensions = extensions.filter(
    (_, i) => allExtensions[i].isActive,
  );

  // Set the context filename in the server's memoryTool module BEFORE loading memory
  // TODO(b/343434939): This is a bit of a hack. The contextFileName should ideally be passed
  // directly to the Config constructor in core, and have core handle setGeminiMdFilename.
  // However, loadHierarchicalGeminiMemory is called *before* createServerConfig.
  if (settings.contextFileName) {
    setServerGeminiMdFilename(settings.contextFileName);
  } else {
    // Reset to default if not provided in settings.
    setServerGeminiMdFilename(getCurrentGeminiMdFilename());
  }

  const extensionContextFilePaths = activeExtensions.flatMap(
    (e) => e.contextFiles,
  );

  const fileService = new FileDiscoveryService(process.cwd());

  const fileFiltering = {
    ...DEFAULT_MEMORY_FILE_FILTERING_OPTIONS,
    ...settings.fileFiltering,
  };

  // Call the (now wrapper) loadHierarchicalGeminiMemory which calls the server's version
  const { memoryContent, fileCount } = await loadHierarchicalGeminiMemory(
    process.cwd(),
    debugMode,
    fileService,
    settings,
    extensionContextFilePaths,
    fileFiltering,
  );

  let mcpServers = mergeMcpServers(settings, activeExtensions);
  const excludeTools = mergeExcludeTools(settings, activeExtensions);
  const blockedMcpServers: Array<{ name: string; extensionName: string }> = [];

  if (!argv.allowedMcpServerNames) {
    if (settings.allowMCPServers) {
      const allowedNames = new Set(settings.allowMCPServers.filter(Boolean));
      if (allowedNames.size > 0) {
        mcpServers = Object.fromEntries(
          Object.entries(mcpServers).filter(([key]) => allowedNames.has(key)),
        );
      }
    }

    if (settings.excludeMCPServers) {
      const excludedNames = new Set(settings.excludeMCPServers.filter(Boolean));
      if (excludedNames.size > 0) {
        mcpServers = Object.fromEntries(
          Object.entries(mcpServers).filter(([key]) => !excludedNames.has(key)),
        );
      }
    }
  }

  if (argv.allowedMcpServerNames) {
    const allowedNames = new Set(argv.allowedMcpServerNames.filter(Boolean));
    if (allowedNames.size > 0) {
      mcpServers = Object.fromEntries(
        Object.entries(mcpServers).filter(([key, server]) => {
          const isAllowed = allowedNames.has(key);
          if (!isAllowed) {
            blockedMcpServers.push({
              name: key,
              extensionName: server.extensionName || '',
            });
          }
          return isAllowed;
        }),
      );
    } else {
      blockedMcpServers.push(
        ...Object.entries(mcpServers).map(([key, server]) => ({
          name: key,
          extensionName: server.extensionName || '',
        })),
      );
      mcpServers = {};
    }
  }

  const sandboxConfig = await loadSandboxConfig(settings, argv);

  return new Config({
    sessionId,
    embeddingModel: DEFAULT_GEMINI_EMBEDDING_MODEL,
    sandbox: sandboxConfig,
    targetDir: process.cwd(),
    includeDirectories: argv.includeDirectories,
    debugMode,
    question: argv.promptInteractive || argv.prompt || '',
    fullContext: argv.allFiles || argv.all_files || false,
    coreTools: settings.coreTools || undefined,
    excludeTools,
    toolDiscoveryCommand: settings.toolDiscoveryCommand,
    toolCallCommand: settings.toolCallCommand,
    mcpServerCommand: settings.mcpServerCommand,
    mcpServers,
    userMemory: memoryContent,
    geminiMdFileCount: fileCount,
    approvalMode: argv.yolo || false ? ApprovalMode.YOLO : ApprovalMode.DEFAULT,
    showMemoryUsage:
      argv.showMemoryUsage ||
      argv.show_memory_usage ||
      settings.showMemoryUsage ||
      false,
    accessibility: settings.accessibility,
    telemetry: {
      enabled: argv.telemetry ?? settings.telemetry?.enabled,
      target: (argv.telemetryTarget ??
        settings.telemetry?.target) as TelemetryTarget,
      otlpEndpoint:
        argv.telemetryOtlpEndpoint ??
        process.env.OTEL_EXPORTER_OTLP_ENDPOINT ??
        settings.telemetry?.otlpEndpoint,
      logPrompts: argv.telemetryLogPrompts ?? settings.telemetry?.logPrompts,
      outfile: argv.telemetryOutfile ?? settings.telemetry?.outfile,
    },
    usageStatisticsEnabled: settings.usageStatisticsEnabled ?? true,
    // Git-aware file filtering settings
    fileFiltering: {
      respectGitIgnore: settings.fileFiltering?.respectGitIgnore,
      respectGeminiIgnore: settings.fileFiltering?.respectGeminiIgnore,
      enableRecursiveFileSearch:
        settings.fileFiltering?.enableRecursiveFileSearch,
    },
    checkpointing: argv.checkpointing || settings.checkpointing?.enabled,
    proxy:
      argv.proxy ||
      process.env.HTTPS_PROXY ||
      process.env.https_proxy ||
      process.env.HTTP_PROXY ||
      process.env.http_proxy,
    cwd: process.cwd(),
    fileDiscoveryService: fileService,
    bugCommand: settings.bugCommand,
    model: argv.model!,
    extensionContextFilePaths,
    maxSessionTurns: settings.maxSessionTurns ?? -1,
    experimentalAcp: argv.experimentalAcp || false,
    listExtensions: argv.listExtensions || false,
    extensions: allExtensions,
    blockedMcpServers,
    noBrowser: !!process.env.NO_BROWSER,
    summarizeToolOutput: settings.summarizeToolOutput,
    ideMode,
    ideModeFeature,
    ideClient,
  });
}

function mergeMcpServers(settings: Settings, extensions: Extension[]) {
  const mcpServers = { ...(settings.mcpServers || {}) };
  for (const extension of extensions) {
    Object.entries(extension.config.mcpServers || {}).forEach(
      ([key, server]) => {
        if (mcpServers[key]) {
          logger.warn(
            `Skipping extension MCP config for server with key "${key}" as it already exists.`,
          );
          return;
        }
        mcpServers[key] = {
          ...server,
          extensionName: extension.config.name,
        };
      },
    );
  }
  return mcpServers;
}

function mergeExcludeTools(
  settings: Settings,
  extensions: Extension[],
): string[] {
  const allExcludeTools = new Set(settings.excludeTools || []);
  for (const extension of extensions) {
    for (const tool of extension.config.excludeTools || []) {
      allExcludeTools.add(tool);
    }
  }
  return [...allExcludeTools];
}<|MERGE_RESOLUTION|>--- conflicted
+++ resolved
@@ -268,24 +268,13 @@
       (v) => v === 'true' || v === '1',
     );
 
-<<<<<<< HEAD
   const ideMode = settings.ideMode ?? true;
 
   const ideModeFeature =
     (argv.ideModeFeature ?? settings.ideModeFeature ?? false) &&
-    process.env.TERM_PROGRAM === 'vscode' &&
     !process.env.SANDBOX;
 
-  let ideClient: IdeClient | undefined;
-  if (ideModeFeature && ideMode) {
-    ideClient = new IdeClient();
-  }
-=======
-  const ideMode =
-    (argv.ideMode ?? settings.ideMode ?? false) && !process.env.SANDBOX;
-
   const ideClient = IdeClient.getInstance(ideMode);
->>>>>>> 967414db
 
   const allExtensions = annotateActiveExtensions(
     extensions,
