/**
 * @license
 * Copyright 2025 Google LLC
 * SPDX-License-Identifier: Apache-2.0
 */

import * as fs from 'node:fs';
import * as path from 'node:path';
import { homedir } from 'node:os';
import yargs from 'yargs/yargs';
import { hideBin } from 'yargs/helpers';
import process from 'node:process';
import { mcpCommand } from '../commands/mcp.js';
import type {
  FileFilteringOptions,
  MCPServerConfig,
  OutputFormat,
  GeminiCLIExtension,
} from '@google/gemini-cli-core';
import { extensionsCommand } from '../commands/extensions.js';
import {
  Config,
  loadServerHierarchicalMemory,
  setGeminiMdFilename as setServerGeminiMdFilename,
  getCurrentGeminiMdFilename,
  ApprovalMode,
  DEFAULT_GEMINI_MODEL,
  DEFAULT_GEMINI_MODEL_AUTO,
  DEFAULT_GEMINI_EMBEDDING_MODEL,
  DEFAULT_MEMORY_FILE_FILTERING_OPTIONS,
  FileDiscoveryService,
  WRITE_FILE_TOOL_NAME,
  SHELL_TOOL_NAMES,
  SHELL_TOOL_NAME,
  resolveTelemetrySettings,
  FatalConfigError,
  getPty,
  EDIT_TOOL_NAME,
  debugLogger,
} from '@google/gemini-cli-core';
import type { Settings } from './settings.js';

import { getCliVersion } from '../utils/version.js';
import { loadSandboxConfig } from './sandboxConfig.js';
import { resolvePath } from '../utils/resolvePath.js';
import { appEvents } from '../utils/events.js';

import { isWorkspaceTrusted } from './trustedFolders.js';
import { createPolicyEngineConfig } from './policy.js';

export interface CliArgs {
  query: string | undefined;
  model: string | undefined;
  sandbox: boolean | string | undefined;
  debug: boolean | undefined;
  prompt: string | undefined;
  promptInteractive: string | undefined;

  yolo: boolean | undefined;
  approvalMode: string | undefined;
  allowedMcpServerNames: string[] | undefined;
  allowedTools: string[] | undefined;
  experimentalAcp: boolean | undefined;
  extensions: string[] | undefined;
  listExtensions: boolean | undefined;
  resume: string | 'latest' | undefined;
  listSessions: boolean | undefined;
  deleteSession: string | undefined;
  includeDirectories: string[] | undefined;
  screenReader: boolean | undefined;
  useSmartEdit: boolean | undefined;
  useWriteTodos: boolean | undefined;
  outputFormat: string | undefined;
}

export async function parseArguments(settings: Settings): Promise<CliArgs> {
  const rawArgv = hideBin(process.argv);
  const yargsInstance = yargs(rawArgv)
    .locale('en')
    .scriptName('gemini')
    .usage(
      'Usage: gemini [options] [command]\n\nGemini CLI - Launch an interactive CLI, use -p/--prompt for non-interactive mode',
    )

    .option('debug', {
      alias: 'd',
      type: 'boolean',
      description: 'Run in debug mode?',
      default: false,
    })
    .command('$0 [query..]', 'Launch Gemini CLI', (yargsInstance) =>
      yargsInstance
        .positional('query', {
          description:
            'Positional prompt. Defaults to one-shot; use -i/--prompt-interactive for interactive.',
        })
        .option('model', {
          alias: 'm',
          type: 'string',
          nargs: 1,
          description: `Model`,
        })
        .option('prompt', {
          alias: 'p',
          type: 'string',
          nargs: 1,
          description: 'Prompt. Appended to input on stdin (if any).',
        })
        .option('prompt-interactive', {
          alias: 'i',
          type: 'string',
          nargs: 1,
          description:
            'Execute the provided prompt and continue in interactive mode',
        })
        .option('sandbox', {
          alias: 's',
          type: 'boolean',
          description: 'Run in sandbox?',
        })

        .option('yolo', {
          alias: 'y',
          type: 'boolean',
          description:
            'Automatically accept all actions (aka YOLO mode, see https://www.youtube.com/watch?v=xvFZjo5PgG0 for more details)?',
          default: false,
        })
        .option('approval-mode', {
          type: 'string',
          nargs: 1,
          choices: ['default', 'auto_edit', 'yolo'],
          description:
            'Set the approval mode: default (prompt for approval), auto_edit (auto-approve edit tools), yolo (auto-approve all tools)',
        })
        .option('experimental-acp', {
          type: 'boolean',
          description: 'Starts the agent in ACP mode',
        })
        .option('allowed-mcp-server-names', {
          type: 'array',
          string: true,
          nargs: 1,
          description: 'Allowed MCP server names',
          coerce: (mcpServerNames: string[]) =>
            // Handle comma-separated values
            mcpServerNames.flatMap((mcpServerName) =>
              mcpServerName.split(',').map((m) => m.trim()),
            ),
        })
        .option('allowed-tools', {
          type: 'array',
          string: true,
          nargs: 1,
          description: 'Tools that are allowed to run without confirmation',
          coerce: (tools: string[]) =>
            // Handle comma-separated values
            tools.flatMap((tool) => tool.split(',').map((t) => t.trim())),
        })
        .option('extensions', {
          alias: 'e',
          type: 'array',
          string: true,
          nargs: 1,
          description:
            'A list of extensions to use. If not provided, all extensions are used.',
          coerce: (extensions: string[]) =>
            // Handle comma-separated values
            extensions.flatMap((extension) =>
              extension.split(',').map((e) => e.trim()),
            ),
        })
        .option('list-extensions', {
          alias: 'l',
          type: 'boolean',
          description: 'List all available extensions and exit.',
        })
        .option('resume', {
          alias: 'r',
          type: 'string',
          // `skipValidation` so that we can distinguish between it being passed with a value, without
          // one, and not being passed at all.
          skipValidation: true,
          description:
            'Resume a previous session. Use "latest" for most recent or index number (e.g. --resume 5)',
          coerce: (value: string): string => {
            // When --resume passed with a value (`gemini --resume 123`): value = "123" (string)
            // When --resume passed without a value (`gemini --resume`): value = "" (string)
            // When --resume not passed at all: this `coerce` function is not called at all, and
            //   `yargsInstance.argv.resume` is undefined.
            if (value === '') {
              return 'latest';
            }
            return value;
          },
        })
        .option('list-sessions', {
          type: 'boolean',
          description:
            'List available sessions for the current project and exit.',
        })
        .option('delete-session', {
          type: 'string',
          description:
            'Delete a session by index number (use --list-sessions to see available sessions).',
        })
        .option('include-directories', {
          type: 'array',
          string: true,
          nargs: 1,
          description:
            'Additional directories to include in the workspace (comma-separated or multiple --include-directories)',
          coerce: (dirs: string[]) =>
            // Handle comma-separated values
            dirs.flatMap((dir) => dir.split(',').map((d) => d.trim())),
        })
        .option('screen-reader', {
          type: 'boolean',
          description: 'Enable screen reader mode for accessibility.',
        })
        .option('output-format', {
          alias: 'o',
          type: 'string',
          nargs: 1,
          description: 'The format of the CLI output.',
          choices: ['text', 'json', 'stream-json'],
        })
        .deprecateOption(
          'prompt',
          'Use the positional prompt instead. This flag will be removed in a future version.',
        )
        // Ensure validation flows through .fail() for clean UX
        .fail((msg, err, yargs) => {
          debugLogger.error(msg || err?.message || 'Unknown error');
          yargs.showHelp();
          process.exit(1);
        })
        .check((argv) => {
          // The 'query' positional can be a string (for one arg) or string[] (for multiple).
          // This guard safely checks if any positional argument was provided.
          const query = argv['query'] as string | string[] | undefined;
          const hasPositionalQuery = Array.isArray(query)
            ? query.length > 0
            : !!query;

          if (argv['prompt'] && hasPositionalQuery) {
            return 'Cannot use both a positional prompt and the --prompt (-p) flag together';
          }
          if (argv['prompt'] && argv['promptInteractive']) {
            return 'Cannot use both --prompt (-p) and --prompt-interactive (-i) together';
          }
          if (argv.resume && !argv.prompt && !process.stdin.isTTY) {
            throw new Error(
              'When resuming a session, you must provide a message via --prompt (-p) or stdin',
            );
          }
          if (argv.yolo && argv['approvalMode']) {
            return 'Cannot use both --yolo (-y) and --approval-mode together. Use --approval-mode=yolo instead.';
          }
          return true;
        }),
    )
    // Register MCP subcommands
    .command(mcpCommand);

  if (settings?.experimental?.extensionManagement ?? true) {
    yargsInstance.command(extensionsCommand);
  }

  yargsInstance
    .version(await getCliVersion()) // This will enable the --version flag based on package.json
    .alias('v', 'version')
    .help()
    .alias('h', 'help')
    .strict()
    .demandCommand(0, 0); // Allow base command to run with no subcommands

  yargsInstance.wrap(yargsInstance.terminalWidth());
  const result = await yargsInstance.parse();

  // If yargs handled --help/--version it will have exited; nothing to do here.

  // Handle case where MCP subcommands are executed - they should exit the process
  // and not return to main CLI logic
  if (
    result._.length > 0 &&
    (result._[0] === 'mcp' || result._[0] === 'extensions')
  ) {
    // MCP commands handle their own execution and process exit
    process.exit(0);
  }

  // Normalize query args: handle both quoted "@path file" and unquoted @path file
  const queryArg = (result as { query?: string | string[] | undefined }).query;
  const q: string | undefined = Array.isArray(queryArg)
    ? queryArg.join(' ')
    : queryArg;

  // Route positional args: explicit -i flag -> interactive; else -> one-shot (even for @commands)
  if (q && !result['prompt']) {
    const hasExplicitInteractive =
      result['promptInteractive'] === '' || !!result['promptInteractive'];
    if (hasExplicitInteractive) {
      result['promptInteractive'] = q;
    } else {
      result['prompt'] = q;
    }
  }

  // Keep CliArgs.query as a string for downstream typing
  (result as Record<string, unknown>)['query'] = q || undefined;

  // The import format is now only controlled by settings.memoryImportFormat
  // We no longer accept it as a CLI argument
  return result as unknown as CliArgs;
}

// This function is now a thin wrapper around the server's implementation.
// It's kept in the CLI for now as App.tsx directly calls it for memory refresh.
// TODO: Consider if App.tsx should get memory via a server call or if Config should refresh itself.
export async function loadHierarchicalGeminiMemory(
  currentWorkingDirectory: string,
  includeDirectoriesToReadGemini: readonly string[] = [],
  debugMode: boolean,
  fileService: FileDiscoveryService,
  settings: Settings,
  extensions: GeminiCLIExtension[],
  folderTrust: boolean,
  memoryImportFormat: 'flat' | 'tree' = 'tree',
  fileFilteringOptions?: FileFilteringOptions,
): Promise<{ memoryContent: string; fileCount: number; filePaths: string[] }> {
  // FIX: Use real, canonical paths for a reliable comparison to handle symlinks.
  const realCwd = fs.realpathSync(path.resolve(currentWorkingDirectory));
  const realHome = fs.realpathSync(path.resolve(homedir()));
  const isHomeDirectory = realCwd === realHome;

  // If it is the home directory, pass an empty string to the core memory
  // function to signal that it should skip the workspace search.
  const effectiveCwd = isHomeDirectory ? '' : currentWorkingDirectory;

  if (debugMode) {
    debugLogger.debug(
      `CLI: Delegating hierarchical memory load to server for CWD: ${currentWorkingDirectory} (memoryImportFormat: ${memoryImportFormat})`,
    );
  }

  // Directly call the server function with the corrected path.
  return loadServerHierarchicalMemory(
    effectiveCwd,
    includeDirectoriesToReadGemini,
    debugMode,
    fileService,
    extensions,
    folderTrust,
    memoryImportFormat,
    fileFilteringOptions,
    settings.context?.discoveryMaxDirs,
  );
}

/**
 * Creates a filter function to determine if a tool should be excluded.
 *
 * In non-interactive mode, we want to disable tools that require user
 * interaction to prevent the CLI from hanging. This function creates a predicate
 * that returns `true` if a tool should be excluded.
 *
 * A tool is excluded if it's not in the `allowedToolsSet`. The shell tool
 * has a special case: it's not excluded if any of its subcommands
 * are in the `allowedTools` list.
 *
 * @param allowedTools A list of explicitly allowed tool names.
 * @param allowedToolsSet A set of explicitly allowed tool names for quick lookups.
 * @returns A function that takes a tool name and returns `true` if it should be excluded.
 */
function createToolExclusionFilter(
  allowedTools: string[],
  allowedToolsSet: Set<string>,
) {
  return (tool: string): boolean => {
    if (tool === SHELL_TOOL_NAME) {
      // If any of the allowed tools is ShellTool (even with subcommands), don't exclude it.
      return !allowedTools.some((allowed) =>
        SHELL_TOOL_NAMES.some((shellName) => allowed.startsWith(shellName)),
      );
    }
    return !allowedToolsSet.has(tool);
  };
}

export function isDebugMode(argv: CliArgs): boolean {
  return (
    argv.debug ||
    [process.env['DEBUG'], process.env['DEBUG_MODE']].some(
      (v) => v === 'true' || v === '1',
    )
  );
}

export async function loadCliConfig(
  settings: Settings,
  allExtensions: GeminiCLIExtension[],
  sessionId: string,
  argv: CliArgs,
  cwd: string = process.cwd(),
): Promise<Config> {
  const debugMode = isDebugMode(argv);

  const memoryImportFormat = settings.context?.importFormat || 'tree';

  const ideMode = settings.ide?.enabled ?? false;

  const folderTrust = settings.security?.folderTrust?.enabled ?? false;
  const trustedFolder = isWorkspaceTrusted(settings)?.isTrusted ?? true;

  // Set the context filename in the server's memoryTool module BEFORE loading memory
  // TODO(b/343434939): This is a bit of a hack. The contextFileName should ideally be passed
  // directly to the Config constructor in core, and have core handle setGeminiMdFilename.
  // However, loadHierarchicalGeminiMemory is called *before* createServerConfig.
  if (settings.context?.fileName) {
    setServerGeminiMdFilename(settings.context.fileName);
  } else {
    // Reset to default if not provided in settings.
    setServerGeminiMdFilename(getCurrentGeminiMdFilename());
  }

  const fileService = new FileDiscoveryService(cwd);

  const fileFiltering = {
    ...DEFAULT_MEMORY_FILE_FILTERING_OPTIONS,
    ...settings.context?.fileFiltering,
  };

  const includeDirectories = (settings.context?.includeDirectories || [])
    .map(resolvePath)
    .concat((argv.includeDirectories || []).map(resolvePath));

  // Call the (now wrapper) loadHierarchicalGeminiMemory which calls the server's version
  const { memoryContent, fileCount, filePaths } =
    await loadHierarchicalGeminiMemory(
      cwd,
      settings.context?.loadMemoryFromIncludeDirectories
        ? includeDirectories
        : [],
      debugMode,
      fileService,
      settings,
      allExtensions,
      trustedFolder,
      memoryImportFormat,
      fileFiltering,
    );

  let mcpServers = mergeMcpServers(settings, allExtensions);
  const question = argv.promptInteractive || argv.prompt || '';

  // Determine approval mode with backward compatibility
  let approvalMode: ApprovalMode;
  if (argv.approvalMode) {
    // New --approval-mode flag takes precedence
    switch (argv.approvalMode) {
      case 'yolo':
        approvalMode = ApprovalMode.YOLO;
        break;
      case 'auto_edit':
        approvalMode = ApprovalMode.AUTO_EDIT;
        break;
      case 'default':
        approvalMode = ApprovalMode.DEFAULT;
        break;
      default:
        throw new Error(
          `Invalid approval mode: ${argv.approvalMode}. Valid values are: yolo, auto_edit, default`,
        );
    }
  } else {
    // Fallback to legacy --yolo flag behavior
    approvalMode =
      argv.yolo || false ? ApprovalMode.YOLO : ApprovalMode.DEFAULT;
  }

  // Override approval mode if disableYoloMode is set.
  if (settings.security?.disableYoloMode) {
    if (approvalMode === ApprovalMode.YOLO) {
      debugLogger.error('YOLO mode is disabled by the "disableYolo" setting.');
      throw new FatalConfigError(
        'Cannot start in YOLO mode when it is disabled by settings',
      );
    }
    approvalMode = ApprovalMode.DEFAULT;
  } else if (approvalMode === ApprovalMode.YOLO) {
    debugLogger.warn(
      'YOLO mode is enabled. All tool calls will be automatically approved.',
    );
  }

  // Force approval mode to default if the folder is not trusted.
  if (!trustedFolder && approvalMode !== ApprovalMode.DEFAULT) {
    debugLogger.warn(
      `Approval mode overridden to "default" because the current folder is not trusted.`,
    );
    approvalMode = ApprovalMode.DEFAULT;
  }

  let telemetrySettings;
  try {
    telemetrySettings = await resolveTelemetrySettings({
      env: process.env as unknown as Record<string, string | undefined>,
      settings: settings.telemetry,
    });
  } catch (err) {
    if (err instanceof FatalConfigError) {
      throw new FatalConfigError(
        `Invalid telemetry configuration: ${err.message}.`,
      );
    }
    throw err;
  }

  const policyEngineConfig = createPolicyEngineConfig(settings, approvalMode);

  const allowedTools = argv.allowedTools || settings.tools?.allowed || [];
  const allowedToolsSet = new Set(allowedTools);

  // Interactive mode: explicit -i flag or (TTY + no args + no -p flag)
  const hasQuery = !!argv.query;
  const interactive =
    !!argv.promptInteractive ||
    (process.stdin.isTTY && !hasQuery && !argv.prompt);
  // In non-interactive mode, exclude tools that require a prompt.
  const extraExcludes: string[] = [];
  if (!interactive && !argv.experimentalAcp) {
    const defaultExcludes = [
      SHELL_TOOL_NAME,
      EDIT_TOOL_NAME,
      WRITE_FILE_TOOL_NAME,
    ];
    const autoEditExcludes = [SHELL_TOOL_NAME];

    const toolExclusionFilter = createToolExclusionFilter(
      allowedTools,
      allowedToolsSet,
    );

    switch (approvalMode) {
      case ApprovalMode.DEFAULT:
        // In default non-interactive mode, all tools that require approval are excluded.
        extraExcludes.push(...defaultExcludes.filter(toolExclusionFilter));
        break;
      case ApprovalMode.AUTO_EDIT:
        // In auto-edit non-interactive mode, only tools that still require a prompt are excluded.
        extraExcludes.push(...autoEditExcludes.filter(toolExclusionFilter));
        break;
      case ApprovalMode.YOLO:
        // No extra excludes for YOLO mode.
        break;
      default:
        // This should never happen due to validation earlier, but satisfies the linter
        break;
    }
  }

  const excludeTools = mergeExcludeTools(
    settings,
    allExtensions,
    extraExcludes.length > 0 ? extraExcludes : undefined,
  );
  const blockedMcpServers: Array<{ name: string; extensionName: string }> = [];

  if (!argv.allowedMcpServerNames) {
    if (settings.mcp?.allowed) {
      mcpServers = allowedMcpServers(
        mcpServers,
        settings.mcp.allowed,
        blockedMcpServers,
      );
    }

    if (settings.mcp?.excluded) {
      const excludedNames = new Set(settings.mcp.excluded.filter(Boolean));
      if (excludedNames.size > 0) {
        mcpServers = Object.fromEntries(
          Object.entries(mcpServers).filter(([key]) => !excludedNames.has(key)),
        );
      }
    }
  }

  if (argv.allowedMcpServerNames) {
    mcpServers = allowedMcpServers(
      mcpServers,
      argv.allowedMcpServerNames,
      blockedMcpServers,
    );
  }

  const useModelRouter = settings.experimental?.useModelRouter ?? true;
  const defaultModel = useModelRouter
    ? DEFAULT_GEMINI_MODEL_AUTO
    : DEFAULT_GEMINI_MODEL;
  const resolvedModel: string =
    argv.model ||
    process.env['GEMINI_MODEL'] ||
    settings.model?.name ||
    defaultModel;

  const sandboxConfig = await loadSandboxConfig(settings, argv);
  const screenReader =
    argv.screenReader !== undefined
      ? argv.screenReader
      : (settings.ui?.accessibility?.screenReader ?? false);

  const ptyInfo = await getPty();

  return new Config({
    sessionId,
    embeddingModel: DEFAULT_GEMINI_EMBEDDING_MODEL,
    sandbox: sandboxConfig,
    targetDir: cwd,
    includeDirectories,
    loadMemoryFromIncludeDirectories:
      settings.context?.loadMemoryFromIncludeDirectories || false,
    debugMode,
    question,

    coreTools: settings.tools?.core || undefined,
    allowedTools: allowedTools.length > 0 ? allowedTools : undefined,
    policyEngineConfig,
    excludeTools,
    toolDiscoveryCommand: settings.tools?.discoveryCommand,
    toolCallCommand: settings.tools?.callCommand,
    mcpServerCommand: settings.mcp?.serverCommand,
    mcpServers,
    userMemory: memoryContent,
    geminiMdFileCount: fileCount,
    geminiMdFilePaths: filePaths,
    approvalMode,
    disableYoloMode: settings.security?.disableYoloMode,
    showMemoryUsage: settings.ui?.showMemoryUsage || false,
    accessibility: {
      ...settings.ui?.accessibility,
      screenReader,
    },
    telemetry: telemetrySettings,
    usageStatisticsEnabled: settings.privacy?.usageStatisticsEnabled ?? true,
    fileFiltering,
    checkpointing: settings.general?.checkpointing?.enabled,
    proxy:
      process.env['HTTPS_PROXY'] ||
      process.env['https_proxy'] ||
      process.env['HTTP_PROXY'] ||
      process.env['http_proxy'],
    cwd,
    fileDiscoveryService: fileService,
    bugCommand: settings.advanced?.bugCommand,
    model: resolvedModel,
    maxSessionTurns: settings.model?.maxSessionTurns ?? -1,
    experimentalZedIntegration: argv.experimentalAcp || false,
    listExtensions: argv.listExtensions || false,
<<<<<<< HEAD
    listSessions: argv.listSessions || false,
    deleteSession: argv.deleteSession,
=======
    enabledExtensions: argv.extensions,
>>>>>>> d9f0b9c6
    extensions: allExtensions,
    blockedMcpServers,
    noBrowser: !!process.env['NO_BROWSER'],
    summarizeToolOutput: settings.model?.summarizeToolOutput,
    ideMode,
    chatCompression: settings.model?.chatCompression,
    folderTrust,
    interactive,
    trustedFolder,
    useRipgrep: settings.tools?.useRipgrep,
    enableInteractiveShell:
      settings.tools?.shell?.enableInteractiveShell ?? true,
    skipNextSpeakerCheck: settings.model?.skipNextSpeakerCheck,
    enablePromptCompletion: settings.general?.enablePromptCompletion ?? false,
    truncateToolOutputThreshold: settings.tools?.truncateToolOutputThreshold,
    truncateToolOutputLines: settings.tools?.truncateToolOutputLines,
    enableToolOutputTruncation: settings.tools?.enableToolOutputTruncation,
    eventEmitter: appEvents,
    useSmartEdit: argv.useSmartEdit ?? settings.useSmartEdit,
    useWriteTodos: argv.useWriteTodos ?? settings.useWriteTodos,
    output: {
      format: (argv.outputFormat ?? settings.output?.format) as OutputFormat,
    },
    useModelRouter,
    enableMessageBusIntegration:
      settings.tools?.enableMessageBusIntegration ?? false,
    codebaseInvestigatorSettings:
      settings.experimental?.codebaseInvestigatorSettings,
    retryFetchErrors: settings.general?.retryFetchErrors ?? false,
    ptyInfo: ptyInfo?.name,
  });
}

function allowedMcpServers(
  mcpServers: { [x: string]: MCPServerConfig },
  allowMCPServers: string[],
  blockedMcpServers: Array<{ name: string; extensionName: string }>,
) {
  const allowedNames = new Set(allowMCPServers.filter(Boolean));
  if (allowedNames.size > 0) {
    mcpServers = Object.fromEntries(
      Object.entries(mcpServers).filter(([key, server]) => {
        const isAllowed = allowedNames.has(key);
        if (!isAllowed) {
          blockedMcpServers.push({
            name: key,
            extensionName: server.extension?.name || '',
          });
        }
        return isAllowed;
      }),
    );
  } else {
    blockedMcpServers.push(
      ...Object.entries(mcpServers).map(([key, server]) => ({
        name: key,
        extensionName: server.extension?.name || '',
      })),
    );
    mcpServers = {};
  }
  return mcpServers;
}

function mergeMcpServers(settings: Settings, extensions: GeminiCLIExtension[]) {
  const mcpServers = { ...(settings.mcpServers || {}) };
  for (const extension of extensions) {
    if (!extension.isActive) {
      continue;
    }
    Object.entries(extension.mcpServers || {}).forEach(([key, server]) => {
      if (mcpServers[key]) {
        debugLogger.warn(
          `Skipping extension MCP config for server with key "${key}" as it already exists.`,
        );
        return;
      }
      mcpServers[key] = {
        ...server,
        extension,
      };
    });
  }
  return mcpServers;
}

function mergeExcludeTools(
  settings: Settings,
  extensions: GeminiCLIExtension[],
  extraExcludes?: string[] | undefined,
): string[] {
  const allExcludeTools = new Set([
    ...(settings.tools?.exclude || []),
    ...(extraExcludes || []),
  ]);
  for (const extension of extensions) {
    if (!extension.isActive) {
      continue;
    }
    for (const tool of extension.excludeTools || []) {
      allExcludeTools.add(tool);
    }
  }
  return [...allExcludeTools];
}<|MERGE_RESOLUTION|>--- conflicted
+++ resolved
@@ -657,12 +657,9 @@
     maxSessionTurns: settings.model?.maxSessionTurns ?? -1,
     experimentalZedIntegration: argv.experimentalAcp || false,
     listExtensions: argv.listExtensions || false,
-<<<<<<< HEAD
     listSessions: argv.listSessions || false,
     deleteSession: argv.deleteSession,
-=======
     enabledExtensions: argv.extensions,
->>>>>>> d9f0b9c6
     extensions: allExtensions,
     blockedMcpServers,
     noBrowser: !!process.env['NO_BROWSER'],
