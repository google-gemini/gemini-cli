--- conflicted
+++ resolved
@@ -397,7 +397,6 @@
   );
 }
 
-<<<<<<< HEAD
 /**
  * Creates a filter function to determine if a tool should be excluded.
  *
@@ -426,7 +425,7 @@
     }
     return !allowedToolsSet.has(tool);
   };
-=======
+
 export function isDebugMode(argv: CliArgs): boolean {
   return (
     argv.debug ||
@@ -434,7 +433,6 @@
       (v) => v === 'true' || v === '1',
     )
   );
->>>>>>> c93eed63
 }
 
 export async function loadCliConfig(
