--- conflicted
+++ resolved
@@ -712,12 +712,9 @@
     // TODO: loading of hooks based on workspace trust
     enableHooks: settings.tools?.enableHooks ?? false,
     hooks: settings.hooks || {},
-<<<<<<< HEAD
     monkMode: argv.monkMode || false,
-=======
     projectHooks: projectHooks || {},
     onModelChange: (model: string) => saveModelChange(loadedSettings, model),
->>>>>>> 56b05042
   });
 }
 
