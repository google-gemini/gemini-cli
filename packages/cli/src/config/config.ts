/**
 * @license
 * Copyright 2025 Google LLC
 * SPDX-License-Identifier: Apache-2.0
 */

import * as fs from 'node:fs';
import * as path from 'node:path';
import { homedir } from 'node:os';
import yargs from 'yargs/yargs';
import { hideBin } from 'yargs/helpers';
import process from 'node:process';
import { mcpCommand } from '../commands/mcp.js';
import type {
  TelemetryTarget,
  FileFilteringOptions,
  MCPServerConfig,
  OutputFormat,
} from '@google/gemini-cli-core';
import { extensionsCommand } from '../commands/extensions.js';
import {
  Config,
  loadServerHierarchicalMemory,
  setGeminiMdFilename as setServerGeminiMdFilename,
  getCurrentGeminiMdFilename,
  ApprovalMode,
  DEFAULT_GEMINI_MODEL,
  DEFAULT_GEMINI_MODEL_AUTO,
  DEFAULT_GEMINI_EMBEDDING_MODEL,
  DEFAULT_MEMORY_FILE_FILTERING_OPTIONS,
  FileDiscoveryService,
  ShellTool,
  EditTool,
  WriteFileTool,
} from '@google/gemini-cli-core';
import type { Settings } from './settings.js';

import type { Extension } from './extension.js';
import { annotateActiveExtensions } from './extension.js';
import { getCliVersion } from '../utils/version.js';
import { loadSandboxConfig } from './sandboxConfig.js';
import { resolvePath } from '../utils/resolvePath.js';
import { appEvents } from '../utils/events.js';

import { isWorkspaceTrusted } from './trustedFolders.js';

// Simple console logger for now - replace with actual logger if available
const logger = {
  // eslint-disable-next-line @typescript-eslint/no-explicit-any
  debug: (...args: any[]) => console.debug('[DEBUG]', ...args),
  // eslint-disable-next-line @typescript-eslint/no-explicit-any
  warn: (...args: any[]) => console.warn('[WARN]', ...args),
  // eslint-disable-next-line @typescript-eslint/no-explicit-any
  error: (...args: any[]) => console.error('[ERROR]', ...args),
};

export interface CliArgs {
  model: string | undefined;
  sandbox: boolean | string | undefined;
  sandboxImage: string | undefined;
  debug: boolean | undefined;
  prompt: string | undefined;
  promptInteractive: string | undefined;
  allFiles: boolean | undefined;
  showMemoryUsage: boolean | undefined;
  yolo: boolean | undefined;
  approvalMode: string | undefined;
  telemetry: boolean | undefined;
  checkpointing: boolean | undefined;
  telemetryTarget: string | undefined;
  telemetryOtlpEndpoint: string | undefined;
  telemetryOtlpProtocol: string | undefined;
  telemetryLogPrompts: boolean | undefined;
  telemetryOutfile: string | undefined;
  allowedMcpServerNames: string[] | undefined;
  allowedTools: string[] | undefined;
  experimentalAcp: boolean | undefined;
  extensions: string[] | undefined;
  listExtensions: boolean | undefined;
  proxy: string | undefined;
  includeDirectories: string[] | undefined;
  screenReader: boolean | undefined;
  useSmartEdit: boolean | undefined;
  sessionSummary: string | undefined;
  promptWords: string[] | undefined;
  outputFormat: string | undefined;
}

export async function parseArguments(settings: Settings): Promise<CliArgs> {
  const yargsInstance = yargs(hideBin(process.argv))
    .locale('en')
    .scriptName('gemini')
    .usage(
      'Usage: gemini [options] [command]\n\nGemini CLI - Launch an interactive CLI, use -p/--prompt for non-interactive mode',
    )
    .command('$0 [promptWords...]', 'Launch Gemini CLI', (yargsInstance) =>
      yargsInstance
        .option('model', {
          alias: 'm',
          type: 'string',
          description: `Model`,
        })
        .option('prompt', {
          alias: 'p',
          type: 'string',
          description: 'Prompt. Appended to input on stdin (if any).',
        })
        .option('prompt-interactive', {
          alias: 'i',
          type: 'string',
          description:
            'Execute the provided prompt and continue in interactive mode',
        })
        .option('sandbox', {
          alias: 's',
          type: 'boolean',
          description: 'Run in sandbox?',
        })
        .option('sandbox-image', {
          type: 'string',
          description: 'Sandbox image URI.',
        })
        .option('debug', {
          alias: 'd',
          type: 'boolean',
          description: 'Run in debug mode?',
          default: false,
        })
        .option('all-files', {
          alias: ['a'],
          type: 'boolean',
          description: 'Include ALL files in context?',
          default: false,
        })
        .option('show-memory-usage', {
          type: 'boolean',
          description: 'Show memory usage in status bar',
          default: false,
        })
        .option('yolo', {
          alias: 'y',
          type: 'boolean',
          description:
            'Automatically accept all actions (aka YOLO mode, see https://www.youtube.com/watch?v=xvFZjo5PgG0 for more details)?',
          default: false,
        })
        .option('approval-mode', {
          type: 'string',
          choices: ['default', 'auto_edit', 'yolo'],
          description:
            'Set the approval mode: default (prompt for approval), auto_edit (auto-approve edit tools), yolo (auto-approve all tools)',
        })
        .option('telemetry', {
          type: 'boolean',
          description:
            'Enable telemetry? This flag specifically controls if telemetry is sent. Other --telemetry-* flags set specific values but do not enable telemetry on their own.',
        })
        .option('telemetry-target', {
          type: 'string',
          choices: ['local', 'gcp'],
          description:
            'Set the telemetry target (local or gcp). Overrides settings files.',
        })
        .option('telemetry-otlp-endpoint', {
          type: 'string',
          description:
            'Set the OTLP endpoint for telemetry. Overrides environment variables and settings files.',
        })
        .option('telemetry-otlp-protocol', {
          type: 'string',
          choices: ['grpc', 'http'],
          description:
            'Set the OTLP protocol for telemetry (grpc or http). Overrides settings files.',
        })
        .option('telemetry-log-prompts', {
          type: 'boolean',
          description:
            'Enable or disable logging of user prompts for telemetry. Overrides settings files.',
        })
        .option('telemetry-outfile', {
          type: 'string',
          description: 'Redirect all telemetry output to the specified file.',
        })
        .option('checkpointing', {
          alias: 'c',
          type: 'boolean',
          description: 'Enables checkpointing of file edits',
          default: false,
        })
        .option('experimental-acp', {
          type: 'boolean',
          description: 'Starts the agent in ACP mode',
        })
        .option('allowed-mcp-server-names', {
          type: 'array',
          string: true,
          description: 'Allowed MCP server names',
        })
        .option('allowed-tools', {
          type: 'array',
          string: true,
          description: 'Tools that are allowed to run without confirmation',
        })
        .option('extensions', {
          alias: 'e',
          type: 'array',
          string: true,
          description:
            'A list of extensions to use. If not provided, all extensions are used.',
        })
        .option('list-extensions', {
          alias: 'l',
          type: 'boolean',
          description: 'List all available extensions and exit.',
        })
        .option('proxy', {
          type: 'string',
          description:
            'Proxy for gemini client, like schema://user:password@host:port',
        })
        .option('include-directories', {
          type: 'array',
          string: true,
          description:
            'Additional directories to include in the workspace (comma-separated or multiple --include-directories)',
          coerce: (dirs: string[]) =>
            // Handle comma-separated values
            dirs.flatMap((dir) => dir.split(',').map((d) => d.trim())),
        })
        .option('screen-reader', {
          type: 'boolean',
          description: 'Enable screen reader mode for accessibility.',
          default: false,
        })
        .option('session-summary', {
          type: 'string',
          description: 'File to write session summary to.',
        })
        .option('output-format', {
          type: 'string',
          description: 'The format of the CLI output.',
          choices: ['text', 'json'],
        })
        .deprecateOption(
          'telemetry',
          'Use the "telemetry.enabled" setting in settings.json instead. This flag will be removed in a future version.',
        )
        .deprecateOption(
          'telemetry-target',
          'Use the "telemetry.target" setting in settings.json instead. This flag will be removed in a future version.',
        )
        .deprecateOption(
          'telemetry-otlp-endpoint',
          'Use the "telemetry.otlpEndpoint" setting in settings.json instead. This flag will be removed in a future version.',
        )
        .deprecateOption(
          'telemetry-otlp-protocol',
          'Use the "telemetry.otlpProtocol" setting in settings.json instead. This flag will be removed in a future version.',
        )
        .deprecateOption(
          'telemetry-log-prompts',
          'Use the "telemetry.logPrompts" setting in settings.json instead. This flag will be removed in a future version.',
        )
        .deprecateOption(
          'telemetry-outfile',
          'Use the "telemetry.outfile" setting in settings.json instead. This flag will be removed in a future version.',
        )
        .deprecateOption(
          'show-memory-usage',
          'Use the "ui.showMemoryUsage" setting in settings.json instead. This flag will be removed in a future version.',
        )
        .deprecateOption(
          'sandbox-image',
          'Use the "tools.sandbox" setting in settings.json instead. This flag will be removed in a future version.',
        )
        .deprecateOption(
          'proxy',
          'Use the "proxy" setting in settings.json instead. This flag will be removed in a future version.',
        )
        .deprecateOption(
          'checkpointing',
          'Use the "general.checkpointing.enabled" setting in settings.json instead. This flag will be removed in a future version.',
        )
        .deprecateOption(
          'all-files',
          'Use @ includes in the application instead. This flag will be removed in a future version.',
        )
        .deprecateOption(
          'prompt',
          'Use the positional prompt instead. This flag will be removed in a future version.',
        )
        .check((argv) => {
          const promptWords = argv['promptWords'] as string[] | undefined;
          if (argv['prompt'] && promptWords && promptWords.length > 0) {
            throw new Error(
              'Cannot use both a positional prompt and the --prompt (-p) flag together',
            );
          }
          if (argv['prompt'] && argv['promptInteractive']) {
            throw new Error(
              'Cannot use both --prompt (-p) and --prompt-interactive (-i) together',
            );
          }
          if (argv.yolo && argv['approvalMode']) {
            throw new Error(
              'Cannot use both --yolo (-y) and --approval-mode together. Use --approval-mode=yolo instead.',
            );
          }
          return true;
        }),
    )
    // Register MCP subcommands
    .command(mcpCommand);

  if (settings?.experimental?.extensionManagement ?? true) {
    yargsInstance.command(extensionsCommand);
  }

  yargsInstance
    .version(await getCliVersion()) // This will enable the --version flag based on package.json
    .alias('v', 'version')
    .help()
    .alias('h', 'help')
    .strict()
    .demandCommand(0, 0); // Allow base command to run with no subcommands

  yargsInstance.wrap(yargsInstance.terminalWidth());
  const result = await yargsInstance.parse();

  // Handle case where MCP subcommands are executed - they should exit the process
  // and not return to main CLI logic
  if (
    result._.length > 0 &&
    (result._[0] === 'mcp' || result._[0] === 'extensions')
  ) {
    // MCP commands handle their own execution and process exit
    process.exit(0);
  }

  // The import format is now only controlled by settings.memoryImportFormat
  // We no longer accept it as a CLI argument
  return result as unknown as CliArgs;
}

// This function is now a thin wrapper around the server's implementation.
// It's kept in the CLI for now as App.tsx directly calls it for memory refresh.
// TODO: Consider if App.tsx should get memory via a server call or if Config should refresh itself.
export async function loadHierarchicalGeminiMemory(
  currentWorkingDirectory: string,
  includeDirectoriesToReadGemini: readonly string[] = [],
  debugMode: boolean,
  fileService: FileDiscoveryService,
  settings: Settings,
  extensionContextFilePaths: string[] = [],
  folderTrust: boolean,
  memoryImportFormat: 'flat' | 'tree' = 'tree',
  fileFilteringOptions?: FileFilteringOptions,
): Promise<{ memoryContent: string; fileCount: number }> {
  // FIX: Use real, canonical paths for a reliable comparison to handle symlinks.
  const realCwd = fs.realpathSync(path.resolve(currentWorkingDirectory));
  const realHome = fs.realpathSync(path.resolve(homedir()));
  const isHomeDirectory = realCwd === realHome;

  // If it is the home directory, pass an empty string to the core memory
  // function to signal that it should skip the workspace search.
  const effectiveCwd = isHomeDirectory ? '' : currentWorkingDirectory;

  if (debugMode) {
    logger.debug(
      `CLI: Delegating hierarchical memory load to server for CWD: ${currentWorkingDirectory} (memoryImportFormat: ${memoryImportFormat})`,
    );
  }

  // Directly call the server function with the corrected path.
  return loadServerHierarchicalMemory(
    effectiveCwd,
    includeDirectoriesToReadGemini,
    debugMode,
    fileService,
    extensionContextFilePaths,
    folderTrust,
    memoryImportFormat,
    fileFilteringOptions,
    settings.context?.discoveryMaxDirs,
  );
}

export async function loadCliConfig(
  settings: Settings,
  extensions: Extension[],
  sessionId: string,
  argv: CliArgs,
  cwd: string = process.cwd(),
): Promise<Config> {
  const debugMode =
    argv.debug ||
    [process.env['DEBUG'], process.env['DEBUG_MODE']].some(
      (v) => v === 'true' || v === '1',
    ) ||
    false;
  const memoryImportFormat = settings.context?.importFormat || 'tree';

  const ideMode = settings.ide?.enabled ?? false;

  const folderTrust = settings.security?.folderTrust?.enabled ?? false;
  const trustedFolder = isWorkspaceTrusted(settings) ?? true;

  const allExtensions = annotateActiveExtensions(
    extensions,
    argv.extensions || [],
    cwd,
  );

  const activeExtensions = extensions.filter(
    (_, i) => allExtensions[i].isActive,
  );

  // Set the context filename in the server's memoryTool module BEFORE loading memory
  // TODO(b/343434939): This is a bit of a hack. The contextFileName should ideally be passed
  // directly to the Config constructor in core, and have core handle setGeminiMdFilename.
  // However, loadHierarchicalGeminiMemory is called *before* createServerConfig.
  if (settings.context?.fileName) {
    setServerGeminiMdFilename(settings.context.fileName);
  } else {
    // Reset to default if not provided in settings.
    setServerGeminiMdFilename(getCurrentGeminiMdFilename());
  }

  const extensionContextFilePaths = activeExtensions.flatMap(
    (e) => e.contextFiles,
  );

  const fileService = new FileDiscoveryService(cwd);

  const fileFiltering = {
    ...DEFAULT_MEMORY_FILE_FILTERING_OPTIONS,
    ...settings.context?.fileFiltering,
  };

  const includeDirectories = (settings.context?.includeDirectories || [])
    .map(resolvePath)
    .concat((argv.includeDirectories || []).map(resolvePath));

  // Call the (now wrapper) loadHierarchicalGeminiMemory which calls the server's version
  const { memoryContent, fileCount } = await loadHierarchicalGeminiMemory(
    cwd,
    settings.context?.loadMemoryFromIncludeDirectories
      ? includeDirectories
      : [],
    debugMode,
    fileService,
    settings,
    extensionContextFilePaths,
    trustedFolder,
    memoryImportFormat,
    fileFiltering,
  );

  let mcpServers = mergeMcpServers(settings, activeExtensions);
  const question =
    argv.promptInteractive || argv.prompt || (argv.promptWords || []).join(' ');

  // Determine approval mode with backward compatibility
  let approvalMode: ApprovalMode;
  if (argv.approvalMode) {
    // New --approval-mode flag takes precedence
    switch (argv.approvalMode) {
      case 'yolo':
        approvalMode = ApprovalMode.YOLO;
        break;
      case 'auto_edit':
        approvalMode = ApprovalMode.AUTO_EDIT;
        break;
      case 'default':
        approvalMode = ApprovalMode.DEFAULT;
        break;
      default:
        throw new Error(
          `Invalid approval mode: ${argv.approvalMode}. Valid values are: yolo, auto_edit, default`,
        );
    }
  } else {
    // Fallback to legacy --yolo flag behavior
    approvalMode =
      argv.yolo || false ? ApprovalMode.YOLO : ApprovalMode.DEFAULT;
  }

  // Force approval mode to default if the folder is not trusted.
  if (!trustedFolder && approvalMode !== ApprovalMode.DEFAULT) {
    logger.warn(
      `Approval mode overridden to "default" because the current folder is not trusted.`,
    );
    approvalMode = ApprovalMode.DEFAULT;
  }

  const interactive =
    !!argv.promptInteractive || (process.stdin.isTTY && question.length === 0);
  // In non-interactive mode, exclude tools that require a prompt.
  const extraExcludes: string[] = [];
  if (!interactive && !argv.experimentalAcp) {
    switch (approvalMode) {
      case ApprovalMode.DEFAULT:
        // In default non-interactive mode, all tools that require approval are excluded.
        extraExcludes.push(ShellTool.Name, EditTool.Name, WriteFileTool.Name);
        break;
      case ApprovalMode.AUTO_EDIT:
        // In auto-edit non-interactive mode, only tools that still require a prompt are excluded.
        extraExcludes.push(ShellTool.Name);
        break;
      case ApprovalMode.YOLO:
        // No extra excludes for YOLO mode.
        break;
      default:
        // This should never happen due to validation earlier, but satisfies the linter
        break;
    }
  }

  const excludeTools = mergeExcludeTools(
    settings,
    activeExtensions,
    extraExcludes.length > 0 ? extraExcludes : undefined,
  );
  const blockedMcpServers: Array<{ name: string; extensionName: string }> = [];

  if (!argv.allowedMcpServerNames) {
    if (settings.mcp?.allowed) {
      mcpServers = allowedMcpServers(
        mcpServers,
        settings.mcp.allowed,
        blockedMcpServers,
      );
    }

    if (settings.mcp?.excluded) {
      const excludedNames = new Set(settings.mcp.excluded.filter(Boolean));
      if (excludedNames.size > 0) {
        mcpServers = Object.fromEntries(
          Object.entries(mcpServers).filter(([key]) => !excludedNames.has(key)),
        );
      }
    }
  }

  if (argv.allowedMcpServerNames) {
    mcpServers = allowedMcpServers(
      mcpServers,
      argv.allowedMcpServerNames,
      blockedMcpServers,
    );
  }

<<<<<<< HEAD
  // Enforce safe default: if workspace is not trusted, drop workspace-level
  // mcpServers and only keep user/system entries already merged above.
  // Harden only when explicitly requested to avoid breaking existing behavior.
  if (trustedFolder !== true) {
    mcpServers = {};
  }
=======
  const useModelRouter = settings.experimental?.useModelRouter ?? false;
  const defaultModel = useModelRouter
    ? DEFAULT_GEMINI_MODEL_AUTO
    : DEFAULT_GEMINI_MODEL;
  const resolvedModel: string =
    argv.model ||
    process.env['GEMINI_MODEL'] ||
    settings.model?.name ||
    defaultModel;
>>>>>>> 4f91037a

  const sandboxConfig = await loadSandboxConfig(settings, argv);
  const screenReader =
    argv.screenReader !== undefined
      ? argv.screenReader
      : (settings.ui?.accessibility?.screenReader ?? false);
  return new Config({
    sessionId,
    embeddingModel: DEFAULT_GEMINI_EMBEDDING_MODEL,
    sandbox: sandboxConfig,
    targetDir: cwd,
    includeDirectories,
    loadMemoryFromIncludeDirectories:
      settings.context?.loadMemoryFromIncludeDirectories || false,
    debugMode,
    question,
    fullContext: argv.allFiles || false,
    coreTools: settings.tools?.core || undefined,
    allowedTools: argv.allowedTools || settings.tools?.allowed || undefined,
    excludeTools,
    toolDiscoveryCommand: settings.tools?.discoveryCommand,
    toolCallCommand: settings.tools?.callCommand,
    mcpServerCommand: settings.mcp?.serverCommand,
    mcpServers,
    userMemory: memoryContent,
    geminiMdFileCount: fileCount,
    approvalMode,
    showMemoryUsage:
      argv.showMemoryUsage || settings.ui?.showMemoryUsage || false,
    accessibility: {
      ...settings.ui?.accessibility,
      screenReader,
    },
    telemetry: {
      enabled: argv.telemetry ?? settings.telemetry?.enabled,
      target: (argv.telemetryTarget ??
        settings.telemetry?.target) as TelemetryTarget,
      otlpEndpoint:
        argv.telemetryOtlpEndpoint ??
        process.env['OTEL_EXPORTER_OTLP_ENDPOINT'] ??
        settings.telemetry?.otlpEndpoint,
      otlpProtocol: (['grpc', 'http'] as const).find(
        (p) =>
          p ===
          (argv.telemetryOtlpProtocol ?? settings.telemetry?.otlpProtocol),
      ),
      logPrompts: argv.telemetryLogPrompts ?? settings.telemetry?.logPrompts,
      outfile: argv.telemetryOutfile ?? settings.telemetry?.outfile,
    },
    usageStatisticsEnabled: settings.privacy?.usageStatisticsEnabled ?? true,
    fileFiltering: settings.context?.fileFiltering,
    checkpointing:
      argv.checkpointing || settings.general?.checkpointing?.enabled,
    proxy:
      argv.proxy ||
      process.env['HTTPS_PROXY'] ||
      process.env['https_proxy'] ||
      process.env['HTTP_PROXY'] ||
      process.env['http_proxy'],
    cwd,
    fileDiscoveryService: fileService,
    bugCommand: settings.advanced?.bugCommand,
    model: resolvedModel,
    extensionContextFilePaths,
    maxSessionTurns: settings.model?.maxSessionTurns ?? -1,
    experimentalZedIntegration: argv.experimentalAcp || false,
    listExtensions: argv.listExtensions || false,
    extensions: allExtensions,
    blockedMcpServers,
    noBrowser: !!process.env['NO_BROWSER'],
    summarizeToolOutput: settings.model?.summarizeToolOutput,
    ideMode,
    chatCompression: settings.model?.chatCompression,
    folderTrust,
    interactive,
    trustedFolder,
    useRipgrep: settings.tools?.useRipgrep,
    shouldUseNodePtyShell: settings.tools?.usePty,
    skipNextSpeakerCheck: settings.model?.skipNextSpeakerCheck,
    enablePromptCompletion: settings.general?.enablePromptCompletion ?? false,
    truncateToolOutputThreshold: settings.tools?.truncateToolOutputThreshold,
    truncateToolOutputLines: settings.tools?.truncateToolOutputLines,
    enableToolOutputTruncation: settings.tools?.enableToolOutputTruncation,
    eventEmitter: appEvents,
    useSmartEdit: argv.useSmartEdit ?? settings.useSmartEdit,
    output: {
      format: (argv.outputFormat ?? settings.output?.format) as OutputFormat,
    },
    useModelRouter,
  });
}

function allowedMcpServers(
  mcpServers: { [x: string]: MCPServerConfig },
  allowMCPServers: string[],
  blockedMcpServers: Array<{ name: string; extensionName: string }>,
) {
  const allowedNames = new Set(allowMCPServers.filter(Boolean));
  if (allowedNames.size > 0) {
    mcpServers = Object.fromEntries(
      Object.entries(mcpServers).filter(([key, server]) => {
        const isAllowed = allowedNames.has(key);
        if (!isAllowed) {
          blockedMcpServers.push({
            name: key,
            extensionName: server.extensionName || '',
          });
        }
        return isAllowed;
      }),
    );
  } else {
    blockedMcpServers.push(
      ...Object.entries(mcpServers).map(([key, server]) => ({
        name: key,
        extensionName: server.extensionName || '',
      })),
    );
    mcpServers = {};
  }
  return mcpServers;
}

function mergeMcpServers(settings: Settings, extensions: Extension[]) {
  const mcpServers = { ...(settings.mcpServers || {}) };
  for (const extension of extensions) {
    Object.entries(extension.config.mcpServers || {}).forEach(
      ([key, server]) => {
        if (mcpServers[key]) {
          logger.warn(
            `Skipping extension MCP config for server with key "${key}" as it already exists.`,
          );
          return;
        }
        mcpServers[key] = {
          ...server,
          extensionName: extension.config.name,
        };
      },
    );
  }
  return mcpServers;
}

function mergeExcludeTools(
  settings: Settings,
  extensions: Extension[],
  extraExcludes?: string[] | undefined,
): string[] {
  const allExcludeTools = new Set([
    ...(settings.tools?.exclude || []),
    ...(extraExcludes || []),
  ]);
  for (const extension of extensions) {
    for (const tool of extension.config.excludeTools || []) {
      allExcludeTools.add(tool);
    }
  }
  return [...allExcludeTools];
}<|MERGE_RESOLUTION|>--- conflicted
+++ resolved
@@ -550,24 +550,13 @@
     );
   }
 
-<<<<<<< HEAD
   // Enforce safe default: if workspace is not trusted, drop workspace-level
   // mcpServers and only keep user/system entries already merged above.
   // Harden only when explicitly requested to avoid breaking existing behavior.
   if (trustedFolder !== true) {
     mcpServers = {};
   }
-=======
-  const useModelRouter = settings.experimental?.useModelRouter ?? false;
-  const defaultModel = useModelRouter
-    ? DEFAULT_GEMINI_MODEL_AUTO
-    : DEFAULT_GEMINI_MODEL;
-  const resolvedModel: string =
-    argv.model ||
-    process.env['GEMINI_MODEL'] ||
-    settings.model?.name ||
-    defaultModel;
->>>>>>> 4f91037a
+
 
   const sandboxConfig = await loadSandboxConfig(settings, argv);
   const screenReader =
