--- conflicted
+++ resolved
@@ -49,12 +49,9 @@
   telemetryOtlpEndpoint: string | undefined;
   telemetryLogPrompts: boolean | undefined;
   'allowed-mcp-server-names': string | undefined;
-<<<<<<< HEAD
-  'system-settings-path': string | undefined;
-=======
   extensions: string[] | undefined;
   listExtensions: boolean | undefined;
->>>>>>> c0940a19
+  'system-settings-path': string | undefined;
 }
 
 async function parseArguments(): Promise<CliArgs> {
@@ -139,11 +136,6 @@
       type: 'string',
       description: 'Allowed MCP server names',
     })
-<<<<<<< HEAD
-    .option('system-settings-path', {
-      type: 'string',
-      description: 'Path to system settings file.',
-=======
     .option('extensions', {
       alias: 'e',
       type: 'array',
@@ -155,7 +147,10 @@
       alias: 'l',
       type: 'boolean',
       description: 'List all available extensions and exit.',
->>>>>>> c0940a19
+    })
+    .option('system-settings-path', {
+      type: 'string',
+      description: 'Path to system settings file.',
     })
     .version(await getCliVersion()) // This will enable the --version flag based on package.json
     .alias('v', 'version')
@@ -198,16 +193,14 @@
   const argv = await parseArguments();
   const debugMode = argv.debug || false;
 
-<<<<<<< HEAD
-  if (argv['system-settings-path']) {
-    setSystemSettingsPath(argv['system-settings-path']);
-  }
-=======
   const activeExtensions = filterActiveExtensions(
     extensions,
     argv.extensions || [],
   );
->>>>>>> c0940a19
+
+  if (argv['system-settings-path']) {
+    setSystemSettingsPath(argv['system-settings-path']);
+  }
 
   // Set the context filename in the server's memoryTool module BEFORE loading memory
   // TODO(b/343434939): This is a bit of a hack. The contextFileName should ideally be passed
