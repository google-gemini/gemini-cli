/**
 * @license
 * Copyright 2025 Google LLC
 * SPDX-License-Identifier: Apache-2.0
 */

import * as fs from 'node:fs';
import * as path from 'node:path';
import { homedir } from 'node:os';
import yargs from 'yargs/yargs';
import { hideBin } from 'yargs/helpers';
import process from 'node:process';
import { mcpCommand } from '../commands/mcp.js';
import type {
  FileFilteringOptions,
  MCPServerConfig,
  OutputFormat,
  GeminiCLIExtension,
} from '@google/gemini-cli-core';
import { extensionsCommand } from '../commands/extensions.js';
import {
  Config,
  loadServerHierarchicalMemory,
  setGeminiMdFilename as setServerGeminiMdFilename,
  getCurrentGeminiMdFilename,
  ApprovalMode,
  DEFAULT_GEMINI_MODEL,
  DEFAULT_GEMINI_MODEL_AUTO,
  DEFAULT_GEMINI_EMBEDDING_MODEL,
  DEFAULT_MEMORY_FILE_FILTERING_OPTIONS,
  FileDiscoveryService,
  ShellTool,
  EditTool,
  WRITE_FILE_TOOL_NAME,
  SHELL_TOOL_NAMES,
  resolveTelemetrySettings,
  FatalConfigError,
} from '@google/gemini-cli-core';
import type { Settings } from './settings.js';

import { annotateActiveExtensions } from './extension.js';
import { getCliVersion } from '../utils/version.js';
import { loadSandboxConfig } from './sandboxConfig.js';
import { resolvePath } from '../utils/resolvePath.js';
import { appEvents } from '../utils/events.js';

import { isWorkspaceTrusted } from './trustedFolders.js';
import { createPolicyEngineConfig } from './policy.js';
import type { ExtensionEnablementManager } from './extensions/extensionEnablement.js';

// Simple console logger for now - replace with actual logger if available
const logger = {
  // eslint-disable-next-line @typescript-eslint/no-explicit-any
  debug: (...args: any[]) => console.debug('[DEBUG]', ...args),
  // eslint-disable-next-line @typescript-eslint/no-explicit-any
  warn: (...args: any[]) => console.warn('[WARN]', ...args),
  // eslint-disable-next-line @typescript-eslint/no-explicit-any
  error: (...args: any[]) => console.error('[ERROR]', ...args),
};

export interface CliArgs {
  query: string | undefined;
  model: string | undefined;
  sandbox: boolean | string | undefined;
  sandboxImage: string | undefined;
  debug: boolean | undefined;
  prompt: string | undefined;
  promptInteractive: string | undefined;
  allFiles: boolean | undefined;
  showMemoryUsage: boolean | undefined;
  yolo: boolean | undefined;
  approvalMode: string | undefined;
  telemetry: boolean | undefined;
  checkpointing: boolean | undefined;
  telemetryTarget: string | undefined;
  telemetryOtlpEndpoint: string | undefined;
  telemetryOtlpProtocol: string | undefined;
  telemetryLogPrompts: boolean | undefined;
  telemetryOutfile: string | undefined;
  allowedMcpServerNames: string[] | undefined;
  allowedTools: string[] | undefined;
  experimentalAcp: boolean | undefined;
  extensions: string[] | undefined;
  listExtensions: boolean | undefined;
  proxy: string | undefined;
  includeDirectories: string[] | undefined;
  screenReader: boolean | undefined;
  useSmartEdit: boolean | undefined;
  useWriteTodos: boolean | undefined;
  outputFormat: string | undefined;
}

export async function parseArguments(settings: Settings): Promise<CliArgs> {
  const rawArgv = hideBin(process.argv);
  const yargsInstance = yargs(rawArgv)
    .locale('en')
    .scriptName('gemini')
    .usage(
      'Usage: gemini [options] [command]\n\nGemini CLI - Launch an interactive CLI, use -p/--prompt for non-interactive mode',
    )
    .option('telemetry', {
      type: 'boolean',
      description:
        'Enable telemetry? This flag specifically controls if telemetry is sent. Other --telemetry-* flags set specific values but do not enable telemetry on their own.',
    })
    .option('telemetry-target', {
      type: 'string',
      choices: ['local', 'gcp'],
      description:
        'Set the telemetry target (local or gcp). Overrides settings files.',
    })
    .option('telemetry-otlp-endpoint', {
      type: 'string',
      description:
        'Set the OTLP endpoint for telemetry. Overrides environment variables and settings files.',
    })
    .option('telemetry-otlp-protocol', {
      type: 'string',
      choices: ['grpc', 'http'],
      description:
        'Set the OTLP protocol for telemetry (grpc or http). Overrides settings files.',
    })
    .option('telemetry-log-prompts', {
      type: 'boolean',
      description:
        'Enable or disable logging of user prompts for telemetry. Overrides settings files.',
    })
    .option('telemetry-outfile', {
      type: 'string',
      description: 'Redirect all telemetry output to the specified file.',
    })
    .deprecateOption(
      'telemetry',
      'Use the "telemetry.enabled" setting in settings.json instead. This flag will be removed in a future version.',
    )
    .deprecateOption(
      'telemetry-target',
      'Use the "telemetry.target" setting in settings.json instead. This flag will be removed in a future version.',
    )
    .deprecateOption(
      'telemetry-otlp-endpoint',
      'Use the "telemetry.otlpEndpoint" setting in settings.json instead. This flag will be removed in a future version.',
    )
    .deprecateOption(
      'telemetry-otlp-protocol',
      'Use the "telemetry.otlpProtocol" setting in settings.json instead. This flag will be removed in a future version.',
    )
    .deprecateOption(
      'telemetry-log-prompts',
      'Use the "telemetry.logPrompts" setting in settings.json instead. This flag will be removed in a future version.',
    )
    .deprecateOption(
      'telemetry-outfile',
      'Use the "telemetry.outfile" setting in settings.json instead. This flag will be removed in a future version.',
    )
    .option('debug', {
      alias: 'd',
      type: 'boolean',
      description: 'Run in debug mode?',
      default: false,
    })
    .option('proxy', {
      type: 'string',
      description:
        'Proxy for gemini client, like schema://user:password@host:port',
    })
    .deprecateOption(
      'proxy',
      'Use the "proxy" setting in settings.json instead. This flag will be removed in a future version.',
    )
    .command('$0 [query..]', 'Launch Gemini CLI', (yargsInstance) =>
      yargsInstance
        .positional('query', {
          description:
            'Positional prompt. Defaults to one-shot; use -i/--prompt-interactive for interactive.',
        })
        .option('model', {
          alias: 'm',
          type: 'string',
          description: `Model`,
        })
        .option('prompt', {
          alias: 'p',
          type: 'string',
          description: 'Prompt. Appended to input on stdin (if any).',
        })
        .option('prompt-interactive', {
          alias: 'i',
          type: 'string',
          description:
            'Execute the provided prompt and continue in interactive mode',
        })
        .option('sandbox', {
          alias: 's',
          type: 'boolean',
          description: 'Run in sandbox?',
        })
        .option('sandbox-image', {
          type: 'string',
          description: 'Sandbox image URI.',
        })
        .option('all-files', {
          alias: ['a'],
          type: 'boolean',
          description: 'Include ALL files in context?',
          default: false,
        })
        .option('show-memory-usage', {
          type: 'boolean',
          description: 'Show memory usage in status bar',
          default: false,
        })
        .option('yolo', {
          alias: 'y',
          type: 'boolean',
          description:
            'Automatically accept all actions (aka YOLO mode, see https://www.youtube.com/watch?v=xvFZjo5PgG0 for more details)?',
          default: false,
        })
        .option('approval-mode', {
          type: 'string',
          choices: ['default', 'auto_edit', 'yolo'],
          description:
            'Set the approval mode: default (prompt for approval), auto_edit (auto-approve edit tools), yolo (auto-approve all tools)',
        })
        .option('checkpointing', {
          alias: 'c',
          type: 'boolean',
          description: 'Enables checkpointing of file edits',
          default: false,
        })
        .option('experimental-acp', {
          type: 'boolean',
          description: 'Starts the agent in ACP mode',
        })
        .option('allowed-mcp-server-names', {
          type: 'array',
          string: true,
          description: 'Allowed MCP server names',
          coerce: (mcpServerNames: string[]) =>
            // Handle comma-separated values
            mcpServerNames.flatMap((mcpServerName) =>
              mcpServerName.split(',').map((m) => m.trim()),
            ),
        })
        .option('allowed-tools', {
          type: 'array',
          string: true,
          description: 'Tools that are allowed to run without confirmation',
          coerce: (tools: string[]) =>
            // Handle comma-separated values
            tools.flatMap((tool) => tool.split(',').map((t) => t.trim())),
        })
        .option('extensions', {
          alias: 'e',
          type: 'array',
          string: true,
          nargs: 1,
          description:
            'A list of extensions to use. If not provided, all extensions are used.',
          coerce: (extensions: string[]) =>
            // Handle comma-separated values
            extensions.flatMap((extension) =>
              extension.split(',').map((e) => e.trim()),
            ),
        })
        .option('list-extensions', {
          alias: 'l',
          type: 'boolean',
          description: 'List all available extensions and exit.',
        })
        .option('include-directories', {
          type: 'array',
          string: true,
          description:
            'Additional directories to include in the workspace (comma-separated or multiple --include-directories)',
          coerce: (dirs: string[]) =>
            // Handle comma-separated values
            dirs.flatMap((dir) => dir.split(',').map((d) => d.trim())),
        })
        .option('screen-reader', {
          type: 'boolean',
          description: 'Enable screen reader mode for accessibility.',
        })
        .option('output-format', {
          alias: 'o',
          type: 'string',
          description: 'The format of the CLI output.',
          choices: ['text', 'json'],
        })
        .deprecateOption(
          'show-memory-usage',
          'Use the "ui.showMemoryUsage" setting in settings.json instead. This flag will be removed in a future version.',
        )
        .deprecateOption(
          'sandbox-image',
          'Use the "tools.sandbox" setting in settings.json instead. This flag will be removed in a future version.',
        )
        .deprecateOption(
          'checkpointing',
          'Use the "general.checkpointing.enabled" setting in settings.json instead. This flag will be removed in a future version.',
        )
        .deprecateOption(
          'all-files',
          'Use @ includes in the application instead. This flag will be removed in a future version.',
        )
        .deprecateOption(
          'prompt',
          'Use the positional prompt instead. This flag will be removed in a future version.',
        )
        // Ensure validation flows through .fail() for clean UX
        .fail((msg, err, yargs) => {
          console.error(msg || err?.message || 'Unknown error');
          yargs.showHelp();
          process.exit(1);
        })
        .check((argv) => {
          // The 'query' positional can be a string (for one arg) or string[] (for multiple).
          // This guard safely checks if any positional argument was provided.
          const query = argv['query'] as string | string[] | undefined;
          const hasPositionalQuery = Array.isArray(query)
            ? query.length > 0
            : !!query;

          if (argv['prompt'] && hasPositionalQuery) {
            return 'Cannot use both a positional prompt and the --prompt (-p) flag together';
          }
          if (argv['prompt'] && argv['promptInteractive']) {
            return 'Cannot use both --prompt (-p) and --prompt-interactive (-i) together';
          }
          if (argv.yolo && argv['approvalMode']) {
            return 'Cannot use both --yolo (-y) and --approval-mode together. Use --approval-mode=yolo instead.';
          }
          return true;
        }),
    )
    // Register MCP subcommands
    .command(mcpCommand);

  if (settings?.experimental?.extensionManagement ?? true) {
    yargsInstance.command(extensionsCommand);
  }

  yargsInstance
    .version(await getCliVersion()) // This will enable the --version flag based on package.json
    .alias('v', 'version')
    .help()
    .alias('h', 'help')
    .strict()
    .demandCommand(0, 0); // Allow base command to run with no subcommands

  yargsInstance.wrap(yargsInstance.terminalWidth());
  const result = await yargsInstance.parse();

  // If yargs handled --help/--version it will have exited; nothing to do here.

  // Handle case where MCP subcommands are executed - they should exit the process
  // and not return to main CLI logic
  if (
    result._.length > 0 &&
    (result._[0] === 'mcp' || result._[0] === 'extensions')
  ) {
    // MCP commands handle their own execution and process exit
    process.exit(0);
  }

  // Normalize query args: handle both quoted "@path file" and unquoted @path file
  const queryArg = (result as { query?: string | string[] | undefined }).query;
  const q: string | undefined = Array.isArray(queryArg)
    ? queryArg.join(' ')
    : queryArg;

  // Route positional args: explicit -i flag -> interactive; else -> one-shot (even for @commands)
  if (q && !result['prompt']) {
    const hasExplicitInteractive =
      result['promptInteractive'] === '' || !!result['promptInteractive'];
    if (hasExplicitInteractive) {
      result['promptInteractive'] = q;
    } else {
      result['prompt'] = q;
    }
  }

  // Keep CliArgs.query as a string for downstream typing
  (result as Record<string, unknown>)['query'] = q || undefined;

  // The import format is now only controlled by settings.memoryImportFormat
  // We no longer accept it as a CLI argument
  return result as unknown as CliArgs;
}

// This function is now a thin wrapper around the server's implementation.
// It's kept in the CLI for now as App.tsx directly calls it for memory refresh.
// TODO: Consider if App.tsx should get memory via a server call or if Config should refresh itself.
export async function loadHierarchicalGeminiMemory(
  currentWorkingDirectory: string,
  includeDirectoriesToReadGemini: readonly string[] = [],
  debugMode: boolean,
  fileService: FileDiscoveryService,
  settings: Settings,
  extensionContextFilePaths: string[] = [],
  folderTrust: boolean,
  memoryImportFormat: 'flat' | 'tree' = 'tree',
  fileFilteringOptions?: FileFilteringOptions,
): Promise<{ memoryContent: string; fileCount: number; filePaths: string[] }> {
  // FIX: Use real, canonical paths for a reliable comparison to handle symlinks.
  const realCwd = fs.realpathSync(path.resolve(currentWorkingDirectory));
  const realHome = fs.realpathSync(path.resolve(homedir()));
  const isHomeDirectory = realCwd === realHome;

  // If it is the home directory, pass an empty string to the core memory
  // function to signal that it should skip the workspace search.
  const effectiveCwd = isHomeDirectory ? '' : currentWorkingDirectory;

  if (debugMode) {
    logger.debug(
      `CLI: Delegating hierarchical memory load to server for CWD: ${currentWorkingDirectory} (memoryImportFormat: ${memoryImportFormat})`,
    );
  }

  // Directly call the server function with the corrected path.
  return loadServerHierarchicalMemory(
    effectiveCwd,
    includeDirectoriesToReadGemini,
    debugMode,
    fileService,
    extensionContextFilePaths,
    folderTrust,
    memoryImportFormat,
    fileFilteringOptions,
    settings.context?.discoveryMaxDirs,
  );
}

/**
 * Creates a filter function to determine if a tool should be excluded.
 *
 * In non-interactive mode, we want to disable tools that require user
 * interaction to prevent the CLI from hanging. This function creates a predicate
 * that returns `true` if a tool should be excluded.
 *
 * A tool is excluded if it's not in the `allowedToolsSet`. The shell tool
 * has a special case: it's not excluded if any of its subcommands
 * are in the `allowedTools` list.
 *
 * @param allowedTools A list of explicitly allowed tool names.
 * @param allowedToolsSet A set of explicitly allowed tool names for quick lookups.
 * @returns A function that takes a tool name and returns `true` if it should be excluded.
 */
function createToolExclusionFilter(
  allowedTools: string[],
  allowedToolsSet: Set<string>,
) {
  return (tool: string): boolean => {
    if (tool === ShellTool.Name) {
      // If any of the allowed tools is ShellTool (even with subcommands), don't exclude it.
      return !allowedTools.some((allowed) =>
        SHELL_TOOL_NAMES.some((shellName) => allowed.startsWith(shellName)),
      );
    }
    return !allowedToolsSet.has(tool);
  };
}

export function isDebugMode(argv: CliArgs): boolean {
  return (
    argv.debug ||
    [process.env['DEBUG'], process.env['DEBUG_MODE']].some(
      (v) => v === 'true' || v === '1',
    )
  );
}

export async function loadCliConfig(
  settings: Settings,
  extensions: GeminiCLIExtension[],
  extensionEnablementManager: ExtensionEnablementManager,
  sessionId: string,
  argv: CliArgs,
  cwd: string = process.cwd(),
): Promise<Config> {
  const debugMode = isDebugMode(argv);

  const memoryImportFormat = settings.context?.importFormat || 'tree';

  const ideMode = settings.ide?.enabled ?? false;

  const folderTrust = settings.security?.folderTrust?.enabled ?? false;
  const trustedFolder = isWorkspaceTrusted(settings)?.isTrusted ?? true;

  const allExtensions = annotateActiveExtensions(
    extensions,
    cwd,
    extensionEnablementManager,
  );

  const activeExtensions = extensions.filter(
    (_, i) => allExtensions[i].isActive,
  );

  // Set the context filename in the server's memoryTool module BEFORE loading memory
  // TODO(b/343434939): This is a bit of a hack. The contextFileName should ideally be passed
  // directly to the Config constructor in core, and have core handle setGeminiMdFilename.
  // However, loadHierarchicalGeminiMemory is called *before* createServerConfig.
  if (settings.context?.fileName) {
    setServerGeminiMdFilename(settings.context.fileName);
  } else {
    // Reset to default if not provided in settings.
    setServerGeminiMdFilename(getCurrentGeminiMdFilename());
  }

  const extensionContextFilePaths = activeExtensions.flatMap(
    (e) => e.contextFiles,
  );

  const fileService = new FileDiscoveryService(cwd);

  const fileFiltering = {
    ...DEFAULT_MEMORY_FILE_FILTERING_OPTIONS,
    ...settings.context?.fileFiltering,
  };

  const includeDirectories = (settings.context?.includeDirectories || [])
    .map(resolvePath)
    .concat((argv.includeDirectories || []).map(resolvePath));

  // Call the (now wrapper) loadHierarchicalGeminiMemory which calls the server's version
  const { memoryContent, fileCount, filePaths } =
    await loadHierarchicalGeminiMemory(
      cwd,
      settings.context?.loadMemoryFromIncludeDirectories
        ? includeDirectories
        : [],
      debugMode,
      fileService,
      settings,
      extensionContextFilePaths,
      trustedFolder,
      memoryImportFormat,
      fileFiltering,
    );

  let mcpServers = mergeMcpServers(settings, activeExtensions);
  const question = argv.promptInteractive || argv.prompt || '';

  // Determine approval mode with backward compatibility
  let approvalMode: ApprovalMode;
  if (argv.approvalMode) {
    // New --approval-mode flag takes precedence
    switch (argv.approvalMode) {
      case 'yolo':
        approvalMode = ApprovalMode.YOLO;
        break;
      case 'auto_edit':
        approvalMode = ApprovalMode.AUTO_EDIT;
        break;
      case 'default':
        approvalMode = ApprovalMode.DEFAULT;
        break;
      default:
        throw new Error(
          `Invalid approval mode: ${argv.approvalMode}. Valid values are: yolo, auto_edit, default`,
        );
    }
  } else {
    // Fallback to legacy --yolo flag behavior
    approvalMode =
      argv.yolo || false ? ApprovalMode.YOLO : ApprovalMode.DEFAULT;
  }

  // Force approval mode to default if the folder is not trusted.
  if (!trustedFolder && approvalMode !== ApprovalMode.DEFAULT) {
    logger.warn(
      `Approval mode overridden to "default" because the current folder is not trusted.`,
    );
    approvalMode = ApprovalMode.DEFAULT;
  }

  let telemetrySettings;
  try {
    telemetrySettings = await resolveTelemetrySettings({
      argv,
      env: process.env as unknown as Record<string, string | undefined>,
      settings: settings.telemetry,
    });
  } catch (err) {
    if (err instanceof FatalConfigError) {
      throw new FatalConfigError(
        `Invalid telemetry configuration: ${err.message}.`,
      );
    }
    throw err;
  }

  const policyEngineConfig = createPolicyEngineConfig(settings, approvalMode);

  const allowedTools = argv.allowedTools || settings.tools?.allowed || [];
  const allowedToolsSet = new Set(allowedTools);

  // Interactive mode: explicit -i flag or (TTY + no args + no -p flag)
  const hasQuery = !!argv.query;
  const interactive =
    !!argv.promptInteractive ||
    (process.stdin.isTTY && !hasQuery && !argv.prompt);
  // In non-interactive mode, exclude tools that require a prompt.
  const extraExcludes: string[] = [];
  if (!interactive && !argv.experimentalAcp) {
    const defaultExcludes = [
      ShellTool.Name,
      EditTool.Name,
      WRITE_FILE_TOOL_NAME,
    ];
    const autoEditExcludes = [ShellTool.Name];

    const toolExclusionFilter = createToolExclusionFilter(
      allowedTools,
      allowedToolsSet,
    );

    switch (approvalMode) {
      case ApprovalMode.DEFAULT:
        // In default non-interactive mode, all tools that require approval are excluded.
        extraExcludes.push(...defaultExcludes.filter(toolExclusionFilter));
        break;
      case ApprovalMode.AUTO_EDIT:
        // In auto-edit non-interactive mode, only tools that still require a prompt are excluded.
        extraExcludes.push(...autoEditExcludes.filter(toolExclusionFilter));
        break;
      case ApprovalMode.YOLO:
        // No extra excludes for YOLO mode.
        break;
      default:
        // This should never happen due to validation earlier, but satisfies the linter
        break;
    }
  }

  const excludeTools = mergeExcludeTools(
    settings,
    activeExtensions,
    extraExcludes.length > 0 ? extraExcludes : undefined,
  );
  const blockedMcpServers: Array<{ name: string; extensionName: string }> = [];

  if (!argv.allowedMcpServerNames) {
    if (settings.mcp?.allowed) {
      mcpServers = allowedMcpServers(
        mcpServers,
        settings.mcp.allowed,
        blockedMcpServers,
      );
    }

    if (settings.mcp?.excluded) {
      const excludedNames = new Set(settings.mcp.excluded.filter(Boolean));
      if (excludedNames.size > 0) {
        mcpServers = Object.fromEntries(
          Object.entries(mcpServers).filter(([key]) => !excludedNames.has(key)),
        );
      }
    }
  }

  if (argv.allowedMcpServerNames) {
    mcpServers = allowedMcpServers(
      mcpServers,
      argv.allowedMcpServerNames,
      blockedMcpServers,
    );
  }

  const useModelRouter = settings.experimental?.useModelRouter ?? false;
  const defaultModel = useModelRouter
    ? DEFAULT_GEMINI_MODEL_AUTO
    : DEFAULT_GEMINI_MODEL;
  const resolvedModel: string =
    argv.model ||
    process.env['GEMINI_MODEL'] ||
    settings.model?.name ||
    defaultModel;

  const sandboxConfig = await loadSandboxConfig(settings, argv);
  const screenReader =
    argv.screenReader !== undefined
      ? argv.screenReader
      : (settings.ui?.accessibility?.screenReader ?? false);
  return new Config({
    sessionId,
    embeddingModel: DEFAULT_GEMINI_EMBEDDING_MODEL,
    sandbox: sandboxConfig,
    targetDir: cwd,
    includeDirectories,
    loadMemoryFromIncludeDirectories:
      settings.context?.loadMemoryFromIncludeDirectories || false,
    debugMode,
    question,
    fullContext: argv.allFiles || false,
    coreTools: settings.tools?.core || undefined,
    allowedTools: allowedTools.length > 0 ? allowedTools : undefined,
    policyEngineConfig,
    excludeTools,
    toolDiscoveryCommand: settings.tools?.discoveryCommand,
    toolCallCommand: settings.tools?.callCommand,
    mcpServerCommand: settings.mcp?.serverCommand,
    mcpServers,
    userMemory: memoryContent,
    geminiMdFileCount: fileCount,
    geminiMdFilePaths: filePaths,
    approvalMode,
    showMemoryUsage:
      argv.showMemoryUsage || settings.ui?.showMemoryUsage || false,
    accessibility: {
      ...settings.ui?.accessibility,
      screenReader,
    },
    telemetry: telemetrySettings,
    usageStatisticsEnabled: settings.privacy?.usageStatisticsEnabled ?? true,
    fileFiltering,
    checkpointing:
      argv.checkpointing || settings.general?.checkpointing?.enabled,
    proxy:
      argv.proxy ||
      process.env['HTTPS_PROXY'] ||
      process.env['https_proxy'] ||
      process.env['HTTP_PROXY'] ||
      process.env['http_proxy'],
    cwd,
    fileDiscoveryService: fileService,
    bugCommand: settings.advanced?.bugCommand,
    model: resolvedModel,
    extensionContextFilePaths,
    maxSessionTurns: settings.model?.maxSessionTurns ?? -1,
    experimentalZedIntegration: argv.experimentalAcp || false,
    listExtensions: argv.listExtensions || false,
    extensions: allExtensions,
    blockedMcpServers,
    noBrowser: !!process.env['NO_BROWSER'],
    summarizeToolOutput: settings.model?.summarizeToolOutput,
    ideMode,
    chatCompression: settings.model?.chatCompression,
    folderTrust,
    interactive,
    trustedFolder,
    useRipgrep: settings.tools?.useRipgrep,
    enableInteractiveShell:
      settings.tools?.shell?.enableInteractiveShell ?? true,
    skipNextSpeakerCheck: settings.model?.skipNextSpeakerCheck,
    enablePromptCompletion: settings.general?.enablePromptCompletion ?? false,
    truncateToolOutputThreshold: settings.tools?.truncateToolOutputThreshold,
    truncateToolOutputLines: settings.tools?.truncateToolOutputLines,
    enableToolOutputTruncation: settings.tools?.enableToolOutputTruncation,
    eventEmitter: appEvents,
    useSmartEdit: argv.useSmartEdit ?? settings.useSmartEdit,
    useWriteTodos: argv.useWriteTodos ?? settings.useWriteTodos,
    output: {
      format: (argv.outputFormat ?? settings.output?.format) as OutputFormat,
    },
    useModelRouter,
    enableMessageBusIntegration:
      settings.tools?.enableMessageBusIntegration ?? false,
<<<<<<< HEAD
    enableSubagents: settings.experimental?.enableSubagents ?? false,
    retryFetchErrors: settings.general?.retryFetchErrors ?? false,
=======
    codebaseInvestigatorSettings:
      settings.experimental?.codebaseInvestigatorSettings,
>>>>>>> 6787d42d
  });
}

function allowedMcpServers(
  mcpServers: { [x: string]: MCPServerConfig },
  allowMCPServers: string[],
  blockedMcpServers: Array<{ name: string; extensionName: string }>,
) {
  const allowedNames = new Set(allowMCPServers.filter(Boolean));
  if (allowedNames.size > 0) {
    mcpServers = Object.fromEntries(
      Object.entries(mcpServers).filter(([key, server]) => {
        const isAllowed = allowedNames.has(key);
        if (!isAllowed) {
          blockedMcpServers.push({
            name: key,
            extensionName: server.extensionName || '',
          });
        }
        return isAllowed;
      }),
    );
  } else {
    blockedMcpServers.push(
      ...Object.entries(mcpServers).map(([key, server]) => ({
        name: key,
        extensionName: server.extensionName || '',
      })),
    );
    mcpServers = {};
  }
  return mcpServers;
}

function mergeMcpServers(settings: Settings, extensions: GeminiCLIExtension[]) {
  const mcpServers = { ...(settings.mcpServers || {}) };
  for (const extension of extensions) {
    Object.entries(extension.mcpServers || {}).forEach(([key, server]) => {
      if (mcpServers[key]) {
        logger.warn(
          `Skipping extension MCP config for server with key "${key}" as it already exists.`,
        );
        return;
      }
      mcpServers[key] = {
        ...server,
        extensionName: extension.name,
      };
    });
  }
  return mcpServers;
}

function mergeExcludeTools(
  settings: Settings,
  extensions: GeminiCLIExtension[],
  extraExcludes?: string[] | undefined,
): string[] {
  const allExcludeTools = new Set([
    ...(settings.tools?.exclude || []),
    ...(extraExcludes || []),
  ]);
  for (const extension of extensions) {
    for (const tool of extension.excludeTools || []) {
      allExcludeTools.add(tool);
    }
  }
  return [...allExcludeTools];
}<|MERGE_RESOLUTION|>--- conflicted
+++ resolved
@@ -758,13 +758,9 @@
     useModelRouter,
     enableMessageBusIntegration:
       settings.tools?.enableMessageBusIntegration ?? false,
-<<<<<<< HEAD
-    enableSubagents: settings.experimental?.enableSubagents ?? false,
-    retryFetchErrors: settings.general?.retryFetchErrors ?? false,
-=======
     codebaseInvestigatorSettings:
       settings.experimental?.codebaseInvestigatorSettings,
->>>>>>> 6787d42d
+    retryFetchErrors: settings.general?.retryFetchErrors ?? false,
   });
 }
 
