/**
 * @license
 * Copyright 2025 Google LLC
 * SPDX-License-Identifier: Apache-2.0
 */

import * as fs from 'node:fs';
import * as path from 'node:path';
import { homedir } from 'node:os';
import yargs from 'yargs/yargs';
import { hideBin } from 'yargs/helpers';
import process from 'node:process';
import { mcpCommand } from '../commands/mcp.js';
import type {
  TelemetryTarget,
  FileFilteringOptions,
  MCPServerConfig,
} from '@google/gemini-cli-core';
import { extensionsCommand } from '../commands/extensions.js';
import {
  Config,
  loadServerHierarchicalMemory,
  setGeminiMdFilename as setServerGeminiMdFilename,
  getCurrentGeminiMdFilename,
  ApprovalMode,
  DEFAULT_GEMINI_MODEL,
  DEFAULT_GEMINI_EMBEDDING_MODEL,
  DEFAULT_MEMORY_FILE_FILTERING_OPTIONS,
  FileDiscoveryService,
  ShellTool,
  EditTool,
  WriteFileTool,
} from '@google/gemini-cli-core';
import type { Settings } from './settings.js';

import type { Extension } from './extension.js';
import { annotateActiveExtensions } from './extension.js';
import { getCliVersion } from '../utils/version.js';
import { loadSandboxConfig } from './sandboxConfig.js';
import { resolvePath } from '../utils/resolvePath.js';
import { appEvents } from '../utils/events.js';

import { isWorkspaceTrusted } from './trustedFolders.js';

// Simple console logger for now - replace with actual logger if available
const logger = {
  // eslint-disable-next-line @typescript-eslint/no-explicit-any
  debug: (...args: any[]) => console.debug('[DEBUG]', ...args),
  // eslint-disable-next-line @typescript-eslint/no-explicit-any
  warn: (...args: any[]) => console.warn('[WARN]', ...args),
  // eslint-disable-next-line @typescript-eslint/no-explicit-any
  error: (...args: any[]) => console.error('[ERROR]', ...args),
};

export interface CliArgs {
  model: string | undefined;
  sandbox: boolean | string | undefined;
  sandboxImage: string | undefined;
  debug: boolean | undefined;
  prompt: string | undefined;
  promptInteractive: string | undefined;
  allFiles: boolean | undefined;
  showMemoryUsage: boolean | undefined;
  yolo: boolean | undefined;
  approvalMode: string | undefined;
  telemetry: boolean | undefined;
  checkpointing: boolean | undefined;
  telemetryTarget: string | undefined;
  telemetryOtlpEndpoint: string | undefined;
  telemetryOtlpProtocol: string | undefined;
  telemetryLogPrompts: boolean | undefined;
  telemetryOutfile: string | undefined;
  allowedMcpServerNames: string[] | undefined;
  allowedTools: string[] | undefined;
  experimentalAcp: boolean | undefined;
  extensions: string[] | undefined;
  listExtensions: boolean | undefined;
  proxy: string | undefined;
  includeDirectories: string[] | undefined;
  screenReader: boolean | undefined;
}

export async function parseArguments(settings: Settings): Promise<CliArgs> {
  const yargsInstance = yargs(hideBin(process.argv))
    .locale('en')
    .scriptName('gemini')
    .usage(
      'Usage: gemini [options] [command]\n\nGemini CLI - Launch an interactive CLI, use -p/--prompt for non-interactive mode',
    )
    .command('$0', 'Launch Gemini CLI', (yargsInstance) =>
      yargsInstance
        .option('model', {
          alias: 'm',
          type: 'string',
          description: `Model`,
          default: process.env['GEMINI_MODEL'],
        })
        .option('prompt', {
          alias: 'p',
          type: 'string',
          description: 'Prompt. Appended to input on stdin (if any).',
        })
        .option('prompt-interactive', {
          alias: 'i',
          type: 'string',
          description:
            'Execute the provided prompt and continue in interactive mode',
        })
        .option('sandbox', {
          alias: 's',
          type: 'boolean',
          description: 'Run in sandbox?',
        })
        .option('sandbox-image', {
          type: 'string',
          description: 'Sandbox image URI.',
        })
        .option('debug', {
          alias: 'd',
          type: 'boolean',
          description: 'Run in debug mode?',
          default: false,
        })
        .option('all-files', {
          alias: ['a'],
          type: 'boolean',
          description: 'Include ALL files in context?',
          default: false,
        })
        .option('show-memory-usage', {
          type: 'boolean',
          description: 'Show memory usage in status bar',
          default: false,
        })
        .option('yolo', {
          alias: 'y',
          type: 'boolean',
          description:
            'Automatically accept all actions (aka YOLO mode, see https://www.youtube.com/watch?v=xvFZjo5PgG0 for more details)?',
          default: false,
        })
        .option('approval-mode', {
          type: 'string',
          choices: ['default', 'auto_edit', 'yolo'],
          description:
            'Set the approval mode: default (prompt for approval), auto_edit (auto-approve edit tools), yolo (auto-approve all tools)',
        })
        .option('telemetry', {
          type: 'boolean',
          description:
            'Enable telemetry? This flag specifically controls if telemetry is sent. Other --telemetry-* flags set specific values but do not enable telemetry on their own.',
        })
        .option('telemetry-target', {
          type: 'string',
          choices: ['local', 'gcp'],
          description:
            'Set the telemetry target (local or gcp). Overrides settings files.',
        })
        .option('telemetry-otlp-endpoint', {
          type: 'string',
          description:
            'Set the OTLP endpoint for telemetry. Overrides environment variables and settings files.',
        })
        .option('telemetry-otlp-protocol', {
          type: 'string',
          choices: ['grpc', 'http'],
          description:
            'Set the OTLP protocol for telemetry (grpc or http). Overrides settings files.',
        })
        .option('telemetry-log-prompts', {
          type: 'boolean',
          description:
            'Enable or disable logging of user prompts for telemetry. Overrides settings files.',
        })
        .option('telemetry-outfile', {
          type: 'string',
          description: 'Redirect all telemetry output to the specified file.',
        })
        .option('checkpointing', {
          alias: 'c',
          type: 'boolean',
          description: 'Enables checkpointing of file edits',
          default: false,
        })
        .option('experimental-acp', {
          type: 'boolean',
          description: 'Starts the agent in ACP mode',
        })
        .option('allowed-mcp-server-names', {
          type: 'array',
          string: true,
          description: 'Allowed MCP server names',
        })
        .option('allowed-tools', {
          type: 'array',
          string: true,
          description: 'Tools that are allowed to run without confirmation',
        })
        .option('extensions', {
          alias: 'e',
          type: 'array',
          string: true,
          description:
            'A list of extensions to use. If not provided, all extensions are used.',
        })
        .option('list-extensions', {
          alias: 'l',
          type: 'boolean',
          description: 'List all available extensions and exit.',
        })
        .option('proxy', {
          type: 'string',
          description:
            'Proxy for gemini client, like schema://user:password@host:port',
        })
        .option('include-directories', {
          type: 'array',
          string: true,
          description:
            'Additional directories to include in the workspace (comma-separated or multiple --include-directories)',
          coerce: (dirs: string[]) =>
            // Handle comma-separated values
            dirs.flatMap((dir) => dir.split(',').map((d) => d.trim())),
        })
        .option('screen-reader', {
          type: 'boolean',
          description: 'Enable screen reader mode for accessibility.',
          default: false,
        })
        .deprecateOption(
          'telemetry',
          'Use settings.json instead. This flag will be removed in a future version.',
        )
        .deprecateOption(
          'telemetry-target',
          'Use settings.json instead. This flag will be removed in a future version.',
        )
        .deprecateOption(
          'telemetry-otlp-endpoint',
          'Use settings.json instead. This flag will be removed in a future version.',
        )
        .deprecateOption(
          'telemetry-otlp-protocol',
          'Use settings.json instead. This flag will be removed in a future version.',
        )
        .deprecateOption(
          'telemetry-log-prompts',
          'Use settings.json instead. This flag will be removed in a future version.',
        )
        .deprecateOption(
          'telemetry-outfile',
          'Use settings.json instead. This flag will be removed in a future version.',
        )
        .deprecateOption(
          'show-memory-usage',
          'Use settings.json instead. This flag will be removed in a future version.',
        )
        .deprecateOption(
          'sandbox-image',
          'Use settings.json instead. This flag will be removed in a future version.',
        )
        .deprecateOption(
          'proxy',
          'Use settings.json instead. This flag will be removed in a future version.',
        )
        .deprecateOption(
          'checkpointing',
          'Use settings.json instead. This flag will be removed in a future version.',
        )
        .deprecateOption(
          'all-files',
          'Use @ includes in the application instead. This flag will be removed in a future version.',
        )
        .check((argv) => {
          if (argv.prompt && argv['promptInteractive']) {
            throw new Error(
              'Cannot use both --prompt (-p) and --prompt-interactive (-i) together',
            );
          }
          if (argv.yolo && argv['approvalMode']) {
            throw new Error(
              'Cannot use both --yolo (-y) and --approval-mode together. Use --approval-mode=yolo instead.',
            );
          }
          return true;
        }),
    )
    // Register MCP subcommands
    .command(mcpCommand);

  if (settings?.experimental?.extensionManagement ?? false) {
    yargsInstance.command(extensionsCommand);
  }

  yargsInstance
    .version(await getCliVersion()) // This will enable the --version flag based on package.json
    .alias('v', 'version')
    .help()
    .alias('h', 'help')
    .strict()
    .demandCommand(0, 0); // Allow base command to run with no subcommands

  yargsInstance.wrap(yargsInstance.terminalWidth());
  const result = await yargsInstance.parse();

  // Handle case where MCP subcommands are executed - they should exit the process
  // and not return to main CLI logic
  if (
    result._.length > 0 &&
    (result._[0] === 'mcp' || result._[0] === 'extensions')
  ) {
    // MCP commands handle their own execution and process exit
    process.exit(0);
  }

  // The import format is now only controlled by settings.memoryImportFormat
  // We no longer accept it as a CLI argument
  return result as unknown as CliArgs;
}

// This function is now a thin wrapper around the server's implementation.
// It's kept in the CLI for now as App.tsx directly calls it for memory refresh.
// TODO: Consider if App.tsx should get memory via a server call or if Config should refresh itself.
export async function loadHierarchicalGeminiMemory(
  currentWorkingDirectory: string,
  includeDirectoriesToReadGemini: readonly string[] = [],
  debugMode: boolean,
  fileService: FileDiscoveryService,
  settings: Settings,
  extensionContextFilePaths: string[] = [],
  memoryImportFormat: 'flat' | 'tree' = 'tree',
  fileFilteringOptions?: FileFilteringOptions,
): Promise<{ memoryContent: string; fileCount: number }> {
  // FIX: Use real, canonical paths for a reliable comparison to handle symlinks.
  const realCwd = fs.realpathSync(path.resolve(currentWorkingDirectory));
  const realHome = fs.realpathSync(path.resolve(homedir()));
  const isHomeDirectory = realCwd === realHome;

  // If it is the home directory, pass an empty string to the core memory
  // function to signal that it should skip the workspace search.
  const effectiveCwd = isHomeDirectory ? '' : currentWorkingDirectory;

  if (debugMode) {
    logger.debug(
      `CLI: Delegating hierarchical memory load to server for CWD: ${currentWorkingDirectory} (memoryImportFormat: ${memoryImportFormat})`,
    );
  }

  // Directly call the server function with the corrected path.
  return loadServerHierarchicalMemory(
    effectiveCwd,
    includeDirectoriesToReadGemini,
    debugMode,
    fileService,
    extensionContextFilePaths,
    memoryImportFormat,
    fileFilteringOptions,
    settings.context?.discoveryMaxDirs,
  );
}

export async function loadCliConfig(
  settings: Settings,
  extensions: Extension[],
  sessionId: string,
  argv: CliArgs,
  cwd: string = process.cwd(),
): Promise<Config> {
  const debugMode =
    argv.debug ||
    [process.env['DEBUG'], process.env['DEBUG_MODE']].some(
      (v) => v === 'true' || v === '1',
    ) ||
    false;
  const memoryImportFormat = settings.context?.importFormat || 'tree';

  const ideMode = settings.ide?.enabled ?? false;

  const folderTrustFeature =
    settings.security?.folderTrust?.featureEnabled ?? false;
  const folderTrustSetting = settings.security?.folderTrust?.enabled ?? true;
  const folderTrust = folderTrustFeature && folderTrustSetting;
  const trustedFolder = isWorkspaceTrusted(settings);

  const allExtensions = annotateActiveExtensions(
    extensions,
    argv.extensions || [],
    cwd,
  );

  const activeExtensions = extensions.filter(
    (_, i) => allExtensions[i].isActive,
  );

  // Set the context filename in the server's memoryTool module BEFORE loading memory
  // TODO(b/343434939): This is a bit of a hack. The contextFileName should ideally be passed
  // directly to the Config constructor in core, and have core handle setGeminiMdFilename.
  // However, loadHierarchicalGeminiMemory is called *before* createServerConfig.
  if (settings.context?.fileName) {
    setServerGeminiMdFilename(settings.context.fileName);
  } else {
    // Reset to default if not provided in settings.
    setServerGeminiMdFilename(getCurrentGeminiMdFilename());
  }

  const extensionContextFilePaths = activeExtensions.flatMap(
    (e) => e.contextFiles,
  );

  const fileService = new FileDiscoveryService(cwd);

  const fileFiltering = {
    ...DEFAULT_MEMORY_FILE_FILTERING_OPTIONS,
    ...settings.context?.fileFiltering,
  };

  const includeDirectories = (settings.context?.includeDirectories || [])
    .map(resolvePath)
    .concat((argv.includeDirectories || []).map(resolvePath));

  // Call the (now wrapper) loadHierarchicalGeminiMemory which calls the server's version
  const { memoryContent, fileCount } = await loadHierarchicalGeminiMemory(
    cwd,
    settings.context?.loadMemoryFromIncludeDirectories
      ? includeDirectories
      : [],
    debugMode,
    fileService,
    settings,
    extensionContextFilePaths,
    memoryImportFormat,
    fileFiltering,
  );

  let mcpServers = mergeMcpServers(settings, activeExtensions);
  const question = argv.promptInteractive || argv.prompt || '';

  // Determine approval mode with backward compatibility
  let approvalMode: ApprovalMode;
  if (argv.approvalMode) {
    // New --approval-mode flag takes precedence
    switch (argv.approvalMode) {
      case 'yolo':
        approvalMode = ApprovalMode.YOLO;
        break;
      case 'auto_edit':
        approvalMode = ApprovalMode.AUTO_EDIT;
        break;
      case 'default':
        approvalMode = ApprovalMode.DEFAULT;
        break;
      default:
        throw new Error(
          `Invalid approval mode: ${argv.approvalMode}. Valid values are: yolo, auto_edit, default`,
        );
    }
  } else {
    // Fallback to legacy --yolo flag behavior
    approvalMode =
      argv.yolo || false ? ApprovalMode.YOLO : ApprovalMode.DEFAULT;
  }

  // Force approval mode to default if the folder is not trusted.
  if (!trustedFolder && approvalMode !== ApprovalMode.DEFAULT) {
    logger.warn(
      `Approval mode overridden to "default" because the current folder is not trusted.`,
    );
    approvalMode = ApprovalMode.DEFAULT;
  }

  const interactive =
    !!argv.promptInteractive || (process.stdin.isTTY && question.length === 0);
  // In non-interactive mode, exclude tools that require a prompt.
  const extraExcludes: string[] = [];
  if (!interactive && !argv.experimentalAcp) {
    switch (approvalMode) {
      case ApprovalMode.DEFAULT:
        // In default non-interactive mode, all tools that require approval are excluded.
        extraExcludes.push(ShellTool.Name, EditTool.Name, WriteFileTool.Name);
        break;
      case ApprovalMode.AUTO_EDIT:
        // In auto-edit non-interactive mode, only tools that still require a prompt are excluded.
        extraExcludes.push(ShellTool.Name);
        break;
      case ApprovalMode.YOLO:
        // No extra excludes for YOLO mode.
        break;
      default:
        // This should never happen due to validation earlier, but satisfies the linter
        break;
    }
  }

  const excludeTools = mergeExcludeTools(
    settings,
    activeExtensions,
    extraExcludes.length > 0 ? extraExcludes : undefined,
  );
  const blockedMcpServers: Array<{ name: string; extensionName: string }> = [];

  if (!argv.allowedMcpServerNames) {
    if (settings.mcp?.allowed) {
      mcpServers = allowedMcpServers(
        mcpServers,
        settings.mcp.allowed,
        blockedMcpServers,
      );
    }

    if (settings.mcp?.excluded) {
      const excludedNames = new Set(settings.mcp.excluded.filter(Boolean));
      if (excludedNames.size > 0) {
        mcpServers = Object.fromEntries(
          Object.entries(mcpServers).filter(([key]) => !excludedNames.has(key)),
        );
      }
    }
  }

  if (argv.allowedMcpServerNames) {
    mcpServers = allowedMcpServers(
      mcpServers,
      argv.allowedMcpServerNames,
      blockedMcpServers,
    );
  }

  const sandboxConfig = await loadSandboxConfig(settings, argv);
  const screenReader =
<<<<<<< HEAD
    argv.screenReader ?? settings.ui?.accessibility?.screenReader ?? false;
  // Enforce safe default: if workspace is not trusted, drop workspace-level
  // mcpServers and only keep user/system entries already merged above.
  // Harden only when explicitly requested to avoid breaking existing behavior.
  if (!trustedFolder && process.env['GEMINI_SAFE_TRUST_DEFAULT'] === '1') {
    mcpServers = {};
  }

=======
    argv.screenReader !== undefined
      ? argv.screenReader
      : (settings.ui?.accessibility?.screenReader ?? false);
>>>>>>> 71ad272a
  return new Config({
    sessionId,
    embeddingModel: DEFAULT_GEMINI_EMBEDDING_MODEL,
    sandbox: sandboxConfig,
    targetDir: cwd,
    includeDirectories,
    loadMemoryFromIncludeDirectories:
      settings.context?.loadMemoryFromIncludeDirectories || false,
    debugMode,
    question,
    fullContext: argv.allFiles || false,
    coreTools: settings.tools?.core || undefined,
    allowedTools: argv.allowedTools || settings.tools?.allowed || undefined,
    excludeTools,
    toolDiscoveryCommand: settings.tools?.discoveryCommand,
    toolCallCommand: settings.tools?.callCommand,
    mcpServerCommand: settings.mcp?.serverCommand,
    mcpServers,
    userMemory: memoryContent,
    geminiMdFileCount: fileCount,
    approvalMode,
    showMemoryUsage:
      argv.showMemoryUsage || settings.ui?.showMemoryUsage || false,
    accessibility: {
      ...settings.ui?.accessibility,
      screenReader,
    },
    telemetry: {
      enabled: argv.telemetry ?? settings.telemetry?.enabled,
      target: (argv.telemetryTarget ??
        settings.telemetry?.target) as TelemetryTarget,
      otlpEndpoint:
        argv.telemetryOtlpEndpoint ??
        process.env['OTEL_EXPORTER_OTLP_ENDPOINT'] ??
        settings.telemetry?.otlpEndpoint,
      otlpProtocol: (['grpc', 'http'] as const).find(
        (p) =>
          p ===
          (argv.telemetryOtlpProtocol ?? settings.telemetry?.otlpProtocol),
      ),
      logPrompts: argv.telemetryLogPrompts ?? settings.telemetry?.logPrompts,
      outfile: argv.telemetryOutfile ?? settings.telemetry?.outfile,
    },
    usageStatisticsEnabled: settings.privacy?.usageStatisticsEnabled ?? true,
    // Git-aware file filtering settings
    fileFiltering: {
      respectGitIgnore: settings.context?.fileFiltering?.respectGitIgnore,
      respectGeminiIgnore: settings.context?.fileFiltering?.respectGeminiIgnore,
      enableRecursiveFileSearch:
        settings.context?.fileFiltering?.enableRecursiveFileSearch,
      disableFuzzySearch: settings.context?.fileFiltering?.disableFuzzySearch,
    },
    checkpointing:
      argv.checkpointing || settings.general?.checkpointing?.enabled,
    proxy:
      argv.proxy ||
      process.env['HTTPS_PROXY'] ||
      process.env['https_proxy'] ||
      process.env['HTTP_PROXY'] ||
      process.env['http_proxy'],
    cwd,
    fileDiscoveryService: fileService,
    bugCommand: settings.advanced?.bugCommand,
    model: argv.model || settings.model?.name || DEFAULT_GEMINI_MODEL,
    extensionContextFilePaths,
    maxSessionTurns: settings.model?.maxSessionTurns ?? -1,
    experimentalZedIntegration: argv.experimentalAcp || false,
    listExtensions: argv.listExtensions || false,
    extensions: allExtensions,
    blockedMcpServers,
    noBrowser: !!process.env['NO_BROWSER'],
    summarizeToolOutput: settings.model?.summarizeToolOutput,
    ideMode,
    chatCompression: settings.model?.chatCompression,
    folderTrustFeature,
    folderTrust,
    interactive,
    trustedFolder,
    useRipgrep: settings.tools?.useRipgrep,
    shouldUseNodePtyShell: settings.tools?.usePty,
    skipNextSpeakerCheck: settings.model?.skipNextSpeakerCheck,
    enablePromptCompletion: settings.general?.enablePromptCompletion ?? false,
    eventEmitter: appEvents,
  });
}

function allowedMcpServers(
  mcpServers: { [x: string]: MCPServerConfig },
  allowMCPServers: string[],
  blockedMcpServers: Array<{ name: string; extensionName: string }>,
) {
  const allowedNames = new Set(allowMCPServers.filter(Boolean));
  if (allowedNames.size > 0) {
    mcpServers = Object.fromEntries(
      Object.entries(mcpServers).filter(([key, server]) => {
        const isAllowed = allowedNames.has(key);
        if (!isAllowed) {
          blockedMcpServers.push({
            name: key,
            extensionName: server.extensionName || '',
          });
        }
        return isAllowed;
      }),
    );
  } else {
    blockedMcpServers.push(
      ...Object.entries(mcpServers).map(([key, server]) => ({
        name: key,
        extensionName: server.extensionName || '',
      })),
    );
    mcpServers = {};
  }
  return mcpServers;
}

function mergeMcpServers(settings: Settings, extensions: Extension[]) {
  const mcpServers = { ...(settings.mcpServers || {}) };
  for (const extension of extensions) {
    Object.entries(extension.config.mcpServers || {}).forEach(
      ([key, server]) => {
        if (mcpServers[key]) {
          logger.warn(
            `Skipping extension MCP config for server with key "${key}" as it already exists.`,
          );
          return;
        }
        mcpServers[key] = {
          ...server,
          extensionName: extension.config.name,
        };
      },
    );
  }
  return mcpServers;
}

function mergeExcludeTools(
  settings: Settings,
  extensions: Extension[],
  extraExcludes?: string[] | undefined,
): string[] {
  const allExcludeTools = new Set([
    ...(settings.tools?.exclude || []),
    ...(extraExcludes || []),
  ]);
  for (const extension of extensions) {
    for (const tool of extension.config.excludeTools || []) {
      allExcludeTools.add(tool);
    }
  }
  return [...allExcludeTools];
}<|MERGE_RESOLUTION|>--- conflicted
+++ resolved
@@ -526,8 +526,7 @@
   }
 
   const sandboxConfig = await loadSandboxConfig(settings, argv);
-  const screenReader =
-<<<<<<< HEAD
+  const screenReader =<<<<<<< ts-fix-critical-errors
     argv.screenReader ?? settings.ui?.accessibility?.screenReader ?? false;
   // Enforce safe default: if workspace is not trusted, drop workspace-level
   // mcpServers and only keep user/system entries already merged above.
@@ -536,11 +535,6 @@
     mcpServers = {};
   }
 
-=======
-    argv.screenReader !== undefined
-      ? argv.screenReader
-      : (settings.ui?.accessibility?.screenReader ?? false);
->>>>>>> 71ad272a
   return new Config({
     sessionId,
     embeddingModel: DEFAULT_GEMINI_EMBEDDING_MODEL,
