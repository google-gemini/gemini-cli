/**
 * @license
 * Copyright 2025 Google LLC
 * SPDX-License-Identifier: Apache-2.0
 */

import yargs from 'yargs/yargs';
import { hideBin } from 'yargs/helpers';
import process from 'node:process';
import {
  Config,
  loadServerHierarchicalMemory,
  setGeminiMdFilename as setServerGeminiMdFilename,
  getCurrentGeminiMdFilename,
  ApprovalMode,
  DEFAULT_GEMINI_MODEL,
  DEFAULT_GEMINI_EMBEDDING_MODEL,
  DEFAULT_MEMORY_FILE_FILTERING_OPTIONS,
  FileDiscoveryService,
  TelemetryTarget,
  FileFilteringOptions,
  IdeClient,
} from '@google/gemini-cli-core';
import { Settings } from './settings.js';

import { Extension, annotateActiveExtensions } from './extension.js';
import { getCliVersion } from '../utils/version.js';
import { loadSandboxConfig } from './sandboxConfig.js';

// Simple console logger for now - replace with actual logger if available
const logger = {
  // eslint-disable-next-line @typescript-eslint/no-explicit-any
  debug: (...args: any[]) => console.debug('[DEBUG]', ...args),
  // eslint-disable-next-line @typescript-eslint/no-explicit-any
  warn: (...args: any[]) => console.warn('[WARN]', ...args),
  // eslint-disable-next-line @typescript-eslint/no-explicit-any
  error: (...args: any[]) => console.error('[ERROR]', ...args),
};

export interface CliArgs {
  model: string | undefined;
  sandbox: boolean | string | undefined;
  sandboxImage: string | undefined;
  debug: boolean | undefined;
  prompt: string | undefined;
  promptInteractive: string | undefined;
  allFiles: boolean | undefined;
  all_files: boolean | undefined;
  showMemoryUsage: boolean | undefined;
  show_memory_usage: boolean | undefined;
  yolo: boolean | undefined;
  telemetry: boolean | undefined;
  checkpointing: boolean | undefined;
  telemetryTarget: string | undefined;
  telemetryOtlpEndpoint: string | undefined;
  telemetryLogPrompts: boolean | undefined;
  telemetryOutfile: string | undefined;
  allowedMcpServerNames: string[] | undefined;
  experimentalAcp: boolean | undefined;
  extensions: string[] | undefined;
  listExtensions: boolean | undefined;
  ideModeFeature: boolean | undefined;
  proxy: string | undefined;
  includeDirectories: string[] | undefined;
}

export async function parseArguments(): Promise<CliArgs> {
  const yargsInstance = yargs(hideBin(process.argv))
    .scriptName('gemini')
    .usage(
      '$0 [options]',
      'Gemini CLI - Launch an interactive CLI, use -p/--prompt for non-interactive mode',
    )
    .option('model', {
      alias: 'm',
      type: 'string',
      description: `Model`,
      default: process.env.GEMINI_MODEL || DEFAULT_GEMINI_MODEL,
    })
    .option('prompt', {
      alias: 'p',
      type: 'string',
      description: 'Prompt. Appended to input on stdin (if any).',
    })
    .option('prompt-interactive', {
      alias: 'i',
      type: 'string',
      description:
        'Execute the provided prompt and continue in interactive mode',
    })
    .option('sandbox', {
      alias: 's',
      type: 'boolean',
      description: 'Run in sandbox?',
    })
    .option('sandbox-image', {
      type: 'string',
      description: 'Sandbox image URI.',
    })
    .option('debug', {
      alias: 'd',
      type: 'boolean',
      description: 'Run in debug mode?',
      default: false,
    })
    .option('all-files', {
      alias: ['a'],
      type: 'boolean',
      description: 'Include ALL files in context?',
      default: false,
    })
    .option('all_files', {
      type: 'boolean',
      description: 'Include ALL files in context?',
      default: false,
    })
    .deprecateOption(
      'all_files',
      'Use --all-files instead. We will be removing --all_files in the coming weeks.',
    )
    .option('show-memory-usage', {
      type: 'boolean',
      description: 'Show memory usage in status bar',
      default: false,
    })
    .option('show_memory_usage', {
      type: 'boolean',
      description: 'Show memory usage in status bar',
      default: false,
    })
    .deprecateOption(
      'show_memory_usage',
      'Use --show-memory-usage instead. We will be removing --show_memory_usage in the coming weeks.',
    )
    .option('yolo', {
      alias: 'y',
      type: 'boolean',
      description:
        'Automatically accept all actions (aka YOLO mode, see https://www.youtube.com/watch?v=xvFZjo5PgG0 for more details)?',
      default: false,
    })
    .option('telemetry', {
      type: 'boolean',
      description:
        'Enable telemetry? This flag specifically controls if telemetry is sent. Other --telemetry-* flags set specific values but do not enable telemetry on their own.',
    })
    .option('telemetry-target', {
      type: 'string',
      choices: ['local', 'gcp'],
      description:
        'Set the telemetry target (local or gcp). Overrides settings files.',
    })
    .option('telemetry-otlp-endpoint', {
      type: 'string',
      description:
        'Set the OTLP endpoint for telemetry. Overrides environment variables and settings files.',
    })
    .option('telemetry-log-prompts', {
      type: 'boolean',
      description:
        'Enable or disable logging of user prompts for telemetry. Overrides settings files.',
    })
    .option('telemetry-outfile', {
      type: 'string',
      description: 'Redirect all telemetry output to the specified file.',
    })
    .option('checkpointing', {
      alias: 'c',
      type: 'boolean',
      description: 'Enables checkpointing of file edits',
      default: false,
    })
    .option('experimental-acp', {
      type: 'boolean',
      description: 'Starts the agent in ACP mode',
    })
    .option('allowed-mcp-server-names', {
      type: 'array',
      string: true,
      description: 'Allowed MCP server names',
    })
    .option('extensions', {
      alias: 'e',
      type: 'array',
      string: true,
      description:
        'A list of extensions to use. If not provided, all extensions are used.',
    })
    .option('list-extensions', {
      alias: 'l',
      type: 'boolean',
      description: 'List all available extensions and exit.',
    })
    .option('ide-mode-feature', {
      type: 'boolean',
      description: 'Run in IDE mode?',
    })
    .option('proxy', {
      type: 'string',
      description:
        'Proxy for gemini client, like schema://user:password@host:port',
    })
    .option('include-directories', {
      type: 'array',
      string: true,
      description:
        'Additional directories to include in the workspace (comma-separated or multiple --include-directories)',
      coerce: (dirs: string[]) =>
        // Handle comma-separated values
        dirs.flatMap((dir) => dir.split(',').map((d) => d.trim())),
    })
    .version(await getCliVersion()) // This will enable the --version flag based on package.json
    .alias('v', 'version')
    .help()
    .alias('h', 'help')
    .strict()
    .check((argv) => {
      if (argv.prompt && argv.promptInteractive) {
        throw new Error(
          'Cannot use both --prompt (-p) and --prompt-interactive (-i) together',
        );
      }
      return true;
    });

  yargsInstance.wrap(yargsInstance.terminalWidth());
  const result = yargsInstance.parseSync();

  // The import format is now only controlled by settings.memoryImportFormat
  // We no longer accept it as a CLI argument
  return result as CliArgs;
}

// This function is now a thin wrapper around the server's implementation.
// It's kept in the CLI for now as App.tsx directly calls it for memory refresh.
// TODO: Consider if App.tsx should get memory via a server call or if Config should refresh itself.
export async function loadHierarchicalGeminiMemory(
  currentWorkingDirectory: string,
  debugMode: boolean,
  fileService: FileDiscoveryService,
  settings: Settings,
  extensionContextFilePaths: string[] = [],
  memoryImportFormat: 'flat' | 'tree' = 'tree',
  fileFilteringOptions?: FileFilteringOptions,
): Promise<{ memoryContent: string; fileCount: number }> {
  if (debugMode) {
    logger.debug(
      `CLI: Delegating hierarchical memory load to server for CWD: ${currentWorkingDirectory} (memoryImportFormat: ${memoryImportFormat})`,
    );
  }

  // Directly call the server function.
  // The server function will use its own homedir() for the global path.
  return loadServerHierarchicalMemory(
    currentWorkingDirectory,
    debugMode,
    fileService,
    extensionContextFilePaths,
    memoryImportFormat,
    fileFilteringOptions,
    settings.memoryDiscoveryMaxDirs,
  );
}

export async function loadCliConfig(
  settings: Settings,
  extensions: Extension[],
  sessionId: string,
  argv: CliArgs,
): Promise<Config> {
  const debugMode =
    argv.debug ||
    [process.env.DEBUG, process.env.DEBUG_MODE].some(
      (v) => v === 'true' || v === '1',
<<<<<<< HEAD
    ) ||
    false;
  const memoryImportFormat = settings.memoryImportFormat || 'tree';
  const ideMode =
    (argv.ideMode ?? settings.ideMode ?? false) &&
    process.env.TERM_PROGRAM === 'vscode' &&
=======
    );

  const ideMode = settings.ideMode ?? false;

  const ideModeFeature =
    (argv.ideModeFeature ?? settings.ideModeFeature ?? false) &&
>>>>>>> 325bb891
    !process.env.SANDBOX;

  const ideClient = IdeClient.getInstance(ideMode && ideModeFeature);

  const allExtensions = annotateActiveExtensions(
    extensions,
    argv.extensions || [],
  );

  const activeExtensions = extensions.filter(
    (_, i) => allExtensions[i].isActive,
  );

  // Set the context filename in the server's memoryTool module BEFORE loading memory
  // TODO(b/343434939): This is a bit of a hack. The contextFileName should ideally be passed
  // directly to the Config constructor in core, and have core handle setGeminiMdFilename.
  // However, loadHierarchicalGeminiMemory is called *before* createServerConfig.
  if (settings.contextFileName) {
    setServerGeminiMdFilename(settings.contextFileName);
  } else {
    // Reset to default if not provided in settings.
    setServerGeminiMdFilename(getCurrentGeminiMdFilename());
  }

  const extensionContextFilePaths = activeExtensions.flatMap(
    (e) => e.contextFiles,
  );

  const fileService = new FileDiscoveryService(process.cwd());

  const fileFiltering = {
    ...DEFAULT_MEMORY_FILE_FILTERING_OPTIONS,
    ...settings.fileFiltering,
  };

  // Call the (now wrapper) loadHierarchicalGeminiMemory which calls the server's version
  const { memoryContent, fileCount } = await loadHierarchicalGeminiMemory(
    process.cwd(),
    debugMode,
    fileService,
    settings,
    extensionContextFilePaths,
    memoryImportFormat,
    fileFiltering,
  );

  let mcpServers = mergeMcpServers(settings, activeExtensions);
  const excludeTools = mergeExcludeTools(settings, activeExtensions);
  const blockedMcpServers: Array<{ name: string; extensionName: string }> = [];

  if (!argv.allowedMcpServerNames) {
    if (settings.allowMCPServers) {
      const allowedNames = new Set(settings.allowMCPServers.filter(Boolean));
      if (allowedNames.size > 0) {
        mcpServers = Object.fromEntries(
          Object.entries(mcpServers).filter(([key]) => allowedNames.has(key)),
        );
      }
    }

    if (settings.excludeMCPServers) {
      const excludedNames = new Set(settings.excludeMCPServers.filter(Boolean));
      if (excludedNames.size > 0) {
        mcpServers = Object.fromEntries(
          Object.entries(mcpServers).filter(([key]) => !excludedNames.has(key)),
        );
      }
    }
  }

  if (argv.allowedMcpServerNames) {
    const allowedNames = new Set(argv.allowedMcpServerNames.filter(Boolean));
    if (allowedNames.size > 0) {
      mcpServers = Object.fromEntries(
        Object.entries(mcpServers).filter(([key, server]) => {
          const isAllowed = allowedNames.has(key);
          if (!isAllowed) {
            blockedMcpServers.push({
              name: key,
              extensionName: server.extensionName || '',
            });
          }
          return isAllowed;
        }),
      );
    } else {
      blockedMcpServers.push(
        ...Object.entries(mcpServers).map(([key, server]) => ({
          name: key,
          extensionName: server.extensionName || '',
        })),
      );
      mcpServers = {};
    }
  }

  const sandboxConfig = await loadSandboxConfig(settings, argv);

  return new Config({
    sessionId,
    embeddingModel: DEFAULT_GEMINI_EMBEDDING_MODEL,
    sandbox: sandboxConfig,
    targetDir: process.cwd(),
    includeDirectories: argv.includeDirectories,
    debugMode,
    question: argv.promptInteractive || argv.prompt || '',
    fullContext: argv.allFiles || argv.all_files || false,
    coreTools: settings.coreTools || undefined,
    excludeTools,
    toolDiscoveryCommand: settings.toolDiscoveryCommand,
    toolCallCommand: settings.toolCallCommand,
    mcpServerCommand: settings.mcpServerCommand,
    mcpServers,
    userMemory: memoryContent,
    geminiMdFileCount: fileCount,
    approvalMode: argv.yolo || false ? ApprovalMode.YOLO : ApprovalMode.DEFAULT,
    showMemoryUsage:
      argv.showMemoryUsage ||
      argv.show_memory_usage ||
      settings.showMemoryUsage ||
      false,
    accessibility: settings.accessibility,
    telemetry: {
      enabled: argv.telemetry ?? settings.telemetry?.enabled,
      target: (argv.telemetryTarget ??
        settings.telemetry?.target) as TelemetryTarget,
      otlpEndpoint:
        argv.telemetryOtlpEndpoint ??
        process.env.OTEL_EXPORTER_OTLP_ENDPOINT ??
        settings.telemetry?.otlpEndpoint,
      logPrompts: argv.telemetryLogPrompts ?? settings.telemetry?.logPrompts,
      outfile: argv.telemetryOutfile ?? settings.telemetry?.outfile,
    },
    usageStatisticsEnabled: settings.usageStatisticsEnabled ?? true,
    // Git-aware file filtering settings
    fileFiltering: {
      respectGitIgnore: settings.fileFiltering?.respectGitIgnore,
      respectGeminiIgnore: settings.fileFiltering?.respectGeminiIgnore,
      enableRecursiveFileSearch:
        settings.fileFiltering?.enableRecursiveFileSearch,
    },
    checkpointing: argv.checkpointing || settings.checkpointing?.enabled,
    proxy:
      argv.proxy ||
      process.env.HTTPS_PROXY ||
      process.env.https_proxy ||
      process.env.HTTP_PROXY ||
      process.env.http_proxy,
    cwd: process.cwd(),
    fileDiscoveryService: fileService,
    bugCommand: settings.bugCommand,
    model: argv.model!,
    extensionContextFilePaths,
    maxSessionTurns: settings.maxSessionTurns ?? -1,
    experimentalAcp: argv.experimentalAcp || false,
    listExtensions: argv.listExtensions || false,
    extensions: allExtensions,
    blockedMcpServers,
    noBrowser: !!process.env.NO_BROWSER,
    summarizeToolOutput: settings.summarizeToolOutput,
    ideMode,
    ideModeFeature,
    ideClient,
  });
}

function mergeMcpServers(settings: Settings, extensions: Extension[]) {
  const mcpServers = { ...(settings.mcpServers || {}) };
  for (const extension of extensions) {
    Object.entries(extension.config.mcpServers || {}).forEach(
      ([key, server]) => {
        if (mcpServers[key]) {
          logger.warn(
            `Skipping extension MCP config for server with key "${key}" as it already exists.`,
          );
          return;
        }
        mcpServers[key] = {
          ...server,
          extensionName: extension.config.name,
        };
      },
    );
  }
  return mcpServers;
}

function mergeExcludeTools(
  settings: Settings,
  extensions: Extension[],
): string[] {
  const allExcludeTools = new Set(settings.excludeTools || []);
  for (const extension of extensions) {
    for (const tool of extension.config.excludeTools || []) {
      allExcludeTools.add(tool);
    }
  }
  return [...allExcludeTools];
}<|MERGE_RESOLUTION|>--- conflicted
+++ resolved
@@ -272,21 +272,18 @@
     argv.debug ||
     [process.env.DEBUG, process.env.DEBUG_MODE].some(
       (v) => v === 'true' || v === '1',
-<<<<<<< HEAD
     ) ||
     false;
   const memoryImportFormat = settings.memoryImportFormat || 'tree';
   const ideMode =
     (argv.ideMode ?? settings.ideMode ?? false) &&
     process.env.TERM_PROGRAM === 'vscode' &&
-=======
     );
 
   const ideMode = settings.ideMode ?? false;
 
   const ideModeFeature =
     (argv.ideModeFeature ?? settings.ideModeFeature ?? false) &&
->>>>>>> 325bb891
     !process.env.SANDBOX;
 
   const ideClient = IdeClient.getInstance(ideMode && ideModeFeature);
