/**
 * @license
 * Copyright 2025 Google LLC
 * SPDX-License-Identifier: Apache-2.0
 */

import * as fs from 'fs';
import * as path from 'path';
import { homedir } from 'node:os';
import yargs from 'yargs/yargs';
import { hideBin } from 'yargs/helpers';
import process from 'node:process';
import {
  Config,
  loadServerHierarchicalMemory,
  setGeminiMdFilename as setServerGeminiMdFilename,
  getCurrentGeminiMdFilename,
  ApprovalMode,
  DEFAULT_GEMINI_MODEL,
  DEFAULT_GEMINI_EMBEDDING_MODEL,
  DEFAULT_MEMORY_FILE_FILTERING_OPTIONS,
  FileDiscoveryService,
  TelemetryTarget,
  FileFilteringOptions,
  IdeClient,
} from '@google/gemini-cli-core';
import { Settings } from './settings.js';

import { Extension, annotateActiveExtensions } from './extension.js';
import { getCliVersion } from '../utils/version.js';
import { loadSandboxConfig } from './sandboxConfig.js';

// Simple console logger for now - replace with actual logger if available
const logger = {
  // eslint-disable-next-line @typescript-eslint/no-explicit-any
  debug: (...args: any[]) => console.debug('[DEBUG]', ...args),
  // eslint-disable-next-line @typescript-eslint/no-explicit-any
  warn: (...args: any[]) => console.warn('[WARN]', ...args),
  // eslint-disable-next-line @typescript-eslint/no-explicit-any
  error: (...args: any[]) => console.error('[ERROR]', ...args),
};

export interface CliArgs {
  model: string | undefined;
  sandbox: boolean | string | undefined;
  sandboxImage: string | undefined;
  debug: boolean | undefined;
  prompt: string | undefined;
<<<<<<< HEAD
  output: string | undefined;
=======
  promptInteractive: string | undefined;
  allFiles: boolean | undefined;
>>>>>>> 820169ba
  all_files: boolean | undefined;
  showMemoryUsage: boolean | undefined;
  show_memory_usage: boolean | undefined;
  yolo: boolean | undefined;
  telemetry: boolean | undefined;
  checkpointing: boolean | undefined;
  telemetryTarget: string | undefined;
  telemetryOtlpEndpoint: string | undefined;
  telemetryLogPrompts: boolean | undefined;
  telemetryOutfile: string | undefined;
  allowedMcpServerNames: string[] | undefined;
  experimentalAcp: boolean | undefined;
  extensions: string[] | undefined;
  listExtensions: boolean | undefined;
  ideMode?: boolean | undefined;
  ideModeFeature: boolean | undefined;
  proxy: string | undefined;
  includeDirectories: string[] | undefined;
}

export async function parseArguments(): Promise<CliArgs> {
  const yargsInstance = yargs(hideBin(process.argv))
    .scriptName('gemini')
    .usage(
      '$0 [options]',
      'Gemini CLI - Launch an interactive CLI, use -p/--prompt for non-interactive mode',
    )
    .option('model', {
      alias: 'm',
      type: 'string',
      description: `Model`,
      default: process.env.GEMINI_MODEL || DEFAULT_GEMINI_MODEL,
    })
    .option('prompt', {
      alias: 'p',
      type: 'string',
      description: 'Prompt. Appended to input on stdin (if any).',
    })
<<<<<<< HEAD
    .option('output', {
      alias: 'o',
      type: 'string',
      description: 'Output file. In association with `prompt`',
=======
    .option('prompt-interactive', {
      alias: 'i',
      type: 'string',
      description:
        'Execute the provided prompt and continue in interactive mode',
>>>>>>> 820169ba
    })
    .option('sandbox', {
      alias: 's',
      type: 'boolean',
      description: 'Run in sandbox?',
    })
    .option('sandbox-image', {
      type: 'string',
      description: 'Sandbox image URI.',
    })
    .option('debug', {
      alias: 'd',
      type: 'boolean',
      description: 'Run in debug mode?',
      default: false,
    })
    .option('all-files', {
      alias: ['a'],
      type: 'boolean',
      description: 'Include ALL files in context?',
      default: false,
    })
    .option('all_files', {
      type: 'boolean',
      description: 'Include ALL files in context?',
      default: false,
    })
    .deprecateOption(
      'all_files',
      'Use --all-files instead. We will be removing --all_files in the coming weeks.',
    )
    .option('show-memory-usage', {
      type: 'boolean',
      description: 'Show memory usage in status bar',
      default: false,
    })
    .option('show_memory_usage', {
      type: 'boolean',
      description: 'Show memory usage in status bar',
      default: false,
    })
    .deprecateOption(
      'show_memory_usage',
      'Use --show-memory-usage instead. We will be removing --show_memory_usage in the coming weeks.',
    )
    .option('yolo', {
      alias: 'y',
      type: 'boolean',
      description:
        'Automatically accept all actions (aka YOLO mode, see https://www.youtube.com/watch?v=xvFZjo5PgG0 for more details)?',
      default: false,
    })
    .option('telemetry', {
      type: 'boolean',
      description:
        'Enable telemetry? This flag specifically controls if telemetry is sent. Other --telemetry-* flags set specific values but do not enable telemetry on their own.',
    })
    .option('telemetry-target', {
      type: 'string',
      choices: ['local', 'gcp'],
      description:
        'Set the telemetry target (local or gcp). Overrides settings files.',
    })
    .option('telemetry-otlp-endpoint', {
      type: 'string',
      description:
        'Set the OTLP endpoint for telemetry. Overrides environment variables and settings files.',
    })
    .option('telemetry-log-prompts', {
      type: 'boolean',
      description:
        'Enable or disable logging of user prompts for telemetry. Overrides settings files.',
    })
    .option('telemetry-outfile', {
      type: 'string',
      description: 'Redirect all telemetry output to the specified file.',
    })
    .option('checkpointing', {
      alias: 'c',
      type: 'boolean',
      description: 'Enables checkpointing of file edits',
      default: false,
    })
    .option('experimental-acp', {
      type: 'boolean',
      description: 'Starts the agent in ACP mode',
    })
    .option('allowed-mcp-server-names', {
      type: 'array',
      string: true,
      description: 'Allowed MCP server names',
    })
    .option('extensions', {
      alias: 'e',
      type: 'array',
      string: true,
      description:
        'A list of extensions to use. If not provided, all extensions are used.',
    })
    .option('list-extensions', {
      alias: 'l',
      type: 'boolean',
      description: 'List all available extensions and exit.',
    })
    .option('ide-mode-feature', {
      type: 'boolean',
      description: 'Run in IDE mode?',
    })
    .option('proxy', {
      type: 'string',
      description:
        'Proxy for gemini client, like schema://user:password@host:port',
    })
    .option('include-directories', {
      type: 'array',
      string: true,
      description:
        'Additional directories to include in the workspace (comma-separated or multiple --include-directories)',
      coerce: (dirs: string[]) =>
        // Handle comma-separated values
        dirs.flatMap((dir) => dir.split(',').map((d) => d.trim())),
    })
    .version(await getCliVersion()) // This will enable the --version flag based on package.json
    .alias('v', 'version')
    .help()
    .alias('h', 'help')
    .strict()
    .check((argv) => {
      if (argv.prompt && argv.promptInteractive) {
        throw new Error(
          'Cannot use both --prompt (-p) and --prompt-interactive (-i) together',
        );
      }
      return true;
    });

  yargsInstance.wrap(yargsInstance.terminalWidth());
  const result = yargsInstance.parseSync();

  // The import format is now only controlled by settings.memoryImportFormat
  // We no longer accept it as a CLI argument
  return result as CliArgs;
}

// This function is now a thin wrapper around the server's implementation.
// It's kept in the CLI for now as App.tsx directly calls it for memory refresh.
// TODO: Consider if App.tsx should get memory via a server call or if Config should refresh itself.
export async function loadHierarchicalGeminiMemory(
  currentWorkingDirectory: string,
  debugMode: boolean,
  fileService: FileDiscoveryService,
  settings: Settings,
  extensionContextFilePaths: string[] = [],
  memoryImportFormat: 'flat' | 'tree' = 'tree',
  fileFilteringOptions?: FileFilteringOptions,
): Promise<{ memoryContent: string; fileCount: number }> {
  // FIX: Use real, canonical paths for a reliable comparison to handle symlinks.
  const realCwd = fs.realpathSync(path.resolve(currentWorkingDirectory));
  const realHome = fs.realpathSync(path.resolve(homedir()));
  const isHomeDirectory = realCwd === realHome;

  // If it is the home directory, pass an empty string to the core memory
  // function to signal that it should skip the workspace search.
  const effectiveCwd = isHomeDirectory ? '' : currentWorkingDirectory;

  if (debugMode) {
    logger.debug(
      `CLI: Delegating hierarchical memory load to server for CWD: ${currentWorkingDirectory} (memoryImportFormat: ${memoryImportFormat})`,
    );
  }

  // Directly call the server function with the corrected path.
  return loadServerHierarchicalMemory(
    effectiveCwd,
    debugMode,
    fileService,
    extensionContextFilePaths,
    memoryImportFormat,
    fileFilteringOptions,
    settings.memoryDiscoveryMaxDirs,
  );
}

export async function loadCliConfig(
  settings: Settings,
  extensions: Extension[],
  sessionId: string,
  argv: CliArgs,
): Promise<Config> {
  const debugMode =
    argv.debug ||
    [process.env.DEBUG, process.env.DEBUG_MODE].some(
      (v) => v === 'true' || v === '1',
    ) ||
    false;
  const memoryImportFormat = settings.memoryImportFormat || 'tree';
  const ideMode =
    (argv.ideMode ?? settings.ideMode ?? false) &&
    process.env.TERM_PROGRAM === 'vscode';

  const ideModeFeature =
    (argv.ideModeFeature ?? settings.ideModeFeature ?? false) &&
    !process.env.SANDBOX;

  const ideClient = IdeClient.getInstance(ideMode && ideModeFeature);

  const allExtensions = annotateActiveExtensions(
    extensions,
    argv.extensions || [],
  );

  const activeExtensions = extensions.filter(
    (_, i) => allExtensions[i].isActive,
  );

  // Set the context filename in the server's memoryTool module BEFORE loading memory
  // TODO(b/343434939): This is a bit of a hack. The contextFileName should ideally be passed
  // directly to the Config constructor in core, and have core handle setGeminiMdFilename.
  // However, loadHierarchicalGeminiMemory is called *before* createServerConfig.
  if (settings.contextFileName) {
    setServerGeminiMdFilename(settings.contextFileName);
  } else {
    // Reset to default if not provided in settings.
    setServerGeminiMdFilename(getCurrentGeminiMdFilename());
  }

  const extensionContextFilePaths = activeExtensions.flatMap(
    (e) => e.contextFiles,
  );

  const fileService = new FileDiscoveryService(process.cwd());

  const fileFiltering = {
    ...DEFAULT_MEMORY_FILE_FILTERING_OPTIONS,
    ...settings.fileFiltering,
  };

  // Call the (now wrapper) loadHierarchicalGeminiMemory which calls the server's version
  const { memoryContent, fileCount } = await loadHierarchicalGeminiMemory(
    process.cwd(),
    debugMode,
    fileService,
    settings,
    extensionContextFilePaths,
    memoryImportFormat,
    fileFiltering,
  );

  let mcpServers = mergeMcpServers(settings, activeExtensions);
  const excludeTools = mergeExcludeTools(settings, activeExtensions);
  const blockedMcpServers: Array<{ name: string; extensionName: string }> = [];

  if (!argv.allowedMcpServerNames) {
    if (settings.allowMCPServers) {
      const allowedNames = new Set(settings.allowMCPServers.filter(Boolean));
      if (allowedNames.size > 0) {
        mcpServers = Object.fromEntries(
          Object.entries(mcpServers).filter(([key]) => allowedNames.has(key)),
        );
      }
    }

    if (settings.excludeMCPServers) {
      const excludedNames = new Set(settings.excludeMCPServers.filter(Boolean));
      if (excludedNames.size > 0) {
        mcpServers = Object.fromEntries(
          Object.entries(mcpServers).filter(([key]) => !excludedNames.has(key)),
        );
      }
    }
  }

  if (argv.allowedMcpServerNames) {
    const allowedNames = new Set(argv.allowedMcpServerNames.filter(Boolean));
    if (allowedNames.size > 0) {
      mcpServers = Object.fromEntries(
        Object.entries(mcpServers).filter(([key, server]) => {
          const isAllowed = allowedNames.has(key);
          if (!isAllowed) {
            blockedMcpServers.push({
              name: key,
              extensionName: server.extensionName || '',
            });
          }
          return isAllowed;
        }),
      );
    } else {
      blockedMcpServers.push(
        ...Object.entries(mcpServers).map(([key, server]) => ({
          name: key,
          extensionName: server.extensionName || '',
        })),
      );
      mcpServers = {};
    }
  }

  const sandboxConfig = await loadSandboxConfig(settings, argv);

  return new Config({
    sessionId,
    embeddingModel: DEFAULT_GEMINI_EMBEDDING_MODEL,
    sandbox: sandboxConfig,
    targetDir: process.cwd(),
    includeDirectories: argv.includeDirectories,
    debugMode,
<<<<<<< HEAD
    question: argv.prompt || '',
    output: argv.output || '',
    fullContext: argv.all_files || false,
=======
    question: argv.promptInteractive || argv.prompt || '',
    fullContext: argv.allFiles || argv.all_files || false,
>>>>>>> 820169ba
    coreTools: settings.coreTools || undefined,
    excludeTools,
    toolDiscoveryCommand: settings.toolDiscoveryCommand,
    toolCallCommand: settings.toolCallCommand,
    mcpServerCommand: settings.mcpServerCommand,
    mcpServers,
    userMemory: memoryContent,
    geminiMdFileCount: fileCount,
    approvalMode: argv.yolo || false ? ApprovalMode.YOLO : ApprovalMode.DEFAULT,
    showMemoryUsage:
      argv.showMemoryUsage ||
      argv.show_memory_usage ||
      settings.showMemoryUsage ||
      false,
    accessibility: settings.accessibility,
    telemetry: {
      enabled: argv.telemetry ?? settings.telemetry?.enabled,
      target: (argv.telemetryTarget ??
        settings.telemetry?.target) as TelemetryTarget,
      otlpEndpoint:
        argv.telemetryOtlpEndpoint ??
        process.env.OTEL_EXPORTER_OTLP_ENDPOINT ??
        settings.telemetry?.otlpEndpoint,
      logPrompts: argv.telemetryLogPrompts ?? settings.telemetry?.logPrompts,
      outfile: argv.telemetryOutfile ?? settings.telemetry?.outfile,
    },
    usageStatisticsEnabled: settings.usageStatisticsEnabled ?? true,
    // Git-aware file filtering settings
    fileFiltering: {
      respectGitIgnore: settings.fileFiltering?.respectGitIgnore,
      respectGeminiIgnore: settings.fileFiltering?.respectGeminiIgnore,
      enableRecursiveFileSearch:
        settings.fileFiltering?.enableRecursiveFileSearch,
    },
    checkpointing: argv.checkpointing || settings.checkpointing?.enabled,
    proxy:
      argv.proxy ||
      process.env.HTTPS_PROXY ||
      process.env.https_proxy ||
      process.env.HTTP_PROXY ||
      process.env.http_proxy,
    cwd: process.cwd(),
    fileDiscoveryService: fileService,
    bugCommand: settings.bugCommand,
    model: argv.model!,
    extensionContextFilePaths,
    maxSessionTurns: settings.maxSessionTurns ?? -1,
    experimentalAcp: argv.experimentalAcp || false,
    listExtensions: argv.listExtensions || false,
    extensions: allExtensions,
    blockedMcpServers,
    noBrowser: !!process.env.NO_BROWSER,
    summarizeToolOutput: settings.summarizeToolOutput,
    ideMode,
    ideModeFeature,
    ideClient,
  });
}

function mergeMcpServers(settings: Settings, extensions: Extension[]) {
  const mcpServers = { ...(settings.mcpServers || {}) };
  for (const extension of extensions) {
    Object.entries(extension.config.mcpServers || {}).forEach(
      ([key, server]) => {
        if (mcpServers[key]) {
          logger.warn(
            `Skipping extension MCP config for server with key "${key}" as it already exists.`,
          );
          return;
        }
        mcpServers[key] = {
          ...server,
          extensionName: extension.config.name,
        };
      },
    );
  }
  return mcpServers;
}

function mergeExcludeTools(
  settings: Settings,
  extensions: Extension[],
): string[] {
  const allExcludeTools = new Set(settings.excludeTools || []);
  for (const extension of extensions) {
    for (const tool of extension.config.excludeTools || []) {
      allExcludeTools.add(tool);
    }
  }
  return [...allExcludeTools];
}<|MERGE_RESOLUTION|>--- conflicted
+++ resolved
@@ -46,12 +46,9 @@
   sandboxImage: string | undefined;
   debug: boolean | undefined;
   prompt: string | undefined;
-<<<<<<< HEAD
+  promptInteractive: string | undefined;
   output: string | undefined;
-=======
-  promptInteractive: string | undefined;
   allFiles: boolean | undefined;
->>>>>>> 820169ba
   all_files: boolean | undefined;
   showMemoryUsage: boolean | undefined;
   show_memory_usage: boolean | undefined;
@@ -90,18 +87,16 @@
       type: 'string',
       description: 'Prompt. Appended to input on stdin (if any).',
     })
-<<<<<<< HEAD
+    .option('prompt-interactive', {
+      alias: 'i',
+      type: 'string',
+      description:
+        'Execute the provided prompt and continue in interactive mode',
+    })
     .option('output', {
       alias: 'o',
       type: 'string',
       description: 'Output file. In association with `prompt`',
-=======
-    .option('prompt-interactive', {
-      alias: 'i',
-      type: 'string',
-      description:
-        'Execute the provided prompt and continue in interactive mode',
->>>>>>> 820169ba
     })
     .option('sandbox', {
       alias: 's',
@@ -409,14 +404,9 @@
     targetDir: process.cwd(),
     includeDirectories: argv.includeDirectories,
     debugMode,
-<<<<<<< HEAD
-    question: argv.prompt || '',
+    question: argv.promptInteractive || argv.prompt || '',
     output: argv.output || '',
-    fullContext: argv.all_files || false,
-=======
-    question: argv.promptInteractive || argv.prompt || '',
     fullContext: argv.allFiles || argv.all_files || false,
->>>>>>> 820169ba
     coreTools: settings.coreTools || undefined,
     excludeTools,
     toolDiscoveryCommand: settings.toolDiscoveryCommand,
