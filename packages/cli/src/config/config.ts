/**
 * @license
 * Copyright 2025 Google LLC
 * SPDX-License-Identifier: Apache-2.0
 */

import * as fs from 'fs';
import * as path from 'path';
import { homedir } from 'node:os';
import yargs from 'yargs/yargs';
import { hideBin } from 'yargs/helpers';
import process from 'node:process';
<<<<<<< HEAD
import type {
  TelemetryTarget,
  FileFilteringOptions,
} from '@google/gemini-cli-core';
=======
import { mcpCommand } from '../commands/mcp.js';
>>>>>>> 4c1c6d2b
import {
  Config,
  loadServerHierarchicalMemory,
  setGeminiMdFilename as setServerGeminiMdFilename,
  getCurrentGeminiMdFilename,
  ApprovalMode,
  DEFAULT_GEMINI_MODEL,
  DEFAULT_GEMINI_EMBEDDING_MODEL,
  DEFAULT_MEMORY_FILE_FILTERING_OPTIONS,
  FileDiscoveryService,
<<<<<<< HEAD
=======
  TelemetryTarget,
  FileFilteringOptions,
  ShellTool,
  EditTool,
  WriteFileTool,
>>>>>>> 4c1c6d2b
  MCPServerConfig,
} from '@google/gemini-cli-core';
import type { Settings } from './settings.js';

import type { Extension } from './extension.js';
import { annotateActiveExtensions } from './extension.js';
import { getCliVersion } from '../utils/version.js';
import { loadSandboxConfig } from './sandboxConfig.js';
import { resolvePath } from '../utils/resolvePath.js';

import { isWorkspaceTrusted } from './trustedFolders.js';

// Simple console logger for now - replace with actual logger if available
const logger = {
  // eslint-disable-next-line @typescript-eslint/no-explicit-any
  debug: (...args: any[]) => console.debug('[DEBUG]', ...args),
  // eslint-disable-next-line @typescript-eslint/no-explicit-any
  warn: (...args: any[]) => console.warn('[WARN]', ...args),
  // eslint-disable-next-line @typescript-eslint/no-explicit-any
  error: (...args: any[]) => console.error('[ERROR]', ...args),
};

export interface CliArgs {
  model: string | undefined;
  sandbox: boolean | string | undefined;
  sandboxImage: string | undefined;
  debug: boolean | undefined;
  prompt: string | undefined;
  promptInteractive: string | undefined;
  allFiles: boolean | undefined;
  all_files: boolean | undefined;
  showMemoryUsage: boolean | undefined;
  show_memory_usage: boolean | undefined;
  yolo: boolean | undefined;
  approvalMode: string | undefined;
  telemetry: boolean | undefined;
  checkpointing: boolean | undefined;
  telemetryTarget: string | undefined;
  telemetryOtlpEndpoint: string | undefined;
  telemetryOtlpProtocol: string | undefined;
  telemetryLogPrompts: boolean | undefined;
  telemetryOutfile: string | undefined;
  allowedMcpServerNames: string[] | undefined;
  experimentalAcp: boolean | undefined;
  extensions: string[] | undefined;
  listExtensions: boolean | undefined;
  proxy: string | undefined;
  includeDirectories: string[] | undefined;
  screenReader: boolean | undefined;
}

export async function parseArguments(): Promise<CliArgs> {
  const yargsInstance = yargs(hideBin(process.argv))
    .scriptName('gemini')
    .usage(
      'Usage: gemini [options] [command]\n\nGemini CLI - Launch an interactive CLI, use -p/--prompt for non-interactive mode',
    )
    .command('$0', 'Launch Gemini CLI', (yargsInstance) =>
      yargsInstance
        .option('model', {
          alias: 'm',
          type: 'string',
          description: `Model`,
          default: process.env['GEMINI_MODEL'],
        })
        .option('prompt', {
          alias: 'p',
          type: 'string',
          description: 'Prompt. Appended to input on stdin (if any).',
        })
        .option('prompt-interactive', {
          alias: 'i',
          type: 'string',
          description:
            'Execute the provided prompt and continue in interactive mode',
        })
        .option('sandbox', {
          alias: 's',
          type: 'boolean',
          description: 'Run in sandbox?',
        })
        .option('sandbox-image', {
          type: 'string',
          description: 'Sandbox image URI.',
        })
        .option('debug', {
          alias: 'd',
          type: 'boolean',
          description: 'Run in debug mode?',
          default: false,
        })
        .option('all-files', {
          alias: ['a'],
          type: 'boolean',
          description: 'Include ALL files in context?',
          default: false,
        })
        .option('all_files', {
          type: 'boolean',
          description: 'Include ALL files in context?',
          default: false,
        })
        .deprecateOption(
          'all_files',
          'Use --all-files instead. We will be removing --all_files in the coming weeks.',
        )
        .option('show-memory-usage', {
          type: 'boolean',
          description: 'Show memory usage in status bar',
          default: false,
        })
        .option('show_memory_usage', {
          type: 'boolean',
          description: 'Show memory usage in status bar',
          default: false,
        })
        .deprecateOption(
          'show_memory_usage',
          'Use --show-memory-usage instead. We will be removing --show_memory_usage in the coming weeks.',
        )
        .option('yolo', {
          alias: 'y',
          type: 'boolean',
          description:
            'Automatically accept all actions (aka YOLO mode, see https://www.youtube.com/watch?v=xvFZjo5PgG0 for more details)?',
          default: false,
        })
        .option('approval-mode', {
          type: 'string',
          choices: ['default', 'auto_edit', 'yolo'],
          description:
            'Set the approval mode: default (prompt for approval), auto_edit (auto-approve edit tools), yolo (auto-approve all tools)',
        })
        .option('telemetry', {
          type: 'boolean',
          description:
            'Enable telemetry? This flag specifically controls if telemetry is sent. Other --telemetry-* flags set specific values but do not enable telemetry on their own.',
        })
        .option('telemetry-target', {
          type: 'string',
          choices: ['local', 'gcp'],
          description:
            'Set the telemetry target (local or gcp). Overrides settings files.',
        })
        .option('telemetry-otlp-endpoint', {
          type: 'string',
          description:
            'Set the OTLP endpoint for telemetry. Overrides environment variables and settings files.',
        })
        .option('telemetry-otlp-protocol', {
          type: 'string',
          choices: ['grpc', 'http'],
          description:
            'Set the OTLP protocol for telemetry (grpc or http). Overrides settings files.',
        })
        .option('telemetry-log-prompts', {
          type: 'boolean',
          description:
            'Enable or disable logging of user prompts for telemetry. Overrides settings files.',
        })
        .option('telemetry-outfile', {
          type: 'string',
          description: 'Redirect all telemetry output to the specified file.',
        })
        .option('checkpointing', {
          alias: 'c',
          type: 'boolean',
          description: 'Enables checkpointing of file edits',
          default: false,
        })
        .option('experimental-acp', {
          type: 'boolean',
          description: 'Starts the agent in ACP mode',
        })
        .option('allowed-mcp-server-names', {
          type: 'array',
          string: true,
          description: 'Allowed MCP server names',
        })
        .option('extensions', {
          alias: 'e',
          type: 'array',
          string: true,
          description:
            'A list of extensions to use. If not provided, all extensions are used.',
        })
        .option('list-extensions', {
          alias: 'l',
          type: 'boolean',
          description: 'List all available extensions and exit.',
        })
        .option('proxy', {
          type: 'string',
          description:
            'Proxy for gemini client, like schema://user:password@host:port',
        })
        .option('include-directories', {
          type: 'array',
          string: true,
          description:
            'Additional directories to include in the workspace (comma-separated or multiple --include-directories)',
          coerce: (dirs: string[]) =>
            // Handle comma-separated values
            dirs.flatMap((dir) => dir.split(',').map((d) => d.trim())),
        })
        .option('screen-reader', {
          type: 'boolean',
          description: 'Enable screen reader mode for accessibility.',
          default: false,
        })

        .check((argv) => {
          if (argv.prompt && argv['promptInteractive']) {
            throw new Error(
              'Cannot use both --prompt (-p) and --prompt-interactive (-i) together',
            );
          }
          if (argv.yolo && argv['approvalMode']) {
            throw new Error(
              'Cannot use both --yolo (-y) and --approval-mode together. Use --approval-mode=yolo instead.',
            );
          }
          return true;
        }),
    )
    // Register MCP subcommands
    .command(mcpCommand)
    .version(await getCliVersion()) // This will enable the --version flag based on package.json
    .alias('v', 'version')
    .help()
    .alias('h', 'help')
    .strict()
    .demandCommand(0, 0); // Allow base command to run with no subcommands

  yargsInstance.wrap(yargsInstance.terminalWidth());
  const result = await yargsInstance.parse();

  // Handle case where MCP subcommands are executed - they should exit the process
  // and not return to main CLI logic
  if (result._.length > 0 && result._[0] === 'mcp') {
    // MCP commands handle their own execution and process exit
    process.exit(0);
  }

  // The import format is now only controlled by settings.memoryImportFormat
  // We no longer accept it as a CLI argument
  return result as unknown as CliArgs;
}

// This function is now a thin wrapper around the server's implementation.
// It's kept in the CLI for now as App.tsx directly calls it for memory refresh.
// TODO: Consider if App.tsx should get memory via a server call or if Config should refresh itself.
export async function loadHierarchicalGeminiMemory(
  currentWorkingDirectory: string,
  includeDirectoriesToReadGemini: readonly string[] = [],
  debugMode: boolean,
  fileService: FileDiscoveryService,
  settings: Settings,
  extensionContextFilePaths: string[] = [],
  memoryImportFormat: 'flat' | 'tree' = 'tree',
  fileFilteringOptions?: FileFilteringOptions,
): Promise<{ memoryContent: string; fileCount: number }> {
  // FIX: Use real, canonical paths for a reliable comparison to handle symlinks.
  const realCwd = fs.realpathSync(path.resolve(currentWorkingDirectory));
  const realHome = fs.realpathSync(path.resolve(homedir()));
  const isHomeDirectory = realCwd === realHome;

  // If it is the home directory, pass an empty string to the core memory
  // function to signal that it should skip the workspace search.
  const effectiveCwd = isHomeDirectory ? '' : currentWorkingDirectory;

  if (debugMode) {
    logger.debug(
      `CLI: Delegating hierarchical memory load to server for CWD: ${currentWorkingDirectory} (memoryImportFormat: ${memoryImportFormat})`,
    );
  }

  // Directly call the server function with the corrected path.
  return loadServerHierarchicalMemory(
    effectiveCwd,
    includeDirectoriesToReadGemini,
    debugMode,
    fileService,
    extensionContextFilePaths,
    memoryImportFormat,
    fileFilteringOptions,
    settings.memoryDiscoveryMaxDirs,
  );
}

export async function loadCliConfig(
  settings: Settings,
  extensions: Extension[],
  sessionId: string,
  argv: CliArgs,
  cwd: string = process.cwd(),
): Promise<Config> {
  const debugMode =
    argv.debug ||
    [process.env['DEBUG'], process.env['DEBUG_MODE']].some(
      (v) => v === 'true' || v === '1',
    ) ||
    false;
  const memoryImportFormat = settings.memoryImportFormat || 'tree';

  const ideMode = settings.ideMode ?? false;

  const folderTrustFeature = settings.folderTrustFeature ?? false;
  const folderTrustSetting = settings.folderTrust ?? true;
  const folderTrust = folderTrustFeature && folderTrustSetting;
  const trustedFolder = isWorkspaceTrusted(settings);

  const allExtensions = annotateActiveExtensions(
    extensions,
    argv.extensions || [],
  );

  const activeExtensions = extensions.filter(
    (_, i) => allExtensions[i].isActive,
  );

  // Set the context filename in the server's memoryTool module BEFORE loading memory
  // TODO(b/343434939): This is a bit of a hack. The contextFileName should ideally be passed
  // directly to the Config constructor in core, and have core handle setGeminiMdFilename.
  // However, loadHierarchicalGeminiMemory is called *before* createServerConfig.
  if (settings.contextFileName) {
    setServerGeminiMdFilename(settings.contextFileName);
  } else {
    // Reset to default if not provided in settings.
    setServerGeminiMdFilename(getCurrentGeminiMdFilename());
  }

  const extensionContextFilePaths = activeExtensions.flatMap(
    (e) => e.contextFiles,
  );

  const fileService = new FileDiscoveryService(cwd);

  const fileFiltering = {
    ...DEFAULT_MEMORY_FILE_FILTERING_OPTIONS,
    ...settings.fileFiltering,
  };

  const includeDirectories = (settings.includeDirectories || [])
    .map(resolvePath)
    .concat((argv.includeDirectories || []).map(resolvePath));

  // Call the (now wrapper) loadHierarchicalGeminiMemory which calls the server's version
  const { memoryContent, fileCount } = await loadHierarchicalGeminiMemory(
    cwd,
    settings.loadMemoryFromIncludeDirectories ? includeDirectories : [],
    debugMode,
    fileService,
    settings,
    extensionContextFilePaths,
    memoryImportFormat,
    fileFiltering,
  );

  let mcpServers = mergeMcpServers(settings, activeExtensions);
  const question = argv.promptInteractive || argv.prompt || '';

  // Determine approval mode with backward compatibility
  let approvalMode: ApprovalMode;
  if (argv.approvalMode) {
    // New --approval-mode flag takes precedence
    switch (argv.approvalMode) {
      case 'yolo':
        approvalMode = ApprovalMode.YOLO;
        break;
      case 'auto_edit':
        approvalMode = ApprovalMode.AUTO_EDIT;
        break;
      case 'default':
        approvalMode = ApprovalMode.DEFAULT;
        break;
      default:
        throw new Error(
          `Invalid approval mode: ${argv.approvalMode}. Valid values are: yolo, auto_edit, default`,
        );
    }
  } else {
    // Fallback to legacy --yolo flag behavior
    approvalMode =
      argv.yolo || false ? ApprovalMode.YOLO : ApprovalMode.DEFAULT;
  }

  const interactive =
    !!argv.promptInteractive || (process.stdin.isTTY && question.length === 0);
  // In non-interactive mode, exclude tools that require a prompt.
  const extraExcludes: string[] = [];
  if (!interactive && !argv.experimentalAcp) {
    switch (approvalMode) {
      case ApprovalMode.DEFAULT:
        // In default non-interactive mode, all tools that require approval are excluded.
        extraExcludes.push(ShellTool.Name, EditTool.Name, WriteFileTool.Name);
        break;
      case ApprovalMode.AUTO_EDIT:
        // In auto-edit non-interactive mode, only tools that still require a prompt are excluded.
        extraExcludes.push(ShellTool.Name);
        break;
      case ApprovalMode.YOLO:
        // No extra excludes for YOLO mode.
        break;
      default:
        // This should never happen due to validation earlier, but satisfies the linter
        break;
    }
  }

  const excludeTools = mergeExcludeTools(
    settings,
    activeExtensions,
    extraExcludes.length > 0 ? extraExcludes : undefined,
  );
  const blockedMcpServers: Array<{ name: string; extensionName: string }> = [];

  if (!argv.allowedMcpServerNames) {
    if (settings.allowMCPServers) {
      mcpServers = allowedMcpServers(
        mcpServers,
        settings.allowMCPServers,
        blockedMcpServers,
      );
    }

    if (settings.excludeMCPServers) {
      const excludedNames = new Set(settings.excludeMCPServers.filter(Boolean));
      if (excludedNames.size > 0) {
        mcpServers = Object.fromEntries(
          Object.entries(mcpServers).filter(([key]) => !excludedNames.has(key)),
        );
      }
    }
  }

  if (argv.allowedMcpServerNames) {
    mcpServers = allowedMcpServers(
      mcpServers,
      argv.allowedMcpServerNames,
      blockedMcpServers,
    );
  }

  const sandboxConfig = await loadSandboxConfig(settings, argv);

  // The screen reader argument takes precedence over the accessibility setting.
  const screenReader =
    argv.screenReader ?? settings.accessibility?.screenReader ?? false;
  return new Config({
    sessionId,
    embeddingModel: DEFAULT_GEMINI_EMBEDDING_MODEL,
    sandbox: sandboxConfig,
    targetDir: cwd,
    includeDirectories,
    loadMemoryFromIncludeDirectories:
      settings.loadMemoryFromIncludeDirectories || false,
    debugMode,
    question,
    fullContext: argv.allFiles || argv.all_files || false,
    coreTools: settings.coreTools || undefined,
    excludeTools,
    toolDiscoveryCommand: settings.toolDiscoveryCommand,
    toolCallCommand: settings.toolCallCommand,
    mcpServerCommand: settings.mcpServerCommand,
    mcpServers,
    userMemory: memoryContent,
    geminiMdFileCount: fileCount,
    approvalMode,
    showMemoryUsage:
      argv.showMemoryUsage ||
      argv.show_memory_usage ||
      settings.showMemoryUsage ||
      false,
    accessibility: {
      ...settings.accessibility,
      screenReader,
    },
    telemetry: {
      enabled: argv.telemetry ?? settings.telemetry?.enabled,
      target: (argv.telemetryTarget ??
        settings.telemetry?.target) as TelemetryTarget,
      otlpEndpoint:
        argv.telemetryOtlpEndpoint ??
        process.env['OTEL_EXPORTER_OTLP_ENDPOINT'] ??
        settings.telemetry?.otlpEndpoint,
      otlpProtocol: (['grpc', 'http'] as const).find(
        (p) =>
          p ===
          (argv.telemetryOtlpProtocol ?? settings.telemetry?.otlpProtocol),
      ),
      logPrompts: argv.telemetryLogPrompts ?? settings.telemetry?.logPrompts,
      outfile: argv.telemetryOutfile ?? settings.telemetry?.outfile,
    },
    usageStatisticsEnabled: settings.usageStatisticsEnabled ?? true,
    // Git-aware file filtering settings
    fileFiltering: {
      respectGitIgnore: settings.fileFiltering?.respectGitIgnore,
      respectGeminiIgnore: settings.fileFiltering?.respectGeminiIgnore,
      enableRecursiveFileSearch:
        settings.fileFiltering?.enableRecursiveFileSearch,
    },
    checkpointing: argv.checkpointing || settings.checkpointing?.enabled,
    proxy:
      argv.proxy ||
      process.env['HTTPS_PROXY'] ||
      process.env['https_proxy'] ||
      process.env['HTTP_PROXY'] ||
      process.env['http_proxy'],
    cwd,
    fileDiscoveryService: fileService,
    bugCommand: settings.bugCommand,
    model: argv.model || settings.model || DEFAULT_GEMINI_MODEL,
    extensionContextFilePaths,
    maxSessionTurns: settings.maxSessionTurns ?? -1,
    experimentalZedIntegration: argv.experimentalAcp || false,
    listExtensions: argv.listExtensions || false,
    extensions: allExtensions,
    blockedMcpServers,
    noBrowser: !!process.env['NO_BROWSER'],
    summarizeToolOutput: settings.summarizeToolOutput,
    ideMode,
    chatCompression: settings.chatCompression,
    folderTrustFeature,
    folderTrust,
    interactive,
    trustedFolder,
    useRipgrep: settings.useRipgrep,
    shouldUseNodePtyShell: settings.shouldUseNodePtyShell,
    skipNextSpeakerCheck: settings.skipNextSpeakerCheck,
    enablePromptCompletion: settings.enablePromptCompletion ?? false,
  });
}

function allowedMcpServers(
  mcpServers: { [x: string]: MCPServerConfig },
  allowMCPServers: string[],
  blockedMcpServers: Array<{ name: string; extensionName: string }>,
) {
  const allowedNames = new Set(allowMCPServers.filter(Boolean));
  if (allowedNames.size > 0) {
    mcpServers = Object.fromEntries(
      Object.entries(mcpServers).filter(([key, server]) => {
        const isAllowed = allowedNames.has(key);
        if (!isAllowed) {
          blockedMcpServers.push({
            name: key,
            extensionName: server.extensionName || '',
          });
        }
        return isAllowed;
      }),
    );
  } else {
    blockedMcpServers.push(
      ...Object.entries(mcpServers).map(([key, server]) => ({
        name: key,
        extensionName: server.extensionName || '',
      })),
    );
    mcpServers = {};
  }
  return mcpServers;
}

function mergeMcpServers(settings: Settings, extensions: Extension[]) {
  const mcpServers = { ...(settings.mcpServers || {}) };
  for (const extension of extensions) {
    Object.entries(extension.config.mcpServers || {}).forEach(
      ([key, server]) => {
        if (mcpServers[key]) {
          logger.warn(
            `Skipping extension MCP config for server with key "${key}" as it already exists.`,
          );
          return;
        }
        mcpServers[key] = {
          ...server,
          extensionName: extension.config.name,
        };
      },
    );
  }
  return mcpServers;
}

function mergeExcludeTools(
  settings: Settings,
  extensions: Extension[],
  extraExcludes?: string[] | undefined,
): string[] {
  const allExcludeTools = new Set([
    ...(settings.excludeTools || []),
    ...(extraExcludes || []),
  ]);
  for (const extension of extensions) {
    for (const tool of extension.config.excludeTools || []) {
      allExcludeTools.add(tool);
    }
  }
  return [...allExcludeTools];
}<|MERGE_RESOLUTION|>--- conflicted
+++ resolved
@@ -10,14 +10,12 @@
 import yargs from 'yargs/yargs';
 import { hideBin } from 'yargs/helpers';
 import process from 'node:process';
-<<<<<<< HEAD
+import { mcpCommand } from '../commands/mcp.js';
 import type {
   TelemetryTarget,
   FileFilteringOptions,
+  MCPServerConfig,
 } from '@google/gemini-cli-core';
-=======
-import { mcpCommand } from '../commands/mcp.js';
->>>>>>> 4c1c6d2b
 import {
   Config,
   loadServerHierarchicalMemory,
@@ -28,15 +26,9 @@
   DEFAULT_GEMINI_EMBEDDING_MODEL,
   DEFAULT_MEMORY_FILE_FILTERING_OPTIONS,
   FileDiscoveryService,
-<<<<<<< HEAD
-=======
-  TelemetryTarget,
-  FileFilteringOptions,
   ShellTool,
   EditTool,
   WriteFileTool,
->>>>>>> 4c1c6d2b
-  MCPServerConfig,
 } from '@google/gemini-cli-core';
 import type { Settings } from './settings.js';
 
