/**
 * @license
 * Copyright 2025 Google LLC
 * SPDX-License-Identifier: Apache-2.0
 */

import * as fs from 'fs';
import * as path from 'path';
import { homedir } from 'node:os';
import yargs from 'yargs/yargs';
import { hideBin } from 'yargs/helpers';
import process from 'node:process';
import { mcpCommand } from '../commands/mcp.js';
import {
  Config,
  loadServerHierarchicalMemory,
  setGeminiMdFilename as setServerGeminiMdFilename,
  getCurrentGeminiMdFilename,
  ApprovalMode,
  DEFAULT_GEMINI_MODEL,
  DEFAULT_GEMINI_EMBEDDING_MODEL,
  DEFAULT_MEMORY_FILE_FILTERING_OPTIONS,
  FileDiscoveryService,
  TelemetryTarget,
  FileFilteringOptions,
  ShellTool,
  EditTool,
  WriteFileTool,
  MCPServerConfig,
} from '@google/gemini-cli-core';
import { Settings } from './settings.js';

import { Extension, annotateActiveExtensions } from './extension.js';
import { getCliVersion } from '../utils/version.js';
import { loadSandboxConfig } from './sandboxConfig.js';
import { resolvePath } from '../utils/resolvePath.js';

// Simple console logger for now - replace with actual logger if available
const logger = {
  // eslint-disable-next-line @typescript-eslint/no-explicit-any
  debug: (...args: any[]) => console.debug('[DEBUG]', ...args),
  // eslint-disable-next-line @typescript-eslint/no-explicit-any
  warn: (...args: any[]) => console.warn('[WARN]', ...args),
  // eslint-disable-next-line @typescript-eslint/no-explicit-any
  error: (...args: any[]) => console.error('[ERROR]', ...args),
};

export interface CliArgs {
  model: string | undefined;
  sandbox: boolean | string | undefined;
  sandboxImage: string | undefined;
  debug: boolean | undefined;
  prompt: string | undefined;
  promptInteractive: string | undefined;
  allFiles: boolean | undefined;
  all_files: boolean | undefined;
  showMemoryUsage: boolean | undefined;
  show_memory_usage: boolean | undefined;
  yolo: boolean | undefined;
<<<<<<< HEAD
  acceptAll: boolean | undefined;
=======
>>>>>>> c17a7247
  approvalMode: string | undefined;
  telemetry: boolean | undefined;
  checkpointing: boolean | undefined;
  telemetryTarget: string | undefined;
  telemetryOtlpEndpoint: string | undefined;
  telemetryLogPrompts: boolean | undefined;
  telemetryOutfile: string | undefined;
  allowedMcpServerNames: string[] | undefined;
  experimentalAcp: boolean | undefined;
  extensions: string[] | undefined;
  listExtensions: boolean | undefined;
  ideModeFeature: boolean | undefined;
  proxy: string | undefined;
  includeDirectories: string[] | undefined;
}

export async function parseArguments(): Promise<CliArgs> {
  const yargsInstance = yargs(hideBin(process.argv))
    .scriptName('gemini')
    .usage(
      'Usage: gemini [options] [command]\n\nGemini CLI - Launch an interactive CLI, use -p/--prompt for non-interactive mode',
    )
    .command('$0', 'Launch Gemini CLI', (yargsInstance) =>
      yargsInstance
        .option('model', {
          alias: 'm',
          type: 'string',
          description: `Model`,
          default: process.env.GEMINI_MODEL,
        })
        .option('prompt', {
          alias: 'p',
          type: 'string',
          description: 'Prompt. Appended to input on stdin (if any).',
        })
        .option('prompt-interactive', {
          alias: 'i',
          type: 'string',
          description:
            'Execute the provided prompt and continue in interactive mode',
        })
        .option('sandbox', {
          alias: 's',
          type: 'boolean',
          description: 'Run in sandbox?',
        })
        .option('sandbox-image', {
          type: 'string',
          description: 'Sandbox image URI.',
        })
        .option('debug', {
          alias: 'd',
          type: 'boolean',
          description: 'Run in debug mode?',
          default: false,
        })
        .option('all-files', {
          alias: ['a'],
          type: 'boolean',
          description: 'Include ALL files in context?',
          default: false,
        })
        .option('all_files', {
          type: 'boolean',
          description: 'Include ALL files in context?',
          default: false,
        })
        .deprecateOption(
          'all_files',
          'Use --all-files instead. We will be removing --all_files in the coming weeks.',
        )
        .option('show-memory-usage', {
          type: 'boolean',
          description: 'Show memory usage in status bar',
          default: false,
        })
        .option('show_memory_usage', {
          type: 'boolean',
          description: 'Show memory usage in status bar',
          default: false,
        })
        .deprecateOption(
          'show_memory_usage',
          'Use --show-memory-usage instead. We will be removing --show_memory_usage in the coming weeks.',
        )
        .option('yolo', {
          alias: 'y',
          type: 'boolean',
          description:
            'Automatically accept all actions (aka YOLO mode, see https://www.youtube.com/watch?v=xvFZjo5PgG0 for more details)?',
          default: false,
        })
        .option('telemetry', {
          type: 'boolean',
          description:
            'Enable telemetry? This flag specifically controls if telemetry is sent. Other --telemetry-* flags set specific values but do not enable telemetry on their own.',
        })
        .option('telemetry-target', {
          type: 'string',
          choices: ['local', 'gcp'],
          description:
            'Set the telemetry target (local or gcp). Overrides settings files.',
        })
        .option('telemetry-otlp-endpoint', {
          type: 'string',
          description:
            'Set the OTLP endpoint for telemetry. Overrides environment variables and settings files.',
        })
        .option('telemetry-log-prompts', {
          type: 'boolean',
          description:
            'Enable or disable logging of user prompts for telemetry. Overrides settings files.',
        })
        .option('telemetry-outfile', {
          type: 'string',
          description: 'Redirect all telemetry output to the specified file.',
        })
        .option('checkpointing', {
          alias: 'c',
          type: 'boolean',
          description: 'Enables checkpointing of file edits',
          default: false,
        })
        .option('experimental-acp', {
          type: 'boolean',
          description: 'Starts the agent in ACP mode',
        })
        .option('allowed-mcp-server-names', {
          type: 'array',
          string: true,
          description: 'Allowed MCP server names',
        })
        .option('extensions', {
          alias: 'e',
          type: 'array',
          string: true,
          description:
            'A list of extensions to use. If not provided, all extensions are used.',
        })
        .option('list-extensions', {
          alias: 'l',
          type: 'boolean',
          description: 'List all available extensions and exit.',
        })
        .option('ide-mode-feature', {
          type: 'boolean',
          description: 'Run in IDE mode?',
        })
        .option('proxy', {
          type: 'string',
          description:
            'Proxy for gemini client, like schema://user:password@host:port',
        })
        .option('include-directories', {
          type: 'array',
          string: true,
          description:
            'Additional directories to include in the workspace (comma-separated or multiple --include-directories)',
          coerce: (dirs: string[]) =>
            // Handle comma-separated values
            dirs.flatMap((dir) => dir.split(',').map((d) => d.trim())),
        })
        .option('accept-all', {
          type: 'boolean',
          description: 'Automatically accept all file edits (equivalent to shift+tab)',
          default: false,
        })
        .check((argv) => {
          if (argv.prompt && argv.promptInteractive) {
            throw new Error(
              'Cannot use both --prompt (-p) and --prompt-interactive (-i) together',
            );
          }
          return true;
        })
        .option('accept-all', {
          type: 'boolean',
          description: 'Automatically accept all file edits (equivalent to shift+tab)',
          default: false,
        })
        .option('approval-mode', {
          type: 'string',
          choices: ['default', 'auto_edit', 'yolo'],
          description: 'Set the approval mode: default (ask for confirmation), auto_edit (automatically accept file edits), or yolo (automatically accept all actions)',
        })
        .check((argv) => {
          if (argv.prompt && argv.promptInteractive) {
            throw new Error(
              'Cannot use both --prompt (-p) and --prompt-interactive (-i) together',
            );
          }
          return true;
        }),
    )
<<<<<<< HEAD
    // Register MCP subcommands
    .command(mcpCommand)
=======
    .option('yolo', {
      alias: 'y',
      type: 'boolean',
      description:
        'Automatically accept all actions (aka YOLO mode, see https://www.youtube.com/watch?v=xvFZjo5PgG0 for more details)?',
      default: false,
    })
    .option('approval-mode', {
      type: 'string',
      choices: ['default', 'auto_edit', 'yolo'],
      description: 'Set the approval mode: default (ask for confirmation), auto_edit (automatically accept file edits), or yolo (automatically accept all actions)',
    })
    .option('telemetry', {
      type: 'boolean',
      description:
        'Enable telemetry? This flag specifically controls if telemetry is sent. Other --telemetry-* flags set specific values but do not enable telemetry on their own.',
    })
    .option('telemetry-target', {
      type: 'string',
      choices: ['local', 'gcp'],
      description:
        'Set the telemetry target (local or gcp). Overrides settings files.',
    })
    .option('telemetry-otlp-endpoint', {
      type: 'string',
      description:
        'Set the OTLP endpoint for telemetry. Overrides environment variables and settings files.',
    })
    .option('telemetry-log-prompts', {
      type: 'boolean',
      description:
        'Enable or disable logging of user prompts for telemetry. Overrides settings files.',
    })
    .option('telemetry-outfile', {
      type: 'string',
      description: 'Redirect all telemetry output to the specified file.',
    })
    .option('checkpointing', {
      alias: 'c',
      type: 'boolean',
      description: 'Enables checkpointing of file edits',
      default: false,
    })
    .option('experimental-acp', {
      type: 'boolean',
      description: 'Starts the agent in ACP mode',
    })
    .option('allowed-mcp-server-names', {
      type: 'array',
      string: true,
      description: 'Allowed MCP server names',
    })
    .option('extensions', {
      alias: 'e',
      type: 'array',
      string: true,
      description:
        'A list of extensions to use. If not provided, all extensions are used.',
    })
    .option('list-extensions', {
      alias: 'l',
      type: 'boolean',
      description: 'List all available extensions and exit.',
    })
    .option('ide-mode', {
      type: 'boolean',
      description: 'Run in IDE mode?',
    })
    .option('proxy', {
      type: 'string',
      description:
        'Proxy for gemini client, like schema://user:password@host:port',
    })
>>>>>>> c17a7247
    .version(await getCliVersion()) // This will enable the --version flag based on package.json
    .alias('v', 'version')
    .help()
    .alias('h', 'help')
    .strict()
    .demandCommand(0, 0); // Allow base command to run with no subcommands

  yargsInstance.wrap(yargsInstance.terminalWidth());
  const result = await yargsInstance.parse();

  // Handle case where MCP subcommands are executed - they should exit the process
  // and not return to main CLI logic
  if (result._.length > 0 && result._[0] === 'mcp') {
    // MCP commands handle their own execution and process exit
    process.exit(0);
  }

  // The import format is now only controlled by settings.memoryImportFormat
  // We no longer accept it as a CLI argument
  return result as unknown as CliArgs;
}

// This function is now a thin wrapper around the server's implementation.
// It's kept in the CLI for now as App.tsx directly calls it for memory refresh.
// TODO: Consider if App.tsx should get memory via a server call or if Config should refresh itself.
export async function loadHierarchicalGeminiMemory(
  currentWorkingDirectory: string,
  includeDirectoriesToReadGemini: readonly string[] = [],
  debugMode: boolean,
  fileService: FileDiscoveryService,
  settings: Settings,
  extensionContextFilePaths: string[] = [],
  memoryImportFormat: 'flat' | 'tree' = 'tree',
  fileFilteringOptions?: FileFilteringOptions,
): Promise<{ memoryContent: string; fileCount: number }> {
  // FIX: Use real, canonical paths for a reliable comparison to handle symlinks.
  const realCwd = fs.realpathSync(path.resolve(currentWorkingDirectory));
  const realHome = fs.realpathSync(path.resolve(homedir()));
  const isHomeDirectory = realCwd === realHome;

  // If it is the home directory, pass an empty string to the core memory
  // function to signal that it should skip the workspace search.
  const effectiveCwd = isHomeDirectory ? '' : currentWorkingDirectory;

  if (debugMode) {
    logger.debug(
      `CLI: Delegating hierarchical memory load to server for CWD: ${currentWorkingDirectory} (memoryImportFormat: ${memoryImportFormat})`,
    );
  }

  // Directly call the server function with the corrected path.
  return loadServerHierarchicalMemory(
    effectiveCwd,
    includeDirectoriesToReadGemini,
    debugMode,
    fileService,
    extensionContextFilePaths,
    memoryImportFormat,
    fileFilteringOptions,
    settings.memoryDiscoveryMaxDirs,
  );
}

function getApprovalMode(argv: CliArgs): ApprovalMode {
  // If --approval-mode is explicitly set, use that value
  if (argv.approvalMode) {
    switch (argv.approvalMode) {
      case 'yolo':
        return ApprovalMode.YOLO;
      case 'auto_edit':
        return ApprovalMode.AUTO_EDIT;
      case 'default':
        return ApprovalMode.DEFAULT;
      default:
        throw new Error(`Invalid approval mode: ${argv.approvalMode}. Valid options are: default, auto_edit, yolo`);
    }
  }
  
  // Fall back to legacy flags for backward compatibility
  if (argv.yolo) {
    return ApprovalMode.YOLO;
  }
  
<<<<<<< HEAD
  if (argv.acceptAll) {
    return ApprovalMode.AUTO_EDIT;
  }
  
=======
>>>>>>> c17a7247
  return ApprovalMode.DEFAULT;
}

export async function loadCliConfig(
  settings: Settings,
  extensions: Extension[],
  sessionId: string,
  argv: CliArgs,
): Promise<Config> {
  const debugMode =
    argv.debug ||
    [process.env.DEBUG, process.env.DEBUG_MODE].some(
      (v) => v === 'true' || v === '1',
    ) ||
    false;
  const memoryImportFormat = settings.memoryImportFormat || 'tree';

  const ideMode = settings.ideMode ?? false;
  const ideModeFeature =
    argv.ideModeFeature ?? settings.ideModeFeature ?? false;

  const folderTrustFeature = settings.folderTrustFeature ?? false;
  const folderTrustSetting = settings.folderTrust ?? false;
  const folderTrust = folderTrustFeature && folderTrustSetting;

  const allExtensions = annotateActiveExtensions(
    extensions,
    argv.extensions || [],
  );

  const activeExtensions = extensions.filter(
    (_, i) => allExtensions[i].isActive,
  );

  // Set the context filename in the server's memoryTool module BEFORE loading memory
  // TODO(b/343434939): This is a bit of a hack. The contextFileName should ideally be passed
  // directly to the Config constructor in core, and have core handle setGeminiMdFilename.
  // However, loadHierarchicalGeminiMemory is called *before* createServerConfig.
  if (settings.contextFileName) {
    setServerGeminiMdFilename(settings.contextFileName);
  } else {
    // Reset to default if not provided in settings.
    setServerGeminiMdFilename(getCurrentGeminiMdFilename());
  }

  const extensionContextFilePaths = activeExtensions.flatMap(
    (e) => e.contextFiles,
  );

  const fileService = new FileDiscoveryService(process.cwd());

  const fileFiltering = {
    ...DEFAULT_MEMORY_FILE_FILTERING_OPTIONS,
    ...settings.fileFiltering,
  };

  const includeDirectories = (settings.includeDirectories || [])
    .map(resolvePath)
    .concat((argv.includeDirectories || []).map(resolvePath));

  // Call the (now wrapper) loadHierarchicalGeminiMemory which calls the server's version
  const { memoryContent, fileCount } = await loadHierarchicalGeminiMemory(
    process.cwd(),
    settings.loadMemoryFromIncludeDirectories ? includeDirectories : [],
    debugMode,
    fileService,
    settings,
    extensionContextFilePaths,
    memoryImportFormat,
    fileFiltering,
  );

  let mcpServers = mergeMcpServers(settings, activeExtensions);
  const question = argv.promptInteractive || argv.prompt || '';
  const approvalMode = getApprovalMode(argv);
  const interactive =
    !!argv.promptInteractive || (process.stdin.isTTY && question.length === 0);
  // In non-interactive and non-yolo mode, exclude interactive built in tools.
  const extraExcludes =
    !interactive && approvalMode !== ApprovalMode.YOLO
      ? [ShellTool.Name, EditTool.Name, WriteFileTool.Name]
      : undefined;

  const excludeTools = mergeExcludeTools(
    settings,
    activeExtensions,
    extraExcludes,
  );
  const blockedMcpServers: Array<{ name: string; extensionName: string }> = [];

  if (!argv.allowedMcpServerNames) {
    if (settings.allowMCPServers) {
      mcpServers = allowedMcpServers(
        mcpServers,
        settings.allowMCPServers,
        blockedMcpServers,
      );
    }

    if (settings.excludeMCPServers) {
      const excludedNames = new Set(settings.excludeMCPServers.filter(Boolean));
      if (excludedNames.size > 0) {
        mcpServers = Object.fromEntries(
          Object.entries(mcpServers).filter(([key]) => !excludedNames.has(key)),
        );
      }
    }
  }

  if (argv.allowedMcpServerNames) {
    mcpServers = allowedMcpServers(
      mcpServers,
      argv.allowedMcpServerNames,
      blockedMcpServers,
    );
  }

  const sandboxConfig = await loadSandboxConfig(settings, argv);

  return new Config({
    sessionId,
    embeddingModel: DEFAULT_GEMINI_EMBEDDING_MODEL,
    sandbox: sandboxConfig,
    targetDir: process.cwd(),
    includeDirectories,
    loadMemoryFromIncludeDirectories:
      settings.loadMemoryFromIncludeDirectories || false,
    debugMode,
    question,
    fullContext: argv.allFiles || argv.all_files || false,
    coreTools: settings.coreTools || undefined,
    excludeTools,
    toolDiscoveryCommand: settings.toolDiscoveryCommand,
    toolCallCommand: settings.toolCallCommand,
    mcpServerCommand: settings.mcpServerCommand,
    mcpServers,
    userMemory: memoryContent,
    geminiMdFileCount: fileCount,
<<<<<<< HEAD
    approvalMode,
=======
    approvalMode: getApprovalMode(argv),
>>>>>>> c17a7247
    showMemoryUsage:
      argv.showMemoryUsage ||
      argv.show_memory_usage ||
      settings.showMemoryUsage ||
      false,
    accessibility: settings.accessibility,
    telemetry: {
      enabled: argv.telemetry ?? settings.telemetry?.enabled,
      target: (argv.telemetryTarget ??
        settings.telemetry?.target) as TelemetryTarget,
      otlpEndpoint:
        argv.telemetryOtlpEndpoint ??
        process.env.OTEL_EXPORTER_OTLP_ENDPOINT ??
        settings.telemetry?.otlpEndpoint,
      logPrompts: argv.telemetryLogPrompts ?? settings.telemetry?.logPrompts,
      outfile: argv.telemetryOutfile ?? settings.telemetry?.outfile,
    },
    usageStatisticsEnabled: settings.usageStatisticsEnabled ?? true,
    // Git-aware file filtering settings
    fileFiltering: {
      respectGitIgnore: settings.fileFiltering?.respectGitIgnore,
      respectGeminiIgnore: settings.fileFiltering?.respectGeminiIgnore,
      enableRecursiveFileSearch:
        settings.fileFiltering?.enableRecursiveFileSearch,
    },
    checkpointing: argv.checkpointing || settings.checkpointing?.enabled,
    proxy:
      argv.proxy ||
      process.env.HTTPS_PROXY ||
      process.env.https_proxy ||
      process.env.HTTP_PROXY ||
      process.env.http_proxy,
    cwd: process.cwd(),
    fileDiscoveryService: fileService,
    bugCommand: settings.bugCommand,
    model: argv.model || settings.model || DEFAULT_GEMINI_MODEL,
    extensionContextFilePaths,
    maxSessionTurns: settings.maxSessionTurns ?? -1,
    experimentalAcp: argv.experimentalAcp || false,
    listExtensions: argv.listExtensions || false,
    extensions: allExtensions,
    blockedMcpServers,
    noBrowser: !!process.env.NO_BROWSER,
    summarizeToolOutput: settings.summarizeToolOutput,
    ideMode,
    ideModeFeature,
    chatCompression: settings.chatCompression,
    folderTrustFeature,
    folderTrust,
    interactive,
  });
}

function allowedMcpServers(
  mcpServers: { [x: string]: MCPServerConfig },
  allowMCPServers: string[],
  blockedMcpServers: Array<{ name: string; extensionName: string }>,
) {
  const allowedNames = new Set(allowMCPServers.filter(Boolean));
  if (allowedNames.size > 0) {
    mcpServers = Object.fromEntries(
      Object.entries(mcpServers).filter(([key, server]) => {
        const isAllowed = allowedNames.has(key);
        if (!isAllowed) {
          blockedMcpServers.push({
            name: key,
            extensionName: server.extensionName || '',
          });
        }
        return isAllowed;
      }),
    );
  } else {
    blockedMcpServers.push(
      ...Object.entries(mcpServers).map(([key, server]) => ({
        name: key,
        extensionName: server.extensionName || '',
      })),
    );
    mcpServers = {};
  }
  return mcpServers;
}

function mergeMcpServers(settings: Settings, extensions: Extension[]) {
  const mcpServers = { ...(settings.mcpServers || {}) };
  for (const extension of extensions) {
    Object.entries(extension.config.mcpServers || {}).forEach(
      ([key, server]) => {
        if (mcpServers[key]) {
          logger.warn(
            `Skipping extension MCP config for server with key "${key}" as it already exists.`,
          );
          return;
        }
        mcpServers[key] = {
          ...server,
          extensionName: extension.config.name,
        };
      },
    );
  }
  return mcpServers;
}

function mergeExcludeTools(
  settings: Settings,
  extensions: Extension[],
  extraExcludes?: string[] | undefined,
): string[] {
  const allExcludeTools = new Set([
    ...(settings.excludeTools || []),
    ...(extraExcludes || []),
  ]);
  for (const extension of extensions) {
    for (const tool of extension.config.excludeTools || []) {
      allExcludeTools.add(tool);
    }
  }
  return [...allExcludeTools];
}<|MERGE_RESOLUTION|>--- conflicted
+++ resolved
@@ -57,10 +57,7 @@
   showMemoryUsage: boolean | undefined;
   show_memory_usage: boolean | undefined;
   yolo: boolean | undefined;
-<<<<<<< HEAD
   acceptAll: boolean | undefined;
-=======
->>>>>>> c17a7247
   approvalMode: string | undefined;
   telemetry: boolean | undefined;
   checkpointing: boolean | undefined;
@@ -228,19 +225,6 @@
           description: 'Automatically accept all file edits (equivalent to shift+tab)',
           default: false,
         })
-        .check((argv) => {
-          if (argv.prompt && argv.promptInteractive) {
-            throw new Error(
-              'Cannot use both --prompt (-p) and --prompt-interactive (-i) together',
-            );
-          }
-          return true;
-        })
-        .option('accept-all', {
-          type: 'boolean',
-          description: 'Automatically accept all file edits (equivalent to shift+tab)',
-          default: false,
-        })
         .option('approval-mode', {
           type: 'string',
           choices: ['default', 'auto_edit', 'yolo'],
@@ -255,84 +239,8 @@
           return true;
         }),
     )
-<<<<<<< HEAD
     // Register MCP subcommands
     .command(mcpCommand)
-=======
-    .option('yolo', {
-      alias: 'y',
-      type: 'boolean',
-      description:
-        'Automatically accept all actions (aka YOLO mode, see https://www.youtube.com/watch?v=xvFZjo5PgG0 for more details)?',
-      default: false,
-    })
-    .option('approval-mode', {
-      type: 'string',
-      choices: ['default', 'auto_edit', 'yolo'],
-      description: 'Set the approval mode: default (ask for confirmation), auto_edit (automatically accept file edits), or yolo (automatically accept all actions)',
-    })
-    .option('telemetry', {
-      type: 'boolean',
-      description:
-        'Enable telemetry? This flag specifically controls if telemetry is sent. Other --telemetry-* flags set specific values but do not enable telemetry on their own.',
-    })
-    .option('telemetry-target', {
-      type: 'string',
-      choices: ['local', 'gcp'],
-      description:
-        'Set the telemetry target (local or gcp). Overrides settings files.',
-    })
-    .option('telemetry-otlp-endpoint', {
-      type: 'string',
-      description:
-        'Set the OTLP endpoint for telemetry. Overrides environment variables and settings files.',
-    })
-    .option('telemetry-log-prompts', {
-      type: 'boolean',
-      description:
-        'Enable or disable logging of user prompts for telemetry. Overrides settings files.',
-    })
-    .option('telemetry-outfile', {
-      type: 'string',
-      description: 'Redirect all telemetry output to the specified file.',
-    })
-    .option('checkpointing', {
-      alias: 'c',
-      type: 'boolean',
-      description: 'Enables checkpointing of file edits',
-      default: false,
-    })
-    .option('experimental-acp', {
-      type: 'boolean',
-      description: 'Starts the agent in ACP mode',
-    })
-    .option('allowed-mcp-server-names', {
-      type: 'array',
-      string: true,
-      description: 'Allowed MCP server names',
-    })
-    .option('extensions', {
-      alias: 'e',
-      type: 'array',
-      string: true,
-      description:
-        'A list of extensions to use. If not provided, all extensions are used.',
-    })
-    .option('list-extensions', {
-      alias: 'l',
-      type: 'boolean',
-      description: 'List all available extensions and exit.',
-    })
-    .option('ide-mode', {
-      type: 'boolean',
-      description: 'Run in IDE mode?',
-    })
-    .option('proxy', {
-      type: 'string',
-      description:
-        'Proxy for gemini client, like schema://user:password@host:port',
-    })
->>>>>>> c17a7247
     .version(await getCliVersion()) // This will enable the --version flag based on package.json
     .alias('v', 'version')
     .help()
@@ -416,13 +324,10 @@
     return ApprovalMode.YOLO;
   }
   
-<<<<<<< HEAD
   if (argv.acceptAll) {
     return ApprovalMode.AUTO_EDIT;
   }
   
-=======
->>>>>>> c17a7247
   return ApprovalMode.DEFAULT;
 }
 
@@ -561,11 +466,7 @@
     mcpServers,
     userMemory: memoryContent,
     geminiMdFileCount: fileCount,
-<<<<<<< HEAD
     approvalMode,
-=======
-    approvalMode: getApprovalMode(argv),
->>>>>>> c17a7247
     showMemoryUsage:
       argv.showMemoryUsage ||
       argv.show_memory_usage ||
