--- conflicted
+++ resolved
@@ -61,11 +61,8 @@
   promptInteractive: string | undefined;
   allFiles: boolean | undefined;
   showMemoryUsage: boolean | undefined;
-<<<<<<< HEAD
   show_memory_usage: boolean | undefined;
   showNonInteractiveToolInfo: boolean | undefined;
-=======
->>>>>>> f2bddfe0
   yolo: boolean | undefined;
   approvalMode: string | undefined;
   telemetry: boolean | undefined;
@@ -137,6 +134,20 @@
           description: 'Show memory usage in status bar',
           default: false,
         })
+        .option('show_memory_usage', {
+          type: 'boolean',
+          description: 'Show memory usage in status bar',
+          default: false,
+        })
+        .deprecateOption(
+          'show_memory_usage',
+          'Use --show-memory-usage instead. We will be removing --show_memory_usage in the coming weeks.',
+        )
+        .option('show-non-interactive-tool-info', {
+          type: 'boolean',
+          description: 'Show tool usage in non-interactive mode',
+          default: false,
+        })
         .option('yolo', {
           alias: 'y',
           type: 'boolean',
@@ -290,90 +301,6 @@
           return true;
         }),
     )
-<<<<<<< HEAD
-    .option('show-non-interactive-tool-info', {
-      type: 'boolean',
-      description: 'Show tool usage in non-interactive mode',
-      default: false,
-    })
-    .option('yolo', {
-      alias: 'y',
-      type: 'boolean',
-      description:
-        'Automatically accept all actions (aka YOLO mode, see https://www.youtube.com/watch?v=xvFZjo5PgG0 for more details)?',
-      default: false,
-    })
-    .option('telemetry', {
-      type: 'boolean',
-      description:
-        'Enable telemetry? This flag specifically controls if telemetry is sent. Other --telemetry-* flags set specific values but do not enable telemetry on their own.',
-    })
-    .option('telemetry-target', {
-      type: 'string',
-      choices: ['local', 'gcp'],
-      description:
-        'Set the telemetry target (local or gcp). Overrides settings files.',
-    })
-    .option('telemetry-otlp-endpoint', {
-      type: 'string',
-      description:
-        'Set the OTLP endpoint for telemetry. Overrides environment variables and settings files.',
-    })
-    .option('telemetry-log-prompts', {
-      type: 'boolean',
-      description:
-        'Enable or disable logging of user prompts for telemetry. Overrides settings files.',
-    })
-    .option('telemetry-outfile', {
-      type: 'string',
-      description: 'Redirect all telemetry output to the specified file.',
-    })
-    .option('checkpointing', {
-      alias: 'c',
-      type: 'boolean',
-      description: 'Enables checkpointing of file edits',
-      default: false,
-    })
-    .option('experimental-acp', {
-      type: 'boolean',
-      description: 'Starts the agent in ACP mode',
-    })
-    .option('allowed-mcp-server-names', {
-      type: 'array',
-      string: true,
-      description: 'Allowed MCP server names',
-    })
-    .option('extensions', {
-      alias: 'e',
-      type: 'array',
-      string: true,
-      description:
-        'A list of extensions to use. If not provided, all extensions are used.',
-    })
-    .option('list-extensions', {
-      alias: 'l',
-      type: 'boolean',
-      description: 'List all available extensions and exit.',
-    })
-    .option('ide-mode-feature', {
-      type: 'boolean',
-      description: 'Run in IDE mode?',
-    })
-    .option('proxy', {
-      type: 'string',
-      description:
-        'Proxy for gemini client, like schema://user:password@host:port',
-    })
-    .option('include-directories', {
-      type: 'array',
-      string: true,
-      description:
-        'Additional directories to include in the workspace (comma-separated or multiple --include-directories)',
-      coerce: (dirs: string[]) =>
-        // Handle comma-separated values
-        dirs.flatMap((dir) => dir.split(',').map((d) => d.trim())),
-    })
-=======
     // Register MCP subcommands
     .command(mcpCommand);
 
@@ -382,7 +309,6 @@
   }
 
   yargsInstance
->>>>>>> f2bddfe0
     .version(await getCliVersion()) // This will enable the --version flag based on package.json
     .alias('v', 'version')
     .help()
@@ -642,23 +568,18 @@
     geminiMdFileCount: fileCount,
     approvalMode,
     showMemoryUsage:
-<<<<<<< HEAD
       argv.showMemoryUsage ||
       argv.show_memory_usage ||
-      settings.showMemoryUsage ||
+      settings.ui?.showMemoryUsage ||
       false,
     showNonInteractiveToolInfo:
       argv.showNonInteractiveToolInfo ||
-      settings.showNonInteractiveToolInfo ||
+      settings.general?.showNonInteractiveToolInfo ||
       false,
-    accessibility: settings.accessibility,
-=======
-      argv.showMemoryUsage || settings.ui?.showMemoryUsage || false,
     accessibility: {
       ...settings.ui?.accessibility,
       screenReader,
     },
->>>>>>> f2bddfe0
     telemetry: {
       enabled: argv.telemetry ?? settings.telemetry?.enabled,
       target: (argv.telemetryTarget ??
