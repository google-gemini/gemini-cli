/**
 * @license
 * Copyright 2025 Google LLC
 * SPDX-License-Identifier: Apache-2.0
 */

import * as fs from 'fs';
import * as path from 'path';
import { homedir } from 'node:os';
import yargs from 'yargs/yargs';
import { hideBin } from 'yargs/helpers';
import process from 'node:process';
import { mcpCommand } from '../commands/mcp.js';
import {
  Config,
  loadServerHierarchicalMemory,
  setGeminiMdFilename as setServerGeminiMdFilename,
  getCurrentGeminiMdFilename,
  ApprovalMode,
  DEFAULT_GEMINI_MODEL,
  DEFAULT_GEMINI_EMBEDDING_MODEL,
  DEFAULT_MEMORY_FILE_FILTERING_OPTIONS,
  FileDiscoveryService,
  TelemetryTarget,
  FileFilteringOptions,
  ShellTool,
  EditTool,
  WriteFileTool,
  MCPServerConfig,
} from '@google/gemini-cli-core';
import { Settings } from './settings.js';

import { Extension, annotateActiveExtensions } from './extension.js';
import { getCliVersion } from '../utils/version.js';
import { loadSandboxConfig } from './sandboxConfig.js';
import { resolvePath } from '../utils/resolvePath.js';

import { isWorkspaceTrusted } from './trustedFolders.js';

// Simple console logger for now - replace with actual logger if available
const logger = {
  // eslint-disable-next-line @typescript-eslint/no-explicit-any
  debug: (...args: any[]) => console.debug('[DEBUG]', ...args),
  // eslint-disable-next-line @typescript-eslint/no-explicit-any
  warn: (...args: any[]) => console.warn('[WARN]', ...args),
  // eslint-disable-next-line @typescript-eslint/no-explicit-any
  error: (...args: any[]) => console.error('[ERROR]', ...args),
};

export interface CliArgs {
  model: string | undefined;
  sandbox: boolean | string | undefined;
  sandboxImage: string | undefined;
  debug: boolean | undefined;
  prompt: string | undefined;
  promptInteractive: string | undefined;
  allFiles: boolean | undefined;
  all_files: boolean | undefined;
  showMemoryUsage: boolean | undefined;
  show_memory_usage: boolean | undefined;
  yolo: boolean | undefined;
  approvalMode: string | undefined;
  telemetry: boolean | undefined;
  checkpointing: boolean | undefined;
  telemetryTarget: string | undefined;
  telemetryOtlpEndpoint: string | undefined;
  telemetryOtlpProtocol: string | undefined;
  telemetryLogPrompts: boolean | undefined;
  telemetryOutfile: string | undefined;
  allowedMcpServerNames: string[] | undefined;
  experimentalAcp: boolean | undefined;
  extensions: string[] | undefined;
  listExtensions: boolean | undefined;
  proxy: string | undefined;
  includeDirectories: string[] | undefined;
}

export async function parseArguments(): Promise<CliArgs> {
  const yargsInstance = yargs(hideBin(process.argv))
    .scriptName('gemini')
    .usage(
      'Usage: gemini [options] [command]\n\nGemini CLI - Launch an interactive CLI, use -p/--prompt for non-interactive mode',
    )
    .command('$0', 'Launch Gemini CLI', (yargsInstance) =>
      yargsInstance
        .option('model', {
          alias: 'm',
          type: 'string',
          description: `Model`,
          default: process.env['GEMINI_MODEL'],
        })
        .option('prompt', {
          alias: 'p',
          type: 'string',
          description: 'Prompt. Appended to input on stdin (if any).',
        })
        .option('prompt-interactive', {
          alias: 'i',
          type: 'string',
          description:
            'Execute the provided prompt and continue in interactive mode',
        })
        .option('sandbox', {
          alias: 's',
          type: 'boolean',
          description: 'Run in sandbox?',
        })
        .option('sandbox-image', {
          type: 'string',
          description: 'Sandbox image URI.',
        })
        .option('debug', {
          alias: 'd',
          type: 'boolean',
          description: 'Run in debug mode?',
          default: false,
        })
        .option('all-files', {
          alias: ['a'],
          type: 'boolean',
          description: 'Include ALL files in context?',
          default: false,
        })
        .option('all_files', {
          type: 'boolean',
          description: 'Include ALL files in context?',
          default: false,
        })
        .deprecateOption(
          'all_files',
          'Use --all-files instead. We will be removing --all_files in the coming weeks.',
        )
        .option('show-memory-usage', {
          type: 'boolean',
          description: 'Show memory usage in status bar',
          default: false,
        })
        .option('show_memory_usage', {
          type: 'boolean',
          description: 'Show memory usage in status bar',
          default: false,
        })
        .deprecateOption(
          'show_memory_usage',
          'Use --show-memory-usage instead. We will be removing --show_memory_usage in the coming weeks.',
        )
        .option('yolo', {
          alias: 'y',
          type: 'boolean',
          description:
            'Automatically accept all actions (aka YOLO mode, see https://www.youtube.com/watch?v=xvFZjo5PgG0 for more details)?',
          default: false,
        })
        .option('approval-mode', {
          type: 'string',
          choices: ['default', 'auto_edit', 'yolo'],
          description:
            'Set the approval mode: default (prompt for approval), auto_edit (auto-approve edit tools), yolo (auto-approve all tools)',
        })
        .option('telemetry', {
          type: 'boolean',
          description:
            'Enable telemetry? This flag specifically controls if telemetry is sent. Other --telemetry-* flags set specific values but do not enable telemetry on their own.',
        })
        .option('telemetry-target', {
          type: 'string',
          choices: ['local', 'gcp'],
          description:
            'Set the telemetry target (local or gcp). Overrides settings files.',
        })
        .option('telemetry-otlp-endpoint', {
          type: 'string',
          description:
            'Set the OTLP endpoint for telemetry. Overrides environment variables and settings files.',
        })
        .option('telemetry-otlp-protocol', {
          type: 'string',
          choices: ['grpc', 'http'],
          description:
            'Set the OTLP protocol for telemetry (grpc or http). Overrides settings files.',
        })
        .option('telemetry-log-prompts', {
          type: 'boolean',
          description:
            'Enable or disable logging of user prompts for telemetry. Overrides settings files.',
        })
        .option('telemetry-outfile', {
          type: 'string',
          description: 'Redirect all telemetry output to the specified file.',
        })
        .option('checkpointing', {
          alias: 'c',
          type: 'boolean',
          description: 'Enables checkpointing of file edits',
          default: false,
        })
        .option('experimental-acp', {
          type: 'boolean',
          description: 'Starts the agent in ACP mode',
        })
        .option('allowed-mcp-server-names', {
          type: 'array',
          string: true,
          description: 'Allowed MCP server names',
        })
        .option('extensions', {
          alias: 'e',
          type: 'array',
          string: true,
          description:
            'A list of extensions to use. If not provided, all extensions are used.',
        })
        .option('list-extensions', {
          alias: 'l',
          type: 'boolean',
          description: 'List all available extensions and exit.',
        })
        .option('proxy', {
          type: 'string',
          description:
            'Proxy for gemini client, like schema://user:password@host:port',
        })
        .option('include-directories', {
          type: 'array',
          string: true,
          description:
            'Additional directories to include in the workspace (comma-separated or multiple --include-directories)',
          coerce: (dirs: string[]) =>
            // Handle comma-separated values
            dirs.flatMap((dir) => dir.split(',').map((d) => d.trim())),
        })

        .check((argv) => {
          if (argv.prompt && argv['promptInteractive']) {
            throw new Error(
              'Cannot use both --prompt (-p) and --prompt-interactive (-i) together',
            );
          }
          if (argv.yolo && argv['approvalMode']) {
            throw new Error(
              'Cannot use both --yolo (-y) and --approval-mode together. Use --approval-mode=yolo instead.',
            );
          }
          return true;
        }),
    )
    // Register MCP subcommands
    .command(mcpCommand)
    .version(await getCliVersion()) // This will enable the --version flag based on package.json
    .alias('v', 'version')
    .help()
    .alias('h', 'help')
    .strict()
    .demandCommand(0, 0); // Allow base command to run with no subcommands

  yargsInstance.wrap(yargsInstance.terminalWidth());
  const result = await yargsInstance.parse();

  // Handle case where MCP subcommands are executed - they should exit the process
  // and not return to main CLI logic
  if (result._.length > 0 && result._[0] === 'mcp') {
    // MCP commands handle their own execution and process exit
    process.exit(0);
  }

  // The import format is now only controlled by settings.memoryImportFormat
  // We no longer accept it as a CLI argument
  return result as unknown as CliArgs;
}

// This function is now a thin wrapper around the server's implementation.
// It's kept in the CLI for now as App.tsx directly calls it for memory refresh.
// TODO: Consider if App.tsx should get memory via a server call or if Config should refresh itself.
export async function loadHierarchicalGeminiMemory(
  currentWorkingDirectory: string,
  includeDirectoriesToReadGemini: readonly string[] = [],
  debugMode: boolean,
  fileService: FileDiscoveryService,
  settings: Settings,
  extensionContextFilePaths: string[] = [],
  memoryImportFormat: 'flat' | 'tree' = 'tree',
  fileFilteringOptions?: FileFilteringOptions,
): Promise<{ memoryContent: string; fileCount: number }> {
  // FIX: Use real, canonical paths for a reliable comparison to handle symlinks.
  const realCwd = fs.realpathSync(path.resolve(currentWorkingDirectory));
  const realHome = fs.realpathSync(path.resolve(homedir()));
  const isHomeDirectory = realCwd === realHome;

  // If it is the home directory, pass an empty string to the core memory
  // function to signal that it should skip the workspace search.
  const effectiveCwd = isHomeDirectory ? '' : currentWorkingDirectory;

  if (debugMode) {
    logger.debug(
      `CLI: Delegating hierarchical memory load to server for CWD: ${currentWorkingDirectory} (memoryImportFormat: ${memoryImportFormat})`,
    );
  }

  // Directly call the server function with the corrected path.
  return loadServerHierarchicalMemory(
    effectiveCwd,
    includeDirectoriesToReadGemini,
    debugMode,
    fileService,
    extensionContextFilePaths,
    memoryImportFormat,
    fileFilteringOptions,
    settings.memoryDiscoveryMaxDirs,
  );
}

export async function loadCliConfig(
  settings: Settings,
  extensions: Extension[],
  sessionId: string,
  argv: CliArgs,
  cwd: string = process.cwd(),
): Promise<Config> {
  const debugMode =
    argv.debug ||
    [process.env['DEBUG'], process.env['DEBUG_MODE']].some(
      (v) => v === 'true' || v === '1',
    ) ||
    false;
  const memoryImportFormat = settings.memoryImportFormat || 'tree';

  const ideMode = settings.ideMode ?? false;

  const folderTrustFeature = settings.folderTrustFeature ?? false;
  const folderTrustSetting = settings.folderTrust ?? true;
  const folderTrust = folderTrustFeature && folderTrustSetting;
  const trustedFolder = isWorkspaceTrusted(settings);

  const allExtensions = annotateActiveExtensions(
    extensions,
    argv.extensions || [],
  );

  const activeExtensions = extensions.filter(
    (_, i) => allExtensions[i].isActive,
  );

  // Set the context filename in the server's memoryTool module BEFORE loading memory
  // TODO(b/343434939): This is a bit of a hack. The contextFileName should ideally be passed
  // directly to the Config constructor in core, and have core handle setGeminiMdFilename.
  // However, loadHierarchicalGeminiMemory is called *before* createServerConfig.
  if (settings.contextFileName) {
    setServerGeminiMdFilename(settings.contextFileName);
  } else {
    // Reset to default if not provided in settings.
    setServerGeminiMdFilename(getCurrentGeminiMdFilename());
  }

  const extensionContextFilePaths = activeExtensions.flatMap(
    (e) => e.contextFiles,
  );

  const fileService = new FileDiscoveryService(cwd);

  const fileFiltering = {
    ...DEFAULT_MEMORY_FILE_FILTERING_OPTIONS,
    ...settings.fileFiltering,
  };

  const includeDirectories = (settings.includeDirectories || [])
    .map(resolvePath)
    .concat((argv.includeDirectories || []).map(resolvePath));

  // Call the (now wrapper) loadHierarchicalGeminiMemory which calls the server's version
  const { memoryContent, fileCount } = await loadHierarchicalGeminiMemory(
    cwd,
    settings.loadMemoryFromIncludeDirectories ? includeDirectories : [],
    debugMode,
    fileService,
    settings,
    extensionContextFilePaths,
    memoryImportFormat,
    fileFiltering,
  );

  let mcpServers = mergeMcpServers(settings, activeExtensions);
  const question = argv.promptInteractive || argv.prompt || '';

  // Determine approval mode with backward compatibility
  let approvalMode: ApprovalMode;
  if (argv.approvalMode) {
    // New --approval-mode flag takes precedence
    switch (argv.approvalMode) {
      case 'yolo':
        approvalMode = ApprovalMode.YOLO;
        break;
      case 'auto_edit':
        approvalMode = ApprovalMode.AUTO_EDIT;
        break;
      case 'default':
        approvalMode = ApprovalMode.DEFAULT;
        break;
      default:
        throw new Error(
          `Invalid approval mode: ${argv.approvalMode}. Valid values are: yolo, auto_edit, default`,
        );
    }
  } else {
    // Fallback to legacy --yolo flag behavior
    approvalMode =
      argv.yolo || false ? ApprovalMode.YOLO : ApprovalMode.DEFAULT;
  }

  const interactive =
    !!argv.promptInteractive || (process.stdin.isTTY && question.length === 0);
  // In non-interactive mode, exclude tools that require a prompt.
  const extraExcludes: string[] = [];
  if (!interactive && !argv.experimentalAcp) {
    switch (approvalMode) {
      case ApprovalMode.DEFAULT:
        // In default non-interactive mode, all tools that require approval are excluded.
        extraExcludes.push(ShellTool.Name, EditTool.Name, WriteFileTool.Name);
        break;
      case ApprovalMode.AUTO_EDIT:
        // In auto-edit non-interactive mode, only tools that still require a prompt are excluded.
        extraExcludes.push(ShellTool.Name);
        break;
      case ApprovalMode.YOLO:
        // No extra excludes for YOLO mode.
        break;
      default:
        // This should never happen due to validation earlier, but satisfies the linter
        break;
    }
  }

  const excludeTools = mergeExcludeTools(
    settings,
    activeExtensions,
    extraExcludes.length > 0 ? extraExcludes : undefined,
  );
  const blockedMcpServers: Array<{ name: string; extensionName: string }> = [];

  if (!argv.allowedMcpServerNames) {
    if (settings.allowMCPServers) {
      mcpServers = allowedMcpServers(
        mcpServers,
        settings.allowMCPServers,
        blockedMcpServers,
      );
    }

    if (settings.excludeMCPServers) {
      const excludedNames = new Set(settings.excludeMCPServers.filter(Boolean));
      if (excludedNames.size > 0) {
        mcpServers = Object.fromEntries(
          Object.entries(mcpServers).filter(([key]) => !excludedNames.has(key)),
        );
      }
    }
  }

  if (argv.allowedMcpServerNames) {
    mcpServers = allowedMcpServers(
      mcpServers,
      argv.allowedMcpServerNames,
      blockedMcpServers,
    );
  }

  const sandboxConfig = await loadSandboxConfig(settings, argv);

  return new Config({
    sessionId,
    embeddingModel: DEFAULT_GEMINI_EMBEDDING_MODEL,
    sandbox: sandboxConfig,
    targetDir: cwd,
    includeDirectories,
    loadMemoryFromIncludeDirectories:
      settings.loadMemoryFromIncludeDirectories || false,
    debugMode,
    question,
    fullContext: argv.allFiles || argv.all_files || false,
    coreTools: settings.coreTools || undefined,
    excludeTools,
    toolDiscoveryCommand: settings.toolDiscoveryCommand,
    toolCallCommand: settings.toolCallCommand,
    mcpServerCommand: settings.mcpServerCommand,
    mcpServers,
    userMemory: memoryContent,
    geminiMdFileCount: fileCount,
    approvalMode,
    showMemoryUsage:
      argv.showMemoryUsage ||
      argv.show_memory_usage ||
      settings.showMemoryUsage ||
      false,
    accessibility: settings.accessibility,
    telemetry: {
      enabled: argv.telemetry ?? settings.telemetry?.enabled,
      target: (argv.telemetryTarget ??
        settings.telemetry?.target) as TelemetryTarget,
      otlpEndpoint:
        argv.telemetryOtlpEndpoint ??
        process.env['OTEL_EXPORTER_OTLP_ENDPOINT'] ??
        settings.telemetry?.otlpEndpoint,
      otlpProtocol: (['grpc', 'http'] as const).find(
        (p) =>
          p ===
          (argv.telemetryOtlpProtocol ?? settings.telemetry?.otlpProtocol),
      ),
      logPrompts: argv.telemetryLogPrompts ?? settings.telemetry?.logPrompts,
      outfile: argv.telemetryOutfile ?? settings.telemetry?.outfile,
    },
    usageStatisticsEnabled: settings.usageStatisticsEnabled ?? true,
    // Git-aware file filtering settings
    fileFiltering: {
      respectGitIgnore: settings.fileFiltering?.respectGitIgnore,
      respectGeminiIgnore: settings.fileFiltering?.respectGeminiIgnore,
      enableRecursiveFileSearch:
        settings.fileFiltering?.enableRecursiveFileSearch,
    },
    checkpointing: argv.checkpointing || settings.checkpointing?.enabled,
    proxy:
      argv.proxy ||
      process.env['HTTPS_PROXY'] ||
      process.env['https_proxy'] ||
      process.env['HTTP_PROXY'] ||
      process.env['http_proxy'],
    cwd,
    fileDiscoveryService: fileService,
    bugCommand: settings.bugCommand,
    model: argv.model || settings.model || DEFAULT_GEMINI_MODEL,
    extensionContextFilePaths,
    maxSessionTurns: settings.maxSessionTurns ?? -1,
    experimentalZedIntegration: argv.experimentalAcp || false,
    listExtensions: argv.listExtensions || false,
    extensions: allExtensions,
    blockedMcpServers,
    noBrowser: !!process.env['NO_BROWSER'],
    summarizeToolOutput: settings.summarizeToolOutput,
    ideMode,
    chatCompression: settings.chatCompression,
    folderTrustFeature,
    folderTrust,
    interactive,
    trustedFolder,
<<<<<<< HEAD
    useRipgrep: settings.useRipgrep,
=======
    shouldUseNodePtyShell: settings.shouldUseNodePtyShell,
    skipNextSpeakerCheck: settings.skipNextSpeakerCheck,
>>>>>>> d587c6f1
  });
}

function allowedMcpServers(
  mcpServers: { [x: string]: MCPServerConfig },
  allowMCPServers: string[],
  blockedMcpServers: Array<{ name: string; extensionName: string }>,
) {
  const allowedNames = new Set(allowMCPServers.filter(Boolean));
  if (allowedNames.size > 0) {
    mcpServers = Object.fromEntries(
      Object.entries(mcpServers).filter(([key, server]) => {
        const isAllowed = allowedNames.has(key);
        if (!isAllowed) {
          blockedMcpServers.push({
            name: key,
            extensionName: server.extensionName || '',
          });
        }
        return isAllowed;
      }),
    );
  } else {
    blockedMcpServers.push(
      ...Object.entries(mcpServers).map(([key, server]) => ({
        name: key,
        extensionName: server.extensionName || '',
      })),
    );
    mcpServers = {};
  }
  return mcpServers;
}

function mergeMcpServers(settings: Settings, extensions: Extension[]) {
  const mcpServers = { ...(settings.mcpServers || {}) };
  for (const extension of extensions) {
    Object.entries(extension.config.mcpServers || {}).forEach(
      ([key, server]) => {
        if (mcpServers[key]) {
          logger.warn(
            `Skipping extension MCP config for server with key "${key}" as it already exists.`,
          );
          return;
        }
        mcpServers[key] = {
          ...server,
          extensionName: extension.config.name,
        };
      },
    );
  }
  return mcpServers;
}

function mergeExcludeTools(
  settings: Settings,
  extensions: Extension[],
  extraExcludes?: string[] | undefined,
): string[] {
  const allExcludeTools = new Set([
    ...(settings.excludeTools || []),
    ...(extraExcludes || []),
  ]);
  for (const extension of extensions) {
    for (const tool of extension.config.excludeTools || []) {
      allExcludeTools.add(tool);
    }
  }
  return [...allExcludeTools];
}<|MERGE_RESOLUTION|>--- conflicted
+++ resolved
@@ -540,12 +540,9 @@
     folderTrust,
     interactive,
     trustedFolder,
-<<<<<<< HEAD
     useRipgrep: settings.useRipgrep,
-=======
     shouldUseNodePtyShell: settings.shouldUseNodePtyShell,
     skipNextSpeakerCheck: settings.skipNextSpeakerCheck,
->>>>>>> d587c6f1
   });
 }
 
