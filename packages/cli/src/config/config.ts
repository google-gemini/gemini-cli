--- conflicted
+++ resolved
@@ -622,15 +622,12 @@
     skipNextSpeakerCheck: settings.model?.skipNextSpeakerCheck,
     enablePromptCompletion: settings.general?.enablePromptCompletion ?? false,
     eventEmitter: appEvents,
-<<<<<<< HEAD
     footer: {
       hideCWD: settings.ui?.hideCWD,
       hideSandboxStatus: settings.ui?.hideSandboxStatus,
       hideModelInfo: settings.ui?.hideModelInfo,
     },
-=======
     useSmartEdit: argv.useSmartEdit ?? settings.useSmartEdit,
->>>>>>> d0c781a5
   });
 }
 
