/**
 * @license
 * Copyright 2025 Google LLC
 * SPDX-License-Identifier: Apache-2.0
 */

import yargs from 'yargs/yargs';
import { hideBin } from 'yargs/helpers';
import process from 'node:process';
import {
  Config,
  loadServerHierarchicalMemory,
  setGeminiMdFilename as setServerGeminiMdFilename,
  getCurrentGeminiMdFilename,
  ApprovalMode,
  GEMINI_CONFIG_DIR as GEMINI_DIR,
  DEFAULT_GEMINI_MODEL,
  DEFAULT_GEMINI_EMBEDDING_MODEL,
  FileDiscoveryService,
  createContentGeneratorConfig,
  TelemetryTarget,
} from '@gemini-cli/core';
import { Settings } from './settings.js';
<<<<<<< HEAD
import { getEffectiveModel } from '@gemini-cli/core';
=======
>>>>>>> 1f2f30d7
import { Extension } from './extension.js';
import { getCliVersion } from '../utils/version.js';
import * as dotenv from 'dotenv';
import * as fs from 'node:fs';
import * as path from 'node:path';
import * as os from 'node:os';

// Simple console logger for now - replace with actual logger if available
const logger = {
  // eslint-disable-next-line @typescript-eslint/no-explicit-any
  debug: (...args: any[]) => console.debug('[DEBUG]', ...args),
  // eslint-disable-next-line @typescript-eslint/no-explicit-any
  warn: (...args: any[]) => console.warn('[WARN]', ...args),
  // eslint-disable-next-line @typescript-eslint/no-explicit-any
  error: (...args: any[]) => console.error('[ERROR]', ...args),
};

interface CliArgs {
  model: string | undefined;
  sandbox: boolean | string | undefined;
  debug: boolean | undefined;
  prompt: string | undefined;
  all_files: boolean | undefined;
  show_memory_usage: boolean | undefined;
  yolo: boolean | undefined;
  telemetry: boolean | undefined;
  checkpoint: boolean | undefined;
  telemetryTarget: string | undefined;
  telemetryOtlpEndpoint: string | undefined;
  telemetryLogPrompts: boolean | undefined;
}

async function parseArguments(): Promise<CliArgs> {
  const argv = await yargs(hideBin(process.argv))
    .option('model', {
      alias: 'm',
      type: 'string',
      description: `Model`,
      default: process.env.GEMINI_MODEL || DEFAULT_GEMINI_MODEL,
    })
    .option('prompt', {
      alias: 'p',
      type: 'string',
      description: 'Prompt. Appended to input on stdin (if any).',
    })
    .option('sandbox', {
      alias: 's',
      type: 'boolean',
      description: 'Run in sandbox?',
    })
    .option('debug', {
      alias: 'd',
      type: 'boolean',
      description: 'Run in debug mode?',
      default: false,
    })
    .option('all_files', {
      alias: 'a',
      type: 'boolean',
      description: 'Include ALL files in context?',
      default: false,
    })
    .option('show_memory_usage', {
      type: 'boolean',
      description: 'Show memory usage in status bar',
      default: false,
    })
    .option('yolo', {
      alias: 'y',
      type: 'boolean',
      description:
        'Automatically accept all actions (aka YOLO mode, see https://www.youtube.com/watch?v=xvFZjo5PgG0 for more details)?',
      default: false,
    })
    .option('telemetry', {
      type: 'boolean',
      description:
        'Enable telemetry? This flag specifically controls if telemetry is sent. Other --telemetry-* flags set specific values but do not enable telemetry on their own.',
    })
    .option('telemetry-target', {
      type: 'string',
      choices: ['local', 'gcp'],
      description:
        'Set the telemetry target (local or gcp). Overrides settings files.',
    })
    .option('telemetry-otlp-endpoint', {
      type: 'string',
      description:
        'Set the OTLP endpoint for telemetry. Overrides environment variables and settings files.',
    })
    .option('telemetry-log-prompts', {
      type: 'boolean',
      description:
        'Enable or disable logging of user prompts for telemetry. Overrides settings files.',
    })
    .option('checkpoint', {
      alias: 'c',
      type: 'boolean',
      description: 'Enables checkpointing of file edits',
      default: false,
    })
    .version(getCliVersion()) // This will enable the --version flag based on package.json
    .alias('v', 'version')
    .help()
    .alias('h', 'help')
    .strict().argv;

  return argv;
}

// This function is now a thin wrapper around the server's implementation.
// It's kept in the CLI for now as App.tsx directly calls it for memory refresh.
// TODO: Consider if App.tsx should get memory via a server call or if Config should refresh itself.
export async function loadHierarchicalGeminiMemory(
  currentWorkingDirectory: string,
  debugMode: boolean,
  fileService: FileDiscoveryService,
  extensionContextFilePaths: string[] = [],
): Promise<{ memoryContent: string; fileCount: number }> {
  if (debugMode) {
    logger.debug(
      `CLI: Delegating hierarchical memory load to server for CWD: ${currentWorkingDirectory}`,
    );
  }
  // Directly call the server function.
  // The server function will use its own homedir() for the global path.
  return loadServerHierarchicalMemory(
    currentWorkingDirectory,
    debugMode,
    fileService,
    extensionContextFilePaths,
  );
}

export async function loadCliConfig(
  settings: Settings,
  extensions: Extension[],
  sessionId: string,
): Promise<Config> {
  loadEnvironment();

  const argv = await parseArguments();
  const debugMode = argv.debug || false;

  // Set the context filename in the server's memoryTool module BEFORE loading memory
  // TODO(b/343434939): This is a bit of a hack. The contextFileName should ideally be passed
  // directly to the Config constructor in core, and have core handle setGeminiMdFilename.
  // However, loadHierarchicalGeminiMemory is called *before* createServerConfig.
  if (settings.contextFileName) {
    setServerGeminiMdFilename(settings.contextFileName);
  } else {
    // Reset to default if not provided in settings.
    setServerGeminiMdFilename(getCurrentGeminiMdFilename());
  }

  const extensionContextFilePaths = extensions.flatMap((e) => e.contextFiles);

  const fileService = new FileDiscoveryService(process.cwd());
  // Call the (now wrapper) loadHierarchicalGeminiMemory which calls the server's version
  const { memoryContent, fileCount } = await loadHierarchicalGeminiMemory(
    process.cwd(),
    debugMode,
    fileService,
    extensionContextFilePaths,
  );

  const contentGeneratorConfig = await createContentGeneratorConfig(
    argv.model,
    settings.selectedAuthType,
  );

  const mcpServers = mergeMcpServers(settings, extensions);

  return new Config({
    sessionId,
    contentGeneratorConfig,
    embeddingModel: DEFAULT_GEMINI_EMBEDDING_MODEL,
    sandbox: argv.sandbox ?? settings.sandbox,
    targetDir: process.cwd(),
    debugMode,
    question: argv.prompt || '',
    fullContext: argv.all_files || false,
    coreTools: settings.coreTools || undefined,
    excludeTools: settings.excludeTools || undefined,
    toolDiscoveryCommand: settings.toolDiscoveryCommand,
    toolCallCommand: settings.toolCallCommand,
    mcpServerCommand: settings.mcpServerCommand,
    mcpServers,
    userMemory: memoryContent,
    geminiMdFileCount: fileCount,
    approvalMode: argv.yolo || false ? ApprovalMode.YOLO : ApprovalMode.DEFAULT,
    showMemoryUsage:
      argv.show_memory_usage || settings.showMemoryUsage || false,
    accessibility: settings.accessibility,
    telemetry: {
      enabled: argv.telemetry ?? settings.telemetry?.enabled,
      target: (argv.telemetryTarget ??
        settings.telemetry?.target) as TelemetryTarget,
      otlpEndpoint:
        argv.telemetryOtlpEndpoint ??
        process.env.OTEL_EXPORTER_OTLP_ENDPOINT ??
        settings.telemetry?.otlpEndpoint,
      logPrompts: argv.telemetryLogPrompts ?? settings.telemetry?.logPrompts,
    },
    // Git-aware file filtering settings
    fileFilteringRespectGitIgnore: settings.fileFiltering?.respectGitIgnore,
    checkpoint: argv.checkpoint,
    proxy:
      process.env.HTTPS_PROXY ||
      process.env.https_proxy ||
      process.env.HTTP_PROXY ||
      process.env.http_proxy,
    cwd: process.cwd(),
    fileDiscoveryService: fileService,
    bugCommand: settings.bugCommand,
  });
}

function mergeMcpServers(settings: Settings, extensions: Extension[]) {
  const mcpServers = { ...(settings.mcpServers || {}) };
  for (const extension of extensions) {
    Object.entries(extension.config.mcpServers || {}).forEach(
      ([key, server]) => {
        if (mcpServers[key]) {
          logger.warn(
            `Skipping extension MCP config for server with key "${key}" as it already exists.`,
          );
          return;
        }
        mcpServers[key] = server;
      },
    );
  }
  return mcpServers;
}
function findEnvFile(startDir: string): string | null {
  let currentDir = path.resolve(startDir);
  while (true) {
    // prefer gemini-specific .env under GEMINI_DIR
    const geminiEnvPath = path.join(currentDir, GEMINI_DIR, '.env');
    if (fs.existsSync(geminiEnvPath)) {
      return geminiEnvPath;
    }
    const envPath = path.join(currentDir, '.env');
    if (fs.existsSync(envPath)) {
      return envPath;
    }
    const parentDir = path.dirname(currentDir);
    if (parentDir === currentDir || !parentDir) {
      // check .env under home as fallback, again preferring gemini-specific .env
      const homeGeminiEnvPath = path.join(os.homedir(), GEMINI_DIR, '.env');
      if (fs.existsSync(homeGeminiEnvPath)) {
        return homeGeminiEnvPath;
      }
      const homeEnvPath = path.join(os.homedir(), '.env');
      if (fs.existsSync(homeEnvPath)) {
        return homeEnvPath;
      }
      return null;
    }
    currentDir = parentDir;
  }
}

export function loadEnvironment(): void {
  const envFilePath = findEnvFile(process.cwd());
  if (envFilePath) {
    dotenv.config({ path: envFilePath });
  }
}<|MERGE_RESOLUTION|>--- conflicted
+++ resolved
@@ -21,10 +21,7 @@
   TelemetryTarget,
 } from '@gemini-cli/core';
 import { Settings } from './settings.js';
-<<<<<<< HEAD
-import { getEffectiveModel } from '@gemini-cli/core';
-=======
->>>>>>> 1f2f30d7
+
 import { Extension } from './extension.js';
 import { getCliVersion } from '../utils/version.js';
 import * as dotenv from 'dotenv';
