--- conflicted
+++ resolved
@@ -574,21 +574,9 @@
       outfile: argv.telemetryOutfile ?? settings.telemetry?.outfile,
     },
     usageStatisticsEnabled: settings.privacy?.usageStatisticsEnabled ?? true,
-    // Git-aware file filtering settings
-<<<<<<< HEAD
-    fileFiltering: settings.fileFiltering,
-    checkpointing: argv.checkpointing || settings.checkpointing?.enabled,
-=======
-    fileFiltering: {
-      respectGitIgnore: settings.context?.fileFiltering?.respectGitIgnore,
-      respectGeminiIgnore: settings.context?.fileFiltering?.respectGeminiIgnore,
-      enableRecursiveFileSearch:
-        settings.context?.fileFiltering?.enableRecursiveFileSearch,
-      disableFuzzySearch: settings.context?.fileFiltering?.disableFuzzySearch,
-    },
-    checkpointing:
+    fileFiltering: settings.context?.fileFiltering,
+    checkpointing: 
       argv.checkpointing || settings.general?.checkpointing?.enabled,
->>>>>>> 2a0e69d8
     proxy:
       argv.proxy ||
       process.env['HTTPS_PROXY'] ||
