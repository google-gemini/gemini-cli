--- conflicted
+++ resolved
@@ -800,7 +800,6 @@
   }
 }
 
-<<<<<<< HEAD
 export async function inferInstallMetadata(
   source: string,
   args: {
@@ -841,9 +840,6 @@
 }
 
 export function getExtensionId(
-=======
-function getExtensionId(
->>>>>>> b6b0727e
   config: ExtensionConfig,
   installMetadata?: ExtensionInstallMetadata,
 ): string {
