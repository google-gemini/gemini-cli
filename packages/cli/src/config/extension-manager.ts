/**
 * @license
 * Copyright 2025 Google LLC
 * SPDX-License-Identifier: Apache-2.0
 */

import * as fs from 'node:fs';
import * as path from 'node:path';
import * as os from 'node:os';
import chalk from 'chalk';
import { ExtensionEnablementManager } from './extensions/extensionEnablement.js';
import { type Settings, SettingScope } from './settings.js';
import { createHash, randomUUID } from 'node:crypto';
import { loadInstallMetadata, type ExtensionConfig } from './extension.js';
import {
  isWorkspaceTrusted,
  loadTrustedFolders,
  TrustLevel,
} from './trustedFolders.js';
import {
  cloneFromGit,
  downloadFromGitHubRelease,
  tryParseGithubUrl,
} from './extensions/github.js';
import {
  Config,
  debugLogger,
  ExtensionDisableEvent,
  ExtensionEnableEvent,
  ExtensionInstallEvent,
  ExtensionLoader,
  ExtensionUninstallEvent,
  ExtensionUpdateEvent,
  getErrorMessage,
  logExtensionDisable,
  logExtensionEnable,
  logExtensionInstallEvent,
  logExtensionUninstall,
  logExtensionUpdateEvent,
<<<<<<< HEAD
  t,
=======
  type ExtensionEvents,
>>>>>>> da4fa5ad
  type MCPServerConfig,
  type ExtensionInstallMetadata,
  type GeminiCLIExtension,
} from '@thacio/auditaria-cli-core';
import type {
  ExtensionEvents,
  ExtensionLoader,
} from '@thacio/auditaria-cli-core/src/utils/extensionLoader.js';
import { maybeRequestConsentOrFail } from './extensions/consent.js';
import { resolveEnvVarsInObject } from '../utils/envVarResolver.js';
import { ExtensionStorage } from './extensions/storage.js';
import {
  EXTENSIONS_CONFIG_FILENAME,
  INSTALL_METADATA_FILENAME,
  recursivelyHydrateStrings,
  type JsonObject,
} from './extensions/variables.js';
import {
  getEnvContents,
  maybePromptForSettings,
  type ExtensionSetting,
} from './extensions/extensionSettings.js';
<<<<<<< HEAD
import { EventEmitter } from 'node:events';
=======
import type { EventEmitter } from 'node:stream';
>>>>>>> da4fa5ad

interface ExtensionManagerParams {
  enabledExtensionOverrides?: string[];
  settings: Settings;
  requestConsent: (consent: string) => Promise<boolean>;
  requestSetting: ((setting: ExtensionSetting) => Promise<string>) | null;
  workspaceDir: string;
  eventEmitter?: EventEmitter<ExtensionEvents>;
}

/**
 * Actual implementation of an ExtensionLoader.
 *
 * You must call `loadExtensions` prior to calling other methods on this class.
 */
export class ExtensionManager extends ExtensionLoader {
  private extensionEnablementManager: ExtensionEnablementManager;
  private settings: Settings;
  private requestConsent: (consent: string) => Promise<boolean>;
  private requestSetting:
    | ((setting: ExtensionSetting) => Promise<string>)
    | undefined;
  private telemetryConfig: Config;
  private workspaceDir: string;
  private loadedExtensions: GeminiCLIExtension[] | undefined;

  constructor(options: ExtensionManagerParams) {
    super(options.eventEmitter);
    this.workspaceDir = options.workspaceDir;
    this.extensionEnablementManager = new ExtensionEnablementManager(
      options.enabledExtensionOverrides,
    );
    this.settings = options.settings;
    this.telemetryConfig = new Config({
      telemetry: options.settings.telemetry,
      interactive: false,
      sessionId: randomUUID(),
      targetDir: options.workspaceDir,
      cwd: options.workspaceDir,
      model: '',
      debugMode: false,
    });
    this.requestConsent = options.requestConsent;
    this.requestSetting = options.requestSetting ?? undefined;
  }

  setRequestConsent(
    requestConsent: (consent: string) => Promise<boolean>,
  ): void {
    this.requestConsent = requestConsent;
  }

  setRequestSetting(
    requestSetting?: (setting: ExtensionSetting) => Promise<string>,
  ): void {
    this.requestSetting = requestSetting;
  }

  getExtensions(): GeminiCLIExtension[] {
    if (!this.loadedExtensions) {
      throw new Error(
        'Extensions not yet loaded, must call `loadExtensions` first',
      );
    }
    return this.loadedExtensions!;
  }

  async installOrUpdateExtension(
    installMetadata: ExtensionInstallMetadata,
    previousExtensionConfig?: ExtensionConfig,
  ): Promise<GeminiCLIExtension> {
    const isUpdate = !!previousExtensionConfig;
    let newExtensionConfig: ExtensionConfig | null = null;
    let localSourcePath: string | undefined;
    let extension: GeminiCLIExtension | null;
    try {
      if (!isWorkspaceTrusted(this.settings).isTrusted) {
        if (
          await this.requestConsent(
            t(
              'commands.extensions.install.workspace_not_trusted_prompt',
              'The current workspace at "{workspaceDir}" is not trusted. Do you want to trust this workspace to install extensions?',
              { workspaceDir: this.workspaceDir },
            ),
          )
        ) {
          const trustedFolders = loadTrustedFolders();
          trustedFolders.setValue(this.workspaceDir, TrustLevel.TRUST_FOLDER);
        } else {
          throw new Error(
            t(
              'commands.extensions.install.workspace_not_trusted_error',
              'Could not install extension because the current workspace at {workspaceDir} is not trusted.',
              { workspaceDir: this.workspaceDir },
            ),
          );
        }
      }
      const extensionsDir = ExtensionStorage.getUserExtensionsDir();
      await fs.promises.mkdir(extensionsDir, { recursive: true });

      if (
        !path.isAbsolute(installMetadata.source) &&
        (installMetadata.type === 'local' || installMetadata.type === 'link')
      ) {
        installMetadata.source = path.resolve(
          this.workspaceDir,
          installMetadata.source,
        );
      }

      let tempDir: string | undefined;

      if (
        installMetadata.type === 'git' ||
        installMetadata.type === 'github-release'
      ) {
        tempDir = await ExtensionStorage.createTmpDir();
        const parsedGithubParts = tryParseGithubUrl(installMetadata.source);
        if (!parsedGithubParts) {
          await cloneFromGit(installMetadata, tempDir);
          installMetadata.type = 'git';
        } else {
          const result = await downloadFromGitHubRelease(
            installMetadata,
            tempDir,
            parsedGithubParts,
          );
          if (result.success) {
            installMetadata.type = result.type;
            installMetadata.releaseTag = result.tagName;
          } else if (
            // This repo has no github releases, and wasn't explicitly installed
            // from a github release, unconditionally just clone it.
            (result.failureReason === 'no release data' &&
              installMetadata.type === 'git') ||
            // Otherwise ask the user if they would like to try a git clone.
            (await this.requestConsent(
              `Error downloading github release for ${installMetadata.source} with the following error: ${result.errorMessage}.\n\nWould you like to attempt to install via "git clone" instead?`,
            ))
          ) {
            await cloneFromGit(installMetadata, tempDir);
            installMetadata.type = 'git';
          } else {
            throw new Error(
              `Failed to install extension ${installMetadata.source}: ${result.errorMessage}`,
            );
          }
        }
        localSourcePath = tempDir;
      } else if (
        installMetadata.type === 'local' ||
        installMetadata.type === 'link'
      ) {
        localSourcePath = installMetadata.source;
      } else {
        throw new Error(`Unsupported install type: ${installMetadata.type}`);
      }

      try {
        newExtensionConfig = this.loadExtensionConfig(localSourcePath);

        if (isUpdate && installMetadata.autoUpdate) {
          const oldSettings = new Set(
            previousExtensionConfig.settings?.map((s) => s.name) || [],
          );
          const newSettings = new Set(
            newExtensionConfig.settings?.map((s) => s.name) || [],
          );

          const settingsAreEqual =
            oldSettings.size === newSettings.size &&
            [...oldSettings].every((value) => newSettings.has(value));

          if (!settingsAreEqual && installMetadata.autoUpdate) {
            throw new Error(
              `Extension "${newExtensionConfig.name}" has settings changes and cannot be auto-updated. Please update manually.`,
            );
          }
        }

        const newExtensionName = newExtensionConfig.name;
        const previous = this.getExtensions().find(
          (installed) => installed.name === newExtensionName,
        );
        if (isUpdate && !previous) {
          throw new Error(
            `Extension "${newExtensionName}" was not already installed, cannot update it.`,
          );
        } else if (!isUpdate && previous) {
          throw new Error(
            `Extension "${newExtensionName}" is already installed. Please uninstall it first.`,
          );
        }

        await maybeRequestConsentOrFail(
          newExtensionConfig,
          this.requestConsent,
          previousExtensionConfig,
        );
        const extensionId = getExtensionId(newExtensionConfig, installMetadata);
        const destinationPath = new ExtensionStorage(
          newExtensionName,
        ).getExtensionDir();
        let previousSettings: Record<string, string> | undefined;
        if (isUpdate) {
          previousSettings = await getEnvContents(
            previousExtensionConfig,
            extensionId,
          );
          await this.uninstallExtension(newExtensionName, isUpdate);
        }

        await fs.promises.mkdir(destinationPath, { recursive: true });
        if (this.requestSetting) {
          if (isUpdate) {
            await maybePromptForSettings(
              newExtensionConfig,
              extensionId,
              this.requestSetting,
              previousExtensionConfig,
              previousSettings,
            );
          } else {
            await maybePromptForSettings(
              newExtensionConfig,
              extensionId,
              this.requestSetting,
            );
          }
        }

        if (
          installMetadata.type === 'local' ||
          installMetadata.type === 'git' ||
          installMetadata.type === 'github-release'
        ) {
          await copyExtension(localSourcePath, destinationPath);
        }

        const metadataString = JSON.stringify(installMetadata, null, 2);
        const metadataPath = path.join(
          destinationPath,
          INSTALL_METADATA_FILENAME,
        );
        await fs.promises.writeFile(metadataPath, metadataString);

        // TODO: Gracefully handle this call failing, we should back up the old
        // extension prior to overwriting it and then restore and restart it.
        extension = await this.loadExtension(destinationPath)!;
        if (!extension) {
          throw new Error(`Extension not found`);
        }
        if (isUpdate) {
          logExtensionUpdateEvent(
            this.telemetryConfig,
            new ExtensionUpdateEvent(
              hashValue(newExtensionConfig.name),
              getExtensionId(newExtensionConfig, installMetadata),
              newExtensionConfig.version,
              previousExtensionConfig.version,
              installMetadata.type,
              'success',
            ),
          );
        } else {
          logExtensionInstallEvent(
            this.telemetryConfig,
            new ExtensionInstallEvent(
              hashValue(newExtensionConfig.name),
              getExtensionId(newExtensionConfig, installMetadata),
              newExtensionConfig.version,
              installMetadata.type,
              'success',
            ),
          );
          this.enableExtension(newExtensionConfig.name, SettingScope.User);
        }
      } finally {
        if (tempDir) {
          await fs.promises.rm(tempDir, { recursive: true, force: true });
        }
      }
      return extension;
    } catch (error) {
      // Attempt to load config from the source path even if installation fails
      // to get the name and version for logging.
      if (!newExtensionConfig && localSourcePath) {
        try {
          newExtensionConfig = this.loadExtensionConfig(localSourcePath);
        } catch {
          // Ignore error, this is just for logging.
        }
      }
      const config = newExtensionConfig ?? previousExtensionConfig;
      const extensionId = config
        ? getExtensionId(config, installMetadata)
        : undefined;
      if (isUpdate) {
        logExtensionUpdateEvent(
          this.telemetryConfig,
          new ExtensionUpdateEvent(
            hashValue(config?.name ?? ''),
            extensionId ?? '',
            newExtensionConfig?.version ?? '',
            previousExtensionConfig.version,
            installMetadata.type,
            'error',
          ),
        );
      } else {
        logExtensionInstallEvent(
          this.telemetryConfig,
          new ExtensionInstallEvent(
            hashValue(newExtensionConfig?.name ?? ''),
            extensionId ?? '',
            newExtensionConfig?.version ?? '',
            installMetadata.type,
            'error',
          ),
        );
      }
      throw error;
    }
  }

  async uninstallExtension(
    extensionIdentifier: string,
    isUpdate: boolean,
  ): Promise<void> {
    const installedExtensions = this.getExtensions();
    const extension = installedExtensions.find(
      (installed) =>
        installed.name.toLowerCase() === extensionIdentifier.toLowerCase() ||
        installed.installMetadata?.source.toLowerCase() ===
          extensionIdentifier.toLowerCase(),
    );
    if (!extension) {
      throw new Error(`Extension not found.`);
    }
    await this.unloadExtension(extension);
    const storage = new ExtensionStorage(extension.name);

    await fs.promises.rm(storage.getExtensionDir(), {
      recursive: true,
      force: true,
    });

    // The rest of the cleanup below here is only for true uninstalls, not
    // uninstalls related to updates.
    if (isUpdate) return;

    this.extensionEnablementManager.remove(extension.name);

    logExtensionUninstall(
      this.telemetryConfig,
      new ExtensionUninstallEvent(
        hashValue(extension.name),
        extension.id,
        'success',
      ),
    );
  }

  /**
   * Loads all installed extensions, should only be called once.
   */
  async loadExtensions(): Promise<GeminiCLIExtension[]> {
    if (this.loadedExtensions) {
      throw new Error('Extensions already loaded, only load extensions once.');
    }
    const extensionsDir = ExtensionStorage.getUserExtensionsDir();
    this.loadedExtensions = [];
    if (!fs.existsSync(extensionsDir)) {
      return this.loadedExtensions;
    }
    for (const subdir of fs.readdirSync(extensionsDir)) {
      const extensionDir = path.join(extensionsDir, subdir);
      await this.loadExtension(extensionDir);
    }
    return this.loadedExtensions;
  }

  /**
   * Adds `extension` to the list of extensions and starts it if appropriate.
   */
  private async loadExtension(
    extensionDir: string,
  ): Promise<GeminiCLIExtension | null> {
    this.loadedExtensions ??= [];
    if (!fs.statSync(extensionDir).isDirectory()) {
      return null;
    }

    const installMetadata = loadInstallMetadata(extensionDir);
    let effectiveExtensionPath = extensionDir;

    if (installMetadata?.type === 'link') {
      effectiveExtensionPath = installMetadata.source;
    }

    try {
      let config = this.loadExtensionConfig(effectiveExtensionPath);
      if (
        this.getExtensions().find((extension) => extension.name === config.name)
      ) {
        throw new Error(
          `Extension with name ${config.name} already was loaded.`,
        );
      }

      const customEnv = await getEnvContents(
        config,
        getExtensionId(config, installMetadata),
      );
      config = resolveEnvVarsInObject(config, customEnv);

      if (config.mcpServers) {
        config.mcpServers = Object.fromEntries(
          Object.entries(config.mcpServers).map(([key, value]) => [
            key,
            filterMcpConfig(value),
          ]),
        );
      }

      const contextFiles = getContextFileNames(config)
        .map((contextFileName) =>
          path.join(effectiveExtensionPath, contextFileName),
        )
        .filter((contextFilePath) => fs.existsSync(contextFilePath));

      const extension = {
        name: config.name,
        version: config.version,
        path: effectiveExtensionPath,
        contextFiles,
        installMetadata,
        mcpServers: config.mcpServers,
        excludeTools: config.excludeTools,
        isActive: this.extensionEnablementManager.isEnabled(
          config.name,
          this.workspaceDir,
        ),
        id: getExtensionId(config, installMetadata),
      };
      this.loadedExtensions = [...this.loadedExtensions, extension];

      await this.maybeStartExtension(extension);
      return extension;
    } catch (e) {
      debugLogger.error(
        `Warning: Skipping extension in ${effectiveExtensionPath}: ${getErrorMessage(
          e,
        )}`,
      );
      return null;
    }
  }

  /**
   * Removes `extension` from the list of extensions and stops it if
   * appropriate.
   */
  private unloadExtension(
    extension: GeminiCLIExtension,
  ): Promise<void> | undefined {
    this.loadedExtensions = this.getExtensions().filter(
      (entry) => extension !== entry,
    );
    return this.maybeStopExtension(extension);
  }

  loadExtensionConfig(extensionDir: string): ExtensionConfig {
    const configFilePath = path.join(extensionDir, EXTENSIONS_CONFIG_FILENAME);
    if (!fs.existsSync(configFilePath)) {
      throw new Error(`Configuration file not found at ${configFilePath}`);
    }
    try {
      const configContent = fs.readFileSync(configFilePath, 'utf-8');
      const rawConfig = JSON.parse(configContent) as ExtensionConfig;
      if (!rawConfig.name || !rawConfig.version) {
        throw new Error(
          `Invalid configuration in ${configFilePath}: missing ${!rawConfig.name ? '"name"' : '"version"'}`,
        );
      }
      const config = recursivelyHydrateStrings(
        rawConfig as unknown as JsonObject,
        {
          extensionPath: extensionDir,
          workspacePath: this.workspaceDir,
          '/': path.sep,
          pathSeparator: path.sep,
        },
      ) as unknown as ExtensionConfig;

      validateName(config.name);
      return config;
    } catch (e) {
      throw new Error(
        `Failed to load extension config from ${configFilePath}: ${getErrorMessage(
          e,
        )}`,
      );
    }
  }

  toOutputString(extension: GeminiCLIExtension): string {
    const userEnabled = this.extensionEnablementManager.isEnabled(
      extension.name,
      os.homedir(),
    );
    const workspaceEnabled = this.extensionEnablementManager.isEnabled(
      extension.name,
      this.workspaceDir,
    );

    const status = workspaceEnabled ? chalk.green('✓') : chalk.red('✗');
    let output = `${status} ${extension.name} (${extension.version})`;
    output += `\n ID: ${extension.id}`;
    output += `\n Path: ${extension.path}`;
    if (extension.installMetadata) {
      output += `\n Source: ${extension.installMetadata.source} (Type: ${extension.installMetadata.type})`;
      if (extension.installMetadata.ref) {
        output += `\n Ref: ${extension.installMetadata.ref}`;
      }
      if (extension.installMetadata.releaseTag) {
        output += `\n Release tag: ${extension.installMetadata.releaseTag}`;
      }
    }
    output += `\n Enabled (User): ${userEnabled}`;
    output += `\n Enabled (Workspace): ${workspaceEnabled}`;
    if (extension.contextFiles.length > 0) {
      output += `\n Context files:`;
      extension.contextFiles.forEach((contextFile) => {
        output += `\n  ${contextFile}`;
      });
    }
    if (extension.mcpServers) {
      output += `\n MCP servers:`;
      Object.keys(extension.mcpServers).forEach((key) => {
        output += `\n  ${key}`;
      });
    }
    if (extension.excludeTools) {
      output += `\n Excluded tools:`;
      extension.excludeTools.forEach((tool) => {
        output += `\n  ${tool}`;
      });
    }
    return output;
  }

  async disableExtension(name: string, scope: SettingScope) {
    if (
      scope === SettingScope.System ||
      scope === SettingScope.SystemDefaults
    ) {
      throw new Error('System and SystemDefaults scopes are not supported.');
    }
    const extension = this.getExtensions().find(
      (extension) => extension.name === name,
    );
    if (!extension) {
      throw new Error(`Extension with name ${name} does not exist.`);
    }

    const scopePath =
      scope === SettingScope.Workspace ? this.workspaceDir : os.homedir();
    this.extensionEnablementManager.disable(name, true, scopePath);
    extension.isActive = false;
    await this.maybeStopExtension(extension);
    logExtensionDisable(
      this.telemetryConfig,
      new ExtensionDisableEvent(hashValue(name), extension.id, scope),
    );
  }

  /**
   * Enables an existing extension for a given scope, and starts it if
   * appropriate.
   */
  async enableExtension(name: string, scope: SettingScope) {
    if (
      scope === SettingScope.System ||
      scope === SettingScope.SystemDefaults
    ) {
      throw new Error('System and SystemDefaults scopes are not supported.');
    }
    const extension = this.getExtensions().find(
      (extension) => extension.name === name,
    );
    if (!extension) {
      throw new Error(`Extension with name ${name} does not exist.`);
    }
    const scopePath =
      scope === SettingScope.Workspace ? this.workspaceDir : os.homedir();
    this.extensionEnablementManager.enable(name, true, scopePath);
    logExtensionEnable(
      this.telemetryConfig,
      new ExtensionEnableEvent(hashValue(name), extension.id, scope),
    );
    extension.isActive = true;
    await this.maybeStartExtension(extension);
  }
}

function filterMcpConfig(original: MCPServerConfig): MCPServerConfig {
  // eslint-disable-next-line @typescript-eslint/no-unused-vars
  const { trust, ...rest } = original;
  return Object.freeze(rest);
}

export async function copyExtension(
  source: string,
  destination: string,
): Promise<void> {
  await fs.promises.cp(source, destination, { recursive: true });
}

function getContextFileNames(config: ExtensionConfig): string[] {
  if (!config.contextFileName) {
    return ['GEMINI.md'];
  } else if (!Array.isArray(config.contextFileName)) {
    return [config.contextFileName];
  }
  return config.contextFileName;
}

function validateName(name: string) {
  if (!/^[a-zA-Z0-9-]+$/.test(name)) {
    throw new Error(
      `Invalid extension name: "${name}". Only letters (a-z, A-Z), numbers (0-9), and dashes (-) are allowed.`,
    );
  }
}

export function getExtensionId(
  config: ExtensionConfig,
  installMetadata?: ExtensionInstallMetadata,
): string {
  // IDs are created by hashing details of the installation source in order to
  // deduplicate extensions with conflicting names and also obfuscate any
  // potentially sensitive information such as private git urls, system paths,
  // or project names.
  let idValue = config.name;
  const githubUrlParts =
    installMetadata &&
    (installMetadata.type === 'git' ||
      installMetadata.type === 'github-release')
      ? tryParseGithubUrl(installMetadata.source)
      : null;
  if (githubUrlParts) {
    // For github repos, we use the https URI to the repo as the ID.
    idValue = `https://github.com/${githubUrlParts.owner}/${githubUrlParts.repo}`;
  } else {
    idValue = installMetadata?.source ?? config.name;
  }
  return hashValue(idValue);
}

export function hashValue(value: string): string {
  return createHash('sha256').update(value).digest('hex');
}<|MERGE_RESOLUTION|>--- conflicted
+++ resolved
@@ -37,19 +37,12 @@
   logExtensionInstallEvent,
   logExtensionUninstall,
   logExtensionUpdateEvent,
-<<<<<<< HEAD
   t,
-=======
   type ExtensionEvents,
->>>>>>> da4fa5ad
   type MCPServerConfig,
   type ExtensionInstallMetadata,
   type GeminiCLIExtension,
 } from '@thacio/auditaria-cli-core';
-import type {
-  ExtensionEvents,
-  ExtensionLoader,
-} from '@thacio/auditaria-cli-core/src/utils/extensionLoader.js';
 import { maybeRequestConsentOrFail } from './extensions/consent.js';
 import { resolveEnvVarsInObject } from '../utils/envVarResolver.js';
 import { ExtensionStorage } from './extensions/storage.js';
@@ -64,11 +57,7 @@
   maybePromptForSettings,
   type ExtensionSetting,
 } from './extensions/extensionSettings.js';
-<<<<<<< HEAD
-import { EventEmitter } from 'node:events';
-=======
 import type { EventEmitter } from 'node:stream';
->>>>>>> da4fa5ad
 
 interface ExtensionManagerParams {
   enabledExtensionOverrides?: string[];
