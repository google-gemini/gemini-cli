/**
 * @license
 * Copyright 2025 Google LLC
 * SPDX-License-Identifier: Apache-2.0
 */

import { vi } from 'vitest';
import * as fs from 'node:fs';
import * as os from 'node:os';
import * as path from 'node:path';
import {
  EXTENSIONS_CONFIG_FILENAME,
  INSTALL_METADATA_FILENAME,
  annotateActiveExtensions,
  disableExtension,
  installExtension,
  loadExtensions,
  uninstallExtension,
  updateExtension,
} from './extension.js';
import { type MCPServerConfig } from '@google/gemini-cli-core';
import { execSync } from 'node:child_process';
import { SettingScope, loadSettings } from './settings.js';
import { type SimpleGit, simpleGit } from 'simple-git';

vi.mock('simple-git', () => ({
  simpleGit: vi.fn(),
}));

vi.mock('os', async (importOriginal) => {
  const os = await importOriginal<typeof os>();
  return {
    ...os,
    homedir: vi.fn(),
  };
});

vi.mock('child_process', async (importOriginal) => {
  const actual = await importOriginal<typeof import('child_process')>();
  return {
    ...actual,
    execSync: vi.fn(),
  };
});
const EXTENSIONS_DIRECTORY_NAME = path.join('.gemini', 'extensions');

describe('loadExtensions', () => {
  let tempWorkspaceDir: string;
  let tempHomeDir: string;

  beforeEach(() => {
    tempWorkspaceDir = fs.mkdtempSync(
      path.join(os.tmpdir(), 'gemini-cli-test-workspace-'),
    );
    tempHomeDir = fs.mkdtempSync(
      path.join(os.tmpdir(), 'gemini-cli-test-home-'),
    );
    vi.mocked(os.homedir).mockReturnValue(tempHomeDir);
  });

  afterEach(() => {
    fs.rmSync(tempWorkspaceDir, { recursive: true, force: true });
    fs.rmSync(tempHomeDir, { recursive: true, force: true });
    vi.restoreAllMocks();
  });

  it('should include extension path in loaded extension', () => {
    const workspaceExtensionsDir = path.join(
      tempWorkspaceDir,
      EXTENSIONS_DIRECTORY_NAME,
    );
    fs.mkdirSync(workspaceExtensionsDir, { recursive: true });

    const extensionDir = path.join(workspaceExtensionsDir, 'test-extension');
    fs.mkdirSync(extensionDir, { recursive: true });

    const config = {
      name: 'test-extension',
      version: '1.0.0',
    };
    fs.writeFileSync(
      path.join(extensionDir, EXTENSIONS_CONFIG_FILENAME),
      JSON.stringify(config),
    );

    const extensions = loadExtensions(tempWorkspaceDir);
    expect(extensions).toHaveLength(1);
    expect(extensions[0].path).toBe(extensionDir);
    expect(extensions[0].config.name).toBe('test-extension');
  });

  it('should load context file path when GEMINI.md is present', () => {
    const workspaceExtensionsDir = path.join(
      tempWorkspaceDir,
      EXTENSIONS_DIRECTORY_NAME,
    );
    fs.mkdirSync(workspaceExtensionsDir, { recursive: true });
    createExtension(workspaceExtensionsDir, 'ext1', '1.0.0', true);
    createExtension(workspaceExtensionsDir, 'ext2', '2.0.0');

    const extensions = loadExtensions(tempWorkspaceDir);

    expect(extensions).toHaveLength(2);
    const ext1 = extensions.find((e) => e.config.name === 'ext1');
    const ext2 = extensions.find((e) => e.config.name === 'ext2');
    expect(ext1?.contextFiles).toEqual([
      path.join(workspaceExtensionsDir, 'ext1', 'GEMINI.md'),
    ]);
    expect(ext2?.contextFiles).toEqual([]);
  });

  it('should load context file path from the extension config', () => {
    const workspaceExtensionsDir = path.join(
      tempWorkspaceDir,
      EXTENSIONS_DIRECTORY_NAME,
    );
    fs.mkdirSync(workspaceExtensionsDir, { recursive: true });
    createExtension(
      workspaceExtensionsDir,
      'ext1',
      '1.0.0',
      false,
      'my-context-file.md',
    );

    const extensions = loadExtensions(tempWorkspaceDir);

    expect(extensions).toHaveLength(1);
    const ext1 = extensions.find((e) => e.config.name === 'ext1');
    expect(ext1?.contextFiles).toEqual([
      path.join(workspaceExtensionsDir, 'ext1', 'my-context-file.md'),
    ]);
  });

<<<<<<< HEAD
  it('should filter out disabled extensions', () => {
=======
  it('should hydrate variables', () => {
>>>>>>> d77391b3
    const workspaceExtensionsDir = path.join(
      tempWorkspaceDir,
      EXTENSIONS_DIRECTORY_NAME,
    );
    fs.mkdirSync(workspaceExtensionsDir, { recursive: true });
<<<<<<< HEAD
    createExtension(workspaceExtensionsDir, 'ext1', '1.0.0');
    createExtension(workspaceExtensionsDir, 'ext2', '2.0.0');

    const settingsDir = path.join(tempWorkspaceDir, '.gemini');
    fs.mkdirSync(settingsDir, { recursive: true });
    fs.writeFileSync(
      path.join(settingsDir, 'settings.json'),
      JSON.stringify({ extensions: { disabled: ['ext1'] } }),
    );

    const extensions = loadExtensions(tempWorkspaceDir);
    const activeExtensions = annotateActiveExtensions(
      extensions,
      [],
      tempWorkspaceDir,
    ).filter((e) => e.isActive);
    expect(activeExtensions).toHaveLength(1);
    expect(activeExtensions[0].name).toBe('ext2');
=======

    createExtension(
      workspaceExtensionsDir,
      'test-extension',
      '1.0.0',
      false,
      undefined,
      {
        'test-server': {
          cwd: '${extensionPath}${/}server',
        },
      },
    );

    const extensions = loadExtensions(tempWorkspaceDir);
    expect(extensions).toHaveLength(1);
    const loadedConfig = extensions[0].config;
    const expectedCwd = path.join(
      workspaceExtensionsDir,
      'test-extension',
      'server',
    );
    expect(loadedConfig.mcpServers?.['test-server'].cwd).toBe(expectedCwd);
>>>>>>> d77391b3
  });
});

describe('annotateActiveExtensions', () => {
  const extensions = [
    {
      path: '/path/to/ext1',
      config: { name: 'ext1', version: '1.0.0' },
      contextFiles: [],
    },
    {
      path: '/path/to/ext2',
      config: { name: 'ext2', version: '1.0.0' },
      contextFiles: [],
    },
    {
      path: '/path/to/ext3',
      config: { name: 'ext3', version: '1.0.0' },
      contextFiles: [],
    },
  ];

  it('should mark all extensions as active if no enabled extensions are provided', () => {
    const activeExtensions = annotateActiveExtensions(
      extensions,
      [],
      '/path/to/workspace',
    );
    expect(activeExtensions).toHaveLength(3);
    expect(activeExtensions.every((e) => e.isActive)).toBe(true);
  });

  it('should mark only the enabled extensions as active', () => {
    const activeExtensions = annotateActiveExtensions(
      extensions,
      ['ext1', 'ext3'],
      '/path/to/workspace',
    );
    expect(activeExtensions).toHaveLength(3);
    expect(activeExtensions.find((e) => e.name === 'ext1')?.isActive).toBe(
      true,
    );
    expect(activeExtensions.find((e) => e.name === 'ext2')?.isActive).toBe(
      false,
    );
    expect(activeExtensions.find((e) => e.name === 'ext3')?.isActive).toBe(
      true,
    );
  });

  it('should mark all extensions as inactive when "none" is provided', () => {
    const activeExtensions = annotateActiveExtensions(
      extensions,
      ['none'],
      '/path/to/workspace',
    );
    expect(activeExtensions).toHaveLength(3);
    expect(activeExtensions.every((e) => !e.isActive)).toBe(true);
  });

  it('should handle case-insensitivity', () => {
    const activeExtensions = annotateActiveExtensions(
      extensions,
      ['EXT1'],
      '/path/to/workspace',
    );
    expect(activeExtensions.find((e) => e.name === 'ext1')?.isActive).toBe(
      true,
    );
  });

  it('should log an error for unknown extensions', () => {
    const consoleSpy = vi.spyOn(console, 'error').mockImplementation(() => {});
    annotateActiveExtensions(extensions, ['ext4'], '/path/to/workspace');
    expect(consoleSpy).toHaveBeenCalledWith('Extension not found: ext4');
    consoleSpy.mockRestore();
  });
});

describe('installExtension', () => {
  let tempHomeDir: string;
  let userExtensionsDir: string;

  beforeEach(() => {
    tempHomeDir = fs.mkdtempSync(
      path.join(os.tmpdir(), 'gemini-cli-test-home-'),
    );
    vi.mocked(os.homedir).mockReturnValue(tempHomeDir);
    userExtensionsDir = path.join(tempHomeDir, '.gemini', 'extensions');
    // Clean up before each test
    fs.rmSync(userExtensionsDir, { recursive: true, force: true });
    fs.mkdirSync(userExtensionsDir, { recursive: true });

    vi.mocked(execSync).mockClear();
  });

  afterEach(() => {
    fs.rmSync(tempHomeDir, { recursive: true, force: true });
  });

  it('should install an extension from a local path', async () => {
    const sourceExtDir = createExtension(
      tempHomeDir,
      'my-local-extension',
      '1.0.0',
    );
    const targetExtDir = path.join(userExtensionsDir, 'my-local-extension');
    const metadataPath = path.join(targetExtDir, INSTALL_METADATA_FILENAME);

    await installExtension({ source: sourceExtDir, type: 'local' });

    expect(fs.existsSync(targetExtDir)).toBe(true);
    expect(fs.existsSync(metadataPath)).toBe(true);
    const metadata = JSON.parse(fs.readFileSync(metadataPath, 'utf-8'));
    expect(metadata).toEqual({
      source: sourceExtDir,
      type: 'local',
    });
    fs.rmSync(targetExtDir, { recursive: true, force: true });
  });

  it('should throw an error if the extension already exists', async () => {
    const sourceExtDir = createExtension(
      tempHomeDir,
      'my-local-extension',
      '1.0.0',
    );
    await installExtension({ source: sourceExtDir, type: 'local' });
    await expect(
      installExtension({ source: sourceExtDir, type: 'local' }),
    ).rejects.toThrow(
      'Extension "my-local-extension" is already installed. Please uninstall it first.',
    );
  });

  it('should throw an error and cleanup if gemini-extension.json is missing', async () => {
    const sourceExtDir = path.join(tempHomeDir, 'bad-extension');
    fs.mkdirSync(sourceExtDir, { recursive: true });

    await expect(
      installExtension({ source: sourceExtDir, type: 'local' }),
    ).rejects.toThrow(
      `Invalid extension at ${sourceExtDir}. Please make sure it has a valid gemini-extension.json file.`,
    );

    const targetExtDir = path.join(userExtensionsDir, 'bad-extension');
    expect(fs.existsSync(targetExtDir)).toBe(false);
  });

  it('should install an extension from a git URL', async () => {
    const gitUrl = 'https://github.com/google/gemini-extensions.git';
    const extensionName = 'gemini-extensions';
    const targetExtDir = path.join(userExtensionsDir, extensionName);
    const metadataPath = path.join(targetExtDir, INSTALL_METADATA_FILENAME);

    const clone = vi.fn().mockImplementation(async (_, destination) => {
      fs.mkdirSync(destination, { recursive: true });
      fs.writeFileSync(
        path.join(destination, EXTENSIONS_CONFIG_FILENAME),
        JSON.stringify({ name: extensionName, version: '1.0.0' }),
      );
    });

    const mockedSimpleGit = simpleGit as vi.MockedFunction<typeof simpleGit>;
    mockedSimpleGit.mockReturnValue({ clone } as unknown as SimpleGit);

    await installExtension({ source: gitUrl, type: 'git' });

    expect(fs.existsSync(targetExtDir)).toBe(true);
    expect(fs.existsSync(metadataPath)).toBe(true);
    const metadata = JSON.parse(fs.readFileSync(metadataPath, 'utf-8'));
    expect(metadata).toEqual({
      source: gitUrl,
      type: 'git',
    });
    fs.rmSync(targetExtDir, { recursive: true, force: true });
  });
});

describe('uninstallExtension', () => {
  let tempHomeDir: string;
  let userExtensionsDir: string;

  beforeEach(() => {
    tempHomeDir = fs.mkdtempSync(
      path.join(os.tmpdir(), 'gemini-cli-test-home-'),
    );
    vi.mocked(os.homedir).mockReturnValue(tempHomeDir);
    userExtensionsDir = path.join(tempHomeDir, '.gemini', 'extensions');
    // Clean up before each test
    fs.rmSync(userExtensionsDir, { recursive: true, force: true });
    fs.mkdirSync(userExtensionsDir, { recursive: true });

    vi.mocked(execSync).mockClear();
  });

  afterEach(() => {
    fs.rmSync(tempHomeDir, { recursive: true, force: true });
  });

  it('should uninstall an extension by name', async () => {
    const sourceExtDir = createExtension(
      userExtensionsDir,
      'my-local-extension',
      '1.0.0',
    );

    await uninstallExtension('my-local-extension');

    expect(fs.existsSync(sourceExtDir)).toBe(false);
  });

  it('should uninstall an extension by name and retain existing extensions', async () => {
    const sourceExtDir = createExtension(
      userExtensionsDir,
      'my-local-extension',
      '1.0.0',
    );
    const otherExtDir = createExtension(
      userExtensionsDir,
      'other-extension',
      '1.0.0',
    );

    await uninstallExtension('my-local-extension');

    expect(fs.existsSync(sourceExtDir)).toBe(false);
    expect(loadExtensions(tempHomeDir)).toHaveLength(1);
    expect(fs.existsSync(otherExtDir)).toBe(true);
  });

  it('should throw an error if the extension does not exist', async () => {
    await expect(uninstallExtension('nonexistent-extension')).rejects.toThrow(
      'Extension "nonexistent-extension" not found.',
    );
  });
});

function createExtension(
  extensionsDir: string,
  name: string,
  version: string,
  addContextFile = false,
  contextFileName?: string,
  mcpServers?: Record<string, MCPServerConfig>,
): string {
  const extDir = path.join(extensionsDir, name);
  fs.mkdirSync(extDir, { recursive: true });
  fs.writeFileSync(
    path.join(extDir, EXTENSIONS_CONFIG_FILENAME),
    JSON.stringify({ name, version, contextFileName, mcpServers }),
  );

  if (addContextFile) {
    fs.writeFileSync(path.join(extDir, 'GEMINI.md'), 'context');
  }

  if (contextFileName) {
    fs.writeFileSync(path.join(extDir, contextFileName), 'context');
  }
  return extDir;
}

describe('updateExtension', () => {
  let tempHomeDir: string;
  let userExtensionsDir: string;

  beforeEach(() => {
    tempHomeDir = fs.mkdtempSync(
      path.join(os.tmpdir(), 'gemini-cli-test-home-'),
    );
    vi.mocked(os.homedir).mockReturnValue(tempHomeDir);
    userExtensionsDir = path.join(tempHomeDir, '.gemini', 'extensions');
    // Clean up before each test
    fs.rmSync(userExtensionsDir, { recursive: true, force: true });
    fs.mkdirSync(userExtensionsDir, { recursive: true });

    vi.mocked(execSync).mockClear();
  });

  afterEach(() => {
    fs.rmSync(tempHomeDir, { recursive: true, force: true });
  });

  it('should update a git-installed extension', async () => {
    // 1. "Install" an extension
    const gitUrl = 'https://github.com/google/gemini-extensions.git';
    const extensionName = 'gemini-extensions';
    const targetExtDir = path.join(userExtensionsDir, extensionName);
    const metadataPath = path.join(targetExtDir, INSTALL_METADATA_FILENAME);

    // Create the "installed" extension directory and files
    fs.mkdirSync(targetExtDir, { recursive: true });
    fs.writeFileSync(
      path.join(targetExtDir, EXTENSIONS_CONFIG_FILENAME),
      JSON.stringify({ name: extensionName, version: '1.0.0' }),
    );
    fs.writeFileSync(
      metadataPath,
      JSON.stringify({ source: gitUrl, type: 'git' }),
    );

    // 2. Mock the git clone for the update
    const clone = vi.fn().mockImplementation(async (_, destination) => {
      fs.mkdirSync(destination, { recursive: true });
      // This is the "updated" version
      fs.writeFileSync(
        path.join(destination, EXTENSIONS_CONFIG_FILENAME),
        JSON.stringify({ name: extensionName, version: '1.1.0' }),
      );
    });

    const mockedSimpleGit = simpleGit as vi.MockedFunction<typeof simpleGit>;
    mockedSimpleGit.mockReturnValue({
      clone,
    } as unknown as SimpleGit);

    // 3. Call updateExtension
    const updateInfo = await updateExtension(extensionName);

    // 4. Assertions
    expect(updateInfo).toEqual({
      originalVersion: '1.0.0',
      updatedVersion: '1.1.0',
    });

    // Check that the config file reflects the new version
    const updatedConfig = JSON.parse(
      fs.readFileSync(
        path.join(targetExtDir, EXTENSIONS_CONFIG_FILENAME),
        'utf-8',
      ),
    );
    expect(updatedConfig.version).toBe('1.1.0');
  });
});

describe('disableExtension', () => {
  let tempWorkspaceDir: string;
  let tempHomeDir: string;

  beforeEach(() => {
    tempWorkspaceDir = fs.mkdtempSync(
      path.join(os.tmpdir(), 'gemini-cli-test-workspace-'),
    );
    tempHomeDir = fs.mkdtempSync(
      path.join(os.tmpdir(), 'gemini-cli-test-home-'),
    );
    vi.mocked(os.homedir).mockReturnValue(tempHomeDir);
    vi.spyOn(process, 'cwd').mockReturnValue(tempWorkspaceDir);
  });

  afterEach(() => {
    fs.rmSync(tempWorkspaceDir, { recursive: true, force: true });
    fs.rmSync(tempHomeDir, { recursive: true, force: true });
  });

  it('should disable an extension at the user scope', () => {
    disableExtension('my-extension', SettingScope.User);
    const settings = loadSettings(tempWorkspaceDir);
    expect(
      settings.forScope(SettingScope.User).settings.extensions?.disabled,
    ).toEqual(['my-extension']);
  });

  it('should disable an extension at the workspace scope', () => {
    disableExtension('my-extension', SettingScope.Workspace);
    const settings = loadSettings(tempWorkspaceDir);
    expect(
      settings.forScope(SettingScope.Workspace).settings.extensions?.disabled,
    ).toEqual(['my-extension']);
  });

  it('should handle disabling the same extension twice', () => {
    disableExtension('my-extension', SettingScope.User);
    disableExtension('my-extension', SettingScope.User);
    const settings = loadSettings(tempWorkspaceDir);
    expect(
      settings.forScope(SettingScope.User).settings.extensions?.disabled,
    ).toEqual(['my-extension']);
  });

  it('should throw an error if you request system scope', () => {
    expect(() => disableExtension('my-extension', SettingScope.System)).toThrow(
      'System and SystemDefaults scopes are not supported.',
    );
  });
});<|MERGE_RESOLUTION|>--- conflicted
+++ resolved
@@ -132,17 +132,13 @@
     ]);
   });
 
-<<<<<<< HEAD
   it('should filter out disabled extensions', () => {
-=======
-  it('should hydrate variables', () => {
->>>>>>> d77391b3
     const workspaceExtensionsDir = path.join(
       tempWorkspaceDir,
       EXTENSIONS_DIRECTORY_NAME,
     );
     fs.mkdirSync(workspaceExtensionsDir, { recursive: true });
-<<<<<<< HEAD
+
     createExtension(workspaceExtensionsDir, 'ext1', '1.0.0');
     createExtension(workspaceExtensionsDir, 'ext2', '2.0.0');
 
@@ -161,7 +157,14 @@
     ).filter((e) => e.isActive);
     expect(activeExtensions).toHaveLength(1);
     expect(activeExtensions[0].name).toBe('ext2');
-=======
+  });
+
+  it('should hydrate variables', () => {
+    const workspaceExtensionsDir = path.join(
+      tempWorkspaceDir,
+      EXTENSIONS_DIRECTORY_NAME,
+    );
+    fs.mkdirSync(workspaceExtensionsDir, { recursive: true });
 
     createExtension(
       workspaceExtensionsDir,
@@ -185,7 +188,6 @@
       'server',
     );
     expect(loadedConfig.mcpServers?.['test-server'].cwd).toBe(expectedCwd);
->>>>>>> d77391b3
   });
 });
 
