--- conflicted
+++ resolved
@@ -1199,19 +1199,6 @@
           version: '1.0.0',
         });
 
-<<<<<<< HEAD
-        await performWorkspaceExtensionMigration([
-          loadExtension({
-            extensionDir: ext1Path,
-            workspaceDir: tempWorkspaceDir,
-          })!,
-        ]);
-        const extensions = loadExtensions(
-          new ExtensionEnablementManager(
-            ExtensionStorage.getUserExtensionsDir(),
-          ),
-        );
-=======
         await performWorkspaceExtensionMigration(
           [
             loadExtension({
@@ -1221,8 +1208,11 @@
           ],
           async (_) => true,
         );
-        const extensions = loadExtensions();
->>>>>>> 969833e6
+        const extensions = loadExtensions(
+          new ExtensionEnablementManager(
+            ExtensionStorage.getUserExtensionsDir(),
+          ),
+        );
 
         expect(extensions).toEqual([]);
       });
