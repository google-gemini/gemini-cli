/**
 * @license
 * Copyright 2025 Google LLC
 * SPDX-License-Identifier: Apache-2.0
 */

import { vi } from 'vitest';
import * as fs from 'node:fs';
import * as os from 'node:os';
import * as path from 'node:path';
import {
  EXTENSIONS_CONFIG_FILENAME,
  INSTALL_METADATA_FILENAME,
  annotateActiveExtensions,
  disableExtension,
<<<<<<< HEAD
=======
  enableExtension,
>>>>>>> 51bb624d
  installExtension,
  loadExtension,
  loadExtensions,
  performWorkspaceExtensionMigration,
  uninstallExtension,
  updateExtension,
} from './extension.js';
import {
  type GeminiCLIExtension,
  type MCPServerConfig,
} from '@google/gemini-cli-core';
import { execSync } from 'node:child_process';
<<<<<<< HEAD
import { SimpleGit, simpleGit } from 'simple-git';
import { SettingScope, loadSettings } from './settings.js';
=======
import { SettingScope, loadSettings } from './settings.js';
import { type SimpleGit, simpleGit } from 'simple-git';
>>>>>>> 51bb624d

vi.mock('simple-git', () => ({
  simpleGit: vi.fn(),
}));

vi.mock('os', async (importOriginal) => {
  const os = await importOriginal<typeof os>();
  return {
    ...os,
    homedir: vi.fn(),
  };
});

vi.mock('child_process', async (importOriginal) => {
  const actual = await importOriginal<typeof import('child_process')>();
  return {
    ...actual,
    execSync: vi.fn(),
  };
});

const EXTENSIONS_DIRECTORY_NAME = path.join('.gemini', 'extensions');

describe('loadExtensions', () => {
  let tempWorkspaceDir: string;
  let tempHomeDir: string;

  beforeEach(() => {
    tempWorkspaceDir = fs.mkdtempSync(
      path.join(os.tmpdir(), 'gemini-cli-test-workspace-'),
    );
    tempHomeDir = fs.mkdtempSync(
      path.join(os.tmpdir(), 'gemini-cli-test-home-'),
    );
    vi.mocked(os.homedir).mockReturnValue(tempHomeDir);
  });

  afterEach(() => {
    fs.rmSync(tempWorkspaceDir, { recursive: true, force: true });
    fs.rmSync(tempHomeDir, { recursive: true, force: true });
    vi.restoreAllMocks();
  });

  it('should include extension path in loaded extension', () => {
    const workspaceExtensionsDir = path.join(
      tempWorkspaceDir,
      EXTENSIONS_DIRECTORY_NAME,
    );
    fs.mkdirSync(workspaceExtensionsDir, { recursive: true });

    const extensionDir = path.join(workspaceExtensionsDir, 'test-extension');
    fs.mkdirSync(extensionDir, { recursive: true });

    const config = {
      name: 'test-extension',
      version: '1.0.0',
    };
    fs.writeFileSync(
      path.join(extensionDir, EXTENSIONS_CONFIG_FILENAME),
      JSON.stringify(config),
    );

    const extensions = loadExtensions(tempWorkspaceDir);
    expect(extensions).toHaveLength(1);
    expect(extensions[0].path).toBe(extensionDir);
    expect(extensions[0].config.name).toBe('test-extension');
  });

  it('should load context file path when GEMINI.md is present', () => {
    const workspaceExtensionsDir = path.join(
      tempWorkspaceDir,
      EXTENSIONS_DIRECTORY_NAME,
    );
    fs.mkdirSync(workspaceExtensionsDir, { recursive: true });
    createExtension(workspaceExtensionsDir, 'ext1', '1.0.0', true);
    createExtension(workspaceExtensionsDir, 'ext2', '2.0.0');

    const extensions = loadExtensions(tempWorkspaceDir);

    expect(extensions).toHaveLength(2);
    const ext1 = extensions.find((e) => e.config.name === 'ext1');
    const ext2 = extensions.find((e) => e.config.name === 'ext2');
    expect(ext1?.contextFiles).toEqual([
      path.join(workspaceExtensionsDir, 'ext1', 'GEMINI.md'),
    ]);
    expect(ext2?.contextFiles).toEqual([]);
  });

  it('should load context file path from the extension config', () => {
    const workspaceExtensionsDir = path.join(
      tempWorkspaceDir,
      EXTENSIONS_DIRECTORY_NAME,
    );
    fs.mkdirSync(workspaceExtensionsDir, { recursive: true });
    createExtension(
      workspaceExtensionsDir,
      'ext1',
      '1.0.0',
      false,
      'my-context-file.md',
    );

    const extensions = loadExtensions(tempWorkspaceDir);

    expect(extensions).toHaveLength(1);
    const ext1 = extensions.find((e) => e.config.name === 'ext1');
    expect(ext1?.contextFiles).toEqual([
      path.join(workspaceExtensionsDir, 'ext1', 'my-context-file.md'),
    ]);
  });

  it('should filter out disabled extensions', () => {
    const workspaceExtensionsDir = path.join(
      tempWorkspaceDir,
      EXTENSIONS_DIRECTORY_NAME,
    );
    fs.mkdirSync(workspaceExtensionsDir, { recursive: true });
<<<<<<< HEAD
=======

>>>>>>> 51bb624d
    createExtension(workspaceExtensionsDir, 'ext1', '1.0.0');
    createExtension(workspaceExtensionsDir, 'ext2', '2.0.0');

    const settingsDir = path.join(tempWorkspaceDir, '.gemini');
    fs.mkdirSync(settingsDir, { recursive: true });
    fs.writeFileSync(
      path.join(settingsDir, 'settings.json'),
      JSON.stringify({ extensions: { disabled: ['ext1'] } }),
    );

    const extensions = loadExtensions(tempWorkspaceDir);
<<<<<<< HEAD
    expect(extensions).toHaveLength(1);
    expect(extensions[0].config.name).toBe('ext2');
=======
    const activeExtensions = annotateActiveExtensions(
      extensions,
      [],
      tempWorkspaceDir,
    ).filter((e) => e.isActive);
    expect(activeExtensions).toHaveLength(1);
    expect(activeExtensions[0].name).toBe('ext2');
  });

  it('should hydrate variables', () => {
    const workspaceExtensionsDir = path.join(
      tempWorkspaceDir,
      EXTENSIONS_DIRECTORY_NAME,
    );
    fs.mkdirSync(workspaceExtensionsDir, { recursive: true });

    createExtension(
      workspaceExtensionsDir,
      'test-extension',
      '1.0.0',
      false,
      undefined,
      {
        'test-server': {
          cwd: '${extensionPath}${/}server',
        },
      },
    );

    const extensions = loadExtensions(tempWorkspaceDir);
    expect(extensions).toHaveLength(1);
    const loadedConfig = extensions[0].config;
    const expectedCwd = path.join(
      workspaceExtensionsDir,
      'test-extension',
      'server',
    );
    expect(loadedConfig.mcpServers?.['test-server'].cwd).toBe(expectedCwd);
>>>>>>> 51bb624d
  });
});

describe('annotateActiveExtensions', () => {
  const extensions = [
    {
      path: '/path/to/ext1',
      config: { name: 'ext1', version: '1.0.0' },
      contextFiles: [],
    },
    {
      path: '/path/to/ext2',
      config: { name: 'ext2', version: '1.0.0' },
      contextFiles: [],
    },
    {
      path: '/path/to/ext3',
      config: { name: 'ext3', version: '1.0.0' },
      contextFiles: [],
    },
  ];

  it('should mark all extensions as active if no enabled extensions are provided', () => {
    const activeExtensions = annotateActiveExtensions(
      extensions,
      [],
      '/path/to/workspace',
    );
    expect(activeExtensions).toHaveLength(3);
    expect(activeExtensions.every((e) => e.isActive)).toBe(true);
  });

  it('should mark only the enabled extensions as active', () => {
    const activeExtensions = annotateActiveExtensions(
      extensions,
      ['ext1', 'ext3'],
      '/path/to/workspace',
    );
    expect(activeExtensions).toHaveLength(3);
    expect(activeExtensions.find((e) => e.name === 'ext1')?.isActive).toBe(
      true,
    );
    expect(activeExtensions.find((e) => e.name === 'ext2')?.isActive).toBe(
      false,
    );
    expect(activeExtensions.find((e) => e.name === 'ext3')?.isActive).toBe(
      true,
    );
  });

  it('should mark all extensions as inactive when "none" is provided', () => {
    const activeExtensions = annotateActiveExtensions(
      extensions,
      ['none'],
      '/path/to/workspace',
    );
    expect(activeExtensions).toHaveLength(3);
    expect(activeExtensions.every((e) => !e.isActive)).toBe(true);
  });

  it('should handle case-insensitivity', () => {
    const activeExtensions = annotateActiveExtensions(
      extensions,
      ['EXT1'],
      '/path/to/workspace',
    );
    expect(activeExtensions.find((e) => e.name === 'ext1')?.isActive).toBe(
      true,
    );
  });

  it('should log an error for unknown extensions', () => {
    const consoleSpy = vi.spyOn(console, 'error').mockImplementation(() => {});
    annotateActiveExtensions(extensions, ['ext4'], '/path/to/workspace');
    expect(consoleSpy).toHaveBeenCalledWith('Extension not found: ext4');
    consoleSpy.mockRestore();
  });
});

describe('installExtension', () => {
  let tempHomeDir: string;
  let userExtensionsDir: string;

  beforeEach(() => {
    tempHomeDir = fs.mkdtempSync(
      path.join(os.tmpdir(), 'gemini-cli-test-home-'),
    );
    vi.mocked(os.homedir).mockReturnValue(tempHomeDir);
    userExtensionsDir = path.join(tempHomeDir, '.gemini', 'extensions');
    // Clean up before each test
    fs.rmSync(userExtensionsDir, { recursive: true, force: true });
    fs.mkdirSync(userExtensionsDir, { recursive: true });

    vi.mocked(execSync).mockClear();
  });

  afterEach(() => {
    fs.rmSync(tempHomeDir, { recursive: true, force: true });
  });

  it('should install an extension from a local path', async () => {
    const sourceExtDir = createExtension(
      tempHomeDir,
      'my-local-extension',
      '1.0.0',
    );
    const targetExtDir = path.join(userExtensionsDir, 'my-local-extension');
    const metadataPath = path.join(targetExtDir, INSTALL_METADATA_FILENAME);

    await installExtension({ source: sourceExtDir, type: 'local' });

    expect(fs.existsSync(targetExtDir)).toBe(true);
    expect(fs.existsSync(metadataPath)).toBe(true);
    const metadata = JSON.parse(fs.readFileSync(metadataPath, 'utf-8'));
    expect(metadata).toEqual({
      source: sourceExtDir,
      type: 'local',
    });
    fs.rmSync(targetExtDir, { recursive: true, force: true });
  });

  it('should throw an error if the extension already exists', async () => {
    const sourceExtDir = createExtension(
      tempHomeDir,
      'my-local-extension',
      '1.0.0',
    );
    await installExtension({ source: sourceExtDir, type: 'local' });
    await expect(
      installExtension({ source: sourceExtDir, type: 'local' }),
    ).rejects.toThrow(
      'Extension "my-local-extension" is already installed. Please uninstall it first.',
    );
  });

  it('should throw an error and cleanup if gemini-extension.json is missing', async () => {
    const sourceExtDir = path.join(tempHomeDir, 'bad-extension');
    fs.mkdirSync(sourceExtDir, { recursive: true });

    await expect(
      installExtension({ source: sourceExtDir, type: 'local' }),
    ).rejects.toThrow(
      `Invalid extension at ${sourceExtDir}. Please make sure it has a valid gemini-extension.json file.`,
    );

    const targetExtDir = path.join(userExtensionsDir, 'bad-extension');
    expect(fs.existsSync(targetExtDir)).toBe(false);
  });

  it('should install an extension from a git URL', async () => {
    const gitUrl = 'https://github.com/google/gemini-extensions.git';
    const extensionName = 'gemini-extensions';
    const targetExtDir = path.join(userExtensionsDir, extensionName);
    const metadataPath = path.join(targetExtDir, INSTALL_METADATA_FILENAME);

    const clone = vi.fn().mockImplementation(async (_, destination) => {
      fs.mkdirSync(destination, { recursive: true });
      fs.writeFileSync(
        path.join(destination, EXTENSIONS_CONFIG_FILENAME),
        JSON.stringify({ name: extensionName, version: '1.0.0' }),
      );
    });

    const mockedSimpleGit = simpleGit as vi.MockedFunction<typeof simpleGit>;
    mockedSimpleGit.mockReturnValue({ clone } as unknown as SimpleGit);

    await installExtension({ source: gitUrl, type: 'git' });

    expect(fs.existsSync(targetExtDir)).toBe(true);
    expect(fs.existsSync(metadataPath)).toBe(true);
    const metadata = JSON.parse(fs.readFileSync(metadataPath, 'utf-8'));
    expect(metadata).toEqual({
      source: gitUrl,
      type: 'git',
    });
    fs.rmSync(targetExtDir, { recursive: true, force: true });
  });
});

describe('uninstallExtension', () => {
  let tempHomeDir: string;
  let userExtensionsDir: string;

  beforeEach(() => {
    tempHomeDir = fs.mkdtempSync(
      path.join(os.tmpdir(), 'gemini-cli-test-home-'),
    );
    vi.mocked(os.homedir).mockReturnValue(tempHomeDir);
    userExtensionsDir = path.join(tempHomeDir, '.gemini', 'extensions');
    // Clean up before each test
    fs.rmSync(userExtensionsDir, { recursive: true, force: true });
    fs.mkdirSync(userExtensionsDir, { recursive: true });

    vi.mocked(execSync).mockClear();
  });

  afterEach(() => {
    fs.rmSync(tempHomeDir, { recursive: true, force: true });
  });

  it('should uninstall an extension by name', async () => {
    const sourceExtDir = createExtension(
      userExtensionsDir,
      'my-local-extension',
      '1.0.0',
    );

    await uninstallExtension('my-local-extension');

    expect(fs.existsSync(sourceExtDir)).toBe(false);
  });

  it('should uninstall an extension by name and retain existing extensions', async () => {
    const sourceExtDir = createExtension(
      userExtensionsDir,
      'my-local-extension',
      '1.0.0',
    );
    const otherExtDir = createExtension(
      userExtensionsDir,
      'other-extension',
      '1.0.0',
    );

    await uninstallExtension('my-local-extension');

    expect(fs.existsSync(sourceExtDir)).toBe(false);
    expect(loadExtensions(tempHomeDir)).toHaveLength(1);
    expect(fs.existsSync(otherExtDir)).toBe(true);
  });

  it('should throw an error if the extension does not exist', async () => {
    await expect(uninstallExtension('nonexistent-extension')).rejects.toThrow(
      'Extension "nonexistent-extension" not found.',
    );
  });
});

describe('performWorkspaceExtensionMigration', () => {
  let tempWorkspaceDir: string;
  let tempHomeDir: string;

  beforeEach(() => {
    tempWorkspaceDir = fs.mkdtempSync(
      path.join(os.tmpdir(), 'gemini-cli-test-workspace-'),
    );
    tempHomeDir = fs.mkdtempSync(
      path.join(os.tmpdir(), 'gemini-cli-test-home-'),
    );
    vi.mocked(os.homedir).mockReturnValue(tempHomeDir);
  });

  afterEach(() => {
    fs.rmSync(tempWorkspaceDir, { recursive: true, force: true });
    fs.rmSync(tempHomeDir, { recursive: true, force: true });
    vi.restoreAllMocks();
  });

  it('should install the extensions in the user directory', async () => {
    const workspaceExtensionsDir = path.join(
      tempWorkspaceDir,
      EXTENSIONS_DIRECTORY_NAME,
    );
    fs.mkdirSync(workspaceExtensionsDir, { recursive: true });
    const ext1Path = createExtension(workspaceExtensionsDir, 'ext1', '1.0.0');
    const ext2Path = createExtension(workspaceExtensionsDir, 'ext2', '1.0.0');
    const extensionsToMigrate = [
      loadExtension(ext1Path)!,
      loadExtension(ext2Path)!,
    ];
    const failed =
      await performWorkspaceExtensionMigration(extensionsToMigrate);

    expect(failed).toEqual([]);

    const userExtensionsDir = path.join(tempHomeDir, '.gemini', 'extensions');
    const userExt1Path = path.join(userExtensionsDir, 'ext1');
    const extensions = loadExtensions(tempWorkspaceDir);

    expect(extensions).toHaveLength(2);
    const metadataPath = path.join(userExt1Path, INSTALL_METADATA_FILENAME);
    expect(fs.existsSync(metadataPath)).toBe(true);
    const metadata = JSON.parse(fs.readFileSync(metadataPath, 'utf-8'));
    expect(metadata).toEqual({
      source: ext1Path,
      type: 'local',
    });
  });

  it('should return the names of failed installations', async () => {
    const workspaceExtensionsDir = path.join(
      tempWorkspaceDir,
      EXTENSIONS_DIRECTORY_NAME,
    );
    fs.mkdirSync(workspaceExtensionsDir, { recursive: true });

    const ext1Path = createExtension(workspaceExtensionsDir, 'ext1', '1.0.0');

    const extensions = [
      loadExtension(ext1Path)!,
      {
        path: '/ext/path/1',
        config: { name: 'ext2', version: '1.0.0' },
        contextFiles: [],
      },
    ];

    const failed = await performWorkspaceExtensionMigration(extensions);
    expect(failed).toEqual(['ext2']);
  });
});

function createExtension(
  extensionsDir: string,
  name: string,
  version: string,
  addContextFile = false,
  contextFileName?: string,
  mcpServers?: Record<string, MCPServerConfig>,
): string {
  const extDir = path.join(extensionsDir, name);
  fs.mkdirSync(extDir, { recursive: true });
  fs.writeFileSync(
    path.join(extDir, EXTENSIONS_CONFIG_FILENAME),
    JSON.stringify({ name, version, contextFileName, mcpServers }),
  );

  if (addContextFile) {
    fs.writeFileSync(path.join(extDir, 'GEMINI.md'), 'context');
  }

  if (contextFileName) {
    fs.writeFileSync(path.join(extDir, contextFileName), 'context');
  }
  return extDir;
}

describe('updateExtension', () => {
  let tempHomeDir: string;
  let userExtensionsDir: string;

  beforeEach(() => {
    tempHomeDir = fs.mkdtempSync(
      path.join(os.tmpdir(), 'gemini-cli-test-home-'),
    );
    vi.mocked(os.homedir).mockReturnValue(tempHomeDir);
    userExtensionsDir = path.join(tempHomeDir, '.gemini', 'extensions');
    // Clean up before each test
    fs.rmSync(userExtensionsDir, { recursive: true, force: true });
    fs.mkdirSync(userExtensionsDir, { recursive: true });

    vi.mocked(execSync).mockClear();
  });

  afterEach(() => {
    fs.rmSync(tempHomeDir, { recursive: true, force: true });
  });

  it('should update a git-installed extension', async () => {
    // 1. "Install" an extension
    const gitUrl = 'https://github.com/google/gemini-extensions.git';
    const extensionName = 'gemini-extensions';
    const targetExtDir = path.join(userExtensionsDir, extensionName);
    const metadataPath = path.join(targetExtDir, INSTALL_METADATA_FILENAME);

    // Create the "installed" extension directory and files
    fs.mkdirSync(targetExtDir, { recursive: true });
    fs.writeFileSync(
      path.join(targetExtDir, EXTENSIONS_CONFIG_FILENAME),
      JSON.stringify({ name: extensionName, version: '1.0.0' }),
    );
    fs.writeFileSync(
      metadataPath,
      JSON.stringify({ source: gitUrl, type: 'git' }),
    );

    // 2. Mock the git clone for the update
    const clone = vi.fn().mockImplementation(async (_, destination) => {
      fs.mkdirSync(destination, { recursive: true });
      // This is the "updated" version
      fs.writeFileSync(
        path.join(destination, EXTENSIONS_CONFIG_FILENAME),
        JSON.stringify({ name: extensionName, version: '1.1.0' }),
      );
    });

    const mockedSimpleGit = simpleGit as vi.MockedFunction<typeof simpleGit>;
    mockedSimpleGit.mockReturnValue({
      clone,
    } as unknown as SimpleGit);

    // 3. Call updateExtension
    const updateInfo = await updateExtension(extensionName);

    // 4. Assertions
    expect(updateInfo).toEqual({
      originalVersion: '1.0.0',
      updatedVersion: '1.1.0',
    });

    // Check that the config file reflects the new version
    const updatedConfig = JSON.parse(
      fs.readFileSync(
        path.join(targetExtDir, EXTENSIONS_CONFIG_FILENAME),
        'utf-8',
      ),
    );
    expect(updatedConfig.version).toBe('1.1.0');
  });
});

describe('disableExtension', () => {
  let tempWorkspaceDir: string;
  let tempHomeDir: string;

  beforeEach(() => {
    tempWorkspaceDir = fs.mkdtempSync(
      path.join(os.tmpdir(), 'gemini-cli-test-workspace-'),
    );
    tempHomeDir = fs.mkdtempSync(
      path.join(os.tmpdir(), 'gemini-cli-test-home-'),
    );
    vi.mocked(os.homedir).mockReturnValue(tempHomeDir);
    vi.spyOn(process, 'cwd').mockReturnValue(tempWorkspaceDir);
  });

  afterEach(() => {
    fs.rmSync(tempWorkspaceDir, { recursive: true, force: true });
    fs.rmSync(tempHomeDir, { recursive: true, force: true });
  });

  it('should disable an extension at the user scope', () => {
    disableExtension('my-extension', SettingScope.User);
    const settings = loadSettings(tempWorkspaceDir);
    expect(
      settings.forScope(SettingScope.User).settings.extensions?.disabled,
    ).toEqual(['my-extension']);
  });

  it('should disable an extension at the workspace scope', () => {
    disableExtension('my-extension', SettingScope.Workspace);
    const settings = loadSettings(tempWorkspaceDir);
    expect(
      settings.forScope(SettingScope.Workspace).settings.extensions?.disabled,
    ).toEqual(['my-extension']);
  });

<<<<<<< HEAD
  it('should not add the same extension twice', () => {
=======
  it('should handle disabling the same extension twice', () => {
>>>>>>> 51bb624d
    disableExtension('my-extension', SettingScope.User);
    disableExtension('my-extension', SettingScope.User);
    const settings = loadSettings(tempWorkspaceDir);
    expect(
      settings.forScope(SettingScope.User).settings.extensions?.disabled,
    ).toEqual(['my-extension']);
  });

  it('should throw an error if you request system scope', () => {
    expect(() => disableExtension('my-extension', SettingScope.System)).toThrow(
      'System and SystemDefaults scopes are not supported.',
    );
  });
<<<<<<< HEAD
=======
});

describe('enableExtension', () => {
  let tempWorkspaceDir: string;
  let tempHomeDir: string;
  let userExtensionsDir: string;

  beforeEach(() => {
    tempWorkspaceDir = fs.mkdtempSync(
      path.join(os.tmpdir(), 'gemini-cli-test-workspace-'),
    );
    tempHomeDir = fs.mkdtempSync(
      path.join(os.tmpdir(), 'gemini-cli-test-home-'),
    );
    userExtensionsDir = path.join(tempHomeDir, '.gemini', 'extensions');
    vi.mocked(os.homedir).mockReturnValue(tempHomeDir);
    vi.spyOn(process, 'cwd').mockReturnValue(tempWorkspaceDir);
  });

  afterEach(() => {
    fs.rmSync(tempWorkspaceDir, { recursive: true, force: true });
    fs.rmSync(tempHomeDir, { recursive: true, force: true });
    fs.rmSync(userExtensionsDir, { recursive: true, force: true });
  });

  afterAll(() => {
    vi.restoreAllMocks();
  });

  const getActiveExtensions = (): GeminiCLIExtension[] => {
    const extensions = loadExtensions(tempWorkspaceDir);
    const activeExtensions = annotateActiveExtensions(
      extensions,
      [],
      tempWorkspaceDir,
    );
    return activeExtensions.filter((e) => e.isActive);
  };

  it('should enable an extension at the user scope', () => {
    createExtension(userExtensionsDir, 'ext1', '1.0.0');
    disableExtension('ext1', SettingScope.User);
    let activeExtensions = getActiveExtensions();
    expect(activeExtensions).toHaveLength(0);

    enableExtension('ext1', [SettingScope.User]);
    activeExtensions = getActiveExtensions();
    expect(activeExtensions).toHaveLength(1);
    expect(activeExtensions[0].name).toBe('ext1');
  });

  it('should enable an extension at the workspace scope', () => {
    createExtension(userExtensionsDir, 'ext1', '1.0.0');
    disableExtension('ext1', SettingScope.Workspace);
    let activeExtensions = getActiveExtensions();
    expect(activeExtensions).toHaveLength(0);

    enableExtension('ext1', [SettingScope.Workspace]);
    activeExtensions = getActiveExtensions();
    expect(activeExtensions).toHaveLength(1);
    expect(activeExtensions[0].name).toBe('ext1');
  });
>>>>>>> 51bb624d
});<|MERGE_RESOLUTION|>--- conflicted
+++ resolved
@@ -13,10 +13,7 @@
   INSTALL_METADATA_FILENAME,
   annotateActiveExtensions,
   disableExtension,
-<<<<<<< HEAD
-=======
   enableExtension,
->>>>>>> 51bb624d
   installExtension,
   loadExtension,
   loadExtensions,
@@ -29,13 +26,8 @@
   type MCPServerConfig,
 } from '@google/gemini-cli-core';
 import { execSync } from 'node:child_process';
-<<<<<<< HEAD
-import { SimpleGit, simpleGit } from 'simple-git';
-import { SettingScope, loadSettings } from './settings.js';
-=======
 import { SettingScope, loadSettings } from './settings.js';
 import { type SimpleGit, simpleGit } from 'simple-git';
->>>>>>> 51bb624d
 
 vi.mock('simple-git', () => ({
   simpleGit: vi.fn(),
@@ -153,10 +145,7 @@
       EXTENSIONS_DIRECTORY_NAME,
     );
     fs.mkdirSync(workspaceExtensionsDir, { recursive: true });
-<<<<<<< HEAD
-=======
-
->>>>>>> 51bb624d
+
     createExtension(workspaceExtensionsDir, 'ext1', '1.0.0');
     createExtension(workspaceExtensionsDir, 'ext2', '2.0.0');
 
@@ -168,10 +157,6 @@
     );
 
     const extensions = loadExtensions(tempWorkspaceDir);
-<<<<<<< HEAD
-    expect(extensions).toHaveLength(1);
-    expect(extensions[0].config.name).toBe('ext2');
-=======
     const activeExtensions = annotateActiveExtensions(
       extensions,
       [],
@@ -210,7 +195,6 @@
       'server',
     );
     expect(loadedConfig.mcpServers?.['test-server'].cwd).toBe(expectedCwd);
->>>>>>> 51bb624d
   });
 });
 
@@ -658,11 +642,7 @@
     ).toEqual(['my-extension']);
   });
 
-<<<<<<< HEAD
-  it('should not add the same extension twice', () => {
-=======
   it('should handle disabling the same extension twice', () => {
->>>>>>> 51bb624d
     disableExtension('my-extension', SettingScope.User);
     disableExtension('my-extension', SettingScope.User);
     const settings = loadSettings(tempWorkspaceDir);
@@ -676,8 +656,6 @@
       'System and SystemDefaults scopes are not supported.',
     );
   });
-<<<<<<< HEAD
-=======
 });
 
 describe('enableExtension', () => {
@@ -740,5 +718,4 @@
     expect(activeExtensions).toHaveLength(1);
     expect(activeExtensions[0].name).toBe('ext1');
   });
->>>>>>> 51bb624d
 });