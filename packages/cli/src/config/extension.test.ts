/**
 * @license
 * Copyright 2025 Google LLC
 * SPDX-License-Identifier: Apache-2.0
 */

import { vi } from 'vitest';
import * as fs from 'node:fs';
import * as os from 'node:os';
import * as path from 'node:path';
import {
  EXTENSIONS_CONFIG_FILENAME,
  INSTALL_METADATA_FILENAME,
  annotateActiveExtensions,
  installExtension,
  loadExtensions,
  uninstallExtension,
  updateExtension,
} from './extension.js';
<<<<<<< HEAD
import { MCPServerConfig } from '@google/gemini-cli-core';
import { execSync } from 'child_process';
import { SimpleGit, simpleGit } from 'simple-git';
=======
import { type MCPServerConfig } from '@google/gemini-cli-core';
import { execSync } from 'node:child_process';
import { type SimpleGit, simpleGit } from 'simple-git';
>>>>>>> 7e75355c

vi.mock('simple-git', () => ({
  simpleGit: vi.fn(),
}));

vi.mock('os', async (importOriginal) => {
  const os = await importOriginal<typeof os>();
  return {
    ...os,
    homedir: vi.fn(),
  };
});

vi.mock('child_process', async (importOriginal) => {
  const actual = await importOriginal<typeof import('child_process')>();
  return {
    ...actual,
    execSync: vi.fn(),
  };
});
const EXTENSIONS_DIRECTORY_NAME = path.join('.gemini', 'extensions');

describe('loadExtensions', () => {
  let tempWorkspaceDir: string;
  let tempHomeDir: string;

  beforeEach(() => {
    tempWorkspaceDir = fs.mkdtempSync(
      path.join(os.tmpdir(), 'gemini-cli-test-workspace-'),
    );
    tempHomeDir = fs.mkdtempSync(
      path.join(os.tmpdir(), 'gemini-cli-test-home-'),
    );
    vi.mocked(os.homedir).mockReturnValue(tempHomeDir);
  });

  afterEach(() => {
    fs.rmSync(tempWorkspaceDir, { recursive: true, force: true });
    fs.rmSync(tempHomeDir, { recursive: true, force: true });
    vi.restoreAllMocks();
  });

  it('should include extension path in loaded extension', () => {
    const workspaceExtensionsDir = path.join(
      tempWorkspaceDir,
      EXTENSIONS_DIRECTORY_NAME,
    );
    fs.mkdirSync(workspaceExtensionsDir, { recursive: true });

    const extensionDir = path.join(workspaceExtensionsDir, 'test-extension');
    fs.mkdirSync(extensionDir, { recursive: true });

    const config = {
      name: 'test-extension',
      version: '1.0.0',
    };
    fs.writeFileSync(
      path.join(extensionDir, EXTENSIONS_CONFIG_FILENAME),
      JSON.stringify(config),
    );

    const extensions = loadExtensions(tempWorkspaceDir);
    expect(extensions).toHaveLength(1);
    expect(extensions[0].path).toBe(extensionDir);
    expect(extensions[0].config.name).toBe('test-extension');
  });

  it('should load context file path when GEMINI.md is present', () => {
    const workspaceExtensionsDir = path.join(
      tempWorkspaceDir,
      EXTENSIONS_DIRECTORY_NAME,
    );
    fs.mkdirSync(workspaceExtensionsDir, { recursive: true });
    createExtension(workspaceExtensionsDir, 'ext1', '1.0.0', true);
    createExtension(workspaceExtensionsDir, 'ext2', '2.0.0');

    const extensions = loadExtensions(tempWorkspaceDir);

    expect(extensions).toHaveLength(2);
    const ext1 = extensions.find((e) => e.config.name === 'ext1');
    const ext2 = extensions.find((e) => e.config.name === 'ext2');
    expect(ext1?.contextFiles).toEqual([
      path.join(workspaceExtensionsDir, 'ext1', 'GEMINI.md'),
    ]);
    expect(ext2?.contextFiles).toEqual([]);
  });

  it('should load context file path from the extension config', () => {
    const workspaceExtensionsDir = path.join(
      tempWorkspaceDir,
      EXTENSIONS_DIRECTORY_NAME,
    );
    fs.mkdirSync(workspaceExtensionsDir, { recursive: true });
    createExtension(
      workspaceExtensionsDir,
      'ext1',
      '1.0.0',
      false,
      'my-context-file.md',
    );

    const extensions = loadExtensions(tempWorkspaceDir);

    expect(extensions).toHaveLength(1);
    const ext1 = extensions.find((e) => e.config.name === 'ext1');
    expect(ext1?.contextFiles).toEqual([
      path.join(workspaceExtensionsDir, 'ext1', 'my-context-file.md'),
    ]);
  });

  it('should hydrate variables', () => {
    const workspaceExtensionsDir = path.join(
      tempWorkspaceDir,
      EXTENSIONS_DIRECTORY_NAME,
    );
    fs.mkdirSync(workspaceExtensionsDir, { recursive: true });

    createExtension(
      workspaceExtensionsDir,
      'test-extension',
      '1.0.0',
      false,
      undefined,
      {
        'test-server': {
          cwd: '${extensionPath}${/}server',
        },
      },
    );

    const extensions = loadExtensions(tempWorkspaceDir);
    expect(extensions).toHaveLength(1);
    const loadedConfig = extensions[0].config;
    const expectedCwd = path.join(
      workspaceExtensionsDir,
      'test-extension',
      'server',
    );
    expect(loadedConfig.mcpServers?.['test-server'].cwd).toBe(expectedCwd);
  });
});

describe('annotateActiveExtensions', () => {
  const extensions = [
    { config: { name: 'ext1', version: '1.0.0' }, contextFiles: [] },
    { config: { name: 'ext2', version: '1.0.0' }, contextFiles: [] },
    { config: { name: 'ext3', version: '1.0.0' }, contextFiles: [] },
  ];

  it('should mark all extensions as active if no enabled extensions are provided', () => {
    const activeExtensions = annotateActiveExtensions(extensions, []);
    expect(activeExtensions).toHaveLength(3);
    expect(activeExtensions.every((e) => e.isActive)).toBe(true);
  });

  it('should mark only the enabled extensions as active', () => {
    const activeExtensions = annotateActiveExtensions(extensions, [
      'ext1',
      'ext3',
    ]);
    expect(activeExtensions).toHaveLength(3);
    expect(activeExtensions.find((e) => e.name === 'ext1')?.isActive).toBe(
      true,
    );
    expect(activeExtensions.find((e) => e.name === 'ext2')?.isActive).toBe(
      false,
    );
    expect(activeExtensions.find((e) => e.name === 'ext3')?.isActive).toBe(
      true,
    );
  });

  it('should mark all extensions as inactive when "none" is provided', () => {
    const activeExtensions = annotateActiveExtensions(extensions, ['none']);
    expect(activeExtensions).toHaveLength(3);
    expect(activeExtensions.every((e) => !e.isActive)).toBe(true);
  });

  it('should handle case-insensitivity', () => {
    const activeExtensions = annotateActiveExtensions(extensions, ['EXT1']);
    expect(activeExtensions.find((e) => e.name === 'ext1')?.isActive).toBe(
      true,
    );
  });

  it('should log an error for unknown extensions', () => {
    const consoleSpy = vi.spyOn(console, 'error').mockImplementation(() => {});
    annotateActiveExtensions(extensions, ['ext4']);
    expect(consoleSpy).toHaveBeenCalledWith('Extension not found: ext4');
    consoleSpy.mockRestore();
  });
});

describe('installExtension', () => {
  let tempHomeDir: string;
  let userExtensionsDir: string;

  beforeEach(() => {
    tempHomeDir = fs.mkdtempSync(
      path.join(os.tmpdir(), 'gemini-cli-test-home-'),
    );
    vi.mocked(os.homedir).mockReturnValue(tempHomeDir);
    userExtensionsDir = path.join(tempHomeDir, '.gemini', 'extensions');
    // Clean up before each test
    fs.rmSync(userExtensionsDir, { recursive: true, force: true });
    fs.mkdirSync(userExtensionsDir, { recursive: true });

    vi.mocked(execSync).mockClear();
  });

  afterEach(() => {
    fs.rmSync(tempHomeDir, { recursive: true, force: true });
  });

  it('should install an extension from a local path', async () => {
    const sourceExtDir = createExtension(
      tempHomeDir,
      'my-local-extension',
      '1.0.0',
    );
    const targetExtDir = path.join(userExtensionsDir, 'my-local-extension');
    const metadataPath = path.join(targetExtDir, INSTALL_METADATA_FILENAME);

    await installExtension({ source: sourceExtDir, type: 'local' });

    expect(fs.existsSync(targetExtDir)).toBe(true);
    expect(fs.existsSync(metadataPath)).toBe(true);
    const metadata = JSON.parse(fs.readFileSync(metadataPath, 'utf-8'));
    expect(metadata).toEqual({
      source: sourceExtDir,
      type: 'local',
    });
    fs.rmSync(targetExtDir, { recursive: true, force: true });
  });

  it('should throw an error if the extension already exists', async () => {
    const sourceExtDir = createExtension(
      tempHomeDir,
      'my-local-extension',
      '1.0.0',
    );
    await installExtension({ source: sourceExtDir, type: 'local' });
    await expect(
      installExtension({ source: sourceExtDir, type: 'local' }),
    ).rejects.toThrow(
      'Extension "my-local-extension" is already installed. Please uninstall it first.',
    );
  });

  it('should throw an error and cleanup if gemini-extension.json is missing', async () => {
    const sourceExtDir = path.join(tempHomeDir, 'bad-extension');
    fs.mkdirSync(sourceExtDir, { recursive: true });

    await expect(
      installExtension({ source: sourceExtDir, type: 'local' }),
    ).rejects.toThrow(
      `Invalid extension at ${sourceExtDir}. Please make sure it has a valid gemini-extension.json file.`,
    );

    const targetExtDir = path.join(userExtensionsDir, 'bad-extension');
    expect(fs.existsSync(targetExtDir)).toBe(false);
  });

  it('should install an extension from a git URL', async () => {
    const gitUrl = 'https://github.com/google/gemini-extensions.git';
    const extensionName = 'gemini-extensions';
    const targetExtDir = path.join(userExtensionsDir, extensionName);
    const metadataPath = path.join(targetExtDir, INSTALL_METADATA_FILENAME);

    const clone = vi.fn().mockImplementation(async (_, destination) => {
      fs.mkdirSync(destination, { recursive: true });
      fs.writeFileSync(
        path.join(destination, EXTENSIONS_CONFIG_FILENAME),
        JSON.stringify({ name: extensionName, version: '1.0.0' }),
      );
    });

    const mockedSimpleGit = simpleGit as vi.MockedFunction<typeof simpleGit>;
    mockedSimpleGit.mockReturnValue({ clone } as unknown as SimpleGit);

    await installExtension({ source: gitUrl, type: 'git' });

    expect(fs.existsSync(targetExtDir)).toBe(true);
    expect(fs.existsSync(metadataPath)).toBe(true);
    const metadata = JSON.parse(fs.readFileSync(metadataPath, 'utf-8'));
    expect(metadata).toEqual({
      source: gitUrl,
      type: 'git',
    });
    fs.rmSync(targetExtDir, { recursive: true, force: true });
  });
});

describe('uninstallExtension', () => {
  let tempHomeDir: string;
  let userExtensionsDir: string;

  beforeEach(() => {
    tempHomeDir = fs.mkdtempSync(
      path.join(os.tmpdir(), 'gemini-cli-test-home-'),
    );
    vi.mocked(os.homedir).mockReturnValue(tempHomeDir);
    userExtensionsDir = path.join(tempHomeDir, '.gemini', 'extensions');
    // Clean up before each test
    fs.rmSync(userExtensionsDir, { recursive: true, force: true });
    fs.mkdirSync(userExtensionsDir, { recursive: true });

    vi.mocked(execSync).mockClear();
  });

  afterEach(() => {
    fs.rmSync(tempHomeDir, { recursive: true, force: true });
  });

  it('should uninstall an extension by name', async () => {
    const sourceExtDir = createExtension(
      userExtensionsDir,
      'my-local-extension',
      '1.0.0',
    );

    await uninstallExtension('my-local-extension');

    expect(fs.existsSync(sourceExtDir)).toBe(false);
  });

  it('should uninstall an extension by name and retain existing extensions', async () => {
    const sourceExtDir = createExtension(
      userExtensionsDir,
      'my-local-extension',
      '1.0.0',
    );
    const otherExtDir = createExtension(
      userExtensionsDir,
      'other-extension',
      '1.0.0',
    );

    await uninstallExtension('my-local-extension');

    expect(fs.existsSync(sourceExtDir)).toBe(false);
    expect(loadExtensions(tempHomeDir)).toHaveLength(1);
    expect(fs.existsSync(otherExtDir)).toBe(true);
  });

  it('should throw an error if the extension does not exist', async () => {
    await expect(uninstallExtension('nonexistent-extension')).rejects.toThrow(
      'Extension "nonexistent-extension" not found.',
    );
  });
});

function createExtension(
  extensionsDir: string,
  name: string,
  version: string,
  addContextFile = false,
  contextFileName?: string,
  mcpServers?: Record<string, MCPServerConfig>,
): string {
  const extDir = path.join(extensionsDir, name);
  fs.mkdirSync(extDir, { recursive: true });
  fs.writeFileSync(
    path.join(extDir, EXTENSIONS_CONFIG_FILENAME),
    JSON.stringify({ name, version, contextFileName, mcpServers }),
  );

  if (addContextFile) {
    fs.writeFileSync(path.join(extDir, 'GEMINI.md'), 'context');
  }

  if (contextFileName) {
    fs.writeFileSync(path.join(extDir, contextFileName), 'context');
  }
  return extDir;
}

describe('updateExtension', () => {
  let tempHomeDir: string;
  let userExtensionsDir: string;

  beforeEach(() => {
    tempHomeDir = fs.mkdtempSync(
      path.join(os.tmpdir(), 'gemini-cli-test-home-'),
    );
    vi.mocked(os.homedir).mockReturnValue(tempHomeDir);
    userExtensionsDir = path.join(tempHomeDir, '.gemini', 'extensions');
    // Clean up before each test
    fs.rmSync(userExtensionsDir, { recursive: true, force: true });
    fs.mkdirSync(userExtensionsDir, { recursive: true });

    vi.mocked(execSync).mockClear();
  });

  afterEach(() => {
    fs.rmSync(tempHomeDir, { recursive: true, force: true });
  });

  it('should update a git-installed extension', async () => {
    // 1. "Install" an extension
    const gitUrl = 'https://github.com/google/gemini-extensions.git';
    const extensionName = 'gemini-extensions';
    const targetExtDir = path.join(userExtensionsDir, extensionName);
    const metadataPath = path.join(targetExtDir, INSTALL_METADATA_FILENAME);

    // Create the "installed" extension directory and files
    fs.mkdirSync(targetExtDir, { recursive: true });
    fs.writeFileSync(
      path.join(targetExtDir, EXTENSIONS_CONFIG_FILENAME),
      JSON.stringify({ name: extensionName, version: '1.0.0' }),
    );
    fs.writeFileSync(
      metadataPath,
      JSON.stringify({ source: gitUrl, type: 'git' }),
    );

    // 2. Mock the git clone for the update
    const clone = vi.fn().mockImplementation(async (_, destination) => {
      fs.mkdirSync(destination, { recursive: true });
      // This is the "updated" version
      fs.writeFileSync(
        path.join(destination, EXTENSIONS_CONFIG_FILENAME),
        JSON.stringify({ name: extensionName, version: '1.1.0' }),
      );
    });

    const mockedSimpleGit = simpleGit as vi.MockedFunction<typeof simpleGit>;
    mockedSimpleGit.mockReturnValue({
      clone,
    } as unknown as SimpleGit);

    // 3. Call updateExtension
    const updateInfo = await updateExtension(extensionName);

    // 4. Assertions
    expect(updateInfo).toEqual({
      originalVersion: '1.0.0',
      updatedVersion: '1.1.0',
    });

    // Check that the config file reflects the new version
    const updatedConfig = JSON.parse(
      fs.readFileSync(
        path.join(targetExtDir, EXTENSIONS_CONFIG_FILENAME),
        'utf-8',
      ),
    );
    expect(updatedConfig.version).toBe('1.1.0');
  });
});<|MERGE_RESOLUTION|>--- conflicted
+++ resolved
@@ -17,15 +17,9 @@
   uninstallExtension,
   updateExtension,
 } from './extension.js';
-<<<<<<< HEAD
-import { MCPServerConfig } from '@google/gemini-cli-core';
-import { execSync } from 'child_process';
-import { SimpleGit, simpleGit } from 'simple-git';
-=======
 import { type MCPServerConfig } from '@google/gemini-cli-core';
 import { execSync } from 'node:child_process';
 import { type SimpleGit, simpleGit } from 'simple-git';
->>>>>>> 7e75355c
 
 vi.mock('simple-git', () => ({
   simpleGit: vi.fn(),
