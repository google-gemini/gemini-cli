/**
 * @license
 * Copyright 2025 Google LLC
 * SPDX-License-Identifier: Apache-2.0
 */

import { vi } from 'vitest';
import * as fs from 'node:fs';
import * as os from 'node:os';
import * as path from 'node:path';
import {
  EXTENSIONS_CONFIG_FILENAME,
  INSTALL_METADATA_FILENAME,
  annotateActiveExtensions,
  disableExtension,
  enableExtension,
  installExtension,
  loadExtension,
  loadExtensions,
  performWorkspaceExtensionMigration,
  uninstallExtension,
  updateExtension,
  type Extension,
} from './extension.js';
import {
  GEMINI_DIR,
  type GeminiCLIExtension,
  type MCPServerConfig,
} from '@google/gemini-cli-core';
import { execSync } from 'node:child_process';
import { SettingScope, loadSettings } from './settings.js';
import { type SimpleGit, simpleGit } from 'simple-git';
import { isWorkspaceTrusted } from './trustedFolders.js';

vi.mock('simple-git', () => ({
  simpleGit: vi.fn(),
}));

vi.mock('os', async (importOriginal) => {
  const os = await importOriginal<typeof os>();
  return {
    ...os,
    homedir: vi.fn(),
  };
});

vi.mock('./trustedFolders.js', async (importOriginal) => {
  const actual = await importOriginal<typeof import('./trustedFolders.js')>();
  return {
    ...actual,
    isWorkspaceTrusted: vi.fn(),
  };
});

vi.mock('child_process', async (importOriginal) => {
  const actual = await importOriginal<typeof import('child_process')>();
  return {
    ...actual,
    execSync: vi.fn(),
  };
});

const EXTENSIONS_DIRECTORY_NAME = path.join(GEMINI_DIR, 'extensions');

describe('loadExtensions', () => {
  let tempWorkspaceDir: string;
  let tempHomeDir: string;
  let workspaceExtensionsDir: string;

  beforeEach(() => {
    tempWorkspaceDir = fs.mkdtempSync(
      path.join(os.tmpdir(), 'gemini-cli-test-workspace-'),
    );
    tempHomeDir = fs.mkdtempSync(
      path.join(os.tmpdir(), 'gemini-cli-test-home-'),
    );
    vi.mocked(os.homedir).mockReturnValue(tempHomeDir);
    vi.mocked(isWorkspaceTrusted).mockReturnValue(true);

    workspaceExtensionsDir = path.join(
      tempWorkspaceDir,
      EXTENSIONS_DIRECTORY_NAME,
    );
    fs.mkdirSync(workspaceExtensionsDir, { recursive: true });
  });

  afterEach(() => {
    fs.rmSync(tempWorkspaceDir, { recursive: true, force: true });
    fs.rmSync(tempHomeDir, { recursive: true, force: true });
    vi.restoreAllMocks();
  });

  it('ignores extensions in untrusted workspaces', () => {
    vi.mocked(isWorkspaceTrusted).mockReturnValue(false);

    const extensionDir = path.join(workspaceExtensionsDir, 'test-extension');
    fs.mkdirSync(extensionDir, { recursive: true });
    createExtension({
      extensionsDir: workspaceExtensionsDir,
      name: 'ext1',
      version: '1.0.0',
      addContextFile: true,
    });
    const extensions = loadExtensions(tempWorkspaceDir);
    expect(extensions.length).toBe(0);
  });

  it('should include extension path in loaded extension', () => {
    const extensionDir = path.join(workspaceExtensionsDir, 'test-extension');
    fs.mkdirSync(extensionDir, { recursive: true });

    createExtension({
      extensionsDir: workspaceExtensionsDir,
      name: 'test-extension',
      version: '1.0.0',
    });

    const extensions = loadExtensions(tempWorkspaceDir);
    expect(extensions).toHaveLength(1);
    expect(extensions[0].path).toBe(extensionDir);
    expect(extensions[0].config.name).toBe('test-extension');
  });

  it('should load context file path when GEMINI.md is present', () => {
    createExtension({
      extensionsDir: workspaceExtensionsDir,
      name: 'ext1',
      version: '1.0.0',
      addContextFile: true,
    });
    createExtension({
      extensionsDir: workspaceExtensionsDir,
      name: 'ext2',
      version: '2.0.0',
    });

    const extensions = loadExtensions(tempWorkspaceDir);

    expect(extensions).toHaveLength(2);
    const ext1 = extensions.find((e) => e.config.name === 'ext1');
    const ext2 = extensions.find((e) => e.config.name === 'ext2');
    expect(ext1?.contextFiles).toEqual([
      path.join(workspaceExtensionsDir, 'ext1', 'GEMINI.md'),
    ]);
    expect(ext2?.contextFiles).toEqual([]);
  });

  it('should load context file path from the extension config', () => {
    createExtension({
      extensionsDir: workspaceExtensionsDir,
      name: 'ext1',
      version: '1.0.0',
      addContextFile: false,
      contextFileName: 'my-context-file.md',
    });

    const extensions = loadExtensions(tempWorkspaceDir);

    expect(extensions).toHaveLength(1);
    const ext1 = extensions.find((e) => e.config.name === 'ext1');
    expect(ext1?.contextFiles).toEqual([
      path.join(workspaceExtensionsDir, 'ext1', 'my-context-file.md'),
    ]);
  });

  it('should filter out disabled extensions', () => {
    createExtension({
      extensionsDir: workspaceExtensionsDir,
      name: 'ext1',
      version: '1.0.0',
    });
    createExtension({
      extensionsDir: workspaceExtensionsDir,
      name: 'ext2',
      version: '2.0.0',
    });

    const settingsDir = path.join(tempWorkspaceDir, GEMINI_DIR);
    fs.mkdirSync(settingsDir, { recursive: true });
    fs.writeFileSync(
      path.join(settingsDir, 'settings.json'),
      JSON.stringify({ extensions: { disabled: ['ext1'] } }),
    );

    const extensions = loadExtensions(tempWorkspaceDir);
    const activeExtensions = annotateActiveExtensions(
      extensions,
      [],
      tempWorkspaceDir,
    ).filter((e) => e.isActive);
    expect(activeExtensions).toHaveLength(1);
    expect(activeExtensions[0].name).toBe('ext2');
  });

  it('should hydrate variables', () => {
    createExtension({
      extensionsDir: workspaceExtensionsDir,
      name: 'test-extension',
      version: '1.0.0',
      addContextFile: false,
      contextFileName: undefined,
      mcpServers: {
        'test-server': {
          cwd: '${extensionPath}${/}server',
        },
      },
    });

    const extensions = loadExtensions(tempWorkspaceDir);
    expect(extensions).toHaveLength(1);
    const loadedConfig = extensions[0].config;
    const expectedCwd = path.join(
      workspaceExtensionsDir,
      'test-extension',
      'server',
    );
    expect(loadedConfig.mcpServers?.['test-server'].cwd).toBe(expectedCwd);
  });
});

describe('annotateActiveExtensions', () => {
  const extensions: Extension[] = [
    {
      path: '/path/to/ext1',
      config: { name: 'ext1', version: '1.0.0' },
      contextFiles: [],
    },
    {
      path: '/path/to/ext2',
      config: { name: 'ext2', version: '1.0.0' },
      contextFiles: [],
    },
    {
      path: '/path/to/ext3',
      config: { name: 'ext3', version: '1.0.0' },
      contextFiles: [],
    },
  ];

  it('should mark all extensions as active if no enabled extensions are provided', () => {
    const activeExtensions = annotateActiveExtensions(
      extensions,
      [],
      '/path/to/workspace',
    );
    expect(activeExtensions).toHaveLength(3);
    expect(activeExtensions.every((e) => e.isActive)).toBe(true);
  });

  it('should mark only the enabled extensions as active', () => {
    const activeExtensions = annotateActiveExtensions(
      extensions,
      ['ext1', 'ext3'],
      '/path/to/workspace',
    );
    expect(activeExtensions).toHaveLength(3);
    expect(activeExtensions.find((e) => e.name === 'ext1')?.isActive).toBe(
      true,
    );
    expect(activeExtensions.find((e) => e.name === 'ext2')?.isActive).toBe(
      false,
    );
    expect(activeExtensions.find((e) => e.name === 'ext3')?.isActive).toBe(
      true,
    );
  });

  it('should mark all extensions as inactive when "none" is provided', () => {
    const activeExtensions = annotateActiveExtensions(
      extensions,
      ['none'],
      '/path/to/workspace',
    );
    expect(activeExtensions).toHaveLength(3);
    expect(activeExtensions.every((e) => !e.isActive)).toBe(true);
  });

  it('should handle case-insensitivity', () => {
    const activeExtensions = annotateActiveExtensions(
      extensions,
      ['EXT1'],
      '/path/to/workspace',
    );
    expect(activeExtensions.find((e) => e.name === 'ext1')?.isActive).toBe(
      true,
    );
  });

  it('should log an error for unknown extensions', () => {
    const consoleSpy = vi.spyOn(console, 'error').mockImplementation(() => {});
    annotateActiveExtensions(extensions, ['ext4'], '/path/to/workspace');
    expect(consoleSpy).toHaveBeenCalledWith('Extension not found: ext4');
    consoleSpy.mockRestore();
  });
});

describe('installExtension', () => {
  let tempHomeDir: string;
  let userExtensionsDir: string;

  beforeEach(() => {
    tempHomeDir = fs.mkdtempSync(
      path.join(os.tmpdir(), 'gemini-cli-test-home-'),
    );
    vi.mocked(os.homedir).mockReturnValue(tempHomeDir);
    userExtensionsDir = path.join(tempHomeDir, GEMINI_DIR, 'extensions');
    // Clean up before each test
    fs.rmSync(userExtensionsDir, { recursive: true, force: true });
    fs.mkdirSync(userExtensionsDir, { recursive: true });
    vi.mocked(isWorkspaceTrusted).mockReturnValue(true);

    vi.mocked(execSync).mockClear();
  });

  afterEach(() => {
    fs.rmSync(tempHomeDir, { recursive: true, force: true });
  });

  it('should install an extension from a local path', async () => {
    const sourceExtDir = createExtension({
      extensionsDir: tempHomeDir,
      name: 'my-local-extension',
      version: '1.0.0',
    });
    const targetExtDir = path.join(userExtensionsDir, 'my-local-extension');
    const metadataPath = path.join(targetExtDir, INSTALL_METADATA_FILENAME);

    await installExtension({ source: sourceExtDir, type: 'local' });

    expect(fs.existsSync(targetExtDir)).toBe(true);
    expect(fs.existsSync(metadataPath)).toBe(true);
    const metadata = JSON.parse(fs.readFileSync(metadataPath, 'utf-8'));
    expect(metadata).toEqual({
      source: sourceExtDir,
      type: 'local',
    });
    fs.rmSync(targetExtDir, { recursive: true, force: true });
  });

  it('should throw an error if the extension already exists', async () => {
    const sourceExtDir = createExtension({
      extensionsDir: tempHomeDir,
      name: 'my-local-extension',
      version: '1.0.0',
    });
    await installExtension({ source: sourceExtDir, type: 'local' });
    await expect(
      installExtension({ source: sourceExtDir, type: 'local' }),
    ).rejects.toThrow(
      'Extension "my-local-extension" is already installed. Please uninstall it first.',
    );
  });

  it('should throw an error and cleanup if gemini-extension.json is missing', async () => {
    const sourceExtDir = path.join(tempHomeDir, 'bad-extension');
    fs.mkdirSync(sourceExtDir, { recursive: true });

    await expect(
      installExtension({ source: sourceExtDir, type: 'local' }),
    ).rejects.toThrow(
      `Invalid extension at ${sourceExtDir}. Please make sure it has a valid gemini-extension.json file.`,
    );

    const targetExtDir = path.join(userExtensionsDir, 'bad-extension');
    expect(fs.existsSync(targetExtDir)).toBe(false);
  });

  it('should install an extension from a git URL', async () => {
    const gitUrl = 'https://github.com/google/gemini-extensions.git';
    const extensionName = 'gemini-extensions';
    const targetExtDir = path.join(userExtensionsDir, extensionName);
    const metadataPath = path.join(targetExtDir, INSTALL_METADATA_FILENAME);

    const clone = vi.fn().mockImplementation(async (_, destination) => {
      fs.mkdirSync(destination, { recursive: true });
      fs.writeFileSync(
        path.join(destination, EXTENSIONS_CONFIG_FILENAME),
        JSON.stringify({ name: extensionName, version: '1.0.0' }),
      );
    });

    const mockedSimpleGit = simpleGit as vi.MockedFunction<typeof simpleGit>;
    mockedSimpleGit.mockReturnValue({ clone } as unknown as SimpleGit);

    await installExtension({ source: gitUrl, type: 'git' });

    expect(fs.existsSync(targetExtDir)).toBe(true);
    expect(fs.existsSync(metadataPath)).toBe(true);
    const metadata = JSON.parse(fs.readFileSync(metadataPath, 'utf-8'));
    expect(metadata).toEqual({
      source: gitUrl,
      type: 'git',
    });
    fs.rmSync(targetExtDir, { recursive: true, force: true });
  });
});

describe('uninstallExtension', () => {
  let tempHomeDir: string;
  let userExtensionsDir: string;

  beforeEach(() => {
    tempHomeDir = fs.mkdtempSync(
      path.join(os.tmpdir(), 'gemini-cli-test-home-'),
    );
    vi.mocked(os.homedir).mockReturnValue(tempHomeDir);
    userExtensionsDir = path.join(tempHomeDir, GEMINI_DIR, 'extensions');
    // Clean up before each test
    fs.rmSync(userExtensionsDir, { recursive: true, force: true });
    fs.mkdirSync(userExtensionsDir, { recursive: true });

    vi.mocked(execSync).mockClear();
  });

  afterEach(() => {
    fs.rmSync(tempHomeDir, { recursive: true, force: true });
  });

  it('should uninstall an extension by name', async () => {
    const sourceExtDir = createExtension({
      extensionsDir: userExtensionsDir,
      name: 'my-local-extension',
      version: '1.0.0',
    });

    await uninstallExtension('my-local-extension');

    expect(fs.existsSync(sourceExtDir)).toBe(false);
  });

  it('should uninstall an extension by name and retain existing extensions', async () => {
    const sourceExtDir = createExtension({
      extensionsDir: userExtensionsDir,
      name: 'my-local-extension',
      version: '1.0.0',
    });
    const otherExtDir = createExtension({
      extensionsDir: userExtensionsDir,
      name: 'other-extension',
      version: '1.0.0',
    });

    await uninstallExtension('my-local-extension');

    expect(fs.existsSync(sourceExtDir)).toBe(false);
    expect(loadExtensions(tempHomeDir)).toHaveLength(1);
    expect(fs.existsSync(otherExtDir)).toBe(true);
  });

  it('should throw an error if the extension does not exist', async () => {
    await expect(uninstallExtension('nonexistent-extension')).rejects.toThrow(
      'Extension "nonexistent-extension" not found.',
    );
  });
});

describe('performWorkspaceExtensionMigration', () => {
  let tempWorkspaceDir: string;
  let tempHomeDir: string;
  let workspaceExtensionsDir: string;

  beforeEach(() => {
    tempWorkspaceDir = fs.mkdtempSync(
      path.join(os.tmpdir(), 'gemini-cli-test-workspace-'),
    );
    tempHomeDir = fs.mkdtempSync(
      path.join(os.tmpdir(), 'gemini-cli-test-home-'),
    );
    vi.mocked(os.homedir).mockReturnValue(tempHomeDir);
    vi.mocked(isWorkspaceTrusted).mockReturnValue(true);

    workspaceExtensionsDir = path.join(
      tempWorkspaceDir,
      EXTENSIONS_DIRECTORY_NAME,
    );
    fs.mkdirSync(workspaceExtensionsDir, { recursive: true });
  });

  afterEach(() => {
    fs.rmSync(tempWorkspaceDir, { recursive: true, force: true });
    fs.rmSync(tempHomeDir, { recursive: true, force: true });
    vi.restoreAllMocks();
  });

  describe('folder trust', () => {
    it('refuses to install extensions from untrusted folders', async () => {
      vi.mocked(isWorkspaceTrusted).mockReturnValue(false);
      const ext1Path = createExtension({
        extensionsDir: workspaceExtensionsDir,
        name: 'ext1',
        version: '1.0.0',
      });

      const failed = await performWorkspaceExtensionMigration([
        loadExtension(ext1Path)!,
      ]);

      expect(failed).toEqual(['ext1']);
    });

    it('does not copy extensions to the user dir', async () => {
      vi.mocked(isWorkspaceTrusted).mockReturnValue(false);
      const ext1Path = createExtension({
        extensionsDir: workspaceExtensionsDir,
        name: 'ext1',
        version: '1.0.0',
      });

      await performWorkspaceExtensionMigration([loadExtension(ext1Path)!]);

      const userExtensionsDir = path.join(
        tempHomeDir,
        GEMINI_DIR,
        'extensions',
      );

      expect(() => fs.readdirSync(userExtensionsDir)).toThrow();
    });

    it('does not load any extensions in the workspace config', async () => {
      vi.mocked(isWorkspaceTrusted).mockReturnValue(false);
      const ext1Path = createExtension({
        extensionsDir: workspaceExtensionsDir,
        name: 'ext1',
        version: '1.0.0',
      });

      await performWorkspaceExtensionMigration([loadExtension(ext1Path)!]);
      const extensions = loadExtensions(tempWorkspaceDir);

      expect(extensions).toEqual([]);
    });
  });

  it('should install the extensions in the user directory', async () => {
    const ext1Path = createExtension({
      extensionsDir: workspaceExtensionsDir,
      name: 'ext1',
      version: '1.0.0',
    });
    const ext2Path = createExtension({
      extensionsDir: workspaceExtensionsDir,
      name: 'ext2',
      version: '1.0.0',
    });
    const extensionsToMigrate: Extension[] = [
      loadExtension(ext1Path)!,
      loadExtension(ext2Path)!,
    ];
    const failed =
      await performWorkspaceExtensionMigration(extensionsToMigrate);

    expect(failed).toEqual([]);

    const userExtensionsDir = path.join(tempHomeDir, GEMINI_DIR, 'extensions');
    const userExt1Path = path.join(userExtensionsDir, 'ext1');
    const extensions = loadExtensions(tempWorkspaceDir);

    expect(extensions).toHaveLength(2);
    const metadataPath = path.join(userExt1Path, INSTALL_METADATA_FILENAME);
    expect(fs.existsSync(metadataPath)).toBe(true);
    const metadata = JSON.parse(fs.readFileSync(metadataPath, 'utf-8'));
    expect(metadata).toEqual({
      source: ext1Path,
      type: 'local',
    });
  });

  it('should return the names of failed installations', async () => {
    const ext1Path = createExtension({
      extensionsDir: workspaceExtensionsDir,
      name: 'ext1',
      version: '1.0.0',
    });

    const extensions: Extension[] = [
      loadExtension(ext1Path)!,
      {
        path: '/ext/path/1',
        config: { name: 'ext2', version: '1.0.0' },
        contextFiles: [],
      },
    ];

    const failed = await performWorkspaceExtensionMigration(extensions);
    expect(failed).toEqual(['ext2']);
  });
});

function createExtension({
  extensionsDir = 'extensions-dir',
  name = 'my-extension',
  version = '1.0.0',
  addContextFile = false,
  contextFileName = undefined as string | undefined,
  mcpServers = {} as Record<string, MCPServerConfig>,
} = {}): string {
  const extDir = path.join(extensionsDir, name);
  fs.mkdirSync(extDir, { recursive: true });
  fs.writeFileSync(
    path.join(extDir, EXTENSIONS_CONFIG_FILENAME),
    JSON.stringify({ name, version, contextFileName, mcpServers }),
  );

  if (addContextFile) {
    fs.writeFileSync(path.join(extDir, 'GEMINI.md'), 'context');
  }

  if (contextFileName) {
    fs.writeFileSync(path.join(extDir, contextFileName), 'context');
  }
  return extDir;
}

describe('updateExtension', () => {
  let tempHomeDir: string;
  let userExtensionsDir: string;

  beforeEach(() => {
    tempHomeDir = fs.mkdtempSync(
      path.join(os.tmpdir(), 'gemini-cli-test-home-'),
    );
    vi.mocked(os.homedir).mockReturnValue(tempHomeDir);
<<<<<<< HEAD
    userExtensionsDir = path.join(tempHomeDir, '.gemini', 'extensions');

=======
    userExtensionsDir = path.join(tempHomeDir, GEMINI_DIR, 'extensions');
    // Clean up before each test
>>>>>>> eb13b2a7
    fs.rmSync(userExtensionsDir, { recursive: true, force: true });
    fs.mkdirSync(userExtensionsDir, { recursive: true });
    vi.mocked(isWorkspaceTrusted).mockReturnValue(true);

    vi.mocked(execSync).mockClear();
  });

  afterEach(() => {
    fs.rmSync(tempHomeDir, { recursive: true, force: true });
  });

  it('should update a git-installed extension', async () => {
    const gitUrl = 'https://github.com/google/gemini-extensions.git';
    const extensionName = 'gemini-extensions';
    const targetExtDir = path.join(userExtensionsDir, extensionName);
    const metadataPath = path.join(targetExtDir, INSTALL_METADATA_FILENAME);

    fs.mkdirSync(targetExtDir, { recursive: true });
    fs.writeFileSync(
      path.join(targetExtDir, EXTENSIONS_CONFIG_FILENAME),
      JSON.stringify({ name: extensionName, version: '1.0.0' }),
    );
    fs.writeFileSync(
      metadataPath,
      JSON.stringify({ source: gitUrl, type: 'git' }),
    );

    const clone = vi.fn().mockImplementation(async (_, destination) => {
      fs.mkdirSync(destination, { recursive: true });
      fs.writeFileSync(
        path.join(destination, EXTENSIONS_CONFIG_FILENAME),
        JSON.stringify({ name: extensionName, version: '1.1.0' }),
      );
    });

    const mockedSimpleGit = simpleGit as vi.MockedFunction<typeof simpleGit>;
    mockedSimpleGit.mockReturnValue({
      clone,
    } as unknown as SimpleGit);

    const updateInfo = await updateExtension(loadExtension(targetExtDir));

    expect(updateInfo).toEqual({
      name: 'gemini-extensions',
      originalVersion: '1.0.0',
      updatedVersion: '1.1.0',
    });

    const updatedConfig = JSON.parse(
      fs.readFileSync(
        path.join(targetExtDir, EXTENSIONS_CONFIG_FILENAME),
        'utf-8',
      ),
    );
    expect(updatedConfig.version).toBe('1.1.0');
  });
});

describe('disableExtension', () => {
  let tempWorkspaceDir: string;
  let tempHomeDir: string;

  beforeEach(() => {
    tempWorkspaceDir = fs.mkdtempSync(
      path.join(os.tmpdir(), 'gemini-cli-test-workspace-'),
    );
    tempHomeDir = fs.mkdtempSync(
      path.join(os.tmpdir(), 'gemini-cli-test-home-'),
    );
    vi.mocked(os.homedir).mockReturnValue(tempHomeDir);
    vi.spyOn(process, 'cwd').mockReturnValue(tempWorkspaceDir);
  });

  afterEach(() => {
    fs.rmSync(tempWorkspaceDir, { recursive: true, force: true });
    fs.rmSync(tempHomeDir, { recursive: true, force: true });
  });

  it('should disable an extension at the user scope', () => {
    disableExtension('my-extension', SettingScope.User);
    const settings = loadSettings(tempWorkspaceDir);
    expect(
      settings.forScope(SettingScope.User).settings.extensions?.disabled,
    ).toEqual(['my-extension']);
  });

  it('should disable an extension at the workspace scope', () => {
    disableExtension('my-extension', SettingScope.Workspace);
    const settings = loadSettings(tempWorkspaceDir);
    expect(
      settings.forScope(SettingScope.Workspace).settings.extensions?.disabled,
    ).toEqual(['my-extension']);
  });

  it('should handle disabling the same extension twice', () => {
    disableExtension('my-extension', SettingScope.User);
    disableExtension('my-extension', SettingScope.User);
    const settings = loadSettings(tempWorkspaceDir);
    expect(
      settings.forScope(SettingScope.User).settings.extensions?.disabled,
    ).toEqual(['my-extension']);
  });

  it('should throw an error if you request system scope', () => {
    expect(() => disableExtension('my-extension', SettingScope.System)).toThrow(
      'System and SystemDefaults scopes are not supported.',
    );
  });
});

describe('enableExtension', () => {
  let tempWorkspaceDir: string;
  let tempHomeDir: string;
  let userExtensionsDir: string;

  beforeEach(() => {
    tempWorkspaceDir = fs.mkdtempSync(
      path.join(os.tmpdir(), 'gemini-cli-test-workspace-'),
    );
    tempHomeDir = fs.mkdtempSync(
      path.join(os.tmpdir(), 'gemini-cli-test-home-'),
    );
    userExtensionsDir = path.join(tempHomeDir, GEMINI_DIR, 'extensions');
    vi.mocked(os.homedir).mockReturnValue(tempHomeDir);
    vi.spyOn(process, 'cwd').mockReturnValue(tempWorkspaceDir);
  });

  afterEach(() => {
    fs.rmSync(tempWorkspaceDir, { recursive: true, force: true });
    fs.rmSync(tempHomeDir, { recursive: true, force: true });
    fs.rmSync(userExtensionsDir, { recursive: true, force: true });
  });

  afterAll(() => {
    vi.restoreAllMocks();
  });

  const getActiveExtensions = (): GeminiCLIExtension[] => {
    const extensions = loadExtensions(tempWorkspaceDir);
    const activeExtensions = annotateActiveExtensions(
      extensions,
      [],
      tempWorkspaceDir,
    );
    return activeExtensions.filter((e) => e.isActive);
  };

  it('should enable an extension at the user scope', () => {
    createExtension({
      extensionsDir: userExtensionsDir,
      name: 'ext1',
      version: '1.0.0',
    });
    disableExtension('ext1', SettingScope.User);
    let activeExtensions = getActiveExtensions();
    expect(activeExtensions).toHaveLength(0);

    enableExtension('ext1', [SettingScope.User]);
    activeExtensions = getActiveExtensions();
    expect(activeExtensions).toHaveLength(1);
    expect(activeExtensions[0].name).toBe('ext1');
  });

  it('should enable an extension at the workspace scope', () => {
    createExtension({
      extensionsDir: userExtensionsDir,
      name: 'ext1',
      version: '1.0.0',
    });
    disableExtension('ext1', SettingScope.Workspace);
    let activeExtensions = getActiveExtensions();
    expect(activeExtensions).toHaveLength(0);

    enableExtension('ext1', [SettingScope.Workspace]);
    activeExtensions = getActiveExtensions();
    expect(activeExtensions).toHaveLength(1);
    expect(activeExtensions[0].name).toBe('ext1');
  });
});<|MERGE_RESOLUTION|>--- conflicted
+++ resolved
@@ -621,13 +621,8 @@
       path.join(os.tmpdir(), 'gemini-cli-test-home-'),
     );
     vi.mocked(os.homedir).mockReturnValue(tempHomeDir);
-<<<<<<< HEAD
-    userExtensionsDir = path.join(tempHomeDir, '.gemini', 'extensions');
-
-=======
     userExtensionsDir = path.join(tempHomeDir, GEMINI_DIR, 'extensions');
     // Clean up before each test
->>>>>>> eb13b2a7
     fs.rmSync(userExtensionsDir, { recursive: true, force: true });
     fs.mkdirSync(userExtensionsDir, { recursive: true });
     vi.mocked(isWorkspaceTrusted).mockReturnValue(true);
