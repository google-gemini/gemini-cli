--- conflicted
+++ resolved
@@ -287,9 +287,6 @@
       ]);
     });
 
-<<<<<<< HEAD
-    it('should resolve environment variables in extension configuration', async () => {
-=======
     it('should hydrate ${extensionPath} correctly for linked extensions', async () => {
       const sourceExtDir = createExtension({
         extensionsDir: tempWorkspaceDir,
@@ -309,7 +306,7 @@
         type: 'link',
       });
 
-      const extensions = extensionManager.loadExtensions();
+      const extensions = await extensionManager.loadExtensions();
       expect(extensions).toHaveLength(1);
       expect(extensions[0].mcpServers?.['test-server'].cwd).toBe(
         path.join(sourceExtDir, 'server'),
@@ -319,8 +316,7 @@
       ]);
     });
 
-    it('should resolve environment variables in extension configuration', () => {
->>>>>>> 5ded674a
+    it('should resolve environment variables in extension configuration', async () => {
       process.env['TEST_API_KEY'] = 'test-api-key-123';
       process.env['TEST_DB_URL'] = 'postgresql://localhost:5432/testdb';
 
