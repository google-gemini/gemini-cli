--- conflicted
+++ resolved
@@ -30,12 +30,8 @@
   ClearcutLogger,
   type Config,
   ExtensionUninstallEvent,
-<<<<<<< HEAD
+  type ExtensionInstallMetadata,
 } from '@thacio/auditaria-cli-core';
-=======
-  type ExtensionInstallMetadata,
-} from '@google/gemini-cli-core';
->>>>>>> eddd13d7
 import { execSync } from 'node:child_process';
 import { SettingScope } from './settings.js';
 import { isWorkspaceTrusted } from './trustedFolders.js';
