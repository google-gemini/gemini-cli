--- conflicted
+++ resolved
@@ -17,12 +17,8 @@
   uninstallExtension,
   updateExtension,
 } from './extension.js';
-<<<<<<< HEAD
 import { MCPServerConfig } from '@google/gemini-cli-core';
 import { execSync } from 'child_process';
-=======
-import { execSync } from 'node:child_process';
->>>>>>> ee4feea0
 import { SimpleGit, simpleGit } from 'simple-git';
 
 vi.mock('simple-git', () => ({
