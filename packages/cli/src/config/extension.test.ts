--- conflicted
+++ resolved
@@ -19,12 +19,8 @@
   updateExtension,
 } from './extension.js';
 import { execSync } from 'node:child_process';
-<<<<<<< HEAD
-import { SimpleGit, simpleGit } from 'simple-git';
-import { SettingScope, loadSettings } from './settings.js';
-=======
+import { type SettingScope, loadSettings } from './settings.js';
 import { type SimpleGit, simpleGit } from 'simple-git';
->>>>>>> 2c6794fe
 
 vi.mock('simple-git', () => ({
   simpleGit: vi.fn(),
