/**
 * @license
 * Copyright 2025 Google LLC
 * SPDX-License-Identifier: Apache-2.0
 */

import { vi } from 'vitest';
import * as fs from 'node:fs';
import * as os from 'node:os';
import * as path from 'node:path';
import {
  EXTENSIONS_CONFIG_FILENAME,
  ExtensionStorage,
  INSTALL_METADATA_FILENAME,
  annotateActiveExtensions,
  disableExtension,
  enableExtension,
  installExtension,
  loadExtension,
  loadExtensionConfig,
  loadExtensions,
  performWorkspaceExtensionMigration,
  uninstallExtension,
} from './extension.js';
import {
  GEMINI_DIR,
  type GeminiCLIExtension,
  ExtensionUninstallEvent,
  ExtensionDisableEvent,
  ExtensionEnableEvent,
} from '@google/gemini-cli-core';
import { execSync } from 'node:child_process';
import { SettingScope } from './settings.js';
import { isWorkspaceTrusted } from './trustedFolders.js';
import { createExtension } from '../test-utils/createExtension.js';
import { ExtensionEnablementManager } from './extensions/extensionEnablement.js';

const mockGit = {
  clone: vi.fn(),
  getRemotes: vi.fn(),
  fetch: vi.fn(),
  checkout: vi.fn(),
  listRemote: vi.fn(),
  revparse: vi.fn(),
  // Not a part of the actual API, but we need to use this to do the correct
  // file system interactions.
  path: vi.fn(),
};

vi.mock('simple-git', () => ({
  simpleGit: vi.fn((path: string) => {
    mockGit.path.mockReturnValue(path);
    return mockGit;
  }),
}));

vi.mock('os', async (importOriginal) => {
  const mockedOs = await importOriginal<typeof os>();
  return {
    ...mockedOs,
    homedir: vi.fn(),
  };
});

vi.mock('./trustedFolders.js', async (importOriginal) => {
  const actual = await importOriginal<typeof import('./trustedFolders.js')>();
  return {
    ...actual,
    isWorkspaceTrusted: vi.fn(),
  };
});

const mockLogExtensionEnable = vi.hoisted(() => vi.fn());
const mockLogExtensionInstallEvent = vi.hoisted(() => vi.fn());
const mockLogExtensionUninstall = vi.hoisted(() => vi.fn());
const mockLogExtensionDisable = vi.hoisted(() => vi.fn());
vi.mock('@google/gemini-cli-core', async (importOriginal) => {
  const actual =
    await importOriginal<typeof import('@google/gemini-cli-core')>();
  return {
    ...actual,
    logExtensionEnable: mockLogExtensionEnable,
    logExtensionInstallEvent: mockLogExtensionInstallEvent,
    logExtensionUninstall: mockLogExtensionUninstall,
    logExtensionDisable: mockLogExtensionDisable,
    ExtensionEnableEvent: vi.fn(),
    ExtensionInstallEvent: vi.fn(),
    ExtensionUninstallEvent: vi.fn(),
    ExtensionDisableEvent: vi.fn(),
  };
});

vi.mock('child_process', async (importOriginal) => {
  const actual = await importOriginal<typeof import('child_process')>();
  return {
    ...actual,
    execSync: vi.fn(),
  };
});

const EXTENSIONS_DIRECTORY_NAME = path.join(GEMINI_DIR, 'extensions');

describe('extension tests', () => {
  let tempHomeDir: string;
  let tempWorkspaceDir: string;
  let userExtensionsDir: string;

  beforeEach(() => {
    tempHomeDir = fs.mkdtempSync(
      path.join(os.tmpdir(), 'gemini-cli-test-home-'),
    );
    tempWorkspaceDir = fs.mkdtempSync(
      path.join(tempHomeDir, 'gemini-cli-test-workspace-'),
    );
    userExtensionsDir = path.join(tempHomeDir, EXTENSIONS_DIRECTORY_NAME);
    fs.mkdirSync(userExtensionsDir, { recursive: true });

    vi.mocked(os.homedir).mockReturnValue(tempHomeDir);
    vi.mocked(isWorkspaceTrusted).mockReturnValue({
      isTrusted: true,
      source: undefined,
    });
    vi.spyOn(process, 'cwd').mockReturnValue(tempWorkspaceDir);
    vi.mocked(execSync).mockClear();
    Object.values(mockGit).forEach((fn) => fn.mockReset());
  });

  afterEach(() => {
    fs.rmSync(tempHomeDir, { recursive: true, force: true });
    fs.rmSync(tempWorkspaceDir, { recursive: true, force: true });
    vi.restoreAllMocks();
  });

  describe('loadExtensions', () => {
    it('should include extension path in loaded extension', () => {
      const extensionDir = path.join(userExtensionsDir, 'test-extension');
      fs.mkdirSync(extensionDir, { recursive: true });

      createExtension({
        extensionsDir: userExtensionsDir,
        name: 'test-extension',
        version: '1.0.0',
      });

      const extensions = loadExtensions(
        new ExtensionEnablementManager(ExtensionStorage.getUserExtensionsDir()),
      );
      expect(extensions).toHaveLength(1);
      expect(extensions[0].path).toBe(extensionDir);
      expect(extensions[0].name).toBe('test-extension');
    });

    it('should load context file path when GEMINI.md is present', () => {
      createExtension({
        extensionsDir: userExtensionsDir,
        name: 'ext1',
        version: '1.0.0',
        addContextFile: true,
      });
      createExtension({
        extensionsDir: userExtensionsDir,
        name: 'ext2',
        version: '2.0.0',
      });

      const extensions = loadExtensions(
        new ExtensionEnablementManager(ExtensionStorage.getUserExtensionsDir()),
      );

      expect(extensions).toHaveLength(2);
      const ext1 = extensions.find((e) => e.name === 'ext1');
      const ext2 = extensions.find((e) => e.name === 'ext2');
      expect(ext1?.contextFiles).toEqual([
        path.join(userExtensionsDir, 'ext1', 'GEMINI.md'),
      ]);
      expect(ext2?.contextFiles).toEqual([]);
    });

    it('should load context file path from the extension config', () => {
      createExtension({
        extensionsDir: userExtensionsDir,
        name: 'ext1',
        version: '1.0.0',
        addContextFile: false,
        contextFileName: 'my-context-file.md',
      });

      const extensions = loadExtensions(
        new ExtensionEnablementManager(ExtensionStorage.getUserExtensionsDir()),
      );

      expect(extensions).toHaveLength(1);
      const ext1 = extensions.find((e) => e.name === 'ext1');
      expect(ext1?.contextFiles).toEqual([
        path.join(userExtensionsDir, 'ext1', 'my-context-file.md'),
      ]);
    });

    it('should filter out disabled extensions', () => {
      createExtension({
        extensionsDir: userExtensionsDir,
        name: 'disabled-extension',
        version: '1.0.0',
      });
      createExtension({
        extensionsDir: userExtensionsDir,
        name: 'enabled-extension',
        version: '2.0.0',
      });
      disableExtension(
        'disabled-extension',
        SettingScope.User,
        tempWorkspaceDir,
      );
      const manager = new ExtensionEnablementManager(
        ExtensionStorage.getUserExtensionsDir(),
      );
      const extensions = loadExtensions(manager);
      const activeExtensions = annotateActiveExtensions(
        extensions,
        tempWorkspaceDir,
        manager,
      ).filter((e) => e.isActive);
      expect(activeExtensions).toHaveLength(1);
      expect(activeExtensions[0].name).toBe('enabled-extension');
    });

    it('should hydrate variables', () => {
      createExtension({
        extensionsDir: userExtensionsDir,
        name: 'test-extension',
        version: '1.0.0',
        addContextFile: false,
        contextFileName: undefined,
        mcpServers: {
          'test-server': {
            cwd: '${extensionPath}${/}server',
          },
        },
      });

      const extensions = loadExtensions(
        new ExtensionEnablementManager(ExtensionStorage.getUserExtensionsDir()),
      );
      expect(extensions).toHaveLength(1);
      const expectedCwd = path.join(
        userExtensionsDir,
        'test-extension',
        'server',
      );
      expect(extensions[0].mcpServers?.['test-server'].cwd).toBe(expectedCwd);
    });

    it('should load a linked extension correctly', async () => {
      const sourceExtDir = createExtension({
        extensionsDir: tempWorkspaceDir,
        name: 'my-linked-extension',
        version: '1.0.0',
        contextFileName: 'context.md',
      });
      fs.writeFileSync(path.join(sourceExtDir, 'context.md'), 'linked context');

      const extensionName = await installExtension(
        {
          source: sourceExtDir,
          type: 'link',
        },
        async (_) => true,
      );

      expect(extensionName).toEqual('my-linked-extension');
      const extensions = loadExtensions(
        new ExtensionEnablementManager(ExtensionStorage.getUserExtensionsDir()),
      );
      expect(extensions).toHaveLength(1);

      const linkedExt = extensions[0];
      expect(linkedExt.name).toBe('my-linked-extension');

      expect(linkedExt.path).toBe(sourceExtDir);
      expect(linkedExt.installMetadata).toEqual({
        source: sourceExtDir,
        type: 'link',
      });
      expect(linkedExt.contextFiles).toEqual([
        path.join(sourceExtDir, 'context.md'),
      ]);
    });

    it('should resolve environment variables in extension configuration', () => {
      process.env['TEST_API_KEY'] = 'test-api-key-123';
      process.env['TEST_DB_URL'] = 'postgresql://localhost:5432/testdb';

      try {
        const userExtensionsDir = path.join(
          tempHomeDir,
          EXTENSIONS_DIRECTORY_NAME,
        );
        fs.mkdirSync(userExtensionsDir, { recursive: true });

        const extDir = path.join(userExtensionsDir, 'test-extension');
        fs.mkdirSync(extDir);

        // Write config to a separate file for clarity and good practices
        const configPath = path.join(extDir, EXTENSIONS_CONFIG_FILENAME);
        const extensionConfig = {
          name: 'test-extension',
          version: '1.0.0',
          mcpServers: {
            'test-server': {
              command: 'node',
              args: ['server.js'],
              env: {
                API_KEY: '$TEST_API_KEY',
                DATABASE_URL: '${TEST_DB_URL}',
                STATIC_VALUE: 'no-substitution',
              },
            },
          },
        };
        fs.writeFileSync(configPath, JSON.stringify(extensionConfig));

        const extensions = loadExtensions(
          new ExtensionEnablementManager(
            ExtensionStorage.getUserExtensionsDir(),
          ),
        );

        expect(extensions).toHaveLength(1);
        const extension = extensions[0];
        expect(extension.name).toBe('test-extension');
        expect(extension.mcpServers).toBeDefined();

        const serverConfig = extension.mcpServers?.['test-server'];
        expect(serverConfig).toBeDefined();
        expect(serverConfig?.env).toBeDefined();
        expect(serverConfig?.env?.['API_KEY']).toBe('test-api-key-123');
        expect(serverConfig?.env?.['DATABASE_URL']).toBe(
          'postgresql://localhost:5432/testdb',
        );
        expect(serverConfig?.env?.['STATIC_VALUE']).toBe('no-substitution');
      } finally {
        delete process.env['TEST_API_KEY'];
        delete process.env['TEST_DB_URL'];
      }
    });

    it('should handle missing environment variables gracefully', () => {
      const userExtensionsDir = path.join(
        tempHomeDir,
        EXTENSIONS_DIRECTORY_NAME,
      );
      fs.mkdirSync(userExtensionsDir, { recursive: true });

      const extDir = path.join(userExtensionsDir, 'test-extension');
      fs.mkdirSync(extDir);

      const extensionConfig = {
        name: 'test-extension',
        version: '1.0.0',
        mcpServers: {
          'test-server': {
            command: 'node',
            args: ['server.js'],
            env: {
              MISSING_VAR: '$UNDEFINED_ENV_VAR',
              MISSING_VAR_BRACES: '${ALSO_UNDEFINED}',
            },
          },
        },
      };

      fs.writeFileSync(
        path.join(extDir, EXTENSIONS_CONFIG_FILENAME),
        JSON.stringify(extensionConfig),
      );

      const extensions = loadExtensions(
        new ExtensionEnablementManager(ExtensionStorage.getUserExtensionsDir()),
      );

      expect(extensions).toHaveLength(1);
      const extension = extensions[0];
      const serverConfig = extension.mcpServers!['test-server'];
      expect(serverConfig.env).toBeDefined();
      expect(serverConfig.env!['MISSING_VAR']).toBe('$UNDEFINED_ENV_VAR');
      expect(serverConfig.env!['MISSING_VAR_BRACES']).toBe('${ALSO_UNDEFINED}');
    });

    it('should skip extensions with invalid JSON and log a warning', () => {
      const consoleSpy = vi
        .spyOn(console, 'error')
        .mockImplementation(() => {});

      // Good extension
      createExtension({
        extensionsDir: userExtensionsDir,
        name: 'good-ext',
        version: '1.0.0',
      });

      // Bad extension
      const badExtDir = path.join(userExtensionsDir, 'bad-ext');
      fs.mkdirSync(badExtDir);
      const badConfigPath = path.join(badExtDir, EXTENSIONS_CONFIG_FILENAME);
      fs.writeFileSync(badConfigPath, '{ "name": "bad-ext"'); // Malformed

      const extensions = loadExtensions(
        new ExtensionEnablementManager(ExtensionStorage.getUserExtensionsDir()),
      );

      expect(extensions).toHaveLength(1);
      expect(extensions[0].name).toBe('good-ext');
      expect(consoleSpy).toHaveBeenCalledOnce();
      expect(consoleSpy).toHaveBeenCalledWith(
        expect.stringContaining(
          `Warning: Skipping extension in ${badExtDir}: Failed to load extension config from ${badConfigPath}`,
        ),
      );

      consoleSpy.mockRestore();
    });

    it('should skip extensions with missing name and log a warning', () => {
      const consoleSpy = vi
        .spyOn(console, 'error')
        .mockImplementation(() => {});

      // Good extension
      createExtension({
        extensionsDir: userExtensionsDir,
        name: 'good-ext',
        version: '1.0.0',
      });

      // Bad extension
      const badExtDir = path.join(userExtensionsDir, 'bad-ext-no-name');
      fs.mkdirSync(badExtDir);
      const badConfigPath = path.join(badExtDir, EXTENSIONS_CONFIG_FILENAME);
      fs.writeFileSync(badConfigPath, JSON.stringify({ version: '1.0.0' }));

      const extensions = loadExtensions(
        new ExtensionEnablementManager(ExtensionStorage.getUserExtensionsDir()),
      );

      expect(extensions).toHaveLength(1);
      expect(extensions[0].name).toBe('good-ext');
      expect(consoleSpy).toHaveBeenCalledOnce();
      expect(consoleSpy).toHaveBeenCalledWith(
        expect.stringContaining(
          `Warning: Skipping extension in ${badExtDir}: Failed to load extension config from ${badConfigPath}: Invalid configuration in ${badConfigPath}: missing "name"`,
        ),
      );

      consoleSpy.mockRestore();
    });

    it('should filter trust out of mcp servers', () => {
      createExtension({
        extensionsDir: userExtensionsDir,
        name: 'test-extension',
        version: '1.0.0',
        mcpServers: {
          'test-server': {
            command: 'node',
            args: ['server.js'],
            trust: true,
          },
        },
      });

      const extensions = loadExtensions(
        new ExtensionEnablementManager(ExtensionStorage.getUserExtensionsDir()),
      );
      expect(extensions).toHaveLength(1);
      expect(extensions[0].mcpServers?.['test-server'].trust).toBeUndefined();
    });

    it('should throw an error for invalid extension names', () => {
      const consoleSpy = vi
        .spyOn(console, 'error')
        .mockImplementation(() => {});
      const badExtDir = createExtension({
        extensionsDir: userExtensionsDir,
        name: 'bad_name',
        version: '1.0.0',
      });

      const extension = loadExtension({
        extensionDir: badExtDir,
        workspaceDir: tempWorkspaceDir,
      });

      expect(extension).toBeNull();
      expect(consoleSpy).toHaveBeenCalledWith(
        expect.stringContaining('Invalid extension name: "bad_name"'),
      );
      consoleSpy.mockRestore();
    });
  });

  describe('annotateActiveExtensions', () => {
    const extensions: GeminiCLIExtension[] = [
      {
        path: '/path/to/ext1',
        name: 'ext1',
        version: '1.0.0',
        contextFiles: [],
        isActive: true,
      },
      {
        path: '/path/to/ext2',
        name: 'ext2',
        version: '1.0.0',
        contextFiles: [],
        isActive: true,
      },
      {
        path: '/path/to/ext3',
        name: 'ext3',
        version: '1.0.0',
        contextFiles: [],
        isActive: true,
      },
    ];

    it('should mark all extensions as active if no enabled extensions are provided', () => {
      const activeExtensions = annotateActiveExtensions(
        extensions,
        '/path/to/workspace',
        new ExtensionEnablementManager(ExtensionStorage.getUserExtensionsDir()),
      );
      expect(activeExtensions).toHaveLength(3);
      expect(activeExtensions.every((e) => e.isActive)).toBe(true);
    });

    it('should mark only the enabled extensions as active', () => {
      const activeExtensions = annotateActiveExtensions(
        extensions,
        '/path/to/workspace',
        new ExtensionEnablementManager(
          ExtensionStorage.getUserExtensionsDir(),
          ['ext1', 'ext3'],
        ),
      );
      expect(activeExtensions).toHaveLength(3);
      expect(activeExtensions.find((e) => e.name === 'ext1')?.isActive).toBe(
        true,
      );
      expect(activeExtensions.find((e) => e.name === 'ext2')?.isActive).toBe(
        false,
      );
      expect(activeExtensions.find((e) => e.name === 'ext3')?.isActive).toBe(
        true,
      );
    });

    it('should mark all extensions as inactive when "none" is provided', () => {
      const activeExtensions = annotateActiveExtensions(
        extensions,
        '/path/to/workspace',
        new ExtensionEnablementManager(
          ExtensionStorage.getUserExtensionsDir(),
          ['none'],
        ),
      );
      expect(activeExtensions).toHaveLength(3);
      expect(activeExtensions.every((e) => !e.isActive)).toBe(true);
    });

    it('should handle case-insensitivity', () => {
      const activeExtensions = annotateActiveExtensions(
        extensions,
        '/path/to/workspace',
        new ExtensionEnablementManager(
          ExtensionStorage.getUserExtensionsDir(),
          ['EXT1'],
        ),
      );
      expect(activeExtensions.find((e) => e.name === 'ext1')?.isActive).toBe(
        true,
      );
    });

    it('should log an error for unknown extensions', () => {
      const consoleSpy = vi
        .spyOn(console, 'error')
        .mockImplementation(() => {});
      annotateActiveExtensions(
        extensions,
        '/path/to/workspace',
        new ExtensionEnablementManager(
          ExtensionStorage.getUserExtensionsDir(),
          ['ext4'],
        ),
      );
      expect(consoleSpy).toHaveBeenCalledWith('Extension not found: ext4');
      consoleSpy.mockRestore();
    });

    describe('autoUpdate', () => {
      it('should be false if autoUpdate is not set in install metadata', () => {
        const activeExtensions = annotateActiveExtensions(
          extensions,
          tempHomeDir,
          new ExtensionEnablementManager(
            ExtensionStorage.getUserExtensionsDir(),
          ),
        );
        expect(
          activeExtensions.every(
            (e) => e.installMetadata?.autoUpdate === false,
          ),
        ).toBe(false);
      });

      it('should be true if autoUpdate is true in install metadata', () => {
        const extensionsWithAutoUpdate: GeminiCLIExtension[] = extensions.map(
          (e) => ({
            ...e,
            installMetadata: {
              ...e.installMetadata!,
              autoUpdate: true,
            },
          }),
        );
        const activeExtensions = annotateActiveExtensions(
          extensionsWithAutoUpdate,
          tempHomeDir,
          new ExtensionEnablementManager(
            ExtensionStorage.getUserExtensionsDir(),
          ),
        );
        expect(
          activeExtensions.every((e) => e.installMetadata?.autoUpdate === true),
        ).toBe(true);
      });

      it('should respect the per-extension settings from install metadata', () => {
        const extensionsWithAutoUpdate: GeminiCLIExtension[] = [
          {
            path: '/path/to/ext1',
            name: 'ext1',
            version: '1.0.0',
            contextFiles: [],
            installMetadata: {
              source: 'test',
              type: 'local',
              autoUpdate: true,
            },
            isActive: true,
          },
          {
            path: '/path/to/ext2',
            name: 'ext2',
            version: '1.0.0',
            contextFiles: [],
            installMetadata: {
              source: 'test',
              type: 'local',
              autoUpdate: false,
            },
            isActive: true,
          },
          {
            path: '/path/to/ext3',
            name: 'ext3',
            version: '1.0.0',
            contextFiles: [],
            isActive: true,
          },
        ];
        const activeExtensions = annotateActiveExtensions(
          extensionsWithAutoUpdate,
          tempHomeDir,
          new ExtensionEnablementManager(
            ExtensionStorage.getUserExtensionsDir(),
          ),
        );
        expect(
          activeExtensions.find((e) => e.name === 'ext1')?.installMetadata
            ?.autoUpdate,
        ).toBe(true);
        expect(
          activeExtensions.find((e) => e.name === 'ext2')?.installMetadata
            ?.autoUpdate,
        ).toBe(false);
        expect(
          activeExtensions.find((e) => e.name === 'ext3')?.installMetadata
            ?.autoUpdate,
        ).toBe(undefined);
      });
    });
  });

  describe('installExtension', () => {
    it('should install an extension from a local path', async () => {
      const sourceExtDir = createExtension({
        extensionsDir: tempHomeDir,
        name: 'my-local-extension',
        version: '1.0.0',
      });
      const targetExtDir = path.join(userExtensionsDir, 'my-local-extension');
      const metadataPath = path.join(targetExtDir, INSTALL_METADATA_FILENAME);

      await installExtension(
        { source: sourceExtDir, type: 'local' },
        async (_) => true,
      );

      expect(fs.existsSync(targetExtDir)).toBe(true);
      expect(fs.existsSync(metadataPath)).toBe(true);
      const metadata = JSON.parse(fs.readFileSync(metadataPath, 'utf-8'));
      expect(metadata).toEqual({
        source: sourceExtDir,
        type: 'local',
      });
      fs.rmSync(targetExtDir, { recursive: true, force: true });
    });

    it('should throw an error if the extension already exists', async () => {
      const sourceExtDir = createExtension({
        extensionsDir: tempHomeDir,
        name: 'my-local-extension',
        version: '1.0.0',
      });
      await installExtension(
        { source: sourceExtDir, type: 'local' },
        async (_) => true,
      );
      await expect(
        installExtension(
          { source: sourceExtDir, type: 'local' },
          async (_) => true,
        ),
      ).rejects.toThrow(
        'Extension "my-local-extension" is already installed. Please uninstall it first.',
      );
    });

    it('should throw an error and cleanup if gemini-extension.json is missing', async () => {
      const sourceExtDir = path.join(tempHomeDir, 'bad-extension');
      fs.mkdirSync(sourceExtDir, { recursive: true });
      const configPath = path.join(sourceExtDir, EXTENSIONS_CONFIG_FILENAME);

      await expect(
        installExtension(
          { source: sourceExtDir, type: 'local' },
          async (_) => true,
        ),
      ).rejects.toThrow(`Configuration file not found at ${configPath}`);

      const targetExtDir = path.join(userExtensionsDir, 'bad-extension');
      expect(fs.existsSync(targetExtDir)).toBe(false);
    });

    it('should throw an error for invalid JSON in gemini-extension.json', async () => {
      const sourceExtDir = path.join(tempHomeDir, 'bad-json-ext');
      fs.mkdirSync(sourceExtDir, { recursive: true });
      const configPath = path.join(sourceExtDir, EXTENSIONS_CONFIG_FILENAME);
      fs.writeFileSync(configPath, '{ "name": "bad-json", "version": "1.0.0"'); // Malformed JSON

      await expect(
        installExtension(
          { source: sourceExtDir, type: 'local' },
          async (_) => true,
        ),
      ).rejects.toThrow(
        new RegExp(
          `^Failed to load extension config from ${configPath.replace(
            /\\/g,
            '\\\\',
          )}`,
        ),
      );
    });

    it('should throw an error for missing name in gemini-extension.json', async () => {
      const sourceExtDir = createExtension({
        extensionsDir: tempHomeDir,
        name: 'missing-name-ext',
        version: '1.0.0',
      });
      const configPath = path.join(sourceExtDir, EXTENSIONS_CONFIG_FILENAME);
      // Overwrite with invalid config
      fs.writeFileSync(configPath, JSON.stringify({ version: '1.0.0' }));

      await expect(
        installExtension(
          { source: sourceExtDir, type: 'local' },
          async (_) => true,
        ),
      ).rejects.toThrow(
        `Invalid configuration in ${configPath}: missing "name"`,
      );
    });

    it('should install an extension from a git URL', async () => {
      const gitUrl = 'https://somehost.com/somerepo.git';
      const extensionName = 'some-extension';
      const targetExtDir = path.join(userExtensionsDir, extensionName);
      const metadataPath = path.join(targetExtDir, INSTALL_METADATA_FILENAME);

      mockGit.clone.mockImplementation(async (_, destination) => {
        fs.mkdirSync(path.join(mockGit.path(), destination), {
          recursive: true,
        });
        fs.writeFileSync(
          path.join(mockGit.path(), destination, EXTENSIONS_CONFIG_FILENAME),
          JSON.stringify({ name: extensionName, version: '1.0.0' }),
        );
      });
      mockGit.getRemotes.mockResolvedValue([{ name: 'origin' }]);

      await installExtension(
        { source: gitUrl, type: 'git' },
        async (_) => true,
      );

      expect(fs.existsSync(targetExtDir)).toBe(true);
      expect(fs.existsSync(metadataPath)).toBe(true);
      const metadata = JSON.parse(fs.readFileSync(metadataPath, 'utf-8'));
      expect(metadata).toEqual({
        source: gitUrl,
        type: 'git',
      });
    });

    it('should install a linked extension', async () => {
      const sourceExtDir = createExtension({
        extensionsDir: tempHomeDir,
        name: 'my-linked-extension',
        version: '1.0.0',
      });
      const targetExtDir = path.join(userExtensionsDir, 'my-linked-extension');
      const metadataPath = path.join(targetExtDir, INSTALL_METADATA_FILENAME);
      const configPath = path.join(targetExtDir, EXTENSIONS_CONFIG_FILENAME);

      await installExtension(
        { source: sourceExtDir, type: 'link' },
        async (_) => true,
      );

      expect(fs.existsSync(targetExtDir)).toBe(true);
      expect(fs.existsSync(metadataPath)).toBe(true);

      expect(fs.existsSync(configPath)).toBe(false);

      const metadata = JSON.parse(fs.readFileSync(metadataPath, 'utf-8'));
      expect(metadata).toEqual({
        source: sourceExtDir,
        type: 'link',
      });
      fs.rmSync(targetExtDir, { recursive: true, force: true });
    });

    it('should log to clearcut on successful install', async () => {
      const sourceExtDir = createExtension({
        extensionsDir: tempHomeDir,
        name: 'my-local-extension',
        version: '1.0.0',
      });

      await installExtension(
        { source: sourceExtDir, type: 'local' },
        async (_) => true,
      );

      expect(mockLogExtensionInstallEvent).toHaveBeenCalled();
    });

    it('should show users information on their ansi escaped mcp servers when installing', async () => {
      const sourceExtDir = createExtension({
        extensionsDir: tempHomeDir,
        name: 'my-local-extension',
        version: '1.0.0',
        mcpServers: {
          'test-server': {
            command: 'node dobadthing \u001b[12D\u001b[K',
            args: ['server.js'],
            description: 'a local mcp server',
          },
          'test-server-2': {
            description: 'a remote mcp server',
            httpUrl: 'https://google.com',
          },
        },
      });

      const mockRequestConsent = vi.fn();
      mockRequestConsent.mockResolvedValue(true);

      await expect(
        installExtension(
          { source: sourceExtDir, type: 'local' },
          mockRequestConsent,
        ),
      ).resolves.toBe('my-local-extension');

      expect(mockRequestConsent).toHaveBeenCalledWith(
        `Installing extension "my-local-extension".
**Extensions may introduce unexpected behavior. Ensure you have investigated the extension source and trust the author.**
This extension will run the following MCP servers:
  * test-server (local): node dobadthing \\u001b[12D\\u001b[K server.js
  * test-server-2 (remote): https://google.com`,
      );
    });

    it('should continue installation if user accepts prompt for local extension with mcp servers', async () => {
      const sourceExtDir = createExtension({
        extensionsDir: tempHomeDir,
        name: 'my-local-extension',
        version: '1.0.0',
        mcpServers: {
          'test-server': {
            command: 'node',
            args: ['server.js'],
          },
        },
      });

      await expect(
        installExtension(
          { source: sourceExtDir, type: 'local' },
          async () => true,
        ),
      ).resolves.toBe('my-local-extension');
    });

    it('should cancel installation if user declines prompt for local extension with mcp servers', async () => {
      const sourceExtDir = createExtension({
        extensionsDir: tempHomeDir,
        name: 'my-local-extension',
        version: '1.0.0',
        mcpServers: {
          'test-server': {
            command: 'node',
            args: ['server.js'],
          },
        },
      });

      await expect(
        installExtension(
          { source: sourceExtDir, type: 'local' },
          async () => false,
        ),
      ).rejects.toThrow('Installation cancelled for "my-local-extension".');
    });

    it('should save the autoUpdate flag to the install metadata', async () => {
      const sourceExtDir = createExtension({
        extensionsDir: tempHomeDir,
        name: 'my-local-extension',
        version: '1.0.0',
      });
      const targetExtDir = path.join(userExtensionsDir, 'my-local-extension');
      const metadataPath = path.join(targetExtDir, INSTALL_METADATA_FILENAME);

      await installExtension(
        {
          source: sourceExtDir,
          type: 'local',
          autoUpdate: true,
        },
        async (_) => true,
      );

      expect(fs.existsSync(targetExtDir)).toBe(true);
      expect(fs.existsSync(metadataPath)).toBe(true);
      const metadata = JSON.parse(fs.readFileSync(metadataPath, 'utf-8'));
      expect(metadata).toEqual({
        source: sourceExtDir,
        type: 'local',
        autoUpdate: true,
      });
      fs.rmSync(targetExtDir, { recursive: true, force: true });
    });

    it('should ignore consent flow if not required', async () => {
      const sourceExtDir = createExtension({
        extensionsDir: tempHomeDir,
        name: 'my-local-extension',
        version: '1.0.0',
        mcpServers: {
          'test-server': {
            command: 'node',
            args: ['server.js'],
          },
        },
      });

      const mockRequestConsent = vi.fn();

      await expect(
        installExtension(
          { source: sourceExtDir, type: 'local' },
          mockRequestConsent,
          process.cwd(),
          // Provide its own existing config as the previous config.
          await loadExtensionConfig({
            extensionDir: sourceExtDir,
            workspaceDir: process.cwd(),
          }),
        ),
      ).resolves.toBe('my-local-extension');

      expect(mockRequestConsent).not.toHaveBeenCalled();
    });

    it('should throw an error for invalid extension names', async () => {
      const sourceExtDir = createExtension({
        extensionsDir: tempHomeDir,
        name: 'bad_name',
        version: '1.0.0',
      });

      await expect(
        installExtension(
          { source: sourceExtDir, type: 'local' },
<<<<<<< HEAD
          async (_) => true,
=======
          async () => true,
>>>>>>> 8dc397c0
        ),
      ).rejects.toThrow('Invalid extension name: "bad_name"');
    });
  });

  describe('uninstallExtension', () => {
    it('should uninstall an extension by name', async () => {
      const sourceExtDir = createExtension({
        extensionsDir: userExtensionsDir,
        name: 'my-local-extension',
        version: '1.0.0',
      });

      await uninstallExtension('my-local-extension');

      expect(fs.existsSync(sourceExtDir)).toBe(false);
    });

    it('should uninstall an extension by name and retain existing extensions', async () => {
      const sourceExtDir = createExtension({
        extensionsDir: userExtensionsDir,
        name: 'my-local-extension',
        version: '1.0.0',
      });
      const otherExtDir = createExtension({
        extensionsDir: userExtensionsDir,
        name: 'other-extension',
        version: '1.0.0',
      });

      await uninstallExtension('my-local-extension');

      expect(fs.existsSync(sourceExtDir)).toBe(false);
      expect(
        loadExtensions(
          new ExtensionEnablementManager(
            ExtensionStorage.getUserExtensionsDir(),
          ),
        ),
      ).toHaveLength(1);
      expect(fs.existsSync(otherExtDir)).toBe(true);
    });

    it('should throw an error if the extension does not exist', async () => {
      await expect(uninstallExtension('nonexistent-extension')).rejects.toThrow(
        'Extension not found.',
      );
    });

    it('should log uninstall event', async () => {
      createExtension({
        extensionsDir: userExtensionsDir,
        name: 'my-local-extension',
        version: '1.0.0',
      });

      await uninstallExtension('my-local-extension');

      expect(mockLogExtensionUninstall).toHaveBeenCalled();
      expect(ExtensionUninstallEvent).toHaveBeenCalledWith(
        'my-local-extension',
        'success',
      );
    });

    it('should uninstall an extension by its source URL', async () => {
      const gitUrl = 'https://github.com/google/gemini-sql-extension.git';
      const sourceExtDir = createExtension({
        extensionsDir: userExtensionsDir,
        name: 'gemini-sql-extension',
        version: '1.0.0',
        installMetadata: {
          source: gitUrl,
          type: 'git',
        },
      });

      await uninstallExtension(gitUrl);

      expect(fs.existsSync(sourceExtDir)).toBe(false);
      expect(mockLogExtensionUninstall).toHaveBeenCalled();
      expect(ExtensionUninstallEvent).toHaveBeenCalledWith(
        'gemini-sql-extension',
        'success',
      );
    });

    it('should fail to uninstall by URL if an extension has no install metadata', async () => {
      createExtension({
        extensionsDir: userExtensionsDir,
        name: 'no-metadata-extension',
        version: '1.0.0',
        // No installMetadata provided
      });

      await expect(
        uninstallExtension('https://github.com/google/no-metadata-extension'),
      ).rejects.toThrow('Extension not found.');
    });
  });

  describe('performWorkspaceExtensionMigration', () => {
    let workspaceExtensionsDir: string;

    beforeEach(() => {
      workspaceExtensionsDir = path.join(
        tempWorkspaceDir,
        EXTENSIONS_DIRECTORY_NAME,
      );
      fs.mkdirSync(workspaceExtensionsDir, { recursive: true });
    });

    afterEach(() => {
      fs.rmSync(workspaceExtensionsDir, { recursive: true, force: true });
    });

    describe('folder trust', () => {
      it('refuses to install extensions from untrusted folders', async () => {
        vi.mocked(isWorkspaceTrusted).mockReturnValue({
          isTrusted: false,
          source: undefined,
        });
        const ext1Path = createExtension({
          extensionsDir: workspaceExtensionsDir,
          name: 'ext1',
          version: '1.0.0',
        });

        const failed = await performWorkspaceExtensionMigration(
          [
            loadExtension({
              extensionDir: ext1Path,
              workspaceDir: tempWorkspaceDir,
            })!,
          ],
          async () => true,
        );

        expect(failed).toEqual(['ext1']);
      });

      it('does not copy extensions to the user dir', async () => {
        vi.mocked(isWorkspaceTrusted).mockReturnValue({
          isTrusted: false,
          source: undefined,
        });
        const ext1Path = createExtension({
          extensionsDir: workspaceExtensionsDir,
          name: 'ext1',
          version: '1.0.0',
        });

        await performWorkspaceExtensionMigration(
          [
            loadExtension({
              extensionDir: ext1Path,
              workspaceDir: tempWorkspaceDir,
            })!,
          ],
          async (_) => true,
        );

        const userExtensionsDir = path.join(
          tempHomeDir,
          GEMINI_DIR,
          'extensions',
        );
        expect(fs.readdirSync(userExtensionsDir).length).toBe(0);
      });

      it('does not load any extensions in the workspace config', async () => {
        vi.mocked(isWorkspaceTrusted).mockReturnValue({
          isTrusted: false,
          source: undefined,
        });
        const ext1Path = createExtension({
          extensionsDir: workspaceExtensionsDir,
          name: 'ext1',
          version: '1.0.0',
        });

        await performWorkspaceExtensionMigration(
          [
            loadExtension({
              extensionDir: ext1Path,
              workspaceDir: tempWorkspaceDir,
            })!,
          ],
          async (_) => true,
        );
        const extensions = loadExtensions(
          new ExtensionEnablementManager(
            ExtensionStorage.getUserExtensionsDir(),
          ),
        );

        expect(extensions).toEqual([]);
      });
    });

    it('should install the extensions in the user directory', async () => {
      const ext1Path = createExtension({
        extensionsDir: workspaceExtensionsDir,
        name: 'ext1',
        version: '1.0.0',
      });
      const ext2Path = createExtension({
        extensionsDir: workspaceExtensionsDir,
        name: 'ext2',
        version: '1.0.0',
      });
      const extensionsToMigrate: GeminiCLIExtension[] = [
        loadExtension({
          extensionDir: ext1Path,
          workspaceDir: tempWorkspaceDir,
        })!,
        loadExtension({
          extensionDir: ext2Path,
          workspaceDir: tempWorkspaceDir,
        })!,
      ];
      const failed = await performWorkspaceExtensionMigration(
        extensionsToMigrate,
        async (_) => true,
      );

      expect(failed).toEqual([]);

      const userExtensionsDir = path.join(
        tempHomeDir,
        GEMINI_DIR,
        'extensions',
      );
      const userExt1Path = path.join(userExtensionsDir, 'ext1');
      const extensions = loadExtensions(
        new ExtensionEnablementManager(ExtensionStorage.getUserExtensionsDir()),
      );

      expect(extensions).toHaveLength(2);
      const metadataPath = path.join(userExt1Path, INSTALL_METADATA_FILENAME);
      expect(fs.existsSync(metadataPath)).toBe(true);
      const metadata = JSON.parse(fs.readFileSync(metadataPath, 'utf-8'));
      expect(metadata).toEqual({
        source: ext1Path,
        type: 'local',
      });
    });

    it('should return the names of failed installations', async () => {
      const ext1Path = createExtension({
        extensionsDir: workspaceExtensionsDir,
        name: 'ext1',
        version: '1.0.0',
      });

      const extensions: GeminiCLIExtension[] = [
        loadExtension({
          extensionDir: ext1Path,
          workspaceDir: tempWorkspaceDir,
        })!,
        {
          path: '/ext/path/1',
          name: 'ext2',
          version: '1.0.0',
          contextFiles: [],
          isActive: true,
        },
      ];

      const failed = await performWorkspaceExtensionMigration(
        extensions,
        async (_) => true,
      );
      expect(failed).toEqual(['ext2']);
    });
  });

  describe('disableExtension', () => {
    it('should disable an extension at the user scope', () => {
      createExtension({
        extensionsDir: userExtensionsDir,
        name: 'my-extension',
        version: '1.0.0',
      });

      disableExtension('my-extension', SettingScope.User);
      expect(
        isEnabled({
          name: 'my-extension',
          configDir: userExtensionsDir,
          enabledForPath: tempWorkspaceDir,
        }),
      ).toBe(false);
    });

    it('should disable an extension at the workspace scope', () => {
      createExtension({
        extensionsDir: userExtensionsDir,
        name: 'my-extension',
        version: '1.0.0',
      });

      disableExtension(
        'my-extension',
        SettingScope.Workspace,
        tempWorkspaceDir,
      );
      expect(
        isEnabled({
          name: 'my-extension',
          configDir: userExtensionsDir,
          enabledForPath: tempHomeDir,
        }),
      ).toBe(true);
      expect(
        isEnabled({
          name: 'my-extension',
          configDir: userExtensionsDir,
          enabledForPath: tempWorkspaceDir,
        }),
      ).toBe(false);
    });

    it('should handle disabling the same extension twice', () => {
      createExtension({
        extensionsDir: userExtensionsDir,
        name: 'my-extension',
        version: '1.0.0',
      });

      disableExtension('my-extension', SettingScope.User);
      disableExtension('my-extension', SettingScope.User);
      expect(
        isEnabled({
          name: 'my-extension',
          configDir: userExtensionsDir,
          enabledForPath: tempWorkspaceDir,
        }),
      ).toBe(false);
    });

    it('should throw an error if you request system scope', () => {
      expect(() =>
        disableExtension('my-extension', SettingScope.System),
      ).toThrow('System and SystemDefaults scopes are not supported.');
    });

    it('should log a disable event', () => {
      createExtension({
        extensionsDir: userExtensionsDir,
        name: 'ext1',
        version: '1.0.0',
      });

      disableExtension('ext1', SettingScope.Workspace);

      expect(mockLogExtensionDisable).toHaveBeenCalled();
      expect(ExtensionDisableEvent).toHaveBeenCalledWith(
        'ext1',
        SettingScope.Workspace,
      );
    });
  });

  describe('enableExtension', () => {
    afterAll(() => {
      vi.restoreAllMocks();
    });

    const getActiveExtensions = (): GeminiCLIExtension[] => {
      const manager = new ExtensionEnablementManager(
        ExtensionStorage.getUserExtensionsDir(),
      );
      const extensions = loadExtensions(manager);
      const activeExtensions = annotateActiveExtensions(
        extensions,
        tempWorkspaceDir,
        manager,
      );
      return activeExtensions.filter((e) => e.isActive);
    };

    it('should enable an extension at the user scope', () => {
      createExtension({
        extensionsDir: userExtensionsDir,
        name: 'ext1',
        version: '1.0.0',
      });
      disableExtension('ext1', SettingScope.User);
      let activeExtensions = getActiveExtensions();
      expect(activeExtensions).toHaveLength(0);

      enableExtension('ext1', SettingScope.User);
      activeExtensions = getActiveExtensions();
      expect(activeExtensions).toHaveLength(1);
      expect(activeExtensions[0].name).toBe('ext1');
    });

    it('should enable an extension at the workspace scope', () => {
      createExtension({
        extensionsDir: userExtensionsDir,
        name: 'ext1',
        version: '1.0.0',
      });
      disableExtension('ext1', SettingScope.Workspace);
      let activeExtensions = getActiveExtensions();
      expect(activeExtensions).toHaveLength(0);

      enableExtension('ext1', SettingScope.Workspace);
      activeExtensions = getActiveExtensions();
      expect(activeExtensions).toHaveLength(1);
      expect(activeExtensions[0].name).toBe('ext1');
    });

    it('should log an enable event', () => {
      createExtension({
        extensionsDir: userExtensionsDir,
        name: 'ext1',
        version: '1.0.0',
      });
      disableExtension('ext1', SettingScope.Workspace);
      enableExtension('ext1', SettingScope.Workspace);

      expect(mockLogExtensionEnable).toHaveBeenCalled();
      expect(ExtensionEnableEvent).toHaveBeenCalledWith(
        'ext1',
        SettingScope.Workspace,
      );
    });
  });
});

function isEnabled(options: {
  name: string;
  configDir: string;
  enabledForPath: string;
}) {
  const manager = new ExtensionEnablementManager(options.configDir);
  return manager.isEnabled(options.name, options.enabledForPath);
}<|MERGE_RESOLUTION|>--- conflicted
+++ resolved
@@ -1018,11 +1018,7 @@
       await expect(
         installExtension(
           { source: sourceExtDir, type: 'local' },
-<<<<<<< HEAD
           async (_) => true,
-=======
-          async () => true,
->>>>>>> 8dc397c0
         ),
       ).rejects.toThrow('Invalid extension name: "bad_name"');
     });
