/**
 * @license
 * Copyright 2025 Google LLC
 * SPDX-License-Identifier: Apache-2.0
 */

import { vi } from 'vitest';
import * as fs from 'node:fs';
import * as os from 'node:os';
import * as path from 'node:path';
import {
  EXTENSIONS_CONFIG_FILENAME,
  ExtensionStorage,
  INSTALL_METADATA_FILENAME,
  annotateActiveExtensions,
  disableExtension,
  enableExtension,
  installExtension,
  loadExtension,
  loadExtensionConfig,
  loadExtensions,
  performWorkspaceExtensionMigration,
  requestConsentNonInteractive,
  uninstallExtension,
} from './extension.js';
import {
  GEMINI_DIR,
  type GeminiCLIExtension,
  ExtensionUninstallEvent,
  ExtensionDisableEvent,
  ExtensionEnableEvent,
} from '@google/gemini-cli-core';
import { execSync } from 'node:child_process';
import { SettingScope } from './settings.js';
import { isWorkspaceTrusted } from './trustedFolders.js';
import { createExtension } from '../test-utils/createExtension.js';
import { ExtensionEnablementManager } from './extensions/extensionEnablement.js';

const mockGit = {
  clone: vi.fn(),
  getRemotes: vi.fn(),
  fetch: vi.fn(),
  checkout: vi.fn(),
  listRemote: vi.fn(),
  revparse: vi.fn(),
  // Not a part of the actual API, but we need to use this to do the correct
  // file system interactions.
  path: vi.fn(),
};

vi.mock('simple-git', () => ({
  simpleGit: vi.fn((path: string) => {
    mockGit.path.mockReturnValue(path);
    return mockGit;
  }),
}));

vi.mock('os', async (importOriginal) => {
  const mockedOs = await importOriginal<typeof os>();
  return {
    ...mockedOs,
    homedir: vi.fn(),
  };
});

vi.mock('./trustedFolders.js', async (importOriginal) => {
  const actual = await importOriginal<typeof import('./trustedFolders.js')>();
  return {
    ...actual,
    isWorkspaceTrusted: vi.fn(),
  };
});

const mockLogExtensionEnable = vi.hoisted(() => vi.fn());
const mockLogExtensionInstallEvent = vi.hoisted(() => vi.fn());
const mockLogExtensionUninstall = vi.hoisted(() => vi.fn());
const mockLogExtensionDisable = vi.hoisted(() => vi.fn());
vi.mock('@google/gemini-cli-core', async (importOriginal) => {
  const actual =
    await importOriginal<typeof import('@google/gemini-cli-core')>();
  return {
    ...actual,
    logExtensionEnable: mockLogExtensionEnable,
    logExtensionInstallEvent: mockLogExtensionInstallEvent,
    logExtensionUninstall: mockLogExtensionUninstall,
    logExtensionDisable: mockLogExtensionDisable,
    ExtensionEnableEvent: vi.fn(),
    ExtensionInstallEvent: vi.fn(),
    ExtensionUninstallEvent: vi.fn(),
    ExtensionDisableEvent: vi.fn(),
  };
});

vi.mock('child_process', async (importOriginal) => {
  const actual = await importOriginal<typeof import('child_process')>();
  return {
    ...actual,
    execSync: vi.fn(),
  };
});

const mockQuestion = vi.hoisted(() => vi.fn());
const mockClose = vi.hoisted(() => vi.fn());
vi.mock('node:readline', () => ({
  createInterface: vi.fn(() => ({
    question: mockQuestion,
    close: mockClose,
  })),
}));

const EXTENSIONS_DIRECTORY_NAME = path.join(GEMINI_DIR, 'extensions');

describe('extension tests', () => {
  let tempHomeDir: string;
  let tempWorkspaceDir: string;
  let userExtensionsDir: string;

  beforeEach(() => {
    tempHomeDir = fs.mkdtempSync(
      path.join(os.tmpdir(), 'gemini-cli-test-home-'),
    );
    tempWorkspaceDir = fs.mkdtempSync(
      path.join(tempHomeDir, 'gemini-cli-test-workspace-'),
    );
    userExtensionsDir = path.join(tempHomeDir, EXTENSIONS_DIRECTORY_NAME);
    fs.mkdirSync(userExtensionsDir, { recursive: true });

    vi.mocked(os.homedir).mockReturnValue(tempHomeDir);
    vi.mocked(isWorkspaceTrusted).mockReturnValue(true);
    vi.spyOn(process, 'cwd').mockReturnValue(tempWorkspaceDir);
    mockQuestion.mockImplementation((_query, callback) => callback('y'));
    vi.mocked(execSync).mockClear();
    Object.values(mockGit).forEach((fn) => fn.mockReset());
  });

  afterEach(() => {
    fs.rmSync(tempHomeDir, { recursive: true, force: true });
    fs.rmSync(tempWorkspaceDir, { recursive: true, force: true });
    vi.restoreAllMocks();
    mockQuestion.mockClear();
    mockClose.mockClear();
  });

  describe('loadExtensions', () => {
    it('should include extension path in loaded extension', () => {
      const extensionDir = path.join(userExtensionsDir, 'test-extension');
      fs.mkdirSync(extensionDir, { recursive: true });

      createExtension({
        extensionsDir: userExtensionsDir,
        name: 'test-extension',
        version: '1.0.0',
      });

      const extensions = loadExtensions(
        new ExtensionEnablementManager(ExtensionStorage.getUserExtensionsDir()),
      );
      expect(extensions).toHaveLength(1);
      expect(extensions[0].path).toBe(extensionDir);
      expect(extensions[0].name).toBe('test-extension');
    });

    it('should load context file path when GEMINI.md is present', () => {
      createExtension({
        extensionsDir: userExtensionsDir,
        name: 'ext1',
        version: '1.0.0',
        addContextFile: true,
      });
      createExtension({
        extensionsDir: userExtensionsDir,
        name: 'ext2',
        version: '2.0.0',
      });

      const extensions = loadExtensions(
        new ExtensionEnablementManager(ExtensionStorage.getUserExtensionsDir()),
      );

      expect(extensions).toHaveLength(2);
      const ext1 = extensions.find((e) => e.name === 'ext1');
      const ext2 = extensions.find((e) => e.name === 'ext2');
      expect(ext1?.contextFiles).toEqual([
        path.join(userExtensionsDir, 'ext1', 'GEMINI.md'),
      ]);
      expect(ext2?.contextFiles).toEqual([]);
    });

    it('should load context file path from the extension config', () => {
      createExtension({
        extensionsDir: userExtensionsDir,
        name: 'ext1',
        version: '1.0.0',
        addContextFile: false,
        contextFileName: 'my-context-file.md',
      });

      const extensions = loadExtensions(
        new ExtensionEnablementManager(ExtensionStorage.getUserExtensionsDir()),
      );

      expect(extensions).toHaveLength(1);
      const ext1 = extensions.find((e) => e.name === 'ext1');
      expect(ext1?.contextFiles).toEqual([
        path.join(userExtensionsDir, 'ext1', 'my-context-file.md'),
      ]);
    });

    it('should filter out disabled extensions', () => {
      createExtension({
        extensionsDir: userExtensionsDir,
        name: 'disabled-extension',
        version: '1.0.0',
      });
      createExtension({
        extensionsDir: userExtensionsDir,
        name: 'enabled-extension',
        version: '2.0.0',
      });
      disableExtension(
        'disabled-extension',
        SettingScope.User,
        tempWorkspaceDir,
      );
      const manager = new ExtensionEnablementManager(
        ExtensionStorage.getUserExtensionsDir(),
      );
      const extensions = loadExtensions(manager);
      const activeExtensions = annotateActiveExtensions(
        extensions,
        tempWorkspaceDir,
        manager,
      ).filter((e) => e.isActive);
      expect(activeExtensions).toHaveLength(1);
      expect(activeExtensions[0].name).toBe('enabled-extension');
    });

    it('should hydrate variables', () => {
      createExtension({
        extensionsDir: userExtensionsDir,
        name: 'test-extension',
        version: '1.0.0',
        addContextFile: false,
        contextFileName: undefined,
        mcpServers: {
          'test-server': {
            cwd: '${extensionPath}${/}server',
          },
        },
      });

      const extensions = loadExtensions(
        new ExtensionEnablementManager(ExtensionStorage.getUserExtensionsDir()),
      );
      expect(extensions).toHaveLength(1);
      const expectedCwd = path.join(
        userExtensionsDir,
        'test-extension',
        'server',
      );
      expect(extensions[0].mcpServers?.['test-server'].cwd).toBe(expectedCwd);
    });

    it('should load a linked extension correctly', async () => {
      const sourceExtDir = createExtension({
        extensionsDir: tempWorkspaceDir,
        name: 'my-linked-extension',
        version: '1.0.0',
        contextFileName: 'context.md',
      });
      fs.writeFileSync(path.join(sourceExtDir, 'context.md'), 'linked context');

      const extensionName = await installExtension(
        {
          source: sourceExtDir,
          type: 'link',
        },
        async (_) => true,
      );

      expect(extensionName).toEqual('my-linked-extension');
      const extensions = loadExtensions(
        new ExtensionEnablementManager(ExtensionStorage.getUserExtensionsDir()),
      );
      expect(extensions).toHaveLength(1);

      const linkedExt = extensions[0];
      expect(linkedExt.name).toBe('my-linked-extension');

      expect(linkedExt.path).toBe(sourceExtDir);
      expect(linkedExt.installMetadata).toEqual({
        source: sourceExtDir,
        type: 'link',
      });
      expect(linkedExt.contextFiles).toEqual([
        path.join(sourceExtDir, 'context.md'),
      ]);
    });

    it('should resolve environment variables in extension configuration', () => {
      process.env.TEST_API_KEY = 'test-api-key-123';
      process.env.TEST_DB_URL = 'postgresql://localhost:5432/testdb';

      try {
        const userExtensionsDir = path.join(
          tempHomeDir,
          EXTENSIONS_DIRECTORY_NAME,
        );
        fs.mkdirSync(userExtensionsDir, { recursive: true });

        const extDir = path.join(userExtensionsDir, 'test-extension');
        fs.mkdirSync(extDir);

        // Write config to a separate file for clarity and good practices
        const configPath = path.join(extDir, EXTENSIONS_CONFIG_FILENAME);
        const extensionConfig = {
          name: 'test-extension',
          version: '1.0.0',
          mcpServers: {
            'test-server': {
              command: 'node',
              args: ['server.js'],
              env: {
                API_KEY: '$TEST_API_KEY',
                DATABASE_URL: '${TEST_DB_URL}',
                STATIC_VALUE: 'no-substitution',
              },
            },
          },
        };
        fs.writeFileSync(configPath, JSON.stringify(extensionConfig));

        const extensions = loadExtensions(
          new ExtensionEnablementManager(
            ExtensionStorage.getUserExtensionsDir(),
          ),
        );

        expect(extensions).toHaveLength(1);
        const extension = extensions[0];
        expect(extension.name).toBe('test-extension');
        expect(extension.mcpServers).toBeDefined();

        const serverConfig = extension.mcpServers?.['test-server'];
        expect(serverConfig).toBeDefined();
        expect(serverConfig?.env).toBeDefined();
        expect(serverConfig?.env?.API_KEY).toBe('test-api-key-123');
        expect(serverConfig?.env?.DATABASE_URL).toBe(
          'postgresql://localhost:5432/testdb',
        );
        expect(serverConfig?.env?.STATIC_VALUE).toBe('no-substitution');
      } finally {
        delete process.env.TEST_API_KEY;
        delete process.env.TEST_DB_URL;
      }
    });

    it('should handle missing environment variables gracefully', () => {
      const userExtensionsDir = path.join(
        tempHomeDir,
        EXTENSIONS_DIRECTORY_NAME,
      );
      fs.mkdirSync(userExtensionsDir, { recursive: true });

      const extDir = path.join(userExtensionsDir, 'test-extension');
      fs.mkdirSync(extDir);

      const extensionConfig = {
        name: 'test-extension',
        version: '1.0.0',
        mcpServers: {
          'test-server': {
            command: 'node',
            args: ['server.js'],
            env: {
              MISSING_VAR: '$UNDEFINED_ENV_VAR',
              MISSING_VAR_BRACES: '${ALSO_UNDEFINED}',
            },
          },
        },
      };

      fs.writeFileSync(
        path.join(extDir, EXTENSIONS_CONFIG_FILENAME),
        JSON.stringify(extensionConfig),
      );

      const extensions = loadExtensions(
        new ExtensionEnablementManager(ExtensionStorage.getUserExtensionsDir()),
      );

      expect(extensions).toHaveLength(1);
      const extension = extensions[0];
      const serverConfig = extension.mcpServers!['test-server'];
      expect(serverConfig.env).toBeDefined();
      expect(serverConfig.env!.MISSING_VAR).toBe('$UNDEFINED_ENV_VAR');
      expect(serverConfig.env!.MISSING_VAR_BRACES).toBe('${ALSO_UNDEFINED}');
    });

    it('should skip extensions with invalid JSON and log a warning', () => {
      const consoleSpy = vi
        .spyOn(console, 'error')
        .mockImplementation(() => {});

      // Good extension
      createExtension({
        extensionsDir: userExtensionsDir,
        name: 'good-ext',
        version: '1.0.0',
      });

      // Bad extension
      const badExtDir = path.join(userExtensionsDir, 'bad-ext');
      fs.mkdirSync(badExtDir);
      const badConfigPath = path.join(badExtDir, EXTENSIONS_CONFIG_FILENAME);
      fs.writeFileSync(badConfigPath, '{ "name": "bad-ext"'); // Malformed

      const extensions = loadExtensions(
        new ExtensionEnablementManager(ExtensionStorage.getUserExtensionsDir()),
      );

      expect(extensions).toHaveLength(1);
      expect(extensions[0].name).toBe('good-ext');
      expect(consoleSpy).toHaveBeenCalledOnce();
      expect(consoleSpy).toHaveBeenCalledWith(
        expect.stringContaining(
          `Warning: Skipping extension in ${badExtDir}: Failed to load extension config from ${badConfigPath}`,
        ),
      );

      consoleSpy.mockRestore();
    });

    it('should skip extensions with missing name and log a warning', () => {
      const consoleSpy = vi
        .spyOn(console, 'error')
        .mockImplementation(() => {});

      // Good extension
      createExtension({
        extensionsDir: userExtensionsDir,
        name: 'good-ext',
        version: '1.0.0',
      });

      // Bad extension
      const badExtDir = path.join(userExtensionsDir, 'bad-ext-no-name');
      fs.mkdirSync(badExtDir);
      const badConfigPath = path.join(badExtDir, EXTENSIONS_CONFIG_FILENAME);
      fs.writeFileSync(badConfigPath, JSON.stringify({ version: '1.0.0' }));

      const extensions = loadExtensions(
        new ExtensionEnablementManager(ExtensionStorage.getUserExtensionsDir()),
      );

      expect(extensions).toHaveLength(1);
      expect(extensions[0].name).toBe('good-ext');
      expect(consoleSpy).toHaveBeenCalledOnce();
      expect(consoleSpy).toHaveBeenCalledWith(
        expect.stringContaining(
          `Warning: Skipping extension in ${badExtDir}: Failed to load extension config from ${badConfigPath}: Invalid configuration in ${badConfigPath}: missing "name"`,
        ),
      );

      consoleSpy.mockRestore();
    });

    it('should filter trust out of mcp servers', () => {
      createExtension({
        extensionsDir: userExtensionsDir,
        name: 'test-extension',
        version: '1.0.0',
        mcpServers: {
          'test-server': {
            command: 'node',
            args: ['server.js'],
            trust: true,
          },
        },
      });

      const extensions = loadExtensions(
        new ExtensionEnablementManager(ExtensionStorage.getUserExtensionsDir()),
      );
      expect(extensions).toHaveLength(1);
      expect(extensions[0].mcpServers?.['test-server'].trust).toBeUndefined();
    });

    it('should throw an error for invalid extension names', () => {
      const consoleSpy = vi
        .spyOn(console, 'error')
        .mockImplementation(() => {});
      const badExtDir = createExtension({
        extensionsDir: userExtensionsDir,
        name: 'bad_name',
        version: '1.0.0',
      });

      const extension = loadExtension({
        extensionDir: badExtDir,
        workspaceDir: tempWorkspaceDir,
      });

      expect(extension).toBeNull();
      expect(consoleSpy).toHaveBeenCalledWith(
        expect.stringContaining('Invalid extension name: "bad_name"'),
      );
      consoleSpy.mockRestore();
    });
  });

  describe('annotateActiveExtensions', () => {
    const extensions: GeminiCLIExtension[] = [
      {
        path: '/path/to/ext1',
        name: 'ext1',
        version: '1.0.0',
        contextFiles: [],
        isActive: true,
      },
      {
        path: '/path/to/ext2',
        name: 'ext2',
        version: '1.0.0',
        contextFiles: [],
        isActive: true,
      },
      {
        path: '/path/to/ext3',
        name: 'ext3',
        version: '1.0.0',
        contextFiles: [],
        isActive: true,
      },
    ];

    it('should mark all extensions as active if no enabled extensions are provided', () => {
      const activeExtensions = annotateActiveExtensions(
        extensions,
        '/path/to/workspace',
        new ExtensionEnablementManager(ExtensionStorage.getUserExtensionsDir()),
      );
      expect(activeExtensions).toHaveLength(3);
      expect(activeExtensions.every((e) => e.isActive)).toBe(true);
    });

    it('should mark only the enabled extensions as active', () => {
      const activeExtensions = annotateActiveExtensions(
        extensions,
        '/path/to/workspace',
        new ExtensionEnablementManager(
          ExtensionStorage.getUserExtensionsDir(),
          ['ext1', 'ext3'],
        ),
      );
      expect(activeExtensions).toHaveLength(3);
      expect(activeExtensions.find((e) => e.name === 'ext1')?.isActive).toBe(
        true,
      );
      expect(activeExtensions.find((e) => e.name === 'ext2')?.isActive).toBe(
        false,
      );
      expect(activeExtensions.find((e) => e.name === 'ext3')?.isActive).toBe(
        true,
      );
    });

    it('should mark all extensions as inactive when "none" is provided', () => {
      const activeExtensions = annotateActiveExtensions(
        extensions,
        '/path/to/workspace',
        new ExtensionEnablementManager(
          ExtensionStorage.getUserExtensionsDir(),
          ['none'],
        ),
      );
      expect(activeExtensions).toHaveLength(3);
      expect(activeExtensions.every((e) => !e.isActive)).toBe(true);
    });

    it('should handle case-insensitivity', () => {
      const activeExtensions = annotateActiveExtensions(
        extensions,
        '/path/to/workspace',
        new ExtensionEnablementManager(
          ExtensionStorage.getUserExtensionsDir(),
          ['EXT1'],
        ),
      );
      expect(activeExtensions.find((e) => e.name === 'ext1')?.isActive).toBe(
        true,
      );
    });

    it('should log an error for unknown extensions', () => {
      const consoleSpy = vi
        .spyOn(console, 'error')
        .mockImplementation(() => {});
      annotateActiveExtensions(
        extensions,
        '/path/to/workspace',
        new ExtensionEnablementManager(
          ExtensionStorage.getUserExtensionsDir(),
          ['ext4'],
        ),
      );
      expect(consoleSpy).toHaveBeenCalledWith('Extension not found: ext4');
      consoleSpy.mockRestore();
    });

    describe('autoUpdate', () => {
      it('should be false if autoUpdate is not set in install metadata', () => {
        const activeExtensions = annotateActiveExtensions(
          extensions,
          tempHomeDir,
          new ExtensionEnablementManager(
            ExtensionStorage.getUserExtensionsDir(),
          ),
        );
        expect(
          activeExtensions.every(
            (e) => e.installMetadata?.autoUpdate === false,
          ),
        ).toBe(false);
      });

      it('should be true if autoUpdate is true in install metadata', () => {
        const extensionsWithAutoUpdate: GeminiCLIExtension[] = extensions.map(
          (e) => ({
            ...e,
            installMetadata: {
              ...e.installMetadata!,
              autoUpdate: true,
            },
          }),
        );
        const activeExtensions = annotateActiveExtensions(
          extensionsWithAutoUpdate,
          tempHomeDir,
          new ExtensionEnablementManager(
            ExtensionStorage.getUserExtensionsDir(),
          ),
        );
        expect(
          activeExtensions.every((e) => e.installMetadata?.autoUpdate === true),
        ).toBe(true);
      });

      it('should respect the per-extension settings from install metadata', () => {
        const extensionsWithAutoUpdate: GeminiCLIExtension[] = [
          {
            path: '/path/to/ext1',
            name: 'ext1',
            version: '1.0.0',
            contextFiles: [],
            installMetadata: {
              source: 'test',
              type: 'local',
              autoUpdate: true,
            },
            isActive: true,
          },
          {
            path: '/path/to/ext2',
            name: 'ext2',
            version: '1.0.0',
            contextFiles: [],
            installMetadata: {
              source: 'test',
              type: 'local',
              autoUpdate: false,
            },
            isActive: true,
          },
          {
            path: '/path/to/ext3',
            name: 'ext3',
            version: '1.0.0',
            contextFiles: [],
            isActive: true,
          },
        ];
        const activeExtensions = annotateActiveExtensions(
          extensionsWithAutoUpdate,
          tempHomeDir,
          new ExtensionEnablementManager(
            ExtensionStorage.getUserExtensionsDir(),
          ),
        );
        expect(
          activeExtensions.find((e) => e.name === 'ext1')?.installMetadata
            ?.autoUpdate,
        ).toBe(true);
        expect(
          activeExtensions.find((e) => e.name === 'ext2')?.installMetadata
            ?.autoUpdate,
        ).toBe(false);
        expect(
          activeExtensions.find((e) => e.name === 'ext3')?.installMetadata
            ?.autoUpdate,
        ).toBe(undefined);
      });
    });
  });

  describe('installExtension', () => {
    it('should install an extension from a local path', async () => {
      const sourceExtDir = createExtension({
        extensionsDir: tempHomeDir,
        name: 'my-local-extension',
        version: '1.0.0',
      });
      const targetExtDir = path.join(userExtensionsDir, 'my-local-extension');
      const metadataPath = path.join(targetExtDir, INSTALL_METADATA_FILENAME);

      await installExtension(
        { source: sourceExtDir, type: 'local' },
        async (_) => true,
      );

      expect(fs.existsSync(targetExtDir)).toBe(true);
      expect(fs.existsSync(metadataPath)).toBe(true);
      const metadata = JSON.parse(fs.readFileSync(metadataPath, 'utf-8'));
      expect(metadata).toEqual({
        source: sourceExtDir,
        type: 'local',
      });
      fs.rmSync(targetExtDir, { recursive: true, force: true });
    });

    it('should throw an error if the extension already exists', async () => {
      const sourceExtDir = createExtension({
        extensionsDir: tempHomeDir,
        name: 'my-local-extension',
        version: '1.0.0',
      });
      await installExtension(
        { source: sourceExtDir, type: 'local' },
        async (_) => true,
      );
      await expect(
        installExtension(
          { source: sourceExtDir, type: 'local' },
          async (_) => true,
        ),
      ).rejects.toThrow(
        'Extension "my-local-extension" is already installed. Please uninstall it first.',
      );
    });

    it('should throw an error and cleanup if gemini-extension.json is missing', async () => {
      const sourceExtDir = path.join(tempHomeDir, 'bad-extension');
      fs.mkdirSync(sourceExtDir, { recursive: true });
      const configPath = path.join(sourceExtDir, EXTENSIONS_CONFIG_FILENAME);

      await expect(
        installExtension(
          { source: sourceExtDir, type: 'local' },
          async (_) => true,
        ),
      ).rejects.toThrow(`Configuration file not found at ${configPath}`);

      const targetExtDir = path.join(userExtensionsDir, 'bad-extension');
      expect(fs.existsSync(targetExtDir)).toBe(false);
    });

    it('should throw an error for invalid JSON in gemini-extension.json', async () => {
      const sourceExtDir = path.join(tempHomeDir, 'bad-json-ext');
      fs.mkdirSync(sourceExtDir, { recursive: true });
      const configPath = path.join(sourceExtDir, EXTENSIONS_CONFIG_FILENAME);
      fs.writeFileSync(configPath, '{ "name": "bad-json", "version": "1.0.0"'); // Malformed JSON

      await expect(
        installExtension(
          { source: sourceExtDir, type: 'local' },
          async (_) => true,
        ),
      ).rejects.toThrow(
        new RegExp(
          `^Failed to load extension config from ${configPath.replace(
            /\\/g,
            '\\\\',
          )}`,
        ),
      );
    });

    it('should throw an error for missing name in gemini-extension.json', async () => {
      const sourceExtDir = createExtension({
        extensionsDir: tempHomeDir,
        name: 'missing-name-ext',
        version: '1.0.0',
      });
      const configPath = path.join(sourceExtDir, EXTENSIONS_CONFIG_FILENAME);
      // Overwrite with invalid config
      fs.writeFileSync(configPath, JSON.stringify({ version: '1.0.0' }));

      await expect(
        installExtension(
          { source: sourceExtDir, type: 'local' },
          async (_) => true,
        ),
      ).rejects.toThrow(
        `Invalid configuration in ${configPath}: missing "name"`,
      );
    });

    it('should install an extension from a git URL', async () => {
      const gitUrl = 'https://github.com/google/gemini-extensions.git';
      const extensionName = 'gemini-extensions';
      const targetExtDir = path.join(userExtensionsDir, extensionName);
      const metadataPath = path.join(targetExtDir, INSTALL_METADATA_FILENAME);

      mockGit.clone.mockImplementation(async (_, destination) => {
        fs.mkdirSync(path.join(mockGit.path(), destination), {
          recursive: true,
        });
        fs.writeFileSync(
          path.join(mockGit.path(), destination, EXTENSIONS_CONFIG_FILENAME),
          JSON.stringify({ name: extensionName, version: '1.0.0' }),
        );
      });
      mockGit.getRemotes.mockResolvedValue([{ name: 'origin' }]);

      await installExtension(
        { source: gitUrl, type: 'git' },
        async (_) => true,
      );

      expect(fs.existsSync(targetExtDir)).toBe(true);
      expect(fs.existsSync(metadataPath)).toBe(true);
      const metadata = JSON.parse(fs.readFileSync(metadataPath, 'utf-8'));
      expect(metadata).toEqual({
        source: gitUrl,
        type: 'git',
      });
      fs.rmSync(targetExtDir, { recursive: true, force: true });
    });

    it('should install a linked extension', async () => {
      const sourceExtDir = createExtension({
        extensionsDir: tempHomeDir,
        name: 'my-linked-extension',
        version: '1.0.0',
      });
      const targetExtDir = path.join(userExtensionsDir, 'my-linked-extension');
      const metadataPath = path.join(targetExtDir, INSTALL_METADATA_FILENAME);
      const configPath = path.join(targetExtDir, EXTENSIONS_CONFIG_FILENAME);

      await installExtension(
        { source: sourceExtDir, type: 'link' },
        async (_) => true,
      );

      expect(fs.existsSync(targetExtDir)).toBe(true);
      expect(fs.existsSync(metadataPath)).toBe(true);

      expect(fs.existsSync(configPath)).toBe(false);

      const metadata = JSON.parse(fs.readFileSync(metadataPath, 'utf-8'));
      expect(metadata).toEqual({
        source: sourceExtDir,
        type: 'link',
      });
      fs.rmSync(targetExtDir, { recursive: true, force: true });
    });

    it('should log to clearcut on successful install', async () => {
      const sourceExtDir = createExtension({
        extensionsDir: tempHomeDir,
        name: 'my-local-extension',
        version: '1.0.0',
      });

      await installExtension(
        { source: sourceExtDir, type: 'local' },
        async (_) => true,
      );

      expect(mockLogExtensionInstallEvent).toHaveBeenCalled();
    });

<<<<<<< HEAD
    it('should show users information on their ansi escaped mcp servers when installing', async () => {
=======
    //TODO - https://github.com/google-gemini/gemini-cli/issues/10739
    it.skip('should show users information on their mcp server when installing', async () => {
>>>>>>> b0b1be0c
      const consoleInfoSpy = vi.spyOn(console, 'info');
      const sourceExtDir = createExtension({
        extensionsDir: tempHomeDir,
        name: 'my-local-extension',
        version: '1.0.0',
        mcpServers: {
          'test-server': {
            command: 'node dobadthing \u001b[12D\u001b[K',
            args: ['server.js'],
            description: 'a local mcp server',
          },
          'test-server-2': {
            description: 'a remote mcp server',
            httpUrl: 'https://google.com',
          },
        },
      });

      mockQuestion.mockImplementation((_query, callback) => callback('y'));

      await expect(
        installExtension(
          { source: sourceExtDir, type: 'local' },
          requestConsentNonInteractive,
        ),
      ).resolves.toBe('my-local-extension');

      expect(consoleInfoSpy).toHaveBeenCalledWith(
        `Installing extension "my-local-extension".
**Extensions may introduce unexpected behavior. Ensure you have investigated the extension source and trust the author.**
This extension will run the following MCP servers:
  * test-server (local): node dobadthing \\u001b[12D\\u001b[K server.js
  * test-server-2 (remote): https://google.com`,
      );
    });

    it('should continue installation if user accepts prompt for local extension with mcp servers', async () => {
      const sourceExtDir = createExtension({
        extensionsDir: tempHomeDir,
        name: 'my-local-extension',
        version: '1.0.0',
        mcpServers: {
          'test-server': {
            command: 'node',
            args: ['server.js'],
          },
        },
      });

      mockQuestion.mockImplementation((_query, callback) => callback('y'));

      await expect(
        installExtension(
          { source: sourceExtDir, type: 'local' },
          requestConsentNonInteractive,
        ),
      ).resolves.toBe('my-local-extension');

      expect(mockQuestion).toHaveBeenCalledWith(
        expect.stringContaining('Do you want to continue? [Y/n]: '),
        expect.any(Function),
      );
    });

    it('should cancel installation if user declines prompt for local extension with mcp servers', async () => {
      const sourceExtDir = createExtension({
        extensionsDir: tempHomeDir,
        name: 'my-local-extension',
        version: '1.0.0',
        mcpServers: {
          'test-server': {
            command: 'node',
            args: ['server.js'],
          },
        },
      });

      mockQuestion.mockImplementation((_query, callback) => callback('n'));

      await expect(
        installExtension(
          { source: sourceExtDir, type: 'local' },
          requestConsentNonInteractive,
        ),
      ).rejects.toThrow('Installation cancelled for "my-local-extension".');

      expect(mockQuestion).toHaveBeenCalledWith(
        expect.stringContaining('Do you want to continue? [Y/n]: '),
        expect.any(Function),
      );
    });

    it('should save the autoUpdate flag to the install metadata', async () => {
      const sourceExtDir = createExtension({
        extensionsDir: tempHomeDir,
        name: 'my-local-extension',
        version: '1.0.0',
      });
      const targetExtDir = path.join(userExtensionsDir, 'my-local-extension');
      const metadataPath = path.join(targetExtDir, INSTALL_METADATA_FILENAME);

      await installExtension(
        {
          source: sourceExtDir,
          type: 'local',
          autoUpdate: true,
        },
        async (_) => true,
      );

      expect(fs.existsSync(targetExtDir)).toBe(true);
      expect(fs.existsSync(metadataPath)).toBe(true);
      const metadata = JSON.parse(fs.readFileSync(metadataPath, 'utf-8'));
      expect(metadata).toEqual({
        source: sourceExtDir,
        type: 'local',
        autoUpdate: true,
      });
      fs.rmSync(targetExtDir, { recursive: true, force: true });
    });

    it('should ignore consent flow if not required', async () => {
      const sourceExtDir = createExtension({
        extensionsDir: tempHomeDir,
        name: 'my-local-extension',
        version: '1.0.0',
        mcpServers: {
          'test-server': {
            command: 'node',
            args: ['server.js'],
          },
        },
      });

      const mockRequestConsent = vi.fn();

      await expect(
        installExtension(
          { source: sourceExtDir, type: 'local' },
          mockRequestConsent,
          process.cwd(),
          // Provide its own existing config as the previous config.
          await loadExtensionConfig({
            extensionDir: sourceExtDir,
            workspaceDir: process.cwd(),
          }),
        ),
      ).resolves.toBe('my-local-extension');

      expect(mockRequestConsent).not.toHaveBeenCalled();
    });

    it('should throw an error for invalid extension names', async () => {
      const sourceExtDir = createExtension({
        extensionsDir: tempHomeDir,
        name: 'bad_name',
        version: '1.0.0',
      });

      await expect(
        installExtension({ source: sourceExtDir, type: 'local' }),
      ).rejects.toThrow('Invalid extension name: "bad_name"');
    });
  });

  describe('uninstallExtension', () => {
    it('should uninstall an extension by name', async () => {
      const sourceExtDir = createExtension({
        extensionsDir: userExtensionsDir,
        name: 'my-local-extension',
        version: '1.0.0',
      });

      await uninstallExtension('my-local-extension');

      expect(fs.existsSync(sourceExtDir)).toBe(false);
    });

    it('should uninstall an extension by name and retain existing extensions', async () => {
      const sourceExtDir = createExtension({
        extensionsDir: userExtensionsDir,
        name: 'my-local-extension',
        version: '1.0.0',
      });
      const otherExtDir = createExtension({
        extensionsDir: userExtensionsDir,
        name: 'other-extension',
        version: '1.0.0',
      });

      await uninstallExtension('my-local-extension');

      expect(fs.existsSync(sourceExtDir)).toBe(false);
      expect(
        loadExtensions(
          new ExtensionEnablementManager(
            ExtensionStorage.getUserExtensionsDir(),
          ),
        ),
      ).toHaveLength(1);
      expect(fs.existsSync(otherExtDir)).toBe(true);
    });

    it('should throw an error if the extension does not exist', async () => {
      await expect(uninstallExtension('nonexistent-extension')).rejects.toThrow(
        'Extension not found.',
      );
    });

    it('should log uninstall event', async () => {
      createExtension({
        extensionsDir: userExtensionsDir,
        name: 'my-local-extension',
        version: '1.0.0',
      });

      await uninstallExtension('my-local-extension');

      expect(mockLogExtensionUninstall).toHaveBeenCalled();
      expect(ExtensionUninstallEvent).toHaveBeenCalledWith(
        'my-local-extension',
        'success',
      );
    });

    it('should uninstall an extension by its source URL', async () => {
      const gitUrl = 'https://github.com/google/gemini-sql-extension.git';
      const sourceExtDir = createExtension({
        extensionsDir: userExtensionsDir,
        name: 'gemini-sql-extension',
        version: '1.0.0',
        installMetadata: {
          source: gitUrl,
          type: 'git',
        },
      });

      await uninstallExtension(gitUrl);

      expect(fs.existsSync(sourceExtDir)).toBe(false);
      expect(mockLogExtensionUninstall).toHaveBeenCalled();
      expect(ExtensionUninstallEvent).toHaveBeenCalledWith(
        'gemini-sql-extension',
        'success',
      );
    });

    it('should fail to uninstall by URL if an extension has no install metadata', async () => {
      createExtension({
        extensionsDir: userExtensionsDir,
        name: 'no-metadata-extension',
        version: '1.0.0',
        // No installMetadata provided
      });

      await expect(
        uninstallExtension('https://github.com/google/no-metadata-extension'),
      ).rejects.toThrow('Extension not found.');
    });
  });

  describe('performWorkspaceExtensionMigration', () => {
    let workspaceExtensionsDir: string;

    beforeEach(() => {
      workspaceExtensionsDir = path.join(
        tempWorkspaceDir,
        EXTENSIONS_DIRECTORY_NAME,
      );
      fs.mkdirSync(workspaceExtensionsDir, { recursive: true });
    });

    afterEach(() => {
      fs.rmSync(workspaceExtensionsDir, { recursive: true, force: true });
    });

    describe('folder trust', () => {
      it('refuses to install extensions from untrusted folders', async () => {
        vi.mocked(isWorkspaceTrusted).mockReturnValue(false);
        const ext1Path = createExtension({
          extensionsDir: workspaceExtensionsDir,
          name: 'ext1',
          version: '1.0.0',
        });

        const failed = await performWorkspaceExtensionMigration([
          loadExtension({
            extensionDir: ext1Path,
            workspaceDir: tempWorkspaceDir,
          })!,
        ]);

        expect(failed).toEqual(['ext1']);
      });

      it('does not copy extensions to the user dir', async () => {
        vi.mocked(isWorkspaceTrusted).mockReturnValue(false);
        const ext1Path = createExtension({
          extensionsDir: workspaceExtensionsDir,
          name: 'ext1',
          version: '1.0.0',
        });

        await performWorkspaceExtensionMigration(
          [
            loadExtension({
              extensionDir: ext1Path,
              workspaceDir: tempWorkspaceDir,
            })!,
          ],
          async (_) => true,
        );

        const userExtensionsDir = path.join(
          tempHomeDir,
          GEMINI_DIR,
          'extensions',
        );
        expect(fs.readdirSync(userExtensionsDir).length).toBe(0);
      });

      it('does not load any extensions in the workspace config', async () => {
        vi.mocked(isWorkspaceTrusted).mockReturnValue(false);
        const ext1Path = createExtension({
          extensionsDir: workspaceExtensionsDir,
          name: 'ext1',
          version: '1.0.0',
        });

        await performWorkspaceExtensionMigration(
          [
            loadExtension({
              extensionDir: ext1Path,
              workspaceDir: tempWorkspaceDir,
            })!,
          ],
          async (_) => true,
        );
        const extensions = loadExtensions(
          new ExtensionEnablementManager(
            ExtensionStorage.getUserExtensionsDir(),
          ),
        );

        expect(extensions).toEqual([]);
      });
    });

    it('should install the extensions in the user directory', async () => {
      const ext1Path = createExtension({
        extensionsDir: workspaceExtensionsDir,
        name: 'ext1',
        version: '1.0.0',
      });
      const ext2Path = createExtension({
        extensionsDir: workspaceExtensionsDir,
        name: 'ext2',
        version: '1.0.0',
      });
      const extensionsToMigrate: GeminiCLIExtension[] = [
        loadExtension({
          extensionDir: ext1Path,
          workspaceDir: tempWorkspaceDir,
        })!,
        loadExtension({
          extensionDir: ext2Path,
          workspaceDir: tempWorkspaceDir,
        })!,
      ];
      const failed = await performWorkspaceExtensionMigration(
        extensionsToMigrate,
        async (_) => true,
      );

      expect(failed).toEqual([]);

      const userExtensionsDir = path.join(
        tempHomeDir,
        GEMINI_DIR,
        'extensions',
      );
      const userExt1Path = path.join(userExtensionsDir, 'ext1');
      const extensions = loadExtensions(
        new ExtensionEnablementManager(ExtensionStorage.getUserExtensionsDir()),
      );

      expect(extensions).toHaveLength(2);
      const metadataPath = path.join(userExt1Path, INSTALL_METADATA_FILENAME);
      expect(fs.existsSync(metadataPath)).toBe(true);
      const metadata = JSON.parse(fs.readFileSync(metadataPath, 'utf-8'));
      expect(metadata).toEqual({
        source: ext1Path,
        type: 'local',
      });
    });

    it('should return the names of failed installations', async () => {
      const ext1Path = createExtension({
        extensionsDir: workspaceExtensionsDir,
        name: 'ext1',
        version: '1.0.0',
      });

      const extensions: GeminiCLIExtension[] = [
        loadExtension({
          extensionDir: ext1Path,
          workspaceDir: tempWorkspaceDir,
        })!,
        {
          path: '/ext/path/1',
          name: 'ext2',
          version: '1.0.0',
          contextFiles: [],
          isActive: true,
        },
      ];

      const failed = await performWorkspaceExtensionMigration(
        extensions,
        async (_) => true,
      );
      expect(failed).toEqual(['ext2']);
    });
  });

  describe('disableExtension', () => {
    it('should disable an extension at the user scope', () => {
      createExtension({
        extensionsDir: userExtensionsDir,
        name: 'my-extension',
        version: '1.0.0',
      });

      disableExtension('my-extension', SettingScope.User);
      expect(
        isEnabled({
          name: 'my-extension',
          configDir: userExtensionsDir,
          enabledForPath: tempWorkspaceDir,
        }),
      ).toBe(false);
    });

    it('should disable an extension at the workspace scope', () => {
      createExtension({
        extensionsDir: userExtensionsDir,
        name: 'my-extension',
        version: '1.0.0',
      });

      disableExtension(
        'my-extension',
        SettingScope.Workspace,
        tempWorkspaceDir,
      );
      expect(
        isEnabled({
          name: 'my-extension',
          configDir: userExtensionsDir,
          enabledForPath: tempHomeDir,
        }),
      ).toBe(true);
      expect(
        isEnabled({
          name: 'my-extension',
          configDir: userExtensionsDir,
          enabledForPath: tempWorkspaceDir,
        }),
      ).toBe(false);
    });

    it('should handle disabling the same extension twice', () => {
      createExtension({
        extensionsDir: userExtensionsDir,
        name: 'my-extension',
        version: '1.0.0',
      });

      disableExtension('my-extension', SettingScope.User);
      disableExtension('my-extension', SettingScope.User);
      expect(
        isEnabled({
          name: 'my-extension',
          configDir: userExtensionsDir,
          enabledForPath: tempWorkspaceDir,
        }),
      ).toBe(false);
    });

    it('should throw an error if you request system scope', () => {
      expect(() =>
        disableExtension('my-extension', SettingScope.System),
      ).toThrow('System and SystemDefaults scopes are not supported.');
    });

    it('should log a disable event', () => {
      createExtension({
        extensionsDir: userExtensionsDir,
        name: 'ext1',
        version: '1.0.0',
      });

      disableExtension('ext1', SettingScope.Workspace);

      expect(mockLogExtensionDisable).toHaveBeenCalled();
      expect(ExtensionDisableEvent).toHaveBeenCalledWith(
        'ext1',
        SettingScope.Workspace,
      );
    });
  });

  describe('enableExtension', () => {
    afterAll(() => {
      vi.restoreAllMocks();
    });

    const getActiveExtensions = (): GeminiCLIExtension[] => {
      const manager = new ExtensionEnablementManager(
        ExtensionStorage.getUserExtensionsDir(),
      );
      const extensions = loadExtensions(manager);
      const activeExtensions = annotateActiveExtensions(
        extensions,
        tempWorkspaceDir,
        manager,
      );
      return activeExtensions.filter((e) => e.isActive);
    };

    it('should enable an extension at the user scope', () => {
      createExtension({
        extensionsDir: userExtensionsDir,
        name: 'ext1',
        version: '1.0.0',
      });
      disableExtension('ext1', SettingScope.User);
      let activeExtensions = getActiveExtensions();
      expect(activeExtensions).toHaveLength(0);

      enableExtension('ext1', SettingScope.User);
      activeExtensions = getActiveExtensions();
      expect(activeExtensions).toHaveLength(1);
      expect(activeExtensions[0].name).toBe('ext1');
    });

    it('should enable an extension at the workspace scope', () => {
      createExtension({
        extensionsDir: userExtensionsDir,
        name: 'ext1',
        version: '1.0.0',
      });
      disableExtension('ext1', SettingScope.Workspace);
      let activeExtensions = getActiveExtensions();
      expect(activeExtensions).toHaveLength(0);

      enableExtension('ext1', SettingScope.Workspace);
      activeExtensions = getActiveExtensions();
      expect(activeExtensions).toHaveLength(1);
      expect(activeExtensions[0].name).toBe('ext1');
    });

    it('should log an enable event', () => {
      createExtension({
        extensionsDir: userExtensionsDir,
        name: 'ext1',
        version: '1.0.0',
      });
      disableExtension('ext1', SettingScope.Workspace);
      enableExtension('ext1', SettingScope.Workspace);

      expect(mockLogExtensionEnable).toHaveBeenCalled();
      expect(ExtensionEnableEvent).toHaveBeenCalledWith(
        'ext1',
        SettingScope.Workspace,
      );
    });
  });
});

function isEnabled(options: {
  name: string;
  configDir: string;
  enabledForPath: string;
}) {
  const manager = new ExtensionEnablementManager(options.configDir);
  return manager.isEnabled(options.name, options.enabledForPath);
}<|MERGE_RESOLUTION|>--- conflicted
+++ resolved
@@ -880,12 +880,8 @@
       expect(mockLogExtensionInstallEvent).toHaveBeenCalled();
     });
 
-<<<<<<< HEAD
-    it('should show users information on their ansi escaped mcp servers when installing', async () => {
-=======
     //TODO - https://github.com/google-gemini/gemini-cli/issues/10739
-    it.skip('should show users information on their mcp server when installing', async () => {
->>>>>>> b0b1be0c
+    it.skip('should show users information on their ansi escaped mcp servers when installing', async () => {
       const consoleInfoSpy = vi.spyOn(console, 'info');
       const sourceExtDir = createExtension({
         extensionsDir: tempHomeDir,
