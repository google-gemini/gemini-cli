--- conflicted
+++ resolved
@@ -31,11 +31,8 @@
   type Config,
   ExtensionEnableEvent,
   ExtensionUninstallEvent,
-<<<<<<< HEAD
   logExtensionEnable,
-=======
   type ExtensionInstallMetadata,
->>>>>>> 0fcda100
 } from '@google/gemini-cli-core';
 import { execSync } from 'node:child_process';
 import { SettingScope } from './settings.js';
@@ -1282,6 +1279,27 @@
       expect(activeExtensions[0].name).toBe('ext1');
     });
   });
+
+  it('should log enable event', async () => {
+    createExtension({
+      extensionsDir: userExtensionsDir,
+      name: 'ext1',
+      version: '1.0.0',
+    });
+    disableExtension('ext1', SettingScope.Workspace);
+    const activeExtensions = getActiveExtensions();
+    expect(activeExtensions).toHaveLength(0);
+
+    await enableExtension('ext1', [SettingScope.Workspace]);
+
+    expect(logExtensionEnable).toHaveBeenCalledWith(
+      expect.any(Object), // Config object
+      new ExtensionEnableEvent(
+        'ext1',
+        JSON.stringify([SettingScope.Workspace]),
+      ),
+    );
+  });
 });
 
 function createExtension({
@@ -1317,45 +1335,6 @@
   return extDir;
 }
 
-<<<<<<< HEAD
-  it('should enable an extension at the workspace scope', () => {
-    createExtension({
-      extensionsDir: userExtensionsDir,
-      name: 'ext1',
-      version: '1.0.0',
-    });
-    disableExtension('ext1', SettingScope.Workspace);
-    let activeExtensions = getActiveExtensions();
-    expect(activeExtensions).toHaveLength(0);
-
-    enableExtension('ext1', [SettingScope.Workspace]);
-    activeExtensions = getActiveExtensions();
-    expect(activeExtensions).toHaveLength(1);
-    expect(activeExtensions[0].name).toBe('ext1');
-  });
-
-  it('should log enable event', async () => {
-    createExtension({
-      extensionsDir: userExtensionsDir,
-      name: 'ext1',
-      version: '1.0.0',
-    });
-    disableExtension('ext1', SettingScope.Workspace);
-    const activeExtensions = getActiveExtensions();
-    expect(activeExtensions).toHaveLength(0);
-
-    await enableExtension('ext1', [SettingScope.Workspace]);
-
-    expect(logExtensionEnable).toHaveBeenCalledWith(
-      expect.any(Object), // Config object
-      new ExtensionEnableEvent(
-        'ext1',
-        JSON.stringify([SettingScope.Workspace]),
-      ),
-    );
-  });
-});
-=======
 function isEnabled(options: {
   name: string;
   configDir: string;
@@ -1363,5 +1342,4 @@
 }) {
   const manager = new ExtensionEnablementManager(options.configDir);
   return manager.isEnabled(options.name, options.enabledForPath);
-}
->>>>>>> 0fcda100
+}