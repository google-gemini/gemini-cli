--- conflicted
+++ resolved
@@ -10,24 +10,6 @@
 import * as path from 'node:path';
 import { createHash } from 'node:crypto';
 import {
-<<<<<<< HEAD
-=======
-  EXTENSIONS_CONFIG_FILENAME,
-  ExtensionStorage,
-  INSTALL_METADATA_FILENAME,
-  INSTALL_WARNING_MESSAGE,
-  disableExtension,
-  enableExtension,
-  installOrUpdateExtension,
-  loadExtension,
-  loadExtensionConfig,
-  loadExtensions,
-  uninstallExtension,
-  hashValue,
-} from './extension.js';
-import {
-  GEMINI_DIR,
->>>>>>> 0d7da7ec
   type GeminiCLIExtension,
   ExtensionUninstallEvent,
   ExtensionDisableEvent,
@@ -43,7 +25,7 @@
   EXTENSIONS_DIRECTORY_NAME,
   INSTALL_METADATA_FILENAME,
 } from './extensions/variables.js';
-import { ExtensionManager } from './extension-manager.js';
+import { hashValue, ExtensionManager } from './extension-manager.js';
 import { ExtensionStorage } from './extensions/storage.js';
 import { INSTALL_WARNING_MESSAGE } from './extensions/consent.js';
 
