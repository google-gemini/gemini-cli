/**
 * @license
 * Copyright 2025 Google LLC
 * SPDX-License-Identifier: Apache-2.0
 */

import { vi } from 'vitest';
import * as fs from 'node:fs';
import * as os from 'node:os';
import * as path from 'node:path';
import {
  EXTENSIONS_CONFIG_FILENAME,
  INSTALL_METADATA_FILENAME,
  annotateActiveExtensions,
  checkForAllExtensionUpdates,
  checkForExtensionUpdate,
  disableExtension,
  enableExtension,
  installExtension,
  loadExtension,
  loadExtensions,
  performWorkspaceExtensionMigration,
  uninstallExtension,
  updateExtension,
  type Extension,
  type ExtensionInstallMetadata,
} from './extension.js';
import {
  GEMINI_DIR,
  type GeminiCLIExtension,
  type MCPServerConfig,
  ClearcutLogger,
  type Config,
  ExtensionUninstallEvent,
} from '@google/gemini-cli-core';
import { execSync } from 'node:child_process';
import { SettingScope } from './settings.js';
import { isWorkspaceTrusted } from './trustedFolders.js';
import { ExtensionUpdateState } from '../ui/state/extensions.js';
import { ExtensionEnablementManager } from './extensions/extensionEnablement.js';

const mockGit = {
  clone: vi.fn(),
  getRemotes: vi.fn(),
  fetch: vi.fn(),
  checkout: vi.fn(),
  listRemote: vi.fn(),
  revparse: vi.fn(),
  // Not a part of the actual API, but we need to use this to do the correct
  // file system interactions.
  path: vi.fn(),
};

vi.mock('simple-git', () => ({
  simpleGit: vi.fn((path: string) => {
    mockGit.path.mockReturnValue(path);
    return mockGit;
  }),
}));

vi.mock('os', async (importOriginal) => {
  const os = await importOriginal<typeof os>();
  return {
    ...os,
    homedir: vi.fn(),
  };
});

vi.mock('./trustedFolders.js', async (importOriginal) => {
  const actual = await importOriginal<typeof import('./trustedFolders.js')>();
  return {
    ...actual,
    isWorkspaceTrusted: vi.fn(),
  };
});

vi.mock('@google/gemini-cli-core', async (importOriginal) => {
  const actual =
    await importOriginal<typeof import('@google/gemini-cli-core')>();
  const mockLogExtensionInstallEvent = vi.fn();
  const mockLogExtensionUninstallEvent = vi.fn();
  return {
    ...actual,
    ClearcutLogger: {
      getInstance: vi.fn(() => ({
        logExtensionInstallEvent: mockLogExtensionInstallEvent,
        logExtensionUninstallEvent: mockLogExtensionUninstallEvent,
      })),
    },
    Config: vi.fn(),
    ExtensionInstallEvent: vi.fn(),
    ExtensionUninstallEvent: vi.fn(),
  };
});

vi.mock('child_process', async (importOriginal) => {
  const actual = await importOriginal<typeof import('child_process')>();
  return {
    ...actual,
    execSync: vi.fn(),
  };
});

const mockQuestion = vi.hoisted(() => vi.fn());
const mockClose = vi.hoisted(() => vi.fn());
vi.mock('node:readline', () => ({
  createInterface: vi.fn(() => ({
    question: mockQuestion,
    close: mockClose,
  })),
}));

const EXTENSIONS_DIRECTORY_NAME = path.join(GEMINI_DIR, 'extensions');

describe('extension tests', () => {
  let tempHomeDir: string;
  let tempWorkspaceDir: string;
  let userExtensionsDir: string;

  beforeEach(() => {
    tempHomeDir = fs.mkdtempSync(
      path.join(os.tmpdir(), 'gemini-cli-test-home-'),
    );
    tempWorkspaceDir = fs.mkdtempSync(
      path.join(tempHomeDir, 'gemini-cli-test-workspace-'),
    );
    userExtensionsDir = path.join(tempHomeDir, EXTENSIONS_DIRECTORY_NAME);
    fs.mkdirSync(userExtensionsDir, { recursive: true });

    vi.mocked(os.homedir).mockReturnValue(tempHomeDir);
    vi.mocked(isWorkspaceTrusted).mockReturnValue(true);
    vi.spyOn(process, 'cwd').mockReturnValue(tempWorkspaceDir);
    mockQuestion.mockImplementation((_query, callback) => callback('y'));
    vi.mocked(execSync).mockClear();
    Object.values(mockGit).forEach((fn) => fn.mockReset());
  });

  afterEach(() => {
    fs.rmSync(tempHomeDir, { recursive: true, force: true });
    fs.rmSync(tempWorkspaceDir, { recursive: true, force: true });
    vi.restoreAllMocks();
    mockQuestion.mockClear();
    mockClose.mockClear();
  });

  describe('loadExtensions', () => {
    it('should include extension path in loaded extension', () => {
      const extensionDir = path.join(userExtensionsDir, 'test-extension');
      fs.mkdirSync(extensionDir, { recursive: true });

      createExtension({
        extensionsDir: userExtensionsDir,
        name: 'test-extension',
        version: '1.0.0',
      });

      const extensions = loadExtensions();
      expect(extensions).toHaveLength(1);
      expect(extensions[0].path).toBe(extensionDir);
      expect(extensions[0].config.name).toBe('test-extension');
    });

    it('should load context file path when GEMINI.md is present', () => {
      createExtension({
        extensionsDir: userExtensionsDir,
        name: 'ext1',
        version: '1.0.0',
        addContextFile: true,
      });
      createExtension({
        extensionsDir: userExtensionsDir,
        name: 'ext2',
        version: '2.0.0',
      });

      const extensions = loadExtensions();

      expect(extensions).toHaveLength(2);
      const ext1 = extensions.find((e) => e.config.name === 'ext1');
      const ext2 = extensions.find((e) => e.config.name === 'ext2');
      expect(ext1?.contextFiles).toEqual([
        path.join(userExtensionsDir, 'ext1', 'GEMINI.md'),
      ]);
      expect(ext2?.contextFiles).toEqual([]);
    });

    it('should load context file path from the extension config', () => {
      createExtension({
        extensionsDir: userExtensionsDir,
        name: 'ext1',
        version: '1.0.0',
        addContextFile: false,
        contextFileName: 'my-context-file.md',
      });

      const extensions = loadExtensions();

      expect(extensions).toHaveLength(1);
      const ext1 = extensions.find((e) => e.config.name === 'ext1');
      expect(ext1?.contextFiles).toEqual([
        path.join(userExtensionsDir, 'ext1', 'my-context-file.md'),
      ]);
    });

    it('should filter out disabled extensions', () => {
      createExtension({
        extensionsDir: userExtensionsDir,
        name: 'disabled-extension',
        version: '1.0.0',
      });
      createExtension({
        extensionsDir: userExtensionsDir,
        name: 'enabled-extension',
        version: '2.0.0',
      });
      disableExtension(
        'disabled-extension',
        SettingScope.User,
        tempWorkspaceDir,
      );
      const extensions = loadExtensions();
      const activeExtensions = annotateActiveExtensions(
        extensions,
        [],
        tempWorkspaceDir,
      ).filter((e) => e.isActive);
      expect(activeExtensions).toHaveLength(1);
      expect(activeExtensions[0].name).toBe('enabled-extension');
    });

    it('should hydrate variables', () => {
      createExtension({
        extensionsDir: userExtensionsDir,
        name: 'test-extension',
        version: '1.0.0',
        addContextFile: false,
        contextFileName: undefined,
        mcpServers: {
          'test-server': {
            cwd: '${extensionPath}${/}server',
          },
        },
      });

      const extensions = loadExtensions();
      expect(extensions).toHaveLength(1);
      const loadedConfig = extensions[0].config;
      const expectedCwd = path.join(
        userExtensionsDir,
        'test-extension',
        'server',
      );
      expect(loadedConfig.mcpServers?.['test-server'].cwd).toBe(expectedCwd);
    });

    it('should load a linked extension correctly', async () => {
      const sourceExtDir = createExtension({
        extensionsDir: tempWorkspaceDir,
        name: 'my-linked-extension',
        version: '1.0.0',
        contextFileName: 'context.md',
      });
      fs.writeFileSync(path.join(sourceExtDir, 'context.md'), 'linked context');

      const extensionName = await installExtension({
        source: sourceExtDir,
        type: 'link',
      });

      expect(extensionName).toEqual('my-linked-extension');
      const extensions = loadExtensions();
      expect(extensions).toHaveLength(1);

      const linkedExt = extensions[0];
      expect(linkedExt.config.name).toBe('my-linked-extension');

      expect(linkedExt.path).toBe(sourceExtDir);
      expect(linkedExt.installMetadata).toEqual({
        source: sourceExtDir,
        type: 'link',
      });
      expect(linkedExt.contextFiles).toEqual([
        path.join(sourceExtDir, 'context.md'),
      ]);
    });

    it('should resolve environment variables in extension configuration', () => {
      process.env.TEST_API_KEY = 'test-api-key-123';
      process.env.TEST_DB_URL = 'postgresql://localhost:5432/testdb';

      try {
        const userExtensionsDir = path.join(
          tempHomeDir,
          EXTENSIONS_DIRECTORY_NAME,
        );
        fs.mkdirSync(userExtensionsDir, { recursive: true });

        const extDir = path.join(userExtensionsDir, 'test-extension');
        fs.mkdirSync(extDir);

        // Write config to a separate file for clarity and good practices
        const configPath = path.join(extDir, EXTENSIONS_CONFIG_FILENAME);
        const extensionConfig = {
          name: 'test-extension',
          version: '1.0.0',
          mcpServers: {
            'test-server': {
              command: 'node',
              args: ['server.js'],
              env: {
                API_KEY: '$TEST_API_KEY',
                DATABASE_URL: '${TEST_DB_URL}',
                STATIC_VALUE: 'no-substitution',
              },
            },
          },
        };
        fs.writeFileSync(configPath, JSON.stringify(extensionConfig));

        const extensions = loadExtensions();

        expect(extensions).toHaveLength(1);
        const extension = extensions[0];
        expect(extension.config.name).toBe('test-extension');
        expect(extension.config.mcpServers).toBeDefined();

        const serverConfig = extension.config.mcpServers?.['test-server'];
        expect(serverConfig).toBeDefined();
        expect(serverConfig?.env).toBeDefined();
        expect(serverConfig?.env?.API_KEY).toBe('test-api-key-123');
        expect(serverConfig?.env?.DATABASE_URL).toBe(
          'postgresql://localhost:5432/testdb',
        );
        expect(serverConfig?.env?.STATIC_VALUE).toBe('no-substitution');
      } finally {
        delete process.env.TEST_API_KEY;
        delete process.env.TEST_DB_URL;
      }
    });

    it('should handle missing environment variables gracefully', () => {
      const userExtensionsDir = path.join(
        tempHomeDir,
        EXTENSIONS_DIRECTORY_NAME,
      );
      fs.mkdirSync(userExtensionsDir, { recursive: true });

      const extDir = path.join(userExtensionsDir, 'test-extension');
      fs.mkdirSync(extDir);

      const extensionConfig = {
        name: 'test-extension',
        version: '1.0.0',
        mcpServers: {
          'test-server': {
            command: 'node',
            args: ['server.js'],
            env: {
              MISSING_VAR: '$UNDEFINED_ENV_VAR',
              MISSING_VAR_BRACES: '${ALSO_UNDEFINED}',
            },
          },
        },
      };

      fs.writeFileSync(
        path.join(extDir, EXTENSIONS_CONFIG_FILENAME),
        JSON.stringify(extensionConfig),
      );

      const extensions = loadExtensions();

      expect(extensions).toHaveLength(1);
      const extension = extensions[0];
      const serverConfig = extension.config.mcpServers!['test-server'];
      expect(serverConfig.env).toBeDefined();
      expect(serverConfig.env!.MISSING_VAR).toBe('$UNDEFINED_ENV_VAR');
      expect(serverConfig.env!.MISSING_VAR_BRACES).toBe('${ALSO_UNDEFINED}');
    });
  });

  describe('annotateActiveExtensions', () => {
    const extensions: Extension[] = [
      {
        path: '/path/to/ext1',
        config: { name: 'ext1', version: '1.0.0' },
        contextFiles: [],
      },
      {
        path: '/path/to/ext2',
        config: { name: 'ext2', version: '1.0.0' },
        contextFiles: [],
      },
      {
        path: '/path/to/ext3',
        config: { name: 'ext3', version: '1.0.0' },
        contextFiles: [],
      },
    ];

    it('should mark all extensions as active if no enabled extensions are provided', () => {
      const activeExtensions = annotateActiveExtensions(
        extensions,
        [],
        '/path/to/workspace',
      );
      expect(activeExtensions).toHaveLength(3);
      expect(activeExtensions.every((e) => e.isActive)).toBe(true);
    });

    it('should mark only the enabled extensions as active', () => {
      const activeExtensions = annotateActiveExtensions(
        extensions,
        ['ext1', 'ext3'],
        '/path/to/workspace',
      );
      expect(activeExtensions).toHaveLength(3);
      expect(activeExtensions.find((e) => e.name === 'ext1')?.isActive).toBe(
        true,
      );
      expect(activeExtensions.find((e) => e.name === 'ext2')?.isActive).toBe(
        false,
      );
      expect(activeExtensions.find((e) => e.name === 'ext3')?.isActive).toBe(
        true,
      );
    });

    it('should mark all extensions as inactive when "none" is provided', () => {
      const activeExtensions = annotateActiveExtensions(
        extensions,
        ['none'],
        '/path/to/workspace',
      );
      expect(activeExtensions).toHaveLength(3);
      expect(activeExtensions.every((e) => !e.isActive)).toBe(true);
    });

    it('should handle case-insensitivity', () => {
      const activeExtensions = annotateActiveExtensions(
        extensions,
        ['EXT1'],
        '/path/to/workspace',
      );
      expect(activeExtensions.find((e) => e.name === 'ext1')?.isActive).toBe(
        true,
      );
    });

    it('should log an error for unknown extensions', () => {
      const consoleSpy = vi
        .spyOn(console, 'error')
        .mockImplementation(() => {});
      annotateActiveExtensions(extensions, ['ext4'], '/path/to/workspace');
      expect(consoleSpy).toHaveBeenCalledWith('Extension not found: ext4');
      consoleSpy.mockRestore();
    });
  });

  describe('installExtension', () => {
    it('should install an extension from a local path', async () => {
      const sourceExtDir = createExtension({
        extensionsDir: tempHomeDir,
        name: 'my-local-extension',
        version: '1.0.0',
      });
      const targetExtDir = path.join(userExtensionsDir, 'my-local-extension');
      const metadataPath = path.join(targetExtDir, INSTALL_METADATA_FILENAME);

      await installExtension({ source: sourceExtDir, type: 'local' });

      expect(fs.existsSync(targetExtDir)).toBe(true);
      expect(fs.existsSync(metadataPath)).toBe(true);
      const metadata = JSON.parse(fs.readFileSync(metadataPath, 'utf-8'));
      expect(metadata).toEqual({
        source: sourceExtDir,
        type: 'local',
      });
      fs.rmSync(targetExtDir, { recursive: true, force: true });
    });

    it('should throw an error if the extension already exists', async () => {
      const sourceExtDir = createExtension({
        extensionsDir: tempHomeDir,
        name: 'my-local-extension',
        version: '1.0.0',
      });
      await installExtension({ source: sourceExtDir, type: 'local' });
      await expect(
        installExtension({ source: sourceExtDir, type: 'local' }),
      ).rejects.toThrow(
        'Extension "my-local-extension" is already installed. Please uninstall it first.',
      );
    });

    it('should throw an error and cleanup if gemini-extension.json is missing', async () => {
      const sourceExtDir = path.join(tempHomeDir, 'bad-extension');
      fs.mkdirSync(sourceExtDir, { recursive: true });

      await expect(
        installExtension({ source: sourceExtDir, type: 'local' }),
      ).rejects.toThrow(
        `Invalid extension at ${sourceExtDir}. Please make sure it has a valid gemini-extension.json file.`,
      );

      const targetExtDir = path.join(userExtensionsDir, 'bad-extension');
      expect(fs.existsSync(targetExtDir)).toBe(false);
    });

    it('should install an extension from a git URL', async () => {
      const gitUrl = 'https://github.com/google/gemini-extensions.git';
      const extensionName = 'gemini-extensions';
      const targetExtDir = path.join(userExtensionsDir, extensionName);
      const metadataPath = path.join(targetExtDir, INSTALL_METADATA_FILENAME);

      mockGit.clone.mockImplementation(async (_, destination) => {
        fs.mkdirSync(path.join(mockGit.path(), destination), {
          recursive: true,
        });
        fs.writeFileSync(
          path.join(mockGit.path(), destination, EXTENSIONS_CONFIG_FILENAME),
          JSON.stringify({ name: extensionName, version: '1.0.0' }),
        );
      });
      mockGit.getRemotes.mockResolvedValue([{ name: 'origin' }]);

      await installExtension({ source: gitUrl, type: 'git' });

      expect(fs.existsSync(targetExtDir)).toBe(true);
      expect(fs.existsSync(metadataPath)).toBe(true);
      const metadata = JSON.parse(fs.readFileSync(metadataPath, 'utf-8'));
      expect(metadata).toEqual({
        source: gitUrl,
        type: 'git',
      });
      fs.rmSync(targetExtDir, { recursive: true, force: true });
    });

    it('should install a linked extension', async () => {
      const sourceExtDir = createExtension({
        extensionsDir: tempHomeDir,
        name: 'my-linked-extension',
        version: '1.0.0',
      });
      const targetExtDir = path.join(userExtensionsDir, 'my-linked-extension');
      const metadataPath = path.join(targetExtDir, INSTALL_METADATA_FILENAME);
      const configPath = path.join(targetExtDir, EXTENSIONS_CONFIG_FILENAME);

      await installExtension({ source: sourceExtDir, type: 'link' });

      expect(fs.existsSync(targetExtDir)).toBe(true);
      expect(fs.existsSync(metadataPath)).toBe(true);

      expect(fs.existsSync(configPath)).toBe(false);

      const metadata = JSON.parse(fs.readFileSync(metadataPath, 'utf-8'));
      expect(metadata).toEqual({
        source: sourceExtDir,
        type: 'link',
      });
      fs.rmSync(targetExtDir, { recursive: true, force: true });
    });

    it('should log to clearcut on successful install', async () => {
      const sourceExtDir = createExtension({
        extensionsDir: tempHomeDir,
        name: 'my-local-extension',
        version: '1.0.0',
      });

      await installExtension({ source: sourceExtDir, type: 'local' });

      const logger = ClearcutLogger.getInstance({} as Config);
      expect(logger?.logExtensionInstallEvent).toHaveBeenCalled();
    });

    it('should show users information on their mcp server when installing', async () => {
      const consoleInfoSpy = vi.spyOn(console, 'info');
      const sourceExtDir = createExtension({
        extensionsDir: tempHomeDir,
        name: 'my-local-extension',
        version: '1.0.0',
        mcpServers: {
          'test-server': {
            command: 'node',
            args: ['server.js'],
            description: 'a local mcp server',
          },
          'test-server-2': {
            description: 'a remote mcp server',
            httpUrl: 'https://google.com',
          },
        },
      });

      mockQuestion.mockImplementation((_query, callback) => callback('y'));

      await expect(
        installExtension({ source: sourceExtDir, type: 'local' }),
      ).resolves.toBe('my-local-extension');

      expect(consoleInfoSpy).toHaveBeenCalledWith(
        'This extension will run the following MCP servers: ',
      );
      expect(consoleInfoSpy).toHaveBeenCalledWith(
        '  * test-server (local): a local mcp server',
      );
      expect(consoleInfoSpy).toHaveBeenCalledWith(
        '  * test-server-2 (remote): a remote mcp server',
      );
      expect(consoleInfoSpy).toHaveBeenCalledWith(
        'The extension will append info to your gemini.md context',
      );
    });

    it('should continue installation if user accepts prompt for local extension with mcp servers', async () => {
      const sourceExtDir = createExtension({
        extensionsDir: tempHomeDir,
        name: 'my-local-extension',
        version: '1.0.0',
        mcpServers: {
          'test-server': {
            command: 'node',
            args: ['server.js'],
          },
        },
      });

      mockQuestion.mockImplementation((_query, callback) => callback('y'));

      await expect(
        installExtension({ source: sourceExtDir, type: 'local' }),
      ).resolves.toBe('my-local-extension');

      expect(mockQuestion).toHaveBeenCalledWith(
        expect.stringContaining('Do you want to continue? (y/n)'),
        expect.any(Function),
      );
    });

    it('should cancel installation if user declines prompt for local extension with mcp servers', async () => {
      const sourceExtDir = createExtension({
        extensionsDir: tempHomeDir,
        name: 'my-local-extension',
        version: '1.0.0',
        mcpServers: {
          'test-server': {
            command: 'node',
            args: ['server.js'],
          },
        },
      });

      mockQuestion.mockImplementation((_query, callback) => callback('n'));

      await expect(
        installExtension({ source: sourceExtDir, type: 'local' }),
      ).rejects.toThrow('Installation cancelled by user.');

      expect(mockQuestion).toHaveBeenCalledWith(
        expect.stringContaining('Do you want to continue? (y/n)'),
        expect.any(Function),
      );
    });
  });

  describe('uninstallExtension', () => {
    it('should uninstall an extension by name', async () => {
      const sourceExtDir = createExtension({
        extensionsDir: userExtensionsDir,
        name: 'my-local-extension',
        version: '1.0.0',
      });

      await uninstallExtension('my-local-extension');

      expect(fs.existsSync(sourceExtDir)).toBe(false);
    });

    it('should uninstall an extension by name and retain existing extensions', async () => {
      const sourceExtDir = createExtension({
        extensionsDir: userExtensionsDir,
        name: 'my-local-extension',
        version: '1.0.0',
      });
      const otherExtDir = createExtension({
        extensionsDir: userExtensionsDir,
        name: 'other-extension',
        version: '1.0.0',
      });

<<<<<<< HEAD
    await expect(
      installExtension({ source: sourceExtDir, type: 'local' }, true),
    ).resolves.toBe('my-local-extension');
=======
      await uninstallExtension('my-local-extension');
>>>>>>> 20ad4009

      expect(fs.existsSync(sourceExtDir)).toBe(false);
      expect(loadExtensions()).toHaveLength(1);
      expect(fs.existsSync(otherExtDir)).toBe(true);
    });

    it('should throw an error if the extension does not exist', async () => {
      await expect(uninstallExtension('nonexistent-extension')).rejects.toThrow(
        'Extension "nonexistent-extension" not found.',
      );
    });

    it('should log uninstall event', async () => {
      createExtension({
        extensionsDir: userExtensionsDir,
        name: 'my-local-extension',
        version: '1.0.0',
      });

<<<<<<< HEAD
    await expect(
      installExtension({ source: sourceExtDir, type: 'local' }, true),
    ).resolves.toBe('my-local-extension');
=======
      await uninstallExtension('my-local-extension');
>>>>>>> 20ad4009

      const logger = ClearcutLogger.getInstance({} as Config);
      expect(logger?.logExtensionUninstallEvent).toHaveBeenCalledWith(
        new ExtensionUninstallEvent('my-local-extension', 'success'),
      );
    });
  });

  describe('performWorkspaceExtensionMigration', () => {
    let workspaceExtensionsDir: string;

    beforeEach(() => {
      workspaceExtensionsDir = path.join(
        tempWorkspaceDir,
        EXTENSIONS_DIRECTORY_NAME,
      );
      fs.mkdirSync(workspaceExtensionsDir, { recursive: true });
    });

    afterEach(() => {
      fs.rmSync(workspaceExtensionsDir, { recursive: true, force: true });
    });

<<<<<<< HEAD
    await expect(
      installExtension({ source: sourceExtDir, type: 'local' }, true),
    ).rejects.toThrow('Installation cancelled by user.');

    expect(mockQuestion).toHaveBeenCalledWith(
      expect.stringContaining('Do you want to continue? (y/n)'),
      expect.any(Function),
    );
  });

  it('should ignore consent flow if not required', async () => {
    const sourceExtDir = createExtension({
      extensionsDir: tempHomeDir,
      name: 'my-local-extension',
      version: '1.0.0',
      mcpServers: {
        'test-server': {
          command: 'node',
          args: ['server.js'],
        },
      },
    });

    await expect(
      installExtension({ source: sourceExtDir, type: 'local' }, true),
    ).resolves.toBe('my-local-extension');
  });
});
=======
    describe('folder trust', () => {
      it('refuses to install extensions from untrusted folders', async () => {
        vi.mocked(isWorkspaceTrusted).mockReturnValue(false);
        const ext1Path = createExtension({
          extensionsDir: workspaceExtensionsDir,
          name: 'ext1',
          version: '1.0.0',
        });

        const failed = await performWorkspaceExtensionMigration([
          loadExtension(ext1Path)!,
        ]);
>>>>>>> 20ad4009

        expect(failed).toEqual(['ext1']);
      });

      it('does not copy extensions to the user dir', async () => {
        vi.mocked(isWorkspaceTrusted).mockReturnValue(false);
        const ext1Path = createExtension({
          extensionsDir: workspaceExtensionsDir,
          name: 'ext1',
          version: '1.0.0',
        });

        await performWorkspaceExtensionMigration([loadExtension(ext1Path)!]);

        const userExtensionsDir = path.join(
          tempHomeDir,
          GEMINI_DIR,
          'extensions',
        );
        expect(fs.readdirSync(userExtensionsDir).length).toBe(0);
      });

      it('does not load any extensions in the workspace config', async () => {
        vi.mocked(isWorkspaceTrusted).mockReturnValue(false);
        const ext1Path = createExtension({
          extensionsDir: workspaceExtensionsDir,
          name: 'ext1',
          version: '1.0.0',
        });

        await performWorkspaceExtensionMigration([loadExtension(ext1Path)!]);
        const extensions = loadExtensions();

        expect(extensions).toEqual([]);
      });
    });

    it('should install the extensions in the user directory', async () => {
      const ext1Path = createExtension({
        extensionsDir: workspaceExtensionsDir,
        name: 'ext1',
        version: '1.0.0',
      });
      const ext2Path = createExtension({
        extensionsDir: workspaceExtensionsDir,
        name: 'ext2',
        version: '1.0.0',
      });
      const extensionsToMigrate: Extension[] = [
        loadExtension(ext1Path)!,
        loadExtension(ext2Path)!,
      ];
      const failed =
        await performWorkspaceExtensionMigration(extensionsToMigrate);

      expect(failed).toEqual([]);

      const userExtensionsDir = path.join(
        tempHomeDir,
        GEMINI_DIR,
        'extensions',
      );
      const userExt1Path = path.join(userExtensionsDir, 'ext1');
      const extensions = loadExtensions();

      expect(extensions).toHaveLength(2);
      const metadataPath = path.join(userExt1Path, INSTALL_METADATA_FILENAME);
      expect(fs.existsSync(metadataPath)).toBe(true);
      const metadata = JSON.parse(fs.readFileSync(metadataPath, 'utf-8'));
      expect(metadata).toEqual({
        source: ext1Path,
        type: 'local',
      });
    });

    it('should return the names of failed installations', async () => {
      const ext1Path = createExtension({
        extensionsDir: workspaceExtensionsDir,
        name: 'ext1',
        version: '1.0.0',
      });

      const extensions: Extension[] = [
        loadExtension(ext1Path)!,
        {
          path: '/ext/path/1',
          config: { name: 'ext2', version: '1.0.0' },
          contextFiles: [],
        },
      ];

      const failed = await performWorkspaceExtensionMigration(extensions);
      expect(failed).toEqual(['ext2']);
    });
  });

  describe('updateExtension', () => {
    it('should update a git-installed extension', async () => {
      const gitUrl = 'https://github.com/google/gemini-extensions.git';
      const extensionName = 'gemini-extensions';
      const targetExtDir = path.join(userExtensionsDir, extensionName);
      const metadataPath = path.join(targetExtDir, INSTALL_METADATA_FILENAME);

      fs.mkdirSync(targetExtDir, { recursive: true });
      fs.writeFileSync(
        path.join(targetExtDir, EXTENSIONS_CONFIG_FILENAME),
        JSON.stringify({ name: extensionName, version: '1.0.0' }),
      );
      fs.writeFileSync(
        metadataPath,
        JSON.stringify({ source: gitUrl, type: 'git' }),
      );

      mockGit.clone.mockImplementation(async (_, destination) => {
        fs.mkdirSync(path.join(mockGit.path(), destination), {
          recursive: true,
        });
        fs.writeFileSync(
          path.join(mockGit.path(), destination, EXTENSIONS_CONFIG_FILENAME),
          JSON.stringify({ name: extensionName, version: '1.1.0' }),
        );
      });
      mockGit.getRemotes.mockResolvedValue([{ name: 'origin' }]);
      const extension = annotateActiveExtensions(
        [loadExtension(targetExtDir)!],
        [],
        process.cwd(),
      )[0];
      const updateInfo = await updateExtension(
        extension,
        tempHomeDir,
        () => {},
      );

      expect(updateInfo).toEqual({
        name: 'gemini-extensions',
        originalVersion: '1.0.0',
        updatedVersion: '1.1.0',
      });

      const updatedConfig = JSON.parse(
        fs.readFileSync(
          path.join(targetExtDir, EXTENSIONS_CONFIG_FILENAME),
          'utf-8',
        ),
      );
      expect(updatedConfig.version).toBe('1.1.0');
    });

    it('should call setExtensionUpdateState with UPDATING and then UPDATED_NEEDS_RESTART on success', async () => {
      const extensionName = 'test-extension';
      const extensionDir = createExtension({
        extensionsDir: userExtensionsDir,
        name: extensionName,
        version: '1.0.0',
        installMetadata: {
          source: 'https://some.git/repo',
          type: 'git',
        },
      });

      mockGit.clone.mockImplementation(async (_, destination) => {
        fs.mkdirSync(path.join(mockGit.path(), destination), {
          recursive: true,
        });
        fs.writeFileSync(
          path.join(mockGit.path(), destination, EXTENSIONS_CONFIG_FILENAME),
          JSON.stringify({ name: extensionName, version: '1.1.0' }),
        );
      });
      mockGit.getRemotes.mockResolvedValue([{ name: 'origin' }]);

      const setExtensionUpdateState = vi.fn();

      const extension = annotateActiveExtensions(
        [loadExtension(extensionDir)!],
        [],
        process.cwd(),
      )[0];
      await updateExtension(extension, tempHomeDir, setExtensionUpdateState);

      expect(setExtensionUpdateState).toHaveBeenCalledWith(
        ExtensionUpdateState.UPDATING,
      );
      expect(setExtensionUpdateState).toHaveBeenCalledWith(
        ExtensionUpdateState.UPDATED_NEEDS_RESTART,
      );
    });

    it('should call setExtensionUpdateState with ERROR on failure', async () => {
      const extensionName = 'test-extension';
      const extensionDir = createExtension({
        extensionsDir: userExtensionsDir,
        name: extensionName,
        version: '1.0.0',
        installMetadata: {
          source: 'https://some.git/repo',
          type: 'git',
        },
      });

      mockGit.clone.mockRejectedValue(new Error('Git clone failed'));
      mockGit.getRemotes.mockResolvedValue([{ name: 'origin' }]);

      const setExtensionUpdateState = vi.fn();
      const extension = annotateActiveExtensions(
        [loadExtension(extensionDir)!],
        [],
        process.cwd(),
      )[0];
      await expect(
        updateExtension(extension, tempHomeDir, setExtensionUpdateState),
      ).rejects.toThrow();

      expect(setExtensionUpdateState).toHaveBeenCalledWith(
        ExtensionUpdateState.UPDATING,
      );
      expect(setExtensionUpdateState).toHaveBeenCalledWith(
        ExtensionUpdateState.ERROR,
      );
    });
  });

  describe('checkForAllExtensionUpdates', () => {
    it('should return UpdateAvailable for a git extension with updates', async () => {
      const extensionDir = createExtension({
        extensionsDir: userExtensionsDir,
        name: 'test-extension',
        version: '1.0.0',
        installMetadata: {
          source: 'https://some.git/repo',
          type: 'git',
        },
      });
      const extension = annotateActiveExtensions(
        [loadExtension(extensionDir)!],
        [],
        process.cwd(),
      )[0];

      mockGit.getRemotes.mockResolvedValue([
        { name: 'origin', refs: { fetch: 'https://some.git/repo' } },
      ]);
      mockGit.listRemote.mockResolvedValue('remoteHash	HEAD');
      mockGit.revparse.mockResolvedValue('localHash');

      const results = await checkForAllExtensionUpdates([extension], () => {});
      const result = results.get('test-extension');
      expect(result).toBe(ExtensionUpdateState.UPDATE_AVAILABLE);
    });

    it('should return UpToDate for a git extension with no updates', async () => {
      const extensionDir = createExtension({
        extensionsDir: userExtensionsDir,
        name: 'test-extension',
        version: '1.0.0',
        installMetadata: {
          source: 'https://some.git/repo',
          type: 'git',
        },
      });
      const extension = annotateActiveExtensions(
        [loadExtension(extensionDir)!],
        [],
        process.cwd(),
      )[0];

      mockGit.getRemotes.mockResolvedValue([
        { name: 'origin', refs: { fetch: 'https://some.git/repo' } },
      ]);
      mockGit.listRemote.mockResolvedValue('sameHash	HEAD');
      mockGit.revparse.mockResolvedValue('sameHash');

      const results = await checkForAllExtensionUpdates([extension], () => {});
      const result = results.get('test-extension');
      expect(result).toBe(ExtensionUpdateState.UP_TO_DATE);
    });

    it('should return NotUpdatable for a non-git extension', async () => {
      const extensionDir = createExtension({
        extensionsDir: userExtensionsDir,
        name: 'local-extension',
        version: '1.0.0',
        installMetadata: { source: '/local/path', type: 'local' },
      });
      const extension = annotateActiveExtensions(
        [loadExtension(extensionDir)!],
        [],
        process.cwd(),
      )[0];

      const results = await checkForAllExtensionUpdates([extension], () => {});
      const result = results.get('local-extension');
      expect(result).toBe(ExtensionUpdateState.NOT_UPDATABLE);
    });

    it('should return Error when git check fails', async () => {
      const extensionDir = createExtension({
        extensionsDir: userExtensionsDir,
        name: 'error-extension',
        version: '1.0.0',
        installMetadata: {
          source: 'https://some.git/repo',
          type: 'git',
        },
      });
      const extension = annotateActiveExtensions(
        [loadExtension(extensionDir)!],
        [],
        process.cwd(),
      )[0];

      mockGit.getRemotes.mockRejectedValue(new Error('Git error'));

      const results = await checkForAllExtensionUpdates([extension], () => {});
      const result = results.get('error-extension');
      expect(result).toBe(ExtensionUpdateState.ERROR);
    });
  });

  describe('checkForExtensionUpdate', () => {
    it('should return UpdateAvailable for a git extension with updates', async () => {
      const extensionDir = createExtension({
        extensionsDir: userExtensionsDir,
        name: 'test-extension',
        version: '1.0.0',
        installMetadata: {
          source: 'https://some.git/repo',
          type: 'git',
        },
      });
      const extension = annotateActiveExtensions(
        [loadExtension(extensionDir)!],
        [],
        process.cwd(),
      )[0];

      mockGit.getRemotes.mockResolvedValue([
        { name: 'origin', refs: { fetch: 'https://some.git/repo' } },
      ]);
      mockGit.listRemote.mockResolvedValue('remoteHash	HEAD');
      mockGit.revparse.mockResolvedValue('localHash');

      const result = await checkForExtensionUpdate(extension);
      expect(result).toBe(ExtensionUpdateState.UPDATE_AVAILABLE);
    });

    it('should return UpToDate for a git extension with no updates', async () => {
      const extensionDir = createExtension({
        extensionsDir: userExtensionsDir,
        name: 'test-extension',
        version: '1.0.0',
        installMetadata: {
          source: 'https://some.git/repo',
          type: 'git',
        },
      });
      const extension = annotateActiveExtensions(
        [loadExtension(extensionDir)!],
        [],
        process.cwd(),
      )[0];

      mockGit.getRemotes.mockResolvedValue([
        { name: 'origin', refs: { fetch: 'https://some.git/repo' } },
      ]);
      mockGit.listRemote.mockResolvedValue('sameHash	HEAD');
      mockGit.revparse.mockResolvedValue('sameHash');

      const result = await checkForExtensionUpdate(extension);
      expect(result).toBe(ExtensionUpdateState.UP_TO_DATE);
    });

    it('should return NotUpdatable for a non-git extension', async () => {
      const extensionDir = createExtension({
        extensionsDir: userExtensionsDir,
        name: 'local-extension',
        version: '1.0.0',
      });
      const extension = annotateActiveExtensions(
        [loadExtension(extensionDir)!],
        [],
        process.cwd(),
      )[0];

      const result = await checkForExtensionUpdate(extension);
      expect(result).toBe(ExtensionUpdateState.NOT_UPDATABLE);
    });

    it('should return Error when git check fails', async () => {
      const extensionDir = createExtension({
        extensionsDir: userExtensionsDir,
        name: 'error-extension',
        version: '1.0.0',
        installMetadata: {
          source: 'https://some.git/repo',
          type: 'git',
        },
      });
      const extension = annotateActiveExtensions(
        [loadExtension(extensionDir)!],
        [],
        process.cwd(),
      )[0];

      mockGit.getRemotes.mockRejectedValue(new Error('Git error'));

      const result = await checkForExtensionUpdate(extension);
      expect(result).toBe(ExtensionUpdateState.ERROR);
    });
  });

  describe('disableExtension', () => {
    it('should disable an extension at the user scope', () => {
      disableExtension('my-extension', SettingScope.User);
      expect(
        isEnabled({
          name: 'my-extension',
          configDir: userExtensionsDir,
          enabledForPath: tempWorkspaceDir,
        }),
      ).toBe(false);
    });

    it('should disable an extension at the workspace scope', () => {
      disableExtension(
        'my-extension',
        SettingScope.Workspace,
        tempWorkspaceDir,
      );
      expect(
        isEnabled({
          name: 'my-extension',
          configDir: userExtensionsDir,
          enabledForPath: tempHomeDir,
        }),
      ).toBe(true);
      expect(
        isEnabled({
          name: 'my-extension',
          configDir: userExtensionsDir,
          enabledForPath: tempWorkspaceDir,
        }),
      ).toBe(false);
    });

    it('should handle disabling the same extension twice', () => {
      disableExtension('my-extension', SettingScope.User);
      disableExtension('my-extension', SettingScope.User);
      expect(
        isEnabled({
          name: 'my-extension',
          configDir: userExtensionsDir,
          enabledForPath: tempWorkspaceDir,
        }),
      ).toBe(false);
    });

    it('should throw an error if you request system scope', () => {
      expect(() =>
        disableExtension('my-extension', SettingScope.System),
      ).toThrow('System and SystemDefaults scopes are not supported.');
    });
  });

  describe('enableExtension', () => {
    afterAll(() => {
      vi.restoreAllMocks();
    });

    const getActiveExtensions = (): GeminiCLIExtension[] => {
      const extensions = loadExtensions();
      const activeExtensions = annotateActiveExtensions(
        extensions,
        [],
        tempWorkspaceDir,
      );
      return activeExtensions.filter((e) => e.isActive);
    };

    it('should enable an extension at the user scope', () => {
      createExtension({
        extensionsDir: userExtensionsDir,
        name: 'ext1',
        version: '1.0.0',
      });
      disableExtension('ext1', SettingScope.User);
      let activeExtensions = getActiveExtensions();
      expect(activeExtensions).toHaveLength(0);

      enableExtension('ext1', SettingScope.User);
      activeExtensions = getActiveExtensions();
      expect(activeExtensions).toHaveLength(1);
      expect(activeExtensions[0].name).toBe('ext1');
    });

    it('should enable an extension at the workspace scope', () => {
      createExtension({
        extensionsDir: userExtensionsDir,
        name: 'ext1',
        version: '1.0.0',
      });
      disableExtension('ext1', SettingScope.Workspace);
      let activeExtensions = getActiveExtensions();
      expect(activeExtensions).toHaveLength(0);

      enableExtension('ext1', SettingScope.Workspace);
      activeExtensions = getActiveExtensions();
      expect(activeExtensions).toHaveLength(1);
      expect(activeExtensions[0].name).toBe('ext1');
    });
  });
});

function createExtension({
  extensionsDir = 'extensions-dir',
  name = 'my-extension',
  version = '1.0.0',
  addContextFile = false,
  contextFileName = undefined as string | undefined,
  mcpServers = {} as Record<string, MCPServerConfig>,
  installMetadata = undefined as ExtensionInstallMetadata | undefined,
} = {}): string {
  const extDir = path.join(extensionsDir, name);
  fs.mkdirSync(extDir, { recursive: true });
  fs.writeFileSync(
    path.join(extDir, EXTENSIONS_CONFIG_FILENAME),
    JSON.stringify({ name, version, contextFileName, mcpServers }),
  );

  if (addContextFile) {
    fs.writeFileSync(path.join(extDir, 'GEMINI.md'), 'context');
  }

  if (contextFileName) {
    fs.writeFileSync(path.join(extDir, contextFileName), 'context');
  }

  if (installMetadata) {
    fs.writeFileSync(
      path.join(extDir, INSTALL_METADATA_FILENAME),
      JSON.stringify(installMetadata),
    );
  }
  return extDir;
}

function isEnabled(options: {
  name: string;
  configDir: string;
  enabledForPath: string;
}) {
  const manager = new ExtensionEnablementManager(options.configDir);
  return manager.isEnabled(options.name, options.enabledForPath);
}<|MERGE_RESOLUTION|>--- conflicted
+++ resolved
@@ -662,6 +662,24 @@
         expect.any(Function),
       );
     });
+
+    it('should ignore consent flow if not required', async () => {
+      const sourceExtDir = createExtension({
+        extensionsDir: tempHomeDir,
+        name: 'my-local-extension',
+        version: '1.0.0',
+        mcpServers: {
+          'test-server': {
+            command: 'node',
+            args: ['server.js'],
+          },
+        },
+      });
+
+      await expect(
+        installExtension({ source: sourceExtDir, type: 'local' }, true),
+      ).resolves.toBe('my-local-extension');
+    });
   });
 
   describe('uninstallExtension', () => {
@@ -689,13 +707,7 @@
         version: '1.0.0',
       });
 
-<<<<<<< HEAD
-    await expect(
-      installExtension({ source: sourceExtDir, type: 'local' }, true),
-    ).resolves.toBe('my-local-extension');
-=======
       await uninstallExtension('my-local-extension');
->>>>>>> 20ad4009
 
       expect(fs.existsSync(sourceExtDir)).toBe(false);
       expect(loadExtensions()).toHaveLength(1);
@@ -715,13 +727,7 @@
         version: '1.0.0',
       });
 
-<<<<<<< HEAD
-    await expect(
-      installExtension({ source: sourceExtDir, type: 'local' }, true),
-    ).resolves.toBe('my-local-extension');
-=======
       await uninstallExtension('my-local-extension');
->>>>>>> 20ad4009
 
       const logger = ClearcutLogger.getInstance({} as Config);
       expect(logger?.logExtensionUninstallEvent).toHaveBeenCalledWith(
@@ -745,36 +751,6 @@
       fs.rmSync(workspaceExtensionsDir, { recursive: true, force: true });
     });
 
-<<<<<<< HEAD
-    await expect(
-      installExtension({ source: sourceExtDir, type: 'local' }, true),
-    ).rejects.toThrow('Installation cancelled by user.');
-
-    expect(mockQuestion).toHaveBeenCalledWith(
-      expect.stringContaining('Do you want to continue? (y/n)'),
-      expect.any(Function),
-    );
-  });
-
-  it('should ignore consent flow if not required', async () => {
-    const sourceExtDir = createExtension({
-      extensionsDir: tempHomeDir,
-      name: 'my-local-extension',
-      version: '1.0.0',
-      mcpServers: {
-        'test-server': {
-          command: 'node',
-          args: ['server.js'],
-        },
-      },
-    });
-
-    await expect(
-      installExtension({ source: sourceExtDir, type: 'local' }, true),
-    ).resolves.toBe('my-local-extension');
-  });
-});
-=======
     describe('folder trust', () => {
       it('refuses to install extensions from untrusted folders', async () => {
         vi.mocked(isWorkspaceTrusted).mockReturnValue(false);
@@ -787,7 +763,6 @@
         const failed = await performWorkspaceExtensionMigration([
           loadExtension(ext1Path)!,
         ]);
->>>>>>> 20ad4009
 
         expect(failed).toEqual(['ext1']);
       });
