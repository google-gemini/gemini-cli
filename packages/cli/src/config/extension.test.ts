--- conflicted
+++ resolved
@@ -1139,121 +1139,6 @@
     });
   });
 
-<<<<<<< HEAD
-=======
-  describe('checkForExtensionUpdate', () => {
-    it('should return UpdateAvailable for a git extension with updates', async () => {
-      const extensionDir = createExtension({
-        extensionsDir: userExtensionsDir,
-        name: 'test-extension',
-        version: '1.0.0',
-        installMetadata: {
-          source: 'https://some.git/repo',
-          type: 'git',
-        },
-      });
-      const extension = annotateActiveExtensions(
-        [
-          loadExtension({
-            extensionDir,
-            workspaceDir: tempWorkspaceDir,
-          })!,
-        ],
-        [],
-        process.cwd(),
-      )[0];
-
-      mockGit.getRemotes.mockResolvedValue([
-        { name: 'origin', refs: { fetch: 'https://some.git/repo' } },
-      ]);
-      mockGit.listRemote.mockResolvedValue('remoteHash	HEAD');
-      mockGit.revparse.mockResolvedValue('localHash');
-
-      const result = await checkForExtensionUpdate(extension);
-      expect(result).toBe(ExtensionUpdateState.UPDATE_AVAILABLE);
-    });
-
-    it('should return UpToDate for a git extension with no updates', async () => {
-      const extensionDir = createExtension({
-        extensionsDir: userExtensionsDir,
-        name: 'test-extension',
-        version: '1.0.0',
-        installMetadata: {
-          source: 'https://some.git/repo',
-          type: 'git',
-        },
-      });
-      const extension = annotateActiveExtensions(
-        [
-          loadExtension({
-            extensionDir,
-            workspaceDir: tempWorkspaceDir,
-          })!,
-        ],
-        [],
-        process.cwd(),
-      )[0];
-
-      mockGit.getRemotes.mockResolvedValue([
-        { name: 'origin', refs: { fetch: 'https://some.git/repo' } },
-      ]);
-      mockGit.listRemote.mockResolvedValue('sameHash	HEAD');
-      mockGit.revparse.mockResolvedValue('sameHash');
-
-      const result = await checkForExtensionUpdate(extension);
-      expect(result).toBe(ExtensionUpdateState.UP_TO_DATE);
-    });
-
-    it('should return NotUpdatable for a non-git extension', async () => {
-      const extensionDir = createExtension({
-        extensionsDir: userExtensionsDir,
-        name: 'local-extension',
-        version: '1.0.0',
-      });
-      const extension = annotateActiveExtensions(
-        [
-          loadExtension({
-            extensionDir,
-            workspaceDir: tempWorkspaceDir,
-          })!,
-        ],
-        [],
-        process.cwd(),
-      )[0];
-
-      const result = await checkForExtensionUpdate(extension);
-      expect(result).toBe(ExtensionUpdateState.NOT_UPDATABLE);
-    });
-
-    it('should return Error when git check fails', async () => {
-      const extensionDir = createExtension({
-        extensionsDir: userExtensionsDir,
-        name: 'error-extension',
-        version: '1.0.0',
-        installMetadata: {
-          source: 'https://some.git/repo',
-          type: 'git',
-        },
-      });
-      const extension = annotateActiveExtensions(
-        [
-          loadExtension({
-            extensionDir,
-            workspaceDir: tempWorkspaceDir,
-          })!,
-        ],
-        [],
-        process.cwd(),
-      )[0];
-
-      mockGit.getRemotes.mockRejectedValue(new Error('Git error'));
-
-      const result = await checkForExtensionUpdate(extension);
-      expect(result).toBe(ExtensionUpdateState.ERROR);
-    });
-  });
-
->>>>>>> e76dda37
   describe('disableExtension', () => {
     it('should disable an extension at the user scope', () => {
       disableExtension('my-extension', SettingScope.User);
