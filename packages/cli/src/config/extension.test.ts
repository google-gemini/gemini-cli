--- conflicted
+++ resolved
@@ -373,7 +373,6 @@
       expect(serverConfig.env!.MISSING_VAR_BRACES).toBe('${ALSO_UNDEFINED}');
     });
 
-<<<<<<< HEAD
     it('should skip extensions with invalid JSON and log a warning', () => {
       const consoleSpy = vi
         .spyOn(console, 'error')
@@ -436,7 +435,8 @@
       );
 
       consoleSpy.mockRestore();
-=======
+    });
+    
     it('should filter trust out of mcp servers', () => {
       createExtension({
         extensionsDir: userExtensionsDir,
@@ -455,7 +455,6 @@
       expect(extensions).toHaveLength(1);
       const loadedConfig = extensions[0].config;
       expect(loadedConfig.mcpServers?.['test-server'].trust).toBeUndefined();
->>>>>>> d9828e25
     });
   });
 
