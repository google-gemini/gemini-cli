/**
 * @license
 * Copyright 2025 Google LLC
 * SPDX-License-Identifier: Apache-2.0
 */

import { vi } from 'vitest';
import * as fs from 'node:fs';
import * as os from 'node:os';
import * as path from 'node:path';
import {
  EXTENSIONS_CONFIG_FILENAME,
  INSTALL_METADATA_FILENAME,
  annotateActiveExtensions,
  installExtension,
  loadExtensions,
  uninstallExtension,
  updateExtension,
} from './extension.js';
<<<<<<< HEAD
import { MCPServerConfig } from '@google/gemini-cli-core';
import { execSync } from 'child_process';
import { SimpleGit, simpleGit } from 'simple-git';
=======
import { execSync } from 'node:child_process';
import { type SimpleGit, simpleGit } from 'simple-git';
>>>>>>> 0f031a7f

vi.mock('simple-git', () => ({
  simpleGit: vi.fn(),
}));

vi.mock('os', async (importOriginal) => {
  const os = await importOriginal<typeof os>();
  return {
    ...os,
    homedir: vi.fn(),
  };
});

vi.mock('child_process', async (importOriginal) => {
  const actual = await importOriginal<typeof import('child_process')>();
  return {
    ...actual,
    execSync: vi.fn(),
  };
});
const EXTENSIONS_DIRECTORY_NAME = path.join('.gemini', 'extensions');

describe('loadExtensions', () => {
  let tempWorkspaceDir: string;
  let tempHomeDir: string;

  beforeEach(() => {
    tempWorkspaceDir = fs.mkdtempSync(
      path.join(os.tmpdir(), 'gemini-cli-test-workspace-'),
    );
    tempHomeDir = fs.mkdtempSync(
      path.join(os.tmpdir(), 'gemini-cli-test-home-'),
    );
    vi.mocked(os.homedir).mockReturnValue(tempHomeDir);
  });

  afterEach(() => {
    fs.rmSync(tempWorkspaceDir, { recursive: true, force: true });
    fs.rmSync(tempHomeDir, { recursive: true, force: true });
    vi.restoreAllMocks();
  });

  it('should include extension path in loaded extension', () => {
    const workspaceExtensionsDir = path.join(
      tempWorkspaceDir,
      EXTENSIONS_DIRECTORY_NAME,
    );
    fs.mkdirSync(workspaceExtensionsDir, { recursive: true });

    const extensionDir = path.join(workspaceExtensionsDir, 'test-extension');
    fs.mkdirSync(extensionDir, { recursive: true });

    const config = {
      name: 'test-extension',
      version: '1.0.0',
    };
    fs.writeFileSync(
      path.join(extensionDir, EXTENSIONS_CONFIG_FILENAME),
      JSON.stringify(config),
    );

    const extensions = loadExtensions(tempWorkspaceDir);
    expect(extensions).toHaveLength(1);
    expect(extensions[0].path).toBe(extensionDir);
    expect(extensions[0].config.name).toBe('test-extension');
  });

  it('should load context file path when GEMINI.md is present', () => {
    const workspaceExtensionsDir = path.join(
      tempWorkspaceDir,
      EXTENSIONS_DIRECTORY_NAME,
    );
    fs.mkdirSync(workspaceExtensionsDir, { recursive: true });
    createExtension(workspaceExtensionsDir, 'ext1', '1.0.0', true);
    createExtension(workspaceExtensionsDir, 'ext2', '2.0.0');

    const extensions = loadExtensions(tempWorkspaceDir);

    expect(extensions).toHaveLength(2);
    const ext1 = extensions.find((e) => e.config.name === 'ext1');
    const ext2 = extensions.find((e) => e.config.name === 'ext2');
    expect(ext1?.contextFiles).toEqual([
      path.join(workspaceExtensionsDir, 'ext1', 'GEMINI.md'),
    ]);
    expect(ext2?.contextFiles).toEqual([]);
  });

  it('should load context file path from the extension config', () => {
    const workspaceExtensionsDir = path.join(
      tempWorkspaceDir,
      EXTENSIONS_DIRECTORY_NAME,
    );
    fs.mkdirSync(workspaceExtensionsDir, { recursive: true });
    createExtension(
      workspaceExtensionsDir,
      'ext1',
      '1.0.0',
      false,
      'my-context-file.md',
    );

    const extensions = loadExtensions(tempWorkspaceDir);

    expect(extensions).toHaveLength(1);
    const ext1 = extensions.find((e) => e.config.name === 'ext1');
    expect(ext1?.contextFiles).toEqual([
      path.join(workspaceExtensionsDir, 'ext1', 'my-context-file.md'),
    ]);
  });

  it('should hydrate variables', () => {
    const workspaceExtensionsDir = path.join(
      tempWorkspaceDir,
      EXTENSIONS_DIRECTORY_NAME,
    );
    fs.mkdirSync(workspaceExtensionsDir, { recursive: true });

    createExtension(
      workspaceExtensionsDir,
      'test-extension',
      '1.0.0',
      false,
      undefined,
      {
        'test-server': {
          cwd: '${extensionPath}${/}server',
        },
      },
    );

    const extensions = loadExtensions(tempWorkspaceDir);
    expect(extensions).toHaveLength(1);
    const loadedConfig = extensions[0].config;
    const expectedCwd = path.join(
      workspaceExtensionsDir,
      'test-extension',
      'server',
    );
    expect(loadedConfig.mcpServers?.['test-server'].cwd).toBe(expectedCwd);
  });
});

describe('annotateActiveExtensions', () => {
  const extensions = [
    { config: { name: 'ext1', version: '1.0.0' }, contextFiles: [] },
    { config: { name: 'ext2', version: '1.0.0' }, contextFiles: [] },
    { config: { name: 'ext3', version: '1.0.0' }, contextFiles: [] },
  ];

  it('should mark all extensions as active if no enabled extensions are provided', () => {
    const activeExtensions = annotateActiveExtensions(extensions, []);
    expect(activeExtensions).toHaveLength(3);
    expect(activeExtensions.every((e) => e.isActive)).toBe(true);
  });

  it('should mark only the enabled extensions as active', () => {
    const activeExtensions = annotateActiveExtensions(extensions, [
      'ext1',
      'ext3',
    ]);
    expect(activeExtensions).toHaveLength(3);
    expect(activeExtensions.find((e) => e.name === 'ext1')?.isActive).toBe(
      true,
    );
    expect(activeExtensions.find((e) => e.name === 'ext2')?.isActive).toBe(
      false,
    );
    expect(activeExtensions.find((e) => e.name === 'ext3')?.isActive).toBe(
      true,
    );
  });

  it('should mark all extensions as inactive when "none" is provided', () => {
    const activeExtensions = annotateActiveExtensions(extensions, ['none']);
    expect(activeExtensions).toHaveLength(3);
    expect(activeExtensions.every((e) => !e.isActive)).toBe(true);
  });

  it('should handle case-insensitivity', () => {
    const activeExtensions = annotateActiveExtensions(extensions, ['EXT1']);
    expect(activeExtensions.find((e) => e.name === 'ext1')?.isActive).toBe(
      true,
    );
  });

  it('should log an error for unknown extensions', () => {
    const consoleSpy = vi.spyOn(console, 'error').mockImplementation(() => {});
    annotateActiveExtensions(extensions, ['ext4']);
    expect(consoleSpy).toHaveBeenCalledWith('Extension not found: ext4');
    consoleSpy.mockRestore();
  });
});

describe('installExtension', () => {
  let tempHomeDir: string;
  let userExtensionsDir: string;

  beforeEach(() => {
    tempHomeDir = fs.mkdtempSync(
      path.join(os.tmpdir(), 'gemini-cli-test-home-'),
    );
    vi.mocked(os.homedir).mockReturnValue(tempHomeDir);
    userExtensionsDir = path.join(tempHomeDir, '.gemini', 'extensions');
    // Clean up before each test
    fs.rmSync(userExtensionsDir, { recursive: true, force: true });
    fs.mkdirSync(userExtensionsDir, { recursive: true });

    vi.mocked(execSync).mockClear();
  });

  afterEach(() => {
    fs.rmSync(tempHomeDir, { recursive: true, force: true });
  });

  it('should install an extension from a local path', async () => {
    const sourceExtDir = createExtension(
      tempHomeDir,
      'my-local-extension',
      '1.0.0',
    );
    const targetExtDir = path.join(userExtensionsDir, 'my-local-extension');
    const metadataPath = path.join(targetExtDir, INSTALL_METADATA_FILENAME);

    await installExtension({ source: sourceExtDir, type: 'local' });

    expect(fs.existsSync(targetExtDir)).toBe(true);
    expect(fs.existsSync(metadataPath)).toBe(true);
    const metadata = JSON.parse(fs.readFileSync(metadataPath, 'utf-8'));
    expect(metadata).toEqual({
      source: sourceExtDir,
      type: 'local',
    });
    fs.rmSync(targetExtDir, { recursive: true, force: true });
  });

  it('should throw an error if the extension already exists', async () => {
    const sourceExtDir = createExtension(
      tempHomeDir,
      'my-local-extension',
      '1.0.0',
    );
    await installExtension({ source: sourceExtDir, type: 'local' });
    await expect(
      installExtension({ source: sourceExtDir, type: 'local' }),
    ).rejects.toThrow(
      'Extension "my-local-extension" is already installed. Please uninstall it first.',
    );
  });

  it('should throw an error and cleanup if gemini-extension.json is missing', async () => {
    const sourceExtDir = path.join(tempHomeDir, 'bad-extension');
    fs.mkdirSync(sourceExtDir, { recursive: true });

    await expect(
      installExtension({ source: sourceExtDir, type: 'local' }),
    ).rejects.toThrow(
      `Invalid extension at ${sourceExtDir}. Please make sure it has a valid gemini-extension.json file.`,
    );

    const targetExtDir = path.join(userExtensionsDir, 'bad-extension');
    expect(fs.existsSync(targetExtDir)).toBe(false);
  });

  it('should install an extension from a git URL', async () => {
    const gitUrl = 'https://github.com/google/gemini-extensions.git';
    const extensionName = 'gemini-extensions';
    const targetExtDir = path.join(userExtensionsDir, extensionName);
    const metadataPath = path.join(targetExtDir, INSTALL_METADATA_FILENAME);

    const clone = vi.fn().mockImplementation(async (_, destination) => {
      fs.mkdirSync(destination, { recursive: true });
      fs.writeFileSync(
        path.join(destination, EXTENSIONS_CONFIG_FILENAME),
        JSON.stringify({ name: extensionName, version: '1.0.0' }),
      );
    });

    const mockedSimpleGit = simpleGit as vi.MockedFunction<typeof simpleGit>;
    mockedSimpleGit.mockReturnValue({ clone } as unknown as SimpleGit);

    await installExtension({ source: gitUrl, type: 'git' });

    expect(fs.existsSync(targetExtDir)).toBe(true);
    expect(fs.existsSync(metadataPath)).toBe(true);
    const metadata = JSON.parse(fs.readFileSync(metadataPath, 'utf-8'));
    expect(metadata).toEqual({
      source: gitUrl,
      type: 'git',
    });
    fs.rmSync(targetExtDir, { recursive: true, force: true });
  });
});

describe('uninstallExtension', () => {
  let tempHomeDir: string;
  let userExtensionsDir: string;

  beforeEach(() => {
    tempHomeDir = fs.mkdtempSync(
      path.join(os.tmpdir(), 'gemini-cli-test-home-'),
    );
    vi.mocked(os.homedir).mockReturnValue(tempHomeDir);
    userExtensionsDir = path.join(tempHomeDir, '.gemini', 'extensions');
    // Clean up before each test
    fs.rmSync(userExtensionsDir, { recursive: true, force: true });
    fs.mkdirSync(userExtensionsDir, { recursive: true });

    vi.mocked(execSync).mockClear();
  });

  afterEach(() => {
    fs.rmSync(tempHomeDir, { recursive: true, force: true });
  });

  it('should uninstall an extension by name', async () => {
    const sourceExtDir = createExtension(
      userExtensionsDir,
      'my-local-extension',
      '1.0.0',
    );

    await uninstallExtension('my-local-extension');

    expect(fs.existsSync(sourceExtDir)).toBe(false);
  });

  it('should uninstall an extension by name and retain existing extensions', async () => {
    const sourceExtDir = createExtension(
      userExtensionsDir,
      'my-local-extension',
      '1.0.0',
    );
    const otherExtDir = createExtension(
      userExtensionsDir,
      'other-extension',
      '1.0.0',
    );

    await uninstallExtension('my-local-extension');

    expect(fs.existsSync(sourceExtDir)).toBe(false);
    expect(loadExtensions(tempHomeDir)).toHaveLength(1);
    expect(fs.existsSync(otherExtDir)).toBe(true);
  });

  it('should throw an error if the extension does not exist', async () => {
    await expect(uninstallExtension('nonexistent-extension')).rejects.toThrow(
      'Extension "nonexistent-extension" not found.',
    );
  });
});

function createExtension(
  extensionsDir: string,
  name: string,
  version: string,
  addContextFile = false,
  contextFileName?: string,
  mcpServers?: Record<string, MCPServerConfig>,
): string {
  const extDir = path.join(extensionsDir, name);
  fs.mkdirSync(extDir, { recursive: true });
  fs.writeFileSync(
    path.join(extDir, EXTENSIONS_CONFIG_FILENAME),
    JSON.stringify({ name, version, contextFileName, mcpServers }),
  );

  if (addContextFile) {
    fs.writeFileSync(path.join(extDir, 'GEMINI.md'), 'context');
  }

  if (contextFileName) {
    fs.writeFileSync(path.join(extDir, contextFileName), 'context');
  }
  return extDir;
}

describe('updateExtension', () => {
  let tempHomeDir: string;
  let userExtensionsDir: string;

  beforeEach(() => {
    tempHomeDir = fs.mkdtempSync(
      path.join(os.tmpdir(), 'gemini-cli-test-home-'),
    );
    vi.mocked(os.homedir).mockReturnValue(tempHomeDir);
    userExtensionsDir = path.join(tempHomeDir, '.gemini', 'extensions');
    // Clean up before each test
    fs.rmSync(userExtensionsDir, { recursive: true, force: true });
    fs.mkdirSync(userExtensionsDir, { recursive: true });

    vi.mocked(execSync).mockClear();
  });

  afterEach(() => {
    fs.rmSync(tempHomeDir, { recursive: true, force: true });
  });

  it('should update a git-installed extension', async () => {
    // 1. "Install" an extension
    const gitUrl = 'https://github.com/google/gemini-extensions.git';
    const extensionName = 'gemini-extensions';
    const targetExtDir = path.join(userExtensionsDir, extensionName);
    const metadataPath = path.join(targetExtDir, INSTALL_METADATA_FILENAME);

    // Create the "installed" extension directory and files
    fs.mkdirSync(targetExtDir, { recursive: true });
    fs.writeFileSync(
      path.join(targetExtDir, EXTENSIONS_CONFIG_FILENAME),
      JSON.stringify({ name: extensionName, version: '1.0.0' }),
    );
    fs.writeFileSync(
      metadataPath,
      JSON.stringify({ source: gitUrl, type: 'git' }),
    );

    // 2. Mock the git clone for the update
    const clone = vi.fn().mockImplementation(async (_, destination) => {
      fs.mkdirSync(destination, { recursive: true });
      // This is the "updated" version
      fs.writeFileSync(
        path.join(destination, EXTENSIONS_CONFIG_FILENAME),
        JSON.stringify({ name: extensionName, version: '1.1.0' }),
      );
    });

    const mockedSimpleGit = simpleGit as vi.MockedFunction<typeof simpleGit>;
    mockedSimpleGit.mockReturnValue({
      clone,
    } as unknown as SimpleGit);

    // 3. Call updateExtension
    const updateInfo = await updateExtension(extensionName);

    // 4. Assertions
    expect(updateInfo).toEqual({
      originalVersion: '1.0.0',
      updatedVersion: '1.1.0',
    });

    // Check that the config file reflects the new version
    const updatedConfig = JSON.parse(
      fs.readFileSync(
        path.join(targetExtDir, EXTENSIONS_CONFIG_FILENAME),
        'utf-8',
      ),
    );
    expect(updatedConfig.version).toBe('1.1.0');
  });
});<|MERGE_RESOLUTION|>--- conflicted
+++ resolved
@@ -17,14 +17,9 @@
   uninstallExtension,
   updateExtension,
 } from './extension.js';
-<<<<<<< HEAD
 import { MCPServerConfig } from '@google/gemini-cli-core';
 import { execSync } from 'child_process';
-import { SimpleGit, simpleGit } from 'simple-git';
-=======
-import { execSync } from 'node:child_process';
 import { type SimpleGit, simpleGit } from 'simple-git';
->>>>>>> 0f031a7f
 
 vi.mock('simple-git', () => ({
   simpleGit: vi.fn(),
