/**
 * @license
 * Copyright 2025 Google LLC
 * SPDX-License-Identifier: Apache-2.0
 */

import { vi, type MockedFunction } from 'vitest';
import * as fs from 'node:fs';
import * as os from 'node:os';
import * as path from 'node:path';
import {
  type GeminiCLIExtension,
  ExtensionUninstallEvent,
  ExtensionDisableEvent,
  ExtensionEnableEvent,
} from '@google/gemini-cli-core';
import { loadSettings, SettingScope } from './settings.js';
import { isWorkspaceTrusted } from './trustedFolders.js';
import { createExtension } from '../test-utils/createExtension.js';
import { ExtensionEnablementManager } from './extensions/extensionEnablement.js';
import { join } from 'node:path';
import {
  EXTENSIONS_CONFIG_FILENAME,
  EXTENSIONS_DIRECTORY_NAME,
  INSTALL_METADATA_FILENAME,
} from './extensions/variables.js';
import { hashValue, ExtensionManager } from './extension-manager.js';
import { ExtensionStorage } from './extensions/storage.js';
import { INSTALL_WARNING_MESSAGE } from './extensions/consent.js';
import type { ExtensionSetting } from './extensions/extensionSettings.js';

const mockGit = {
  clone: vi.fn(),
  getRemotes: vi.fn(),
  fetch: vi.fn(),
  checkout: vi.fn(),
  listRemote: vi.fn(),
  revparse: vi.fn(),
  // Not a part of the actual API, but we need to use this to do the correct
  // file system interactions.
  path: vi.fn(),
};

const mockDownloadFromGithubRelease = vi.hoisted(() => vi.fn());

vi.mock('./extensions/github.js', async (importOriginal) => {
  const original =
    await importOriginal<typeof import('./extensions/github.js')>();
  return {
    ...original,
    downloadFromGitHubRelease: mockDownloadFromGithubRelease,
  };
});

vi.mock('simple-git', () => ({
  simpleGit: vi.fn((path: string) => {
    mockGit.path.mockReturnValue(path);
    return mockGit;
  }),
}));

vi.mock('os', async (importOriginal) => {
  const mockedOs = await importOriginal<typeof os>();
  return {
    ...mockedOs,
    homedir: vi.fn(),
  };
});

vi.mock('./trustedFolders.js', async (importOriginal) => {
  const actual = await importOriginal<typeof import('./trustedFolders.js')>();
  return {
    ...actual,
    isWorkspaceTrusted: vi.fn(),
  };
});

const mockLogExtensionEnable = vi.hoisted(() => vi.fn());
const mockLogExtensionInstallEvent = vi.hoisted(() => vi.fn());
const mockLogExtensionUninstall = vi.hoisted(() => vi.fn());
const mockLogExtensionUpdateEvent = vi.hoisted(() => vi.fn());
const mockLogExtensionDisable = vi.hoisted(() => vi.fn());
vi.mock('@google/gemini-cli-core', async (importOriginal) => {
  const actual =
    await importOriginal<typeof import('@google/gemini-cli-core')>();
  return {
    ...actual,
    logExtensionEnable: mockLogExtensionEnable,
    logExtensionInstallEvent: mockLogExtensionInstallEvent,
    logExtensionUninstall: mockLogExtensionUninstall,
    logExtensionUpdateEvent: mockLogExtensionUpdateEvent,
    logExtensionDisable: mockLogExtensionDisable,
    ExtensionEnableEvent: vi.fn(),
    ExtensionInstallEvent: vi.fn(),
    ExtensionUninstallEvent: vi.fn(),
    ExtensionDisableEvent: vi.fn(),
  };
});

vi.mock('child_process', async (importOriginal) => {
  const actual = await importOriginal<typeof import('child_process')>();
  return {
    ...actual,
    execSync: vi.fn(),
  };
});

describe('extension tests', () => {
  let tempHomeDir: string;
  let tempWorkspaceDir: string;
  let userExtensionsDir: string;
  let extensionManager: ExtensionManager;
  let mockRequestConsent: MockedFunction<(consent: string) => Promise<boolean>>;
  let mockPromptForSettings: MockedFunction<
    (setting: ExtensionSetting) => Promise<string>
  >;

  beforeEach(() => {
    tempHomeDir = fs.mkdtempSync(
      path.join(os.tmpdir(), 'gemini-cli-test-home-'),
    );
    tempWorkspaceDir = fs.mkdtempSync(
      path.join(tempHomeDir, 'gemini-cli-test-workspace-'),
    );
    userExtensionsDir = path.join(tempHomeDir, EXTENSIONS_DIRECTORY_NAME);
    mockRequestConsent = vi.fn();
    mockRequestConsent.mockResolvedValue(true);
    mockPromptForSettings = vi.fn();
    mockPromptForSettings.mockResolvedValue('');
    fs.mkdirSync(userExtensionsDir, { recursive: true });
    vi.mocked(os.homedir).mockReturnValue(tempHomeDir);
    vi.mocked(isWorkspaceTrusted).mockReturnValue({
      isTrusted: true,
      source: undefined,
    });
    vi.spyOn(process, 'cwd').mockReturnValue(tempWorkspaceDir);
    extensionManager = new ExtensionManager({
      workspaceDir: tempWorkspaceDir,
      requestConsent: mockRequestConsent,
      requestSetting: mockPromptForSettings,
      loadedSettings: loadSettings(tempWorkspaceDir),
    });
  });

  afterEach(() => {
    fs.rmSync(tempHomeDir, { recursive: true, force: true });
    fs.rmSync(tempWorkspaceDir, { recursive: true, force: true });
    vi.restoreAllMocks();
  });

  describe('loadExtensions', () => {
    it('should include extension path in loaded extension', () => {
      const extensionDir = path.join(userExtensionsDir, 'test-extension');
      fs.mkdirSync(extensionDir, { recursive: true });

      createExtension({
        extensionsDir: userExtensionsDir,
        name: 'test-extension',
        version: '1.0.0',
      });

      const extensions = extensionManager.loadExtensions();
      expect(extensions).toHaveLength(1);
      expect(extensions[0].path).toBe(extensionDir);
      expect(extensions[0].name).toBe('test-extension');
    });

    it('should load context file path when GEMINI.md is present', () => {
      createExtension({
        extensionsDir: userExtensionsDir,
        name: 'ext1',
        version: '1.0.0',
        addContextFile: true,
      });
      createExtension({
        extensionsDir: userExtensionsDir,
        name: 'ext2',
        version: '2.0.0',
      });

      const extensions = extensionManager.loadExtensions();

      expect(extensions).toHaveLength(2);
      const ext1 = extensions.find((e) => e.name === 'ext1');
      const ext2 = extensions.find((e) => e.name === 'ext2');
      expect(ext1?.contextFiles).toEqual([
        path.join(userExtensionsDir, 'ext1', 'GEMINI.md'),
      ]);
      expect(ext2?.contextFiles).toEqual([]);
    });

    it('should load context file path from the extension config', () => {
      createExtension({
        extensionsDir: userExtensionsDir,
        name: 'ext1',
        version: '1.0.0',
        addContextFile: false,
        contextFileName: 'my-context-file.md',
      });

      const extensions = extensionManager.loadExtensions();

      expect(extensions).toHaveLength(1);
      const ext1 = extensions.find((e) => e.name === 'ext1');
      expect(ext1?.contextFiles).toEqual([
        path.join(userExtensionsDir, 'ext1', 'my-context-file.md'),
      ]);
    });

    it('should annotate disabled extensions', () => {
      createExtension({
        extensionsDir: userExtensionsDir,
        name: 'disabled-extension',
        version: '1.0.0',
      });
      createExtension({
        extensionsDir: userExtensionsDir,
        name: 'enabled-extension',
        version: '2.0.0',
      });
      extensionManager.disableExtension(
        'disabled-extension',
        SettingScope.User,
      );
      const extensions = extensionManager.loadExtensions();
      expect(extensions).toHaveLength(2);
      expect(extensions[0].name).toBe('disabled-extension');
      expect(extensions[0].isActive).toBe(false);
      expect(extensions[1].name).toBe('enabled-extension');
      expect(extensions[1].isActive).toBe(true);
    });

    it('should hydrate variables', () => {
      createExtension({
        extensionsDir: userExtensionsDir,
        name: 'test-extension',
        version: '1.0.0',
        addContextFile: false,
        contextFileName: undefined,
        mcpServers: {
          'test-server': {
            cwd: '${extensionPath}${/}server',
          },
        },
      });

      const extensions = extensionManager.loadExtensions();
      expect(extensions).toHaveLength(1);
      const expectedCwd = path.join(
        userExtensionsDir,
        'test-extension',
        'server',
      );
      expect(extensions[0].mcpServers?.['test-server'].cwd).toBe(expectedCwd);
    });

    it('should load a linked extension correctly', async () => {
      const sourceExtDir = createExtension({
        extensionsDir: tempWorkspaceDir,
        name: 'my-linked-extension',
        version: '1.0.0',
        contextFileName: 'context.md',
      });
      fs.writeFileSync(path.join(sourceExtDir, 'context.md'), 'linked context');

      const extensionName = await extensionManager.installOrUpdateExtension({
        source: sourceExtDir,
        type: 'link',
      });

      expect(extensionName).toEqual('my-linked-extension');
      const extensions = extensionManager.loadExtensions();
      expect(extensions).toHaveLength(1);

      const linkedExt = extensions[0];
      expect(linkedExt.name).toBe('my-linked-extension');

      expect(linkedExt.path).toBe(sourceExtDir);
      expect(linkedExt.installMetadata).toEqual({
        source: sourceExtDir,
        type: 'link',
      });
      expect(linkedExt.contextFiles).toEqual([
        path.join(sourceExtDir, 'context.md'),
      ]);
    });

    it('should resolve environment variables in extension configuration', () => {
      process.env['TEST_API_KEY'] = 'test-api-key-123';
      process.env['TEST_DB_URL'] = 'postgresql://localhost:5432/testdb';

      try {
        const userExtensionsDir = path.join(
          tempHomeDir,
          EXTENSIONS_DIRECTORY_NAME,
        );
        fs.mkdirSync(userExtensionsDir, { recursive: true });

        const extDir = path.join(userExtensionsDir, 'test-extension');
        fs.mkdirSync(extDir);

        // Write config to a separate file for clarity and good practices
        const configPath = path.join(extDir, EXTENSIONS_CONFIG_FILENAME);
        const extensionConfig = {
          name: 'test-extension',
          version: '1.0.0',
          mcpServers: {
            'test-server': {
              command: 'node',
              args: ['server.js'],
              env: {
                API_KEY: '$TEST_API_KEY',
                DATABASE_URL: '${TEST_DB_URL}',
                STATIC_VALUE: 'no-substitution',
              },
            },
          },
        };
        fs.writeFileSync(configPath, JSON.stringify(extensionConfig));

        const extensions = extensionManager.loadExtensions();

        expect(extensions).toHaveLength(1);
        const extension = extensions[0];
        expect(extension.name).toBe('test-extension');
        expect(extension.mcpServers).toBeDefined();

        const serverConfig = extension.mcpServers?.['test-server'];
        expect(serverConfig).toBeDefined();
        expect(serverConfig?.env).toBeDefined();
        expect(serverConfig?.env?.['API_KEY']).toBe('test-api-key-123');
        expect(serverConfig?.env?.['DATABASE_URL']).toBe(
          'postgresql://localhost:5432/testdb',
        );
        expect(serverConfig?.env?.['STATIC_VALUE']).toBe('no-substitution');
      } finally {
        delete process.env['TEST_API_KEY'];
        delete process.env['TEST_DB_URL'];
      }
    });

    it('should resolve environment variables from an extension .env file', () => {
      const extDir = createExtension({
        extensionsDir: userExtensionsDir,
        name: 'test-extension',
        version: '1.0.0',
        mcpServers: {
          'test-server': {
            command: 'node',
            args: ['server.js'],
            env: {
              API_KEY: '$MY_API_KEY',
              STATIC_VALUE: 'no-substitution',
            },
          },
        },
      });

      const envFilePath = path.join(extDir, '.env');
      fs.writeFileSync(envFilePath, 'MY_API_KEY=test-key-from-file\n');

      const extensions = extensionManager.loadExtensions();

      expect(extensions).toHaveLength(1);
      const extension = extensions[0];
      const serverConfig = extension.mcpServers!['test-server'];
      expect(serverConfig.env).toBeDefined();
      expect(serverConfig.env!['API_KEY']).toBe('test-key-from-file');
      expect(serverConfig.env!['STATIC_VALUE']).toBe('no-substitution');
    });

    it('should handle missing environment variables gracefully', () => {
      const userExtensionsDir = path.join(
        tempHomeDir,
        EXTENSIONS_DIRECTORY_NAME,
      );
      fs.mkdirSync(userExtensionsDir, { recursive: true });

      const extDir = path.join(userExtensionsDir, 'test-extension');
      fs.mkdirSync(extDir);

      const extensionConfig = {
        name: 'test-extension',
        version: '1.0.0',
        mcpServers: {
          'test-server': {
            command: 'node',
            args: ['server.js'],
            env: {
              MISSING_VAR: '$UNDEFINED_ENV_VAR',
              MISSING_VAR_BRACES: '${ALSO_UNDEFINED}',
            },
          },
        },
      };

      fs.writeFileSync(
        path.join(extDir, EXTENSIONS_CONFIG_FILENAME),
        JSON.stringify(extensionConfig),
      );

      const extensions = extensionManager.loadExtensions();

      expect(extensions).toHaveLength(1);
      const extension = extensions[0];
      const serverConfig = extension.mcpServers!['test-server'];
      expect(serverConfig.env).toBeDefined();
      expect(serverConfig.env!['MISSING_VAR']).toBe('$UNDEFINED_ENV_VAR');
      expect(serverConfig.env!['MISSING_VAR_BRACES']).toBe('${ALSO_UNDEFINED}');
    });

    it('should skip extensions with invalid JSON and log a warning', () => {
      const consoleSpy = vi
        .spyOn(console, 'error')
        .mockImplementation(() => {});

      // Good extension
      createExtension({
        extensionsDir: userExtensionsDir,
        name: 'good-ext',
        version: '1.0.0',
      });

      // Bad extension
      const badExtDir = path.join(userExtensionsDir, 'bad-ext');
      fs.mkdirSync(badExtDir);
      const badConfigPath = path.join(badExtDir, EXTENSIONS_CONFIG_FILENAME);
      fs.writeFileSync(badConfigPath, '{ "name": "bad-ext"'); // Malformed

      const extensions = extensionManager.loadExtensions();

      expect(extensions).toHaveLength(1);
      expect(extensions[0].name).toBe('good-ext');
      expect(consoleSpy).toHaveBeenCalledOnce();
      expect(consoleSpy).toHaveBeenCalledWith(
        expect.stringContaining(
          `Warning: Skipping extension in ${badExtDir}: Failed to load extension config from ${badConfigPath}`,
        ),
      );

      consoleSpy.mockRestore();
    });

    it('should skip extensions with missing name and log a warning', () => {
      const consoleSpy = vi
        .spyOn(console, 'error')
        .mockImplementation(() => {});

      // Good extension
      createExtension({
        extensionsDir: userExtensionsDir,
        name: 'good-ext',
        version: '1.0.0',
      });

      // Bad extension
      const badExtDir = path.join(userExtensionsDir, 'bad-ext-no-name');
      fs.mkdirSync(badExtDir);
      const badConfigPath = path.join(badExtDir, EXTENSIONS_CONFIG_FILENAME);
      fs.writeFileSync(badConfigPath, JSON.stringify({ version: '1.0.0' }));

      const extensions = extensionManager.loadExtensions();

      expect(extensions).toHaveLength(1);
      expect(extensions[0].name).toBe('good-ext');
      expect(consoleSpy).toHaveBeenCalledOnce();
      expect(consoleSpy).toHaveBeenCalledWith(
        expect.stringContaining(`Warning: Skipping extension in ${badExtDir}`),
      );
      consoleSpy.mockRestore();
    });

    it('should filter trust out of mcp servers', () => {
      createExtension({
        extensionsDir: userExtensionsDir,
        name: 'test-extension',
        version: '1.0.0',
        mcpServers: {
          'test-server': {
            command: 'node',
            args: ['server.js'],
            trust: true,
          },
        },
      });

      const extensions = extensionManager.loadExtensions();
      expect(extensions).toHaveLength(1);
      expect(extensions[0].mcpServers?.['test-server'].trust).toBeUndefined();
    });

    it('should throw an error for invalid extension names', () => {
      const consoleSpy = vi
        .spyOn(console, 'error')
        .mockImplementation(() => {});
      const badExtDir = createExtension({
        extensionsDir: userExtensionsDir,
        name: 'bad_name',
        version: '1.0.0',
      });

      const extension = extensionManager.loadExtension(badExtDir);

      expect(extension).toBeNull();
      expect(consoleSpy).toHaveBeenCalledWith(
        expect.stringContaining('Invalid extension name: "bad_name"'),
      );
      consoleSpy.mockRestore();
    });
<<<<<<< HEAD
  });

  describe('loadExtensionConfig', () => {
    it('should load a valid extension config', () => {
      const extensionDir = createExtension({
        extensionsDir: userExtensionsDir,
        name: 'test-extension',
        version: '1.0.0',
        tags: ['design', 'cloud'],
      });

      const config = loadExtensionConfig({
        extensionDir,
        workspaceDir: tempWorkspaceDir,
      });

      expect(config.name).toBe('test-extension');
      expect(config.version).toBe('1.0.0');
      expect(config.tags).toEqual(['design', 'cloud']);
    });

    it('should throw an error for invalid tags', () => {
      const extensionDir = createExtension({
        extensionsDir: userExtensionsDir,
        name: 'test-extension',
        version: '1.0.0',
        tags: ['design', 'invalid-tag'],
      });

      expect(() =>
        loadExtensionConfig({
          extensionDir,
          workspaceDir: tempWorkspaceDir,
        }),
      ).toThrow('Invalid enum value');
    });
  });

  describe('annotateActiveExtensions', () => {
    const extensions: GeminiCLIExtension[] = [
      {
        path: '/path/to/ext1',
        name: 'ext1',
        version: '1.0.0',
        contextFiles: [],
        isActive: true,
      },
      {
        path: '/path/to/ext2',
        name: 'ext2',
        version: '1.0.0',
        contextFiles: [],
        isActive: true,
      },
      {
        path: '/path/to/ext3',
        name: 'ext3',
        version: '1.0.0',
        contextFiles: [],
        isActive: true,
      },
    ];
=======
>>>>>>> a889c15e

    describe('id generation', () => {
      it('should generate id from source for non-github git urls', () => {
        const extensionDir = createExtension({
          extensionsDir: userExtensionsDir,
          name: 'my-ext',
          version: '1.0.0',
          installMetadata: {
            type: 'git',
            source: 'http://somehost.com/foo/bar',
          },
        });

        const extension = extensionManager.loadExtension(extensionDir);
        expect(extension?.id).toBe(hashValue('http://somehost.com/foo/bar'));
      });

      it('should generate id from owner/repo for github http urls', () => {
        const extensionDir = createExtension({
          extensionsDir: userExtensionsDir,
          name: 'my-ext',
          version: '1.0.0',
          installMetadata: {
            type: 'git',
            source: 'http://github.com/foo/bar',
          },
        });

        const extension = extensionManager.loadExtension(extensionDir);
        expect(extension?.id).toBe(hashValue('https://github.com/foo/bar'));
      });

      it('should generate id from owner/repo for github ssh urls', () => {
        const extensionDir = createExtension({
          extensionsDir: userExtensionsDir,
          name: 'my-ext',
          version: '1.0.0',
          installMetadata: {
            type: 'git',
            source: 'git@github.com:foo/bar',
          },
        });

        const extension = extensionManager.loadExtension(extensionDir);
        expect(extension?.id).toBe(hashValue('https://github.com/foo/bar'));
      });

      it('should generate id from source for github-release extension', () => {
        const extensionDir = createExtension({
          extensionsDir: userExtensionsDir,
          name: 'my-ext',
          version: '1.0.0',
          installMetadata: {
            type: 'github-release',
            source: 'https://github.com/foo/bar',
          },
        });

        const extension = extensionManager.loadExtension(extensionDir);
        expect(extension?.id).toBe(hashValue('https://github.com/foo/bar'));
      });

      it('should generate id from the original source for local extension', () => {
        const extensionDir = createExtension({
          extensionsDir: userExtensionsDir,
          name: 'local-ext-name',
          version: '1.0.0',
          installMetadata: {
            type: 'local',
            source: '/some/path',
          },
        });

        const extension = extensionManager.loadExtension(extensionDir);
        expect(extension?.id).toBe(hashValue('/some/path'));
      });

      it('should generate id from the original source for linked extensions', async () => {
        const extDevelopmentDir = path.join(tempHomeDir, 'local_extensions');
        const actualExtensionDir = createExtension({
          extensionsDir: extDevelopmentDir,
          name: 'link-ext-name',
          version: '1.0.0',
        });
        const extensionName = await extensionManager.installOrUpdateExtension({
          type: 'link',
          source: actualExtensionDir,
        });

        const extension = extensionManager.loadExtension(
          new ExtensionStorage(extensionName).getExtensionDir(),
        );
        expect(extension?.id).toBe(hashValue(actualExtensionDir));
      });

      it('should generate id from name for extension with no install metadata', () => {
        const extensionDir = createExtension({
          extensionsDir: userExtensionsDir,
          name: 'no-meta-name',
          version: '1.0.0',
        });

        const extension = extensionManager.loadExtension(extensionDir);
        expect(extension?.id).toBe(hashValue('no-meta-name'));
      });
    });
  });

  describe('installExtension', () => {
    it('should install an extension from a local path', async () => {
      const sourceExtDir = createExtension({
        extensionsDir: tempHomeDir,
        name: 'my-local-extension',
        version: '1.0.0',
      });
      const targetExtDir = path.join(userExtensionsDir, 'my-local-extension');
      const metadataPath = path.join(targetExtDir, INSTALL_METADATA_FILENAME);

      await extensionManager.installOrUpdateExtension({
        source: sourceExtDir,
        type: 'local',
      });

      expect(fs.existsSync(targetExtDir)).toBe(true);
      expect(fs.existsSync(metadataPath)).toBe(true);
      const metadata = JSON.parse(fs.readFileSync(metadataPath, 'utf-8'));
      expect(metadata).toEqual({
        source: sourceExtDir,
        type: 'local',
      });
      fs.rmSync(targetExtDir, { recursive: true, force: true });
    });

    it('should throw an error if the extension already exists', async () => {
      const sourceExtDir = createExtension({
        extensionsDir: tempHomeDir,
        name: 'my-local-extension',
        version: '1.0.0',
      });
      await extensionManager.installOrUpdateExtension({
        source: sourceExtDir,
        type: 'local',
      });
      await expect(
        extensionManager.installOrUpdateExtension({
          source: sourceExtDir,
          type: 'local',
        }),
      ).rejects.toThrow(
        'Extension "my-local-extension" is already installed. Please uninstall it first.',
      );
    });

    it('should throw an error and cleanup if gemini-extension.json is missing', async () => {
      const sourceExtDir = path.join(tempHomeDir, 'bad-extension');
      fs.mkdirSync(sourceExtDir, { recursive: true });
      const configPath = path.join(sourceExtDir, EXTENSIONS_CONFIG_FILENAME);

      await expect(
        extensionManager.installOrUpdateExtension({
          source: sourceExtDir,
          type: 'local',
        }),
      ).rejects.toThrow(`Configuration file not found at ${configPath}`);

      const targetExtDir = path.join(userExtensionsDir, 'bad-extension');
      expect(fs.existsSync(targetExtDir)).toBe(false);
    });

    it('should throw an error for invalid JSON in gemini-extension.json', async () => {
      const sourceExtDir = path.join(tempHomeDir, 'bad-json-ext');
      fs.mkdirSync(sourceExtDir, { recursive: true });
      const configPath = path.join(sourceExtDir, EXTENSIONS_CONFIG_FILENAME);
      fs.writeFileSync(configPath, '{ "name": "bad-json", "version": "1.0.0"'); // Malformed JSON

      await expect(
        extensionManager.installOrUpdateExtension({
          source: sourceExtDir,
          type: 'local',
        }),
      ).rejects.toThrow(
        new RegExp(
          `^Failed to load extension config from ${configPath.replace(
            /\\/g,
            '\\\\',
          )}`,
        ),
      );
    });

    it('should throw an error for missing name in gemini-extension.json', async () => {
      const sourceExtDir = createExtension({
        extensionsDir: tempHomeDir,
        name: 'missing-name-ext',
        version: '1.0.0',
      });
      const configPath = path.join(sourceExtDir, EXTENSIONS_CONFIG_FILENAME);
      // Overwrite with invalid config
      fs.writeFileSync(configPath, JSON.stringify({ version: '1.0.0' }));

      await expect(
<<<<<<< HEAD
        installOrUpdateExtension(
          { source: sourceExtDir, type: 'local' },
          async (_) => true,
        ),
      ).rejects.toThrow('Required');
=======
        extensionManager.installOrUpdateExtension({
          source: sourceExtDir,
          type: 'local',
        }),
      ).rejects.toThrow(
        `Invalid configuration in ${configPath}: missing "name"`,
      );
>>>>>>> a889c15e
    });

    it('should install an extension from a git URL', async () => {
      const gitUrl = 'https://somehost.com/somerepo.git';
      const extensionName = 'some-extension';
      const targetExtDir = path.join(userExtensionsDir, extensionName);
      const metadataPath = path.join(targetExtDir, INSTALL_METADATA_FILENAME);

      mockGit.clone.mockImplementation(async (_, destination) => {
        fs.mkdirSync(path.join(mockGit.path(), destination), {
          recursive: true,
        });
        fs.writeFileSync(
          path.join(mockGit.path(), destination, EXTENSIONS_CONFIG_FILENAME),
          JSON.stringify({ name: extensionName, version: '1.0.0' }),
        );
      });
      mockGit.getRemotes.mockResolvedValue([{ name: 'origin' }]);
      mockDownloadFromGithubRelease.mockResolvedValue({
        success: false,
        failureReason: 'no release data',
        type: 'github-release',
      });

      await extensionManager.installOrUpdateExtension({
        source: gitUrl,
        type: 'git',
      });

      expect(fs.existsSync(targetExtDir)).toBe(true);
      expect(fs.existsSync(metadataPath)).toBe(true);
      const metadata = JSON.parse(fs.readFileSync(metadataPath, 'utf-8'));
      expect(metadata).toEqual({
        source: gitUrl,
        type: 'git',
      });
    });

    it('should install a linked extension', async () => {
      const sourceExtDir = createExtension({
        extensionsDir: tempHomeDir,
        name: 'my-linked-extension',
        version: '1.0.0',
      });
      const targetExtDir = path.join(userExtensionsDir, 'my-linked-extension');
      const metadataPath = path.join(targetExtDir, INSTALL_METADATA_FILENAME);
      const configPath = path.join(targetExtDir, EXTENSIONS_CONFIG_FILENAME);

      await extensionManager.installOrUpdateExtension({
        source: sourceExtDir,
        type: 'link',
      });

      expect(fs.existsSync(targetExtDir)).toBe(true);
      expect(fs.existsSync(metadataPath)).toBe(true);

      expect(fs.existsSync(configPath)).toBe(false);

      const metadata = JSON.parse(fs.readFileSync(metadataPath, 'utf-8'));
      expect(metadata).toEqual({
        source: sourceExtDir,
        type: 'link',
      });
      fs.rmSync(targetExtDir, { recursive: true, force: true });
    });

    describe.each([true, false])(
      'with previous extension config: %s',
      (isUpdate: boolean) => {
        let sourceExtDir: string;

        beforeEach(async () => {
          sourceExtDir = createExtension({
            extensionsDir: tempHomeDir,
            name: 'my-local-extension',
            version: '1.1.0',
          });
          if (isUpdate) {
            await extensionManager.installOrUpdateExtension({
              source: sourceExtDir,
              type: 'local',
            });
          }
          // Clears out any calls to mocks from the above function calls.
          vi.clearAllMocks();
        });

        it(`should log an ${isUpdate ? 'update' : 'install'} event to clearcut on success`, async () => {
          await extensionManager.installOrUpdateExtension(
            { source: sourceExtDir, type: 'local' },
            isUpdate
              ? {
                  name: 'my-local-extension',
                  version: '1.0.0',
                }
              : undefined,
          );

          if (isUpdate) {
            expect(mockLogExtensionUpdateEvent).toHaveBeenCalled();
            expect(mockLogExtensionInstallEvent).not.toHaveBeenCalled();
          } else {
            expect(mockLogExtensionInstallEvent).toHaveBeenCalled();
            expect(mockLogExtensionUpdateEvent).not.toHaveBeenCalled();
          }
        });

        it(`should ${isUpdate ? 'not ' : ''} alter the extension enablement configuration`, async () => {
          const enablementManager = new ExtensionEnablementManager();
          enablementManager.enable('my-local-extension', true, '/some/scope');

          await extensionManager.installOrUpdateExtension(
            { source: sourceExtDir, type: 'local' },
            isUpdate
              ? {
                  name: 'my-local-extension',
                  version: '1.0.0',
                }
              : undefined,
          );

          const config = enablementManager.readConfig()['my-local-extension'];
          if (isUpdate) {
            expect(config).not.toBeUndefined();
            expect(config.overrides).toContain('/some/scope/*');
          } else {
            expect(config).not.toContain('/some/scope/*');
          }
        });
      },
    );

    it('should show users information on their ansi escaped mcp servers when installing', async () => {
      const sourceExtDir = createExtension({
        extensionsDir: tempHomeDir,
        name: 'my-local-extension',
        version: '1.0.0',
        mcpServers: {
          'test-server': {
            command: 'node dobadthing \u001b[12D\u001b[K',
            args: ['server.js'],
            description: 'a local mcp server',
          },
          'test-server-2': {
            description: 'a remote mcp server',
            httpUrl: 'https://google.com',
          },
        },
      });

      await expect(
        extensionManager.installOrUpdateExtension({
          source: sourceExtDir,
          type: 'local',
        }),
      ).resolves.toBe('my-local-extension');

      expect(mockRequestConsent).toHaveBeenCalledWith(
        `Installing extension "my-local-extension".
${INSTALL_WARNING_MESSAGE}
This extension will run the following MCP servers:
  * test-server (local): node dobadthing \\u001b[12D\\u001b[K server.js
  * test-server-2 (remote): https://google.com`,
      );
    });

    it('should continue installation if user accepts prompt for local extension with mcp servers', async () => {
      const sourceExtDir = createExtension({
        extensionsDir: tempHomeDir,
        name: 'my-local-extension',
        version: '1.0.0',
        mcpServers: {
          'test-server': {
            command: 'node',
            args: ['server.js'],
          },
        },
      });

      await expect(
        extensionManager.installOrUpdateExtension({
          source: sourceExtDir,
          type: 'local',
        }),
      ).resolves.toBe('my-local-extension');
    });

    it('should cancel installation if user declines prompt for local extension with mcp servers', async () => {
      const sourceExtDir = createExtension({
        extensionsDir: tempHomeDir,
        name: 'my-local-extension',
        version: '1.0.0',
        mcpServers: {
          'test-server': {
            command: 'node',
            args: ['server.js'],
          },
        },
      });
      mockRequestConsent.mockResolvedValue(false);
      await expect(
        extensionManager.installOrUpdateExtension({
          source: sourceExtDir,
          type: 'local',
        }),
      ).rejects.toThrow('Installation cancelled for "my-local-extension".');
    });

    it('should save the autoUpdate flag to the install metadata', async () => {
      const sourceExtDir = createExtension({
        extensionsDir: tempHomeDir,
        name: 'my-local-extension',
        version: '1.0.0',
      });
      const targetExtDir = path.join(userExtensionsDir, 'my-local-extension');
      const metadataPath = path.join(targetExtDir, INSTALL_METADATA_FILENAME);

      await extensionManager.installOrUpdateExtension({
        source: sourceExtDir,
        type: 'local',
        autoUpdate: true,
      });

      expect(fs.existsSync(targetExtDir)).toBe(true);
      expect(fs.existsSync(metadataPath)).toBe(true);
      const metadata = JSON.parse(fs.readFileSync(metadataPath, 'utf-8'));
      expect(metadata).toEqual({
        source: sourceExtDir,
        type: 'local',
        autoUpdate: true,
      });
      fs.rmSync(targetExtDir, { recursive: true, force: true });
    });

    it('should ignore consent flow if not required', async () => {
      const sourceExtDir = createExtension({
        extensionsDir: tempHomeDir,
        name: 'my-local-extension',
        version: '1.0.0',
        mcpServers: {
          'test-server': {
            command: 'node',
            args: ['server.js'],
          },
        },
      });

      // Install it with hard coded consent first.
      await extensionManager.installOrUpdateExtension({
        source: sourceExtDir,
        type: 'local',
      });
      expect(mockRequestConsent).toHaveBeenCalledOnce();

      // Now update it without changing anything.
      await expect(
        extensionManager.installOrUpdateExtension(
          { source: sourceExtDir, type: 'local' },
          // Provide its own existing config as the previous config.
          await extensionManager.loadExtensionConfig(sourceExtDir),
        ),
      ).resolves.toBe('my-local-extension');

      // Still only called once
      expect(mockRequestConsent).toHaveBeenCalledOnce();
    });

    it('should prompt for settings if promptForSettings', async () => {
      const sourceExtDir = createExtension({
        extensionsDir: tempHomeDir,
        name: 'my-local-extension',
        version: '1.0.0',
        settings: [
          {
            name: 'API Key',
            description: 'Your API key for the service.',
            envVar: 'MY_API_KEY',
          },
        ],
      });

      await extensionManager.installOrUpdateExtension({
        source: sourceExtDir,
        type: 'local',
      });

      expect(mockPromptForSettings).toHaveBeenCalled();
    });

    it('should not prompt for settings if promptForSettings is false', async () => {
      const sourceExtDir = createExtension({
        extensionsDir: tempHomeDir,
        name: 'my-local-extension',
        version: '1.0.0',
        settings: [
          {
            name: 'API Key',
            description: 'Your API key for the service.',
            envVar: 'MY_API_KEY',
          },
        ],
      });

      extensionManager = new ExtensionManager({
        workspaceDir: tempWorkspaceDir,
        requestConsent: mockRequestConsent,
        requestSetting: null,
        loadedSettings: loadSettings(tempWorkspaceDir),
      });

      await extensionManager.installOrUpdateExtension({
        source: sourceExtDir,
        type: 'local',
      });
    });

    it('should only prompt for new settings on update, and preserve old settings', async () => {
      // 1. Create and install the "old" version of the extension.
      const oldSourceExtDir = createExtension({
        extensionsDir: tempHomeDir, // Create it in a temp location first
        name: 'my-local-extension',
        version: '1.0.0',
        settings: [
          {
            name: 'API Key',
            description: 'Your API key for the service.',
            envVar: 'MY_API_KEY',
          },
        ],
      });

      mockPromptForSettings.mockResolvedValueOnce('old-api-key');
      // Install it so it exists in the userExtensionsDir
      await extensionManager.installOrUpdateExtension({
        source: oldSourceExtDir,
        type: 'local',
      });

      const envPath = new ExtensionStorage(
        'my-local-extension',
      ).getEnvFilePath();
      expect(fs.existsSync(envPath)).toBe(true);
      let envContent = fs.readFileSync(envPath, 'utf-8');
      expect(envContent).toContain('MY_API_KEY=old-api-key');
      expect(mockPromptForSettings).toHaveBeenCalledTimes(1);

      // 2. Create the "new" version of the extension in a new source directory.
      const newSourceExtDir = createExtension({
        extensionsDir: path.join(tempHomeDir, 'new-source'), // Another temp location
        name: 'my-local-extension', // Same name
        version: '1.1.0', // New version
        settings: [
          {
            name: 'API Key',
            description: 'Your API key for the service.',
            envVar: 'MY_API_KEY',
          },
          {
            name: 'New Setting',
            description: 'A new setting.',
            envVar: 'NEW_SETTING',
          },
        ],
      });

      const previousExtensionConfig = extensionManager.loadExtensionConfig(
        path.join(userExtensionsDir, 'my-local-extension'),
      );
      mockPromptForSettings.mockResolvedValueOnce('new-setting-value');

      // 3. Call installOrUpdateExtension to perform the update.
      await extensionManager.installOrUpdateExtension(
        { source: newSourceExtDir, type: 'local' },
        previousExtensionConfig,
      );

      expect(mockPromptForSettings).toHaveBeenCalledTimes(2);
      expect(mockPromptForSettings).toHaveBeenCalledWith(
        expect.objectContaining({ name: 'New Setting' }),
      );

      expect(fs.existsSync(envPath)).toBe(true);
      envContent = fs.readFileSync(envPath, 'utf-8');
      expect(envContent).toContain('MY_API_KEY=old-api-key');
      expect(envContent).toContain('NEW_SETTING=new-setting-value');
    });

    it('should fail auto-update if settings have changed', async () => {
      // 1. Install initial version with autoUpdate: true
      const oldSourceExtDir = createExtension({
        extensionsDir: tempHomeDir,
        name: 'my-auto-update-ext',
        version: '1.0.0',
        settings: [
          {
            name: 'OLD_SETTING',
            envVar: 'OLD_SETTING',
            description: 'An old setting',
          },
        ],
      });
      await extensionManager.installOrUpdateExtension({
        source: oldSourceExtDir,
        type: 'local',
        autoUpdate: true,
      });

      // 2. Create new version with different settings
      const newSourceExtDir = createExtension({
        extensionsDir: tempHomeDir,
        name: 'my-auto-update-ext',
        version: '1.1.0',
        settings: [
          {
            name: 'NEW_SETTING',
            envVar: 'NEW_SETTING',
            description: 'A new setting',
          },
        ],
      });

      const previousExtensionConfig = extensionManager.loadExtensionConfig(
        path.join(userExtensionsDir, 'my-auto-update-ext'),
      );

      // 3. Attempt to update and assert it fails
      await expect(
        extensionManager.installOrUpdateExtension(
          { source: newSourceExtDir, type: 'local', autoUpdate: true },
          previousExtensionConfig,
        ),
      ).rejects.toThrow(
        'Extension "my-auto-update-ext" has settings changes and cannot be auto-updated. Please update manually.',
      );
    });

    it('should throw an error for invalid extension names', async () => {
      const sourceExtDir = createExtension({
        extensionsDir: tempHomeDir,
        name: 'bad_name',
        version: '1.0.0',
      });

      await expect(
        extensionManager.installOrUpdateExtension({
          source: sourceExtDir,
          type: 'local',
        }),
      ).rejects.toThrow('Invalid extension name: "bad_name"');
    });

    describe('installing from github', () => {
      const gitUrl = 'https://github.com/google/gemini-test-extension.git';
      const extensionName = 'gemini-test-extension';

      beforeEach(() => {
        // Mock the git clone behavior for github installs that fallback to it.
        mockGit.clone.mockImplementation(async (_, destination) => {
          fs.mkdirSync(path.join(mockGit.path(), destination), {
            recursive: true,
          });
          fs.writeFileSync(
            path.join(mockGit.path(), destination, EXTENSIONS_CONFIG_FILENAME),
            JSON.stringify({ name: extensionName, version: '1.0.0' }),
          );
        });
        mockGit.getRemotes.mockResolvedValue([{ name: 'origin' }]);
      });

      afterEach(() => {
        vi.restoreAllMocks();
      });

      it('should install from a github release successfully', async () => {
        const targetExtDir = path.join(userExtensionsDir, extensionName);
        mockDownloadFromGithubRelease.mockResolvedValue({
          success: true,
          tagName: 'v1.0.0',
          type: 'github-release',
        });

        const tempDir = path.join(tempHomeDir, 'temp-ext');
        fs.mkdirSync(tempDir, { recursive: true });
        createExtension({
          extensionsDir: tempDir,
          name: extensionName,
          version: '1.0.0',
        });
        vi.spyOn(ExtensionStorage, 'createTmpDir').mockResolvedValue(
          join(tempDir, extensionName),
        );

        await extensionManager.installOrUpdateExtension({
          source: gitUrl,
          type: 'github-release',
        });

        expect(fs.existsSync(targetExtDir)).toBe(true);
        const metadataPath = path.join(targetExtDir, INSTALL_METADATA_FILENAME);
        expect(fs.existsSync(metadataPath)).toBe(true);
        const metadata = JSON.parse(fs.readFileSync(metadataPath, 'utf-8'));
        expect(metadata).toEqual({
          source: gitUrl,
          type: 'github-release',
          releaseTag: 'v1.0.0',
        });
      });

      it('should fallback to git clone if github release download fails and user consents', async () => {
        mockDownloadFromGithubRelease.mockResolvedValue({
          success: false,
          failureReason: 'failed to download asset',
          errorMessage: 'download failed',
          type: 'github-release',
        });

        await extensionManager.installOrUpdateExtension(
          { source: gitUrl, type: 'github-release' }, // Use github-release to force consent
        );

        // It gets called once to ask for a git clone, and once to consent to
        // the actual extension features.
        expect(mockRequestConsent).toHaveBeenCalledTimes(2);
        expect(mockRequestConsent).toHaveBeenCalledWith(
          expect.stringContaining(
            'Would you like to attempt to install via "git clone" instead?',
          ),
        );
        expect(mockGit.clone).toHaveBeenCalled();
        const metadataPath = path.join(
          userExtensionsDir,
          extensionName,
          INSTALL_METADATA_FILENAME,
        );
        const metadata = JSON.parse(fs.readFileSync(metadataPath, 'utf-8'));
        expect(metadata.type).toBe('git');
      });

      it('should throw an error if github release download fails and user denies consent', async () => {
        mockDownloadFromGithubRelease.mockResolvedValue({
          success: false,
          errorMessage: 'download failed',
          type: 'github-release',
        });
        mockRequestConsent.mockResolvedValue(false);

        await expect(
          extensionManager.installOrUpdateExtension({
            source: gitUrl,
            type: 'github-release',
          }),
        ).rejects.toThrow(
          `Failed to install extension ${gitUrl}: download failed`,
        );

        expect(mockRequestConsent).toHaveBeenCalledExactlyOnceWith(
          expect.stringContaining(
            'Would you like to attempt to install via "git clone" instead?',
          ),
        );
        expect(mockGit.clone).not.toHaveBeenCalled();
      });

      it('should fallback to git clone without consent if no release data is found on first install', async () => {
        mockDownloadFromGithubRelease.mockResolvedValue({
          success: false,
          failureReason: 'no release data',
          type: 'github-release',
        });

        await extensionManager.installOrUpdateExtension({
          source: gitUrl,
          type: 'git',
        });

        // We should not see the request to use git clone, this is a repo that
        // has no github releases so it is the only install method.
        expect(mockRequestConsent).toHaveBeenCalledExactlyOnceWith(
          expect.stringContaining(
            'Installing extension "gemini-test-extension"',
          ),
        );
        expect(mockGit.clone).toHaveBeenCalled();
        const metadataPath = path.join(
          userExtensionsDir,
          extensionName,
          INSTALL_METADATA_FILENAME,
        );
        const metadata = JSON.parse(fs.readFileSync(metadataPath, 'utf-8'));
        expect(metadata.type).toBe('git');
      });

      it('should ask for consent if no release data is found for an existing github-release extension', async () => {
        mockDownloadFromGithubRelease.mockResolvedValue({
          success: false,
          failureReason: 'no release data',
          errorMessage: 'No release data found',
          type: 'github-release',
        });

        await extensionManager.installOrUpdateExtension(
          { source: gitUrl, type: 'github-release' }, // Note the type
        );

        expect(mockRequestConsent).toHaveBeenCalledWith(
          expect.stringContaining(
            'Would you like to attempt to install via "git clone" instead?',
          ),
        );
        expect(mockGit.clone).toHaveBeenCalled();
      });
    });
  });

  describe('uninstallExtension', () => {
    it('should uninstall an extension by name', async () => {
      const sourceExtDir = createExtension({
        extensionsDir: userExtensionsDir,
        name: 'my-local-extension',
        version: '1.0.0',
      });

      await extensionManager.uninstallExtension('my-local-extension', false);

      expect(fs.existsSync(sourceExtDir)).toBe(false);
    });

    it('should uninstall an extension by name and retain existing extensions', async () => {
      const sourceExtDir = createExtension({
        extensionsDir: userExtensionsDir,
        name: 'my-local-extension',
        version: '1.0.0',
      });
      const otherExtDir = createExtension({
        extensionsDir: userExtensionsDir,
        name: 'other-extension',
        version: '1.0.0',
      });

      await extensionManager.uninstallExtension('my-local-extension', false);

      expect(fs.existsSync(sourceExtDir)).toBe(false);
      expect(extensionManager.loadExtensions()).toHaveLength(1);
      expect(fs.existsSync(otherExtDir)).toBe(true);
    });

    it('should throw an error if the extension does not exist', async () => {
      await expect(
        extensionManager.uninstallExtension('nonexistent-extension', false),
      ).rejects.toThrow('Extension not found.');
    });

    describe.each([true, false])('with isUpdate: %s', (isUpdate: boolean) => {
      it(`should ${isUpdate ? 'not ' : ''}log uninstall event`, async () => {
        createExtension({
          extensionsDir: userExtensionsDir,
          name: 'my-local-extension',
          version: '1.0.0',
          installMetadata: {
            source: userExtensionsDir,
            type: 'local',
          },
        });

        await extensionManager.uninstallExtension(
          'my-local-extension',
          isUpdate,
        );

        if (isUpdate) {
          expect(mockLogExtensionUninstall).not.toHaveBeenCalled();
          expect(ExtensionUninstallEvent).not.toHaveBeenCalled();
        } else {
          expect(mockLogExtensionUninstall).toHaveBeenCalled();
          expect(ExtensionUninstallEvent).toHaveBeenCalledWith(
            hashValue('my-local-extension'),
            hashValue(userExtensionsDir),
            'success',
          );
        }
      });

      it(`should ${isUpdate ? 'not ' : ''} alter the extension enablement configuration`, async () => {
        createExtension({
          extensionsDir: userExtensionsDir,
          name: 'test-extension',
          version: '1.0.0',
        });
        const enablementManager = new ExtensionEnablementManager();
        enablementManager.enable('test-extension', true, '/some/scope');

        await extensionManager.uninstallExtension('test-extension', isUpdate);

        const config = enablementManager.readConfig()['test-extension'];
        if (isUpdate) {
          expect(config).not.toBeUndefined();
          expect(config.overrides).toEqual(['/some/scope/*']);
        } else {
          expect(config).toBeUndefined();
        }
      });
    });

    it('should uninstall an extension by its source URL', async () => {
      const gitUrl = 'https://github.com/google/gemini-sql-extension.git';
      const sourceExtDir = createExtension({
        extensionsDir: userExtensionsDir,
        name: 'gemini-sql-extension',
        version: '1.0.0',
        installMetadata: {
          source: gitUrl,
          type: 'git',
        },
      });

      await extensionManager.uninstallExtension(gitUrl, false);

      expect(fs.existsSync(sourceExtDir)).toBe(false);
      expect(mockLogExtensionUninstall).toHaveBeenCalled();
      expect(ExtensionUninstallEvent).toHaveBeenCalledWith(
        hashValue('gemini-sql-extension'),
        hashValue('https://github.com/google/gemini-sql-extension'),
        'success',
      );
    });

    it('should fail to uninstall by URL if an extension has no install metadata', async () => {
      createExtension({
        extensionsDir: userExtensionsDir,
        name: 'no-metadata-extension',
        version: '1.0.0',
        // No installMetadata provided
      });

      await expect(
        extensionManager.uninstallExtension(
          'https://github.com/google/no-metadata-extension',
          false,
        ),
      ).rejects.toThrow('Extension not found.');
    });
  });

  describe('disableExtension', () => {
    it('should disable an extension at the user scope', () => {
      createExtension({
        extensionsDir: userExtensionsDir,
        name: 'my-extension',
        version: '1.0.0',
      });

      extensionManager.disableExtension('my-extension', SettingScope.User);
      expect(
        isEnabled({
          name: 'my-extension',
          enabledForPath: tempWorkspaceDir,
        }),
      ).toBe(false);
    });

    it('should disable an extension at the workspace scope', () => {
      createExtension({
        extensionsDir: userExtensionsDir,
        name: 'my-extension',
        version: '1.0.0',
      });

      extensionManager.disableExtension('my-extension', SettingScope.Workspace);
      expect(
        isEnabled({
          name: 'my-extension',
          enabledForPath: tempHomeDir,
        }),
      ).toBe(true);
      expect(
        isEnabled({
          name: 'my-extension',
          enabledForPath: tempWorkspaceDir,
        }),
      ).toBe(false);
    });

    it('should handle disabling the same extension twice', () => {
      createExtension({
        extensionsDir: userExtensionsDir,
        name: 'my-extension',
        version: '1.0.0',
      });

      extensionManager.disableExtension('my-extension', SettingScope.User);
      extensionManager.disableExtension('my-extension', SettingScope.User);
      expect(
        isEnabled({
          name: 'my-extension',
          enabledForPath: tempWorkspaceDir,
        }),
      ).toBe(false);
    });

    it('should throw an error if you request system scope', () => {
      expect(() =>
        extensionManager.disableExtension('my-extension', SettingScope.System),
      ).toThrow('System and SystemDefaults scopes are not supported.');
    });

    it('should log a disable event', () => {
      createExtension({
        extensionsDir: userExtensionsDir,
        name: 'ext1',
        version: '1.0.0',
        installMetadata: {
          source: userExtensionsDir,
          type: 'local',
        },
      });

      extensionManager.disableExtension('ext1', SettingScope.Workspace);

      expect(mockLogExtensionDisable).toHaveBeenCalled();
      expect(ExtensionDisableEvent).toHaveBeenCalledWith(
        hashValue('ext1'),
        hashValue(userExtensionsDir),
        SettingScope.Workspace,
      );
    });
  });

  describe('enableExtension', () => {
    afterAll(() => {
      vi.restoreAllMocks();
    });

    const getActiveExtensions = (): GeminiCLIExtension[] => {
      const extensions = extensionManager.loadExtensions();
      return extensions.filter((e) => e.isActive);
    };

    it('should enable an extension at the user scope', () => {
      createExtension({
        extensionsDir: userExtensionsDir,
        name: 'ext1',
        version: '1.0.0',
      });
      extensionManager.disableExtension('ext1', SettingScope.User);
      let activeExtensions = getActiveExtensions();
      expect(activeExtensions).toHaveLength(0);

      extensionManager.enableExtension('ext1', SettingScope.User);
      activeExtensions = getActiveExtensions();
      expect(activeExtensions).toHaveLength(1);
      expect(activeExtensions[0].name).toBe('ext1');
    });

    it('should enable an extension at the workspace scope', () => {
      createExtension({
        extensionsDir: userExtensionsDir,
        name: 'ext1',
        version: '1.0.0',
      });
      extensionManager.disableExtension('ext1', SettingScope.Workspace);
      let activeExtensions = getActiveExtensions();
      expect(activeExtensions).toHaveLength(0);

      extensionManager.enableExtension('ext1', SettingScope.Workspace);
      activeExtensions = getActiveExtensions();
      expect(activeExtensions).toHaveLength(1);
      expect(activeExtensions[0].name).toBe('ext1');
    });

    it('should log an enable event', () => {
      createExtension({
        extensionsDir: userExtensionsDir,
        name: 'ext1',
        version: '1.0.0',
        installMetadata: {
          source: userExtensionsDir,
          type: 'local',
        },
      });
      extensionManager.disableExtension('ext1', SettingScope.Workspace);
      extensionManager.enableExtension('ext1', SettingScope.Workspace);

      expect(mockLogExtensionEnable).toHaveBeenCalled();
      expect(ExtensionEnableEvent).toHaveBeenCalledWith(
        hashValue('ext1'),
        hashValue(userExtensionsDir),
        SettingScope.Workspace,
      );
    });
  });
});

function isEnabled(options: { name: string; enabledForPath: string }) {
  const manager = new ExtensionEnablementManager();
  return manager.isEnabled(options.name, options.enabledForPath);
}<|MERGE_RESOLUTION|>--- conflicted
+++ resolved
@@ -507,71 +507,6 @@
       );
       consoleSpy.mockRestore();
     });
-<<<<<<< HEAD
-  });
-
-  describe('loadExtensionConfig', () => {
-    it('should load a valid extension config', () => {
-      const extensionDir = createExtension({
-        extensionsDir: userExtensionsDir,
-        name: 'test-extension',
-        version: '1.0.0',
-        tags: ['design', 'cloud'],
-      });
-
-      const config = loadExtensionConfig({
-        extensionDir,
-        workspaceDir: tempWorkspaceDir,
-      });
-
-      expect(config.name).toBe('test-extension');
-      expect(config.version).toBe('1.0.0');
-      expect(config.tags).toEqual(['design', 'cloud']);
-    });
-
-    it('should throw an error for invalid tags', () => {
-      const extensionDir = createExtension({
-        extensionsDir: userExtensionsDir,
-        name: 'test-extension',
-        version: '1.0.0',
-        tags: ['design', 'invalid-tag'],
-      });
-
-      expect(() =>
-        loadExtensionConfig({
-          extensionDir,
-          workspaceDir: tempWorkspaceDir,
-        }),
-      ).toThrow('Invalid enum value');
-    });
-  });
-
-  describe('annotateActiveExtensions', () => {
-    const extensions: GeminiCLIExtension[] = [
-      {
-        path: '/path/to/ext1',
-        name: 'ext1',
-        version: '1.0.0',
-        contextFiles: [],
-        isActive: true,
-      },
-      {
-        path: '/path/to/ext2',
-        name: 'ext2',
-        version: '1.0.0',
-        contextFiles: [],
-        isActive: true,
-      },
-      {
-        path: '/path/to/ext3',
-        name: 'ext3',
-        version: '1.0.0',
-        contextFiles: [],
-        isActive: true,
-      },
-    ];
-=======
->>>>>>> a889c15e
 
     describe('id generation', () => {
       it('should generate id from source for non-github git urls', () => {
@@ -773,13 +708,6 @@
       fs.writeFileSync(configPath, JSON.stringify({ version: '1.0.0' }));
 
       await expect(
-<<<<<<< HEAD
-        installOrUpdateExtension(
-          { source: sourceExtDir, type: 'local' },
-          async (_) => true,
-        ),
-      ).rejects.toThrow('Required');
-=======
         extensionManager.installOrUpdateExtension({
           source: sourceExtDir,
           type: 'local',
@@ -787,7 +715,6 @@
       ).rejects.toThrow(
         `Invalid configuration in ${configPath}: missing "name"`,
       );
->>>>>>> a889c15e
     });
 
     it('should install an extension from a git URL', async () => {
