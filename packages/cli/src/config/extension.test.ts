/**
 * @license
 * Copyright 2025 Google LLC
 * SPDX-License-Identifier: Apache-2.0
 */

import { vi } from 'vitest';
import * as fs from 'node:fs';
import * as os from 'node:os';
import * as path from 'node:path';
import {
  EXTENSIONS_CONFIG_FILENAME,
  INSTALL_METADATA_FILENAME,
  annotateActiveExtensions,
  checkForAllExtensionUpdates,
  disableExtension,
  enableExtension,
  installExtension,
  loadExtension,
  loadExtensions,
  performWorkspaceExtensionMigration,
  uninstallExtension,
  updateExtension,
  type Extension,
  type ExtensionInstallMetadata,
} from './extension.js';
import {
  GEMINI_DIR,
  type GeminiCLIExtension,
  type MCPServerConfig,
  ClearcutLogger,
  type Config,
  ExtensionUninstallEvent,
} from '@google/gemini-cli-core';
import { execSync } from 'node:child_process';
import { SettingScope } from './settings.js';
import { isWorkspaceTrusted } from './trustedFolders.js';
import { ExtensionUpdateState } from '../ui/state/extensions.js';
import { ExtensionEnablementManager } from './extensions/extensionEnablement.js';

const mockGit = {
  clone: vi.fn(),
  getRemotes: vi.fn(),
  fetch: vi.fn(),
  checkout: vi.fn(),
  listRemote: vi.fn(),
  revparse: vi.fn(),
  // Not a part of the actual API, but we need to use this to do the correct
  // file system interactions.
  path: vi.fn(),
};

vi.mock('simple-git', () => ({
  simpleGit: vi.fn((path: string) => {
    mockGit.path.mockReturnValue(path);
    return mockGit;
  }),
}));

vi.mock('os', async (importOriginal) => {
  const os = await importOriginal<typeof os>();
  return {
    ...os,
    homedir: vi.fn(),
  };
});

vi.mock('./trustedFolders.js', async (importOriginal) => {
  const actual = await importOriginal<typeof import('./trustedFolders.js')>();
  return {
    ...actual,
    isWorkspaceTrusted: vi.fn(),
  };
});

vi.mock('@google/gemini-cli-core', async (importOriginal) => {
  const actual =
    await importOriginal<typeof import('@google/gemini-cli-core')>();
  const mockLogExtensionInstallEvent = vi.fn();
  const mockLogExtensionUninstallEvent = vi.fn();
  return {
    ...actual,
    ClearcutLogger: {
      getInstance: vi.fn(() => ({
        logExtensionInstallEvent: mockLogExtensionInstallEvent,
        logExtensionUninstallEvent: mockLogExtensionUninstallEvent,
      })),
    },
    Config: vi.fn(),
    ExtensionInstallEvent: vi.fn(),
    ExtensionUninstallEvent: vi.fn(),
  };
});

vi.mock('child_process', async (importOriginal) => {
  const actual = await importOriginal<typeof import('child_process')>();
  return {
    ...actual,
    execSync: vi.fn(),
  };
});

const mockQuestion = vi.hoisted(() => vi.fn());
const mockClose = vi.hoisted(() => vi.fn());
vi.mock('node:readline', () => ({
  createInterface: vi.fn(() => ({
    question: mockQuestion,
    close: mockClose,
  })),
}));

const EXTENSIONS_DIRECTORY_NAME = path.join(GEMINI_DIR, 'extensions');

describe('extension tests', () => {
  let tempHomeDir: string;
  let tempWorkspaceDir: string;
  let userExtensionsDir: string;

  beforeEach(() => {
    tempHomeDir = fs.mkdtempSync(
      path.join(os.tmpdir(), 'gemini-cli-test-home-'),
    );
    tempWorkspaceDir = fs.mkdtempSync(
      path.join(tempHomeDir, 'gemini-cli-test-workspace-'),
    );
    userExtensionsDir = path.join(tempHomeDir, EXTENSIONS_DIRECTORY_NAME);
    fs.mkdirSync(userExtensionsDir, { recursive: true });

    vi.mocked(os.homedir).mockReturnValue(tempHomeDir);
    vi.mocked(isWorkspaceTrusted).mockReturnValue(true);
    vi.spyOn(process, 'cwd').mockReturnValue(tempWorkspaceDir);
    mockQuestion.mockImplementation((_query, callback) => callback('y'));
    vi.mocked(execSync).mockClear();
    Object.values(mockGit).forEach((fn) => fn.mockReset());
  });

  afterEach(() => {
    fs.rmSync(tempHomeDir, { recursive: true, force: true });
    fs.rmSync(tempWorkspaceDir, { recursive: true, force: true });
    vi.restoreAllMocks();
    mockQuestion.mockClear();
    mockClose.mockClear();
  });

  describe('loadExtensions', () => {
    it('should include extension path in loaded extension', () => {
      const extensionDir = path.join(userExtensionsDir, 'test-extension');
      fs.mkdirSync(extensionDir, { recursive: true });

      createExtension({
        extensionsDir: userExtensionsDir,
        name: 'test-extension',
        version: '1.0.0',
      });

      const extensions = loadExtensions();
      expect(extensions).toHaveLength(1);
      expect(extensions[0].path).toBe(extensionDir);
      expect(extensions[0].config.name).toBe('test-extension');
    });

    it('should load context file path when GEMINI.md is present', () => {
      createExtension({
        extensionsDir: userExtensionsDir,
        name: 'ext1',
        version: '1.0.0',
        addContextFile: true,
      });
      createExtension({
        extensionsDir: userExtensionsDir,
        name: 'ext2',
        version: '2.0.0',
      });

      const extensions = loadExtensions();

      expect(extensions).toHaveLength(2);
      const ext1 = extensions.find((e) => e.config.name === 'ext1');
      const ext2 = extensions.find((e) => e.config.name === 'ext2');
      expect(ext1?.contextFiles).toEqual([
        path.join(userExtensionsDir, 'ext1', 'GEMINI.md'),
      ]);
      expect(ext2?.contextFiles).toEqual([]);
    });

    it('should load context file path from the extension config', () => {
      createExtension({
        extensionsDir: userExtensionsDir,
        name: 'ext1',
        version: '1.0.0',
        addContextFile: false,
        contextFileName: 'my-context-file.md',
      });

      const extensions = loadExtensions();

      expect(extensions).toHaveLength(1);
      const ext1 = extensions.find((e) => e.config.name === 'ext1');
      expect(ext1?.contextFiles).toEqual([
        path.join(userExtensionsDir, 'ext1', 'my-context-file.md'),
      ]);
    });

    it('should filter out disabled extensions', () => {
      createExtension({
        extensionsDir: userExtensionsDir,
        name: 'disabled-extension',
        version: '1.0.0',
      });
      createExtension({
        extensionsDir: userExtensionsDir,
        name: 'enabled-extension',
        version: '2.0.0',
      });
      disableExtension(
        'disabled-extension',
        SettingScope.User,
        tempWorkspaceDir,
      );
      const extensions = loadExtensions();
      const activeExtensions = annotateActiveExtensions(
        extensions,
        [],
        tempWorkspaceDir,
      ).filter((e) => e.isActive);
      expect(activeExtensions).toHaveLength(1);
      expect(activeExtensions[0].name).toBe('enabled-extension');
    });

    it('should hydrate variables', () => {
      createExtension({
        extensionsDir: userExtensionsDir,
        name: 'test-extension',
        version: '1.0.0',
        addContextFile: false,
        contextFileName: undefined,
        mcpServers: {
          'test-server': {
            cwd: '${extensionPath}${/}server',
          },
        },
      });

      const extensions = loadExtensions();
      expect(extensions).toHaveLength(1);
      const loadedConfig = extensions[0].config;
      const expectedCwd = path.join(
        userExtensionsDir,
        'test-extension',
        'server',
      );
      expect(loadedConfig.mcpServers?.['test-server'].cwd).toBe(expectedCwd);
    });

    it('should load a linked extension correctly', async () => {
      const sourceExtDir = createExtension({
        extensionsDir: tempWorkspaceDir,
        name: 'my-linked-extension',
        version: '1.0.0',
        contextFileName: 'context.md',
      });
      fs.writeFileSync(path.join(sourceExtDir, 'context.md'), 'linked context');

      const extensionName = await installExtension({
        source: sourceExtDir,
        type: 'link',
      });

      expect(extensionName).toEqual('my-linked-extension');
      const extensions = loadExtensions();
      expect(extensions).toHaveLength(1);

      const linkedExt = extensions[0];
      expect(linkedExt.config.name).toBe('my-linked-extension');

      expect(linkedExt.path).toBe(sourceExtDir);
      expect(linkedExt.installMetadata).toEqual({
        source: sourceExtDir,
        type: 'link',
      });
      expect(linkedExt.contextFiles).toEqual([
        path.join(sourceExtDir, 'context.md'),
      ]);
    });

    it('should resolve environment variables in extension configuration', () => {
      process.env.TEST_API_KEY = 'test-api-key-123';
      process.env.TEST_DB_URL = 'postgresql://localhost:5432/testdb';

      try {
        const userExtensionsDir = path.join(
          tempHomeDir,
          EXTENSIONS_DIRECTORY_NAME,
        );
        fs.mkdirSync(userExtensionsDir, { recursive: true });

        const extDir = path.join(userExtensionsDir, 'test-extension');
        fs.mkdirSync(extDir);

        // Write config to a separate file for clarity and good practices
        const configPath = path.join(extDir, EXTENSIONS_CONFIG_FILENAME);
        const extensionConfig = {
          name: 'test-extension',
          version: '1.0.0',
          mcpServers: {
            'test-server': {
              command: 'node',
              args: ['server.js'],
              env: {
                API_KEY: '$TEST_API_KEY',
                DATABASE_URL: '${TEST_DB_URL}',
                STATIC_VALUE: 'no-substitution',
              },
            },
          },
        };
        fs.writeFileSync(configPath, JSON.stringify(extensionConfig));

        const extensions = loadExtensions();

        expect(extensions).toHaveLength(1);
        const extension = extensions[0];
        expect(extension.config.name).toBe('test-extension');
        expect(extension.config.mcpServers).toBeDefined();

        const serverConfig = extension.config.mcpServers?.['test-server'];
        expect(serverConfig).toBeDefined();
        expect(serverConfig?.env).toBeDefined();
        expect(serverConfig?.env?.API_KEY).toBe('test-api-key-123');
        expect(serverConfig?.env?.DATABASE_URL).toBe(
          'postgresql://localhost:5432/testdb',
        );
        expect(serverConfig?.env?.STATIC_VALUE).toBe('no-substitution');
      } finally {
        delete process.env.TEST_API_KEY;
        delete process.env.TEST_DB_URL;
      }
    });

    it('should handle missing environment variables gracefully', () => {
      const userExtensionsDir = path.join(
        tempHomeDir,
        EXTENSIONS_DIRECTORY_NAME,
      );
      fs.mkdirSync(userExtensionsDir, { recursive: true });

      const extDir = path.join(userExtensionsDir, 'test-extension');
      fs.mkdirSync(extDir);

      const extensionConfig = {
        name: 'test-extension',
        version: '1.0.0',
        mcpServers: {
          'test-server': {
            command: 'node',
            args: ['server.js'],
            env: {
              MISSING_VAR: '$UNDEFINED_ENV_VAR',
              MISSING_VAR_BRACES: '${ALSO_UNDEFINED}',
            },
          },
        },
      };

      fs.writeFileSync(
        path.join(extDir, EXTENSIONS_CONFIG_FILENAME),
        JSON.stringify(extensionConfig),
      );

      const extensions = loadExtensions();

      expect(extensions).toHaveLength(1);
      const extension = extensions[0];
      const serverConfig = extension.config.mcpServers!['test-server'];
      expect(serverConfig.env).toBeDefined();
      expect(serverConfig.env!.MISSING_VAR).toBe('$UNDEFINED_ENV_VAR');
      expect(serverConfig.env!.MISSING_VAR_BRACES).toBe('${ALSO_UNDEFINED}');
    });
  });

  describe('annotateActiveExtensions', () => {
    const extensions: Extension[] = [
      {
        path: '/path/to/ext1',
        config: { name: 'ext1', version: '1.0.0' },
        contextFiles: [],
      },
      {
        path: '/path/to/ext2',
        config: { name: 'ext2', version: '1.0.0' },
        contextFiles: [],
      },
      {
        path: '/path/to/ext3',
        config: { name: 'ext3', version: '1.0.0' },
        contextFiles: [],
      },
    ];

    it('should mark all extensions as active if no enabled extensions are provided', () => {
      const activeExtensions = annotateActiveExtensions(
        extensions,
        [],
        '/path/to/workspace',
      );
      expect(activeExtensions).toHaveLength(3);
      expect(activeExtensions.every((e) => e.isActive)).toBe(true);
    });

    it('should mark only the enabled extensions as active', () => {
      const activeExtensions = annotateActiveExtensions(
        extensions,
        ['ext1', 'ext3'],
        '/path/to/workspace',
      );
      expect(activeExtensions).toHaveLength(3);
      expect(activeExtensions.find((e) => e.name === 'ext1')?.isActive).toBe(
        true,
      );
      expect(activeExtensions.find((e) => e.name === 'ext2')?.isActive).toBe(
        false,
      );
      expect(activeExtensions.find((e) => e.name === 'ext3')?.isActive).toBe(
        true,
      );
    });

    it('should mark all extensions as inactive when "none" is provided', () => {
      const activeExtensions = annotateActiveExtensions(
        extensions,
        ['none'],
        '/path/to/workspace',
      );
      expect(activeExtensions).toHaveLength(3);
      expect(activeExtensions.every((e) => !e.isActive)).toBe(true);
    });

    it('should handle case-insensitivity', () => {
      const activeExtensions = annotateActiveExtensions(
        extensions,
        ['EXT1'],
        '/path/to/workspace',
      );
      expect(activeExtensions.find((e) => e.name === 'ext1')?.isActive).toBe(
        true,
      );
    });

    it('should log an error for unknown extensions', () => {
      const consoleSpy = vi
        .spyOn(console, 'error')
        .mockImplementation(() => {});
      annotateActiveExtensions(extensions, ['ext4'], '/path/to/workspace');
      expect(consoleSpy).toHaveBeenCalledWith('Extension not found: ext4');
      consoleSpy.mockRestore();
    });
  });

  describe('installExtension', () => {
    it('should install an extension from a local path', async () => {
      const sourceExtDir = createExtension({
        extensionsDir: tempHomeDir,
        name: 'my-local-extension',
        version: '1.0.0',
      });
      const targetExtDir = path.join(userExtensionsDir, 'my-local-extension');
      const metadataPath = path.join(targetExtDir, INSTALL_METADATA_FILENAME);

      await installExtension({ source: sourceExtDir, type: 'local' });

      expect(fs.existsSync(targetExtDir)).toBe(true);
      expect(fs.existsSync(metadataPath)).toBe(true);
      const metadata = JSON.parse(fs.readFileSync(metadataPath, 'utf-8'));
      expect(metadata).toEqual({
        source: sourceExtDir,
        type: 'local',
      });
      fs.rmSync(targetExtDir, { recursive: true, force: true });
    });

    it('should throw an error if the extension already exists', async () => {
      const sourceExtDir = createExtension({
        extensionsDir: tempHomeDir,
        name: 'my-local-extension',
        version: '1.0.0',
      });
      await installExtension({ source: sourceExtDir, type: 'local' });
      await expect(
        installExtension({ source: sourceExtDir, type: 'local' }),
      ).rejects.toThrow(
        'Extension "my-local-extension" is already installed. Please uninstall it first.',
      );
    });

    it('should throw an error and cleanup if gemini-extension.json is missing', async () => {
      const sourceExtDir = path.join(tempHomeDir, 'bad-extension');
      fs.mkdirSync(sourceExtDir, { recursive: true });

      await expect(
        installExtension({ source: sourceExtDir, type: 'local' }),
      ).rejects.toThrow(
        `Invalid extension at ${sourceExtDir}. Please make sure it has a valid gemini-extension.json file.`,
      );

      const targetExtDir = path.join(userExtensionsDir, 'bad-extension');
      expect(fs.existsSync(targetExtDir)).toBe(false);
    });

    it('should install an extension from a git URL', async () => {
      const gitUrl = 'https://github.com/google/gemini-extensions.git';
      const extensionName = 'gemini-extensions';
      const targetExtDir = path.join(userExtensionsDir, extensionName);
      const metadataPath = path.join(targetExtDir, INSTALL_METADATA_FILENAME);

      mockGit.clone.mockImplementation(async (_, destination) => {
        fs.mkdirSync(path.join(mockGit.path(), destination), {
          recursive: true,
        });
        fs.writeFileSync(
          path.join(mockGit.path(), destination, EXTENSIONS_CONFIG_FILENAME),
          JSON.stringify({ name: extensionName, version: '1.0.0' }),
        );
      });
      mockGit.getRemotes.mockResolvedValue([{ name: 'origin' }]);

      await installExtension({ source: gitUrl, type: 'git' });

      expect(fs.existsSync(targetExtDir)).toBe(true);
      expect(fs.existsSync(metadataPath)).toBe(true);
      const metadata = JSON.parse(fs.readFileSync(metadataPath, 'utf-8'));
      expect(metadata).toEqual({
        source: gitUrl,
        type: 'git',
      });
      fs.rmSync(targetExtDir, { recursive: true, force: true });
    });

    it('should install a linked extension', async () => {
      const sourceExtDir = createExtension({
        extensionsDir: tempHomeDir,
        name: 'my-linked-extension',
        version: '1.0.0',
      });
      const targetExtDir = path.join(userExtensionsDir, 'my-linked-extension');
      const metadataPath = path.join(targetExtDir, INSTALL_METADATA_FILENAME);
      const configPath = path.join(targetExtDir, EXTENSIONS_CONFIG_FILENAME);

      await installExtension({ source: sourceExtDir, type: 'link' });

      expect(fs.existsSync(targetExtDir)).toBe(true);
      expect(fs.existsSync(metadataPath)).toBe(true);

      expect(fs.existsSync(configPath)).toBe(false);

      const metadata = JSON.parse(fs.readFileSync(metadataPath, 'utf-8'));
      expect(metadata).toEqual({
        source: sourceExtDir,
        type: 'link',
      });
      fs.rmSync(targetExtDir, { recursive: true, force: true });
    });

    it('should log to clearcut on successful install', async () => {
      const sourceExtDir = createExtension({
        extensionsDir: tempHomeDir,
        name: 'my-local-extension',
        version: '1.0.0',
      });

      await installExtension({ source: sourceExtDir, type: 'local' });

      const logger = ClearcutLogger.getInstance({} as Config);
      expect(logger?.logExtensionInstallEvent).toHaveBeenCalled();
    });

    it('should show users information on their mcp server when installing', async () => {
      const consoleInfoSpy = vi.spyOn(console, 'info');
      const sourceExtDir = createExtension({
        extensionsDir: tempHomeDir,
        name: 'my-local-extension',
        version: '1.0.0',
        mcpServers: {
          'test-server': {
            command: 'node',
            args: ['server.js'],
            description: 'a local mcp server',
          },
          'test-server-2': {
            description: 'a remote mcp server',
            httpUrl: 'https://google.com',
          },
        },
      });

      mockQuestion.mockImplementation((_query, callback) => callback('y'));

      await expect(
        installExtension({ source: sourceExtDir, type: 'local' }),
      ).resolves.toBe('my-local-extension');

      expect(consoleInfoSpy).toHaveBeenCalledWith(
        'This extension will run the following MCP servers: ',
      );
      expect(consoleInfoSpy).toHaveBeenCalledWith(
        '  * test-server (local): a local mcp server',
      );
      expect(consoleInfoSpy).toHaveBeenCalledWith(
        '  * test-server-2 (remote): a remote mcp server',
      );
      expect(consoleInfoSpy).toHaveBeenCalledWith(
        'The extension will append info to your gemini.md context',
      );
    });

    it('should continue installation if user accepts prompt for local extension with mcp servers', async () => {
      const sourceExtDir = createExtension({
        extensionsDir: tempHomeDir,
        name: 'my-local-extension',
        version: '1.0.0',
        mcpServers: {
          'test-server': {
            command: 'node',
            args: ['server.js'],
          },
        },
      });

      mockQuestion.mockImplementation((_query, callback) => callback('y'));

      await expect(
        installExtension({ source: sourceExtDir, type: 'local' }),
      ).resolves.toBe('my-local-extension');

      expect(mockQuestion).toHaveBeenCalledWith(
        expect.stringContaining('Do you want to continue? (y/n)'),
        expect.any(Function),
      );
    });

    it('should cancel installation if user declines prompt for local extension with mcp servers', async () => {
      const sourceExtDir = createExtension({
        extensionsDir: tempHomeDir,
        name: 'my-local-extension',
        version: '1.0.0',
        mcpServers: {
          'test-server': {
            command: 'node',
            args: ['server.js'],
          },
        },
      });

      mockQuestion.mockImplementation((_query, callback) => callback('n'));

      await expect(
        installExtension({ source: sourceExtDir, type: 'local' }),
      ).rejects.toThrow('Installation cancelled by user.');

      expect(mockQuestion).toHaveBeenCalledWith(
        expect.stringContaining('Do you want to continue? (y/n)'),
        expect.any(Function),
      );
    });
  });

  describe('uninstallExtension', () => {
    it('should uninstall an extension by name', async () => {
      const sourceExtDir = createExtension({
        extensionsDir: userExtensionsDir,
        name: 'my-local-extension',
        version: '1.0.0',
      });

      await uninstallExtension('my-local-extension');

      expect(fs.existsSync(sourceExtDir)).toBe(false);
    });

    it('should uninstall an extension by name and retain existing extensions', async () => {
      const sourceExtDir = createExtension({
        extensionsDir: userExtensionsDir,
        name: 'my-local-extension',
        version: '1.0.0',
      });
      const otherExtDir = createExtension({
        extensionsDir: userExtensionsDir,
        name: 'other-extension',
        version: '1.0.0',
      });

      await uninstallExtension('my-local-extension');

      expect(fs.existsSync(sourceExtDir)).toBe(false);
      expect(loadExtensions()).toHaveLength(1);
      expect(fs.existsSync(otherExtDir)).toBe(true);
    });

    it('should throw an error if the extension does not exist', async () => {
      await expect(uninstallExtension('nonexistent-extension')).rejects.toThrow(
        'Extension "nonexistent-extension" not found.',
      );
    });

    it('should log uninstall event', async () => {
      createExtension({
        extensionsDir: userExtensionsDir,
        name: 'my-local-extension',
        version: '1.0.0',
      });

      await uninstallExtension('my-local-extension');

      const logger = ClearcutLogger.getInstance({} as Config);
      expect(logger?.logExtensionUninstallEvent).toHaveBeenCalledWith(
        new ExtensionUninstallEvent('my-local-extension', 'success'),
      );
    });
  });

  describe('performWorkspaceExtensionMigration', () => {
    let workspaceExtensionsDir: string;

    beforeEach(() => {
      workspaceExtensionsDir = path.join(
        tempWorkspaceDir,
        EXTENSIONS_DIRECTORY_NAME,
      );
      fs.mkdirSync(workspaceExtensionsDir, { recursive: true });
    });

    afterEach(() => {
      fs.rmSync(workspaceExtensionsDir, { recursive: true, force: true });
    });

    describe('folder trust', () => {
      it('refuses to install extensions from untrusted folders', async () => {
        vi.mocked(isWorkspaceTrusted).mockReturnValue(false);
        const ext1Path = createExtension({
          extensionsDir: workspaceExtensionsDir,
          name: 'ext1',
          version: '1.0.0',
        });

        const failed = await performWorkspaceExtensionMigration([
          loadExtension(ext1Path)!,
        ]);

        expect(failed).toEqual(['ext1']);
      });

      it('does not copy extensions to the user dir', async () => {
        vi.mocked(isWorkspaceTrusted).mockReturnValue(false);
        const ext1Path = createExtension({
          extensionsDir: workspaceExtensionsDir,
          name: 'ext1',
          version: '1.0.0',
        });

        await performWorkspaceExtensionMigration([loadExtension(ext1Path)!]);

        const userExtensionsDir = path.join(
          tempHomeDir,
          GEMINI_DIR,
          'extensions',
        );
        expect(fs.readdirSync(userExtensionsDir).length).toBe(0);
      });

      it('does not load any extensions in the workspace config', async () => {
        vi.mocked(isWorkspaceTrusted).mockReturnValue(false);
        const ext1Path = createExtension({
          extensionsDir: workspaceExtensionsDir,
          name: 'ext1',
          version: '1.0.0',
        });

        await performWorkspaceExtensionMigration([loadExtension(ext1Path)!]);
        const extensions = loadExtensions();

        expect(extensions).toEqual([]);
      });
    });

    it('should install the extensions in the user directory', async () => {
      const ext1Path = createExtension({
        extensionsDir: workspaceExtensionsDir,
        name: 'ext1',
        version: '1.0.0',
      });
      const ext2Path = createExtension({
        extensionsDir: workspaceExtensionsDir,
        name: 'ext2',
        version: '1.0.0',
      });
      const extensionsToMigrate: Extension[] = [
        loadExtension(ext1Path)!,
        loadExtension(ext2Path)!,
      ];
      const failed =
        await performWorkspaceExtensionMigration(extensionsToMigrate);

      expect(failed).toEqual([]);

      const userExtensionsDir = path.join(
        tempHomeDir,
        GEMINI_DIR,
        'extensions',
      );
      const userExt1Path = path.join(userExtensionsDir, 'ext1');
      const extensions = loadExtensions();

      expect(extensions).toHaveLength(2);
      const metadataPath = path.join(userExt1Path, INSTALL_METADATA_FILENAME);
      expect(fs.existsSync(metadataPath)).toBe(true);
      const metadata = JSON.parse(fs.readFileSync(metadataPath, 'utf-8'));
      expect(metadata).toEqual({
        source: ext1Path,
        type: 'local',
      });
    });

    it('should return the names of failed installations', async () => {
      const ext1Path = createExtension({
        extensionsDir: workspaceExtensionsDir,
        name: 'ext1',
        version: '1.0.0',
      });

      const extensions: Extension[] = [
        loadExtension(ext1Path)!,
        {
          path: '/ext/path/1',
          config: { name: 'ext2', version: '1.0.0' },
          contextFiles: [],
        },
      ];

      const failed = await performWorkspaceExtensionMigration(extensions);
      expect(failed).toEqual(['ext2']);
    });
  });

  describe('updateExtension', () => {
    it('should update a git-installed extension', async () => {
      const gitUrl = 'https://github.com/google/gemini-extensions.git';
      const extensionName = 'gemini-extensions';
      const targetExtDir = path.join(userExtensionsDir, extensionName);
      const metadataPath = path.join(targetExtDir, INSTALL_METADATA_FILENAME);

      fs.mkdirSync(targetExtDir, { recursive: true });
      fs.writeFileSync(
        path.join(targetExtDir, EXTENSIONS_CONFIG_FILENAME),
        JSON.stringify({ name: extensionName, version: '1.0.0' }),
      );
      fs.writeFileSync(
        metadataPath,
        JSON.stringify({ source: gitUrl, type: 'git' }),
      );

      mockGit.clone.mockImplementation(async (_, destination) => {
        fs.mkdirSync(path.join(mockGit.path(), destination), {
          recursive: true,
        });
        fs.writeFileSync(
          path.join(mockGit.path(), destination, EXTENSIONS_CONFIG_FILENAME),
          JSON.stringify({ name: extensionName, version: '1.1.0' }),
        );
      });
      mockGit.getRemotes.mockResolvedValue([{ name: 'origin' }]);
      const extension = annotateActiveExtensions(
        [loadExtension(targetExtDir)!],
        [],
        process.cwd(),
      )[0];
      const updateInfo = await updateExtension(
        extension,
        tempHomeDir,
        () => {},
      );

      expect(updateInfo).toEqual({
        name: 'gemini-extensions',
        originalVersion: '1.0.0',
        updatedVersion: '1.1.0',
      });

      const updatedConfig = JSON.parse(
        fs.readFileSync(
          path.join(targetExtDir, EXTENSIONS_CONFIG_FILENAME),
          'utf-8',
        ),
      );
      expect(updatedConfig.version).toBe('1.1.0');
    });

    it('should call setExtensionUpdateState with UPDATING and then UPDATED_NEEDS_RESTART on success', async () => {
      const extensionName = 'test-extension';
      const extensionDir = createExtension({
        extensionsDir: userExtensionsDir,
        name: extensionName,
        version: '1.0.0',
        installMetadata: {
          source: 'https://some.git/repo',
          type: 'git',
        },
      });

      mockGit.clone.mockImplementation(async (_, destination) => {
        fs.mkdirSync(path.join(mockGit.path(), destination), {
          recursive: true,
        });
        fs.writeFileSync(
          path.join(mockGit.path(), destination, EXTENSIONS_CONFIG_FILENAME),
          JSON.stringify({ name: extensionName, version: '1.1.0' }),
        );
      });
      mockGit.getRemotes.mockResolvedValue([{ name: 'origin' }]);

      const setExtensionUpdateState = vi.fn();

      const extension = annotateActiveExtensions(
        [loadExtension(extensionDir)!],
        [],
        process.cwd(),
      )[0];
      await updateExtension(extension, tempHomeDir, setExtensionUpdateState);

      expect(setExtensionUpdateState).toHaveBeenCalledWith(
        ExtensionUpdateState.UPDATING,
      );
      expect(setExtensionUpdateState).toHaveBeenCalledWith(
        ExtensionUpdateState.UPDATED_NEEDS_RESTART,
      );
    });

    it('should call setExtensionUpdateState with ERROR on failure', async () => {
      const extensionName = 'test-extension';
      const extensionDir = createExtension({
        extensionsDir: userExtensionsDir,
        name: extensionName,
        version: '1.0.0',
        installMetadata: {
          source: 'https://some.git/repo',
          type: 'git',
        },
      });

      mockGit.clone.mockRejectedValue(new Error('Git clone failed'));
      mockGit.getRemotes.mockResolvedValue([{ name: 'origin' }]);

      const setExtensionUpdateState = vi.fn();
      const extension = annotateActiveExtensions(
        [loadExtension(extensionDir)!],
        [],
        process.cwd(),
      )[0];
      await expect(
        updateExtension(extension, tempHomeDir, setExtensionUpdateState),
      ).rejects.toThrow();

      expect(setExtensionUpdateState).toHaveBeenCalledWith(
        ExtensionUpdateState.UPDATING,
      );
      expect(setExtensionUpdateState).toHaveBeenCalledWith(
        ExtensionUpdateState.ERROR,
      );
    });
  });

  describe('checkForAllExtensionUpdates', () => {
    it('should return UpdateAvailable for a git extension with updates', async () => {
      const extensionDir = createExtension({
        extensionsDir: userExtensionsDir,
        name: 'test-extension',
        version: '1.0.0',
        installMetadata: {
          source: 'https://some.git/repo',
          type: 'git',
        },
      });
      const extension = annotateActiveExtensions(
        [loadExtension(extensionDir)!],
        [],
        process.cwd(),
      )[0];

      mockGit.getRemotes.mockResolvedValue([
        { name: 'origin', refs: { fetch: 'https://some.git/repo' } },
      ]);
      mockGit.listRemote.mockResolvedValue('remoteHash	HEAD');
      mockGit.revparse.mockResolvedValue('localHash');

      const results = await checkForAllExtensionUpdates([extension], () => {});
      const result = results.get('test-extension');
      expect(result).toBe(ExtensionUpdateState.UPDATE_AVAILABLE);
    });

    it('should return UpToDate for a git extension with no updates', async () => {
      const extensionDir = createExtension({
        extensionsDir: userExtensionsDir,
        name: 'test-extension',
        version: '1.0.0',
        installMetadata: {
          source: 'https://some.git/repo',
          type: 'git',
        },
      });
      const extension = annotateActiveExtensions(
        [loadExtension(extensionDir)!],
        [],
        process.cwd(),
      )[0];

      mockGit.getRemotes.mockResolvedValue([
        { name: 'origin', refs: { fetch: 'https://some.git/repo' } },
      ]);
      mockGit.listRemote.mockResolvedValue('sameHash	HEAD');
      mockGit.revparse.mockResolvedValue('sameHash');

      const results = await checkForAllExtensionUpdates([extension], () => {});
      const result = results.get('test-extension');
      expect(result).toBe(ExtensionUpdateState.UP_TO_DATE);
    });

    it('should return NotUpdatable for a non-git extension', async () => {
      const extensionDir = createExtension({
        extensionsDir: userExtensionsDir,
        name: 'local-extension',
        version: '1.0.0',
        installMetadata: { source: '/local/path', type: 'local' },
      });
      const extension = annotateActiveExtensions(
        [loadExtension(extensionDir)!],
        [],
        process.cwd(),
      )[0];

      const results = await checkForAllExtensionUpdates([extension], () => {});
      const result = results.get('local-extension');
      expect(result).toBe(ExtensionUpdateState.NOT_UPDATABLE);
    });

    it('should return Error when git check fails', async () => {
      const extensionDir = createExtension({
        extensionsDir: userExtensionsDir,
        name: 'error-extension',
        version: '1.0.0',
        installMetadata: {
          source: 'https://some.git/repo',
          type: 'git',
        },
      });
      const extension = annotateActiveExtensions(
        [loadExtension(extensionDir)!],
        [],
        process.cwd(),
      )[0];

      mockGit.getRemotes.mockRejectedValue(new Error('Git error'));

      const results = await checkForAllExtensionUpdates([extension], () => {});
      const result = results.get('error-extension');
      expect(result).toBe(ExtensionUpdateState.ERROR);
    });
  });

  describe('checkForExtensionUpdate', () => {
    it('should return UpdateAvailable for a git extension with updates', async () => {
      const extensionDir = createExtension({
        extensionsDir: userExtensionsDir,
        name: 'test-extension',
        version: '1.0.0',
        installMetadata: {
          source: 'https://some.git/repo',
          type: 'git',
        },
      });
      const extension = annotateActiveExtensions(
        [loadExtension(extensionDir)!],
        [],
        process.cwd(),
      )[0];

      mockGit.getRemotes.mockResolvedValue([
        { name: 'origin', refs: { fetch: 'https://some.git/repo' } },
      ]);
      mockGit.listRemote.mockResolvedValue('remoteHash	HEAD');
      mockGit.revparse.mockResolvedValue('localHash');

      const result = await checkForExtensionUpdate(extension);
      expect(result).toBe(ExtensionUpdateState.UPDATE_AVAILABLE);
    });

    it('should return UpToDate for a git extension with no updates', async () => {
      const extensionDir = createExtension({
        extensionsDir: userExtensionsDir,
        name: 'test-extension',
        version: '1.0.0',
        installMetadata: {
          source: 'https://some.git/repo',
          type: 'git',
        },
      });
      const extension = annotateActiveExtensions(
        [loadExtension(extensionDir)!],
        [],
        process.cwd(),
      )[0];

      mockGit.getRemotes.mockResolvedValue([
        { name: 'origin', refs: { fetch: 'https://some.git/repo' } },
      ]);
      mockGit.listRemote.mockResolvedValue('sameHash	HEAD');
      mockGit.revparse.mockResolvedValue('sameHash');

      const result = await checkForExtensionUpdate(extension);
      expect(result).toBe(ExtensionUpdateState.UP_TO_DATE);
    });

    it('should return NotUpdatable for a non-git extension', async () => {
      const extensionDir = createExtension({
        extensionsDir: userExtensionsDir,
        name: 'local-extension',
        version: '1.0.0',
      });
      const extension = annotateActiveExtensions(
        [loadExtension(extensionDir)!],
        [],
        process.cwd(),
      )[0];

      const result = await checkForExtensionUpdate(extension);
      expect(result).toBe(ExtensionUpdateState.NOT_UPDATABLE);
    });
<<<<<<< HEAD
    const extension = annotateActiveExtensions(
      [loadExtension(extensionDir)!],
      [],
      process.cwd(),
    )[0];

    mockGit.getRemotes.mockRejectedValue(new Error('Git error'));

    const results = await checkForAllExtensionUpdates([extension], () => {});
    const result = results.get('error-extension');
    expect(result).toBe(ExtensionUpdateState.ERROR);
  });
});

describe('disableExtension', () => {
  let tempWorkspaceDir: string;
  let tempHomeDir: string;

  beforeEach(() => {
    tempWorkspaceDir = fs.mkdtempSync(
      path.join(os.tmpdir(), 'gemini-cli-test-workspace-'),
    );
    tempHomeDir = fs.mkdtempSync(
      path.join(os.tmpdir(), 'gemini-cli-test-home-'),
    );
    vi.mocked(os.homedir).mockReturnValue(tempHomeDir);
    vi.spyOn(process, 'cwd').mockReturnValue(tempWorkspaceDir);
  });

  afterEach(() => {
    fs.rmSync(tempWorkspaceDir, { recursive: true, force: true });
    fs.rmSync(tempHomeDir, { recursive: true, force: true });
=======

    it('should return Error when git check fails', async () => {
      const extensionDir = createExtension({
        extensionsDir: userExtensionsDir,
        name: 'error-extension',
        version: '1.0.0',
        installMetadata: {
          source: 'https://some.git/repo',
          type: 'git',
        },
      });
      const extension = annotateActiveExtensions(
        [loadExtension(extensionDir)!],
        [],
        process.cwd(),
      )[0];

      mockGit.getRemotes.mockRejectedValue(new Error('Git error'));

      const result = await checkForExtensionUpdate(extension);
      expect(result).toBe(ExtensionUpdateState.ERROR);
    });
  });

  describe('disableExtension', () => {
    it('should disable an extension at the user scope', () => {
      disableExtension('my-extension', SettingScope.User);
      expect(
        isEnabled({
          name: 'my-extension',
          configDir: userExtensionsDir,
          enabledForPath: tempWorkspaceDir,
        }),
      ).toBe(false);
    });

    it('should disable an extension at the workspace scope', () => {
      disableExtension(
        'my-extension',
        SettingScope.Workspace,
        tempWorkspaceDir,
      );
      expect(
        isEnabled({
          name: 'my-extension',
          configDir: userExtensionsDir,
          enabledForPath: tempHomeDir,
        }),
      ).toBe(true);
      expect(
        isEnabled({
          name: 'my-extension',
          configDir: userExtensionsDir,
          enabledForPath: tempWorkspaceDir,
        }),
      ).toBe(false);
    });

    it('should handle disabling the same extension twice', () => {
      disableExtension('my-extension', SettingScope.User);
      disableExtension('my-extension', SettingScope.User);
      expect(
        isEnabled({
          name: 'my-extension',
          configDir: userExtensionsDir,
          enabledForPath: tempWorkspaceDir,
        }),
      ).toBe(false);
    });

    it('should throw an error if you request system scope', () => {
      expect(() =>
        disableExtension('my-extension', SettingScope.System),
      ).toThrow('System and SystemDefaults scopes are not supported.');
    });
>>>>>>> a0079785
  });

  describe('enableExtension', () => {
    afterAll(() => {
      vi.restoreAllMocks();
    });

    const getActiveExtensions = (): GeminiCLIExtension[] => {
      const extensions = loadExtensions();
      const activeExtensions = annotateActiveExtensions(
        extensions,
        [],
        tempWorkspaceDir,
      );
      return activeExtensions.filter((e) => e.isActive);
    };

    it('should enable an extension at the user scope', () => {
      createExtension({
        extensionsDir: userExtensionsDir,
        name: 'ext1',
        version: '1.0.0',
      });
      disableExtension('ext1', SettingScope.User);
      let activeExtensions = getActiveExtensions();
      expect(activeExtensions).toHaveLength(0);

      enableExtension('ext1', SettingScope.User);
      activeExtensions = getActiveExtensions();
      expect(activeExtensions).toHaveLength(1);
      expect(activeExtensions[0].name).toBe('ext1');
    });

    it('should enable an extension at the workspace scope', () => {
      createExtension({
        extensionsDir: userExtensionsDir,
        name: 'ext1',
        version: '1.0.0',
      });
      disableExtension('ext1', SettingScope.Workspace);
      let activeExtensions = getActiveExtensions();
      expect(activeExtensions).toHaveLength(0);

      enableExtension('ext1', SettingScope.Workspace);
      activeExtensions = getActiveExtensions();
      expect(activeExtensions).toHaveLength(1);
      expect(activeExtensions[0].name).toBe('ext1');
    });
  });
});

function createExtension({
  extensionsDir = 'extensions-dir',
  name = 'my-extension',
  version = '1.0.0',
  addContextFile = false,
  contextFileName = undefined as string | undefined,
  mcpServers = {} as Record<string, MCPServerConfig>,
  installMetadata = undefined as ExtensionInstallMetadata | undefined,
} = {}): string {
  const extDir = path.join(extensionsDir, name);
  fs.mkdirSync(extDir, { recursive: true });
  fs.writeFileSync(
    path.join(extDir, EXTENSIONS_CONFIG_FILENAME),
    JSON.stringify({ name, version, contextFileName, mcpServers }),
  );

  if (addContextFile) {
    fs.writeFileSync(path.join(extDir, 'GEMINI.md'), 'context');
  }

  if (contextFileName) {
    fs.writeFileSync(path.join(extDir, contextFileName), 'context');
  }

  if (installMetadata) {
    fs.writeFileSync(
      path.join(extDir, INSTALL_METADATA_FILENAME),
      JSON.stringify(installMetadata),
    );
  }
  return extDir;
}

function isEnabled(options: {
  name: string;
  configDir: string;
  enabledForPath: string;
}) {
  const manager = new ExtensionEnablementManager(options.configDir);
  return manager.isEnabled(options.name, options.enabledForPath);
}<|MERGE_RESOLUTION|>--- conflicted
+++ resolved
@@ -1064,132 +1064,6 @@
     });
   });
 
-  describe('checkForExtensionUpdate', () => {
-    it('should return UpdateAvailable for a git extension with updates', async () => {
-      const extensionDir = createExtension({
-        extensionsDir: userExtensionsDir,
-        name: 'test-extension',
-        version: '1.0.0',
-        installMetadata: {
-          source: 'https://some.git/repo',
-          type: 'git',
-        },
-      });
-      const extension = annotateActiveExtensions(
-        [loadExtension(extensionDir)!],
-        [],
-        process.cwd(),
-      )[0];
-
-      mockGit.getRemotes.mockResolvedValue([
-        { name: 'origin', refs: { fetch: 'https://some.git/repo' } },
-      ]);
-      mockGit.listRemote.mockResolvedValue('remoteHash	HEAD');
-      mockGit.revparse.mockResolvedValue('localHash');
-
-      const result = await checkForExtensionUpdate(extension);
-      expect(result).toBe(ExtensionUpdateState.UPDATE_AVAILABLE);
-    });
-
-    it('should return UpToDate for a git extension with no updates', async () => {
-      const extensionDir = createExtension({
-        extensionsDir: userExtensionsDir,
-        name: 'test-extension',
-        version: '1.0.0',
-        installMetadata: {
-          source: 'https://some.git/repo',
-          type: 'git',
-        },
-      });
-      const extension = annotateActiveExtensions(
-        [loadExtension(extensionDir)!],
-        [],
-        process.cwd(),
-      )[0];
-
-      mockGit.getRemotes.mockResolvedValue([
-        { name: 'origin', refs: { fetch: 'https://some.git/repo' } },
-      ]);
-      mockGit.listRemote.mockResolvedValue('sameHash	HEAD');
-      mockGit.revparse.mockResolvedValue('sameHash');
-
-      const result = await checkForExtensionUpdate(extension);
-      expect(result).toBe(ExtensionUpdateState.UP_TO_DATE);
-    });
-
-    it('should return NotUpdatable for a non-git extension', async () => {
-      const extensionDir = createExtension({
-        extensionsDir: userExtensionsDir,
-        name: 'local-extension',
-        version: '1.0.0',
-      });
-      const extension = annotateActiveExtensions(
-        [loadExtension(extensionDir)!],
-        [],
-        process.cwd(),
-      )[0];
-
-      const result = await checkForExtensionUpdate(extension);
-      expect(result).toBe(ExtensionUpdateState.NOT_UPDATABLE);
-    });
-<<<<<<< HEAD
-    const extension = annotateActiveExtensions(
-      [loadExtension(extensionDir)!],
-      [],
-      process.cwd(),
-    )[0];
-
-    mockGit.getRemotes.mockRejectedValue(new Error('Git error'));
-
-    const results = await checkForAllExtensionUpdates([extension], () => {});
-    const result = results.get('error-extension');
-    expect(result).toBe(ExtensionUpdateState.ERROR);
-  });
-});
-
-describe('disableExtension', () => {
-  let tempWorkspaceDir: string;
-  let tempHomeDir: string;
-
-  beforeEach(() => {
-    tempWorkspaceDir = fs.mkdtempSync(
-      path.join(os.tmpdir(), 'gemini-cli-test-workspace-'),
-    );
-    tempHomeDir = fs.mkdtempSync(
-      path.join(os.tmpdir(), 'gemini-cli-test-home-'),
-    );
-    vi.mocked(os.homedir).mockReturnValue(tempHomeDir);
-    vi.spyOn(process, 'cwd').mockReturnValue(tempWorkspaceDir);
-  });
-
-  afterEach(() => {
-    fs.rmSync(tempWorkspaceDir, { recursive: true, force: true });
-    fs.rmSync(tempHomeDir, { recursive: true, force: true });
-=======
-
-    it('should return Error when git check fails', async () => {
-      const extensionDir = createExtension({
-        extensionsDir: userExtensionsDir,
-        name: 'error-extension',
-        version: '1.0.0',
-        installMetadata: {
-          source: 'https://some.git/repo',
-          type: 'git',
-        },
-      });
-      const extension = annotateActiveExtensions(
-        [loadExtension(extensionDir)!],
-        [],
-        process.cwd(),
-      )[0];
-
-      mockGit.getRemotes.mockRejectedValue(new Error('Git error'));
-
-      const result = await checkForExtensionUpdate(extension);
-      expect(result).toBe(ExtensionUpdateState.ERROR);
-    });
-  });
-
   describe('disableExtension', () => {
     it('should disable an extension at the user scope', () => {
       disableExtension('my-extension', SettingScope.User);
@@ -1241,7 +1115,6 @@
         disableExtension('my-extension', SettingScope.System),
       ).toThrow('System and SystemDefaults scopes are not supported.');
     });
->>>>>>> a0079785
   });
 
   describe('enableExtension', () => {
