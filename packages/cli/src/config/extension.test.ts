--- conflicted
+++ resolved
@@ -25,12 +25,8 @@
   GEMINI_DIR,
   type GeminiCLIExtension,
   ExtensionUninstallEvent,
-<<<<<<< HEAD
+  ExtensionEnableEvent,
 } from '@thacio/auditaria-cli-core';
-=======
-  ExtensionEnableEvent,
-} from '@google/gemini-cli-core';
->>>>>>> 10392ad3
 import { execSync } from 'node:child_process';
 import { SettingScope } from './settings.js';
 import { isWorkspaceTrusted } from './trustedFolders.js';
@@ -72,20 +68,12 @@
   };
 });
 
-<<<<<<< HEAD
+const mockLogExtensionEnable = vi.hoisted(() => vi.fn());
+const mockLogExtensionInstallEvent = vi.hoisted(() => vi.fn());
+const mockLogExtensionUninstall = vi.hoisted(() => vi.fn());
 vi.mock('@thacio/auditaria-cli-core', async (importOriginal) => {
   const actual =
     await importOriginal<typeof import('@thacio/auditaria-cli-core')>();
-  const mockLogExtensionInstallEvent = vi.fn();
-  const mockLogExtensionUninstallEvent = vi.fn();
-=======
-const mockLogExtensionEnable = vi.hoisted(() => vi.fn());
-const mockLogExtensionInstallEvent = vi.hoisted(() => vi.fn());
-const mockLogExtensionUninstall = vi.hoisted(() => vi.fn());
-vi.mock('@google/gemini-cli-core', async (importOriginal) => {
-  const actual =
-    await importOriginal<typeof import('@google/gemini-cli-core')>();
->>>>>>> 10392ad3
   return {
     ...actual,
     logExtensionEnable: mockLogExtensionEnable,
