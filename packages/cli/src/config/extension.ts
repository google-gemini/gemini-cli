/**
 * @license
 * Copyright 2025 Google LLC
 * SPDX-License-Identifier: Apache-2.0
 */
import type {
  MCPServerConfig,
  GeminiCLIExtension,
  ExtensionInstallMetadata,
} from '@thacio/auditaria-cli-core';
import {
  GEMINI_DIR,
  Storage,
  t,
  ClearcutLogger,
  Config,
  ExtensionInstallEvent,
  ExtensionUninstallEvent,
} from '@thacio/auditaria-cli-core';
import * as fs from 'node:fs';
import * as path from 'node:path';
import * as os from 'node:os';
import { SettingScope, loadSettings } from '../config/settings.js';
import { getErrorMessage } from '../utils/errors.js';
import { recursivelyHydrateStrings } from './extensions/variables.js';
import { isWorkspaceTrusted } from './trustedFolders.js';
import { resolveEnvVarsInObject } from '../utils/envVarResolver.js';
import { randomUUID } from 'node:crypto';
import {
  cloneFromGit,
  downloadFromGitHubRelease,
} from './extensions/github.js';
import type { LoadExtensionContext } from './extensions/variableSchema.js';
import { ExtensionEnablementManager } from './extensions/extensionEnablement.js';

export const EXTENSIONS_DIRECTORY_NAME = path.join(GEMINI_DIR, 'extensions');

export const EXTENSIONS_CONFIG_FILENAME = 'gemini-extension.json';
export const INSTALL_METADATA_FILENAME = '.gemini-extension-install.json';

export interface Extension {
  path: string;
  config: ExtensionConfig;
  contextFiles: string[];
  installMetadata?: ExtensionInstallMetadata | undefined;
}

export interface ExtensionConfig {
  name: string;
  version: string;
  mcpServers?: Record<string, MCPServerConfig>;
  contextFileName?: string | string[];
  excludeTools?: string[];
}

export interface ExtensionUpdateInfo {
  name: string;
  originalVersion: string;
  updatedVersion: string;
}

export class ExtensionStorage {
  private readonly extensionName: string;

  constructor(extensionName: string) {
    this.extensionName = extensionName;
  }

  getExtensionDir(): string {
    return path.join(
      ExtensionStorage.getUserExtensionsDir(),
      this.extensionName,
    );
  }

  getConfigPath(): string {
    return path.join(this.getExtensionDir(), EXTENSIONS_CONFIG_FILENAME);
  }

  static getUserExtensionsDir(): string {
    const storage = new Storage(os.homedir());
    return storage.getExtensionsDir();
  }

  static async createTmpDir(): Promise<string> {
    return await fs.promises.mkdtemp(
      path.join(os.tmpdir(), 'gemini-extension'),
    );
  }
}

export function getWorkspaceExtensions(workspaceDir: string): Extension[] {
  // If the workspace dir is the user extensions dir, there are no workspace extensions.
  if (path.resolve(workspaceDir) === path.resolve(os.homedir())) {
    return [];
  }
  return loadExtensionsFromDir(workspaceDir);
}

export async function copyExtension(
  source: string,
  destination: string,
): Promise<void> {
  await fs.promises.cp(source, destination, { recursive: true });
}

export async function performWorkspaceExtensionMigration(
  extensions: Extension[],
): Promise<string[]> {
  const failedInstallNames: string[] = [];

  for (const extension of extensions) {
    try {
      const installMetadata: ExtensionInstallMetadata = {
        source: extension.path,
        type: 'local',
      };
      await installExtension(installMetadata);
    } catch (_) {
      failedInstallNames.push(extension.config.name);
    }
  }
  return failedInstallNames;
}

function getClearcutLogger(cwd: string) {
  const config = new Config({
    sessionId: randomUUID(),
    targetDir: cwd,
    cwd,
    model: '',
    debugMode: false,
  });
  const logger = ClearcutLogger.getInstance(config);
  return logger;
}

export function loadExtensions(
  workspaceDir: string = process.cwd(),
): Extension[] {
  const settings = loadSettings(workspaceDir).merged;
  const allExtensions = [...loadUserExtensions()];

  if (
    (isWorkspaceTrusted(settings) ?? true) &&
    // Default management setting to true
    !(settings.experimental?.extensionManagement ?? true)
  ) {
    allExtensions.push(...getWorkspaceExtensions(workspaceDir));
  }

  const uniqueExtensions = new Map<string, Extension>();
  const manager = new ExtensionEnablementManager(
    ExtensionStorage.getUserExtensionsDir(),
  );

  for (const extension of allExtensions) {
    if (
      !uniqueExtensions.has(extension.config.name) &&
      manager.isEnabled(extension.config.name, workspaceDir)
    ) {
      uniqueExtensions.set(extension.config.name, extension);
    }
  }

  return Array.from(uniqueExtensions.values());
}

export function loadUserExtensions(): Extension[] {
  const userExtensions = loadExtensionsFromDir(os.homedir());

  const uniqueExtensions = new Map<string, Extension>();
  for (const extension of userExtensions) {
    if (!uniqueExtensions.has(extension.config.name)) {
      uniqueExtensions.set(extension.config.name, extension);
    }
  }

  return Array.from(uniqueExtensions.values());
}

export function loadExtensionsFromDir(dir: string): Extension[] {
  const storage = new Storage(dir);
  const extensionsDir = storage.getExtensionsDir();
  if (!fs.existsSync(extensionsDir)) {
    return [];
  }

  const extensions: Extension[] = [];
  for (const subdir of fs.readdirSync(extensionsDir)) {
    const extensionDir = path.join(extensionsDir, subdir);

    const extension = loadExtension({ extensionDir, workspaceDir: dir });
    if (extension != null) {
      extensions.push(extension);
    }
  }
  return extensions;
}

export function loadExtension(context: LoadExtensionContext): Extension | null {
  const { extensionDir, workspaceDir } = context;
  if (!fs.statSync(extensionDir).isDirectory()) {
    return null;
  }

  const installMetadata = loadInstallMetadata(extensionDir);
  let effectiveExtensionPath = extensionDir;

  if (installMetadata?.type === 'link') {
    effectiveExtensionPath = installMetadata.source;
  }

  const configFilePath = path.join(
    effectiveExtensionPath,
    EXTENSIONS_CONFIG_FILENAME,
  );
  if (!fs.existsSync(configFilePath)) {
    console.error(
      t('extension.missing_config', 'Warning: extension directory {dir} does not contain a config file {config}.', { dir: effectiveExtensionPath, config: configFilePath }),
    );
    return null;
  }

  try {
    const configContent = fs.readFileSync(configFilePath, 'utf-8');
    let config = recursivelyHydrateStrings(JSON.parse(configContent), {
      extensionPath: extensionDir,
      workspacePath: workspaceDir,
      '/': path.sep,
      pathSeparator: path.sep,
    }) as unknown as ExtensionConfig;
    if (!config.name || !config.version) {
      console.error(
        t('extension.invalid_config', 'Invalid extension config in {path}: missing name or version.', { path: configFilePath }),
      );
      return null;
    }

    config = resolveEnvVarsInObject(config);

    const contextFiles = getContextFileNames(config)
      .map((contextFileName) =>
        path.join(effectiveExtensionPath, contextFileName),
      )
      .filter((contextFilePath) => fs.existsSync(contextFilePath));

    return {
      path: effectiveExtensionPath,
      config,
      contextFiles,
      installMetadata,
    };
  } catch (e) {
    console.error(
      t('extension.parse_error', 'Warning: error parsing extension config in {path}: {error}', { path: configFilePath, error: getErrorMessage(e) }),
    );
    return null;
  }
}

export function loadInstallMetadata(
  extensionDir: string,
): ExtensionInstallMetadata | undefined {
  const metadataFilePath = path.join(extensionDir, INSTALL_METADATA_FILENAME);
  try {
    const configContent = fs.readFileSync(metadataFilePath, 'utf-8');
    const metadata = JSON.parse(configContent) as ExtensionInstallMetadata;
    return metadata;
  } catch (_e) {
    return undefined;
  }
}

function getContextFileNames(config: ExtensionConfig): string[] {
  if (!config.contextFileName) {
    return ['GEMINI.md'];
  } else if (!Array.isArray(config.contextFileName)) {
    return [config.contextFileName];
  }
  return config.contextFileName;
}

/**
 * Returns an annotated list of extensions. If an extension is listed in enabledExtensionNames, it will be active.
 * If enabledExtensionNames is empty, an extension is active unless it is disabled.
 * @param extensions The base list of extensions.
 * @param enabledExtensionNames The names of explicitly enabled extensions.
 * @param workspaceDir The current workspace directory.
 */
export function annotateActiveExtensions(
  extensions: Extension[],
  enabledExtensionNames: string[],
  workspaceDir: string,
): GeminiCLIExtension[] {
  const manager = new ExtensionEnablementManager(
    ExtensionStorage.getUserExtensionsDir(),
  );
  const annotatedExtensions: GeminiCLIExtension[] = [];
  if (enabledExtensionNames.length === 0) {
    return extensions.map((extension) => ({
      name: extension.config.name,
      version: extension.config.version,
      isActive: manager.isEnabled(extension.config.name, workspaceDir),
      path: extension.path,
      installMetadata: extension.installMetadata,
    }));
  }

  const lowerCaseEnabledExtensions = new Set(
    enabledExtensionNames.map((e) => e.trim().toLowerCase()),
  );

  if (
    lowerCaseEnabledExtensions.size === 1 &&
    lowerCaseEnabledExtensions.has('none')
  ) {
    return extensions.map((extension) => ({
      name: extension.config.name,
      version: extension.config.version,
      isActive: false,
      path: extension.path,
      installMetadata: extension.installMetadata,
    }));
  }

  const notFoundNames = new Set(lowerCaseEnabledExtensions);

  for (const extension of extensions) {
    const lowerCaseName = extension.config.name.toLowerCase();
    const isActive = lowerCaseEnabledExtensions.has(lowerCaseName);

    if (isActive) {
      notFoundNames.delete(lowerCaseName);
    }

    annotatedExtensions.push({
      name: extension.config.name,
      version: extension.config.version,
      isActive,
      path: extension.path,
      installMetadata: extension.installMetadata,
    });
  }

  for (const requestedName of notFoundNames) {
    console.error(t('extension.not_found', 'Extension not found: {name}', { name: requestedName }));
  }

  return annotatedExtensions;
}

/**
 * Asks users a prompt and awaits for a y/n response
 * @param prompt A yes/no prompt to ask the user
 * @returns Whether or not the user answers 'y' (yes)
 */
async function promptForContinuation(prompt: string): Promise<boolean> {
  const readline = await import('node:readline');
  const rl = readline.createInterface({
    input: process.stdin,
    output: process.stdout,
  });

  return new Promise((resolve) => {
    rl.question(prompt, (answer) => {
      rl.close();
      resolve(answer.toLowerCase() === 'y');
    });
  });
}

export async function installExtension(
  installMetadata: ExtensionInstallMetadata,
  askConsent: boolean = false,
  cwd: string = process.cwd(),
): Promise<string> {
  const logger = getClearcutLogger(cwd);
  let newExtensionConfig: ExtensionConfig | null = null;
  let localSourcePath: string | undefined;

  try {
    const settings = loadSettings(cwd).merged;
    if (!isWorkspaceTrusted(settings)) {
      throw new Error(
        t('extensions.install.untrusted_folder', `Could not install extension from untrusted folder at ${installMetadata.source}`, { source: installMetadata.source }),
      );
    }

    const extensionsDir = ExtensionStorage.getUserExtensionsDir();
    await fs.promises.mkdir(extensionsDir, { recursive: true });

    if (
      !path.isAbsolute(installMetadata.source) &&
      (installMetadata.type === 'local' || installMetadata.type === 'link')
    ) {
      installMetadata.source = path.resolve(cwd, installMetadata.source);
    }

    let tempDir: string | undefined;

    if (
      installMetadata.type === 'git' ||
      installMetadata.type === 'github-release'
    ) {
      tempDir = await ExtensionStorage.createTmpDir();
      try {
        const tagName = await downloadFromGitHubRelease(
          installMetadata,
          tempDir,
        );
        updateExtensionVersion(tempDir, tagName);
        installMetadata.type = 'github-release';
      } catch (_error) {
        await cloneFromGit(installMetadata, tempDir);
        installMetadata.type = 'git';
      }
      localSourcePath = tempDir;
    } else if (
      installMetadata.type === 'local' ||
      installMetadata.type === 'link'
    ) {
      localSourcePath = installMetadata.source;
    } else {
      throw new Error(`Unsupported install type: ${installMetadata.type}`);
    }

    try {
      newExtensionConfig = await loadExtensionConfig({
        extensionDir: localSourcePath,
        workspaceDir: cwd,
      });
      if (!newExtensionConfig) {
        throw new Error(
          `Invalid extension at ${installMetadata.source}. Please make sure it has a valid gemini-extension.json file.`,
        );
      }

      const newExtensionName = newExtensionConfig.name;
      const extensionStorage = new ExtensionStorage(newExtensionName);
      const destinationPath = extensionStorage.getExtensionDir();

      const installedExtensions = loadUserExtensions();
      if (
        installedExtensions.some(
          (installed) => installed.config.name === newExtensionName,
        )
      ) {
        throw new Error(
          `Extension "${newExtensionName}" is already installed. Please uninstall it first.`,
        );
      }
      if (askConsent) {
        await requestConsent(newExtensionConfig);
      }
      await fs.promises.mkdir(destinationPath, { recursive: true });

      if (
        installMetadata.type === 'local' ||
        installMetadata.type === 'git' ||
        installMetadata.type === 'github-release'
      ) {
        await copyExtension(localSourcePath, destinationPath);
      }

      const metadataString = JSON.stringify(installMetadata, null, 2);
      const metadataPath = path.join(
        destinationPath,
        INSTALL_METADATA_FILENAME,
      );
      await fs.promises.writeFile(metadataPath, metadataString);
    } finally {
      if (tempDir) {
        await fs.promises.rm(tempDir, { recursive: true, force: true });
      }
    }

    logger?.logExtensionInstallEvent(
      new ExtensionInstallEvent(
        newExtensionConfig!.name,
        newExtensionConfig!.version,
        installMetadata.source,
        'success',
      ),
    );

    enableExtension(newExtensionConfig!.name, SettingScope.User);
    return newExtensionConfig!.name;
  } catch (error) {
    // Attempt to load config from the source path even if installation fails
    // to get the name and version for logging.
    if (!newExtensionConfig && localSourcePath) {
      newExtensionConfig = await loadExtensionConfig({
        extensionDir: localSourcePath,
        workspaceDir: cwd,
      });
    }
    logger?.logExtensionInstallEvent(
      new ExtensionInstallEvent(
        newExtensionConfig?.name ?? '',
        newExtensionConfig?.version ?? '',
        installMetadata.source,
        'error',
      ),
    );
    throw error;
  }
}

async function updateExtensionVersion(
  extensionDir: string,
  extensionVersion: string,
) {
  const configFilePath = path.join(extensionDir, EXTENSIONS_CONFIG_FILENAME);
  if (fs.existsSync(configFilePath)) {
    const configContent = await fs.promises.readFile(configFilePath, 'utf-8');
    const config = JSON.parse(configContent);
    config.version = extensionVersion;
    await fs.promises.writeFile(
      configFilePath,
      JSON.stringify(config, null, 2),
    );
  }
}
async function requestConsent(extensionConfig: ExtensionConfig) {
  const mcpServerEntries = Object.entries(extensionConfig.mcpServers || {});
  if (mcpServerEntries.length) {
    console.info(t('extension.mcp_servers_prompt', 'This extension will run the following MCP servers: '));
    for (const [key, mcpServer] of mcpServerEntries) {
      const isLocal = !!mcpServer.command;
      console.info(
        `  * ${key} (${isLocal ? t('extension.mcp_local', 'local') : t('extension.mcp_remote', 'remote')}): ${mcpServer.description}`,
      );
    }
    console.info(
      t('extension.context_append_info', 'The extension will append info to your gemini.md context'),
    );

    const shouldContinue = await promptForContinuation(
      t('extension.continue_prompt', 'Do you want to continue? (y/n): '),
    );
    if (!shouldContinue) {
      throw new Error(t('extension.installation_cancelled', 'Installation cancelled by user.'));
    }
  }
}

export async function loadExtensionConfig(
  context: LoadExtensionContext,
): Promise<ExtensionConfig | null> {
  const { extensionDir, workspaceDir } = context;
  const configFilePath = path.join(extensionDir, EXTENSIONS_CONFIG_FILENAME);
  if (!fs.existsSync(configFilePath)) {
    return null;
  }
  try {
    const configContent = fs.readFileSync(configFilePath, 'utf-8');
    const config = recursivelyHydrateStrings(JSON.parse(configContent), {
      extensionPath: extensionDir,
      workspacePath: workspaceDir,
      '/': path.sep,
      pathSeparator: path.sep,
    }) as unknown as ExtensionConfig;
    if (!config.name || !config.version) {
      return null;
    }
    return config;
  } catch (_) {
    return null;
  }
}

export async function uninstallExtension(
  extensionIdentifier: string,
  cwd: string = process.cwd(),
): Promise<void> {
  const logger = getClearcutLogger(cwd);
  const installedExtensions = loadUserExtensions();
  const extensionName = installedExtensions.find(
    (installed) =>
      installed.config.name.toLowerCase() ===
        extensionIdentifier.toLowerCase() ||
      installed.installMetadata?.source.toLowerCase() ===
        extensionIdentifier.toLowerCase(),
  )?.config.name;
  if (!extensionName) {
    throw new Error(t('commands.extensions.uninstall.not_found', `Extension not found.`));
  }
  const manager = new ExtensionEnablementManager(
    ExtensionStorage.getUserExtensionsDir(),
  );
  manager.remove(extensionName);
  const storage = new ExtensionStorage(extensionName);

  await fs.promises.rm(storage.getExtensionDir(), {
    recursive: true,
    force: true,
  });
  logger?.logExtensionUninstallEvent(
    new ExtensionUninstallEvent(extensionName, 'success'),
  );
}

export function toOutputString(extension: Extension): string {
  let output = `${extension.config.name} (${extension.config.version})`;
  output += `\n Path: ${extension.path}`;
  if (extension.installMetadata) {
    output += `\n Source: ${extension.installMetadata.source} (Type: ${extension.installMetadata.type})`;
    if (extension.installMetadata.ref) {
      output += `\n Ref: ${extension.installMetadata.ref}`;
    }
  }
  if (extension.contextFiles.length > 0) {
    output += `\n Context files:`;
    extension.contextFiles.forEach((contextFile) => {
      output += `\n  ${contextFile}`;
    });
  }
  if (extension.config.mcpServers) {
    output += `\n MCP servers:`;
    Object.keys(extension.config.mcpServers).forEach((key) => {
      output += `\n  ${key}`;
    });
  }
  if (extension.config.excludeTools) {
    output += `\n Excluded tools:`;
    extension.config.excludeTools.forEach((tool) => {
      output += `\n  ${tool}`;
    });
  }
  return output;
}

<<<<<<< HEAD
export async function updateExtensionByName(
  extensionName: string,
  cwd: string = process.cwd(),
  extensions: GeminiCLIExtension[],
  setExtensionUpdateState: (updateState: ExtensionUpdateState) => void,
): Promise<ExtensionUpdateInfo> {
  const extension = extensions.find(
    (installed) => installed.name === extensionName,
  );
  if (!extension) {
    throw new Error(
      t('commands.extensions.update.not_found', `Extension "${extensionName}" not found. Run auditaria extensions list to see available extensions.`, { extensionName }),
    );
  }
  return await updateExtension(extension, cwd, setExtensionUpdateState);
}

export async function updateExtension(
  extension: GeminiCLIExtension,
  cwd: string = process.cwd(),
  setExtensionUpdateState: (updateState: ExtensionUpdateState) => void,
): Promise<ExtensionUpdateInfo> {
  const installMetadata = loadInstallMetadata(extension.path);

  if (!installMetadata?.type) {
    setExtensionUpdateState(ExtensionUpdateState.ERROR);
    throw new Error(
      t(
        'commands.extensions.update.cannot_update_type_unknown',
        `Extension ${extension.name} cannot be updated, type is unknown.`,
        { name: extension.name },
      ),
    );
  }
  if (installMetadata?.type === 'link') {
    setExtensionUpdateState(ExtensionUpdateState.UP_TO_DATE);
    throw new Error(
      t(
        'commands.extensions.update.linked_no_update',
        'Extension is linked so does not need to be updated',
      ),
    );
  }
  setExtensionUpdateState(ExtensionUpdateState.UPDATING);
  const originalVersion = extension.version;

  const tempDir = await ExtensionStorage.createTmpDir();
  try {
    await copyExtension(extension.path, tempDir);
    await uninstallExtension(extension.name, cwd);
    await installExtension(installMetadata, false, cwd);

    const updatedExtensionStorage = new ExtensionStorage(extension.name);
    const updatedExtension = loadExtension({
      extensionDir: updatedExtensionStorage.getExtensionDir(),
      workspaceDir: cwd,
    });
    if (!updatedExtension) {
      setExtensionUpdateState(ExtensionUpdateState.ERROR);
      throw new Error(
        t(
          'commands.extensions.update.not_found_after_install',
          'Updated extension not found after installation.',
        ),
      );
    }
    const updatedVersion = updatedExtension.config.version;
    setExtensionUpdateState(ExtensionUpdateState.UPDATED_NEEDS_RESTART);
    return {
      name: extension.name,
      originalVersion,
      updatedVersion,
    };
  } catch (e) {
    console.error(
      t('commands.extensions.update.error_rolling_back', `Error updating extension, rolling back. ${getErrorMessage(e)}`, { error: getErrorMessage(e) }),
    );
    setExtensionUpdateState(ExtensionUpdateState.ERROR);
    await copyExtension(tempDir, extension.path);
    throw e;
  } finally {
    await fs.promises.rm(tempDir, { recursive: true, force: true });
  }
}

=======
>>>>>>> 22b7d865
export function disableExtension(
  name: string,
  scope: SettingScope,
  cwd: string = process.cwd(),
) {
  if (scope === SettingScope.System || scope === SettingScope.SystemDefaults) {
    throw new Error('System and SystemDefaults scopes are not supported.');
  }

  const manager = new ExtensionEnablementManager(
    ExtensionStorage.getUserExtensionsDir(),
  );
  const scopePath = scope === SettingScope.Workspace ? cwd : os.homedir();
  manager.disable(name, true, scopePath);
}

export function enableExtension(
  name: string,
  scope: SettingScope,
  cwd: string = process.cwd(),
) {
  if (scope === SettingScope.System || scope === SettingScope.SystemDefaults) {
    throw new Error('System and SystemDefaults scopes are not supported.');
  }
  const manager = new ExtensionEnablementManager(
    ExtensionStorage.getUserExtensionsDir(),
  );
  const scopePath = scope === SettingScope.Workspace ? cwd : os.homedir();
  manager.enable(name, true, scopePath);
}<|MERGE_RESOLUTION|>--- conflicted
+++ resolved
@@ -631,94 +631,6 @@
   return output;
 }
 
-<<<<<<< HEAD
-export async function updateExtensionByName(
-  extensionName: string,
-  cwd: string = process.cwd(),
-  extensions: GeminiCLIExtension[],
-  setExtensionUpdateState: (updateState: ExtensionUpdateState) => void,
-): Promise<ExtensionUpdateInfo> {
-  const extension = extensions.find(
-    (installed) => installed.name === extensionName,
-  );
-  if (!extension) {
-    throw new Error(
-      t('commands.extensions.update.not_found', `Extension "${extensionName}" not found. Run auditaria extensions list to see available extensions.`, { extensionName }),
-    );
-  }
-  return await updateExtension(extension, cwd, setExtensionUpdateState);
-}
-
-export async function updateExtension(
-  extension: GeminiCLIExtension,
-  cwd: string = process.cwd(),
-  setExtensionUpdateState: (updateState: ExtensionUpdateState) => void,
-): Promise<ExtensionUpdateInfo> {
-  const installMetadata = loadInstallMetadata(extension.path);
-
-  if (!installMetadata?.type) {
-    setExtensionUpdateState(ExtensionUpdateState.ERROR);
-    throw new Error(
-      t(
-        'commands.extensions.update.cannot_update_type_unknown',
-        `Extension ${extension.name} cannot be updated, type is unknown.`,
-        { name: extension.name },
-      ),
-    );
-  }
-  if (installMetadata?.type === 'link') {
-    setExtensionUpdateState(ExtensionUpdateState.UP_TO_DATE);
-    throw new Error(
-      t(
-        'commands.extensions.update.linked_no_update',
-        'Extension is linked so does not need to be updated',
-      ),
-    );
-  }
-  setExtensionUpdateState(ExtensionUpdateState.UPDATING);
-  const originalVersion = extension.version;
-
-  const tempDir = await ExtensionStorage.createTmpDir();
-  try {
-    await copyExtension(extension.path, tempDir);
-    await uninstallExtension(extension.name, cwd);
-    await installExtension(installMetadata, false, cwd);
-
-    const updatedExtensionStorage = new ExtensionStorage(extension.name);
-    const updatedExtension = loadExtension({
-      extensionDir: updatedExtensionStorage.getExtensionDir(),
-      workspaceDir: cwd,
-    });
-    if (!updatedExtension) {
-      setExtensionUpdateState(ExtensionUpdateState.ERROR);
-      throw new Error(
-        t(
-          'commands.extensions.update.not_found_after_install',
-          'Updated extension not found after installation.',
-        ),
-      );
-    }
-    const updatedVersion = updatedExtension.config.version;
-    setExtensionUpdateState(ExtensionUpdateState.UPDATED_NEEDS_RESTART);
-    return {
-      name: extension.name,
-      originalVersion,
-      updatedVersion,
-    };
-  } catch (e) {
-    console.error(
-      t('commands.extensions.update.error_rolling_back', `Error updating extension, rolling back. ${getErrorMessage(e)}`, { error: getErrorMessage(e) }),
-    );
-    setExtensionUpdateState(ExtensionUpdateState.ERROR);
-    await copyExtension(tempDir, extension.path);
-    throw e;
-  } finally {
-    await fs.promises.rm(tempDir, { recursive: true, force: true });
-  }
-}
-
-=======
->>>>>>> 22b7d865
 export function disableExtension(
   name: string,
   scope: SettingScope,
