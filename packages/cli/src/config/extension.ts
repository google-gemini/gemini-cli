--- conflicted
+++ resolved
@@ -3,6 +3,7 @@
  * Copyright 2025 Google LLC
  * SPDX-License-Identifier: Apache-2.0
  */
+
 import type {
   MCPServerConfig,
   GeminiCLIExtension,
@@ -211,39 +212,11 @@
     effectiveExtensionPath = installMetadata.source;
   }
 
-<<<<<<< HEAD
-  const configFilePath = path.join(
-    effectiveExtensionPath,
-    EXTENSIONS_CONFIG_FILENAME,
-  );
-  if (!fs.existsSync(configFilePath)) {
-    console.error(
-      t('extension.missing_config', 'Warning: extension directory {dir} does not contain a config file {config}.', { dir: effectiveExtensionPath, config: configFilePath }),
-    );
-    return null;
-  }
-
-  try {
-    const configContent = fs.readFileSync(configFilePath, 'utf-8');
-    let config = recursivelyHydrateStrings(JSON.parse(configContent), {
-      extensionPath: extensionDir,
-      workspacePath: workspaceDir,
-      '/': path.sep,
-      pathSeparator: path.sep,
-    }) as unknown as ExtensionConfig;
-    if (!config.name || !config.version) {
-      console.error(
-        t('extension.invalid_config', 'Invalid extension config in {path}: missing name or version.', { path: configFilePath }),
-      );
-      return null;
-    }
-=======
   try {
     let config = loadExtensionConfig({
       extensionDir: effectiveExtensionPath,
       workspaceDir,
     });
->>>>>>> 6869dbe6
 
     config = resolveEnvVarsInObject(config);
 
@@ -270,13 +243,11 @@
     };
   } catch (e) {
     console.error(
-<<<<<<< HEAD
-      t('extension.parse_error', 'Warning: error parsing extension config in {path}: {error}', { path: configFilePath, error: getErrorMessage(e) }),
-=======
-      `Warning: Skipping extension in ${effectiveExtensionPath}: ${getErrorMessage(
-        e,
-      )}`,
->>>>>>> 6869dbe6
+      t(
+        'extension.skip_error',
+        'Warning: Skipping extension in {path}: {error}',
+        { path: effectiveExtensionPath, error: getErrorMessage(e) },
+      ),
     );
     return null;
   }
@@ -373,7 +344,11 @@
   }
 
   for (const requestedName of notFoundNames) {
-    console.error(t('extension.not_found', 'Extension not found: {name}', { name: requestedName }));
+    console.error(
+      t('extension.not_found', 'Extension not found: {name}', {
+        name: requestedName,
+      }),
+    );
   }
 
   return annotatedExtensions;
@@ -412,7 +387,11 @@
     const settings = loadSettings(cwd).merged;
     if (!isWorkspaceTrusted(settings)) {
       throw new Error(
-        t('extensions.install.untrusted_folder', `Could not install extension from untrusted folder at ${installMetadata.source}`, { source: installMetadata.source }),
+        t(
+          'extensions.install.untrusted_folder',
+          `Could not install extension from untrusted folder at ${installMetadata.source}`,
+          { source: installMetadata.source },
+        ),
       );
     }
 
@@ -553,7 +532,12 @@
 async function requestConsent(extensionConfig: ExtensionConfig) {
   const mcpServerEntries = Object.entries(extensionConfig.mcpServers || {});
   if (mcpServerEntries.length) {
-    console.info(t('extension.mcp_servers_prompt', 'This extension will run the following MCP servers: '));
+    console.info(
+      t(
+        'extension.mcp_servers_prompt',
+        'This extension will run the following MCP servers: ',
+      ),
+    );
     for (const [key, mcpServer] of mcpServerEntries) {
       const isLocal = !!mcpServer.command;
       console.info(
@@ -561,14 +545,22 @@
       );
     }
     console.info(
-      t('extension.context_append_info', 'The extension will append info to your gemini.md context'),
+      t(
+        'extension.context_append_info',
+        'The extension will append info to your gemini.md context',
+      ),
     );
 
     const shouldContinue = await promptForContinuation(
       t('extension.continue_prompt', 'Do you want to continue? (y/n): '),
     );
     if (!shouldContinue) {
-      throw new Error(t('extension.installation_cancelled', 'Installation cancelled by user.'));
+      throw new Error(
+        t(
+          'extension.installation_cancelled',
+          'Installation cancelled by user.',
+        ),
+      );
     }
   }
 }
@@ -579,7 +571,13 @@
   const { extensionDir, workspaceDir } = context;
   const configFilePath = path.join(extensionDir, EXTENSIONS_CONFIG_FILENAME);
   if (!fs.existsSync(configFilePath)) {
-    throw new Error(`Configuration file not found at ${configFilePath}`);
+    throw new Error(
+      t(
+        'extension.config_not_found',
+        'Configuration file not found at {path}',
+        { path: configFilePath },
+      ),
+    );
   }
   try {
     const configContent = fs.readFileSync(configFilePath, 'utf-8');
@@ -591,15 +589,24 @@
     }) as unknown as ExtensionConfig;
     if (!config.name || !config.version) {
       throw new Error(
-        `Invalid configuration in ${configFilePath}: missing ${!config.name ? '"name"' : '"version"'}`,
+        t(
+          'extension.config_missing_field',
+          'Invalid configuration in {path}: missing {field}',
+          {
+            path: configFilePath,
+            field: !config.name ? '"name"' : '"version"',
+          },
+        ),
       );
     }
     return config;
   } catch (e) {
     throw new Error(
-      `Failed to load extension config from ${configFilePath}: ${getErrorMessage(
-        e,
-      )}`,
+      t(
+        'extension.config_load_failed',
+        'Failed to load extension config from {path}: {error}',
+        { path: configFilePath, error: getErrorMessage(e) },
+      ),
     );
   }
 }
@@ -618,7 +625,9 @@
         extensionIdentifier.toLowerCase(),
   )?.config.name;
   if (!extensionName) {
-    throw new Error(t('commands.extensions.uninstall.not_found', `Extension not found.`));
+    throw new Error(
+      t('commands.extensions.uninstall.not_found', `Extension not found.`),
+    );
   }
   const manager = new ExtensionEnablementManager(
     ExtensionStorage.getUserExtensionsDir(),
