--- conflicted
+++ resolved
@@ -195,13 +195,8 @@
 
   try {
     const configContent = fs.readFileSync(configFilePath, 'utf-8');
-<<<<<<< HEAD
-    const config = recursivelyHydrateStrings(JSON.parse(configContent), {
-      extensionPath: effectiveExtensionPath,
-=======
     let config = recursivelyHydrateStrings(JSON.parse(configContent), {
       extensionPath: extensionDir,
->>>>>>> 5bac8556
       '/': path.sep,
       pathSeparator: path.sep,
     }) as unknown as ExtensionConfig;
@@ -511,13 +506,6 @@
       `Extension "${extensionName}" not found. Run gemini extensions list to see available extensions.`,
     );
   }
-<<<<<<< HEAD
-
-  if (!extension.installMetadata) {
-    throw new Error(
-      `Extension cannot be updated because it is missing the .gemini-extension-install.json file. To update manually, uninstall and then reinstall the updated version.`,
-    );
-=======
   return await updateExtension(extension, cwd);
 }
 
@@ -527,7 +515,6 @@
 ): Promise<ExtensionUpdateInfo> {
   if (!extension.installMetadata) {
     throw new Error(`Extension ${extension.config.name} cannot be updated.`);
->>>>>>> 5bac8556
   }
   if (extension.installMetadata.type === 'link') {
     throw new Error(`Extension is linked so does not need to be updated`);
@@ -540,7 +527,7 @@
     await uninstallExtension(extension.config.name, cwd);
     await installExtension(extension.installMetadata, cwd);
 
-    const updatedExtensionStorage = new ExtensionStorage(extensionName);
+    const updatedExtensionStorage = new ExtensionStorage(extension.config.name);
     const updatedExtension = loadExtension(
       updatedExtensionStorage.getExtensionDir(),
     );
