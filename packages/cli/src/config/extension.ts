--- conflicted
+++ resolved
@@ -202,12 +202,6 @@
 
 export function loadExtension(extensionDir: string): Extension | null {
   if (!fs.statSync(extensionDir).isDirectory()) {
-<<<<<<< HEAD
-    console.error(
-      t('extension.unexpected_file', 'Warning: unexpected file {path} in extensions directory.', { path: extensionDir }),
-    );
-=======
->>>>>>> 459de383
     return null;
   }
 
