/**
 * @license
 * Copyright 2025 Google LLC
 * SPDX-License-Identifier: Apache-2.0
 */
import type {
  MCPServerConfig,
  GeminiCLIExtension,
<<<<<<< HEAD
} from '@thacio/auditaria-cli-core';
import { GEMINI_DIR, Storage, t } from '@thacio/auditaria-cli-core';
=======
} from '@google/gemini-cli-core';
import {
  GEMINI_DIR,
  Storage,
  ClearcutLogger,
  Config,
  ExtensionInstallEvent,
} from '@google/gemini-cli-core';
>>>>>>> 02f67d3c
import * as fs from 'node:fs';
import * as path from 'node:path';
import * as os from 'node:os';
import { simpleGit } from 'simple-git';
import { SettingScope, loadSettings } from '../config/settings.js';
import { getErrorMessage } from '../utils/errors.js';
import { recursivelyHydrateStrings } from './extensions/variables.js';
import { isWorkspaceTrusted } from './trustedFolders.js';
import { resolveEnvVarsInObject } from '../utils/envVarResolver.js';
import { randomUUID } from 'node:crypto';

export const EXTENSIONS_DIRECTORY_NAME = path.join(GEMINI_DIR, 'extensions');

export const EXTENSIONS_CONFIG_FILENAME = 'gemini-extension.json';
export const INSTALL_METADATA_FILENAME = '.gemini-extension-install.json';

export interface Extension {
  path: string;
  config: ExtensionConfig;
  contextFiles: string[];
  installMetadata?: ExtensionInstallMetadata | undefined;
}

export interface ExtensionConfig {
  name: string;
  version: string;
  mcpServers?: Record<string, MCPServerConfig>;
  contextFileName?: string | string[];
  excludeTools?: string[];
}

export interface ExtensionInstallMetadata {
  source: string;
  type: 'git' | 'local' | 'link';
}

export interface ExtensionUpdateInfo {
  name: string;
  originalVersion: string;
  updatedVersion: string;
}

export class ExtensionStorage {
  private readonly extensionName: string;

  constructor(extensionName: string) {
    this.extensionName = extensionName;
  }

  getExtensionDir(): string {
    return path.join(
      ExtensionStorage.getUserExtensionsDir(),
      this.extensionName,
    );
  }

  getConfigPath(): string {
    return path.join(this.getExtensionDir(), EXTENSIONS_CONFIG_FILENAME);
  }

  static getUserExtensionsDir(): string {
    const storage = new Storage(os.homedir());
    return storage.getExtensionsDir();
  }

  static async createTmpDir(): Promise<string> {
    return await fs.promises.mkdtemp(
      path.join(os.tmpdir(), 'gemini-extension'),
    );
  }
}

export function getWorkspaceExtensions(workspaceDir: string): Extension[] {
  return loadExtensionsFromDir(workspaceDir);
}

async function copyExtension(
  source: string,
  destination: string,
): Promise<void> {
  await fs.promises.cp(source, destination, { recursive: true });
}

export async function performWorkspaceExtensionMigration(
  extensions: Extension[],
): Promise<string[]> {
  const failedInstallNames: string[] = [];

  for (const extension of extensions) {
    try {
      const installMetadata: ExtensionInstallMetadata = {
        source: extension.path,
        type: 'local',
      };
      await installExtension(installMetadata);
    } catch (_) {
      failedInstallNames.push(extension.config.name);
    }
  }
  return failedInstallNames;
}

export function loadExtensions(
  workspaceDir: string = process.cwd(),
): Extension[] {
  const settings = loadSettings(workspaceDir).merged;
  const disabledExtensions = settings.extensions?.disabled ?? [];
  const allExtensions = [...loadUserExtensions()];

  if (
    (isWorkspaceTrusted(settings) ?? true) &&
    // Default management setting to true
    !(settings.experimental?.extensionManagement ?? true)
  ) {
    allExtensions.push(...getWorkspaceExtensions(workspaceDir));
  }

  const uniqueExtensions = new Map<string, Extension>();
  for (const extension of allExtensions) {
    if (
      !uniqueExtensions.has(extension.config.name) &&
      !disabledExtensions.includes(extension.config.name)
    ) {
      uniqueExtensions.set(extension.config.name, extension);
    }
  }

  return Array.from(uniqueExtensions.values());
}

export function loadUserExtensions(): Extension[] {
  const userExtensions = loadExtensionsFromDir(os.homedir());

  const uniqueExtensions = new Map<string, Extension>();
  for (const extension of userExtensions) {
    if (!uniqueExtensions.has(extension.config.name)) {
      uniqueExtensions.set(extension.config.name, extension);
    }
  }

  return Array.from(uniqueExtensions.values());
}

export function loadExtensionsFromDir(dir: string): Extension[] {
  const storage = new Storage(dir);
  const extensionsDir = storage.getExtensionsDir();
  if (!fs.existsSync(extensionsDir)) {
    return [];
  }

  const extensions: Extension[] = [];
  for (const subdir of fs.readdirSync(extensionsDir)) {
    const extensionDir = path.join(extensionsDir, subdir);

    const extension = loadExtension(extensionDir);
    if (extension != null) {
      extensions.push(extension);
    }
  }
  return extensions;
}

export function loadExtension(extensionDir: string): Extension | null {
  if (!fs.statSync(extensionDir).isDirectory()) {
    console.error(
      t('extension.unexpected_file', 'Warning: unexpected file {path} in extensions directory.', { path: extensionDir }),
    );
    return null;
  }

  const installMetadata = loadInstallMetadata(extensionDir);
  let effectiveExtensionPath = extensionDir;

  if (installMetadata?.type === 'link') {
    effectiveExtensionPath = installMetadata.source;
  }

  const configFilePath = path.join(
    effectiveExtensionPath,
    EXTENSIONS_CONFIG_FILENAME,
  );
  if (!fs.existsSync(configFilePath)) {
    console.error(
      t('extension.missing_config', 'Warning: extension directory {dir} does not contain a config file {config}.', { dir: effectiveExtensionPath, config: configFilePath }),
    );
    return null;
  }

  try {
    const configContent = fs.readFileSync(configFilePath, 'utf-8');
    let config = recursivelyHydrateStrings(JSON.parse(configContent), {
      extensionPath: extensionDir,
      '/': path.sep,
      pathSeparator: path.sep,
    }) as unknown as ExtensionConfig;
    if (!config.name || !config.version) {
      console.error(
        t('extension.invalid_config', 'Invalid extension config in {path}: missing name or version.', { path: configFilePath }),
      );
      return null;
    }

    config = resolveEnvVarsInObject(config);

    const contextFiles = getContextFileNames(config)
      .map((contextFileName) =>
        path.join(effectiveExtensionPath, contextFileName),
      )
      .filter((contextFilePath) => fs.existsSync(contextFilePath));

    return {
      path: effectiveExtensionPath,
      config,
      contextFiles,
      installMetadata,
    };
  } catch (e) {
    console.error(
      t('extension.parse_error', 'Warning: error parsing extension config in {path}: {error}', { path: configFilePath, error: getErrorMessage(e) }),
    );
    return null;
  }
}

function loadInstallMetadata(
  extensionDir: string,
): ExtensionInstallMetadata | undefined {
  const metadataFilePath = path.join(extensionDir, INSTALL_METADATA_FILENAME);
  try {
    const configContent = fs.readFileSync(metadataFilePath, 'utf-8');
    const metadata = JSON.parse(configContent) as ExtensionInstallMetadata;
    return metadata;
  } catch (_e) {
    return undefined;
  }
}

function getContextFileNames(config: ExtensionConfig): string[] {
  if (!config.contextFileName) {
    return ['GEMINI.md'];
  } else if (!Array.isArray(config.contextFileName)) {
    return [config.contextFileName];
  }
  return config.contextFileName;
}

/**
 * Returns an annotated list of extensions. If an extension is listed in enabledExtensionNames, it will be active.
 * If enabledExtensionNames is empty, an extension is active unless it is in list of disabled extensions in settings.
 * @param extensions The base list of extensions.
 * @param enabledExtensionNames The names of explicitly enabled extensions.
 * @param workspaceDir The current workspace directory.
 */
export function annotateActiveExtensions(
  extensions: Extension[],
  enabledExtensionNames: string[],
  workspaceDir: string,
): GeminiCLIExtension[] {
  const settings = loadSettings(workspaceDir).merged;
  const disabledExtensions = settings.extensions?.disabled ?? [];

  const annotatedExtensions: GeminiCLIExtension[] = [];

  if (enabledExtensionNames.length === 0) {
    return extensions.map((extension) => ({
      name: extension.config.name,
      version: extension.config.version,
      isActive: !disabledExtensions.includes(extension.config.name),
      path: extension.path,
    }));
  }

  const lowerCaseEnabledExtensions = new Set(
    enabledExtensionNames.map((e) => e.trim().toLowerCase()),
  );

  if (
    lowerCaseEnabledExtensions.size === 1 &&
    lowerCaseEnabledExtensions.has('none')
  ) {
    return extensions.map((extension) => ({
      name: extension.config.name,
      version: extension.config.version,
      isActive: false,
      path: extension.path,
    }));
  }

  const notFoundNames = new Set(lowerCaseEnabledExtensions);

  for (const extension of extensions) {
    const lowerCaseName = extension.config.name.toLowerCase();
    const isActive = lowerCaseEnabledExtensions.has(lowerCaseName);

    if (isActive) {
      notFoundNames.delete(lowerCaseName);
    }

    annotatedExtensions.push({
      name: extension.config.name,
      version: extension.config.version,
      isActive,
      path: extension.path,
    });
  }

  for (const requestedName of notFoundNames) {
    console.error(t('extension.not_found', 'Extension not found: {name}', { name: requestedName }));
  }

  return annotatedExtensions;
}

/**
 * Clones a Git repository to a specified local path.
 * @param gitUrl The Git URL to clone.
 * @param destination The destination path to clone the repository to.
 */
async function cloneFromGit(
  gitUrl: string,
  destination: string,
): Promise<void> {
  try {
    // TODO(chrstnb): Download the archive instead to avoid unnecessary .git info.
    await simpleGit().clone(gitUrl, destination, ['--depth', '1']);
  } catch (error) {
    throw new Error(`Failed to clone Git repository from ${gitUrl}`, {
      cause: error,
    });
  }
}

export async function installExtension(
  installMetadata: ExtensionInstallMetadata,
  cwd: string = process.cwd(),
): Promise<string> {
<<<<<<< HEAD
  const settings = loadSettings(cwd).merged;
  if (!isWorkspaceTrusted(settings)) {
    throw new Error(
      t('extensions.install.untrusted_folder', `Could not install extension from untrusted folder at ${installMetadata.source}`, { source: installMetadata.source }),
    );
  }

  const extensionsDir = ExtensionStorage.getUserExtensionsDir();
  await fs.promises.mkdir(extensionsDir, { recursive: true });

  // Convert relative paths to absolute paths for the metadata file.
  if (
    !path.isAbsolute(installMetadata.source) &&
    (installMetadata.type === 'local' || installMetadata.type === 'link')
  ) {
    installMetadata.source = path.resolve(cwd, installMetadata.source);
  }

  let localSourcePath: string;
  let tempDir: string | undefined;
  let newExtensionName: string | undefined;

  if (installMetadata.type === 'git') {
    tempDir = await ExtensionStorage.createTmpDir();
    await cloneFromGit(installMetadata.source, tempDir);
    localSourcePath = tempDir;
  } else if (
    installMetadata.type === 'local' ||
    installMetadata.type === 'link'
  ) {
    localSourcePath = installMetadata.source;
  } else {
    throw new Error(`Unsupported install type: ${installMetadata.type}`);
  }
=======
  const config = new Config({
    sessionId: randomUUID(),
    targetDir: process.cwd(),
    cwd: process.cwd(),
    model: '',
    debugMode: false,
  });
  const logger = ClearcutLogger.getInstance(config);
  let newExtensionConfig: ExtensionConfig | null = null;
  let localSourcePath: string | undefined;
>>>>>>> 02f67d3c

  try {
    const settings = loadSettings(cwd).merged;
    if (!isWorkspaceTrusted(settings)) {
      throw new Error(
        `Could not install extension from untrusted folder at ${installMetadata.source}`,
      );
    }

    const extensionsDir = ExtensionStorage.getUserExtensionsDir();
    await fs.promises.mkdir(extensionsDir, { recursive: true });

    if (
      !path.isAbsolute(installMetadata.source) &&
      (installMetadata.type === 'local' || installMetadata.type === 'link')
    ) {
      installMetadata.source = path.resolve(cwd, installMetadata.source);
    }

    let tempDir: string | undefined;

    if (installMetadata.type === 'git') {
      tempDir = await ExtensionStorage.createTmpDir();
      await cloneFromGit(installMetadata.source, tempDir);
      localSourcePath = tempDir;
    } else if (
      installMetadata.type === 'local' ||
      installMetadata.type === 'link'
    ) {
      localSourcePath = installMetadata.source;
    } else {
      throw new Error(`Unsupported install type: ${installMetadata.type}`);
    }

    try {
      newExtensionConfig = await loadExtensionConfig(localSourcePath);
      if (!newExtensionConfig) {
        throw new Error(
          `Invalid extension at ${installMetadata.source}. Please make sure it has a valid gemini-extension.json file.`,
        );
      }

      const newExtensionName = newExtensionConfig.name;
      const extensionStorage = new ExtensionStorage(newExtensionName);
      const destinationPath = extensionStorage.getExtensionDir();

      const installedExtensions = loadUserExtensions();
      if (
        installedExtensions.some(
          (installed) => installed.config.name === newExtensionName,
        )
      ) {
        throw new Error(
          `Extension "${newExtensionName}" is already installed. Please uninstall it first.`,
        );
      }

      await fs.promises.mkdir(destinationPath, { recursive: true });

      if (installMetadata.type === 'local' || installMetadata.type === 'git') {
        await copyExtension(localSourcePath, destinationPath);
      }

      const metadataString = JSON.stringify(installMetadata, null, 2);
      const metadataPath = path.join(
        destinationPath,
        INSTALL_METADATA_FILENAME,
      );
      await fs.promises.writeFile(metadataPath, metadataString);
    } finally {
      if (tempDir) {
        await fs.promises.rm(tempDir, { recursive: true, force: true });
      }
    }

    logger?.logExtensionInstallEvent(
      new ExtensionInstallEvent(
        newExtensionConfig!.name,
        newExtensionConfig!.version,
        installMetadata.source,
        'success',
      ),
    );

    return newExtensionConfig!.name;
  } catch (error) {
    // Attempt to load config from the source path even if installation fails
    // to get the name and version for logging.
    if (!newExtensionConfig && localSourcePath) {
      newExtensionConfig = await loadExtensionConfig(localSourcePath);
    }
    logger?.logExtensionInstallEvent(
      new ExtensionInstallEvent(
        newExtensionConfig?.name ?? '',
        newExtensionConfig?.version ?? '',
        installMetadata.source,
        'error',
      ),
    );
    throw error;
  }
}

export async function loadExtensionConfig(
  extensionDir: string,
): Promise<ExtensionConfig | null> {
  const configFilePath = path.join(extensionDir, EXTENSIONS_CONFIG_FILENAME);
  if (!fs.existsSync(configFilePath)) {
    return null;
  }
  try {
    const configContent = fs.readFileSync(configFilePath, 'utf-8');
    const config = recursivelyHydrateStrings(JSON.parse(configContent), {
      extensionPath: extensionDir,
      '/': path.sep,
      pathSeparator: path.sep,
    }) as unknown as ExtensionConfig;
    if (!config.name || !config.version) {
      return null;
    }
    return config;
  } catch (_) {
    return null;
  }
}

export async function uninstallExtension(
  extensionName: string,
  cwd: string = process.cwd(),
): Promise<void> {
  const installedExtensions = loadUserExtensions();
  if (
    !installedExtensions.some(
      (installed) => installed.config.name === extensionName,
    )
  ) {
    throw new Error(t('commands.extensions.uninstall.not_found', `Extension "${extensionName}" not found.`, { extensionName }));
  }
  removeFromDisabledExtensions(
    extensionName,
    [SettingScope.User, SettingScope.Workspace],
    cwd,
  );
  const storage = new ExtensionStorage(extensionName);
  return await fs.promises.rm(storage.getExtensionDir(), {
    recursive: true,
    force: true,
  });
}

export function toOutputString(extension: Extension): string {
  let output = `${extension.config.name} (${extension.config.version})`;
  output += `\n Path: ${extension.path}`;
  if (extension.installMetadata) {
    output += `\n Source: ${extension.installMetadata.source} (Type: ${extension.installMetadata.type})`;
  }
  if (extension.contextFiles.length > 0) {
    output += `\n Context files:`;
    extension.contextFiles.forEach((contextFile) => {
      output += `\n  ${contextFile}`;
    });
  }
  if (extension.config.mcpServers) {
    output += `\n MCP servers:`;
    Object.keys(extension.config.mcpServers).forEach((key) => {
      output += `\n  ${key}`;
    });
  }
  if (extension.config.excludeTools) {
    output += `\n Excluded tools:`;
    extension.config.excludeTools.forEach((tool) => {
      output += `\n  ${tool}`;
    });
  }
  return output;
}

export async function updateExtensionByName(
  extensionName: string,
  cwd: string = process.cwd(),
): Promise<ExtensionUpdateInfo> {
  const installedExtensions = loadUserExtensions();
  const extension = installedExtensions.find(
    (installed) => installed.config.name === extensionName,
  );
  if (!extension) {
    throw new Error(
      t('commands.extensions.update.not_found', `Extension "${extensionName}" not found. Run auditaria extensions list to see available extensions.`, { extensionName }),
    );
  }
  return await updateExtension(extension, cwd);
}

export async function updateExtension(
  extension: Extension,
  cwd: string = process.cwd(),
): Promise<ExtensionUpdateInfo> {
  if (!extension.installMetadata) {
    throw new Error(
      t(
        'commands.extensions.update.cannot_update',
        `Extension ${extension.config.name} cannot be updated.`,
        { name: extension.config.name },
      ),
    );
  }
  if (extension.installMetadata.type === 'link') {
    throw new Error(`Extension is linked so does not need to be updated`);
  }
  const originalVersion = extension.config.version;

  const tempDir = await ExtensionStorage.createTmpDir();
  try {
    await copyExtension(extension.path, tempDir);
    await uninstallExtension(extension.config.name, cwd);
    await installExtension(extension.installMetadata, cwd);

    const updatedExtensionStorage = new ExtensionStorage(extension.config.name);
    const updatedExtension = loadExtension(
      updatedExtensionStorage.getExtensionDir(),
    );
    if (!updatedExtension) {
      throw new Error(t('commands.extensions.update.not_found_after_install', 'Updated extension not found after installation.'));
    }
    const updatedVersion = updatedExtension.config.version;
    return {
      name: extension.config.name,
      originalVersion,
      updatedVersion,
    };
  } catch (e) {
    console.error(
      t('commands.extensions.update.error_rolling_back', `Error updating extension, rolling back. ${getErrorMessage(e)}`, { error: getErrorMessage(e) }),
    );
    await copyExtension(tempDir, extension.path);
    throw e;
  } finally {
    await fs.promises.rm(tempDir, { recursive: true, force: true });
  }
}

export function disableExtension(
  name: string,
  scope: SettingScope,
  cwd: string = process.cwd(),
) {
  if (scope === SettingScope.System || scope === SettingScope.SystemDefaults) {
    throw new Error('System and SystemDefaults scopes are not supported.');
  }
  const settings = loadSettings(cwd);
  const settingsFile = settings.forScope(scope);
  const extensionSettings = settingsFile.settings.extensions || {
    disabled: [],
  };
  const disabledExtensions = extensionSettings.disabled || [];
  if (!disabledExtensions.includes(name)) {
    disabledExtensions.push(name);
    extensionSettings.disabled = disabledExtensions;
    settings.setValue(scope, 'extensions', extensionSettings);
  }
}

export function enableExtension(name: string, scopes: SettingScope[]) {
  removeFromDisabledExtensions(name, scopes);
}

/**
 * Removes an extension from the list of disabled extensions.
 * @param name The name of the extension to remove.
 * @param scope The scopes to remove the name from.
 */
function removeFromDisabledExtensions(
  name: string,
  scopes: SettingScope[],
  cwd: string = process.cwd(),
) {
  const settings = loadSettings(cwd);
  for (const scope of scopes) {
    const settingsFile = settings.forScope(scope);
    const extensionSettings = settingsFile.settings.extensions || {
      disabled: [],
    };
    const disabledExtensions = extensionSettings.disabled || [];
    extensionSettings.disabled = disabledExtensions.filter(
      (extension) => extension !== name,
    );
    settings.setValue(scope, 'extensions', extensionSettings);
  }
}

export async function updateAllUpdatableExtensions(
  cwd: string = process.cwd(),
): Promise<ExtensionUpdateInfo[]> {
  const extensions = loadExtensions(cwd).filter(
    (extension) => !!extension.installMetadata,
  );
  return await Promise.all(
    extensions.map((extension) => updateExtension(extension, cwd)),
  );
}<|MERGE_RESOLUTION|>--- conflicted
+++ resolved
@@ -6,19 +6,15 @@
 import type {
   MCPServerConfig,
   GeminiCLIExtension,
-<<<<<<< HEAD
 } from '@thacio/auditaria-cli-core';
-import { GEMINI_DIR, Storage, t } from '@thacio/auditaria-cli-core';
-=======
-} from '@google/gemini-cli-core';
 import {
   GEMINI_DIR,
   Storage,
+  t,
   ClearcutLogger,
   Config,
   ExtensionInstallEvent,
-} from '@google/gemini-cli-core';
->>>>>>> 02f67d3c
+} from '@thacio/auditaria-cli-core';
 import * as fs from 'node:fs';
 import * as path from 'node:path';
 import * as os from 'node:os';
@@ -355,42 +351,6 @@
   installMetadata: ExtensionInstallMetadata,
   cwd: string = process.cwd(),
 ): Promise<string> {
-<<<<<<< HEAD
-  const settings = loadSettings(cwd).merged;
-  if (!isWorkspaceTrusted(settings)) {
-    throw new Error(
-      t('extensions.install.untrusted_folder', `Could not install extension from untrusted folder at ${installMetadata.source}`, { source: installMetadata.source }),
-    );
-  }
-
-  const extensionsDir = ExtensionStorage.getUserExtensionsDir();
-  await fs.promises.mkdir(extensionsDir, { recursive: true });
-
-  // Convert relative paths to absolute paths for the metadata file.
-  if (
-    !path.isAbsolute(installMetadata.source) &&
-    (installMetadata.type === 'local' || installMetadata.type === 'link')
-  ) {
-    installMetadata.source = path.resolve(cwd, installMetadata.source);
-  }
-
-  let localSourcePath: string;
-  let tempDir: string | undefined;
-  let newExtensionName: string | undefined;
-
-  if (installMetadata.type === 'git') {
-    tempDir = await ExtensionStorage.createTmpDir();
-    await cloneFromGit(installMetadata.source, tempDir);
-    localSourcePath = tempDir;
-  } else if (
-    installMetadata.type === 'local' ||
-    installMetadata.type === 'link'
-  ) {
-    localSourcePath = installMetadata.source;
-  } else {
-    throw new Error(`Unsupported install type: ${installMetadata.type}`);
-  }
-=======
   const config = new Config({
     sessionId: randomUUID(),
     targetDir: process.cwd(),
@@ -401,13 +361,12 @@
   const logger = ClearcutLogger.getInstance(config);
   let newExtensionConfig: ExtensionConfig | null = null;
   let localSourcePath: string | undefined;
->>>>>>> 02f67d3c
 
   try {
     const settings = loadSettings(cwd).merged;
     if (!isWorkspaceTrusted(settings)) {
       throw new Error(
-        `Could not install extension from untrusted folder at ${installMetadata.source}`,
+        t('extensions.install.untrusted_folder', `Could not install extension from untrusted folder at ${installMetadata.source}`, { source: installMetadata.source }),
       );
     }
 
