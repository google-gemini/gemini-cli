/**
 * @license
 * Copyright 2025 Google LLC
 * SPDX-License-Identifier: Apache-2.0
 */

import type {
  MCPServerConfig,
  GeminiCLIExtension,
  ExtensionInstallMetadata,
} from '@google/gemini-cli-core';
import {
  GEMINI_DIR,
  Storage,
  Config,
  ExtensionInstallEvent,
  ExtensionUninstallEvent,
  ExtensionUpdateEvent,
  ExtensionDisableEvent,
  ExtensionEnableEvent,
  logExtensionEnable,
  logExtensionInstallEvent,
  logExtensionUninstall,
  logExtensionUpdateEvent,
  logExtensionDisable,
  debugLogger,
} from '@google/gemini-cli-core';
import * as fs from 'node:fs';
import * as path from 'node:path';
import * as os from 'node:os';
import { SettingScope, loadSettings } from '../config/settings.js';
import { getErrorMessage } from '../utils/errors.js';
import {
  recursivelyHydrateStrings,
  type JsonObject,
} from './extensions/variables.js';
import { isWorkspaceTrusted } from './trustedFolders.js';
import { resolveEnvVarsInObject } from '../utils/envVarResolver.js';
import { randomUUID, createHash } from 'node:crypto';
import {
  cloneFromGit,
  downloadFromGitHubRelease,
  tryParseGithubUrl,
} from './extensions/github.js';
import type { LoadExtensionContext } from './extensions/variableSchema.js';
import { ExtensionEnablementManager } from './extensions/extensionEnablement.js';
import chalk from 'chalk';
import type { ConfirmationRequest } from '../ui/types.js';
import { escapeAnsiCtrlCodes } from '../ui/utils/textUtils.js';

export const EXTENSIONS_DIRECTORY_NAME = path.join(GEMINI_DIR, 'extensions');

export const EXTENSIONS_CONFIG_FILENAME = 'gemini-extension.json';
export const INSTALL_METADATA_FILENAME = '.gemini-extension-install.json';
export const INSTALL_WARNING_MESSAGE =
  '**The extension you are about to install may have been created by a third-party developer and sourced from a public repository. Google does not vet, endorse, or guarantee the functionality or security of extensions. Please carefully inspect any extension and its source code before installing to understand the permissions it requires and the actions it may perform.**';
/**
 * Extension definition as written to disk in gemini-extension.json files.
 * This should *not* be referenced outside of the logic for reading files.
 * If information is required for manipulating extensions (load, unload, update)
 * outside of the loading process that data needs to be stored on the
 * GeminiCLIExtension class defined in Core.
 */
interface ExtensionConfig {
  name: string;
  version: string;
  mcpServers?: Record<string, MCPServerConfig>;
  contextFileName?: string | string[];
  excludeTools?: string[];
}

export interface ExtensionUpdateInfo {
  name: string;
  originalVersion: string;
  updatedVersion: string;
}

export class ExtensionStorage {
  private readonly extensionName: string;

  constructor(extensionName: string) {
    this.extensionName = extensionName;
  }

  getExtensionDir(): string {
    return path.join(
      ExtensionStorage.getUserExtensionsDir(),
      this.extensionName,
    );
  }

  getConfigPath(): string {
    return path.join(this.getExtensionDir(), EXTENSIONS_CONFIG_FILENAME);
  }

  static getUserExtensionsDir(): string {
    const storage = new Storage(os.homedir());
    return storage.getExtensionsDir();
  }

  static async createTmpDir(): Promise<string> {
    return await fs.promises.mkdtemp(
      path.join(os.tmpdir(), 'gemini-extension'),
    );
  }
}

export async function copyExtension(
  source: string,
  destination: string,
): Promise<void> {
  await fs.promises.cp(source, destination, { recursive: true });
}

function getTelemetryConfig(cwd: string) {
  const settings = loadSettings(cwd);
  const config = new Config({
    telemetry: settings.merged.telemetry,
    interactive: false,
    sessionId: randomUUID(),
    targetDir: cwd,
    cwd,
    model: '',
    debugMode: false,
  });
  return config;
}

export function loadExtensions(
  extensionEnablementManager: ExtensionEnablementManager,
  workspaceDir: string = process.cwd(),
): GeminiCLIExtension[] {
  const extensionsDir = ExtensionStorage.getUserExtensionsDir();
  if (!fs.existsSync(extensionsDir)) {
    return [];
  }

  const extensions: GeminiCLIExtension[] = [];
  for (const subdir of fs.readdirSync(extensionsDir)) {
    const extensionDir = path.join(extensionsDir, subdir);

    const extension = loadExtension({
      extensionDir,
      workspaceDir,
      extensionEnablementManager,
    });
    if (extension != null) {
      extensions.push(extension);
    }
  }

  const uniqueExtensions = new Map<string, GeminiCLIExtension>();

  for (const extension of extensions) {
    if (!uniqueExtensions.has(extension.name)) {
      uniqueExtensions.set(extension.name, extension);
    }
  }

  return Array.from(uniqueExtensions.values());
}

export function loadExtension(
  context: LoadExtensionContext,
): GeminiCLIExtension | null {
  const { extensionDir, workspaceDir, extensionEnablementManager } = context;
  if (!fs.statSync(extensionDir).isDirectory()) {
    return null;
  }

  const installMetadata = loadInstallMetadata(extensionDir);
  let effectiveExtensionPath = extensionDir;

  if (installMetadata?.type === 'link') {
    effectiveExtensionPath = installMetadata.source;
  }

  try {
    let config = loadExtensionConfig({
      extensionDir: effectiveExtensionPath,
      workspaceDir,
      extensionEnablementManager,
    });

    config = resolveEnvVarsInObject(config);

    if (config.mcpServers) {
      config.mcpServers = Object.fromEntries(
        Object.entries(config.mcpServers).map(([key, value]) => [
          key,
          filterMcpConfig(value),
        ]),
      );
    }

    const contextFiles = getContextFileNames(config)
      .map((contextFileName) =>
        path.join(effectiveExtensionPath, contextFileName),
      )
      .filter((contextFilePath) => fs.existsSync(contextFilePath));

    return {
      name: config.name,
      version: config.version,
      path: effectiveExtensionPath,
      contextFiles,
      installMetadata,
      mcpServers: config.mcpServers,
      excludeTools: config.excludeTools,
<<<<<<< HEAD
      isActive: true, // Barring any other signals extensions should be considered Active.
      id: getExtensionId(config, installMetadata),
=======
      isActive: extensionEnablementManager.isEnabled(config.name, workspaceDir),
      id,
>>>>>>> e72c00cf
    };
  } catch (e) {
    debugLogger.error(
      `Warning: Skipping extension in ${effectiveExtensionPath}: ${getErrorMessage(
        e,
      )}`,
    );
    return null;
  }
}

export function loadExtensionByName(
  name: string,
  extensionEnablementManager: ExtensionEnablementManager,
  workspaceDir: string = process.cwd(),
): GeminiCLIExtension | null {
  const userExtensionsDir = ExtensionStorage.getUserExtensionsDir();
  if (!fs.existsSync(userExtensionsDir)) {
    return null;
  }

  for (const subdir of fs.readdirSync(userExtensionsDir)) {
    const extensionDir = path.join(userExtensionsDir, subdir);
    if (!fs.statSync(extensionDir).isDirectory()) {
      continue;
    }
    const extension = loadExtension({
      extensionDir,
      workspaceDir,
      extensionEnablementManager,
    });
    if (extension && extension.name.toLowerCase() === name.toLowerCase()) {
      return extension;
    }
  }

  return null;
}

function filterMcpConfig(original: MCPServerConfig): MCPServerConfig {
  // eslint-disable-next-line @typescript-eslint/no-unused-vars
  const { trust, ...rest } = original;
  return Object.freeze(rest);
}

export function loadInstallMetadata(
  extensionDir: string,
): ExtensionInstallMetadata | undefined {
  const metadataFilePath = path.join(extensionDir, INSTALL_METADATA_FILENAME);
  try {
    const configContent = fs.readFileSync(metadataFilePath, 'utf-8');
    const metadata = JSON.parse(configContent) as ExtensionInstallMetadata;
    return metadata;
  } catch (_e) {
    return undefined;
  }
}

function getContextFileNames(config: ExtensionConfig): string[] {
  if (!config.contextFileName) {
    return ['GEMINI.md'];
  } else if (!Array.isArray(config.contextFileName)) {
    return [config.contextFileName];
  }
  return config.contextFileName;
}

/**
 * Requests consent from the user to perform an action, by reading a Y/n
 * character from stdin.
 *
 * This should not be called from interactive mode as it will break the CLI.
 *
 * @param consentDescription The description of the thing they will be consenting to.
 * @returns boolean, whether they consented or not.
 */
export async function requestConsentNonInteractive(
  consentDescription: string,
): Promise<boolean> {
  debugLogger.log(consentDescription);
  const result = await promptForConsentNonInteractive(
    'Do you want to continue? [Y/n]: ',
  );
  return result;
}

/**
 * Requests consent from the user to perform an action, in interactive mode.
 *
 * This should not be called from non-interactive mode as it will not work.
 *
 * @param consentDescription The description of the thing they will be consenting to.
 * @param setExtensionUpdateConfirmationRequest A function to actually add a prompt to the UI.
 * @returns boolean, whether they consented or not.
 */
export async function requestConsentInteractive(
  consentDescription: string,
  addExtensionUpdateConfirmationRequest: (value: ConfirmationRequest) => void,
): Promise<boolean> {
  return await promptForConsentInteractive(
    consentDescription + '\n\nDo you want to continue?',
    addExtensionUpdateConfirmationRequest,
  );
}

/**
 * Asks users a prompt and awaits for a y/n response on stdin.
 *
 * This should not be called from interactive mode as it will break the CLI.
 *
 * @param prompt A yes/no prompt to ask the user
 * @returns Whether or not the user answers 'y' (yes). Defaults to 'yes' on enter.
 */
async function promptForConsentNonInteractive(
  prompt: string,
): Promise<boolean> {
  const readline = await import('node:readline');
  const rl = readline.createInterface({
    input: process.stdin,
    output: process.stdout,
  });

  return new Promise((resolve) => {
    rl.question(prompt, (answer) => {
      rl.close();
      resolve(['y', ''].includes(answer.trim().toLowerCase()));
    });
  });
}

/**
 * Asks users an interactive yes/no prompt.
 *
 * This should not be called from non-interactive mode as it will break the CLI.
 *
 * @param prompt A markdown prompt to ask the user
 * @param setExtensionUpdateConfirmationRequest Function to update the UI state with the confirmation request.
 * @returns Whether or not the user answers yes.
 */
async function promptForConsentInteractive(
  prompt: string,
  addExtensionUpdateConfirmationRequest: (value: ConfirmationRequest) => void,
): Promise<boolean> {
  return await new Promise<boolean>((resolve) => {
    addExtensionUpdateConfirmationRequest({
      prompt,
      onConfirm: (resolvedConfirmed) => {
        resolve(resolvedConfirmed);
      },
    });
  });
}

export function hashValue(value: string): string {
  return createHash('sha256').update(value).digest('hex');
}

export async function installOrUpdateExtension(
  installMetadata: ExtensionInstallMetadata,
  requestConsent: (consent: string) => Promise<boolean>,
  cwd: string = process.cwd(),
  previousExtensionConfig?: ExtensionConfig,
): Promise<string> {
  const isUpdate = !!previousExtensionConfig;
  const telemetryConfig = getTelemetryConfig(cwd);
  let newExtensionConfig: ExtensionConfig | null = null;
  let localSourcePath: string | undefined;
  const extensionEnablementManager = new ExtensionEnablementManager();

  try {
    const settings = loadSettings(cwd).merged;
    if (!isWorkspaceTrusted(settings).isTrusted) {
      throw new Error(
        `Could not install extension from untrusted folder at ${installMetadata.source}`,
      );
    }

    const extensionsDir = ExtensionStorage.getUserExtensionsDir();
    await fs.promises.mkdir(extensionsDir, { recursive: true });

    if (
      !path.isAbsolute(installMetadata.source) &&
      (installMetadata.type === 'local' || installMetadata.type === 'link')
    ) {
      installMetadata.source = path.resolve(cwd, installMetadata.source);
    }

    let tempDir: string | undefined;

    if (
      installMetadata.type === 'git' ||
      installMetadata.type === 'github-release'
    ) {
      tempDir = await ExtensionStorage.createTmpDir();
      const parsedGithubParts = tryParseGithubUrl(installMetadata.source);
      if (!parsedGithubParts) {
        await cloneFromGit(installMetadata, tempDir);
        installMetadata.type = 'git';
      } else {
        const result = await downloadFromGitHubRelease(
          installMetadata,
          tempDir,
          parsedGithubParts,
        );
        if (result.success) {
          installMetadata.type = result.type;
          installMetadata.releaseTag = result.tagName;
        } else if (
          // This repo has no github releases, and wasn't explicitly installed
          // from a github release, unconditionally just clone it.
          (result.failureReason === 'no release data' &&
            installMetadata.type === 'git') ||
          // Otherwise ask the user if they would like to try a git clone.
          (await requestConsent(
            `Error downloading github release for ${installMetadata.source} with the following error: ${result.errorMessage}.\n\nWould you like to attempt to install via "git clone" instead?`,
          ))
        ) {
          await cloneFromGit(installMetadata, tempDir);
          installMetadata.type = 'git';
        } else {
          throw new Error(
            `Failed to install extension ${installMetadata.source}: ${result.errorMessage}`,
          );
        }
      }
      localSourcePath = tempDir;
    } else if (
      installMetadata.type === 'local' ||
      installMetadata.type === 'link'
    ) {
      localSourcePath = installMetadata.source;
    } else {
      throw new Error(`Unsupported install type: ${installMetadata.type}`);
    }

    try {
      newExtensionConfig = loadExtensionConfig({
        extensionDir: localSourcePath,
        workspaceDir: cwd,
        extensionEnablementManager,
      });

      const newExtensionName = newExtensionConfig.name;
      if (!isUpdate) {
        const installedExtensions = loadExtensions(
          new ExtensionEnablementManager(),
          cwd,
        );
        if (
          installedExtensions.some(
            (installed) => installed.name === newExtensionName,
          )
        ) {
          throw new Error(
            `Extension "${newExtensionName}" is already installed. Please uninstall it first.`,
          );
        }
      }

      await maybeRequestConsentOrFail(
        newExtensionConfig,
        requestConsent,
        previousExtensionConfig,
      );

      const extensionStorage = new ExtensionStorage(newExtensionName);
      const destinationPath = extensionStorage.getExtensionDir();

      if (isUpdate) {
        await uninstallExtension(newExtensionName, isUpdate, cwd);
      }

      await fs.promises.mkdir(destinationPath, { recursive: true });

      if (
        installMetadata.type === 'local' ||
        installMetadata.type === 'git' ||
        installMetadata.type === 'github-release'
      ) {
        await copyExtension(localSourcePath, destinationPath);
      }

      const metadataString = JSON.stringify(installMetadata, null, 2);
      const metadataPath = path.join(
        destinationPath,
        INSTALL_METADATA_FILENAME,
      );
      await fs.promises.writeFile(metadataPath, metadataString);
    } finally {
      if (tempDir) {
        await fs.promises.rm(tempDir, { recursive: true, force: true });
      }
    }
    if (isUpdate) {
      logExtensionUpdateEvent(
        telemetryConfig,
        new ExtensionUpdateEvent(
          hashValue(newExtensionConfig.name),
          getExtensionId(newExtensionConfig, installMetadata),
          newExtensionConfig.version,
          previousExtensionConfig.version,
          installMetadata.type,
          'success',
        ),
      );
    } else {
      logExtensionInstallEvent(
        telemetryConfig,
        new ExtensionInstallEvent(
          hashValue(newExtensionConfig.name),
          getExtensionId(newExtensionConfig, installMetadata),
          newExtensionConfig.version,
          installMetadata.type,
          'success',
        ),
      );
      enableExtension(
        newExtensionConfig.name,
        SettingScope.User,
        extensionEnablementManager,
      );
    }

    return newExtensionConfig!.name;
  } catch (error) {
    // Attempt to load config from the source path even if installation fails
    // to get the name and version for logging.
    if (!newExtensionConfig && localSourcePath) {
      try {
        newExtensionConfig = loadExtensionConfig({
          extensionDir: localSourcePath,
          workspaceDir: cwd,
          extensionEnablementManager,
        });
      } catch {
        // Ignore error, this is just for logging.
      }
    }
    const config = newExtensionConfig ?? previousExtensionConfig;
    const extensionId = config
      ? getExtensionId(config, installMetadata)
      : undefined;
    if (isUpdate) {
      logExtensionUpdateEvent(
        telemetryConfig,
        new ExtensionUpdateEvent(
          hashValue(config?.name ?? ''),
          extensionId ?? '',
          newExtensionConfig?.version ?? '',
          previousExtensionConfig.version,
          installMetadata.type,
          'error',
        ),
      );
    } else {
      logExtensionInstallEvent(
        telemetryConfig,
        new ExtensionInstallEvent(
          hashValue(newExtensionConfig?.name ?? ''),
          extensionId ?? '',
          newExtensionConfig?.version ?? '',
          installMetadata.type,
          'error',
        ),
      );
    }
    throw error;
  }
}

/**
 * Builds a consent string for installing an extension based on it's
 * extensionConfig.
 */
function extensionConsentString(extensionConfig: ExtensionConfig): string {
  const sanitizedConfig = escapeAnsiCtrlCodes(extensionConfig);
  const output: string[] = [];
  const mcpServerEntries = Object.entries(sanitizedConfig.mcpServers || {});
  output.push(`Installing extension "${sanitizedConfig.name}".`);
  output.push(INSTALL_WARNING_MESSAGE);

  if (mcpServerEntries.length) {
    output.push('This extension will run the following MCP servers:');
    for (const [key, mcpServer] of mcpServerEntries) {
      const isLocal = !!mcpServer.command;
      const source =
        mcpServer.httpUrl ??
        `${mcpServer.command || ''}${mcpServer.args ? ' ' + mcpServer.args.join(' ') : ''}`;
      output.push(`  * ${key} (${isLocal ? 'local' : 'remote'}): ${source}`);
    }
  }
  if (sanitizedConfig.contextFileName) {
    output.push(
      `This extension will append info to your gemini.md context using ${sanitizedConfig.contextFileName}`,
    );
  }
  if (sanitizedConfig.excludeTools) {
    output.push(
      `This extension will exclude the following core tools: ${sanitizedConfig.excludeTools}`,
    );
  }
  return output.join('\n');
}

/**
 * Requests consent from the user to install an extension (extensionConfig), if
 * there is any difference between the consent string for `extensionConfig` and
 * `previousExtensionConfig`.
 *
 * Always requests consent if previousExtensionConfig is null.
 *
 * Throws if the user does not consent.
 */
async function maybeRequestConsentOrFail(
  extensionConfig: ExtensionConfig,
  requestConsent: (consent: string) => Promise<boolean>,
  previousExtensionConfig?: ExtensionConfig,
) {
  const extensionConsent = extensionConsentString(extensionConfig);
  if (previousExtensionConfig) {
    const previousExtensionConsent = extensionConsentString(
      previousExtensionConfig,
    );
    if (previousExtensionConsent === extensionConsent) {
      return;
    }
  }
  if (!(await requestConsent(extensionConsent))) {
    throw new Error(`Installation cancelled for "${extensionConfig.name}".`);
  }
}

export function validateName(name: string) {
  if (!/^[a-zA-Z0-9-]+$/.test(name)) {
    throw new Error(
      `Invalid extension name: "${name}". Only letters (a-z, A-Z), numbers (0-9), and dashes (-) are allowed.`,
    );
  }
}

export function loadExtensionConfig(
  context: LoadExtensionContext,
): ExtensionConfig {
  const { extensionDir, workspaceDir } = context;
  const configFilePath = path.join(extensionDir, EXTENSIONS_CONFIG_FILENAME);
  if (!fs.existsSync(configFilePath)) {
    throw new Error(`Configuration file not found at ${configFilePath}`);
  }
  try {
    const configContent = fs.readFileSync(configFilePath, 'utf-8');
    const rawConfig = JSON.parse(configContent) as ExtensionConfig;
    if (!rawConfig.name || !rawConfig.version) {
      throw new Error(
        `Invalid configuration in ${configFilePath}: missing ${!rawConfig.name ? '"name"' : '"version"'}`,
      );
    }
    const installDir = new ExtensionStorage(rawConfig.name).getExtensionDir();
    const config = recursivelyHydrateStrings(
      rawConfig as unknown as JsonObject,
      {
        extensionPath: installDir,
        workspacePath: workspaceDir,
        '/': path.sep,
        pathSeparator: path.sep,
      },
    ) as unknown as ExtensionConfig;

    validateName(config.name);
    return config;
  } catch (e) {
    throw new Error(
      `Failed to load extension config from ${configFilePath}: ${getErrorMessage(
        e,
      )}`,
    );
  }
}

export async function uninstallExtension(
  extensionIdentifier: string,
  isUpdate: boolean,
  cwd: string = process.cwd(),
): Promise<void> {
  const installedExtensions = loadExtensions(
    new ExtensionEnablementManager(),
    cwd,
  );
  const extension = installedExtensions.find(
    (installed) =>
      installed.name.toLowerCase() === extensionIdentifier.toLowerCase() ||
      installed.installMetadata?.source.toLowerCase() ===
        extensionIdentifier.toLowerCase(),
  );
  if (!extension) {
    throw new Error(`Extension not found.`);
  }
  const storage = new ExtensionStorage(extension.name);

  await fs.promises.rm(storage.getExtensionDir(), {
    recursive: true,
    force: true,
  });

  // The rest of the cleanup below here is only for true uninstalls, not
  // uninstalls related to updates.
  if (isUpdate) return;

  const manager = new ExtensionEnablementManager([extension.name]);
  manager.remove(extension.name);

  const telemetryConfig = getTelemetryConfig(cwd);
  logExtensionUninstall(
    telemetryConfig,
    new ExtensionUninstallEvent(
      hashValue(extension.name),
      extension.id,
      'success',
    ),
  );
}

export function toOutputString(
  extension: GeminiCLIExtension,
  workspaceDir: string,
): string {
  const manager = new ExtensionEnablementManager();
  const userEnabled = manager.isEnabled(extension.name, os.homedir());
  const workspaceEnabled = manager.isEnabled(extension.name, workspaceDir);

  const status = workspaceEnabled ? chalk.green('✓') : chalk.red('✗');
  let output = `${status} ${extension.name} (${extension.version})`;
  output += `\n ID: ${extension.id}`;
  output += `\n Path: ${extension.path}`;
  if (extension.installMetadata) {
    output += `\n Source: ${extension.installMetadata.source} (Type: ${extension.installMetadata.type})`;
    if (extension.installMetadata.ref) {
      output += `\n Ref: ${extension.installMetadata.ref}`;
    }
    if (extension.installMetadata.releaseTag) {
      output += `\n Release tag: ${extension.installMetadata.releaseTag}`;
    }
  }
  output += `\n Enabled (User): ${userEnabled}`;
  output += `\n Enabled (Workspace): ${workspaceEnabled}`;
  if (extension.contextFiles.length > 0) {
    output += `\n Context files:`;
    extension.contextFiles.forEach((contextFile) => {
      output += `\n  ${contextFile}`;
    });
  }
  if (extension.mcpServers) {
    output += `\n MCP servers:`;
    Object.keys(extension.mcpServers).forEach((key) => {
      output += `\n  ${key}`;
    });
  }
  if (extension.excludeTools) {
    output += `\n Excluded tools:`;
    extension.excludeTools.forEach((tool) => {
      output += `\n  ${tool}`;
    });
  }
  return output;
}

export function disableExtension(
  name: string,
  scope: SettingScope,
  extensionEnablementManager: ExtensionEnablementManager,
  cwd: string = process.cwd(),
) {
  const config = getTelemetryConfig(cwd);
  if (scope === SettingScope.System || scope === SettingScope.SystemDefaults) {
    throw new Error('System and SystemDefaults scopes are not supported.');
  }
  const extension = loadExtensionByName(name, extensionEnablementManager, cwd);
  if (!extension) {
    throw new Error(`Extension with name ${name} does not exist.`);
  }

  const scopePath = scope === SettingScope.Workspace ? cwd : os.homedir();
<<<<<<< HEAD
  manager.disable(name, true, scopePath);
  logExtensionDisable(
    config,
    new ExtensionDisableEvent(hashValue(name), extension.id, scope),
  );
=======
  extensionEnablementManager.disable(name, true, scopePath);
  logExtensionDisable(config, new ExtensionDisableEvent(name, scope));
>>>>>>> e72c00cf
}

export function enableExtension(
  name: string,
  scope: SettingScope,
  extensionEnablementManager: ExtensionEnablementManager,
  cwd: string = process.cwd(),
) {
  if (scope === SettingScope.System || scope === SettingScope.SystemDefaults) {
    throw new Error('System and SystemDefaults scopes are not supported.');
  }
  const extension = loadExtensionByName(name, extensionEnablementManager, cwd);
  if (!extension) {
    throw new Error(`Extension with name ${name} does not exist.`);
  }
  const scopePath = scope === SettingScope.Workspace ? cwd : os.homedir();
  extensionEnablementManager.enable(name, true, scopePath);
  const config = getTelemetryConfig(cwd);
  logExtensionEnable(
    config,
    new ExtensionEnableEvent(hashValue(name), extension.id, scope),
  );
}

function getExtensionId(
  config: ExtensionConfig,
  installMetadata?: ExtensionInstallMetadata,
): string {
  // IDs are created by hashing details of the installation source in order to
  // deduplicate extensions with conflicting names and also obfuscate any
  // potentially sensitive information such as private git urls, system paths,
  // or project names.
  let idValue = config.name;
  const githubUrlParts =
    installMetadata &&
    (installMetadata.type === 'git' ||
      installMetadata.type === 'github-release')
      ? tryParseGithubUrl(installMetadata.source)
      : null;
  if (githubUrlParts) {
    // For github repos, we use the https URI to the repo as the ID.
    idValue = `https://github.com/${githubUrlParts.owner}/${githubUrlParts.repo}`;
  } else {
    idValue = installMetadata?.source ?? config.name;
  }
  return hashValue(idValue);
}<|MERGE_RESOLUTION|>--- conflicted
+++ resolved
@@ -207,13 +207,8 @@
       installMetadata,
       mcpServers: config.mcpServers,
       excludeTools: config.excludeTools,
-<<<<<<< HEAD
-      isActive: true, // Barring any other signals extensions should be considered Active.
+      isActive: extensionEnablementManager.isEnabled(config.name, workspaceDir),
       id: getExtensionId(config, installMetadata),
-=======
-      isActive: extensionEnablementManager.isEnabled(config.name, workspaceDir),
-      id,
->>>>>>> e72c00cf
     };
   } catch (e) {
     debugLogger.error(
@@ -795,16 +790,11 @@
   }
 
   const scopePath = scope === SettingScope.Workspace ? cwd : os.homedir();
-<<<<<<< HEAD
-  manager.disable(name, true, scopePath);
+  extensionEnablementManager.disable(name, true, scopePath);
   logExtensionDisable(
     config,
     new ExtensionDisableEvent(hashValue(name), extension.id, scope),
   );
-=======
-  extensionEnablementManager.disable(name, true, scopePath);
-  logExtensionDisable(config, new ExtensionDisableEvent(name, scope));
->>>>>>> e72c00cf
 }
 
 export function enableExtension(
