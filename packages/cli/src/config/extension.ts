--- conflicted
+++ resolved
@@ -727,7 +727,6 @@
 
 export function toOutputString(
   extension: Extension,
-<<<<<<< HEAD
   workspaceDir: string,
 ): string {
   const manager = new ExtensionEnablementManager(
@@ -739,13 +738,8 @@
     workspaceDir,
   );
 
-  let output = `${extension.config.name} (${extension.config.version})`;
-=======
-  isEnabled: boolean,
-): string {
-  const status = isEnabled ? chalk.green('✓') : chalk.red('✗');
+  const status = workspaceEnabled ? chalk.green('✓') : chalk.red('✗');
   let output = `${status} ${extension.config.name} (${extension.config.version})`;
->>>>>>> 463e5d5b
   output += `\n Path: ${extension.path}`;
   if (extension.installMetadata) {
     output += `\n Source: ${extension.installMetadata.source} (Type: ${extension.installMetadata.type})`;
