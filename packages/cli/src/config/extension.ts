--- conflicted
+++ resolved
@@ -37,12 +37,9 @@
 import type { LoadExtensionContext } from './extensions/variableSchema.js';
 import { ExtensionEnablementManager } from './extensions/extensionEnablement.js';
 import chalk from 'chalk';
-<<<<<<< HEAD
 import { resolveEnvVarsInObject } from '../utils/envVarResolver.js';
 import * as dotenv from 'dotenv';
-=======
 import type { ConfirmationRequest } from '../ui/types.js';
->>>>>>> 0cf01df4
 
 export const EXTENSIONS_DIRECTORY_NAME = path.join(GEMINI_DIR, 'extensions');
 
@@ -416,7 +413,6 @@
   });
 }
 
-<<<<<<< HEAD
 async function promptForSetting(setting: ExtensionSetting): Promise<string> {
   const readline = await import('node:readline');
   const rl = readline.createInterface({
@@ -434,34 +430,6 @@
   });
 }
 
-async function maybePromptForSettings(
-  extensionConfig: ExtensionConfig,
-  destinationPath: string,
-) {
-  const settingsPath = path.join(destinationPath, EXTENSION_SETTINGS_FILENAME);
-  if (fs.existsSync(settingsPath)) {
-    return;
-  }
-
-  if (!extensionConfig.settings) {
-    return;
-  }
-
-  const settings: Record<string, string> = {};
-
-  for (const setting of extensionConfig.settings) {
-    const value = await promptForSetting(setting);
-    settings[setting.envVar] = value;
-  }
-
-  const settingsString = Object.entries(settings)
-    .map(([key, value]) => `${key}=${value}`)
-    .join('\n');
-
-  await fs.promises.writeFile(settingsPath, settingsString);
-}
-
-=======
 /**
  * Asks users an interactive yes/no prompt.
  *
@@ -485,7 +453,33 @@
   });
 }
 
->>>>>>> 0cf01df4
+async function maybePromptForSettings(
+  extensionConfig: ExtensionConfig,
+  destinationPath: string,
+) {
+  const settingsPath = path.join(destinationPath, EXTENSION_SETTINGS_FILENAME);
+  if (fs.existsSync(settingsPath)) {
+    return;
+  }
+
+  if (!extensionConfig.settings) {
+    return;
+  }
+
+  const settings: Record<string, string> = {};
+
+  for (const setting of extensionConfig.settings) {
+    const value = await promptForSetting(setting);
+    settings[setting.envVar] = value;
+  }
+
+  const settingsString = Object.entries(settings)
+    .map(([key, value]) => `${key}=${value}`)
+    .join('\n');
+
+  await fs.promises.writeFile(settingsPath, settingsString);
+}
+
 export async function installExtension(
   installMetadata: ExtensionInstallMetadata,
   requestConsent: (consent: string) => Promise<boolean>,
