/**
 * @license
 * Copyright 2025 Google LLC
 * SPDX-License-Identifier: Apache-2.0
 */

import {
  MCPServerConfig,
  GeminiCLIExtension,
  Storage,
} from '@google/gemini-cli-core';
import * as fs from 'node:fs';
import * as path from 'node:path';
import * as os from 'node:os';
import { simpleGit } from 'simple-git';
import { SettingScope, loadSettings } from '../config/settings.js';

export const EXTENSIONS_DIRECTORY_NAME = '.gemini/extensions';

export const EXTENSIONS_CONFIG_FILENAME = 'gemini-extension.json';
export const INSTALL_METADATA_FILENAME = '.gemini-extension-install.json';

export interface Extension {
  path: string;
  config: ExtensionConfig;
  contextFiles: string[];
  installMetadata?: ExtensionInstallMetadata | undefined;
}

export interface ExtensionConfig {
  name: string;
  version: string;
  mcpServers?: Record<string, MCPServerConfig>;
  contextFileName?: string | string[];
  excludeTools?: string[];
}

export interface ExtensionInstallMetadata {
  source: string;
  type: 'git' | 'local';
}

export interface ExtensionUpdateInfo {
  originalVersion: string;
  updatedVersion: string;
}

export class ExtensionStorage {
  private readonly extensionName: string;

  constructor(extensionName: string) {
    this.extensionName = extensionName;
  }

  getExtensionDir(): string {
    return path.join(
      ExtensionStorage.getUserExtensionsDir(),
      this.extensionName,
    );
  }

  getConfigPath(): string {
    return path.join(this.getExtensionDir(), EXTENSIONS_CONFIG_FILENAME);
  }

  static getSettingsPath(): string {
    return process.cwd();
  }

  static getUserExtensionsDir(): string {
    const storage = new Storage(os.homedir());
    return storage.getExtensionsDir();
  }

  static async createTmpDir(): Promise<string> {
    return await fs.promises.mkdtemp(
      path.join(os.tmpdir(), 'gemini-extension'),
    );
  }
}

// TODO(#7038): Standardize loading of extensions and add the 'disabled' status
// to the extension interface.
export function loadExtensions(workspaceDir: string): Extension[] {
  const settings = loadSettings(workspaceDir).merged;
  const disabledExtensions = settings.extensions?.disabled ?? [];
  const allExtensions = [
    ...loadExtensionsFromDir(workspaceDir),
    ...loadExtensionsFromDir(os.homedir()),
  ];

  const uniqueExtensions = new Map<string, Extension>();
  for (const extension of allExtensions) {
    if (
      !uniqueExtensions.has(extension.config.name) &&
      !disabledExtensions.includes(extension.config.name)
    ) {
      uniqueExtensions.set(extension.config.name, extension);
    }
  }

  return Array.from(uniqueExtensions.values());
}

export function loadUserExtensions(): Extension[] {
  const userExtensions = loadExtensionsFromDir(os.homedir());

  const uniqueExtensions = new Map<string, Extension>();
  for (const extension of userExtensions) {
    if (!uniqueExtensions.has(extension.config.name)) {
      uniqueExtensions.set(extension.config.name, extension);
    }
  }

  return Array.from(uniqueExtensions.values());
}

export function loadExtensionsFromDir(dir: string): Extension[] {
  const storage = new Storage(dir);
  const extensionsDir = storage.getExtensionsDir();
  if (!fs.existsSync(extensionsDir)) {
    return [];
  }

  const extensions: Extension[] = [];
  for (const subdir of fs.readdirSync(extensionsDir)) {
    const extensionDir = path.join(extensionsDir, subdir);

    const extension = loadExtension(extensionDir);
    if (extension != null) {
      extensions.push(extension);
    }
  }
  return extensions;
}

export function loadExtension(extensionDir: string): Extension | null {
  if (!fs.statSync(extensionDir).isDirectory()) {
    console.error(
      `Warning: unexpected file ${extensionDir} in extensions directory.`,
    );
    return null;
  }

  const configFilePath = path.join(extensionDir, EXTENSIONS_CONFIG_FILENAME);
  if (!fs.existsSync(configFilePath)) {
    console.error(
      `Warning: extension directory ${extensionDir} does not contain a config file ${configFilePath}.`,
    );
    return null;
  }

  try {
    const configContent = fs.readFileSync(configFilePath, 'utf-8');
    const config = JSON.parse(configContent) as ExtensionConfig;
    if (!config.name || !config.version) {
      console.error(
        `Invalid extension config in ${configFilePath}: missing name or version.`,
      );
      return null;
    }

    const contextFiles = getContextFileNames(config)
      .map((contextFileName) => path.join(extensionDir, contextFileName))
      .filter((contextFilePath) => fs.existsSync(contextFilePath));

    return {
      path: extensionDir,
      config,
      contextFiles,
      installMetadata: loadInstallMetadata(extensionDir),
    };
  } catch (e) {
    console.error(
      `Warning: error parsing extension config in ${configFilePath}: ${e}`,
    );
    return null;
  }
}

function loadInstallMetadata(
  extensionDir: string,
): ExtensionInstallMetadata | undefined {
  const metadataFilePath = path.join(extensionDir, INSTALL_METADATA_FILENAME);
  try {
    const configContent = fs.readFileSync(metadataFilePath, 'utf-8');
    const metadata = JSON.parse(configContent) as ExtensionInstallMetadata;
    return metadata;
  } catch (_e) {
    return undefined;
  }
}

function getContextFileNames(config: ExtensionConfig): string[] {
  if (!config.contextFileName) {
    return ['GEMINI.md'];
  } else if (!Array.isArray(config.contextFileName)) {
    return [config.contextFileName];
  }
  return config.contextFileName;
}

export function annotateActiveExtensions(
  extensions: Extension[],
  enabledExtensionNames: string[],
): GeminiCLIExtension[] {
  const annotatedExtensions: GeminiCLIExtension[] = [];

  if (enabledExtensionNames.length === 0) {
    return extensions.map((extension) => ({
      name: extension.config.name,
      version: extension.config.version,
      isActive: true,
      path: extension.path,
    }));
  }

  const lowerCaseEnabledExtensions = new Set(
    enabledExtensionNames.map((e) => e.trim().toLowerCase()),
  );

  if (
    lowerCaseEnabledExtensions.size === 1 &&
    lowerCaseEnabledExtensions.has('none')
  ) {
    return extensions.map((extension) => ({
      name: extension.config.name,
      version: extension.config.version,
      isActive: false,
      path: extension.path,
    }));
  }

  const notFoundNames = new Set(lowerCaseEnabledExtensions);

  for (const extension of extensions) {
    const lowerCaseName = extension.config.name.toLowerCase();
    const isActive = lowerCaseEnabledExtensions.has(lowerCaseName);

    if (isActive) {
      notFoundNames.delete(lowerCaseName);
    }

    annotatedExtensions.push({
      name: extension.config.name,
      version: extension.config.version,
      isActive,
      path: extension.path,
    });
  }

  for (const requestedName of notFoundNames) {
    console.error(`Extension not found: ${requestedName}`);
  }

  return annotatedExtensions;
}

/**
 * Clones a Git repository to a specified local path.
 * @param gitUrl The Git URL to clone.
 * @param destination The destination path to clone the repository to.
 */
async function cloneFromGit(
  gitUrl: string,
  destination: string,
): Promise<void> {
  try {
    // TODO(chrstnb): Download the archive instead to avoid unnecessary .git info.
    await simpleGit().clone(gitUrl, destination, ['--depth', '1']);
  } catch (error) {
    throw new Error(`Failed to clone Git repository from ${gitUrl}`, {
      cause: error,
    });
  }
}

/**
 * Copies an extension from a source to a destination path.
 * @param source The source path of the extension.
 * @param destination The destination path to copy the extension to.
 */
async function copyExtension(
  source: string,
  destination: string,
): Promise<void> {
  await fs.promises.cp(source, destination, { recursive: true });
}

export async function installExtension(
  installMetadata: ExtensionInstallMetadata,
): Promise<string> {
  const extensionsDir = ExtensionStorage.getUserExtensionsDir();
  await fs.promises.mkdir(extensionsDir, { recursive: true });

  // Convert relative paths to absolute paths for the metadata file.
  if (
    installMetadata.type === 'local' &&
    !path.isAbsolute(installMetadata.source)
  ) {
    installMetadata.source = path.resolve(
      process.cwd(),
      installMetadata.source,
    );
  }

  let localSourcePath: string;
  let tempDir: string | undefined;
  if (installMetadata.type === 'git') {
    tempDir = await ExtensionStorage.createTmpDir();
    await cloneFromGit(installMetadata.source, tempDir);
    localSourcePath = tempDir;
  } else {
    localSourcePath = installMetadata.source;
  }
  let newExtensionName: string | undefined;
  try {
    const newExtension = loadExtension(localSourcePath);
    if (!newExtension) {
      throw new Error(
        `Invalid extension at ${installMetadata.source}. Please make sure it has a valid gemini-extension.json file.`,
      );
    }

    // ~/.gemini/extensions/{ExtensionConfig.name}.
    newExtensionName = newExtension.config.name;
    const extensionStorage = new ExtensionStorage(newExtensionName);
    const destinationPath = extensionStorage.getExtensionDir();

    const installedExtensions = loadUserExtensions();
    if (
      installedExtensions.some(
        (installed) => installed.config.name === newExtensionName,
      )
    ) {
      throw new Error(
        `Extension "${newExtensionName}" is already installed. Please uninstall it first.`,
      );
    }

    await copyExtension(localSourcePath, destinationPath);

    const metadataString = JSON.stringify(installMetadata, null, 2);
    const metadataPath = path.join(destinationPath, INSTALL_METADATA_FILENAME);
    await fs.promises.writeFile(metadataPath, metadataString);
  } finally {
    if (tempDir) {
      await fs.promises.rm(tempDir, { recursive: true, force: true });
    }
  }

  return newExtensionName;
}

export async function uninstallExtension(extensionName: string): Promise<void> {
  const installedExtensions = loadUserExtensions();
  if (
    !installedExtensions.some(
      (installed) => installed.config.name === extensionName,
    )
  ) {
    throw new Error(`Extension "${extensionName}" not found.`);
  }
  removeFromDisabledExtensions(extensionName, [
    SettingScope.User,
    SettingScope.Workspace,
  ]);
  const storage = new ExtensionStorage(extensionName);
  return await fs.promises.rm(storage.getExtensionDir(), {
    recursive: true,
    force: true,
  });
}

export function toOutputString(extension: Extension): string {
  let output = `${extension.config.name} (${extension.config.version})`;
  output += `\n Path: ${extension.path}`;
  if (extension.installMetadata) {
    output += `\n Source: ${extension.installMetadata.source}`;
  }
  if (extension.contextFiles.length > 0) {
    output += `\n Context files:`;
    extension.contextFiles.forEach((contextFile) => {
      output += `\n  ${contextFile}`;
    });
  }
  if (extension.config.mcpServers) {
    output += `\n MCP servers:`;
    Object.keys(extension.config.mcpServers).forEach((key) => {
      output += `\n  ${key}`;
    });
  }
  if (extension.config.excludeTools) {
    output += `\n Excluded tools:`;
    extension.config.excludeTools.forEach((tool) => {
      output += `\n  ${tool}`;
    });
  }
  return output;
}

export async function updateExtension(
  extensionName: string,
): Promise<ExtensionUpdateInfo | undefined> {
  const installedExtensions = loadUserExtensions();
  const extension = installedExtensions.find(
    (installed) => installed.config.name === extensionName,
  );
  if (!extension) {
    throw new Error(
      `Extension "${extensionName}" not found. Run gemini extensions list to see available extensions.`,
    );
  }
  if (!extension.installMetadata) {
    throw new Error(
      `Extension cannot be updated because it is missing the .gemini-extension.install.json file. To update manually, uninstall and then reinstall the updated version.`,
    );
  }
  const originalVersion = extension.config.version;
  const tempDir = await ExtensionStorage.createTmpDir();
  try {
    await copyExtension(extension.path, tempDir);
    await uninstallExtension(extensionName);
    await installExtension(extension.installMetadata);

    const updatedExtension = loadExtension(extension.path);
    if (!updatedExtension) {
      throw new Error('Updated extension not found after installation.');
    }
    const updatedVersion = updatedExtension.config.version;
    return {
      originalVersion,
      updatedVersion,
    };
  } catch (e) {
    console.error(`Error updating extension, rolling back. ${e}`);
    await copyExtension(tempDir, extension.path);
    throw e;
  } finally {
    await fs.promises.rm(tempDir, { recursive: true, force: true });
  }
<<<<<<< HEAD
}

export function disableExtension(name: string, scope: SettingScope) {
  if (scope === SettingScope.System || scope === SettingScope.SystemDefaults) {
    throw new Error('System and SystemDefaults scopes are not supported.');
  }
  const settings = loadSettings(process.cwd());
  const settingsFile = settings.forScope(scope);
  let extensionSettings = settingsFile.settings.extensions || { disabled: [] };
  const disabledExtensions = extensionSettings.disabled || [];
  if (!disabledExtensions.includes(name)) {
    disabledExtensions.push(name);
    extensionSettings.disabled = disabledExtensions;
    settings.setValue(scope, 'extensions', extensionSettings);
  }
}

/**
 * Removes an extension from the list of disabled extensions.
 * @param name The name of the extension to remove.
 * @param scope The scopes to remove the name from.
 */
function removeFromDisabledExtensions(name: string, scopes: SettingScope[]) {
  const settings = loadSettings(process.cwd());
  for (const scope of scopes) {
    const settingsFile = settings.forScope(scope);
    let extensionSettings = settingsFile.settings.extensions || {
      disabled: [],
    };
    const disabledExtensions = extensionSettings.disabled || [];
    extensionSettings.disabled = disabledExtensions.filter(
      (extension) => extension !== name,
    );
    settings.setValue(scope, 'extensions', extensionSettings);
  }
=======
>>>>>>> ee4feea0
}<|MERGE_RESOLUTION|>--- conflicted
+++ resolved
@@ -439,7 +439,6 @@
   } finally {
     await fs.promises.rm(tempDir, { recursive: true, force: true });
   }
-<<<<<<< HEAD
 }
 
 export function disableExtension(name: string, scope: SettingScope) {
@@ -448,7 +447,7 @@
   }
   const settings = loadSettings(process.cwd());
   const settingsFile = settings.forScope(scope);
-  let extensionSettings = settingsFile.settings.extensions || { disabled: [] };
+  const extensionSettings = settingsFile.settings.extensions || { disabled: [] };
   const disabledExtensions = extensionSettings.disabled || [];
   if (!disabledExtensions.includes(name)) {
     disabledExtensions.push(name);
@@ -466,7 +465,7 @@
   const settings = loadSettings(process.cwd());
   for (const scope of scopes) {
     const settingsFile = settings.forScope(scope);
-    let extensionSettings = settingsFile.settings.extensions || {
+    const extensionSettings = settingsFile.settings.extensions || {
       disabled: [],
     };
     const disabledExtensions = extensionSettings.disabled || [];
@@ -475,6 +474,4 @@
     );
     settings.setValue(scope, 'extensions', extensionSettings);
   }
-=======
->>>>>>> ee4feea0
 }