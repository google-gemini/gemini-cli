/**
 * @license
 * Copyright 2025 Google LLC
 * SPDX-License-Identifier: Apache-2.0
 */

import type {
  MCPServerConfig,
  GeminiCLIExtension,
  ExtensionInstallMetadata,
} from '@google/gemini-cli-core';
import {
  GEMINI_DIR,
  Storage,
  Config,
  ExtensionInstallEvent,
  ExtensionUninstallEvent,
  ExtensionUpdateEvent,
  ExtensionDisableEvent,
  ExtensionEnableEvent,
  logExtensionEnable,
  logExtensionInstallEvent,
  logExtensionUninstall,
  logExtensionUpdateEvent,
  logExtensionDisable,
} from '@google/gemini-cli-core';
import * as fs from 'node:fs';
import * as path from 'node:path';
import * as os from 'node:os';
import { SettingScope, loadSettings } from '../config/settings.js';
<<<<<<< HEAD
import { ExtensionNotFoundError, getErrorMessage } from '../utils/errors.js';
import { recursivelyHydrateStrings } from './extensions/variables.js';
=======
import { getErrorMessage } from '../utils/errors.js';
import {
  recursivelyHydrateStrings,
  type JsonObject,
} from './extensions/variables.js';
>>>>>>> 87f175bb
import { isWorkspaceTrusted } from './trustedFolders.js';
import { resolveEnvVarsInObject } from '../utils/envVarResolver.js';
import { randomUUID } from 'node:crypto';
import {
  cloneFromGit,
  downloadFromGitHubRelease,
} from './extensions/github.js';
import type { LoadExtensionContext } from './extensions/variableSchema.js';
import { ExtensionEnablementManager } from './extensions/extensionEnablement.js';
import chalk from 'chalk';
import type { ConfirmationRequest } from '../ui/types.js';
import { escapeAnsiCtrlCodes } from '../ui/utils/textUtils.js';

export const EXTENSIONS_DIRECTORY_NAME = path.join(GEMINI_DIR, 'extensions');

export const EXTENSIONS_CONFIG_FILENAME = 'gemini-extension.json';
export const INSTALL_METADATA_FILENAME = '.gemini-extension-install.json';

/**
 * Extension definition as written to disk in gemini-extension.json files.
 * This should *not* be referenced outside of the logic for reading files.
 * If information is required for manipulating extensions (load, unload, update)
 * outside of the loading process that data needs to be stored on the
 * GeminiCLIExtension class defined in Core.
 */
interface ExtensionConfig {
  name: string;
  version: string;
  mcpServers?: Record<string, MCPServerConfig>;
  contextFileName?: string | string[];
  excludeTools?: string[];
}

export interface ExtensionUpdateInfo {
  name: string;
  originalVersion: string;
  updatedVersion: string;
}

export class ExtensionStorage {
  private readonly extensionName: string;

  constructor(extensionName: string) {
    this.extensionName = extensionName;
  }

  getExtensionDir(): string {
    return path.join(
      ExtensionStorage.getUserExtensionsDir(),
      this.extensionName,
    );
  }

  getConfigPath(): string {
    return path.join(this.getExtensionDir(), EXTENSIONS_CONFIG_FILENAME);
  }

  static getUserExtensionsDir(): string {
    const storage = new Storage(os.homedir());
    return storage.getExtensionsDir();
  }

  static async createTmpDir(): Promise<string> {
    return await fs.promises.mkdtemp(
      path.join(os.tmpdir(), 'gemini-extension'),
    );
  }
}

export function getWorkspaceExtensions(
  workspaceDir: string,
): GeminiCLIExtension[] {
  // If the workspace dir is the user extensions dir, there are no workspace extensions.
  if (path.resolve(workspaceDir) === path.resolve(os.homedir())) {
    return [];
  }
  return loadExtensionsFromDir(workspaceDir);
}

export async function copyExtension(
  source: string,
  destination: string,
): Promise<void> {
  await fs.promises.cp(source, destination, { recursive: true });
}

export async function performWorkspaceExtensionMigration(
  extensions: GeminiCLIExtension[],
  requestConsent: (consent: string) => Promise<boolean>,
): Promise<string[]> {
  const failedInstallNames: string[] = [];

  for (const extension of extensions) {
    try {
      const installMetadata: ExtensionInstallMetadata = {
        source: extension.path,
        type: 'local',
      };
      await installOrUpdateExtension(installMetadata, requestConsent);
    } catch (_) {
      failedInstallNames.push(extension.name);
    }
  }
  return failedInstallNames;
}

function getTelemetryConfig(cwd: string) {
  const settings = loadSettings(cwd);
  const config = new Config({
    telemetry: settings.merged.telemetry,
    interactive: false,
    sessionId: randomUUID(),
    targetDir: cwd,
    cwd,
    model: '',
    debugMode: false,
  });
  return config;
}

export function loadExtensions(
  extensionEnablementManager: ExtensionEnablementManager,
  workspaceDir: string = process.cwd(),
): GeminiCLIExtension[] {
  const settings = loadSettings(workspaceDir).merged;
  const allExtensions = [...loadUserExtensions()];

  if (
    isWorkspaceTrusted(settings).isTrusted &&
    // Default management setting to true
    !(settings.experimental?.extensionManagement ?? true)
  ) {
    allExtensions.push(...getWorkspaceExtensions(workspaceDir));
  }

  const uniqueExtensions = new Map<string, GeminiCLIExtension>();

  for (const extension of allExtensions) {
    if (
      !uniqueExtensions.has(extension.name) &&
      extensionEnablementManager.isEnabled(extension.name, workspaceDir)
    ) {
      uniqueExtensions.set(extension.name, extension);
    }
  }

  return Array.from(uniqueExtensions.values());
}

export function loadUserExtensions(): GeminiCLIExtension[] {
  const userExtensions = loadExtensionsFromDir(os.homedir());

  const uniqueExtensions = new Map<string, GeminiCLIExtension>();
  for (const extension of userExtensions) {
    if (!uniqueExtensions.has(extension.name)) {
      uniqueExtensions.set(extension.name, extension);
    }
  }

  return Array.from(uniqueExtensions.values());
}

export function loadExtensionsFromDir(dir: string): GeminiCLIExtension[] {
  const storage = new Storage(dir);
  const extensionsDir = storage.getExtensionsDir();
  if (!fs.existsSync(extensionsDir)) {
    return [];
  }

  const extensions: GeminiCLIExtension[] = [];
  for (const subdir of fs.readdirSync(extensionsDir)) {
    const extensionDir = path.join(extensionsDir, subdir);

    const extension = loadExtension({ extensionDir, workspaceDir: dir });
    if (extension != null) {
      extensions.push(extension);
    }
  }
  return extensions;
}

export function loadExtension(
  context: LoadExtensionContext,
): GeminiCLIExtension | null {
  const { extensionDir, workspaceDir } = context;
  if (!fs.statSync(extensionDir).isDirectory()) {
    return null;
  }

  const installMetadata = loadInstallMetadata(extensionDir);
  let effectiveExtensionPath = extensionDir;

  if (installMetadata?.type === 'link') {
    effectiveExtensionPath = installMetadata.source;
  }

  try {
    let config = loadExtensionConfig({
      extensionDir: effectiveExtensionPath,
      workspaceDir,
    });

    config = resolveEnvVarsInObject(config);

    if (config.mcpServers) {
      config.mcpServers = Object.fromEntries(
        Object.entries(config.mcpServers).map(([key, value]) => [
          key,
          filterMcpConfig(value),
        ]),
      );
    }

    const contextFiles = getContextFileNames(config)
      .map((contextFileName) =>
        path.join(effectiveExtensionPath, contextFileName),
      )
      .filter((contextFilePath) => fs.existsSync(contextFilePath));

    return {
      name: config.name,
      version: config.version,
      path: effectiveExtensionPath,
      contextFiles,
      installMetadata,
      mcpServers: config.mcpServers,
      excludeTools: config.excludeTools,
      isActive: true, // Barring any other signals extensions should be considered Active.
    };
  } catch (e) {
    console.error(
      `Warning: Skipping extension in ${effectiveExtensionPath}: ${getErrorMessage(
        e,
      )}`,
    );
    return null;
  }
}

export function loadExtensionByName(
  name: string,
  workspaceDir: string = process.cwd(),
): GeminiCLIExtension | null {
  const userExtensionsDir = ExtensionStorage.getUserExtensionsDir();
  if (!fs.existsSync(userExtensionsDir)) {
    return null;
  }

  for (const subdir of fs.readdirSync(userExtensionsDir)) {
    const extensionDir = path.join(userExtensionsDir, subdir);
    if (!fs.statSync(extensionDir).isDirectory()) {
      continue;
    }
    const extension = loadExtension({ extensionDir, workspaceDir });
    if (extension && extension.name.toLowerCase() === name.toLowerCase()) {
      return extension;
    }
  }

  return null;
}

function filterMcpConfig(original: MCPServerConfig): MCPServerConfig {
  // eslint-disable-next-line @typescript-eslint/no-unused-vars
  const { trust, ...rest } = original;
  return Object.freeze(rest);
}

export function loadInstallMetadata(
  extensionDir: string,
): ExtensionInstallMetadata | undefined {
  const metadataFilePath = path.join(extensionDir, INSTALL_METADATA_FILENAME);
  try {
    const configContent = fs.readFileSync(metadataFilePath, 'utf-8');
    const metadata = JSON.parse(configContent) as ExtensionInstallMetadata;
    return metadata;
  } catch (_e) {
    return undefined;
  }
}

function getContextFileNames(config: ExtensionConfig): string[] {
  if (!config.contextFileName) {
    return ['GEMINI.md'];
  } else if (!Array.isArray(config.contextFileName)) {
    return [config.contextFileName];
  }
  return config.contextFileName;
}

/**
 * Returns an annotated list of extensions. If an extension is listed in enabledExtensionNames, it will be active.
 * If enabledExtensionNames is empty, an extension is active unless it is disabled.
 * @param extensions The base list of extensions.
 * @param enabledExtensionNames The names of explicitly enabled extensions.
 * @param workspaceDir The current workspace directory.
 */
export function annotateActiveExtensions(
  extensions: GeminiCLIExtension[],
  workspaceDir: string,
  manager: ExtensionEnablementManager,
): GeminiCLIExtension[] {
  manager.validateExtensionOverrides(extensions);
  return extensions.map((extension) => ({
    ...extension,
    isActive: manager.isEnabled(extension.name, workspaceDir),
  }));
}

/**
 * Requests consent from the user to perform an action, by reading a Y/n
 * character from stdin.
 *
 * This should not be called from interactive mode as it will break the CLI.
 *
 * @param consentDescription The description of the thing they will be consenting to.
 * @returns boolean, whether they consented or not.
 */
export async function requestConsentNonInteractive(
  consentDescription: string,
): Promise<boolean> {
  console.info(consentDescription);
  const result = await promptForConsentNonInteractive(
    'Do you want to continue? [Y/n]: ',
  );
  return result;
}

/**
 * Requests consent from the user to perform an action, in interactive mode.
 *
 * This should not be called from non-interactive mode as it will not work.
 *
 * @param consentDescription The description of the thing they will be consenting to.
 * @param setExtensionUpdateConfirmationRequest A function to actually add a prompt to the UI.
 * @returns boolean, whether they consented or not.
 */
export async function requestConsentInteractive(
  consentDescription: string,
  addExtensionUpdateConfirmationRequest: (value: ConfirmationRequest) => void,
): Promise<boolean> {
  return await promptForConsentInteractive(
    consentDescription + '\n\nDo you want to continue?',
    addExtensionUpdateConfirmationRequest,
  );
}

/**
 * Asks users a prompt and awaits for a y/n response on stdin.
 *
 * This should not be called from interactive mode as it will break the CLI.
 *
 * @param prompt A yes/no prompt to ask the user
 * @returns Whether or not the user answers 'y' (yes). Defaults to 'yes' on enter.
 */
async function promptForConsentNonInteractive(
  prompt: string,
): Promise<boolean> {
  const readline = await import('node:readline');
  const rl = readline.createInterface({
    input: process.stdin,
    output: process.stdout,
  });

  return new Promise((resolve) => {
    rl.question(prompt, (answer) => {
      rl.close();
      resolve(['y', ''].includes(answer.trim().toLowerCase()));
    });
  });
}

/**
 * Asks users an interactive yes/no prompt.
 *
 * This should not be called from non-interactive mode as it will break the CLI.
 *
 * @param prompt A markdown prompt to ask the user
 * @param setExtensionUpdateConfirmationRequest Function to update the UI state with the confirmation request.
 * @returns Whether or not the user answers yes.
 */
async function promptForConsentInteractive(
  prompt: string,
  addExtensionUpdateConfirmationRequest: (value: ConfirmationRequest) => void,
): Promise<boolean> {
  return await new Promise<boolean>((resolve) => {
    addExtensionUpdateConfirmationRequest({
      prompt,
      onConfirm: (resolvedConfirmed) => {
        resolve(resolvedConfirmed);
      },
    });
  });
}

export async function installOrUpdateExtension(
  installMetadata: ExtensionInstallMetadata,
  requestConsent: (consent: string) => Promise<boolean>,
  cwd: string = process.cwd(),
  previousExtensionConfig?: ExtensionConfig,
): Promise<string> {
  const isUpdate = !!previousExtensionConfig;
  const telemetryConfig = getTelemetryConfig(cwd);
  let newExtensionConfig: ExtensionConfig | null = null;
  let localSourcePath: string | undefined;

  try {
    const settings = loadSettings(cwd).merged;
    if (!isWorkspaceTrusted(settings).isTrusted) {
      throw new Error(
        `Could not install extension from untrusted folder at ${installMetadata.source}`,
      );
    }

    const extensionsDir = ExtensionStorage.getUserExtensionsDir();
    await fs.promises.mkdir(extensionsDir, { recursive: true });

    if (
      !path.isAbsolute(installMetadata.source) &&
      (installMetadata.type === 'local' || installMetadata.type === 'link')
    ) {
      installMetadata.source = path.resolve(cwd, installMetadata.source);
    }

    let tempDir: string | undefined;

    if (
      installMetadata.type === 'git' ||
      installMetadata.type === 'github-release'
    ) {
      tempDir = await ExtensionStorage.createTmpDir();
      try {
        const result = await downloadFromGitHubRelease(
          installMetadata,
          tempDir,
        );
        installMetadata.type = result.type;
        installMetadata.releaseTag = result.tagName;
      } catch (_error) {
        await cloneFromGit(installMetadata, tempDir);
        installMetadata.type = 'git';
      }
      localSourcePath = tempDir;
    } else if (
      installMetadata.type === 'local' ||
      installMetadata.type === 'link'
    ) {
      localSourcePath = installMetadata.source;
    } else {
      throw new Error(`Unsupported install type: ${installMetadata.type}`);
    }

    try {
      newExtensionConfig = loadExtensionConfig({
        extensionDir: localSourcePath,
        workspaceDir: cwd,
      });

      const newExtensionName = newExtensionConfig.name;
      if (!isUpdate) {
        const installedExtensions = loadUserExtensions();
        if (
          installedExtensions.some(
            (installed) => installed.name === newExtensionName,
          )
        ) {
          throw new Error(
            `Extension "${newExtensionName}" is already installed. Please uninstall it first.`,
          );
        }
      }

      await maybeRequestConsentOrFail(
        newExtensionConfig,
        requestConsent,
        previousExtensionConfig,
      );

      const extensionStorage = new ExtensionStorage(newExtensionName);
      const destinationPath = extensionStorage.getExtensionDir();

      if (isUpdate) {
        await uninstallExtension(newExtensionName, isUpdate, cwd);
      }

      await fs.promises.mkdir(destinationPath, { recursive: true });

      if (
        installMetadata.type === 'local' ||
        installMetadata.type === 'git' ||
        installMetadata.type === 'github-release'
      ) {
        await copyExtension(localSourcePath, destinationPath);
      }

      const metadataString = JSON.stringify(installMetadata, null, 2);
      const metadataPath = path.join(
        destinationPath,
        INSTALL_METADATA_FILENAME,
      );
      await fs.promises.writeFile(metadataPath, metadataString);
    } finally {
      if (tempDir) {
        await fs.promises.rm(tempDir, { recursive: true, force: true });
      }
    }

    if (isUpdate) {
      logExtensionUpdateEvent(
        telemetryConfig,
        new ExtensionUpdateEvent(
          newExtensionConfig.name,
          newExtensionConfig.version,
          previousExtensionConfig.version,
          installMetadata.source,
          'success',
        ),
      );
    } else {
      logExtensionInstallEvent(
        telemetryConfig,
        new ExtensionInstallEvent(
          newExtensionConfig.name,
          newExtensionConfig.version,
          installMetadata.source,
          'success',
        ),
      );
      enableExtension(newExtensionConfig.name, SettingScope.User);
    }

    return newExtensionConfig!.name;
  } catch (error) {
    // Attempt to load config from the source path even if installation fails
    // to get the name and version for logging.
    if (!newExtensionConfig && localSourcePath) {
      try {
        newExtensionConfig = loadExtensionConfig({
          extensionDir: localSourcePath,
          workspaceDir: cwd,
        });
      } catch {
        // Ignore error, this is just for logging.
      }
    }
    if (isUpdate) {
      logExtensionUpdateEvent(
        telemetryConfig,
        new ExtensionUpdateEvent(
          newExtensionConfig?.name ?? previousExtensionConfig.name,
          newExtensionConfig?.version ?? '',
          previousExtensionConfig.version,
          installMetadata.source,
          'error',
        ),
      );
    } else {
      logExtensionInstallEvent(
        telemetryConfig,
        new ExtensionInstallEvent(
          newExtensionConfig?.name ?? '',
          newExtensionConfig?.version ?? '',
          installMetadata.source,
          'error',
        ),
      );
    }
    throw error;
  }
}

/**
 * Builds a consent string for installing an extension based on it's
 * extensionConfig.
 */
function extensionConsentString(extensionConfig: ExtensionConfig): string {
  const sanitizedConfig = escapeAnsiCtrlCodes(extensionConfig);
  const output: string[] = [];
  const mcpServerEntries = Object.entries(sanitizedConfig.mcpServers || {});
  output.push(`Installing extension "${sanitizedConfig.name}".`);
  output.push(
    '**Extensions may introduce unexpected behavior. Ensure you have investigated the extension source and trust the author.**',
  );

  if (mcpServerEntries.length) {
    output.push('This extension will run the following MCP servers:');
    for (const [key, mcpServer] of mcpServerEntries) {
      const isLocal = !!mcpServer.command;
      const source =
        mcpServer.httpUrl ??
        `${mcpServer.command || ''}${mcpServer.args ? ' ' + mcpServer.args.join(' ') : ''}`;
      output.push(`  * ${key} (${isLocal ? 'local' : 'remote'}): ${source}`);
    }
  }
  if (sanitizedConfig.contextFileName) {
    output.push(
      `This extension will append info to your gemini.md context using ${sanitizedConfig.contextFileName}`,
    );
  }
  if (sanitizedConfig.excludeTools) {
    output.push(
      `This extension will exclude the following core tools: ${sanitizedConfig.excludeTools}`,
    );
  }
  return output.join('\n');
}

/**
 * Requests consent from the user to install an extension (extensionConfig), if
 * there is any difference between the consent string for `extensionConfig` and
 * `previousExtensionConfig`.
 *
 * Always requests consent if previousExtensionConfig is null.
 *
 * Throws if the user does not consent.
 */
async function maybeRequestConsentOrFail(
  extensionConfig: ExtensionConfig,
  requestConsent: (consent: string) => Promise<boolean>,
  previousExtensionConfig?: ExtensionConfig,
) {
  const extensionConsent = extensionConsentString(extensionConfig);
  if (previousExtensionConfig) {
    const previousExtensionConsent = extensionConsentString(
      previousExtensionConfig,
    );
    if (previousExtensionConsent === extensionConsent) {
      return;
    }
  }
  if (!(await requestConsent(extensionConsent))) {
    throw new Error(`Installation cancelled for "${extensionConfig.name}".`);
  }
}

export function validateName(name: string) {
  if (!/^[a-zA-Z0-9-]+$/.test(name)) {
    throw new Error(
      `Invalid extension name: "${name}". Only letters (a-z, A-Z), numbers (0-9), and dashes (-) are allowed.`,
    );
  }
}

export function loadExtensionConfig(
  context: LoadExtensionContext,
): ExtensionConfig {
  const { extensionDir, workspaceDir } = context;
  const configFilePath = path.join(extensionDir, EXTENSIONS_CONFIG_FILENAME);
  if (!fs.existsSync(configFilePath)) {
    throw new Error(`Configuration file not found at ${configFilePath}`);
  }
  try {
    const configContent = fs.readFileSync(configFilePath, 'utf-8');
    const rawConfig = JSON.parse(configContent) as ExtensionConfig;
    if (!rawConfig.name || !rawConfig.version) {
      throw new Error(
        `Invalid configuration in ${configFilePath}: missing ${!rawConfig.name ? '"name"' : '"version"'}`,
      );
    }
    const installDir = new ExtensionStorage(rawConfig.name).getExtensionDir();
    const config = recursivelyHydrateStrings(
      rawConfig as unknown as JsonObject,
      {
        extensionPath: installDir,
        workspacePath: workspaceDir,
        '/': path.sep,
        pathSeparator: path.sep,
      },
    ) as unknown as ExtensionConfig;

    validateName(config.name);
    return config;
  } catch (e) {
    throw new Error(
      `Failed to load extension config from ${configFilePath}: ${getErrorMessage(
        e,
      )}`,
    );
  }
}

export async function uninstallExtension(
  extensionIdentifier: string,
  isUpdate: boolean,
  cwd: string = process.cwd(),
): Promise<void> {
  const installedExtensions = loadUserExtensions();
  const extensionName = installedExtensions.find(
    (installed) =>
      installed.name.toLowerCase() === extensionIdentifier.toLowerCase() ||
      installed.installMetadata?.source.toLowerCase() ===
        extensionIdentifier.toLowerCase(),
  )?.name;
  if (!extensionName) {
    throw new ExtensionNotFoundError(extensionIdentifier);
  }
  const storage = new ExtensionStorage(extensionName);

  await fs.promises.rm(storage.getExtensionDir(), {
    recursive: true,
    force: true,
  });

  // The rest of the cleanup below here is only for true uninstalls, not
  // uninstalls related to updates.
  if (isUpdate) return;

  const manager = new ExtensionEnablementManager(
    ExtensionStorage.getUserExtensionsDir(),
    [extensionName],
  );
  manager.remove(extensionName);

  const telemetryConfig = getTelemetryConfig(cwd);
  logExtensionUninstall(
    telemetryConfig,
    new ExtensionUninstallEvent(extensionName, 'success'),
  );
}

export function toOutputString(
  extension: GeminiCLIExtension,
  workspaceDir: string,
): string {
  const manager = new ExtensionEnablementManager(
    ExtensionStorage.getUserExtensionsDir(),
  );
  const userEnabled = manager.isEnabled(extension.name, os.homedir());
  const workspaceEnabled = manager.isEnabled(extension.name, workspaceDir);

  const status = workspaceEnabled ? chalk.green('✓') : chalk.red('✗');
  let output = `${status} ${extension.name} (${extension.version})`;
  output += `\n Path: ${extension.path}`;
  if (extension.installMetadata) {
    output += `\n Source: ${extension.installMetadata.source} (Type: ${extension.installMetadata.type})`;
    if (extension.installMetadata.ref) {
      output += `\n Ref: ${extension.installMetadata.ref}`;
    }
    if (extension.installMetadata.releaseTag) {
      output += `\n Release tag: ${extension.installMetadata.releaseTag}`;
    }
  }
  output += `\n Enabled (User): ${userEnabled}`;
  output += `\n Enabled (Workspace): ${workspaceEnabled}`;
  if (extension.contextFiles.length > 0) {
    output += `\n Context files:`;
    extension.contextFiles.forEach((contextFile) => {
      output += `\n  ${contextFile}`;
    });
  }
  if (extension.mcpServers) {
    output += `\n MCP servers:`;
    Object.keys(extension.mcpServers).forEach((key) => {
      output += `\n  ${key}`;
    });
  }
  if (extension.excludeTools) {
    output += `\n Excluded tools:`;
    extension.excludeTools.forEach((tool) => {
      output += `\n  ${tool}`;
    });
  }
  return output;
}

export function disableExtension(
  name: string,
  scope: SettingScope,
  cwd: string = process.cwd(),
) {
  const config = getTelemetryConfig(cwd);
  if (scope === SettingScope.System || scope === SettingScope.SystemDefaults) {
    throw new Error('System and SystemDefaults scopes are not supported.');
  }
  const extension = loadExtensionByName(name, cwd);
  if (!extension) {
    throw new Error(`Extension with name ${name} does not exist.`);
  }

  const manager = new ExtensionEnablementManager(
    ExtensionStorage.getUserExtensionsDir(),
    [name],
  );
  const scopePath = scope === SettingScope.Workspace ? cwd : os.homedir();
  manager.disable(name, true, scopePath);
  logExtensionDisable(config, new ExtensionDisableEvent(name, scope));
}

export function enableExtension(
  name: string,
  scope: SettingScope,
  cwd: string = process.cwd(),
) {
  if (scope === SettingScope.System || scope === SettingScope.SystemDefaults) {
    throw new Error('System and SystemDefaults scopes are not supported.');
  }
  const extension = loadExtensionByName(name, cwd);
  if (!extension) {
    throw new Error(`Extension with name ${name} does not exist.`);
  }
  const manager = new ExtensionEnablementManager(
    ExtensionStorage.getUserExtensionsDir(),
  );
  const scopePath = scope === SettingScope.Workspace ? cwd : os.homedir();
  manager.enable(name, true, scopePath);
  const config = getTelemetryConfig(cwd);
  logExtensionEnable(config, new ExtensionEnableEvent(name, scope));
}<|MERGE_RESOLUTION|>--- conflicted
+++ resolved
@@ -28,16 +28,11 @@
 import * as path from 'node:path';
 import * as os from 'node:os';
 import { SettingScope, loadSettings } from '../config/settings.js';
-<<<<<<< HEAD
 import { ExtensionNotFoundError, getErrorMessage } from '../utils/errors.js';
-import { recursivelyHydrateStrings } from './extensions/variables.js';
-=======
-import { getErrorMessage } from '../utils/errors.js';
 import {
   recursivelyHydrateStrings,
   type JsonObject,
 } from './extensions/variables.js';
->>>>>>> 87f175bb
 import { isWorkspaceTrusted } from './trustedFolders.js';
 import { resolveEnvVarsInObject } from '../utils/envVarResolver.js';
 import { randomUUID } from 'node:crypto';
