/**
 * @license
 * Copyright 2025 Google LLC
 * SPDX-License-Identifier: Apache-2.0
 */

import type {
  MCPServerConfig,
  GeminiCLIExtension,
} from '@google/gemini-cli-core';
import {
  GEMINI_DIR,
  Storage,
  ClearcutLogger,
  Config,
  ExtensionInstallEvent,
  ExtensionUninstallEvent,
} from '@google/gemini-cli-core';
import * as fs from 'node:fs';
import * as path from 'node:path';
import * as os from 'node:os';
import { simpleGit } from 'simple-git';
import { SettingScope, loadSettings } from './settings.js';
import { getErrorMessage } from '../utils/errors.js';
import { recursivelyHydrateStrings } from './extensions/variables.js';
import { isWorkspaceTrusted } from './trustedFolders.js';
import { resolveEnvVarsInObject } from '../utils/envVarResolver.js';
import { randomUUID } from 'node:crypto';
<<<<<<< HEAD
=======
import { ExtensionUpdateState } from '../ui/state/extensions.js';
import { ExtensionEnablementManager } from './extensions/extensionEnablement.js';
>>>>>>> 459de383

export const EXTENSIONS_DIRECTORY_NAME = path.join(GEMINI_DIR, 'extensions');

export const EXTENSIONS_CONFIG_FILENAME = 'gemini-extension.json';
export const INSTALL_METADATA_FILENAME = '.gemini-extension-install.json';

export interface Extension {
  path: string;
  config: ExtensionConfig;
  contextFiles: string[];
  installMetadata?: ExtensionInstallMetadata | undefined;
}

export interface ExtensionConfig {
  name: string;
  version: string;
  mcpServers?: Record<string, MCPServerConfig>;
  contextFileName?: string | string[];
  excludeTools?: string[];
}

export interface ExtensionInstallMetadata {
  source: string;
  type: 'git' | 'local' | 'link';
  ref?: string;
  autoUpdate?: boolean;
}

export class ExtensionStorage {
  private readonly extensionName: string;

  constructor(extensionName: string) {
    this.extensionName = extensionName;
  }

  getExtensionDir(): string {
    return path.join(
      ExtensionStorage.getUserExtensionsDir(),
      this.extensionName,
    );
  }

  getConfigPath(): string {
    return path.join(this.getExtensionDir(), EXTENSIONS_CONFIG_FILENAME);
  }

  static getUserExtensionsDir(): string {
    const storage = new Storage(os.homedir());
    return storage.getExtensionsDir();
  }

  static async createTmpDir(): Promise<string> {
    return await fs.promises.mkdtemp(
      path.join(os.tmpdir(), 'gemini-extension'),
    );
  }
}

export function getWorkspaceExtensions(workspaceDir: string): Extension[] {
  // If the workspace dir is the user extensions dir, there are no workspace extensions.
  if (path.resolve(workspaceDir) === path.resolve(os.homedir())) {
    return [];
  }
  return loadExtensionsFromDir(workspaceDir);
}

export async function copyExtension(
  source: string,
  destination: string,
): Promise<void> {
  await fs.promises.cp(source, destination, { recursive: true });
}

export async function performWorkspaceExtensionMigration(
  extensions: Extension[],
): Promise<string[]> {
  const failedInstallNames: string[] = [];

  for (const extension of extensions) {
    try {
      const installMetadata: ExtensionInstallMetadata = {
        source: extension.path,
        type: 'local',
      };
      await installExtension(installMetadata);
    } catch (_) {
      failedInstallNames.push(extension.config.name);
    }
  }
  return failedInstallNames;
}

function getClearcutLogger(cwd: string) {
  const config = new Config({
    sessionId: randomUUID(),
    targetDir: cwd,
    cwd,
    model: '',
    debugMode: false,
  });
  const logger = ClearcutLogger.getInstance(config);
  return logger;
}

export function loadExtensions(
  workspaceDir: string = process.cwd(),
): Extension[] {
  const settings = loadSettings(workspaceDir).merged;
  const allExtensions = [...loadUserExtensions()];

  if (
    (isWorkspaceTrusted(settings) ?? true) &&
    // Default management setting to true
    !(settings.experimental?.extensionManagement ?? true)
  ) {
    allExtensions.push(...getWorkspaceExtensions(workspaceDir));
  }

  const uniqueExtensions = new Map<string, Extension>();
  const manager = new ExtensionEnablementManager(
    ExtensionStorage.getUserExtensionsDir(),
  );

  for (const extension of allExtensions) {
    if (
      !uniqueExtensions.has(extension.config.name) &&
      manager.isEnabled(extension.config.name, workspaceDir)
    ) {
      uniqueExtensions.set(extension.config.name, extension);
    }
  }

  return Array.from(uniqueExtensions.values());
}

export function loadUserExtensions(): Extension[] {
  const userExtensions = loadExtensionsFromDir(os.homedir());

  const uniqueExtensions = new Map<string, Extension>();
  for (const extension of userExtensions) {
    if (!uniqueExtensions.has(extension.config.name)) {
      uniqueExtensions.set(extension.config.name, extension);
    }
  }

  return Array.from(uniqueExtensions.values());
}

export function loadExtensionsFromDir(dir: string): Extension[] {
  const storage = new Storage(dir);
  const extensionsDir = storage.getExtensionsDir();
  if (!fs.existsSync(extensionsDir)) {
    return [];
  }

  const extensions: Extension[] = [];
  for (const subdir of fs.readdirSync(extensionsDir)) {
    const extensionDir = path.join(extensionsDir, subdir);

    const extension = loadExtension(extensionDir);
    if (extension != null) {
      extensions.push(extension);
    }
  }
  return extensions;
}

export function loadExtension(extensionDir: string): Extension | null {
  if (!fs.statSync(extensionDir).isDirectory()) {
    return null;
  }

  const installMetadata = loadInstallMetadata(extensionDir);
  let effectiveExtensionPath = extensionDir;

  if (installMetadata?.type === 'link') {
    effectiveExtensionPath = installMetadata.source;
  }

  const configFilePath = path.join(
    effectiveExtensionPath,
    EXTENSIONS_CONFIG_FILENAME,
  );
  if (!fs.existsSync(configFilePath)) {
    console.error(
      `Warning: extension directory ${effectiveExtensionPath} does not contain a config file ${configFilePath}.`,
    );
    return null;
  }

  try {
    const configContent = fs.readFileSync(configFilePath, 'utf-8');
    let config = recursivelyHydrateStrings(JSON.parse(configContent), {
      extensionPath: extensionDir,
      '/': path.sep,
      pathSeparator: path.sep,
    }) as unknown as ExtensionConfig;
    if (!config.name || !config.version) {
      console.error(
        `Invalid extension config in ${configFilePath}: missing name or version.`,
      );
      return null;
    }

    config = resolveEnvVarsInObject(config);

    const contextFiles = getContextFileNames(config)
      .map((contextFileName) =>
        path.join(effectiveExtensionPath, contextFileName),
      )
      .filter((contextFilePath) => fs.existsSync(contextFilePath));

    return {
      path: effectiveExtensionPath,
      config,
      contextFiles,
      installMetadata,
    };
  } catch (e) {
    console.error(
      `Warning: error parsing extension config in ${configFilePath}: ${getErrorMessage(
        e,
      )}`,
    );
    return null;
  }
}

function loadInstallMetadata(
  extensionDir: string,
): ExtensionInstallMetadata | undefined {
  const metadataFilePath = path.join(extensionDir, INSTALL_METADATA_FILENAME);
  try {
    const configContent = fs.readFileSync(metadataFilePath, 'utf-8');
    const metadata = JSON.parse(configContent) as ExtensionInstallMetadata;
    return metadata;
  } catch (_e) {
    return undefined;
  }
}

function getContextFileNames(config: ExtensionConfig): string[] {
  if (!config.contextFileName) {
    return ['GEMINI.md'];
  } else if (!Array.isArray(config.contextFileName)) {
    return [config.contextFileName];
  }
  return config.contextFileName;
}

/**
 * Returns an annotated list of extensions. If an extension is listed in enabledExtensionNames, it will be active.
 * If enabledExtensionNames is empty, an extension is active unless it is disabled.
 * @param extensions The base list of extensions.
 * @param enabledExtensionNames The names of explicitly enabled extensions.
 * @param workspaceDir The current workspace directory.
 */
export function annotateActiveExtensions(
  extensions: Extension[],
  enabledExtensionNames: string[],
  workspaceDir: string,
): GeminiCLIExtension[] {
<<<<<<< HEAD
  const settings = loadSettings(workspaceDir).merged;
  const disabledExtensions = settings.extensions?.disabled ?? [];
=======
  const manager = new ExtensionEnablementManager(
    ExtensionStorage.getUserExtensionsDir(),
  );

>>>>>>> 459de383
  const annotatedExtensions: GeminiCLIExtension[] = [];
  if (enabledExtensionNames.length === 0) {
    return extensions.map((extension) => ({
      name: extension.config.name,
      version: extension.config.version,
      isActive: manager.isEnabled(extension.config.name, workspaceDir),
      path: extension.path,
      source: extension.installMetadata?.source,
      type: extension.installMetadata?.type,
      ref: extension.installMetadata?.ref,
      autoUpdate: extension.installMetadata?.autoUpdate ?? false,
    }));
  }

  const lowerCaseEnabledExtensions = new Set(
    enabledExtensionNames.map((e) => e.trim().toLowerCase()),
  );

  if (
    lowerCaseEnabledExtensions.size === 1 &&
    lowerCaseEnabledExtensions.has('none')
  ) {
    return extensions.map((extension) => ({
      name: extension.config.name,
      version: extension.config.version,
      isActive: false,
      path: extension.path,
      source: extension.installMetadata?.source,
      type: extension.installMetadata?.type,
      ref: extension.installMetadata?.ref,
      autoUpdate: extension.installMetadata?.autoUpdate ?? false,
    }));
  }

  const notFoundNames = new Set(lowerCaseEnabledExtensions);

  for (const extension of extensions) {
    const lowerCaseName = extension.config.name.toLowerCase();
    const isActive = lowerCaseEnabledExtensions.has(lowerCaseName);

    if (isActive) {
      notFoundNames.delete(lowerCaseName);
    }

    annotatedExtensions.push({
      name: extension.config.name,
      version: extension.config.version,
      isActive,
      path: extension.path,
      autoUpdate: extension.installMetadata?.autoUpdate ?? false,
    });
  }

  for (const requestedName of notFoundNames) {
    console.error(`Extension not found: ${requestedName}`);
  }

  return annotatedExtensions;
}

/**
 * Clones a Git repository to a specified local path.
 * @param installMetadata The metadata for the extension to install.
 * @param destination The destination path to clone the repository to.
 */
async function cloneFromGit(
  installMetadata: ExtensionInstallMetadata,
  destination: string,
): Promise<void> {
  try {
    const git = simpleGit(destination);
    await git.clone(installMetadata.source, './', ['--depth', '1']);

    const remotes = await git.getRemotes(true);
    if (remotes.length === 0) {
      throw new Error(
        `Unable to find any remotes for repo ${installMetadata.source}`,
      );
    }

    const refToFetch = installMetadata.ref || 'HEAD';

    await git.fetch(remotes[0].name, refToFetch);

    // After fetching, checkout FETCH_HEAD to get the content of the fetched ref.
    // This results in a detached HEAD state, which is fine for this purpose.
    await git.checkout('FETCH_HEAD');
  } catch (error) {
    throw new Error(
      `Failed to clone Git repository from ${installMetadata.source}`,
      {
        cause: error,
      },
    );
  }
}

/**
 * Asks users a prompt and awaits for a y/n response
 * @param prompt A yes/no prompt to ask the user
 * @returns Whether or not the user answers 'y' (yes)
 */
async function promptForContinuation(prompt: string): Promise<boolean> {
  const readline = await import('node:readline');
  const rl = readline.createInterface({
    input: process.stdin,
    output: process.stdout,
  });

  return new Promise((resolve) => {
    rl.question(prompt, (answer) => {
      rl.close();
      resolve(answer.toLowerCase() === 'y');
    });
  });
}

export async function installExtension(
  installMetadata: ExtensionInstallMetadata,
  cwd: string = process.cwd(),
  isUpdate: boolean = false,
): Promise<string> {
  const logger = getClearcutLogger(cwd);
  let newExtensionConfig: ExtensionConfig | null = null;
  let localSourcePath: string | undefined;

  try {
    const settings = loadSettings(cwd).merged;
    if (!isWorkspaceTrusted(settings)) {
      throw new Error(
        `Could not install extension from untrusted folder at ${installMetadata.source}`,
      );
    }

    const extensionsDir = ExtensionStorage.getUserExtensionsDir();
    await fs.promises.mkdir(extensionsDir, { recursive: true });

    if (
      !path.isAbsolute(installMetadata.source) &&
      (installMetadata.type === 'local' || installMetadata.type === 'link')
    ) {
      installMetadata.source = path.resolve(cwd, installMetadata.source);
    }

    let tempDir: string | undefined;

    if (installMetadata.type === 'git') {
      tempDir = await ExtensionStorage.createTmpDir();
      await cloneFromGit(installMetadata, tempDir);
      localSourcePath = tempDir;
    } else if (
      installMetadata.type === 'local' ||
      installMetadata.type === 'link'
    ) {
      localSourcePath = installMetadata.source;
    } else {
      throw new Error(`Unsupported install type: ${installMetadata.type}`);
    }

    try {
      newExtensionConfig = await loadExtensionConfig(localSourcePath);
      if (!newExtensionConfig) {
        throw new Error(
          `Invalid extension at ${installMetadata.source}. Please make sure it has a valid gemini-extension.json file.`,
        );
      }

      const newExtensionName = newExtensionConfig.name;
      const extensionStorage = new ExtensionStorage(newExtensionName);
      const destinationPath = extensionStorage.getExtensionDir();

      const installedExtensions = loadUserExtensions();
      if (
        installedExtensions.some(
          (installed) => installed.config.name === newExtensionName,
        )
      ) {
        throw new Error(
          `Extension "${newExtensionName}" is already installed. Please uninstall it first.`,
        );
      }

      const mcpServerEntries = Object.entries(
        newExtensionConfig.mcpServers || {},
      );
      if (mcpServerEntries.length) {
        console.info('This extension will run the following MCP servers: ');
        for (const [key, mcpServer] of mcpServerEntries) {
          const isLocal = !!mcpServer.command;
          console.info(
            `  * ${key} (${isLocal ? 'local' : 'remote'}): ${mcpServer.description}`,
          );
        }
        console.info(
          'The extension will append info to your gemini.md context',
        );

        // Only prompt for new installs.
        if (!isUpdate) {
          const shouldContinue = await promptForContinuation(
            'Do you want to continue? (y/n): ',
          );
          if (!shouldContinue) {
            throw new Error('Installation cancelled by user.');
          }
        }
      }

      await fs.promises.mkdir(destinationPath, { recursive: true });

      if (installMetadata.type === 'local' || installMetadata.type === 'git') {
        await copyExtension(localSourcePath, destinationPath);
      }

      const metadataString = JSON.stringify(installMetadata, null, 2);
      const metadataPath = path.join(
        destinationPath,
        INSTALL_METADATA_FILENAME,
      );
      await fs.promises.writeFile(metadataPath, metadataString);
    } finally {
      if (tempDir) {
        await fs.promises.rm(tempDir, { recursive: true, force: true });
      }
    }

    logger?.logExtensionInstallEvent(
      new ExtensionInstallEvent(
        newExtensionConfig!.name,
        newExtensionConfig!.version,
        installMetadata.source,
        'success',
      ),
    );

    enableExtension(newExtensionConfig!.name, SettingScope.User);
    return newExtensionConfig!.name;
  } catch (error) {
    // Attempt to load config from the source path even if installation fails
    // to get the name and version for logging.
    if (!newExtensionConfig && localSourcePath) {
      newExtensionConfig = await loadExtensionConfig(localSourcePath);
    }
    logger?.logExtensionInstallEvent(
      new ExtensionInstallEvent(
        newExtensionConfig?.name ?? '',
        newExtensionConfig?.version ?? '',
        installMetadata.source,
        'error',
      ),
    );
    throw error;
  }
}

export async function loadExtensionConfig(
  extensionDir: string,
): Promise<ExtensionConfig | null> {
  const configFilePath = path.join(extensionDir, EXTENSIONS_CONFIG_FILENAME);
  if (!fs.existsSync(configFilePath)) {
    return null;
  }
  try {
    const configContent = fs.readFileSync(configFilePath, 'utf-8');
    const config = recursivelyHydrateStrings(JSON.parse(configContent), {
      extensionPath: extensionDir,
      '/': path.sep,
      pathSeparator: path.sep,
    }) as unknown as ExtensionConfig;
    if (!config.name || !config.version) {
      return null;
    }
    return config;
  } catch (_) {
    return null;
  }
}

export async function uninstallExtension(
  extensionName: string,
  cwd: string = process.cwd(),
): Promise<void> {
  const logger = getClearcutLogger(cwd);
  const installedExtensions = loadUserExtensions();
  if (
    !installedExtensions.some(
      (installed) => installed.config.name === extensionName,
    )
  ) {
    throw new Error(`Extension "${extensionName}" not found.`);
  }
  const manager = new ExtensionEnablementManager(
    ExtensionStorage.getUserExtensionsDir(),
  );
  manager.remove(extensionName);
  const storage = new ExtensionStorage(extensionName);

  await fs.promises.rm(storage.getExtensionDir(), {
    recursive: true,
    force: true,
  });
  logger?.logExtensionUninstallEvent(
    new ExtensionUninstallEvent(extensionName, 'success'),
  );
}

export function toOutputString(extension: Extension): string {
  let output = `${extension.config.name} (${extension.config.version})`;
  output += `\n Path: ${extension.path}`;
  if (extension.installMetadata) {
    output += `\n Source: ${extension.installMetadata.source} (Type: ${extension.installMetadata.type})`;
    if (extension.installMetadata.ref) {
      output += `\n Ref: ${extension.installMetadata.ref}`;
    }
  }
  if (extension.contextFiles.length > 0) {
    output += `\n Context files:`;
    extension.contextFiles.forEach((contextFile) => {
      output += `\n  ${contextFile}`;
    });
  }
  if (extension.config.mcpServers) {
    output += `\n MCP servers:`;
    Object.keys(extension.config.mcpServers).forEach((key) => {
      output += `\n  ${key}`;
    });
  }
  if (extension.config.excludeTools) {
    output += `\n Excluded tools:`;
    extension.config.excludeTools.forEach((tool) => {
      output += `\n  ${tool}`;
    });
  }
  return output;
}

export function disableExtension(
  name: string,
  scope: SettingScope,
  cwd: string = process.cwd(),
) {
  if (scope === SettingScope.System || scope === SettingScope.SystemDefaults) {
    throw new Error('System and SystemDefaults scopes are not supported.');
  }

  const manager = new ExtensionEnablementManager(
    ExtensionStorage.getUserExtensionsDir(),
  );
  const scopePath = scope === SettingScope.Workspace ? cwd : os.homedir();
  manager.disable(name, true, scopePath);
}

export function enableExtension(
  name: string,
  scope: SettingScope,
  cwd: string = process.cwd(),
) {
  if (scope === SettingScope.System || scope === SettingScope.SystemDefaults) {
    throw new Error('System and SystemDefaults scopes are not supported.');
  }
<<<<<<< HEAD
=======
  const manager = new ExtensionEnablementManager(
    ExtensionStorage.getUserExtensionsDir(),
  );
  const scopePath = scope === SettingScope.Workspace ? cwd : os.homedir();
  manager.enable(name, true, scopePath);
}

export async function updateAllUpdatableExtensions(
  cwd: string = process.cwd(),
  extensions: GeminiCLIExtension[],
  extensionsState: Map<string, ExtensionUpdateState>,
  setExtensionsUpdateState: (
    updateState: Map<string, ExtensionUpdateState>,
  ) => void,
): Promise<ExtensionUpdateInfo[]> {
  return await Promise.all(
    extensions
      .filter(
        (extension) =>
          extensionsState.get(extension.name) ===
          ExtensionUpdateState.UPDATE_AVAILABLE,
      )
      .map((extension) =>
        updateExtension(extension, cwd, (updateState) => {
          const newState = new Map(extensionsState);
          newState.set(extension.name, updateState);
          setExtensionsUpdateState(newState);
        }),
      ),
  );
}

export interface ExtensionUpdateCheckResult {
  state: ExtensionUpdateState;
  error?: string;
}

export async function checkForAllExtensionUpdates(
  extensions: GeminiCLIExtension[],
  setExtensionsUpdateState: (
    updateState: Map<string, ExtensionUpdateState>,
  ) => void,
): Promise<Map<string, ExtensionUpdateState>> {
  const finalState = new Map<string, ExtensionUpdateState>();
  for (const extension of extensions) {
    finalState.set(extension.name, await checkForExtensionUpdate(extension));
  }
  setExtensionsUpdateState(finalState);
  return finalState;
}

export async function checkForExtensionUpdate(
  extension: GeminiCLIExtension,
): Promise<ExtensionUpdateState> {
  if (extension.type !== 'git') {
    return ExtensionUpdateState.NOT_UPDATABLE;
  }

  try {
    const git = simpleGit(extension.path);
    const remotes = await git.getRemotes(true);
    if (remotes.length === 0) {
      console.error('No git remotes found.');
      return ExtensionUpdateState.ERROR;
    }
    const remoteUrl = remotes[0].refs.fetch;
    if (!remoteUrl) {
      console.error(`No fetch URL found for git remote ${remotes[0].name}.`);
      return ExtensionUpdateState.ERROR;
    }

    // Determine the ref to check on the remote.
    const refToCheck = extension.ref || 'HEAD';

    const lsRemoteOutput = await git.listRemote([remoteUrl, refToCheck]);

    if (typeof lsRemoteOutput !== 'string' || lsRemoteOutput.trim() === '') {
      console.error(`Git ref ${refToCheck} not found.`);
      return ExtensionUpdateState.ERROR;
    }

    const remoteHash = lsRemoteOutput.split('\t')[0];
    const localHash = await git.revparse(['HEAD']);

    if (!remoteHash) {
      console.error(
        `Unable to parse hash from git ls-remote output "${lsRemoteOutput}"`,
      );
      return ExtensionUpdateState.ERROR;
    } else if (remoteHash === localHash) {
      return ExtensionUpdateState.UP_TO_DATE;
    } else {
      return ExtensionUpdateState.UPDATE_AVAILABLE;
    }
  } catch (error) {
    console.error(
      `Failed to check for updates for extension "${
        extension.name
      }": ${getErrorMessage(error)}`,
    );
    return ExtensionUpdateState.ERROR;
  }
>>>>>>> 459de383
}<|MERGE_RESOLUTION|>--- conflicted
+++ resolved
@@ -26,11 +26,7 @@
 import { isWorkspaceTrusted } from './trustedFolders.js';
 import { resolveEnvVarsInObject } from '../utils/envVarResolver.js';
 import { randomUUID } from 'node:crypto';
-<<<<<<< HEAD
-=======
-import { ExtensionUpdateState } from '../ui/state/extensions.js';
 import { ExtensionEnablementManager } from './extensions/extensionEnablement.js';
->>>>>>> 459de383
 
 export const EXTENSIONS_DIRECTORY_NAME = path.join(GEMINI_DIR, 'extensions');
 
@@ -293,15 +289,10 @@
   enabledExtensionNames: string[],
   workspaceDir: string,
 ): GeminiCLIExtension[] {
-<<<<<<< HEAD
-  const settings = loadSettings(workspaceDir).merged;
-  const disabledExtensions = settings.extensions?.disabled ?? [];
-=======
   const manager = new ExtensionEnablementManager(
     ExtensionStorage.getUserExtensionsDir(),
   );
 
->>>>>>> 459de383
   const annotatedExtensions: GeminiCLIExtension[] = [];
   if (enabledExtensionNames.length === 0) {
     return extensions.map((extension) => ({
@@ -662,109 +653,9 @@
   if (scope === SettingScope.System || scope === SettingScope.SystemDefaults) {
     throw new Error('System and SystemDefaults scopes are not supported.');
   }
-<<<<<<< HEAD
-=======
   const manager = new ExtensionEnablementManager(
     ExtensionStorage.getUserExtensionsDir(),
   );
   const scopePath = scope === SettingScope.Workspace ? cwd : os.homedir();
   manager.enable(name, true, scopePath);
-}
-
-export async function updateAllUpdatableExtensions(
-  cwd: string = process.cwd(),
-  extensions: GeminiCLIExtension[],
-  extensionsState: Map<string, ExtensionUpdateState>,
-  setExtensionsUpdateState: (
-    updateState: Map<string, ExtensionUpdateState>,
-  ) => void,
-): Promise<ExtensionUpdateInfo[]> {
-  return await Promise.all(
-    extensions
-      .filter(
-        (extension) =>
-          extensionsState.get(extension.name) ===
-          ExtensionUpdateState.UPDATE_AVAILABLE,
-      )
-      .map((extension) =>
-        updateExtension(extension, cwd, (updateState) => {
-          const newState = new Map(extensionsState);
-          newState.set(extension.name, updateState);
-          setExtensionsUpdateState(newState);
-        }),
-      ),
-  );
-}
-
-export interface ExtensionUpdateCheckResult {
-  state: ExtensionUpdateState;
-  error?: string;
-}
-
-export async function checkForAllExtensionUpdates(
-  extensions: GeminiCLIExtension[],
-  setExtensionsUpdateState: (
-    updateState: Map<string, ExtensionUpdateState>,
-  ) => void,
-): Promise<Map<string, ExtensionUpdateState>> {
-  const finalState = new Map<string, ExtensionUpdateState>();
-  for (const extension of extensions) {
-    finalState.set(extension.name, await checkForExtensionUpdate(extension));
-  }
-  setExtensionsUpdateState(finalState);
-  return finalState;
-}
-
-export async function checkForExtensionUpdate(
-  extension: GeminiCLIExtension,
-): Promise<ExtensionUpdateState> {
-  if (extension.type !== 'git') {
-    return ExtensionUpdateState.NOT_UPDATABLE;
-  }
-
-  try {
-    const git = simpleGit(extension.path);
-    const remotes = await git.getRemotes(true);
-    if (remotes.length === 0) {
-      console.error('No git remotes found.');
-      return ExtensionUpdateState.ERROR;
-    }
-    const remoteUrl = remotes[0].refs.fetch;
-    if (!remoteUrl) {
-      console.error(`No fetch URL found for git remote ${remotes[0].name}.`);
-      return ExtensionUpdateState.ERROR;
-    }
-
-    // Determine the ref to check on the remote.
-    const refToCheck = extension.ref || 'HEAD';
-
-    const lsRemoteOutput = await git.listRemote([remoteUrl, refToCheck]);
-
-    if (typeof lsRemoteOutput !== 'string' || lsRemoteOutput.trim() === '') {
-      console.error(`Git ref ${refToCheck} not found.`);
-      return ExtensionUpdateState.ERROR;
-    }
-
-    const remoteHash = lsRemoteOutput.split('\t')[0];
-    const localHash = await git.revparse(['HEAD']);
-
-    if (!remoteHash) {
-      console.error(
-        `Unable to parse hash from git ls-remote output "${lsRemoteOutput}"`,
-      );
-      return ExtensionUpdateState.ERROR;
-    } else if (remoteHash === localHash) {
-      return ExtensionUpdateState.UP_TO_DATE;
-    } else {
-      return ExtensionUpdateState.UPDATE_AVAILABLE;
-    }
-  } catch (error) {
-    console.error(
-      `Failed to check for updates for extension "${
-        extension.name
-      }": ${getErrorMessage(error)}`,
-    );
-    return ExtensionUpdateState.ERROR;
-  }
->>>>>>> 459de383
 }