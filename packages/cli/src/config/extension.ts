/**
 * @license
 * Copyright 2025 Google LLC
 * SPDX-License-Identifier: Apache-2.0
 */

import type {
  MCPServerConfig,
  GeminiCLIExtension,
} from '@google/gemini-cli-core';
import {
  GEMINI_DIR,
  Storage,
  ClearcutLogger,
  Config,
  ExtensionInstallEvent,
} from '@google/gemini-cli-core';
import * as fs from 'node:fs';
import * as path from 'node:path';
import * as os from 'node:os';
import { simpleGit } from 'simple-git';
import { SettingScope, loadSettings } from '../config/settings.js';
import { getErrorMessage } from '../utils/errors.js';
import { recursivelyHydrateStrings } from './extensions/variables.js';
import { isWorkspaceTrusted } from './trustedFolders.js';
import { resolveEnvVarsInObject } from '../utils/envVarResolver.js';
import { randomUUID } from 'node:crypto';
import { ExtensionUpdateState } from '../ui/state/extensions.js';

export const EXTENSIONS_DIRECTORY_NAME = path.join(GEMINI_DIR, 'extensions');

export const EXTENSIONS_CONFIG_FILENAME = 'gemini-extension.json';
export const INSTALL_METADATA_FILENAME = '.gemini-extension-install.json';

export interface Extension {
  path: string;
  config: ExtensionConfig;
  contextFiles: string[];
  installMetadata?: ExtensionInstallMetadata | undefined;
}

export interface ExtensionConfig {
  name: string;
  version: string;
  mcpServers?: Record<string, MCPServerConfig>;
  contextFileName?: string | string[];
  excludeTools?: string[];
}

export interface ExtensionInstallMetadata {
  source: string;
  type: 'git' | 'local' | 'link';
  ref?: string;
}

export interface ExtensionUpdateInfo {
  name: string;
  originalVersion: string;
  updatedVersion: string;
}

export class ExtensionStorage {
  private readonly extensionName: string;

  constructor(extensionName: string) {
    this.extensionName = extensionName;
  }

  getExtensionDir(): string {
    return path.join(
      ExtensionStorage.getUserExtensionsDir(),
      this.extensionName,
    );
  }

  getConfigPath(): string {
    return path.join(this.getExtensionDir(), EXTENSIONS_CONFIG_FILENAME);
  }

  static getUserExtensionsDir(): string {
    const storage = new Storage(os.homedir());
    return storage.getExtensionsDir();
  }

  static async createTmpDir(): Promise<string> {
    return await fs.promises.mkdtemp(
      path.join(os.tmpdir(), 'gemini-extension'),
    );
  }
}

export function getWorkspaceExtensions(workspaceDir: string): Extension[] {
  // If the workspace dir is the user extensions dir, there are no workspace extensions.
  if (path.resolve(workspaceDir) === path.resolve(os.homedir())) {
    return [];
  }
  return loadExtensionsFromDir(workspaceDir);
}

async function copyExtension(
  source: string,
  destination: string,
): Promise<void> {
  await fs.promises.cp(source, destination, { recursive: true });
}

export async function performWorkspaceExtensionMigration(
  extensions: Extension[],
): Promise<string[]> {
  const failedInstallNames: string[] = [];

  for (const extension of extensions) {
    try {
      const installMetadata: ExtensionInstallMetadata = {
        source: extension.path,
        type: 'local',
      };
      await installExtension(installMetadata);
    } catch (_) {
      failedInstallNames.push(extension.config.name);
    }
  }
  return failedInstallNames;
}

export function loadExtensions(
  workspaceDir: string = process.cwd(),
): Extension[] {
  const settings = loadSettings(workspaceDir).merged;
  const disabledExtensions = settings.extensions?.disabled ?? [];
  const allExtensions = [...loadUserExtensions()];

  if (
    (isWorkspaceTrusted(settings) ?? true) &&
    // Default management setting to true
    !(settings.experimental?.extensionManagement ?? true)
  ) {
    allExtensions.push(...getWorkspaceExtensions(workspaceDir));
  }

  const uniqueExtensions = new Map<string, Extension>();
  for (const extension of allExtensions) {
    if (
      !uniqueExtensions.has(extension.config.name) &&
      !disabledExtensions.includes(extension.config.name)
    ) {
      uniqueExtensions.set(extension.config.name, extension);
    }
  }

  return Array.from(uniqueExtensions.values());
}

export function loadUserExtensions(): Extension[] {
  const userExtensions = loadExtensionsFromDir(os.homedir());

  const uniqueExtensions = new Map<string, Extension>();
  for (const extension of userExtensions) {
    if (!uniqueExtensions.has(extension.config.name)) {
      uniqueExtensions.set(extension.config.name, extension);
    }
  }

  return Array.from(uniqueExtensions.values());
}

export function loadExtensionsFromDir(dir: string): Extension[] {
  const storage = new Storage(dir);
  const extensionsDir = storage.getExtensionsDir();
  if (!fs.existsSync(extensionsDir)) {
    return [];
  }

  const extensions: Extension[] = [];
  for (const subdir of fs.readdirSync(extensionsDir)) {
    const extensionDir = path.join(extensionsDir, subdir);

    const extension = loadExtension(extensionDir);
    if (extension != null) {
      extensions.push(extension);
    }
  }
  return extensions;
}

export function loadExtension(extensionDir: string): Extension | null {
  if (!fs.statSync(extensionDir).isDirectory()) {
    console.error(
      `Warning: unexpected file ${extensionDir} in extensions directory.`,
    );
    return null;
  }

  const installMetadata = loadInstallMetadata(extensionDir);
  let effectiveExtensionPath = extensionDir;

  if (installMetadata?.type === 'link') {
    effectiveExtensionPath = installMetadata.source;
  }

  const configFilePath = path.join(
    effectiveExtensionPath,
    EXTENSIONS_CONFIG_FILENAME,
  );
  if (!fs.existsSync(configFilePath)) {
    console.error(
      `Warning: extension directory ${effectiveExtensionPath} does not contain a config file ${configFilePath}.`,
    );
    return null;
  }

  try {
    const configContent = fs.readFileSync(configFilePath, 'utf-8');
    let config = recursivelyHydrateStrings(JSON.parse(configContent), {
      extensionPath: extensionDir,
      '/': path.sep,
      pathSeparator: path.sep,
    }) as unknown as ExtensionConfig;
    if (!config.name || !config.version) {
      console.error(
        `Invalid extension config in ${configFilePath}: missing name or version.`,
      );
      return null;
    }

    config = resolveEnvVarsInObject(config);

    const contextFiles = getContextFileNames(config)
      .map((contextFileName) =>
        path.join(effectiveExtensionPath, contextFileName),
      )
      .filter((contextFilePath) => fs.existsSync(contextFilePath));

    return {
      path: effectiveExtensionPath,
      config,
      contextFiles,
      installMetadata,
    };
  } catch (e) {
    console.error(
      `Warning: error parsing extension config in ${configFilePath}: ${getErrorMessage(
        e,
      )}`,
    );
    return null;
  }
}

function loadInstallMetadata(
  extensionDir: string,
): ExtensionInstallMetadata | undefined {
  const metadataFilePath = path.join(extensionDir, INSTALL_METADATA_FILENAME);
  try {
    const configContent = fs.readFileSync(metadataFilePath, 'utf-8');
    const metadata = JSON.parse(configContent) as ExtensionInstallMetadata;
    return metadata;
  } catch (_e) {
    return undefined;
  }
}

function getContextFileNames(config: ExtensionConfig): string[] {
  if (!config.contextFileName) {
    return ['GEMINI.md'];
  } else if (!Array.isArray(config.contextFileName)) {
    return [config.contextFileName];
  }
  return config.contextFileName;
}

/**
 * Returns an annotated list of extensions. If an extension is listed in enabledExtensionNames, it will be active.
 * If enabledExtensionNames is empty, an extension is active unless it is in list of disabled extensions in settings.
 * @param extensions The base list of extensions.
 * @param enabledExtensionNames The names of explicitly enabled extensions.
 * @param workspaceDir The current workspace directory.
 */
export function annotateActiveExtensions(
  extensions: Extension[],
  enabledExtensionNames: string[],
  workspaceDir: string,
): GeminiCLIExtension[] {
  const settings = loadSettings(workspaceDir).merged;
  const disabledExtensions = settings.extensions?.disabled ?? [];

  const annotatedExtensions: GeminiCLIExtension[] = [];

  if (enabledExtensionNames.length === 0) {
    return extensions.map((extension) => ({
      name: extension.config.name,
      version: extension.config.version,
      isActive: !disabledExtensions.includes(extension.config.name),
      path: extension.path,
      source: extension.installMetadata?.source,
      type: extension.installMetadata?.type,
      ref: extension.installMetadata?.ref,
    }));
  }

  const lowerCaseEnabledExtensions = new Set(
    enabledExtensionNames.map((e) => e.trim().toLowerCase()),
  );

  if (
    lowerCaseEnabledExtensions.size === 1 &&
    lowerCaseEnabledExtensions.has('none')
  ) {
    return extensions.map((extension) => ({
      name: extension.config.name,
      version: extension.config.version,
      isActive: false,
      path: extension.path,
      source: extension.installMetadata?.source,
      type: extension.installMetadata?.type,
      ref: extension.installMetadata?.ref,
    }));
  }

  const notFoundNames = new Set(lowerCaseEnabledExtensions);

  for (const extension of extensions) {
    const lowerCaseName = extension.config.name.toLowerCase();
    const isActive = lowerCaseEnabledExtensions.has(lowerCaseName);

    if (isActive) {
      notFoundNames.delete(lowerCaseName);
    }

    annotatedExtensions.push({
      name: extension.config.name,
      version: extension.config.version,
      isActive,
      path: extension.path,
    });
  }

  for (const requestedName of notFoundNames) {
    console.error(`Extension not found: ${requestedName}`);
  }

  return annotatedExtensions;
}

/**
 * Clones a Git repository to a specified local path.
 * @param installMetadata The metadata for the extension to install.
 * @param destination The destination path to clone the repository to.
 */
async function cloneFromGit(
  installMetadata: ExtensionInstallMetadata,
  destination: string,
): Promise<void> {
  try {
    const git = simpleGit(destination);
    await git.clone(installMetadata.source, './', ['--depth', '1']);

    const remotes = await git.getRemotes(true);
    if (remotes.length === 0) {
      throw new Error(
        `Unable to find any remotes for repo ${installMetadata.source}`,
      );
    }

    const refToFetch = installMetadata.ref || 'HEAD';

    await git.fetch(remotes[0].name, refToFetch);

    // After fetching, checkout FETCH_HEAD to get the content of the fetched ref.
    // This results in a detached HEAD state, which is fine for this purpose.
    await git.checkout('FETCH_HEAD');
  } catch (error) {
    throw new Error(
      `Failed to clone Git repository from ${installMetadata.source}`,
      {
        cause: error,
      },
    );
  }
}

/**
 * Asks users a prompt and awaits for a y/n response
 * @param prompt A yes/no prompt to ask the user
 * @returns Whether or not the user answers 'y' (yes)
 */
async function promptForContinuation(prompt: string): Promise<boolean> {
  const readline = await import('node:readline');
  const rl = readline.createInterface({
    input: process.stdin,
    output: process.stdout,
  });

  return new Promise((resolve) => {
    rl.question(prompt, (answer) => {
      rl.close();
      resolve(answer.toLowerCase() === 'y');
    });
  });
}

export async function installExtension(
  installMetadata: ExtensionInstallMetadata,
  cwd: string = process.cwd(),
): Promise<string> {
  const config = new Config({
    sessionId: randomUUID(),
    targetDir: process.cwd(),
    cwd: process.cwd(),
    model: '',
    debugMode: false,
  });
  const logger = ClearcutLogger.getInstance(config);
  let newExtensionConfig: ExtensionConfig | null = null;
  let localSourcePath: string | undefined;

  try {
    const settings = loadSettings(cwd).merged;
    if (!isWorkspaceTrusted(settings)) {
      throw new Error(
        `Could not install extension from untrusted folder at ${installMetadata.source}`,
      );
    }

    const extensionsDir = ExtensionStorage.getUserExtensionsDir();
    await fs.promises.mkdir(extensionsDir, { recursive: true });

    if (
      !path.isAbsolute(installMetadata.source) &&
      (installMetadata.type === 'local' || installMetadata.type === 'link')
    ) {
      installMetadata.source = path.resolve(cwd, installMetadata.source);
    }

    let tempDir: string | undefined;

    if (installMetadata.type === 'git') {
      tempDir = await ExtensionStorage.createTmpDir();
      await cloneFromGit(installMetadata, tempDir);
      localSourcePath = tempDir;
    } else if (
      installMetadata.type === 'local' ||
      installMetadata.type === 'link'
    ) {
      localSourcePath = installMetadata.source;
    } else {
      throw new Error(`Unsupported install type: ${installMetadata.type}`);
    }

    try {
      newExtensionConfig = await loadExtensionConfig(localSourcePath);
      if (!newExtensionConfig) {
        throw new Error(
          `Invalid extension at ${installMetadata.source}. Please make sure it has a valid gemini-extension.json file.`,
        );
      }

      const newExtensionName = newExtensionConfig.name;
      const extensionStorage = new ExtensionStorage(newExtensionName);
      const destinationPath = extensionStorage.getExtensionDir();

      const installedExtensions = loadUserExtensions();
      if (
        installedExtensions.some(
          (installed) => installed.config.name === newExtensionName,
        )
      ) {
        throw new Error(
          `Extension "${newExtensionName}" is already installed. Please uninstall it first.`,
        );
      }

      const mcpServerEntries = Object.entries(
        newExtensionConfig.mcpServers || {},
      );
      if (mcpServerEntries.length) {
        console.info('This extension will run the following MCP servers: ');
        for (const [key, value] of mcpServerEntries) {
          console.info(`  * ${key}: ${value.description}`);
        }
        console.info(
          'The extension will append info to your gemini.md context',
        );

        const shouldContinue = await promptForContinuation(
          'Do you want to continue? (y/n): ',
        );
        if (!shouldContinue) {
          throw new Error('Installation cancelled by user.');
        }
      }

      await fs.promises.mkdir(destinationPath, { recursive: true });

      if (installMetadata.type === 'local' || installMetadata.type === 'git') {
        await copyExtension(localSourcePath, destinationPath);
      }

      const metadataString = JSON.stringify(installMetadata, null, 2);
      const metadataPath = path.join(
        destinationPath,
        INSTALL_METADATA_FILENAME,
      );
      await fs.promises.writeFile(metadataPath, metadataString);
    } finally {
      if (tempDir) {
        await fs.promises.rm(tempDir, { recursive: true, force: true });
      }
    }

    logger?.logExtensionInstallEvent(
      new ExtensionInstallEvent(
        newExtensionConfig!.name,
        newExtensionConfig!.version,
        installMetadata.source,
        'success',
      ),
    );

    return newExtensionConfig!.name;
  } catch (error) {
    // Attempt to load config from the source path even if installation fails
    // to get the name and version for logging.
    if (!newExtensionConfig && localSourcePath) {
      newExtensionConfig = await loadExtensionConfig(localSourcePath);
    }
    logger?.logExtensionInstallEvent(
      new ExtensionInstallEvent(
        newExtensionConfig?.name ?? '',
        newExtensionConfig?.version ?? '',
        installMetadata.source,
        'error',
      ),
    );
    throw error;
  }
}

export async function loadExtensionConfig(
  extensionDir: string,
): Promise<ExtensionConfig | null> {
  const configFilePath = path.join(extensionDir, EXTENSIONS_CONFIG_FILENAME);
  if (!fs.existsSync(configFilePath)) {
    return null;
  }
  try {
    const configContent = fs.readFileSync(configFilePath, 'utf-8');
    const config = recursivelyHydrateStrings(JSON.parse(configContent), {
      extensionPath: extensionDir,
      '/': path.sep,
      pathSeparator: path.sep,
    }) as unknown as ExtensionConfig;
    if (!config.name || !config.version) {
      return null;
    }
    return config;
  } catch (_) {
    return null;
  }
}

export async function uninstallExtension(
  extensionName: string,
  cwd: string = process.cwd(),
): Promise<void> {
  const installedExtensions = loadUserExtensions();
  if (
    !installedExtensions.some(
      (installed) => installed.config.name === extensionName,
    )
  ) {
    throw new Error(`Extension "${extensionName}" not found.`);
  }
  removeFromDisabledExtensions(
    extensionName,
    [SettingScope.User, SettingScope.Workspace],
    cwd,
  );
  const storage = new ExtensionStorage(extensionName);
  return await fs.promises.rm(storage.getExtensionDir(), {
    recursive: true,
    force: true,
  });
}

export function toOutputString(extension: Extension): string {
  let output = `${extension.config.name} (${extension.config.version})`;
  output += `\n Path: ${extension.path}`;
  if (extension.installMetadata) {
    output += `\n Source: ${extension.installMetadata.source} (Type: ${extension.installMetadata.type})`;
    if (extension.installMetadata.ref) {
      output += `\n Ref: ${extension.installMetadata.ref}`;
    }
  }
  if (extension.contextFiles.length > 0) {
    output += `\n Context files:`;
    extension.contextFiles.forEach((contextFile) => {
      output += `\n  ${contextFile}`;
    });
  }
  if (extension.config.mcpServers) {
    output += `\n MCP servers:`;
    Object.keys(extension.config.mcpServers).forEach((key) => {
      output += `\n  ${key}`;
    });
  }
  if (extension.config.excludeTools) {
    output += `\n Excluded tools:`;
    extension.config.excludeTools.forEach((tool) => {
      output += `\n  ${tool}`;
    });
  }
  return output;
}

export async function updateExtensionByName(
  extensionName: string,
  cwd: string = process.cwd(),
  extensions: GeminiCLIExtension[],
  setExtensionUpdateState: (updateState: ExtensionUpdateState) => void,
): Promise<ExtensionUpdateInfo> {
  const extension = extensions.find(
    (installed) => installed.name === extensionName,
  );
  if (!extension) {
    throw new Error(
      `Extension "${extensionName}" not found. Run gemini extensions list to see available extensions.`,
    );
  }
  return await updateExtension(extension, cwd, setExtensionUpdateState);
}

export async function updateExtension(
  extension: GeminiCLIExtension,
  cwd: string = process.cwd(),
  setExtensionUpdateState: (updateState: ExtensionUpdateState) => void,
): Promise<ExtensionUpdateInfo> {
  if (!extension.type) {
    setExtensionUpdateState(ExtensionUpdateState.ERROR);
    throw new Error(
      `Extension ${extension.name} cannot be updated, type is unknown.`,
    );
  }
  if (extension.type === 'link') {
    setExtensionUpdateState(ExtensionUpdateState.UP_TO_DATE);
    throw new Error(`Extension is linked so does not need to be updated`);
  }
  setExtensionUpdateState(ExtensionUpdateState.UPDATING);
  const originalVersion = extension.version;

  const tempDir = await ExtensionStorage.createTmpDir();
  try {
    await copyExtension(extension.path, tempDir);
<<<<<<< HEAD
    await uninstallExtension(extension.name, cwd);
    await installExtension(
      {
        source: extension.source!,
        type: extension.type,
        ref: extension.ref,
      },
      cwd,
    );

    const updatedExtensionStorage = new ExtensionStorage(extension.name);
=======
    await uninstallExtension(extension.config.name, cwd);
    await installExtension(extension.installMetadata, cwd);
    const updatedExtensionStorage = new ExtensionStorage(extension.config.name);
>>>>>>> cf206974
    const updatedExtension = loadExtension(
      updatedExtensionStorage.getExtensionDir(),
    );
    if (!updatedExtension) {
      setExtensionUpdateState(ExtensionUpdateState.ERROR);
      throw new Error('Updated extension not found after installation.');
    }
    const updatedVersion = updatedExtension.config.version;
    setExtensionUpdateState(ExtensionUpdateState.UPDATED_NEEDS_RESTART);
    return {
      name: extension.name,
      originalVersion,
      updatedVersion,
    };
  } catch (e) {
    console.error(
      `Error updating extension, rolling back. ${getErrorMessage(e)}`,
    );
    setExtensionUpdateState(ExtensionUpdateState.ERROR);
    await copyExtension(tempDir, extension.path);
    throw e;
  } finally {
    await fs.promises.rm(tempDir, { recursive: true, force: true });
  }
}

export function disableExtension(
  name: string,
  scope: SettingScope,
  cwd: string = process.cwd(),
) {
  if (scope === SettingScope.System || scope === SettingScope.SystemDefaults) {
    throw new Error('System and SystemDefaults scopes are not supported.');
  }
  const settings = loadSettings(cwd);
  const settingsFile = settings.forScope(scope);
  const extensionSettings = settingsFile.settings.extensions || {
    disabled: [],
  };
  const disabledExtensions = extensionSettings.disabled || [];
  if (!disabledExtensions.includes(name)) {
    disabledExtensions.push(name);
    extensionSettings.disabled = disabledExtensions;
    settings.setValue(scope, 'extensions', extensionSettings);
  }
}

export function enableExtension(name: string, scopes: SettingScope[]) {
  removeFromDisabledExtensions(name, scopes);
}

/**
 * Removes an extension from the list of disabled extensions.
 * @param name The name of the extension to remove.
 * @param scope The scopes to remove the name from.
 */
function removeFromDisabledExtensions(
  name: string,
  scopes: SettingScope[],
  cwd: string = process.cwd(),
) {
  const settings = loadSettings(cwd);
  for (const scope of scopes) {
    const settingsFile = settings.forScope(scope);
    const extensionSettings = settingsFile.settings.extensions || {
      disabled: [],
    };
    const disabledExtensions = extensionSettings.disabled || [];
    extensionSettings.disabled = disabledExtensions.filter(
      (extension) => extension !== name,
    );
    settings.setValue(scope, 'extensions', extensionSettings);
  }
}

export async function updateAllUpdatableExtensions(
  cwd: string = process.cwd(),
  extensions: GeminiCLIExtension[],
  extensionsState: Map<string, ExtensionUpdateState>,
  setExtensionsUpdateState: (
    updateState: Map<string, ExtensionUpdateState>,
  ) => void,
): Promise<ExtensionUpdateInfo[]> {
  return await Promise.all(
    extensions
      .filter(
        (extension) =>
          extensionsState.get(extension.name) ===
          ExtensionUpdateState.UPDATE_AVAILABLE,
      )
      .map((extension) =>
        updateExtension(extension, cwd, (updateState) => {
          const newState = new Map(extensionsState);
          newState.set(extension.name, updateState);
          setExtensionsUpdateState(newState);
        }),
      ),
  );
}

export interface ExtensionUpdateCheckResult {
  state: ExtensionUpdateState;
  error?: string;
}

export async function checkForAllExtensionUpdates(
  extensions: GeminiCLIExtension[],
  setExtensionsUpdateState: (
    updateState: Map<string, ExtensionUpdateState>,
  ) => void,
): Promise<Map<string, ExtensionUpdateState>> {
  const finalState = new Map<string, ExtensionUpdateState>();
  for (const extension of extensions) {
    finalState.set(extension.name, await checkForExtensionUpdate(extension));
  }
  setExtensionsUpdateState(finalState);
  return finalState;
}

export async function checkForExtensionUpdate(
  extension: GeminiCLIExtension,
): Promise<ExtensionUpdateState> {
  if (extension.type !== 'git') {
    return ExtensionUpdateState.NOT_UPDATABLE;
  }

  try {
    const git = simpleGit(extension.path);
    const remotes = await git.getRemotes(true);
    if (remotes.length === 0) {
      console.error('No git remotes found.');
      return ExtensionUpdateState.ERROR;
    }
    const remoteUrl = remotes[0].refs.fetch;
    if (!remoteUrl) {
      console.error(`No fetch URL found for git remote ${remotes[0].name}.`);
      return ExtensionUpdateState.ERROR;
    }

    // Determine the ref to check on the remote.
    const refToCheck = extension.ref || 'HEAD';

    const lsRemoteOutput = await git.listRemote([remoteUrl, refToCheck]);

    if (typeof lsRemoteOutput !== 'string' || lsRemoteOutput.trim() === '') {
      console.error(`Git ref ${refToCheck} not found.`);
      return ExtensionUpdateState.ERROR;
    }

    const remoteHash = lsRemoteOutput.split('\t')[0];
    const localHash = await git.revparse(['HEAD']);

    if (!remoteHash) {
      console.error(
        `Unable to parse hash from git ls-remote output "${lsRemoteOutput}"`,
      );
      return ExtensionUpdateState.ERROR;
    } else if (remoteHash === localHash) {
      return ExtensionUpdateState.UP_TO_DATE;
    } else {
      return ExtensionUpdateState.UPDATE_AVAILABLE;
    }
  } catch (error) {
    console.error(
      `Failed to check for updates for extension "${
        extension.name
      }": ${getErrorMessage(error)}`,
    );
    return ExtensionUpdateState.ERROR;
  }
}<|MERGE_RESOLUTION|>--- conflicted
+++ resolved
@@ -651,7 +651,6 @@
   const tempDir = await ExtensionStorage.createTmpDir();
   try {
     await copyExtension(extension.path, tempDir);
-<<<<<<< HEAD
     await uninstallExtension(extension.name, cwd);
     await installExtension(
       {
@@ -663,11 +662,6 @@
     );
 
     const updatedExtensionStorage = new ExtensionStorage(extension.name);
-=======
-    await uninstallExtension(extension.config.name, cwd);
-    await installExtension(extension.installMetadata, cwd);
-    const updatedExtensionStorage = new ExtensionStorage(extension.config.name);
->>>>>>> cf206974
     const updatedExtension = loadExtension(
       updatedExtensionStorage.getExtensionDir(),
     );
