--- conflicted
+++ resolved
@@ -3,18 +3,11 @@
  * Copyright 2025 Google LLC
  * SPDX-License-Identifier: Apache-2.0
  */
-<<<<<<< HEAD
-import { 
-  t,
-  MCPServerConfig, 
-=======
-
 import type {
   MCPServerConfig,
->>>>>>> 0f031a7f
   GeminiCLIExtension,
-} from '@google/gemini-cli-core';
-import { Storage } from '@google/gemini-cli-core';
+} from '@thacio/auditaria-cli-core';
+import { Storage, t } from '@thacio/auditaria-cli-core';
 import * as fs from 'node:fs';
 import * as path from 'node:path';
 import * as os from 'node:os';
