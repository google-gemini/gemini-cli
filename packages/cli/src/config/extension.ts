/**
 * @license
 * Copyright 2025 Google LLC
 * SPDX-License-Identifier: Apache-2.0
 */

import type {
  MCPServerConfig,
  GeminiCLIExtension,
  ExtensionInstallMetadata,
} from '@google/gemini-cli-core';
import {
  GEMINI_DIR,
  Storage,
  ClearcutLogger,
  Config,
  ExtensionInstallEvent,
  ExtensionUninstallEvent,
} from '@google/gemini-cli-core';
import * as fs from 'node:fs';
import * as path from 'node:path';
import * as os from 'node:os';
import { SettingScope, loadSettings } from '../config/settings.js';
import { ExtensionNotFoundError, getErrorMessage } from '../utils/errors.js';
import { recursivelyHydrateStrings } from './extensions/variables.js';
import { isWorkspaceTrusted } from './trustedFolders.js';
import { resolveEnvVarsInObject } from '../utils/envVarResolver.js';
import { randomUUID } from 'node:crypto';
import {
  cloneFromGit,
  downloadFromGitHubRelease,
} from './extensions/github.js';
import type { LoadExtensionContext } from './extensions/variableSchema.js';
import { ExtensionEnablementManager } from './extensions/extensionEnablement.js';

export const EXTENSIONS_DIRECTORY_NAME = path.join(GEMINI_DIR, 'extensions');

export const EXTENSIONS_CONFIG_FILENAME = 'gemini-extension.json';
export const INSTALL_METADATA_FILENAME = '.gemini-extension-install.json';

export interface Extension {
  path: string;
  config: ExtensionConfig;
  contextFiles: string[];
  installMetadata?: ExtensionInstallMetadata | undefined;
}

export interface ExtensionConfig {
  name: string;
  version: string;
  mcpServers?: Record<string, MCPServerConfig>;
  contextFileName?: string | string[];
  excludeTools?: string[];
}

export interface ExtensionUpdateInfo {
  name: string;
  originalVersion: string;
  updatedVersion: string;
}

export class ExtensionStorage {
  private readonly extensionName: string;

  constructor(extensionName: string) {
    this.extensionName = extensionName;
  }

  getExtensionDir(): string {
    return path.join(
      ExtensionStorage.getUserExtensionsDir(),
      this.extensionName,
    );
  }

  getConfigPath(): string {
    return path.join(this.getExtensionDir(), EXTENSIONS_CONFIG_FILENAME);
  }

  static getUserExtensionsDir(): string {
    const storage = new Storage(os.homedir());
    return storage.getExtensionsDir();
  }

  static async createTmpDir(): Promise<string> {
    return await fs.promises.mkdtemp(
      path.join(os.tmpdir(), 'gemini-extension'),
    );
  }
}

export function getWorkspaceExtensions(workspaceDir: string): Extension[] {
  // If the workspace dir is the user extensions dir, there are no workspace extensions.
  if (path.resolve(workspaceDir) === path.resolve(os.homedir())) {
    return [];
  }
  return loadExtensionsFromDir(workspaceDir);
}

export async function copyExtension(
  source: string,
  destination: string,
): Promise<void> {
  await fs.promises.cp(source, destination, { recursive: true });
}

export async function performWorkspaceExtensionMigration(
  extensions: Extension[],
): Promise<string[]> {
  const failedInstallNames: string[] = [];

  for (const extension of extensions) {
    try {
      const installMetadata: ExtensionInstallMetadata = {
        source: extension.path,
        type: 'local',
      };
      await installExtension(installMetadata);
    } catch (_) {
      failedInstallNames.push(extension.config.name);
    }
  }
  return failedInstallNames;
}

function getClearcutLogger(cwd: string) {
  const config = new Config({
    sessionId: randomUUID(),
    targetDir: cwd,
    cwd,
    model: '',
    debugMode: false,
  });
  const logger = ClearcutLogger.getInstance(config);
  return logger;
}

export function loadExtensions(
  workspaceDir: string = process.cwd(),
): Extension[] {
  const settings = loadSettings(workspaceDir).merged;
  const allExtensions = [...loadUserExtensions()];

  if (
    (isWorkspaceTrusted(settings) ?? true) &&
    // Default management setting to true
    !(settings.experimental?.extensionManagement ?? true)
  ) {
    allExtensions.push(...getWorkspaceExtensions(workspaceDir));
  }

  const uniqueExtensions = new Map<string, Extension>();
  const manager = new ExtensionEnablementManager(
    ExtensionStorage.getUserExtensionsDir(),
  );

  for (const extension of allExtensions) {
    if (
      !uniqueExtensions.has(extension.config.name) &&
      manager.isEnabled(extension.config.name, workspaceDir)
    ) {
      uniqueExtensions.set(extension.config.name, extension);
    }
  }

  return Array.from(uniqueExtensions.values());
}

export function loadUserExtensions(): Extension[] {
  const userExtensions = loadExtensionsFromDir(os.homedir());

  const uniqueExtensions = new Map<string, Extension>();
  for (const extension of userExtensions) {
    if (!uniqueExtensions.has(extension.config.name)) {
      uniqueExtensions.set(extension.config.name, extension);
    }
  }

  return Array.from(uniqueExtensions.values());
}

export function loadExtensionsFromDir(dir: string): Extension[] {
  const storage = new Storage(dir);
  const extensionsDir = storage.getExtensionsDir();
  if (!fs.existsSync(extensionsDir)) {
    return [];
  }

  const extensions: Extension[] = [];
  for (const subdir of fs.readdirSync(extensionsDir)) {
    const extensionDir = path.join(extensionsDir, subdir);

    const extension = loadExtension({ extensionDir, workspaceDir: dir });
    if (extension != null) {
      extensions.push(extension);
    }
  }
  return extensions;
}

export function loadExtension(context: LoadExtensionContext): Extension | null {
  const { extensionDir, workspaceDir } = context;
  if (!fs.statSync(extensionDir).isDirectory()) {
    return null;
  }

  const installMetadata = loadInstallMetadata(extensionDir);
  let effectiveExtensionPath = extensionDir;

  if (installMetadata?.type === 'link') {
    effectiveExtensionPath = installMetadata.source;
  }

  const configFilePath = path.join(
    effectiveExtensionPath,
    EXTENSIONS_CONFIG_FILENAME,
  );
  if (!fs.existsSync(configFilePath)) {
    console.error(
      `Warning: extension directory ${effectiveExtensionPath} does not contain a config file ${configFilePath}.`,
    );
    return null;
  }

  try {
    const configContent = fs.readFileSync(configFilePath, 'utf-8');
    let config = recursivelyHydrateStrings(JSON.parse(configContent), {
      extensionPath: extensionDir,
      workspacePath: workspaceDir,
      '/': path.sep,
      pathSeparator: path.sep,
    }) as unknown as ExtensionConfig;
    if (!config.name || !config.version) {
      console.error(
        `Invalid extension config in ${configFilePath}: missing name or version.`,
      );
      return null;
    }

    config = resolveEnvVarsInObject(config);

    if (config.mcpServers) {
      config.mcpServers = Object.fromEntries(
        Object.entries(config.mcpServers).map(([key, value]) => [
          key,
          filterMcpConfig(value),
        ]),
      );
    }

    const contextFiles = getContextFileNames(config)
      .map((contextFileName) =>
        path.join(effectiveExtensionPath, contextFileName),
      )
      .filter((contextFilePath) => fs.existsSync(contextFilePath));

    return {
      path: effectiveExtensionPath,
      config,
      contextFiles,
      installMetadata,
    };
  } catch (e) {
    console.error(
      `Warning: error parsing extension config in ${configFilePath}: ${getErrorMessage(
        e,
      )}`,
    );
    return null;
  }
}

function filterMcpConfig(original: MCPServerConfig): MCPServerConfig {
  // eslint-disable-next-line @typescript-eslint/no-unused-vars
  const { trust, ...rest } = original;
  return Object.freeze(rest);
}

export function loadInstallMetadata(
  extensionDir: string,
): ExtensionInstallMetadata | undefined {
  const metadataFilePath = path.join(extensionDir, INSTALL_METADATA_FILENAME);
  try {
    const configContent = fs.readFileSync(metadataFilePath, 'utf-8');
    const metadata = JSON.parse(configContent) as ExtensionInstallMetadata;
    return metadata;
  } catch (_e) {
    return undefined;
  }
}

function getContextFileNames(config: ExtensionConfig): string[] {
  if (!config.contextFileName) {
    return ['GEMINI.md'];
  } else if (!Array.isArray(config.contextFileName)) {
    return [config.contextFileName];
  }
  return config.contextFileName;
}

/**
 * Returns an annotated list of extensions. If an extension is listed in enabledExtensionNames, it will be active.
 * If enabledExtensionNames is empty, an extension is active unless it is disabled.
 * @param extensions The base list of extensions.
 * @param enabledExtensionNames The names of explicitly enabled extensions.
 * @param workspaceDir The current workspace directory.
 */
export function annotateActiveExtensions(
  extensions: Extension[],
  enabledExtensionNames: string[],
  workspaceDir: string,
): GeminiCLIExtension[] {
  const manager = new ExtensionEnablementManager(
    ExtensionStorage.getUserExtensionsDir(),
  );
  const annotatedExtensions: GeminiCLIExtension[] = [];
  if (enabledExtensionNames.length === 0) {
    return extensions.map((extension) => ({
      name: extension.config.name,
      version: extension.config.version,
      isActive: manager.isEnabled(extension.config.name, workspaceDir),
      path: extension.path,
      installMetadata: extension.installMetadata,
    }));
  }

  const lowerCaseEnabledExtensions = new Set(
    enabledExtensionNames.map((e) => e.trim().toLowerCase()),
  );

  if (
    lowerCaseEnabledExtensions.size === 1 &&
    lowerCaseEnabledExtensions.has('none')
  ) {
    return extensions.map((extension) => ({
      name: extension.config.name,
      version: extension.config.version,
      isActive: false,
      path: extension.path,
      installMetadata: extension.installMetadata,
    }));
  }

  const notFoundNames = new Set(lowerCaseEnabledExtensions);

  for (const extension of extensions) {
    const lowerCaseName = extension.config.name.toLowerCase();
    const isActive = lowerCaseEnabledExtensions.has(lowerCaseName);

    if (isActive) {
      notFoundNames.delete(lowerCaseName);
    }

    annotatedExtensions.push({
      name: extension.config.name,
      version: extension.config.version,
      isActive,
      path: extension.path,
      installMetadata: extension.installMetadata,
    });
  }

  for (const requestedName of notFoundNames) {
    console.error(`Extension not found: ${requestedName}`);
  }

  return annotatedExtensions;
}

/**
 * Asks users a prompt and awaits for a y/n response
 * @param prompt A yes/no prompt to ask the user
 * @returns Whether or not the user answers 'y' (yes)
 */
async function promptForContinuation(prompt: string): Promise<boolean> {
  const readline = await import('node:readline');
  const rl = readline.createInterface({
    input: process.stdin,
    output: process.stdout,
  });

  return new Promise((resolve) => {
    rl.question(prompt, (answer) => {
      rl.close();
      resolve(answer.toLowerCase() === 'y');
    });
  });
}

export async function installExtension(
  installMetadata: ExtensionInstallMetadata,
  askConsent: boolean = false,
  cwd: string = process.cwd(),
): Promise<string> {
  const logger = getClearcutLogger(cwd);
  let newExtensionConfig: ExtensionConfig | null = null;
  let localSourcePath: string | undefined;

  try {
    const settings = loadSettings(cwd).merged;
    if (!isWorkspaceTrusted(settings)) {
      throw new Error(
        `Could not install extension from untrusted folder at ${installMetadata.source}`,
      );
    }

    const extensionsDir = ExtensionStorage.getUserExtensionsDir();
    await fs.promises.mkdir(extensionsDir, { recursive: true });

    if (
      !path.isAbsolute(installMetadata.source) &&
      (installMetadata.type === 'local' || installMetadata.type === 'link')
    ) {
      installMetadata.source = path.resolve(cwd, installMetadata.source);
    }

    let tempDir: string | undefined;

    if (
      installMetadata.type === 'git' ||
      installMetadata.type === 'github-release'
    ) {
      tempDir = await ExtensionStorage.createTmpDir();
      try {
        const tagName = await downloadFromGitHubRelease(
          installMetadata,
          tempDir,
        );
        updateExtensionVersion(tempDir, tagName);
        installMetadata.type = 'github-release';
      } catch (_error) {
        await cloneFromGit(installMetadata, tempDir);
        installMetadata.type = 'git';
      }
      localSourcePath = tempDir;
    } else if (
      installMetadata.type === 'local' ||
      installMetadata.type === 'link'
    ) {
      localSourcePath = installMetadata.source;
    } else {
      throw new Error(`Unsupported install type: ${installMetadata.type}`);
    }

    try {
      newExtensionConfig = await loadExtensionConfig({
        extensionDir: localSourcePath,
        workspaceDir: cwd,
      });
      if (!newExtensionConfig) {
        throw new Error(
          `Invalid extension at ${installMetadata.source}. Please make sure it has a valid gemini-extension.json file.`,
        );
      }

      const newExtensionName = newExtensionConfig.name;
      const extensionStorage = new ExtensionStorage(newExtensionName);
      const destinationPath = extensionStorage.getExtensionDir();

      const installedExtensions = loadUserExtensions();
      if (
        installedExtensions.some(
          (installed) => installed.config.name === newExtensionName,
        )
      ) {
        throw new Error(
          `Extension "${newExtensionName}" is already installed. Please uninstall it first.`,
        );
      }
      if (askConsent) {
        await requestConsent(newExtensionConfig);
      }
      await fs.promises.mkdir(destinationPath, { recursive: true });

      if (
        installMetadata.type === 'local' ||
        installMetadata.type === 'git' ||
        installMetadata.type === 'github-release'
      ) {
        await copyExtension(localSourcePath, destinationPath);
      }

      const metadataString = JSON.stringify(installMetadata, null, 2);
      const metadataPath = path.join(
        destinationPath,
        INSTALL_METADATA_FILENAME,
      );
      await fs.promises.writeFile(metadataPath, metadataString);
    } finally {
      if (tempDir) {
        await fs.promises.rm(tempDir, { recursive: true, force: true });
      }
    }

    logger?.logExtensionInstallEvent(
      new ExtensionInstallEvent(
        newExtensionConfig!.name,
        newExtensionConfig!.version,
        installMetadata.source,
        'success',
      ),
    );

    enableExtension(newExtensionConfig!.name, SettingScope.User);
    return newExtensionConfig!.name;
  } catch (error) {
    // Attempt to load config from the source path even if installation fails
    // to get the name and version for logging.
    if (!newExtensionConfig && localSourcePath) {
      newExtensionConfig = await loadExtensionConfig({
        extensionDir: localSourcePath,
        workspaceDir: cwd,
      });
    }
    logger?.logExtensionInstallEvent(
      new ExtensionInstallEvent(
        newExtensionConfig?.name ?? '',
        newExtensionConfig?.version ?? '',
        installMetadata.source,
        'error',
      ),
    );
    throw error;
  }
}

async function updateExtensionVersion(
  extensionDir: string,
  extensionVersion: string,
) {
  const configFilePath = path.join(extensionDir, EXTENSIONS_CONFIG_FILENAME);
  if (fs.existsSync(configFilePath)) {
    const configContent = await fs.promises.readFile(configFilePath, 'utf-8');
    const config = JSON.parse(configContent);
    config.version = extensionVersion;
    await fs.promises.writeFile(
      configFilePath,
      JSON.stringify(config, null, 2),
    );
  }
}
async function requestConsent(extensionConfig: ExtensionConfig) {
  const mcpServerEntries = Object.entries(extensionConfig.mcpServers || {});
  if (mcpServerEntries.length) {
    console.info('This extension will run the following MCP servers: ');
    for (const [key, mcpServer] of mcpServerEntries) {
      const isLocal = !!mcpServer.command;
      console.info(
        `  * ${key} (${isLocal ? 'local' : 'remote'}): ${mcpServer.description}`,
      );
    }
    console.info('The extension will append info to your gemini.md context');

    const shouldContinue = await promptForContinuation(
      'Do you want to continue? (y/n): ',
    );
    if (!shouldContinue) {
      throw new Error('Installation cancelled by user.');
    }
  }
}

export async function loadExtensionConfig(
  context: LoadExtensionContext,
): Promise<ExtensionConfig | null> {
  const { extensionDir, workspaceDir } = context;
  const configFilePath = path.join(extensionDir, EXTENSIONS_CONFIG_FILENAME);
  if (!fs.existsSync(configFilePath)) {
    return null;
  }
  try {
    const configContent = fs.readFileSync(configFilePath, 'utf-8');
    const config = recursivelyHydrateStrings(JSON.parse(configContent), {
      extensionPath: extensionDir,
      workspacePath: workspaceDir,
      '/': path.sep,
      pathSeparator: path.sep,
    }) as unknown as ExtensionConfig;
    if (!config.name || !config.version) {
      return null;
    }
    return config;
  } catch (_) {
    return null;
  }
}

export async function uninstallExtension(
  extensionIdentifier: string,
  cwd: string = process.cwd(),
): Promise<void> {
  const logger = getClearcutLogger(cwd);
  const installedExtensions = loadUserExtensions();
<<<<<<< HEAD
  if (
    !installedExtensions.some(
      (installed) => installed.config.name === extensionName,
    )
  ) {
    throw new ExtensionNotFoundError(extensionName);
=======
  const extensionName = installedExtensions.find(
    (installed) =>
      installed.config.name.toLowerCase() ===
        extensionIdentifier.toLowerCase() ||
      installed.installMetadata?.source.toLowerCase() ===
        extensionIdentifier.toLowerCase(),
  )?.config.name;
  if (!extensionName) {
    throw new Error(`Extension not found.`);
>>>>>>> 22a560a9
  }
  const manager = new ExtensionEnablementManager(
    ExtensionStorage.getUserExtensionsDir(),
  );
  manager.remove(extensionName);
  const storage = new ExtensionStorage(extensionName);

  await fs.promises.rm(storage.getExtensionDir(), {
    recursive: true,
    force: true,
  });
  logger?.logExtensionUninstallEvent(
    new ExtensionUninstallEvent(extensionName, 'success'),
  );
}

export function toOutputString(extension: Extension): string {
  let output = `${extension.config.name} (${extension.config.version})`;
  output += `\n Path: ${extension.path}`;
  if (extension.installMetadata) {
    output += `\n Source: ${extension.installMetadata.source} (Type: ${extension.installMetadata.type})`;
    if (extension.installMetadata.ref) {
      output += `\n Ref: ${extension.installMetadata.ref}`;
    }
  }
  if (extension.contextFiles.length > 0) {
    output += `\n Context files:`;
    extension.contextFiles.forEach((contextFile) => {
      output += `\n  ${contextFile}`;
    });
  }
  if (extension.config.mcpServers) {
    output += `\n MCP servers:`;
    Object.keys(extension.config.mcpServers).forEach((key) => {
      output += `\n  ${key}`;
    });
  }
  if (extension.config.excludeTools) {
    output += `\n Excluded tools:`;
    extension.config.excludeTools.forEach((tool) => {
      output += `\n  ${tool}`;
    });
  }
  return output;
}

export function disableExtension(
  name: string,
  scope: SettingScope,
  cwd: string = process.cwd(),
) {
  if (scope === SettingScope.System || scope === SettingScope.SystemDefaults) {
    throw new Error('System and SystemDefaults scopes are not supported.');
  }

  const manager = new ExtensionEnablementManager(
    ExtensionStorage.getUserExtensionsDir(),
  );
  const scopePath = scope === SettingScope.Workspace ? cwd : os.homedir();
  manager.disable(name, true, scopePath);
}

export function enableExtension(
  name: string,
  scope: SettingScope,
  cwd: string = process.cwd(),
) {
  if (scope === SettingScope.System || scope === SettingScope.SystemDefaults) {
    throw new Error('System and SystemDefaults scopes are not supported.');
  }
  const manager = new ExtensionEnablementManager(
    ExtensionStorage.getUserExtensionsDir(),
  );
  const scopePath = scope === SettingScope.Workspace ? cwd : os.homedir();
  manager.enable(name, true, scopePath);
}<|MERGE_RESOLUTION|>--- conflicted
+++ resolved
@@ -591,14 +591,6 @@
 ): Promise<void> {
   const logger = getClearcutLogger(cwd);
   const installedExtensions = loadUserExtensions();
-<<<<<<< HEAD
-  if (
-    !installedExtensions.some(
-      (installed) => installed.config.name === extensionName,
-    )
-  ) {
-    throw new ExtensionNotFoundError(extensionName);
-=======
   const extensionName = installedExtensions.find(
     (installed) =>
       installed.config.name.toLowerCase() ===
@@ -607,8 +599,7 @@
         extensionIdentifier.toLowerCase(),
   )?.config.name;
   if (!extensionName) {
-    throw new Error(`Extension not found.`);
->>>>>>> 22a560a9
+    throw new ExtensionNotFoundError(extensionIdentifier);
   }
   const manager = new ExtensionEnablementManager(
     ExtensionStorage.getUserExtensionsDir(),
