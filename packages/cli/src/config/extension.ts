--- conflicted
+++ resolved
@@ -351,11 +351,7 @@
       (installed) => installed.config.name === extensionName,
     )
   ) {
-<<<<<<< HEAD
-    throw new Error(t('commands.extensions.uninstall.not_found', `Error: Extension "${extensionName}" not found.`, { extensionName }));
-=======
-    throw new Error(`Extension "${extensionName}" not found.`);
->>>>>>> f32a54fe
+    throw new Error(t('commands.extensions.uninstall.not_found', `Extension "${extensionName}" not found.`, { extensionName }));
   }
   const storage = new ExtensionStorage(extensionName);
   return await fs.promises.rm(storage.getExtensionDir(), {
@@ -400,12 +396,12 @@
   );
   if (!extension) {
     throw new Error(
-      `Extension "${extensionName}" not found. Run gemini extensions list to see available extensions.`,
+      t('commands.extensions.update.not_found', `Extension "${extensionName}" not found. Run auditaria extensions list to see available extensions.`, { extensionName }),
     );
   }
   if (!extension.installMetadata) {
     throw new Error(
-      `Extension cannot be updated because it is missing the .gemini-extension.install.json file. To update manually, uninstall and then reinstall the updated version.`,
+      t('commands.extensions.update.missing_metadata', `Extension cannot be updated because it is missing the .gemini-extension-install.json file. To update manually, uninstall and then reinstall the updated version.`),
     );
   }
   const originalVersion = extension.config.version;
@@ -417,7 +413,7 @@
 
     const updatedExtension = loadExtension(extension.path);
     if (!updatedExtension) {
-      throw new Error('Updated extension not found after installation.');
+      throw new Error(t('commands.extensions.update.not_found_after_install', 'Updated extension not found after installation.'));
     }
     const updatedVersion = updatedExtension.config.version;
     return {
@@ -425,7 +421,7 @@
       updatedVersion,
     };
   } catch (e) {
-    console.error(`Error updating extension, rolling back. ${e}`);
+    console.error(t('commands.extensions.update.error_rolling_back', `Error updating extension, rolling back. ${e}`, { error: String(e) }));
     await copyExtension(tempDir, extension.path);
     throw e;
   } finally {
