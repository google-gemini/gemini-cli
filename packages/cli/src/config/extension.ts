/**
 * @license
 * Copyright 2025 Google LLC
 * SPDX-License-Identifier: Apache-2.0
 */

import type {
  MCPServerConfig,
  GeminiCLIExtension,
  ExtensionInstallMetadata,
} from '@thacio/auditaria-cli-core';
import {
  GEMINI_DIR,
  Storage,
  t,
  Config,
  ExtensionInstallEvent,
  ExtensionUninstallEvent,
  ExtensionUpdateEvent,
  ExtensionDisableEvent,
  ExtensionEnableEvent,
  logExtensionEnable,
  logExtensionInstallEvent,
  logExtensionUninstall,
  logExtensionUpdateEvent,
  logExtensionDisable,
<<<<<<< HEAD
} from '@thacio/auditaria-cli-core';
=======
  debugLogger,
} from '@google/gemini-cli-core';
>>>>>>> 995ae717
import * as fs from 'node:fs';
import * as path from 'node:path';
import * as os from 'node:os';
import { SettingScope, loadSettings } from '../config/settings.js';
import { getErrorMessage } from '../utils/errors.js';
import {
  recursivelyHydrateStrings,
  type JsonObject,
} from './extensions/variables.js';
import { isWorkspaceTrusted } from './trustedFolders.js';
import { resolveEnvVarsInObject } from '../utils/envVarResolver.js';
import { randomUUID, createHash } from 'node:crypto';
import {
  cloneFromGit,
  downloadFromGitHubRelease,
  tryParseGithubUrl,
} from './extensions/github.js';
import type { LoadExtensionContext } from './extensions/variableSchema.js';
import { ExtensionEnablementManager } from './extensions/extensionEnablement.js';
import chalk from 'chalk';
import type { ConfirmationRequest } from '../ui/types.js';
import { escapeAnsiCtrlCodes } from '../ui/utils/textUtils.js';

export const EXTENSIONS_DIRECTORY_NAME = path.join(GEMINI_DIR, 'extensions');

export const EXTENSIONS_CONFIG_FILENAME = 'gemini-extension.json';
export const INSTALL_METADATA_FILENAME = '.gemini-extension-install.json';
export const INSTALL_WARNING_MESSAGE =
  '**The extension you are about to install may have been created by a third-party developer and sourced from a public repository. Google does not vet, endorse, or guarantee the functionality or security of extensions. Please carefully inspect any extension and its source code before installing to understand the permissions it requires and the actions it may perform.**';
/**
 * Extension definition as written to disk in gemini-extension.json files.
 * This should *not* be referenced outside of the logic for reading files.
 * If information is required for manipulating extensions (load, unload, update)
 * outside of the loading process that data needs to be stored on the
 * GeminiCLIExtension class defined in Core.
 */
interface ExtensionConfig {
  name: string;
  version: string;
  mcpServers?: Record<string, MCPServerConfig>;
  contextFileName?: string | string[];
  excludeTools?: string[];
}

export interface ExtensionUpdateInfo {
  name: string;
  originalVersion: string;
  updatedVersion: string;
}

export class ExtensionStorage {
  private readonly extensionName: string;

  constructor(extensionName: string) {
    this.extensionName = extensionName;
  }

  getExtensionDir(): string {
    return path.join(
      ExtensionStorage.getUserExtensionsDir(),
      this.extensionName,
    );
  }

  getConfigPath(): string {
    return path.join(this.getExtensionDir(), EXTENSIONS_CONFIG_FILENAME);
  }

  static getUserExtensionsDir(): string {
    const storage = new Storage(os.homedir());
    return storage.getExtensionsDir();
  }

  static async createTmpDir(): Promise<string> {
    return await fs.promises.mkdtemp(
      path.join(os.tmpdir(), 'gemini-extension'),
    );
  }
}

export async function copyExtension(
  source: string,
  destination: string,
): Promise<void> {
  await fs.promises.cp(source, destination, { recursive: true });
}

function getTelemetryConfig(cwd: string) {
  const settings = loadSettings(cwd);
  const config = new Config({
    telemetry: settings.merged.telemetry,
    interactive: false,
    sessionId: randomUUID(),
    targetDir: cwd,
    cwd,
    model: '',
    debugMode: false,
  });
  return config;
}

export function loadExtensions(
  extensionEnablementManager: ExtensionEnablementManager,
  workspaceDir: string = process.cwd(),
): GeminiCLIExtension[] {
  const extensionsDir = ExtensionStorage.getUserExtensionsDir();
  if (!fs.existsSync(extensionsDir)) {
    return [];
  }

  const extensions: GeminiCLIExtension[] = [];
  for (const subdir of fs.readdirSync(extensionsDir)) {
    const extensionDir = path.join(extensionsDir, subdir);

    const extension = loadExtension({
      extensionDir,
      workspaceDir,
    });
    if (extension != null) {
      extensions.push(extension);
    }
  }

  const uniqueExtensions = new Map<string, GeminiCLIExtension>();

  for (const extension of extensions) {
    if (
      !uniqueExtensions.has(extension.name) &&
      extensionEnablementManager.isEnabled(extension.name, workspaceDir)
    ) {
      uniqueExtensions.set(extension.name, extension);
    }
  }

  return Array.from(uniqueExtensions.values());
}

export function loadExtension(
  context: LoadExtensionContext,
): GeminiCLIExtension | null {
  const { extensionDir, workspaceDir } = context;
  if (!fs.statSync(extensionDir).isDirectory()) {
    return null;
  }

  const installMetadata = loadInstallMetadata(extensionDir);
  let effectiveExtensionPath = extensionDir;

  if (installMetadata?.type === 'link') {
    effectiveExtensionPath = installMetadata.source;
  }

  try {
    let config = loadExtensionConfig({
      extensionDir: effectiveExtensionPath,
      workspaceDir,
    });

    config = resolveEnvVarsInObject(config);

    if (config.mcpServers) {
      config.mcpServers = Object.fromEntries(
        Object.entries(config.mcpServers).map(([key, value]) => [
          key,
          filterMcpConfig(value),
        ]),
      );
    }

    const contextFiles = getContextFileNames(config)
      .map((contextFileName) =>
        path.join(effectiveExtensionPath, contextFileName),
      )
      .filter((contextFilePath) => fs.existsSync(contextFilePath));

    // IDs are created by hashing details of the installation source in order to
    // deduplicate extensions with conflicting names and also obfuscate any
    // potentially sensitive information such as private git urls, system paths,
    // or project names.
    const hash = createHash('sha256');
    const githubUrlParts =
      installMetadata &&
      (installMetadata.type === 'git' ||
        installMetadata.type === 'github-release')
        ? tryParseGithubUrl(installMetadata.source)
        : null;
    if (githubUrlParts) {
      // For github repos, we use the https URI to the repo as the ID.
      hash.update(
        `https://github.com/${githubUrlParts.owner}/${githubUrlParts.repo}`,
      );
    } else {
      hash.update(installMetadata?.source ?? config.name);
    }

    const id = hash.digest('hex');

    return {
      name: config.name,
      version: config.version,
      path: effectiveExtensionPath,
      contextFiles,
      installMetadata,
      mcpServers: config.mcpServers,
      excludeTools: config.excludeTools,
      isActive: true, // Barring any other signals extensions should be considered Active.
      id,
    };
  } catch (e) {
<<<<<<< HEAD
    console.error(
      t(
        'extension.skip_error',
        'Warning: Skipping extension in {path}: {error}',
        { path: effectiveExtensionPath, error: getErrorMessage(e) },
      ),
=======
    debugLogger.error(
      `Warning: Skipping extension in ${effectiveExtensionPath}: ${getErrorMessage(
        e,
      )}`,
>>>>>>> 995ae717
    );
    return null;
  }
}

export function loadExtensionByName(
  name: string,
  workspaceDir: string = process.cwd(),
): GeminiCLIExtension | null {
  const userExtensionsDir = ExtensionStorage.getUserExtensionsDir();
  if (!fs.existsSync(userExtensionsDir)) {
    return null;
  }

  for (const subdir of fs.readdirSync(userExtensionsDir)) {
    const extensionDir = path.join(userExtensionsDir, subdir);
    if (!fs.statSync(extensionDir).isDirectory()) {
      continue;
    }
    const extension = loadExtension({ extensionDir, workspaceDir });
    if (extension && extension.name.toLowerCase() === name.toLowerCase()) {
      return extension;
    }
  }

  return null;
}

function filterMcpConfig(original: MCPServerConfig): MCPServerConfig {
  // eslint-disable-next-line @typescript-eslint/no-unused-vars
  const { trust, ...rest } = original;
  return Object.freeze(rest);
}

export function loadInstallMetadata(
  extensionDir: string,
): ExtensionInstallMetadata | undefined {
  const metadataFilePath = path.join(extensionDir, INSTALL_METADATA_FILENAME);
  try {
    const configContent = fs.readFileSync(metadataFilePath, 'utf-8');
    const metadata = JSON.parse(configContent) as ExtensionInstallMetadata;
    return metadata;
  } catch (_e) {
    return undefined;
  }
}

function getContextFileNames(config: ExtensionConfig): string[] {
  if (!config.contextFileName) {
    return ['GEMINI.md'];
  } else if (!Array.isArray(config.contextFileName)) {
    return [config.contextFileName];
  }
  return config.contextFileName;
}

/**
 * Returns an annotated list of extensions. If an extension is listed in enabledExtensionNames, it will be active.
 * If enabledExtensionNames is empty, an extension is active unless it is disabled.
 * @param extensions The base list of extensions.
 * @param enabledExtensionNames The names of explicitly enabled extensions.
 * @param workspaceDir The current workspace directory.
 */
export function annotateActiveExtensions(
  extensions: GeminiCLIExtension[],
  workspaceDir: string,
  manager: ExtensionEnablementManager,
): GeminiCLIExtension[] {
  manager.validateExtensionOverrides(extensions);
  return extensions.map((extension) => ({
    ...extension,
    isActive: manager.isEnabled(extension.name, workspaceDir),
  }));
}

/**
 * Requests consent from the user to perform an action, by reading a Y/n
 * character from stdin.
 *
 * This should not be called from interactive mode as it will break the CLI.
 *
 * @param consentDescription The description of the thing they will be consenting to.
 * @returns boolean, whether they consented or not.
 */
export async function requestConsentNonInteractive(
  consentDescription: string,
): Promise<boolean> {
  debugLogger.log(consentDescription);
  const result = await promptForConsentNonInteractive(
    'Do you want to continue? [Y/n]: ',
  );
  return result;
}

/**
 * Requests consent from the user to perform an action, in interactive mode.
 *
 * This should not be called from non-interactive mode as it will not work.
 *
 * @param consentDescription The description of the thing they will be consenting to.
 * @param setExtensionUpdateConfirmationRequest A function to actually add a prompt to the UI.
 * @returns boolean, whether they consented or not.
 */
export async function requestConsentInteractive(
  consentDescription: string,
  addExtensionUpdateConfirmationRequest: (value: ConfirmationRequest) => void,
): Promise<boolean> {
  return await promptForConsentInteractive(
    consentDescription +
      '\n\n' +
      t('extension.consent_prompt', 'Do you want to continue?'),
    addExtensionUpdateConfirmationRequest,
  );
}

/**
 * Asks users a prompt and awaits for a y/n response on stdin.
 *
 * This should not be called from interactive mode as it will break the CLI.
 *
 * @param prompt A yes/no prompt to ask the user
 * @returns Whether or not the user answers 'y' (yes). Defaults to 'yes' on enter.
 */
async function promptForConsentNonInteractive(
  prompt: string,
): Promise<boolean> {
  const readline = await import('node:readline');
  const rl = readline.createInterface({
    input: process.stdin,
    output: process.stdout,
  });

  return new Promise((resolve) => {
    rl.question(prompt, (answer) => {
      rl.close();
      resolve(['y', ''].includes(answer.trim().toLowerCase()));
    });
  });
}

/**
 * Asks users an interactive yes/no prompt.
 *
 * This should not be called from non-interactive mode as it will break the CLI.
 *
 * @param prompt A markdown prompt to ask the user
 * @param setExtensionUpdateConfirmationRequest Function to update the UI state with the confirmation request.
 * @returns Whether or not the user answers yes.
 */
async function promptForConsentInteractive(
  prompt: string,
  addExtensionUpdateConfirmationRequest: (value: ConfirmationRequest) => void,
): Promise<boolean> {
  return await new Promise<boolean>((resolve) => {
    addExtensionUpdateConfirmationRequest({
      prompt,
      onConfirm: (resolvedConfirmed) => {
        resolve(resolvedConfirmed);
      },
    });
  });
}

export async function installOrUpdateExtension(
  installMetadata: ExtensionInstallMetadata,
  requestConsent: (consent: string) => Promise<boolean>,
  cwd: string = process.cwd(),
  previousExtensionConfig?: ExtensionConfig,
): Promise<string> {
  const isUpdate = !!previousExtensionConfig;
  const telemetryConfig = getTelemetryConfig(cwd);
  let newExtensionConfig: ExtensionConfig | null = null;
  let localSourcePath: string | undefined;

  try {
    const settings = loadSettings(cwd).merged;
    if (!isWorkspaceTrusted(settings).isTrusted) {
      throw new Error(
        t(
          'extensions.install.untrusted_folder',
          `Could not install extension from untrusted folder at ${installMetadata.source}`,
          { source: installMetadata.source },
        ),
      );
    }

    const extensionsDir = ExtensionStorage.getUserExtensionsDir();
    await fs.promises.mkdir(extensionsDir, { recursive: true });

    if (
      !path.isAbsolute(installMetadata.source) &&
      (installMetadata.type === 'local' || installMetadata.type === 'link')
    ) {
      installMetadata.source = path.resolve(cwd, installMetadata.source);
    }

    let tempDir: string | undefined;

    if (
      installMetadata.type === 'git' ||
      installMetadata.type === 'github-release'
    ) {
      tempDir = await ExtensionStorage.createTmpDir();
      const parsedGithubParts = tryParseGithubUrl(installMetadata.source);
      if (!parsedGithubParts) {
        await cloneFromGit(installMetadata, tempDir);
        installMetadata.type = 'git';
      } else {
        const result = await downloadFromGitHubRelease(
          installMetadata,
          tempDir,
          parsedGithubParts,
        );
        if (result.success) {
          installMetadata.type = result.type;
          installMetadata.releaseTag = result.tagName;
        } else if (
          // This repo has no github releases, and wasn't explicitly installed
          // from a github release, unconditionally just clone it.
          (result.failureReason === 'no release data' &&
            installMetadata.type === 'git') ||
          // Otherwise ask the user if they would like to try a git clone.
          (await requestConsent(
            `Error downloading github release for ${installMetadata.source} with the following error: ${result.errorMessage}.\n\nWould you like to attempt to install via "git clone" instead?`,
          ))
        ) {
          await cloneFromGit(installMetadata, tempDir);
          installMetadata.type = 'git';
        } else {
          throw new Error(
            `Failed to install extension ${installMetadata.source}: ${result.errorMessage}`,
          );
        }
      }
      localSourcePath = tempDir;
    } else if (
      installMetadata.type === 'local' ||
      installMetadata.type === 'link'
    ) {
      localSourcePath = installMetadata.source;
    } else {
      throw new Error(`Unsupported install type: ${installMetadata.type}`);
    }

    try {
      newExtensionConfig = loadExtensionConfig({
        extensionDir: localSourcePath,
        workspaceDir: cwd,
      });

      const newExtensionName = newExtensionConfig.name;
      if (!isUpdate) {
        const installedExtensions = loadExtensions(
          new ExtensionEnablementManager(),
          cwd,
        );
        if (
          installedExtensions.some(
            (installed) => installed.name === newExtensionName,
          )
        ) {
          throw new Error(
            `Extension "${newExtensionName}" is already installed. Please uninstall it first.`,
          );
        }
      }

      await maybeRequestConsentOrFail(
        newExtensionConfig,
        requestConsent,
        previousExtensionConfig,
      );

      const extensionStorage = new ExtensionStorage(newExtensionName);
      const destinationPath = extensionStorage.getExtensionDir();

      if (isUpdate) {
        await uninstallExtension(newExtensionName, isUpdate, cwd);
      }

      await fs.promises.mkdir(destinationPath, { recursive: true });

      if (
        installMetadata.type === 'local' ||
        installMetadata.type === 'git' ||
        installMetadata.type === 'github-release'
      ) {
        await copyExtension(localSourcePath, destinationPath);
      }

      const metadataString = JSON.stringify(installMetadata, null, 2);
      const metadataPath = path.join(
        destinationPath,
        INSTALL_METADATA_FILENAME,
      );
      await fs.promises.writeFile(metadataPath, metadataString);
    } finally {
      if (tempDir) {
        await fs.promises.rm(tempDir, { recursive: true, force: true });
      }
    }

    if (isUpdate) {
      logExtensionUpdateEvent(
        telemetryConfig,
        new ExtensionUpdateEvent(
          newExtensionConfig.name,
          newExtensionConfig.version,
          previousExtensionConfig.version,
          installMetadata.source,
          'success',
        ),
      );
    } else {
      logExtensionInstallEvent(
        telemetryConfig,
        new ExtensionInstallEvent(
          newExtensionConfig.name,
          newExtensionConfig.version,
          installMetadata.source,
          'success',
        ),
      );
      enableExtension(newExtensionConfig.name, SettingScope.User);
    }

    return newExtensionConfig!.name;
  } catch (error) {
    // Attempt to load config from the source path even if installation fails
    // to get the name and version for logging.
    if (!newExtensionConfig && localSourcePath) {
      try {
        newExtensionConfig = loadExtensionConfig({
          extensionDir: localSourcePath,
          workspaceDir: cwd,
        });
      } catch {
        // Ignore error, this is just for logging.
      }
    }
    if (isUpdate) {
      logExtensionUpdateEvent(
        telemetryConfig,
        new ExtensionUpdateEvent(
          newExtensionConfig?.name ?? previousExtensionConfig.name,
          newExtensionConfig?.version ?? '',
          previousExtensionConfig.version,
          installMetadata.source,
          'error',
        ),
      );
    } else {
      logExtensionInstallEvent(
        telemetryConfig,
        new ExtensionInstallEvent(
          newExtensionConfig?.name ?? '',
          newExtensionConfig?.version ?? '',
          installMetadata.source,
          'error',
        ),
      );
    }
    throw error;
  }
}

/**
 * Builds a consent string for installing an extension based on it's
 * extensionConfig.
 */
function extensionConsentString(extensionConfig: ExtensionConfig): string {
  const sanitizedConfig = escapeAnsiCtrlCodes(extensionConfig);
  const output: string[] = [];
  const mcpServerEntries = Object.entries(sanitizedConfig.mcpServers || {});
  output.push(
    t('extension.installing_extension', 'Installing extension "{name}".', {
      name: sanitizedConfig.name,
    }),
  );
  output.push(INSTALL_WARNING_MESSAGE);

  if (mcpServerEntries.length) {
    output.push(
      t(
        'extension.mcp_servers_prompt',
        'This extension will run the following MCP servers:',
      ),
    );
    for (const [key, mcpServer] of mcpServerEntries) {
      const isLocal = !!mcpServer.command;
      const source =
        mcpServer.httpUrl ??
        `${mcpServer.command || ''}${mcpServer.args ? ' ' + mcpServer.args.join(' ') : ''}`;
      output.push(
        `  * ${key} (${isLocal ? t('extension.mcp_local', 'local') : t('extension.mcp_remote', 'remote')}): ${source}`,
      );
    }
  }
  if (sanitizedConfig.contextFileName) {
    const contextFileNameStr = Array.isArray(sanitizedConfig.contextFileName)
      ? sanitizedConfig.contextFileName.join(', ')
      : sanitizedConfig.contextFileName;
    output.push(
      t(
        'extension.context_with_filename',
        'This extension will append info to your gemini.md context using {contextFileName}',
        { contextFileName: contextFileNameStr },
      ),
    );
  }
  if (sanitizedConfig.excludeTools) {
    output.push(
      t(
        'extension.exclude_tools_info',
        'This extension will exclude the following core tools: {excludeTools}',
        { excludeTools: sanitizedConfig.excludeTools.join(', ') },
      ),
    );
  }
  return output.join('\n');
}

/**
 * Requests consent from the user to install an extension (extensionConfig), if
 * there is any difference between the consent string for `extensionConfig` and
 * `previousExtensionConfig`.
 *
 * Always requests consent if previousExtensionConfig is null.
 *
 * Throws if the user does not consent.
 */
async function maybeRequestConsentOrFail(
  extensionConfig: ExtensionConfig,
  requestConsent: (consent: string) => Promise<boolean>,
  previousExtensionConfig?: ExtensionConfig,
) {
  const extensionConsent = extensionConsentString(extensionConfig);
  if (previousExtensionConfig) {
    const previousExtensionConsent = extensionConsentString(
      previousExtensionConfig,
    );
    if (previousExtensionConsent === extensionConsent) {
      return;
    }
  }
  if (!(await requestConsent(extensionConsent))) {
    throw new Error(
      t(
        'extension.installation_cancelled_for',
        'Installation cancelled for "{name}".',
        { name: extensionConfig.name },
      ),
    );
  }
}

export function validateName(name: string) {
  if (!/^[a-zA-Z0-9-]+$/.test(name)) {
    throw new Error(
      `Invalid extension name: "${name}". Only letters (a-z, A-Z), numbers (0-9), and dashes (-) are allowed.`,
    );
  }
}

export function loadExtensionConfig(
  context: LoadExtensionContext,
): ExtensionConfig {
  const { extensionDir, workspaceDir } = context;
  const configFilePath = path.join(extensionDir, EXTENSIONS_CONFIG_FILENAME);
  if (!fs.existsSync(configFilePath)) {
    throw new Error(
      t(
        'extension.config_not_found',
        'Configuration file not found at {path}',
        { path: configFilePath },
      ),
    );
  }
  try {
    const configContent = fs.readFileSync(configFilePath, 'utf-8');
    const rawConfig = JSON.parse(configContent) as ExtensionConfig;
    if (!rawConfig.name || !rawConfig.version) {
      throw new Error(
        t(
          'extension.config_missing_field',
          'Invalid configuration in {path}: missing {field}',
          {
            path: configFilePath,
            field: !rawConfig.name ? '"name"' : '"version"',
          },
        ),
      );
    }
    const installDir = new ExtensionStorage(rawConfig.name).getExtensionDir();
    const config = recursivelyHydrateStrings(
      rawConfig as unknown as JsonObject,
      {
        extensionPath: installDir,
        workspacePath: workspaceDir,
        '/': path.sep,
        pathSeparator: path.sep,
      },
    ) as unknown as ExtensionConfig;

    validateName(config.name);
    return config;
  } catch (e) {
    throw new Error(
      t(
        'extension.config_load_failed',
        'Failed to load extension config from {path}: {error}',
        { path: configFilePath, error: getErrorMessage(e) },
      ),
    );
  }
}

export async function uninstallExtension(
  extensionIdentifier: string,
  isUpdate: boolean,
  cwd: string = process.cwd(),
): Promise<void> {
  const installedExtensions = loadExtensions(
    new ExtensionEnablementManager(),
    cwd,
  );
  const extensionName = installedExtensions.find(
    (installed) =>
      installed.name.toLowerCase() === extensionIdentifier.toLowerCase() ||
      installed.installMetadata?.source.toLowerCase() ===
        extensionIdentifier.toLowerCase(),
  )?.name;
  if (!extensionName) {
    throw new Error(
      t('commands.extensions.uninstall.not_found', `Extension not found.`),
    );
  }
  const storage = new ExtensionStorage(extensionName);

  await fs.promises.rm(storage.getExtensionDir(), {
    recursive: true,
    force: true,
  });

  // The rest of the cleanup below here is only for true uninstalls, not
  // uninstalls related to updates.
  if (isUpdate) return;

  const manager = new ExtensionEnablementManager([extensionName]);
  manager.remove(extensionName);

  const telemetryConfig = getTelemetryConfig(cwd);
  logExtensionUninstall(
    telemetryConfig,
    new ExtensionUninstallEvent(extensionName, 'success'),
  );
}

export function toOutputString(
  extension: GeminiCLIExtension,
  workspaceDir: string,
): string {
  const manager = new ExtensionEnablementManager();
  const userEnabled = manager.isEnabled(extension.name, os.homedir());
  const workspaceEnabled = manager.isEnabled(extension.name, workspaceDir);

  const status = workspaceEnabled ? chalk.green('✓') : chalk.red('✗');
  let output = `${status} ${extension.name} (${extension.version})`;
  output += `\n Path: ${extension.path}`;
  if (extension.installMetadata) {
    output += `\n Source: ${extension.installMetadata.source} (Type: ${extension.installMetadata.type})`;
    if (extension.installMetadata.ref) {
      output += `\n Ref: ${extension.installMetadata.ref}`;
    }
    if (extension.installMetadata.releaseTag) {
      output += `\n Release tag: ${extension.installMetadata.releaseTag}`;
    }
  }
  output += `\n Enabled (User): ${userEnabled}`;
  output += `\n Enabled (Workspace): ${workspaceEnabled}`;
  if (extension.contextFiles.length > 0) {
    output += `\n Context files:`;
    extension.contextFiles.forEach((contextFile) => {
      output += `\n  ${contextFile}`;
    });
  }
  if (extension.mcpServers) {
    output += `\n MCP servers:`;
    Object.keys(extension.mcpServers).forEach((key) => {
      output += `\n  ${key}`;
    });
  }
  if (extension.excludeTools) {
    output += `\n Excluded tools:`;
    extension.excludeTools.forEach((tool) => {
      output += `\n  ${tool}`;
    });
  }
  return output;
}

export function disableExtension(
  name: string,
  scope: SettingScope,
  cwd: string = process.cwd(),
) {
  const config = getTelemetryConfig(cwd);
  if (scope === SettingScope.System || scope === SettingScope.SystemDefaults) {
    throw new Error('System and SystemDefaults scopes are not supported.');
  }
  const extension = loadExtensionByName(name, cwd);
  if (!extension) {
    throw new Error(`Extension with name ${name} does not exist.`);
  }

  const manager = new ExtensionEnablementManager([name]);
  const scopePath = scope === SettingScope.Workspace ? cwd : os.homedir();
  manager.disable(name, true, scopePath);
  logExtensionDisable(config, new ExtensionDisableEvent(name, scope));
}

export function enableExtension(
  name: string,
  scope: SettingScope,
  cwd: string = process.cwd(),
) {
  if (scope === SettingScope.System || scope === SettingScope.SystemDefaults) {
    throw new Error('System and SystemDefaults scopes are not supported.');
  }
  const extension = loadExtensionByName(name, cwd);
  if (!extension) {
    throw new Error(`Extension with name ${name} does not exist.`);
  }
  const manager = new ExtensionEnablementManager();
  const scopePath = scope === SettingScope.Workspace ? cwd : os.homedir();
  manager.enable(name, true, scopePath);
  const config = getTelemetryConfig(cwd);
  logExtensionEnable(config, new ExtensionEnableEvent(name, scope));
}<|MERGE_RESOLUTION|>--- conflicted
+++ resolved
@@ -24,12 +24,8 @@
   logExtensionUninstall,
   logExtensionUpdateEvent,
   logExtensionDisable,
-<<<<<<< HEAD
+  debugLogger,
 } from '@thacio/auditaria-cli-core';
-=======
-  debugLogger,
-} from '@google/gemini-cli-core';
->>>>>>> 995ae717
 import * as fs from 'node:fs';
 import * as path from 'node:path';
 import * as os from 'node:os';
@@ -239,19 +235,12 @@
       id,
     };
   } catch (e) {
-<<<<<<< HEAD
-    console.error(
+    debugLogger.error(
       t(
         'extension.skip_error',
         'Warning: Skipping extension in {path}: {error}',
         { path: effectiveExtensionPath, error: getErrorMessage(e) },
       ),
-=======
-    debugLogger.error(
-      `Warning: Skipping extension in ${effectiveExtensionPath}: ${getErrorMessage(
-        e,
-      )}`,
->>>>>>> 995ae717
     );
     return null;
   }
