--- conflicted
+++ resolved
@@ -8,16 +8,10 @@
   MCPServerConfig,
   GeminiCLIExtension,
 } from '@google/gemini-cli-core';
-<<<<<<< HEAD
 import { Storage } from '@google/gemini-cli-core';
-import * as fs from 'fs';
-import * as path from 'path';
-import * as os from 'os';
-=======
 import * as fs from 'node:fs';
 import * as path from 'node:path';
 import * as os from 'node:os';
->>>>>>> ee4feea0
 import { simpleGit } from 'simple-git';
 
 export const EXTENSIONS_DIRECTORY_NAME = '.gemini/extensions';
