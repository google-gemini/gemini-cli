--- conflicted
+++ resolved
@@ -669,60 +669,6 @@
   );
   const scopePath = scope === SettingScope.Workspace ? cwd : os.homedir();
   manager.enable(name, true, scopePath);
-<<<<<<< HEAD
   const config = await getClearcutConfig(cwd);
   logExtensionEnable(config, new ExtensionEnableEvent(name, scope));
-}
-
-export async function updateAllUpdatableExtensions(
-  cwd: string = process.cwd(),
-  extensions: GeminiCLIExtension[],
-  extensionsState: Map<string, ExtensionUpdateState>,
-  setExtensionsUpdateState: (
-    updateState: Map<string, ExtensionUpdateState>,
-  ) => void,
-): Promise<ExtensionUpdateInfo[]> {
-  return await Promise.all(
-    extensions
-      .filter(
-        (extension) =>
-          extensionsState.get(extension.name) ===
-          ExtensionUpdateState.UPDATE_AVAILABLE,
-      )
-      .map((extension) =>
-        updateExtension(extension, cwd, (updateState) => {
-          const newState = new Map(extensionsState);
-          newState.set(extension.name, updateState);
-          setExtensionsUpdateState(newState);
-        }),
-      ),
-  );
-}
-
-export interface ExtensionUpdateCheckResult {
-  state: ExtensionUpdateState;
-  error?: string;
-}
-
-export async function checkForAllExtensionUpdates(
-  extensions: GeminiCLIExtension[],
-  setExtensionsUpdateState: (
-    updateState: Map<string, ExtensionUpdateState>,
-  ) => void,
-): Promise<Map<string, ExtensionUpdateState>> {
-  const finalState = new Map<string, ExtensionUpdateState>();
-  for (const extension of extensions) {
-    if (!extension.installMetadata) {
-      finalState.set(extension.name, ExtensionUpdateState.NOT_UPDATABLE);
-      continue;
-    }
-    finalState.set(
-      extension.name,
-      await checkForExtensionUpdate(extension.installMetadata),
-    );
-  }
-  setExtensionsUpdateState(finalState);
-  return finalState;
-=======
->>>>>>> 2c4f61ec
 }