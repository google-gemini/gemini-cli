--- conflicted
+++ resolved
@@ -13,12 +13,9 @@
 import * as path from 'node:path';
 import * as os from 'node:os';
 import { simpleGit } from 'simple-git';
-<<<<<<< HEAD
 import { SettingScope, loadSettings } from '../config/settings.js';
 import { getErrorMessage } from '../utils/errors.js';
-=======
 import { recursivelyHydrateStrings } from './extensions/variables.js';
->>>>>>> d77391b3
 
 export const EXTENSIONS_DIRECTORY_NAME = '.gemini/extensions';
 
