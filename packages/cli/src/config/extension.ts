--- conflicted
+++ resolved
@@ -8,17 +8,10 @@
   MCPServerConfig, 
   GeminiCLIExtension,
   Storage,
-<<<<<<< HEAD
 } from '@thacio/auditaria-cli-core';
-import * as fs from 'fs';
-import * as path from 'path';
-import * as os from 'os';
-=======
-} from '@google/gemini-cli-core';
 import * as fs from 'node:fs';
 import * as path from 'node:path';
 import * as os from 'node:os';
->>>>>>> ee4feea0
 import { simpleGit } from 'simple-git';
 
 export const EXTENSIONS_DIRECTORY_NAME = '.gemini/extensions';
