/**
 * @license
 * Copyright 2025 Google LLC
 * SPDX-License-Identifier: Apache-2.0
 */
import type {
  MCPServerConfig,
  GeminiCLIExtension,
  ExtensionInstallMetadata,
} from '@thacio/auditaria-cli-core';
import {
  GEMINI_DIR,
  Storage,
  t,
  ClearcutLogger,
  Config,
  ExtensionInstallEvent,
  ExtensionUninstallEvent,
} from '@thacio/auditaria-cli-core';
import * as fs from 'node:fs';
import * as path from 'node:path';
import * as os from 'node:os';
import { SettingScope, loadSettings } from '../config/settings.js';
import { getErrorMessage } from '../utils/errors.js';
import { recursivelyHydrateStrings } from './extensions/variables.js';
import { isWorkspaceTrusted } from './trustedFolders.js';
import { resolveEnvVarsInObject } from '../utils/envVarResolver.js';
import { randomUUID } from 'node:crypto';
import { ExtensionUpdateState } from '../ui/state/extensions.js';
import {
  cloneFromGit,
  checkForExtensionUpdate,
  downloadFromGitHubRelease,
} from './extensions/github.js';
import type { LoadExtensionContext } from './extensions/variableSchema.js';
import { ExtensionEnablementManager } from './extensions/extensionEnablement.js';

export const EXTENSIONS_DIRECTORY_NAME = path.join(GEMINI_DIR, 'extensions');

export const EXTENSIONS_CONFIG_FILENAME = 'gemini-extension.json';
export const INSTALL_METADATA_FILENAME = '.gemini-extension-install.json';

export interface Extension {
  path: string;
  config: ExtensionConfig;
  contextFiles: string[];
  installMetadata?: ExtensionInstallMetadata | undefined;
}

export interface ExtensionConfig {
  name: string;
  version: string;
  mcpServers?: Record<string, MCPServerConfig>;
  contextFileName?: string | string[];
  excludeTools?: string[];
}

export interface ExtensionUpdateInfo {
  name: string;
  originalVersion: string;
  updatedVersion: string;
}

export class ExtensionStorage {
  private readonly extensionName: string;

  constructor(extensionName: string) {
    this.extensionName = extensionName;
  }

  getExtensionDir(): string {
    return path.join(
      ExtensionStorage.getUserExtensionsDir(),
      this.extensionName,
    );
  }

  getConfigPath(): string {
    return path.join(this.getExtensionDir(), EXTENSIONS_CONFIG_FILENAME);
  }

  static getUserExtensionsDir(): string {
    const storage = new Storage(os.homedir());
    return storage.getExtensionsDir();
  }

  static async createTmpDir(): Promise<string> {
    return await fs.promises.mkdtemp(
      path.join(os.tmpdir(), 'gemini-extension'),
    );
  }
}

export function getWorkspaceExtensions(workspaceDir: string): Extension[] {
  // If the workspace dir is the user extensions dir, there are no workspace extensions.
  if (path.resolve(workspaceDir) === path.resolve(os.homedir())) {
    return [];
  }
  return loadExtensionsFromDir(workspaceDir);
}

async function copyExtension(
  source: string,
  destination: string,
): Promise<void> {
  await fs.promises.cp(source, destination, { recursive: true });
}

export async function performWorkspaceExtensionMigration(
  extensions: Extension[],
): Promise<string[]> {
  const failedInstallNames: string[] = [];

  for (const extension of extensions) {
    try {
      const installMetadata: ExtensionInstallMetadata = {
        source: extension.path,
        type: 'local',
      };
      await installExtension(installMetadata);
    } catch (_) {
      failedInstallNames.push(extension.config.name);
    }
  }
  return failedInstallNames;
}

function getClearcutLogger(cwd: string) {
  const config = new Config({
    sessionId: randomUUID(),
    targetDir: cwd,
    cwd,
    model: '',
    debugMode: false,
  });
  const logger = ClearcutLogger.getInstance(config);
  return logger;
}

export function loadExtensions(
  workspaceDir: string = process.cwd(),
): Extension[] {
  const settings = loadSettings(workspaceDir).merged;
  const allExtensions = [...loadUserExtensions()];

  if (
    (isWorkspaceTrusted(settings) ?? true) &&
    // Default management setting to true
    !(settings.experimental?.extensionManagement ?? true)
  ) {
    allExtensions.push(...getWorkspaceExtensions(workspaceDir));
  }

  const uniqueExtensions = new Map<string, Extension>();
  const manager = new ExtensionEnablementManager(
    ExtensionStorage.getUserExtensionsDir(),
  );

  for (const extension of allExtensions) {
    if (
      !uniqueExtensions.has(extension.config.name) &&
      manager.isEnabled(extension.config.name, workspaceDir)
    ) {
      uniqueExtensions.set(extension.config.name, extension);
    }
  }

  return Array.from(uniqueExtensions.values());
}

export function loadUserExtensions(): Extension[] {
  const userExtensions = loadExtensionsFromDir(os.homedir());

  const uniqueExtensions = new Map<string, Extension>();
  for (const extension of userExtensions) {
    if (!uniqueExtensions.has(extension.config.name)) {
      uniqueExtensions.set(extension.config.name, extension);
    }
  }

  return Array.from(uniqueExtensions.values());
}

export function loadExtensionsFromDir(dir: string): Extension[] {
  const storage = new Storage(dir);
  const extensionsDir = storage.getExtensionsDir();
  if (!fs.existsSync(extensionsDir)) {
    return [];
  }

  const extensions: Extension[] = [];
  for (const subdir of fs.readdirSync(extensionsDir)) {
    const extensionDir = path.join(extensionsDir, subdir);

    const extension = loadExtension({ extensionDir, workspaceDir: dir });
    if (extension != null) {
      extensions.push(extension);
    }
  }
  return extensions;
}

export function loadExtension(context: LoadExtensionContext): Extension | null {
  const { extensionDir, workspaceDir } = context;
  if (!fs.statSync(extensionDir).isDirectory()) {
    return null;
  }

  const installMetadata = loadInstallMetadata(extensionDir);
  let effectiveExtensionPath = extensionDir;

  if (installMetadata?.type === 'link') {
    effectiveExtensionPath = installMetadata.source;
  }

  const configFilePath = path.join(
    effectiveExtensionPath,
    EXTENSIONS_CONFIG_FILENAME,
  );
  if (!fs.existsSync(configFilePath)) {
    console.error(
      t('extension.missing_config', 'Warning: extension directory {dir} does not contain a config file {config}.', { dir: effectiveExtensionPath, config: configFilePath }),
    );
    return null;
  }

  try {
    const configContent = fs.readFileSync(configFilePath, 'utf-8');
    let config = recursivelyHydrateStrings(JSON.parse(configContent), {
      extensionPath: extensionDir,
      workspacePath: workspaceDir,
      '/': path.sep,
      pathSeparator: path.sep,
    }) as unknown as ExtensionConfig;
    if (!config.name || !config.version) {
      console.error(
        t('extension.invalid_config', 'Invalid extension config in {path}: missing name or version.', { path: configFilePath }),
      );
      return null;
    }

    config = resolveEnvVarsInObject(config);

    const contextFiles = getContextFileNames(config)
      .map((contextFileName) =>
        path.join(effectiveExtensionPath, contextFileName),
      )
      .filter((contextFilePath) => fs.existsSync(contextFilePath));

    return {
      path: effectiveExtensionPath,
      config,
      contextFiles,
      installMetadata,
    };
  } catch (e) {
    console.error(
      t('extension.parse_error', 'Warning: error parsing extension config in {path}: {error}', { path: configFilePath, error: getErrorMessage(e) }),
    );
    return null;
  }
}

function loadInstallMetadata(
  extensionDir: string,
): ExtensionInstallMetadata | undefined {
  const metadataFilePath = path.join(extensionDir, INSTALL_METADATA_FILENAME);
  try {
    const configContent = fs.readFileSync(metadataFilePath, 'utf-8');
    const metadata = JSON.parse(configContent) as ExtensionInstallMetadata;
    return metadata;
  } catch (_e) {
    return undefined;
  }
}

function getContextFileNames(config: ExtensionConfig): string[] {
  if (!config.contextFileName) {
    return ['GEMINI.md'];
  } else if (!Array.isArray(config.contextFileName)) {
    return [config.contextFileName];
  }
  return config.contextFileName;
}

/**
 * Returns an annotated list of extensions. If an extension is listed in enabledExtensionNames, it will be active.
 * If enabledExtensionNames is empty, an extension is active unless it is disabled.
 * @param extensions The base list of extensions.
 * @param enabledExtensionNames The names of explicitly enabled extensions.
 * @param workspaceDir The current workspace directory.
 */
export function annotateActiveExtensions(
  extensions: Extension[],
  enabledExtensionNames: string[],
  workspaceDir: string,
): GeminiCLIExtension[] {
  const manager = new ExtensionEnablementManager(
    ExtensionStorage.getUserExtensionsDir(),
  );
  const annotatedExtensions: GeminiCLIExtension[] = [];
  if (enabledExtensionNames.length === 0) {
    return extensions.map((extension) => ({
      name: extension.config.name,
      version: extension.config.version,
      isActive: manager.isEnabled(extension.config.name, workspaceDir),
      path: extension.path,
      installMetadata: extension.installMetadata,
    }));
  }

  const lowerCaseEnabledExtensions = new Set(
    enabledExtensionNames.map((e) => e.trim().toLowerCase()),
  );

  if (
    lowerCaseEnabledExtensions.size === 1 &&
    lowerCaseEnabledExtensions.has('none')
  ) {
    return extensions.map((extension) => ({
      name: extension.config.name,
      version: extension.config.version,
      isActive: false,
      path: extension.path,
      installMetadata: extension.installMetadata,
    }));
  }

  const notFoundNames = new Set(lowerCaseEnabledExtensions);

  for (const extension of extensions) {
    const lowerCaseName = extension.config.name.toLowerCase();
    const isActive = lowerCaseEnabledExtensions.has(lowerCaseName);

    if (isActive) {
      notFoundNames.delete(lowerCaseName);
    }

    annotatedExtensions.push({
      name: extension.config.name,
      version: extension.config.version,
      isActive,
      path: extension.path,
      installMetadata: extension.installMetadata,
    });
  }

  for (const requestedName of notFoundNames) {
    console.error(t('extension.not_found', 'Extension not found: {name}', { name: requestedName }));
  }

  return annotatedExtensions;
}

/**
 * Asks users a prompt and awaits for a y/n response
 * @param prompt A yes/no prompt to ask the user
 * @returns Whether or not the user answers 'y' (yes)
 */
async function promptForContinuation(prompt: string): Promise<boolean> {
  const readline = await import('node:readline');
  const rl = readline.createInterface({
    input: process.stdin,
    output: process.stdout,
  });

  return new Promise((resolve) => {
    rl.question(prompt, (answer) => {
      rl.close();
      resolve(answer.toLowerCase() === 'y');
    });
  });
}

export async function installExtension(
  installMetadata: ExtensionInstallMetadata,
  askConsent: boolean = false,
  cwd: string = process.cwd(),
): Promise<string> {
  const logger = getClearcutLogger(cwd);
  let newExtensionConfig: ExtensionConfig | null = null;
  let localSourcePath: string | undefined;

  try {
    const settings = loadSettings(cwd).merged;
    if (!isWorkspaceTrusted(settings)) {
      throw new Error(
        t('extensions.install.untrusted_folder', `Could not install extension from untrusted folder at ${installMetadata.source}`, { source: installMetadata.source }),
      );
    }

    const extensionsDir = ExtensionStorage.getUserExtensionsDir();
    await fs.promises.mkdir(extensionsDir, { recursive: true });

    if (
      !path.isAbsolute(installMetadata.source) &&
      (installMetadata.type === 'local' || installMetadata.type === 'link')
    ) {
      installMetadata.source = path.resolve(cwd, installMetadata.source);
    }

    let tempDir: string | undefined;

    if (
      installMetadata.type === 'git' ||
      installMetadata.type === 'github-release'
    ) {
      tempDir = await ExtensionStorage.createTmpDir();
      try {
        const tagName = await downloadFromGitHubRelease(
          installMetadata,
          tempDir,
        );
        updateExtensionVersion(tempDir, tagName);
        installMetadata.type = 'github-release';
      } catch (_error) {
        await cloneFromGit(installMetadata, tempDir);
        installMetadata.type = 'git';
      }
      localSourcePath = tempDir;
    } else if (
      installMetadata.type === 'local' ||
      installMetadata.type === 'link'
    ) {
      localSourcePath = installMetadata.source;
    } else {
      throw new Error(`Unsupported install type: ${installMetadata.type}`);
    }

    try {
      newExtensionConfig = await loadExtensionConfig({
        extensionDir: localSourcePath,
        workspaceDir: cwd,
      });
      if (!newExtensionConfig) {
        throw new Error(
          `Invalid extension at ${installMetadata.source}. Please make sure it has a valid gemini-extension.json file.`,
        );
      }

      const newExtensionName = newExtensionConfig.name;
      const extensionStorage = new ExtensionStorage(newExtensionName);
      const destinationPath = extensionStorage.getExtensionDir();

      const installedExtensions = loadUserExtensions();
      if (
        installedExtensions.some(
          (installed) => installed.config.name === newExtensionName,
        )
      ) {
        throw new Error(
          `Extension "${newExtensionName}" is already installed. Please uninstall it first.`,
        );
      }
      if (askConsent) {
        await requestConsent(newExtensionConfig);
      }
      await fs.promises.mkdir(destinationPath, { recursive: true });

      if (
        installMetadata.type === 'local' ||
        installMetadata.type === 'git' ||
        installMetadata.type === 'github-release'
      ) {
        await copyExtension(localSourcePath, destinationPath);
      }

      const metadataString = JSON.stringify(installMetadata, null, 2);
      const metadataPath = path.join(
        destinationPath,
        INSTALL_METADATA_FILENAME,
      );
      await fs.promises.writeFile(metadataPath, metadataString);
    } finally {
      if (tempDir) {
        await fs.promises.rm(tempDir, { recursive: true, force: true });
      }
    }

    logger?.logExtensionInstallEvent(
      new ExtensionInstallEvent(
        newExtensionConfig!.name,
        newExtensionConfig!.version,
        installMetadata.source,
        'success',
      ),
    );

    enableExtension(newExtensionConfig!.name, SettingScope.User);
    return newExtensionConfig!.name;
  } catch (error) {
    // Attempt to load config from the source path even if installation fails
    // to get the name and version for logging.
    if (!newExtensionConfig && localSourcePath) {
      newExtensionConfig = await loadExtensionConfig({
        extensionDir: localSourcePath,
        workspaceDir: cwd,
      });
    }
    logger?.logExtensionInstallEvent(
      new ExtensionInstallEvent(
        newExtensionConfig?.name ?? '',
        newExtensionConfig?.version ?? '',
        installMetadata.source,
        'error',
      ),
    );
    throw error;
  }
}

async function updateExtensionVersion(
  extensionDir: string,
  extensionVersion: string,
) {
  const configFilePath = path.join(extensionDir, EXTENSIONS_CONFIG_FILENAME);
  if (fs.existsSync(configFilePath)) {
    const configContent = await fs.promises.readFile(configFilePath, 'utf-8');
    const config = JSON.parse(configContent);
    config.version = extensionVersion;
    await fs.promises.writeFile(
      configFilePath,
      JSON.stringify(config, null, 2),
    );
  }
}
async function requestConsent(extensionConfig: ExtensionConfig) {
  const mcpServerEntries = Object.entries(extensionConfig.mcpServers || {});
  if (mcpServerEntries.length) {
    console.info(t('extension.mcp_servers_prompt', 'This extension will run the following MCP servers: '));
    for (const [key, mcpServer] of mcpServerEntries) {
      const isLocal = !!mcpServer.command;
      console.info(
        `  * ${key} (${isLocal ? t('extension.mcp_local', 'local') : t('extension.mcp_remote', 'remote')}): ${mcpServer.description}`,
      );
    }
    console.info(
      t('extension.context_append_info', 'The extension will append info to your gemini.md context'),
    );

    const shouldContinue = await promptForContinuation(
      t('extension.continue_prompt', 'Do you want to continue? (y/n): '),
    );
    if (!shouldContinue) {
      throw new Error(t('extension.installation_cancelled', 'Installation cancelled by user.'));
    }
  }
}

export async function loadExtensionConfig(
  context: LoadExtensionContext,
): Promise<ExtensionConfig | null> {
  const { extensionDir, workspaceDir } = context;
  const configFilePath = path.join(extensionDir, EXTENSIONS_CONFIG_FILENAME);
  if (!fs.existsSync(configFilePath)) {
    return null;
  }
  try {
    const configContent = fs.readFileSync(configFilePath, 'utf-8');
    const config = recursivelyHydrateStrings(JSON.parse(configContent), {
      extensionPath: extensionDir,
      workspacePath: workspaceDir,
      '/': path.sep,
      pathSeparator: path.sep,
    }) as unknown as ExtensionConfig;
    if (!config.name || !config.version) {
      return null;
    }
    return config;
  } catch (_) {
    return null;
  }
}

export async function uninstallExtension(
  extensionIdentifier: string,
  cwd: string = process.cwd(),
): Promise<void> {
  const logger = getClearcutLogger(cwd);
  const installedExtensions = loadUserExtensions();
<<<<<<< HEAD
  if (
    !installedExtensions.some(
      (installed) => installed.config.name === extensionName,
    )
  ) {
    throw new Error(t('commands.extensions.uninstall.not_found', `Extension "${extensionName}" not found.`, { extensionName }));
=======
  const extensionName = installedExtensions.find(
    (installed) =>
      installed.config.name.toLowerCase() ===
        extensionIdentifier.toLowerCase() ||
      installed.installMetadata?.source.toLowerCase() ===
        extensionIdentifier.toLowerCase(),
  )?.config.name;
  if (!extensionName) {
    throw new Error(`Extension not found.`);
>>>>>>> 2d406ffc
  }
  const manager = new ExtensionEnablementManager(
    ExtensionStorage.getUserExtensionsDir(),
  );
  manager.remove(extensionName);
  const storage = new ExtensionStorage(extensionName);

  await fs.promises.rm(storage.getExtensionDir(), {
    recursive: true,
    force: true,
  });
  logger?.logExtensionUninstallEvent(
    new ExtensionUninstallEvent(extensionName, 'success'),
  );
}

export function toOutputString(extension: Extension): string {
  let output = `${extension.config.name} (${extension.config.version})`;
  output += `\n Path: ${extension.path}`;
  if (extension.installMetadata) {
    output += `\n Source: ${extension.installMetadata.source} (Type: ${extension.installMetadata.type})`;
    if (extension.installMetadata.ref) {
      output += `\n Ref: ${extension.installMetadata.ref}`;
    }
  }
  if (extension.contextFiles.length > 0) {
    output += `\n Context files:`;
    extension.contextFiles.forEach((contextFile) => {
      output += `\n  ${contextFile}`;
    });
  }
  if (extension.config.mcpServers) {
    output += `\n MCP servers:`;
    Object.keys(extension.config.mcpServers).forEach((key) => {
      output += `\n  ${key}`;
    });
  }
  if (extension.config.excludeTools) {
    output += `\n Excluded tools:`;
    extension.config.excludeTools.forEach((tool) => {
      output += `\n  ${tool}`;
    });
  }
  return output;
}

export async function updateExtensionByName(
  extensionName: string,
  cwd: string = process.cwd(),
  extensions: GeminiCLIExtension[],
  setExtensionUpdateState: (updateState: ExtensionUpdateState) => void,
): Promise<ExtensionUpdateInfo> {
  const extension = extensions.find(
    (installed) => installed.name === extensionName,
  );
  if (!extension) {
    throw new Error(
      t('commands.extensions.update.not_found', `Extension "${extensionName}" not found. Run auditaria extensions list to see available extensions.`, { extensionName }),
    );
  }
  return await updateExtension(extension, cwd, setExtensionUpdateState);
}

export async function updateExtension(
  extension: GeminiCLIExtension,
  cwd: string = process.cwd(),
  setExtensionUpdateState: (updateState: ExtensionUpdateState) => void,
): Promise<ExtensionUpdateInfo> {
  const installMetadata = loadInstallMetadata(extension.path);

  if (!installMetadata?.type) {
    setExtensionUpdateState(ExtensionUpdateState.ERROR);
    throw new Error(
      t(
        'commands.extensions.update.cannot_update_type_unknown',
        `Extension ${extension.name} cannot be updated, type is unknown.`,
        { name: extension.name },
      ),
    );
  }
  if (installMetadata?.type === 'link') {
    setExtensionUpdateState(ExtensionUpdateState.UP_TO_DATE);
    throw new Error(
      t(
        'commands.extensions.update.linked_no_update',
        'Extension is linked so does not need to be updated',
      ),
    );
  }
  setExtensionUpdateState(ExtensionUpdateState.UPDATING);
  const originalVersion = extension.version;

  const tempDir = await ExtensionStorage.createTmpDir();
  try {
    await copyExtension(extension.path, tempDir);
    await uninstallExtension(extension.name, cwd);
    await installExtension(installMetadata, false, cwd);

    const updatedExtensionStorage = new ExtensionStorage(extension.name);
    const updatedExtension = loadExtension({
      extensionDir: updatedExtensionStorage.getExtensionDir(),
      workspaceDir: cwd,
    });
    if (!updatedExtension) {
      setExtensionUpdateState(ExtensionUpdateState.ERROR);
      throw new Error(
        t(
          'commands.extensions.update.not_found_after_install',
          'Updated extension not found after installation.',
        ),
      );
    }
    const updatedVersion = updatedExtension.config.version;
    setExtensionUpdateState(ExtensionUpdateState.UPDATED_NEEDS_RESTART);
    return {
      name: extension.name,
      originalVersion,
      updatedVersion,
    };
  } catch (e) {
    console.error(
      t('commands.extensions.update.error_rolling_back', `Error updating extension, rolling back. ${getErrorMessage(e)}`, { error: getErrorMessage(e) }),
    );
    setExtensionUpdateState(ExtensionUpdateState.ERROR);
    await copyExtension(tempDir, extension.path);
    throw e;
  } finally {
    await fs.promises.rm(tempDir, { recursive: true, force: true });
  }
}

export function disableExtension(
  name: string,
  scope: SettingScope,
  cwd: string = process.cwd(),
) {
  if (scope === SettingScope.System || scope === SettingScope.SystemDefaults) {
    throw new Error('System and SystemDefaults scopes are not supported.');
  }

  const manager = new ExtensionEnablementManager(
    ExtensionStorage.getUserExtensionsDir(),
  );
  const scopePath = scope === SettingScope.Workspace ? cwd : os.homedir();
  manager.disable(name, true, scopePath);
}

export function enableExtension(
  name: string,
  scope: SettingScope,
  cwd: string = process.cwd(),
) {
  if (scope === SettingScope.System || scope === SettingScope.SystemDefaults) {
    throw new Error('System and SystemDefaults scopes are not supported.');
  }
  const manager = new ExtensionEnablementManager(
    ExtensionStorage.getUserExtensionsDir(),
  );
  const scopePath = scope === SettingScope.Workspace ? cwd : os.homedir();
  manager.enable(name, true, scopePath);
}

export async function updateAllUpdatableExtensions(
  cwd: string = process.cwd(),
  extensions: GeminiCLIExtension[],
  extensionsState: Map<string, ExtensionUpdateState>,
  setExtensionsUpdateState: (
    updateState: Map<string, ExtensionUpdateState>,
  ) => void,
): Promise<ExtensionUpdateInfo[]> {
  return await Promise.all(
    extensions
      .filter(
        (extension) =>
          extensionsState.get(extension.name) ===
          ExtensionUpdateState.UPDATE_AVAILABLE,
      )
      .map((extension) =>
        updateExtension(extension, cwd, (updateState) => {
          const newState = new Map(extensionsState);
          newState.set(extension.name, updateState);
          setExtensionsUpdateState(newState);
        }),
      ),
  );
}

export interface ExtensionUpdateCheckResult {
  state: ExtensionUpdateState;
  error?: string;
}

export async function checkForAllExtensionUpdates(
  extensions: GeminiCLIExtension[],
  setExtensionsUpdateState: (
    updateState: Map<string, ExtensionUpdateState>,
  ) => void,
): Promise<Map<string, ExtensionUpdateState>> {
  const finalState = new Map<string, ExtensionUpdateState>();
  for (const extension of extensions) {
    if (!extension.installMetadata) {
      finalState.set(extension.name, ExtensionUpdateState.NOT_UPDATABLE);
      continue;
    }
    finalState.set(
      extension.name,
      await checkForExtensionUpdate(extension.installMetadata),
    );
  }
  setExtensionsUpdateState(finalState);
  return finalState;
}<|MERGE_RESOLUTION|>--- conflicted
+++ resolved
@@ -578,14 +578,6 @@
 ): Promise<void> {
   const logger = getClearcutLogger(cwd);
   const installedExtensions = loadUserExtensions();
-<<<<<<< HEAD
-  if (
-    !installedExtensions.some(
-      (installed) => installed.config.name === extensionName,
-    )
-  ) {
-    throw new Error(t('commands.extensions.uninstall.not_found', `Extension "${extensionName}" not found.`, { extensionName }));
-=======
   const extensionName = installedExtensions.find(
     (installed) =>
       installed.config.name.toLowerCase() ===
@@ -594,8 +586,7 @@
         extensionIdentifier.toLowerCase(),
   )?.config.name;
   if (!extensionName) {
-    throw new Error(`Extension not found.`);
->>>>>>> 2d406ffc
+    throw new Error(t('commands.extensions.uninstall.not_found', `Extension not found.`));
   }
   const manager = new ExtensionEnablementManager(
     ExtensionStorage.getUserExtensionsDir(),
