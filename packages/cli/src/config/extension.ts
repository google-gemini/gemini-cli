/**
 * @license
 * Copyright 2025 Google LLC
 * SPDX-License-Identifier: Apache-2.0
 */

import type {
  MCPServerConfig,
  GeminiCLIExtension,
} from '@google/gemini-cli-core';
import { Storage } from '@google/gemini-cli-core';
import * as fs from 'node:fs';
import * as path from 'node:path';
import * as os from 'node:os';
import { simpleGit } from 'simple-git';
import { SettingScope, loadSettings } from '../config/settings.js';
<<<<<<< HEAD
=======
import { getErrorMessage } from '../utils/errors.js';
import { recursivelyHydrateStrings } from './extensions/variables.js';
>>>>>>> 51bb624d

export const EXTENSIONS_DIRECTORY_NAME = '.gemini/extensions';

export const EXTENSIONS_CONFIG_FILENAME = 'gemini-extension.json';
export const INSTALL_METADATA_FILENAME = '.gemini-extension-install.json';

export interface Extension {
  path: string;
  config: ExtensionConfig;
  contextFiles: string[];
  installMetadata?: ExtensionInstallMetadata | undefined;
}

export interface ExtensionConfig {
  name: string;
  version: string;
  mcpServers?: Record<string, MCPServerConfig>;
  contextFileName?: string | string[];
  excludeTools?: string[];
}

export interface ExtensionInstallMetadata {
  source: string;
  type: 'git' | 'local';
}

export interface ExtensionUpdateInfo {
  originalVersion: string;
  updatedVersion: string;
}

export class ExtensionStorage {
  private readonly extensionName: string;

  constructor(extensionName: string) {
    this.extensionName = extensionName;
  }

  getExtensionDir(): string {
    return path.join(
      ExtensionStorage.getUserExtensionsDir(),
      this.extensionName,
    );
  }

  getConfigPath(): string {
    return path.join(this.getExtensionDir(), EXTENSIONS_CONFIG_FILENAME);
  }

  static getUserExtensionsDir(): string {
    const storage = new Storage(os.homedir());
    return storage.getExtensionsDir();
  }

  static async createTmpDir(): Promise<string> {
    return await fs.promises.mkdtemp(
      path.join(os.tmpdir(), 'gemini-extension'),
    );
  }
}

export function getWorkspaceExtensions(workspaceDir: string): Extension[] {
  return loadExtensionsFromDir(workspaceDir);
}

async function copyExtension(
  source: string,
  destination: string,
): Promise<void> {
  await fs.promises.cp(source, destination, { recursive: true });
}

export async function performWorkspaceExtensionMigration(
  extensions: Extension[],
): Promise<string[]> {
  const failedInstallNames: string[] = [];

  for (const extension of extensions) {
    try {
      const installMetadata: ExtensionInstallMetadata = {
        source: extension.path,
        type: 'local',
      };
      await installExtension(installMetadata);
    } catch (_) {
      failedInstallNames.push(extension.config.name);
    }
  }
  return failedInstallNames;
}

export function loadExtensions(workspaceDir: string): Extension[] {
  const settings = loadSettings(workspaceDir).merged;
  const disabledExtensions = settings.extensions?.disabled ?? [];
  const allExtensions = [...loadUserExtensions()];

  if (!settings.extensionManagement) {
    allExtensions.push(...getWorkspaceExtensions(workspaceDir));
  }

  const uniqueExtensions = new Map<string, Extension>();
  for (const extension of allExtensions) {
    if (
      !uniqueExtensions.has(extension.config.name) &&
      !disabledExtensions.includes(extension.config.name)
    ) {
      uniqueExtensions.set(extension.config.name, extension);
    }
  }

  return Array.from(uniqueExtensions.values());
}

export function loadUserExtensions(): Extension[] {
  const userExtensions = loadExtensionsFromDir(os.homedir());

  const uniqueExtensions = new Map<string, Extension>();
  for (const extension of userExtensions) {
    if (!uniqueExtensions.has(extension.config.name)) {
      uniqueExtensions.set(extension.config.name, extension);
    }
  }

  return Array.from(uniqueExtensions.values());
}

export function loadExtensionsFromDir(dir: string): Extension[] {
  const storage = new Storage(dir);
  const extensionsDir = storage.getExtensionsDir();
  if (!fs.existsSync(extensionsDir)) {
    return [];
  }

  const extensions: Extension[] = [];
  for (const subdir of fs.readdirSync(extensionsDir)) {
    const extensionDir = path.join(extensionsDir, subdir);

    const extension = loadExtension(extensionDir);
    if (extension != null) {
      extensions.push(extension);
    }
  }
  return extensions;
}

export function loadExtension(extensionDir: string): Extension | null {
  if (!fs.statSync(extensionDir).isDirectory()) {
    console.error(
      `Warning: unexpected file ${extensionDir} in extensions directory.`,
    );
    return null;
  }

  const configFilePath = path.join(extensionDir, EXTENSIONS_CONFIG_FILENAME);
  if (!fs.existsSync(configFilePath)) {
    console.error(
      `Warning: extension directory ${extensionDir} does not contain a config file ${configFilePath}.`,
    );
    return null;
  }

  try {
    const configContent = fs.readFileSync(configFilePath, 'utf-8');
    const config = recursivelyHydrateStrings(JSON.parse(configContent), {
      extensionPath: extensionDir,
      '/': path.sep,
      pathSeparator: path.sep,
    }) as unknown as ExtensionConfig;
    if (!config.name || !config.version) {
      console.error(
        `Invalid extension config in ${configFilePath}: missing name or version.`,
      );
      return null;
    }

    const contextFiles = getContextFileNames(config)
      .map((contextFileName) => path.join(extensionDir, contextFileName))
      .filter((contextFilePath) => fs.existsSync(contextFilePath));

    return {
      path: extensionDir,
      config,
      contextFiles,
      installMetadata: loadInstallMetadata(extensionDir),
    };
  } catch (e) {
    console.error(
      `Warning: error parsing extension config in ${configFilePath}: ${getErrorMessage(
        e,
      )}`,
    );
    return null;
  }
}

function loadInstallMetadata(
  extensionDir: string,
): ExtensionInstallMetadata | undefined {
  const metadataFilePath = path.join(extensionDir, INSTALL_METADATA_FILENAME);
  try {
    const configContent = fs.readFileSync(metadataFilePath, 'utf-8');
    const metadata = JSON.parse(configContent) as ExtensionInstallMetadata;
    return metadata;
  } catch (_e) {
    return undefined;
  }
}

function getContextFileNames(config: ExtensionConfig): string[] {
  if (!config.contextFileName) {
    return ['GEMINI.md'];
  } else if (!Array.isArray(config.contextFileName)) {
    return [config.contextFileName];
  }
  return config.contextFileName;
}

/**
 * Returns an annotated list of extensions. If an extension is listed in enabledExtensionNames, it will be active.
 * If enabledExtensionNames is empty, an extension is active unless it is in list of disabled extensions in settings.
 * @param extensions The base list of extensions.
 * @param enabledExtensionNames The names of explicitly enabled extensions.
 * @param workspaceDir The current workspace directory.
 */
export function annotateActiveExtensions(
  extensions: Extension[],
  enabledExtensionNames: string[],
  workspaceDir: string,
): GeminiCLIExtension[] {
  const settings = loadSettings(workspaceDir).merged;
  const disabledExtensions = settings.extensions?.disabled ?? [];

  const annotatedExtensions: GeminiCLIExtension[] = [];

  if (enabledExtensionNames.length === 0) {
    return extensions.map((extension) => ({
      name: extension.config.name,
      version: extension.config.version,
      isActive: !disabledExtensions.includes(extension.config.name),
      path: extension.path,
    }));
  }

  const lowerCaseEnabledExtensions = new Set(
    enabledExtensionNames.map((e) => e.trim().toLowerCase()),
  );

  if (
    lowerCaseEnabledExtensions.size === 1 &&
    lowerCaseEnabledExtensions.has('none')
  ) {
    return extensions.map((extension) => ({
      name: extension.config.name,
      version: extension.config.version,
      isActive: false,
      path: extension.path,
    }));
  }

  const notFoundNames = new Set(lowerCaseEnabledExtensions);

  for (const extension of extensions) {
    const lowerCaseName = extension.config.name.toLowerCase();
    const isActive = lowerCaseEnabledExtensions.has(lowerCaseName);

    if (isActive) {
      notFoundNames.delete(lowerCaseName);
    }

    annotatedExtensions.push({
      name: extension.config.name,
      version: extension.config.version,
      isActive,
      path: extension.path,
    });
  }

  for (const requestedName of notFoundNames) {
    console.error(`Extension not found: ${requestedName}`);
  }

  return annotatedExtensions;
}

/**
 * Clones a Git repository to a specified local path.
 * @param gitUrl The Git URL to clone.
 * @param destination The destination path to clone the repository to.
 */
async function cloneFromGit(
  gitUrl: string,
  destination: string,
): Promise<void> {
  try {
    // TODO(chrstnb): Download the archive instead to avoid unnecessary .git info.
    await simpleGit().clone(gitUrl, destination, ['--depth', '1']);
  } catch (error) {
    throw new Error(`Failed to clone Git repository from ${gitUrl}`, {
      cause: error,
    });
  }
}

export async function installExtension(
  installMetadata: ExtensionInstallMetadata,
  cwd: string = process.cwd(),
): Promise<string> {
  const extensionsDir = ExtensionStorage.getUserExtensionsDir();
  await fs.promises.mkdir(extensionsDir, { recursive: true });

  // Convert relative paths to absolute paths for the metadata file.
  if (
    installMetadata.type === 'local' &&
    !path.isAbsolute(installMetadata.source)
  ) {
    installMetadata.source = path.resolve(cwd, installMetadata.source);
  }

  let localSourcePath: string;
  let tempDir: string | undefined;
  if (installMetadata.type === 'git') {
    tempDir = await ExtensionStorage.createTmpDir();
    await cloneFromGit(installMetadata.source, tempDir);
    localSourcePath = tempDir;
  } else {
    localSourcePath = installMetadata.source;
  }
  let newExtensionName: string | undefined;
  try {
    const newExtension = loadExtension(localSourcePath);
    if (!newExtension) {
      throw new Error(
        `Invalid extension at ${installMetadata.source}. Please make sure it has a valid gemini-extension.json file.`,
      );
    }

    // ~/.gemini/extensions/{ExtensionConfig.name}.
    newExtensionName = newExtension.config.name;
    const extensionStorage = new ExtensionStorage(newExtensionName);
    const destinationPath = extensionStorage.getExtensionDir();

    const installedExtensions = loadUserExtensions();
    if (
      installedExtensions.some(
        (installed) => installed.config.name === newExtensionName,
      )
    ) {
      throw new Error(
        `Extension "${newExtensionName}" is already installed. Please uninstall it first.`,
      );
    }

    await copyExtension(localSourcePath, destinationPath);

    const metadataString = JSON.stringify(installMetadata, null, 2);
    const metadataPath = path.join(destinationPath, INSTALL_METADATA_FILENAME);
    await fs.promises.writeFile(metadataPath, metadataString);
  } finally {
    if (tempDir) {
      await fs.promises.rm(tempDir, { recursive: true, force: true });
    }
  }

  return newExtensionName;
}

export async function uninstallExtension(
  extensionName: string,
  cwd: string = process.cwd(),
): Promise<void> {
  const installedExtensions = loadUserExtensions();
  if (
    !installedExtensions.some(
      (installed) => installed.config.name === extensionName,
    )
  ) {
    throw new Error(`Extension "${extensionName}" not found.`);
  }
<<<<<<< HEAD
  removeFromDisabledExtensions(extensionName, [
    SettingScope.User,
    SettingScope.Workspace,
  ]);
=======
  removeFromDisabledExtensions(
    extensionName,
    [SettingScope.User, SettingScope.Workspace],
    cwd,
  );
>>>>>>> 51bb624d
  const storage = new ExtensionStorage(extensionName);
  return await fs.promises.rm(storage.getExtensionDir(), {
    recursive: true,
    force: true,
  });
}

export function toOutputString(extension: Extension): string {
  let output = `${extension.config.name} (${extension.config.version})`;
  output += `\n Path: ${extension.path}`;
  if (extension.installMetadata) {
    output += `\n Source: ${extension.installMetadata.source}`;
  }
  if (extension.contextFiles.length > 0) {
    output += `\n Context files:`;
    extension.contextFiles.forEach((contextFile) => {
      output += `\n  ${contextFile}`;
    });
  }
  if (extension.config.mcpServers) {
    output += `\n MCP servers:`;
    Object.keys(extension.config.mcpServers).forEach((key) => {
      output += `\n  ${key}`;
    });
  }
  if (extension.config.excludeTools) {
    output += `\n Excluded tools:`;
    extension.config.excludeTools.forEach((tool) => {
      output += `\n  ${tool}`;
    });
  }
  return output;
}

export async function updateExtension(
  extensionName: string,
  cwd: string = process.cwd(),
): Promise<ExtensionUpdateInfo | undefined> {
  const installedExtensions = loadUserExtensions();
  const extension = installedExtensions.find(
    (installed) => installed.config.name === extensionName,
  );
  if (!extension) {
    throw new Error(
      `Extension "${extensionName}" not found. Run gemini extensions list to see available extensions.`,
    );
  }
  if (!extension.installMetadata) {
    throw new Error(
      `Extension cannot be updated because it is missing the .gemini-extension.install.json file. To update manually, uninstall and then reinstall the updated version.`,
    );
  }
  const originalVersion = extension.config.version;
  const tempDir = await ExtensionStorage.createTmpDir();
  try {
    await copyExtension(extension.path, tempDir);
    await uninstallExtension(extensionName, cwd);
    await installExtension(extension.installMetadata, cwd);

    const updatedExtension = loadExtension(extension.path);
    if (!updatedExtension) {
      throw new Error('Updated extension not found after installation.');
    }
    const updatedVersion = updatedExtension.config.version;
    return {
      originalVersion,
      updatedVersion,
    };
  } catch (e) {
    console.error(
      `Error updating extension, rolling back. ${getErrorMessage(e)}`,
    );
    await copyExtension(tempDir, extension.path);
    throw e;
  } finally {
    await fs.promises.rm(tempDir, { recursive: true, force: true });
  }
}

<<<<<<< HEAD
export function disableExtension(name: string, scope: SettingScope) {
  if (scope === SettingScope.System || scope === SettingScope.SystemDefaults) {
    throw new Error('System and SystemDefaults scopes are not supported.');
  }
  const settings = loadSettings(process.cwd());
=======
export function disableExtension(
  name: string,
  scope: SettingScope,
  cwd: string = process.cwd(),
) {
  if (scope === SettingScope.System || scope === SettingScope.SystemDefaults) {
    throw new Error('System and SystemDefaults scopes are not supported.');
  }
  const settings = loadSettings(cwd);
>>>>>>> 51bb624d
  const settingsFile = settings.forScope(scope);
  const extensionSettings = settingsFile.settings.extensions || {
    disabled: [],
  };
  const disabledExtensions = extensionSettings.disabled || [];
  if (!disabledExtensions.includes(name)) {
    disabledExtensions.push(name);
    extensionSettings.disabled = disabledExtensions;
    settings.setValue(scope, 'extensions', extensionSettings);
  }
}

export function enableExtension(name: string, scopes: SettingScope[]) {
  removeFromDisabledExtensions(name, scopes);
}

/**
 * Removes an extension from the list of disabled extensions.
 * @param name The name of the extension to remove.
 * @param scope The scopes to remove the name from.
 */
<<<<<<< HEAD
function removeFromDisabledExtensions(name: string, scopes: SettingScope[]) {
  const settings = loadSettings(process.cwd());
=======
function removeFromDisabledExtensions(
  name: string,
  scopes: SettingScope[],
  cwd: string = process.cwd(),
) {
  const settings = loadSettings(cwd);
>>>>>>> 51bb624d
  for (const scope of scopes) {
    const settingsFile = settings.forScope(scope);
    const extensionSettings = settingsFile.settings.extensions || {
      disabled: [],
    };
    const disabledExtensions = extensionSettings.disabled || [];
    extensionSettings.disabled = disabledExtensions.filter(
      (extension) => extension !== name,
    );
    settings.setValue(scope, 'extensions', extensionSettings);
  }
}<|MERGE_RESOLUTION|>--- conflicted
+++ resolved
@@ -14,11 +14,8 @@
 import * as os from 'node:os';
 import { simpleGit } from 'simple-git';
 import { SettingScope, loadSettings } from '../config/settings.js';
-<<<<<<< HEAD
-=======
 import { getErrorMessage } from '../utils/errors.js';
 import { recursivelyHydrateStrings } from './extensions/variables.js';
->>>>>>> 51bb624d
 
 export const EXTENSIONS_DIRECTORY_NAME = '.gemini/extensions';
 
@@ -397,18 +394,11 @@
   ) {
     throw new Error(`Extension "${extensionName}" not found.`);
   }
-<<<<<<< HEAD
-  removeFromDisabledExtensions(extensionName, [
-    SettingScope.User,
-    SettingScope.Workspace,
-  ]);
-=======
   removeFromDisabledExtensions(
     extensionName,
     [SettingScope.User, SettingScope.Workspace],
     cwd,
   );
->>>>>>> 51bb624d
   const storage = new ExtensionStorage(extensionName);
   return await fs.promises.rm(storage.getExtensionDir(), {
     recursive: true,
@@ -488,13 +478,6 @@
   }
 }
 
-<<<<<<< HEAD
-export function disableExtension(name: string, scope: SettingScope) {
-  if (scope === SettingScope.System || scope === SettingScope.SystemDefaults) {
-    throw new Error('System and SystemDefaults scopes are not supported.');
-  }
-  const settings = loadSettings(process.cwd());
-=======
 export function disableExtension(
   name: string,
   scope: SettingScope,
@@ -504,7 +487,6 @@
     throw new Error('System and SystemDefaults scopes are not supported.');
   }
   const settings = loadSettings(cwd);
->>>>>>> 51bb624d
   const settingsFile = settings.forScope(scope);
   const extensionSettings = settingsFile.settings.extensions || {
     disabled: [],
@@ -526,17 +508,12 @@
  * @param name The name of the extension to remove.
  * @param scope The scopes to remove the name from.
  */
-<<<<<<< HEAD
-function removeFromDisabledExtensions(name: string, scopes: SettingScope[]) {
-  const settings = loadSettings(process.cwd());
-=======
 function removeFromDisabledExtensions(
   name: string,
   scopes: SettingScope[],
   cwd: string = process.cwd(),
 ) {
   const settings = loadSettings(cwd);
->>>>>>> 51bb624d
   for (const scope of scopes) {
     const settingsFile = settings.forScope(scope);
     const extensionSettings = settingsFile.settings.extensions || {
