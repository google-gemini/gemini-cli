/**
 * @license
 * Copyright 2025 Google LLC
 * SPDX-License-Identifier: Apache-2.0
 */

import type {
  MCPServerConfig,
  GeminiCLIExtension,
  ExtensionInstallMetadata,
} from '@google/gemini-cli-core';
import {
  GEMINI_DIR,
  Storage,
  ClearcutLogger,
  Config,
  ExtensionInstallEvent,
  ExtensionUninstallEvent,
} from '@google/gemini-cli-core';
import * as fs from 'node:fs';
import * as path from 'node:path';
import * as os from 'node:os';
<<<<<<< HEAD
import { simpleGit } from 'simple-git';
import { SettingScope, loadSettings } from './settings.js';
=======
import { SettingScope, loadSettings } from '../config/settings.js';
>>>>>>> eddd13d7
import { getErrorMessage } from '../utils/errors.js';
import { recursivelyHydrateStrings } from './extensions/variables.js';
import { isWorkspaceTrusted } from './trustedFolders.js';
import { resolveEnvVarsInObject } from '../utils/envVarResolver.js';
import { randomUUID } from 'node:crypto';
<<<<<<< HEAD
=======
import { ExtensionUpdateState } from '../ui/state/extensions.js';
import {
  cloneFromGit,
  checkForExtensionUpdate,
  downloadFromGitHubRelease,
} from './extensions/github.js';
import type { LoadExtensionContext } from './extensions/variableSchema.js';
>>>>>>> eddd13d7
import { ExtensionEnablementManager } from './extensions/extensionEnablement.js';

export const EXTENSIONS_DIRECTORY_NAME = path.join(GEMINI_DIR, 'extensions');

export const EXTENSIONS_CONFIG_FILENAME = 'gemini-extension.json';
export const INSTALL_METADATA_FILENAME = '.gemini-extension-install.json';

export interface Extension {
  path: string;
  config: ExtensionConfig;
  contextFiles: string[];
  installMetadata?: ExtensionInstallMetadata | undefined;
}

export interface ExtensionConfig {
  name: string;
  version: string;
  mcpServers?: Record<string, MCPServerConfig>;
  contextFileName?: string | string[];
  excludeTools?: string[];
}

<<<<<<< HEAD
export interface ExtensionInstallMetadata {
  source: string;
  type: 'git' | 'local' | 'link';
  ref?: string;
  autoUpdate?: boolean;
=======
export interface ExtensionUpdateInfo {
  name: string;
  originalVersion: string;
  updatedVersion: string;
>>>>>>> eddd13d7
}

export class ExtensionStorage {
  private readonly extensionName: string;

  constructor(extensionName: string) {
    this.extensionName = extensionName;
  }

  getExtensionDir(): string {
    return path.join(
      ExtensionStorage.getUserExtensionsDir(),
      this.extensionName,
    );
  }

  getConfigPath(): string {
    return path.join(this.getExtensionDir(), EXTENSIONS_CONFIG_FILENAME);
  }

  static getUserExtensionsDir(): string {
    const storage = new Storage(os.homedir());
    return storage.getExtensionsDir();
  }

  static async createTmpDir(): Promise<string> {
    return await fs.promises.mkdtemp(
      path.join(os.tmpdir(), 'gemini-extension'),
    );
  }
}

export function getWorkspaceExtensions(workspaceDir: string): Extension[] {
  // If the workspace dir is the user extensions dir, there are no workspace extensions.
  if (path.resolve(workspaceDir) === path.resolve(os.homedir())) {
    return [];
  }
  return loadExtensionsFromDir(workspaceDir);
}

export async function copyExtension(
  source: string,
  destination: string,
): Promise<void> {
  await fs.promises.cp(source, destination, { recursive: true });
}

export async function performWorkspaceExtensionMigration(
  extensions: Extension[],
): Promise<string[]> {
  const failedInstallNames: string[] = [];

  for (const extension of extensions) {
    try {
      const installMetadata: ExtensionInstallMetadata = {
        source: extension.path,
        type: 'local',
      };
      await installExtension(installMetadata);
    } catch (_) {
      failedInstallNames.push(extension.config.name);
    }
  }
  return failedInstallNames;
}

function getClearcutLogger(cwd: string) {
  const config = new Config({
    sessionId: randomUUID(),
    targetDir: cwd,
    cwd,
    model: '',
    debugMode: false,
  });
  const logger = ClearcutLogger.getInstance(config);
  return logger;
}

export function loadExtensions(
  workspaceDir: string = process.cwd(),
): Extension[] {
  const settings = loadSettings(workspaceDir).merged;
  const allExtensions = [...loadUserExtensions()];

  if (
    (isWorkspaceTrusted(settings) ?? true) &&
    // Default management setting to true
    !(settings.experimental?.extensionManagement ?? true)
  ) {
    allExtensions.push(...getWorkspaceExtensions(workspaceDir));
  }

  const uniqueExtensions = new Map<string, Extension>();
  const manager = new ExtensionEnablementManager(
    ExtensionStorage.getUserExtensionsDir(),
  );

  for (const extension of allExtensions) {
    if (
      !uniqueExtensions.has(extension.config.name) &&
      manager.isEnabled(extension.config.name, workspaceDir)
    ) {
      uniqueExtensions.set(extension.config.name, extension);
    }
  }

  return Array.from(uniqueExtensions.values());
}

export function loadUserExtensions(): Extension[] {
  const userExtensions = loadExtensionsFromDir(os.homedir());

  const uniqueExtensions = new Map<string, Extension>();
  for (const extension of userExtensions) {
    if (!uniqueExtensions.has(extension.config.name)) {
      uniqueExtensions.set(extension.config.name, extension);
    }
  }

  return Array.from(uniqueExtensions.values());
}

export function loadExtensionsFromDir(dir: string): Extension[] {
  const storage = new Storage(dir);
  const extensionsDir = storage.getExtensionsDir();
  if (!fs.existsSync(extensionsDir)) {
    return [];
  }

  const extensions: Extension[] = [];
  for (const subdir of fs.readdirSync(extensionsDir)) {
    const extensionDir = path.join(extensionsDir, subdir);

    const extension = loadExtension({ extensionDir, workspaceDir: dir });
    if (extension != null) {
      extensions.push(extension);
    }
  }
  return extensions;
}

export function loadExtension(context: LoadExtensionContext): Extension | null {
  const { extensionDir, workspaceDir } = context;
  if (!fs.statSync(extensionDir).isDirectory()) {
    return null;
  }

  const installMetadata = loadInstallMetadata(extensionDir);
  let effectiveExtensionPath = extensionDir;

  if (installMetadata?.type === 'link') {
    effectiveExtensionPath = installMetadata.source;
  }

  const configFilePath = path.join(
    effectiveExtensionPath,
    EXTENSIONS_CONFIG_FILENAME,
  );
  if (!fs.existsSync(configFilePath)) {
    console.error(
      `Warning: extension directory ${effectiveExtensionPath} does not contain a config file ${configFilePath}.`,
    );
    return null;
  }

  try {
    const configContent = fs.readFileSync(configFilePath, 'utf-8');
    let config = recursivelyHydrateStrings(JSON.parse(configContent), {
      extensionPath: extensionDir,
      workspacePath: workspaceDir,
      '/': path.sep,
      pathSeparator: path.sep,
    }) as unknown as ExtensionConfig;
    if (!config.name || !config.version) {
      console.error(
        `Invalid extension config in ${configFilePath}: missing name or version.`,
      );
      return null;
    }

    config = resolveEnvVarsInObject(config);

    const contextFiles = getContextFileNames(config)
      .map((contextFileName) =>
        path.join(effectiveExtensionPath, contextFileName),
      )
      .filter((contextFilePath) => fs.existsSync(contextFilePath));

    return {
      path: effectiveExtensionPath,
      config,
      contextFiles,
      installMetadata,
    };
  } catch (e) {
    console.error(
      `Warning: error parsing extension config in ${configFilePath}: ${getErrorMessage(
        e,
      )}`,
    );
    return null;
  }
}

function loadInstallMetadata(
  extensionDir: string,
): ExtensionInstallMetadata | undefined {
  const metadataFilePath = path.join(extensionDir, INSTALL_METADATA_FILENAME);
  try {
    const configContent = fs.readFileSync(metadataFilePath, 'utf-8');
    const metadata = JSON.parse(configContent) as ExtensionInstallMetadata;
    return metadata;
  } catch (_e) {
    return undefined;
  }
}

function getContextFileNames(config: ExtensionConfig): string[] {
  if (!config.contextFileName) {
    return ['GEMINI.md'];
  } else if (!Array.isArray(config.contextFileName)) {
    return [config.contextFileName];
  }
  return config.contextFileName;
}

/**
 * Returns an annotated list of extensions. If an extension is listed in enabledExtensionNames, it will be active.
 * If enabledExtensionNames is empty, an extension is active unless it is disabled.
 * @param extensions The base list of extensions.
 * @param enabledExtensionNames The names of explicitly enabled extensions.
 * @param workspaceDir The current workspace directory.
 */
export function annotateActiveExtensions(
  extensions: Extension[],
  enabledExtensionNames: string[],
  workspaceDir: string,
): GeminiCLIExtension[] {
  const manager = new ExtensionEnablementManager(
    ExtensionStorage.getUserExtensionsDir(),
  );
  const annotatedExtensions: GeminiCLIExtension[] = [];
  if (enabledExtensionNames.length === 0) {
    return extensions.map((extension) => ({
      name: extension.config.name,
      version: extension.config.version,
      isActive: manager.isEnabled(extension.config.name, workspaceDir),
      path: extension.path,
<<<<<<< HEAD
      source: extension.installMetadata?.source,
      type: extension.installMetadata?.type,
      ref: extension.installMetadata?.ref,
      autoUpdate: extension.installMetadata?.autoUpdate ?? false,
=======
      installMetadata: extension.installMetadata,
>>>>>>> eddd13d7
    }));
  }

  const lowerCaseEnabledExtensions = new Set(
    enabledExtensionNames.map((e) => e.trim().toLowerCase()),
  );

  if (
    lowerCaseEnabledExtensions.size === 1 &&
    lowerCaseEnabledExtensions.has('none')
  ) {
    return extensions.map((extension) => ({
      name: extension.config.name,
      version: extension.config.version,
      isActive: false,
      path: extension.path,
<<<<<<< HEAD
      source: extension.installMetadata?.source,
      type: extension.installMetadata?.type,
      ref: extension.installMetadata?.ref,
      autoUpdate: extension.installMetadata?.autoUpdate ?? false,
=======
      installMetadata: extension.installMetadata,
>>>>>>> eddd13d7
    }));
  }

  const notFoundNames = new Set(lowerCaseEnabledExtensions);

  for (const extension of extensions) {
    const lowerCaseName = extension.config.name.toLowerCase();
    const isActive = lowerCaseEnabledExtensions.has(lowerCaseName);

    if (isActive) {
      notFoundNames.delete(lowerCaseName);
    }

    annotatedExtensions.push({
      name: extension.config.name,
      version: extension.config.version,
      isActive,
      path: extension.path,
<<<<<<< HEAD
      autoUpdate: extension.installMetadata?.autoUpdate ?? false,
=======
      installMetadata: extension.installMetadata,
>>>>>>> eddd13d7
    });
  }

  for (const requestedName of notFoundNames) {
    console.error(`Extension not found: ${requestedName}`);
  }

  return annotatedExtensions;
}

/**
 * Asks users a prompt and awaits for a y/n response
 * @param prompt A yes/no prompt to ask the user
 * @returns Whether or not the user answers 'y' (yes)
 */
async function promptForContinuation(prompt: string): Promise<boolean> {
  const readline = await import('node:readline');
  const rl = readline.createInterface({
    input: process.stdin,
    output: process.stdout,
  });

  return new Promise((resolve) => {
    rl.question(prompt, (answer) => {
      rl.close();
      resolve(answer.toLowerCase() === 'y');
    });
  });
}

export async function installExtension(
  installMetadata: ExtensionInstallMetadata,
  askConsent: boolean = false,
  cwd: string = process.cwd(),
  isUpdate: boolean = false,
): Promise<string> {
  const logger = getClearcutLogger(cwd);
  let newExtensionConfig: ExtensionConfig | null = null;
  let localSourcePath: string | undefined;

  try {
    const settings = loadSettings(cwd).merged;
    if (!isWorkspaceTrusted(settings)) {
      throw new Error(
        `Could not install extension from untrusted folder at ${installMetadata.source}`,
      );
    }

    const extensionsDir = ExtensionStorage.getUserExtensionsDir();
    await fs.promises.mkdir(extensionsDir, { recursive: true });

    if (
      !path.isAbsolute(installMetadata.source) &&
      (installMetadata.type === 'local' || installMetadata.type === 'link')
    ) {
      installMetadata.source = path.resolve(cwd, installMetadata.source);
    }

    let tempDir: string | undefined;

    if (
      installMetadata.type === 'git' ||
      installMetadata.type === 'github-release'
    ) {
      tempDir = await ExtensionStorage.createTmpDir();
      try {
        const tagName = await downloadFromGitHubRelease(
          installMetadata,
          tempDir,
        );
        updateExtensionVersion(tempDir, tagName);
        installMetadata.type = 'github-release';
      } catch (_error) {
        await cloneFromGit(installMetadata, tempDir);
        installMetadata.type = 'git';
      }
      localSourcePath = tempDir;
    } else if (
      installMetadata.type === 'local' ||
      installMetadata.type === 'link'
    ) {
      localSourcePath = installMetadata.source;
    } else {
      throw new Error(`Unsupported install type: ${installMetadata.type}`);
    }

    try {
      newExtensionConfig = await loadExtensionConfig({
        extensionDir: localSourcePath,
        workspaceDir: cwd,
      });
      if (!newExtensionConfig) {
        throw new Error(
          `Invalid extension at ${installMetadata.source}. Please make sure it has a valid gemini-extension.json file.`,
        );
      }

      const newExtensionName = newExtensionConfig.name;
      const extensionStorage = new ExtensionStorage(newExtensionName);
      const destinationPath = extensionStorage.getExtensionDir();

      const installedExtensions = loadUserExtensions();
      if (
        installedExtensions.some(
          (installed) => installed.config.name === newExtensionName,
        )
      ) {
        throw new Error(
          `Extension "${newExtensionName}" is already installed. Please uninstall it first.`,
        );
      }
<<<<<<< HEAD

      const mcpServerEntries = Object.entries(
        newExtensionConfig.mcpServers || {},
      );
      if (mcpServerEntries.length) {
        console.info('This extension will run the following MCP servers: ');
        for (const [key, mcpServer] of mcpServerEntries) {
          const isLocal = !!mcpServer.command;
          console.info(
            `  * ${key} (${isLocal ? 'local' : 'remote'}): ${mcpServer.description}`,
          );
        }
        console.info(
          'The extension will append info to your gemini.md context',
        );

        // Only prompt for new installs.
        if (!isUpdate) {
          const shouldContinue = await promptForContinuation(
            'Do you want to continue? (y/n): ',
          );
          if (!shouldContinue) {
            throw new Error('Installation cancelled by user.');
          }
        }
=======
      if (askConsent) {
        await requestConsent(newExtensionConfig);
>>>>>>> eddd13d7
      }
      await fs.promises.mkdir(destinationPath, { recursive: true });

      if (
        installMetadata.type === 'local' ||
        installMetadata.type === 'git' ||
        installMetadata.type === 'github-release'
      ) {
        await copyExtension(localSourcePath, destinationPath);
      }

      const metadataString = JSON.stringify(installMetadata, null, 2);
      const metadataPath = path.join(
        destinationPath,
        INSTALL_METADATA_FILENAME,
      );
      await fs.promises.writeFile(metadataPath, metadataString);
    } finally {
      if (tempDir) {
        await fs.promises.rm(tempDir, { recursive: true, force: true });
      }
    }

    logger?.logExtensionInstallEvent(
      new ExtensionInstallEvent(
        newExtensionConfig!.name,
        newExtensionConfig!.version,
        installMetadata.source,
        'success',
      ),
    );

    enableExtension(newExtensionConfig!.name, SettingScope.User);
    return newExtensionConfig!.name;
  } catch (error) {
    // Attempt to load config from the source path even if installation fails
    // to get the name and version for logging.
    if (!newExtensionConfig && localSourcePath) {
      newExtensionConfig = await loadExtensionConfig({
        extensionDir: localSourcePath,
        workspaceDir: cwd,
      });
    }
    logger?.logExtensionInstallEvent(
      new ExtensionInstallEvent(
        newExtensionConfig?.name ?? '',
        newExtensionConfig?.version ?? '',
        installMetadata.source,
        'error',
      ),
    );
    throw error;
  }
}

async function updateExtensionVersion(
  extensionDir: string,
  extensionVersion: string,
) {
  const configFilePath = path.join(extensionDir, EXTENSIONS_CONFIG_FILENAME);
  if (fs.existsSync(configFilePath)) {
    const configContent = await fs.promises.readFile(configFilePath, 'utf-8');
    const config = JSON.parse(configContent);
    config.version = extensionVersion;
    await fs.promises.writeFile(
      configFilePath,
      JSON.stringify(config, null, 2),
    );
  }
}
async function requestConsent(extensionConfig: ExtensionConfig) {
  const mcpServerEntries = Object.entries(extensionConfig.mcpServers || {});
  if (mcpServerEntries.length) {
    console.info('This extension will run the following MCP servers: ');
    for (const [key, mcpServer] of mcpServerEntries) {
      const isLocal = !!mcpServer.command;
      console.info(
        `  * ${key} (${isLocal ? 'local' : 'remote'}): ${mcpServer.description}`,
      );
    }
    console.info('The extension will append info to your gemini.md context');

    const shouldContinue = await promptForContinuation(
      'Do you want to continue? (y/n): ',
    );
    if (!shouldContinue) {
      throw new Error('Installation cancelled by user.');
    }
  }
}

export async function loadExtensionConfig(
  context: LoadExtensionContext,
): Promise<ExtensionConfig | null> {
  const { extensionDir, workspaceDir } = context;
  const configFilePath = path.join(extensionDir, EXTENSIONS_CONFIG_FILENAME);
  if (!fs.existsSync(configFilePath)) {
    return null;
  }
  try {
    const configContent = fs.readFileSync(configFilePath, 'utf-8');
    const config = recursivelyHydrateStrings(JSON.parse(configContent), {
      extensionPath: extensionDir,
      workspacePath: workspaceDir,
      '/': path.sep,
      pathSeparator: path.sep,
    }) as unknown as ExtensionConfig;
    if (!config.name || !config.version) {
      return null;
    }
    return config;
  } catch (_) {
    return null;
  }
}

export async function uninstallExtension(
  extensionName: string,
  cwd: string = process.cwd(),
): Promise<void> {
  const logger = getClearcutLogger(cwd);
  const installedExtensions = loadUserExtensions();
  if (
    !installedExtensions.some(
      (installed) => installed.config.name === extensionName,
    )
  ) {
    throw new Error(`Extension "${extensionName}" not found.`);
  }
  const manager = new ExtensionEnablementManager(
    ExtensionStorage.getUserExtensionsDir(),
  );
  manager.remove(extensionName);
  const storage = new ExtensionStorage(extensionName);

  await fs.promises.rm(storage.getExtensionDir(), {
    recursive: true,
    force: true,
  });
  logger?.logExtensionUninstallEvent(
    new ExtensionUninstallEvent(extensionName, 'success'),
  );
}

export function toOutputString(extension: Extension): string {
  let output = `${extension.config.name} (${extension.config.version})`;
  output += `\n Path: ${extension.path}`;
  if (extension.installMetadata) {
    output += `\n Source: ${extension.installMetadata.source} (Type: ${extension.installMetadata.type})`;
    if (extension.installMetadata.ref) {
      output += `\n Ref: ${extension.installMetadata.ref}`;
    }
  }
  if (extension.contextFiles.length > 0) {
    output += `\n Context files:`;
    extension.contextFiles.forEach((contextFile) => {
      output += `\n  ${contextFile}`;
    });
  }
  if (extension.config.mcpServers) {
    output += `\n MCP servers:`;
    Object.keys(extension.config.mcpServers).forEach((key) => {
      output += `\n  ${key}`;
    });
  }
  if (extension.config.excludeTools) {
    output += `\n Excluded tools:`;
    extension.config.excludeTools.forEach((tool) => {
      output += `\n  ${tool}`;
    });
  }
  return output;
}

<<<<<<< HEAD
=======
export async function updateExtensionByName(
  extensionName: string,
  cwd: string = process.cwd(),
  extensions: GeminiCLIExtension[],
  setExtensionUpdateState: (updateState: ExtensionUpdateState) => void,
): Promise<ExtensionUpdateInfo> {
  const extension = extensions.find(
    (installed) => installed.name === extensionName,
  );
  if (!extension) {
    throw new Error(
      `Extension "${extensionName}" not found. Run gemini extensions list to see available extensions.`,
    );
  }
  return await updateExtension(extension, cwd, setExtensionUpdateState);
}

export async function updateExtension(
  extension: GeminiCLIExtension,
  cwd: string = process.cwd(),
  setExtensionUpdateState: (updateState: ExtensionUpdateState) => void,
): Promise<ExtensionUpdateInfo> {
  const installMetadata = loadInstallMetadata(extension.path);

  if (!installMetadata?.type) {
    setExtensionUpdateState(ExtensionUpdateState.ERROR);
    throw new Error(
      `Extension ${extension.name} cannot be updated, type is unknown.`,
    );
  }
  if (installMetadata?.type === 'link') {
    setExtensionUpdateState(ExtensionUpdateState.UP_TO_DATE);
    throw new Error(`Extension is linked so does not need to be updated`);
  }
  setExtensionUpdateState(ExtensionUpdateState.UPDATING);
  const originalVersion = extension.version;

  const tempDir = await ExtensionStorage.createTmpDir();
  try {
    await copyExtension(extension.path, tempDir);
    await uninstallExtension(extension.name, cwd);
    await installExtension(installMetadata, false, cwd);

    const updatedExtensionStorage = new ExtensionStorage(extension.name);
    const updatedExtension = loadExtension({
      extensionDir: updatedExtensionStorage.getExtensionDir(),
      workspaceDir: cwd,
    });
    if (!updatedExtension) {
      setExtensionUpdateState(ExtensionUpdateState.ERROR);
      throw new Error('Updated extension not found after installation.');
    }
    const updatedVersion = updatedExtension.config.version;
    setExtensionUpdateState(ExtensionUpdateState.UPDATED_NEEDS_RESTART);
    return {
      name: extension.name,
      originalVersion,
      updatedVersion,
    };
  } catch (e) {
    console.error(
      `Error updating extension, rolling back. ${getErrorMessage(e)}`,
    );
    setExtensionUpdateState(ExtensionUpdateState.ERROR);
    await copyExtension(tempDir, extension.path);
    throw e;
  } finally {
    await fs.promises.rm(tempDir, { recursive: true, force: true });
  }
}

>>>>>>> eddd13d7
export function disableExtension(
  name: string,
  scope: SettingScope,
  cwd: string = process.cwd(),
) {
  if (scope === SettingScope.System || scope === SettingScope.SystemDefaults) {
    throw new Error('System and SystemDefaults scopes are not supported.');
  }

  const manager = new ExtensionEnablementManager(
    ExtensionStorage.getUserExtensionsDir(),
  );
  const scopePath = scope === SettingScope.Workspace ? cwd : os.homedir();
  manager.disable(name, true, scopePath);
}

export function enableExtension(
  name: string,
  scope: SettingScope,
  cwd: string = process.cwd(),
) {
  if (scope === SettingScope.System || scope === SettingScope.SystemDefaults) {
    throw new Error('System and SystemDefaults scopes are not supported.');
  }
  const manager = new ExtensionEnablementManager(
    ExtensionStorage.getUserExtensionsDir(),
  );
  const scopePath = scope === SettingScope.Workspace ? cwd : os.homedir();
  manager.enable(name, true, scopePath);
<<<<<<< HEAD
=======
}

export async function updateAllUpdatableExtensions(
  cwd: string = process.cwd(),
  extensions: GeminiCLIExtension[],
  extensionsState: Map<string, ExtensionUpdateState>,
  setExtensionsUpdateState: (
    updateState: Map<string, ExtensionUpdateState>,
  ) => void,
): Promise<ExtensionUpdateInfo[]> {
  return await Promise.all(
    extensions
      .filter(
        (extension) =>
          extensionsState.get(extension.name) ===
          ExtensionUpdateState.UPDATE_AVAILABLE,
      )
      .map((extension) =>
        updateExtension(extension, cwd, (updateState) => {
          const newState = new Map(extensionsState);
          newState.set(extension.name, updateState);
          setExtensionsUpdateState(newState);
        }),
      ),
  );
}

export interface ExtensionUpdateCheckResult {
  state: ExtensionUpdateState;
  error?: string;
}

export async function checkForAllExtensionUpdates(
  extensions: GeminiCLIExtension[],
  setExtensionsUpdateState: (
    updateState: Map<string, ExtensionUpdateState>,
  ) => void,
): Promise<Map<string, ExtensionUpdateState>> {
  const finalState = new Map<string, ExtensionUpdateState>();
  for (const extension of extensions) {
    if (!extension.installMetadata) {
      finalState.set(extension.name, ExtensionUpdateState.NOT_UPDATABLE);
      continue;
    }
    finalState.set(
      extension.name,
      await checkForExtensionUpdate(extension.installMetadata),
    );
  }
  setExtensionsUpdateState(finalState);
  return finalState;
>>>>>>> eddd13d7
}<|MERGE_RESOLUTION|>--- conflicted
+++ resolved
@@ -20,27 +20,17 @@
 import * as fs from 'node:fs';
 import * as path from 'node:path';
 import * as os from 'node:os';
-<<<<<<< HEAD
-import { simpleGit } from 'simple-git';
-import { SettingScope, loadSettings } from './settings.js';
-=======
 import { SettingScope, loadSettings } from '../config/settings.js';
->>>>>>> eddd13d7
 import { getErrorMessage } from '../utils/errors.js';
 import { recursivelyHydrateStrings } from './extensions/variables.js';
 import { isWorkspaceTrusted } from './trustedFolders.js';
 import { resolveEnvVarsInObject } from '../utils/envVarResolver.js';
 import { randomUUID } from 'node:crypto';
-<<<<<<< HEAD
-=======
-import { ExtensionUpdateState } from '../ui/state/extensions.js';
 import {
   cloneFromGit,
-  checkForExtensionUpdate,
   downloadFromGitHubRelease,
 } from './extensions/github.js';
 import type { LoadExtensionContext } from './extensions/variableSchema.js';
->>>>>>> eddd13d7
 import { ExtensionEnablementManager } from './extensions/extensionEnablement.js';
 
 export const EXTENSIONS_DIRECTORY_NAME = path.join(GEMINI_DIR, 'extensions');
@@ -63,18 +53,10 @@
   excludeTools?: string[];
 }
 
-<<<<<<< HEAD
-export interface ExtensionInstallMetadata {
-  source: string;
-  type: 'git' | 'local' | 'link';
-  ref?: string;
-  autoUpdate?: boolean;
-=======
 export interface ExtensionUpdateInfo {
   name: string;
   originalVersion: string;
   updatedVersion: string;
->>>>>>> eddd13d7
 }
 
 export class ExtensionStorage {
@@ -279,7 +261,7 @@
   }
 }
 
-function loadInstallMetadata(
+export function loadInstallMetadata(
   extensionDir: string,
 ): ExtensionInstallMetadata | undefined {
   const metadataFilePath = path.join(extensionDir, INSTALL_METADATA_FILENAME);
@@ -323,14 +305,7 @@
       version: extension.config.version,
       isActive: manager.isEnabled(extension.config.name, workspaceDir),
       path: extension.path,
-<<<<<<< HEAD
-      source: extension.installMetadata?.source,
-      type: extension.installMetadata?.type,
-      ref: extension.installMetadata?.ref,
-      autoUpdate: extension.installMetadata?.autoUpdate ?? false,
-=======
       installMetadata: extension.installMetadata,
->>>>>>> eddd13d7
     }));
   }
 
@@ -347,14 +322,7 @@
       version: extension.config.version,
       isActive: false,
       path: extension.path,
-<<<<<<< HEAD
-      source: extension.installMetadata?.source,
-      type: extension.installMetadata?.type,
-      ref: extension.installMetadata?.ref,
-      autoUpdate: extension.installMetadata?.autoUpdate ?? false,
-=======
       installMetadata: extension.installMetadata,
->>>>>>> eddd13d7
     }));
   }
 
@@ -373,11 +341,7 @@
       version: extension.config.version,
       isActive,
       path: extension.path,
-<<<<<<< HEAD
-      autoUpdate: extension.installMetadata?.autoUpdate ?? false,
-=======
       installMetadata: extension.installMetadata,
->>>>>>> eddd13d7
     });
   }
 
@@ -412,7 +376,6 @@
   installMetadata: ExtensionInstallMetadata,
   askConsent: boolean = false,
   cwd: string = process.cwd(),
-  isUpdate: boolean = false,
 ): Promise<string> {
   const logger = getClearcutLogger(cwd);
   let newExtensionConfig: ExtensionConfig | null = null;
@@ -489,36 +452,8 @@
           `Extension "${newExtensionName}" is already installed. Please uninstall it first.`,
         );
       }
-<<<<<<< HEAD
-
-      const mcpServerEntries = Object.entries(
-        newExtensionConfig.mcpServers || {},
-      );
-      if (mcpServerEntries.length) {
-        console.info('This extension will run the following MCP servers: ');
-        for (const [key, mcpServer] of mcpServerEntries) {
-          const isLocal = !!mcpServer.command;
-          console.info(
-            `  * ${key} (${isLocal ? 'local' : 'remote'}): ${mcpServer.description}`,
-          );
-        }
-        console.info(
-          'The extension will append info to your gemini.md context',
-        );
-
-        // Only prompt for new installs.
-        if (!isUpdate) {
-          const shouldContinue = await promptForContinuation(
-            'Do you want to continue? (y/n): ',
-          );
-          if (!shouldContinue) {
-            throw new Error('Installation cancelled by user.');
-          }
-        }
-=======
       if (askConsent) {
         await requestConsent(newExtensionConfig);
->>>>>>> eddd13d7
       }
       await fs.promises.mkdir(destinationPath, { recursive: true });
 
@@ -693,80 +628,6 @@
   return output;
 }
 
-<<<<<<< HEAD
-=======
-export async function updateExtensionByName(
-  extensionName: string,
-  cwd: string = process.cwd(),
-  extensions: GeminiCLIExtension[],
-  setExtensionUpdateState: (updateState: ExtensionUpdateState) => void,
-): Promise<ExtensionUpdateInfo> {
-  const extension = extensions.find(
-    (installed) => installed.name === extensionName,
-  );
-  if (!extension) {
-    throw new Error(
-      `Extension "${extensionName}" not found. Run gemini extensions list to see available extensions.`,
-    );
-  }
-  return await updateExtension(extension, cwd, setExtensionUpdateState);
-}
-
-export async function updateExtension(
-  extension: GeminiCLIExtension,
-  cwd: string = process.cwd(),
-  setExtensionUpdateState: (updateState: ExtensionUpdateState) => void,
-): Promise<ExtensionUpdateInfo> {
-  const installMetadata = loadInstallMetadata(extension.path);
-
-  if (!installMetadata?.type) {
-    setExtensionUpdateState(ExtensionUpdateState.ERROR);
-    throw new Error(
-      `Extension ${extension.name} cannot be updated, type is unknown.`,
-    );
-  }
-  if (installMetadata?.type === 'link') {
-    setExtensionUpdateState(ExtensionUpdateState.UP_TO_DATE);
-    throw new Error(`Extension is linked so does not need to be updated`);
-  }
-  setExtensionUpdateState(ExtensionUpdateState.UPDATING);
-  const originalVersion = extension.version;
-
-  const tempDir = await ExtensionStorage.createTmpDir();
-  try {
-    await copyExtension(extension.path, tempDir);
-    await uninstallExtension(extension.name, cwd);
-    await installExtension(installMetadata, false, cwd);
-
-    const updatedExtensionStorage = new ExtensionStorage(extension.name);
-    const updatedExtension = loadExtension({
-      extensionDir: updatedExtensionStorage.getExtensionDir(),
-      workspaceDir: cwd,
-    });
-    if (!updatedExtension) {
-      setExtensionUpdateState(ExtensionUpdateState.ERROR);
-      throw new Error('Updated extension not found after installation.');
-    }
-    const updatedVersion = updatedExtension.config.version;
-    setExtensionUpdateState(ExtensionUpdateState.UPDATED_NEEDS_RESTART);
-    return {
-      name: extension.name,
-      originalVersion,
-      updatedVersion,
-    };
-  } catch (e) {
-    console.error(
-      `Error updating extension, rolling back. ${getErrorMessage(e)}`,
-    );
-    setExtensionUpdateState(ExtensionUpdateState.ERROR);
-    await copyExtension(tempDir, extension.path);
-    throw e;
-  } finally {
-    await fs.promises.rm(tempDir, { recursive: true, force: true });
-  }
-}
-
->>>>>>> eddd13d7
 export function disableExtension(
   name: string,
   scope: SettingScope,
@@ -796,58 +657,4 @@
   );
   const scopePath = scope === SettingScope.Workspace ? cwd : os.homedir();
   manager.enable(name, true, scopePath);
-<<<<<<< HEAD
-=======
-}
-
-export async function updateAllUpdatableExtensions(
-  cwd: string = process.cwd(),
-  extensions: GeminiCLIExtension[],
-  extensionsState: Map<string, ExtensionUpdateState>,
-  setExtensionsUpdateState: (
-    updateState: Map<string, ExtensionUpdateState>,
-  ) => void,
-): Promise<ExtensionUpdateInfo[]> {
-  return await Promise.all(
-    extensions
-      .filter(
-        (extension) =>
-          extensionsState.get(extension.name) ===
-          ExtensionUpdateState.UPDATE_AVAILABLE,
-      )
-      .map((extension) =>
-        updateExtension(extension, cwd, (updateState) => {
-          const newState = new Map(extensionsState);
-          newState.set(extension.name, updateState);
-          setExtensionsUpdateState(newState);
-        }),
-      ),
-  );
-}
-
-export interface ExtensionUpdateCheckResult {
-  state: ExtensionUpdateState;
-  error?: string;
-}
-
-export async function checkForAllExtensionUpdates(
-  extensions: GeminiCLIExtension[],
-  setExtensionsUpdateState: (
-    updateState: Map<string, ExtensionUpdateState>,
-  ) => void,
-): Promise<Map<string, ExtensionUpdateState>> {
-  const finalState = new Map<string, ExtensionUpdateState>();
-  for (const extension of extensions) {
-    if (!extension.installMetadata) {
-      finalState.set(extension.name, ExtensionUpdateState.NOT_UPDATABLE);
-      continue;
-    }
-    finalState.set(
-      extension.name,
-      await checkForExtensionUpdate(extension.installMetadata),
-    );
-  }
-  setExtensionsUpdateState(finalState);
-  return finalState;
->>>>>>> eddd13d7
 }