/**
 * @license
 * Copyright 2025 Google LLC
 * SPDX-License-Identifier: Apache-2.0
 */

<<<<<<< HEAD
import { MCPServerConfig } from '@google/gemini-cli-core';
import * as fs from 'node:fs';
import * as path from 'node:path';
import * as os from 'node:os';
=======
import { MCPServerConfig, GeminiCLIExtension } from '@google/gemini-cli-core';
import * as fs from 'fs';
import * as path from 'path';
import * as os from 'os';
>>>>>>> 7c3a8407

export const EXTENSIONS_DIRECTORY_NAME = path.join('.gemini', 'extensions');
export const EXTENSIONS_CONFIG_FILENAME = 'gemini-extension.json';

export interface Extension {
  config: ExtensionConfig;
  contextFiles: string[];
}

export interface ExtensionConfig {
  name: string;
  version: string;
  mcpServers?: Record<string, MCPServerConfig>;
  contextFileName?: string | string[];
  excludeTools?: string[];
}

export function loadExtensions(workspaceDir: string): Extension[] {
  const allExtensions = [
    ...loadExtensionsFromDir(workspaceDir),
    ...loadExtensionsFromDir(os.homedir()),
  ];

  const uniqueExtensions = new Map<string, Extension>();
  for (const extension of allExtensions) {
    if (!uniqueExtensions.has(extension.config.name)) {
      uniqueExtensions.set(extension.config.name, extension);
    }
  }

  return Array.from(uniqueExtensions.values());
}

function loadExtensionsFromDir(dir: string): Extension[] {
  const extensionsDir = path.join(dir, EXTENSIONS_DIRECTORY_NAME);
  if (!fs.existsSync(extensionsDir)) {
    return [];
  }

  const extensions: Extension[] = [];
  for (const subdir of fs.readdirSync(extensionsDir)) {
    const extensionDir = path.join(extensionsDir, subdir);

    const extension = loadExtension(extensionDir);
    if (extension != null) {
      extensions.push(extension);
    }
  }
  return extensions;
}

function loadExtension(extensionDir: string): Extension | null {
  if (!fs.statSync(extensionDir).isDirectory()) {
    console.error(
      `Warning: unexpected file ${extensionDir} in extensions directory.`,
    );
    return null;
  }

  const configFilePath = path.join(extensionDir, EXTENSIONS_CONFIG_FILENAME);
  if (!fs.existsSync(configFilePath)) {
    console.error(
      `Warning: extension directory ${extensionDir} does not contain a config file ${configFilePath}.`,
    );
    return null;
  }

  try {
    const configContent = fs.readFileSync(configFilePath, 'utf-8');
    const config = JSON.parse(configContent) as ExtensionConfig;
    if (!config.name || !config.version) {
      console.error(
        `Invalid extension config in ${configFilePath}: missing name or version.`,
      );
      return null;
    }

    const contextFiles = getContextFileNames(config)
      .map((contextFileName) => path.join(extensionDir, contextFileName))
      .filter((contextFilePath) => fs.existsSync(contextFilePath));

    return {
      config,
      contextFiles,
    };
  } catch (e) {
    console.error(
      `Warning: error parsing extension config in ${configFilePath}: ${e}`,
    );
    return null;
  }
}

function getContextFileNames(config: ExtensionConfig): string[] {
  if (!config.contextFileName) {
    return ['GEMINI.md'];
  } else if (!Array.isArray(config.contextFileName)) {
    return [config.contextFileName];
  }
  return config.contextFileName;
}

export function annotateActiveExtensions(
  extensions: Extension[],
  enabledExtensionNames: string[],
): GeminiCLIExtension[] {
  const annotatedExtensions: GeminiCLIExtension[] = [];

  if (enabledExtensionNames.length === 0) {
    return extensions.map((extension) => ({
      name: extension.config.name,
      version: extension.config.version,
      isActive: true,
    }));
  }

  const lowerCaseEnabledExtensions = new Set(
    enabledExtensionNames.map((e) => e.trim().toLowerCase()),
  );

  if (
    lowerCaseEnabledExtensions.size === 1 &&
    lowerCaseEnabledExtensions.has('none')
  ) {
    return extensions.map((extension) => ({
      name: extension.config.name,
      version: extension.config.version,
      isActive: false,
    }));
  }

  const notFoundNames = new Set(lowerCaseEnabledExtensions);

  for (const extension of extensions) {
    const lowerCaseName = extension.config.name.toLowerCase();
    const isActive = lowerCaseEnabledExtensions.has(lowerCaseName);

    if (isActive) {
      notFoundNames.delete(lowerCaseName);
    }

    annotatedExtensions.push({
      name: extension.config.name,
      version: extension.config.version,
      isActive,
    });
  }

  for (const requestedName of notFoundNames) {
    console.error(`Extension not found: ${requestedName}`);
  }

  return annotatedExtensions;
}<|MERGE_RESOLUTION|>--- conflicted
+++ resolved
@@ -4,17 +4,10 @@
  * SPDX-License-Identifier: Apache-2.0
  */
 
-<<<<<<< HEAD
-import { MCPServerConfig } from '@google/gemini-cli-core';
+import { MCPServerConfig, GeminiCLIExtension } from '@google/gemini-cli-core';
 import * as fs from 'node:fs';
 import * as path from 'node:path';
 import * as os from 'node:os';
-=======
-import { MCPServerConfig, GeminiCLIExtension } from '@google/gemini-cli-core';
-import * as fs from 'fs';
-import * as path from 'path';
-import * as os from 'os';
->>>>>>> 7c3a8407
 
 export const EXTENSIONS_DIRECTORY_NAME = path.join('.gemini', 'extensions');
 export const EXTENSIONS_CONFIG_FILENAME = 'gemini-extension.json';
