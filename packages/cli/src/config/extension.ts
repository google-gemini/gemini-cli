/**
 * @license
 * Copyright 2025 Google LLC
 * SPDX-License-Identifier: Apache-2.0
 */

import type {
  MCPServerConfig,
  GeminiCLIExtension,
  ExtensionInstallMetadata,
} from '@google/gemini-cli-core';
import {
  GEMINI_DIR,
  Storage,
  ClearcutLogger,
  ExtensionInstallEvent,
  ExtensionUninstallEvent,
  ExtensionEnableEvent,
  logExtensionEnable,
} from '@google/gemini-cli-core';
import * as fs from 'node:fs';
import * as path from 'node:path';
import * as os from 'node:os';
import { SettingScope, loadSettings } from '../config/settings.js';
import { loadCliConfig, type CliArgs } from './config.js';
import { getErrorMessage } from '../utils/errors.js';
import { recursivelyHydrateStrings } from './extensions/variables.js';
import { isWorkspaceTrusted } from './trustedFolders.js';
import { resolveEnvVarsInObject } from '../utils/envVarResolver.js';
import { randomUUID } from 'node:crypto';
import { ExtensionUpdateState } from '../ui/state/extensions.js';
import {
  cloneFromGit,
  checkForExtensionUpdate,
  downloadFromGitHubRelease,
} from './extensions/github.js';
import type { LoadExtensionContext } from './extensions/variableSchema.js';
import { ExtensionEnablementManager } from './extensions/extensionEnablement.js';

export const EXTENSIONS_DIRECTORY_NAME = path.join(GEMINI_DIR, 'extensions');

export const EXTENSIONS_CONFIG_FILENAME = 'gemini-extension.json';
export const INSTALL_METADATA_FILENAME = '.gemini-extension-install.json';

export interface Extension {
  path: string;
  config: ExtensionConfig;
  contextFiles: string[];
  installMetadata?: ExtensionInstallMetadata | undefined;
}

export interface ExtensionConfig {
  name: string;
  version: string;
  mcpServers?: Record<string, MCPServerConfig>;
  contextFileName?: string | string[];
  excludeTools?: string[];
}

export interface ExtensionUpdateInfo {
  name: string;
  originalVersion: string;
  updatedVersion: string;
}

export class ExtensionStorage {
  private readonly extensionName: string;

  constructor(extensionName: string) {
    this.extensionName = extensionName;
  }

  getExtensionDir(): string {
    return path.join(
      ExtensionStorage.getUserExtensionsDir(),
      this.extensionName,
    );
  }

  getConfigPath(): string {
    return path.join(this.getExtensionDir(), EXTENSIONS_CONFIG_FILENAME);
  }

  static getUserExtensionsDir(): string {
    const storage = new Storage(os.homedir());
    return storage.getExtensionsDir();
  }

  static async createTmpDir(): Promise<string> {
    return await fs.promises.mkdtemp(
      path.join(os.tmpdir(), 'gemini-extension'),
    );
  }
}

export function getWorkspaceExtensions(workspaceDir: string): Extension[] {
  // If the workspace dir is the user extensions dir, there are no workspace extensions.
  if (path.resolve(workspaceDir) === path.resolve(os.homedir())) {
    return [];
  }
  return loadExtensionsFromDir(workspaceDir);
}

async function copyExtension(
  source: string,
  destination: string,
): Promise<void> {
  await fs.promises.cp(source, destination, { recursive: true });
}

export async function performWorkspaceExtensionMigration(
  extensions: Extension[],
): Promise<string[]> {
  const failedInstallNames: string[] = [];

  for (const extension of extensions) {
    try {
      const installMetadata: ExtensionInstallMetadata = {
        source: extension.path,
        type: 'local',
      };
      await installExtension(installMetadata);
    } catch (_) {
      failedInstallNames.push(extension.config.name);
    }
  }
  return failedInstallNames;
}

async function getClearcutConfig(cwd: string) {
  const settings = loadSettings(cwd);
  const sessionId = randomUUID();
  const extensions = loadExtensions();
  const config = await loadCliConfig(
    settings.merged,
    extensions,
    sessionId,
    {} as unknown as CliArgs,
  );
  return config;
}

async function getClearcutLogger(cwd: string) {
  const config = await getClearcutConfig(cwd);
  const logger = ClearcutLogger.getInstance(config);
  return logger;
}

export function loadExtensions(
  workspaceDir: string = process.cwd(),
): Extension[] {
  const settings = loadSettings(workspaceDir).merged;
  const allExtensions = [...loadUserExtensions()];

  if (
    (isWorkspaceTrusted(settings) ?? true) &&
    // Default management setting to true
    !(settings.experimental?.extensionManagement ?? true)
  ) {
    allExtensions.push(...getWorkspaceExtensions(workspaceDir));
  }

  const uniqueExtensions = new Map<string, Extension>();
  const manager = new ExtensionEnablementManager(
    ExtensionStorage.getUserExtensionsDir(),
  );

  for (const extension of allExtensions) {
    if (
      !uniqueExtensions.has(extension.config.name) &&
      manager.isEnabled(extension.config.name, workspaceDir)
    ) {
      uniqueExtensions.set(extension.config.name, extension);
    }
  }

  return Array.from(uniqueExtensions.values());
}

export function loadUserExtensions(): Extension[] {
  const userExtensions = loadExtensionsFromDir(os.homedir());

  const uniqueExtensions = new Map<string, Extension>();
  for (const extension of userExtensions) {
    if (!uniqueExtensions.has(extension.config.name)) {
      uniqueExtensions.set(extension.config.name, extension);
    }
  }

  return Array.from(uniqueExtensions.values());
}

export function loadExtensionsFromDir(dir: string): Extension[] {
  const storage = new Storage(dir);
  const extensionsDir = storage.getExtensionsDir();
  if (!fs.existsSync(extensionsDir)) {
    return [];
  }

  const extensions: Extension[] = [];
  for (const subdir of fs.readdirSync(extensionsDir)) {
    const extensionDir = path.join(extensionsDir, subdir);

    const extension = loadExtension({ extensionDir, workspaceDir: dir });
    if (extension != null) {
      extensions.push(extension);
    }
  }
  return extensions;
}

export function loadExtension(context: LoadExtensionContext): Extension | null {
  const { extensionDir, workspaceDir } = context;
  if (!fs.statSync(extensionDir).isDirectory()) {
    return null;
  }

  const installMetadata = loadInstallMetadata(extensionDir);
  let effectiveExtensionPath = extensionDir;

  if (installMetadata?.type === 'link') {
    effectiveExtensionPath = installMetadata.source;
  }

  const configFilePath = path.join(
    effectiveExtensionPath,
    EXTENSIONS_CONFIG_FILENAME,
  );
  if (!fs.existsSync(configFilePath)) {
    console.error(
      `Warning: extension directory ${effectiveExtensionPath} does not contain a config file ${configFilePath}.`,
    );
    return null;
  }

  try {
    const configContent = fs.readFileSync(configFilePath, 'utf-8');
    let config = recursivelyHydrateStrings(JSON.parse(configContent), {
      extensionPath: extensionDir,
      workspacePath: workspaceDir,
      '/': path.sep,
      pathSeparator: path.sep,
    }) as unknown as ExtensionConfig;
    if (!config.name || !config.version) {
      console.error(
        `Invalid extension config in ${configFilePath}: missing name or version.`,
      );
      return null;
    }

    config = resolveEnvVarsInObject(config);

    const contextFiles = getContextFileNames(config)
      .map((contextFileName) =>
        path.join(effectiveExtensionPath, contextFileName),
      )
      .filter((contextFilePath) => fs.existsSync(contextFilePath));

    return {
      path: effectiveExtensionPath,
      config,
      contextFiles,
      installMetadata,
    };
  } catch (e) {
    console.error(
      `Warning: error parsing extension config in ${configFilePath}: ${getErrorMessage(
        e,
      )}`,
    );
    return null;
  }
}

function loadInstallMetadata(
  extensionDir: string,
): ExtensionInstallMetadata | undefined {
  const metadataFilePath = path.join(extensionDir, INSTALL_METADATA_FILENAME);
  try {
    const configContent = fs.readFileSync(metadataFilePath, 'utf-8');
    const metadata = JSON.parse(configContent) as ExtensionInstallMetadata;
    return metadata;
  } catch (_e) {
    return undefined;
  }
}

function getContextFileNames(config: ExtensionConfig): string[] {
  if (!config.contextFileName) {
    return ['GEMINI.md'];
  } else if (!Array.isArray(config.contextFileName)) {
    return [config.contextFileName];
  }
  return config.contextFileName;
}

/**
 * Returns an annotated list of extensions. If an extension is listed in enabledExtensionNames, it will be active.
 * If enabledExtensionNames is empty, an extension is active unless it is disabled.
 * @param extensions The base list of extensions.
 * @param enabledExtensionNames The names of explicitly enabled extensions.
 * @param workspaceDir The current workspace directory.
 */
export function annotateActiveExtensions(
  extensions: Extension[],
  enabledExtensionNames: string[],
  workspaceDir: string,
): GeminiCLIExtension[] {
  const manager = new ExtensionEnablementManager(
    ExtensionStorage.getUserExtensionsDir(),
  );
  const annotatedExtensions: GeminiCLIExtension[] = [];
  if (enabledExtensionNames.length === 0) {
    return extensions.map((extension) => ({
      name: extension.config.name,
      version: extension.config.version,
      isActive: manager.isEnabled(extension.config.name, workspaceDir),
      path: extension.path,
      installMetadata: extension.installMetadata,
    }));
  }

  const lowerCaseEnabledExtensions = new Set(
    enabledExtensionNames.map((e) => e.trim().toLowerCase()),
  );

  if (
    lowerCaseEnabledExtensions.size === 1 &&
    lowerCaseEnabledExtensions.has('none')
  ) {
    return extensions.map((extension) => ({
      name: extension.config.name,
      version: extension.config.version,
      isActive: false,
      path: extension.path,
      installMetadata: extension.installMetadata,
    }));
  }

  const notFoundNames = new Set(lowerCaseEnabledExtensions);

  for (const extension of extensions) {
    const lowerCaseName = extension.config.name.toLowerCase();
    const isActive = lowerCaseEnabledExtensions.has(lowerCaseName);

    if (isActive) {
      notFoundNames.delete(lowerCaseName);
    }

    annotatedExtensions.push({
      name: extension.config.name,
      version: extension.config.version,
      isActive,
      path: extension.path,
      installMetadata: extension.installMetadata,
    });
  }

  for (const requestedName of notFoundNames) {
    console.error(`Extension not found: ${requestedName}`);
  }

  return annotatedExtensions;
}

/**
 * Asks users a prompt and awaits for a y/n response
 * @param prompt A yes/no prompt to ask the user
 * @returns Whether or not the user answers 'y' (yes)
 */
async function promptForContinuation(prompt: string): Promise<boolean> {
  const readline = await import('node:readline');
  const rl = readline.createInterface({
    input: process.stdin,
    output: process.stdout,
  });

  return new Promise((resolve) => {
    rl.question(prompt, (answer) => {
      rl.close();
      resolve(answer.toLowerCase() === 'y');
    });
  });
}

export async function installExtension(
  installMetadata: ExtensionInstallMetadata,
  askConsent: boolean = false,
  cwd: string = process.cwd(),
): Promise<string> {
  const logger = await getClearcutLogger(cwd);
  let newExtensionConfig: ExtensionConfig | null = null;
  let localSourcePath: string | undefined;

  try {
    const settings = loadSettings(cwd).merged;
    if (!isWorkspaceTrusted(settings)) {
      throw new Error(
        `Could not install extension from untrusted folder at ${installMetadata.source}`,
      );
    }

    const extensionsDir = ExtensionStorage.getUserExtensionsDir();
    await fs.promises.mkdir(extensionsDir, { recursive: true });

    if (
      !path.isAbsolute(installMetadata.source) &&
      (installMetadata.type === 'local' || installMetadata.type === 'link')
    ) {
      installMetadata.source = path.resolve(cwd, installMetadata.source);
    }

    let tempDir: string | undefined;

    if (
      installMetadata.type === 'git' ||
      installMetadata.type === 'github-release'
    ) {
      tempDir = await ExtensionStorage.createTmpDir();
      try {
        const tagName = await downloadFromGitHubRelease(
          installMetadata,
          tempDir,
        );
        updateExtensionVersion(tempDir, tagName);
        installMetadata.type = 'github-release';
      } catch (_error) {
        await cloneFromGit(installMetadata, tempDir);
        installMetadata.type = 'git';
      }
      localSourcePath = tempDir;
    } else if (
      installMetadata.type === 'local' ||
      installMetadata.type === 'link'
    ) {
      localSourcePath = installMetadata.source;
    } else {
      throw new Error(`Unsupported install type: ${installMetadata.type}`);
    }

    try {
      newExtensionConfig = await loadExtensionConfig({
        extensionDir: localSourcePath,
        workspaceDir: cwd,
      });
      if (!newExtensionConfig) {
        throw new Error(
          `Invalid extension at ${installMetadata.source}. Please make sure it has a valid gemini-extension.json file.`,
        );
      }

      const newExtensionName = newExtensionConfig.name;
      const extensionStorage = new ExtensionStorage(newExtensionName);
      const destinationPath = extensionStorage.getExtensionDir();

      const installedExtensions = loadUserExtensions();
      if (
        installedExtensions.some(
          (installed) => installed.config.name === newExtensionName,
        )
      ) {
        throw new Error(
          `Extension "${newExtensionName}" is already installed. Please uninstall it first.`,
        );
      }
      if (askConsent) {
        await requestConsent(newExtensionConfig);
      }
      await fs.promises.mkdir(destinationPath, { recursive: true });

      if (
        installMetadata.type === 'local' ||
        installMetadata.type === 'git' ||
        installMetadata.type === 'github-release'
      ) {
        await copyExtension(localSourcePath, destinationPath);
      }

      const metadataString = JSON.stringify(installMetadata, null, 2);
      const metadataPath = path.join(
        destinationPath,
        INSTALL_METADATA_FILENAME,
      );
      await fs.promises.writeFile(metadataPath, metadataString);
    } finally {
      if (tempDir) {
        await fs.promises.rm(tempDir, { recursive: true, force: true });
      }
    }

    logger?.logExtensionInstallEvent(
      new ExtensionInstallEvent(
        newExtensionConfig!.name,
        newExtensionConfig!.version,
        installMetadata.source,
        'success',
      ),
    );

    enableExtension(newExtensionConfig!.name, SettingScope.User);
    return newExtensionConfig!.name;
  } catch (error) {
    // Attempt to load config from the source path even if installation fails
    // to get the name and version for logging.
    if (!newExtensionConfig && localSourcePath) {
      newExtensionConfig = await loadExtensionConfig({
        extensionDir: localSourcePath,
        workspaceDir: cwd,
      });
    }
    logger?.logExtensionInstallEvent(
      new ExtensionInstallEvent(
        newExtensionConfig?.name ?? '',
        newExtensionConfig?.version ?? '',
        installMetadata.source,
        'error',
      ),
    );
    throw error;
  }
}

async function updateExtensionVersion(
  extensionDir: string,
  extensionVersion: string,
) {
  const configFilePath = path.join(extensionDir, EXTENSIONS_CONFIG_FILENAME);
  if (fs.existsSync(configFilePath)) {
    const configContent = await fs.promises.readFile(configFilePath, 'utf-8');
    const config = JSON.parse(configContent);
    config.version = extensionVersion;
    await fs.promises.writeFile(
      configFilePath,
      JSON.stringify(config, null, 2),
    );
  }
}
async function requestConsent(extensionConfig: ExtensionConfig) {
  const mcpServerEntries = Object.entries(extensionConfig.mcpServers || {});
  if (mcpServerEntries.length) {
    console.info('This extension will run the following MCP servers: ');
    for (const [key, mcpServer] of mcpServerEntries) {
      const isLocal = !!mcpServer.command;
      console.info(
        `  * ${key} (${isLocal ? 'local' : 'remote'}): ${mcpServer.description}`,
      );
    }
    console.info('The extension will append info to your gemini.md context');

    const shouldContinue = await promptForContinuation(
      'Do you want to continue? (y/n): ',
    );
    if (!shouldContinue) {
      throw new Error('Installation cancelled by user.');
    }
  }
}

export async function loadExtensionConfig(
  context: LoadExtensionContext,
): Promise<ExtensionConfig | null> {
  const { extensionDir, workspaceDir } = context;
  const configFilePath = path.join(extensionDir, EXTENSIONS_CONFIG_FILENAME);
  if (!fs.existsSync(configFilePath)) {
    return null;
  }
  try {
    const configContent = fs.readFileSync(configFilePath, 'utf-8');
    const config = recursivelyHydrateStrings(JSON.parse(configContent), {
      extensionPath: extensionDir,
      workspacePath: workspaceDir,
      '/': path.sep,
      pathSeparator: path.sep,
    }) as unknown as ExtensionConfig;
    if (!config.name || !config.version) {
      return null;
    }
    return config;
  } catch (_) {
    return null;
  }
}

export async function uninstallExtension(
  extensionIdentifier: string,
  cwd: string = process.cwd(),
): Promise<void> {
  const logger = await getClearcutLogger(cwd);
  const installedExtensions = loadUserExtensions();
  const extensionName = installedExtensions.find(
    (installed) =>
      installed.config.name.toLowerCase() ===
        extensionIdentifier.toLowerCase() ||
      installed.installMetadata?.source.toLowerCase() ===
        extensionIdentifier.toLowerCase(),
  )?.config.name;
  if (!extensionName) {
    throw new Error(`Extension not found.`);
  }
  const manager = new ExtensionEnablementManager(
    ExtensionStorage.getUserExtensionsDir(),
  );
  manager.remove(extensionName);
  const storage = new ExtensionStorage(extensionName);

  await fs.promises.rm(storage.getExtensionDir(), {
    recursive: true,
    force: true,
  });
  logger?.logExtensionUninstallEvent(
    new ExtensionUninstallEvent(extensionName, 'success'),
  );
}

export function toOutputString(extension: Extension): string {
  let output = `${extension.config.name} (${extension.config.version})`;
  output += `\n Path: ${extension.path}`;
  if (extension.installMetadata) {
    output += `\n Source: ${extension.installMetadata.source} (Type: ${extension.installMetadata.type})`;
    if (extension.installMetadata.ref) {
      output += `\n Ref: ${extension.installMetadata.ref}`;
    }
  }
  if (extension.contextFiles.length > 0) {
    output += `\n Context files:`;
    extension.contextFiles.forEach((contextFile) => {
      output += `\n  ${contextFile}`;
    });
  }
  if (extension.config.mcpServers) {
    output += `\n MCP servers:`;
    Object.keys(extension.config.mcpServers).forEach((key) => {
      output += `\n  ${key}`;
    });
  }
  if (extension.config.excludeTools) {
    output += `\n Excluded tools:`;
    extension.config.excludeTools.forEach((tool) => {
      output += `\n  ${tool}`;
    });
  }
  return output;
}

export async function updateExtensionByName(
  extensionName: string,
  cwd: string = process.cwd(),
  extensions: GeminiCLIExtension[],
  setExtensionUpdateState: (updateState: ExtensionUpdateState) => void,
): Promise<ExtensionUpdateInfo> {
  const extension = extensions.find(
    (installed) => installed.name === extensionName,
  );
  if (!extension) {
    throw new Error(
      `Extension "${extensionName}" not found. Run gemini extensions list to see available extensions.`,
    );
  }
  return await updateExtension(extension, cwd, setExtensionUpdateState);
}

export async function updateExtension(
  extension: GeminiCLIExtension,
  cwd: string = process.cwd(),
  setExtensionUpdateState: (updateState: ExtensionUpdateState) => void,
): Promise<ExtensionUpdateInfo> {
  const installMetadata = loadInstallMetadata(extension.path);

  if (!installMetadata?.type) {
    setExtensionUpdateState(ExtensionUpdateState.ERROR);
    throw new Error(
      `Extension ${extension.name} cannot be updated, type is unknown.`,
    );
  }
  if (installMetadata?.type === 'link') {
    setExtensionUpdateState(ExtensionUpdateState.UP_TO_DATE);
    throw new Error(`Extension is linked so does not need to be updated`);
  }
  setExtensionUpdateState(ExtensionUpdateState.UPDATING);
  const originalVersion = extension.version;

  const tempDir = await ExtensionStorage.createTmpDir();
  try {
    await copyExtension(extension.path, tempDir);
    await uninstallExtension(extension.name, cwd);
    await installExtension(installMetadata, false, cwd);

    const updatedExtensionStorage = new ExtensionStorage(extension.name);
    const updatedExtension = loadExtension({
      extensionDir: updatedExtensionStorage.getExtensionDir(),
      workspaceDir: cwd,
    });
    if (!updatedExtension) {
      setExtensionUpdateState(ExtensionUpdateState.ERROR);
      throw new Error('Updated extension not found after installation.');
    }
    const updatedVersion = updatedExtension.config.version;
    setExtensionUpdateState(ExtensionUpdateState.UPDATED_NEEDS_RESTART);
    return {
      name: extension.name,
      originalVersion,
      updatedVersion,
    };
  } catch (e) {
    console.error(
      `Error updating extension, rolling back. ${getErrorMessage(e)}`,
    );
    setExtensionUpdateState(ExtensionUpdateState.ERROR);
    await copyExtension(tempDir, extension.path);
    throw e;
  } finally {
    await fs.promises.rm(tempDir, { recursive: true, force: true });
  }
}

export function disableExtension(
  name: string,
  scope: SettingScope,
  cwd: string = process.cwd(),
) {
  if (scope === SettingScope.System || scope === SettingScope.SystemDefaults) {
    throw new Error('System and SystemDefaults scopes are not supported.');
  }

<<<<<<< HEAD
export async function enableExtension(name: string, scopes: SettingScope[]) {
  removeFromDisabledExtensions(name, scopes);
  const clearcutConfig = await getClearcutConfig(process.cwd());
  logExtensionEnable(
    clearcutConfig,
    new ExtensionEnableEvent(name, JSON.stringify(scopes)),
  );
=======
  const manager = new ExtensionEnablementManager(
    ExtensionStorage.getUserExtensionsDir(),
  );
  const scopePath = scope === SettingScope.Workspace ? cwd : os.homedir();
  manager.disable(name, true, scopePath);
>>>>>>> 0fcda100
}

export function enableExtension(
  name: string,
  scope: SettingScope,
  cwd: string = process.cwd(),
) {
  if (scope === SettingScope.System || scope === SettingScope.SystemDefaults) {
    throw new Error('System and SystemDefaults scopes are not supported.');
  }
  const manager = new ExtensionEnablementManager(
    ExtensionStorage.getUserExtensionsDir(),
  );
  const scopePath = scope === SettingScope.Workspace ? cwd : os.homedir();
  manager.enable(name, true, scopePath);
}

export async function updateAllUpdatableExtensions(
  cwd: string = process.cwd(),
  extensions: GeminiCLIExtension[],
  extensionsState: Map<string, ExtensionUpdateState>,
  setExtensionsUpdateState: (
    updateState: Map<string, ExtensionUpdateState>,
  ) => void,
): Promise<ExtensionUpdateInfo[]> {
  return await Promise.all(
    extensions
      .filter(
        (extension) =>
          extensionsState.get(extension.name) ===
          ExtensionUpdateState.UPDATE_AVAILABLE,
      )
      .map((extension) =>
        updateExtension(extension, cwd, (updateState) => {
          const newState = new Map(extensionsState);
          newState.set(extension.name, updateState);
          setExtensionsUpdateState(newState);
        }),
      ),
  );
}

export interface ExtensionUpdateCheckResult {
  state: ExtensionUpdateState;
  error?: string;
}

export async function checkForAllExtensionUpdates(
  extensions: GeminiCLIExtension[],
  setExtensionsUpdateState: (
    updateState: Map<string, ExtensionUpdateState>,
  ) => void,
): Promise<Map<string, ExtensionUpdateState>> {
  const finalState = new Map<string, ExtensionUpdateState>();
  for (const extension of extensions) {
    if (!extension.installMetadata) {
      finalState.set(extension.name, ExtensionUpdateState.NOT_UPDATABLE);
      continue;
    }
    finalState.set(
      extension.name,
      await checkForExtensionUpdate(extension.installMetadata),
    );
  }
  setExtensionsUpdateState(finalState);
  return finalState;
}<|MERGE_RESOLUTION|>--- conflicted
+++ resolved
@@ -722,21 +722,11 @@
     throw new Error('System and SystemDefaults scopes are not supported.');
   }
 
-<<<<<<< HEAD
-export async function enableExtension(name: string, scopes: SettingScope[]) {
-  removeFromDisabledExtensions(name, scopes);
-  const clearcutConfig = await getClearcutConfig(process.cwd());
-  logExtensionEnable(
-    clearcutConfig,
-    new ExtensionEnableEvent(name, JSON.stringify(scopes)),
-  );
-=======
   const manager = new ExtensionEnablementManager(
     ExtensionStorage.getUserExtensionsDir(),
   );
   const scopePath = scope === SettingScope.Workspace ? cwd : os.homedir();
   manager.disable(name, true, scopePath);
->>>>>>> 0fcda100
 }
 
 export function enableExtension(
