/**
 * @license
 * Copyright 2025 Google LLC
 * SPDX-License-Identifier: Apache-2.0
 */

import type {
  MCPServerConfig,
  GeminiCLIExtension,
} from '@google/gemini-cli-core';
import {
  GEMINI_DIR,
  Storage,
  ClearcutLogger,
  Config,
  ExtensionInstallEvent,
  ExtensionUninstallEvent,
} from '@google/gemini-cli-core';
import * as fs from 'node:fs';
import * as path from 'node:path';
import * as os from 'node:os';
import { SettingScope, loadSettings } from '../config/settings.js';
import { getErrorMessage } from '../utils/errors.js';
import { recursivelyHydrateStrings } from './extensions/variables.js';
import { isWorkspaceTrusted } from './trustedFolders.js';
import { resolveEnvVarsInObject } from '../utils/envVarResolver.js';
import { randomUUID } from 'node:crypto';
import { ExtensionUpdateState } from '../ui/state/extensions.js';
<<<<<<< HEAD
import {
  cloneFromGit,
  checkForExtensionUpdate,
  downloadFromGitHubRelease,
} from './extensions/github.js';
=======
import type { LoadExtensionContext } from './extensions/variableSchema.js';
>>>>>>> e76dda37
import { ExtensionEnablementManager } from './extensions/extensionEnablement.js';

export const EXTENSIONS_DIRECTORY_NAME = path.join(GEMINI_DIR, 'extensions');

export const EXTENSIONS_CONFIG_FILENAME = 'gemini-extension.json';
export const INSTALL_METADATA_FILENAME = '.gemini-extension-install.json';

export interface Extension {
  path: string;
  config: ExtensionConfig;
  contextFiles: string[];
  installMetadata?: ExtensionInstallMetadata | undefined;
}

export interface ExtensionConfig {
  name: string;
  version: string;
  mcpServers?: Record<string, MCPServerConfig>;
  contextFileName?: string | string[];
  excludeTools?: string[];
}

export interface ExtensionInstallMetadata {
  source: string;
  type: 'git' | 'local' | 'link' | 'github-release';
  ref?: string;
}

export interface ExtensionUpdateInfo {
  name: string;
  originalVersion: string;
  updatedVersion: string;
}

export class ExtensionStorage {
  private readonly extensionName: string;

  constructor(extensionName: string) {
    this.extensionName = extensionName;
  }

  getExtensionDir(): string {
    return path.join(
      ExtensionStorage.getUserExtensionsDir(),
      this.extensionName,
    );
  }

  getConfigPath(): string {
    return path.join(this.getExtensionDir(), EXTENSIONS_CONFIG_FILENAME);
  }

  static getUserExtensionsDir(): string {
    const storage = new Storage(os.homedir());
    return storage.getExtensionsDir();
  }

  static async createTmpDir(): Promise<string> {
    return await fs.promises.mkdtemp(
      path.join(os.tmpdir(), 'gemini-extension'),
    );
  }
}

export function getWorkspaceExtensions(workspaceDir: string): Extension[] {
  // If the workspace dir is the user extensions dir, there are no workspace extensions.
  if (path.resolve(workspaceDir) === path.resolve(os.homedir())) {
    return [];
  }
  return loadExtensionsFromDir(workspaceDir);
}

async function copyExtension(
  source: string,
  destination: string,
): Promise<void> {
  await fs.promises.cp(source, destination, { recursive: true });
}

export async function performWorkspaceExtensionMigration(
  extensions: Extension[],
): Promise<string[]> {
  const failedInstallNames: string[] = [];

  for (const extension of extensions) {
    try {
      const installMetadata: ExtensionInstallMetadata = {
        source: extension.path,
        type: 'local',
      };
      await installExtension(installMetadata);
    } catch (_) {
      failedInstallNames.push(extension.config.name);
    }
  }
  return failedInstallNames;
}

function getClearcutLogger(cwd: string) {
  const config = new Config({
    sessionId: randomUUID(),
    targetDir: cwd,
    cwd,
    model: '',
    debugMode: false,
  });
  const logger = ClearcutLogger.getInstance(config);
  return logger;
}

export function loadExtensions(
  workspaceDir: string = process.cwd(),
): Extension[] {
  const settings = loadSettings(workspaceDir).merged;
  const allExtensions = [...loadUserExtensions()];

  if (
    (isWorkspaceTrusted(settings) ?? true) &&
    // Default management setting to true
    !(settings.experimental?.extensionManagement ?? true)
  ) {
    allExtensions.push(...getWorkspaceExtensions(workspaceDir));
  }

  const uniqueExtensions = new Map<string, Extension>();
  const manager = new ExtensionEnablementManager(
    ExtensionStorage.getUserExtensionsDir(),
  );

  for (const extension of allExtensions) {
    if (
      !uniqueExtensions.has(extension.config.name) &&
      manager.isEnabled(extension.config.name, workspaceDir)
    ) {
      uniqueExtensions.set(extension.config.name, extension);
    }
  }

  return Array.from(uniqueExtensions.values());
}

export function loadUserExtensions(): Extension[] {
  const userExtensions = loadExtensionsFromDir(os.homedir());

  const uniqueExtensions = new Map<string, Extension>();
  for (const extension of userExtensions) {
    if (!uniqueExtensions.has(extension.config.name)) {
      uniqueExtensions.set(extension.config.name, extension);
    }
  }

  return Array.from(uniqueExtensions.values());
}

export function loadExtensionsFromDir(dir: string): Extension[] {
  const storage = new Storage(dir);
  const extensionsDir = storage.getExtensionsDir();
  if (!fs.existsSync(extensionsDir)) {
    return [];
  }

  const extensions: Extension[] = [];
  for (const subdir of fs.readdirSync(extensionsDir)) {
    const extensionDir = path.join(extensionsDir, subdir);

    const extension = loadExtension({ extensionDir, workspaceDir: dir });
    if (extension != null) {
      extensions.push(extension);
    }
  }
  return extensions;
}

export function loadExtension(context: LoadExtensionContext): Extension | null {
  const { extensionDir, workspaceDir } = context;
  if (!fs.statSync(extensionDir).isDirectory()) {
    return null;
  }

  const installMetadata = loadInstallMetadata(extensionDir);
  let effectiveExtensionPath = extensionDir;

  if (installMetadata?.type === 'link') {
    effectiveExtensionPath = installMetadata.source;
  }

  const configFilePath = path.join(
    effectiveExtensionPath,
    EXTENSIONS_CONFIG_FILENAME,
  );
  if (!fs.existsSync(configFilePath)) {
    console.error(
      `Warning: extension directory ${effectiveExtensionPath} does not contain a config file ${configFilePath}.`,
    );
    return null;
  }

  try {
    const configContent = fs.readFileSync(configFilePath, 'utf-8');
    let config = recursivelyHydrateStrings(JSON.parse(configContent), {
      extensionPath: extensionDir,
      workspacePath: workspaceDir,
      '/': path.sep,
      pathSeparator: path.sep,
    }) as unknown as ExtensionConfig;
    if (!config.name || !config.version) {
      console.error(
        `Invalid extension config in ${configFilePath}: missing name or version.`,
      );
      return null;
    }

    config = resolveEnvVarsInObject(config);

    const contextFiles = getContextFileNames(config)
      .map((contextFileName) =>
        path.join(effectiveExtensionPath, contextFileName),
      )
      .filter((contextFilePath) => fs.existsSync(contextFilePath));

    return {
      path: effectiveExtensionPath,
      config,
      contextFiles,
      installMetadata,
    };
  } catch (e) {
    console.error(
      `Warning: error parsing extension config in ${configFilePath}: ${getErrorMessage(
        e,
      )}`,
    );
    return null;
  }
}

function loadInstallMetadata(
  extensionDir: string,
): ExtensionInstallMetadata | undefined {
  const metadataFilePath = path.join(extensionDir, INSTALL_METADATA_FILENAME);
  try {
    const configContent = fs.readFileSync(metadataFilePath, 'utf-8');
    const metadata = JSON.parse(configContent) as ExtensionInstallMetadata;
    return metadata;
  } catch (_e) {
    return undefined;
  }
}

function getContextFileNames(config: ExtensionConfig): string[] {
  if (!config.contextFileName) {
    return ['GEMINI.md'];
  } else if (!Array.isArray(config.contextFileName)) {
    return [config.contextFileName];
  }
  return config.contextFileName;
}

/**
 * Returns an annotated list of extensions. If an extension is listed in enabledExtensionNames, it will be active.
 * If enabledExtensionNames is empty, an extension is active unless it is disabled.
 * @param extensions The base list of extensions.
 * @param enabledExtensionNames The names of explicitly enabled extensions.
 * @param workspaceDir The current workspace directory.
 */
export function annotateActiveExtensions(
  extensions: Extension[],
  enabledExtensionNames: string[],
  workspaceDir: string,
): GeminiCLIExtension[] {
  const manager = new ExtensionEnablementManager(
    ExtensionStorage.getUserExtensionsDir(),
  );

  const annotatedExtensions: GeminiCLIExtension[] = [];
  if (enabledExtensionNames.length === 0) {
    return extensions.map((extension) => ({
      name: extension.config.name,
      version: extension.config.version,
      isActive: manager.isEnabled(extension.config.name, workspaceDir),
      path: extension.path,
    }));
  }

  const lowerCaseEnabledExtensions = new Set(
    enabledExtensionNames.map((e) => e.trim().toLowerCase()),
  );

  if (
    lowerCaseEnabledExtensions.size === 1 &&
    lowerCaseEnabledExtensions.has('none')
  ) {
    return extensions.map((extension) => ({
      name: extension.config.name,
      version: extension.config.version,
      isActive: false,
      path: extension.path,
    }));
  }

  const notFoundNames = new Set(lowerCaseEnabledExtensions);

  for (const extension of extensions) {
    const lowerCaseName = extension.config.name.toLowerCase();
    const isActive = lowerCaseEnabledExtensions.has(lowerCaseName);

    if (isActive) {
      notFoundNames.delete(lowerCaseName);
    }

    annotatedExtensions.push({
      name: extension.config.name,
      version: extension.config.version,
      isActive,
      path: extension.path,
    });
  }

  for (const requestedName of notFoundNames) {
    console.error(`Extension not found: ${requestedName}`);
  }

  return annotatedExtensions;
}

/**
 * Asks users a prompt and awaits for a y/n response
 * @param prompt A yes/no prompt to ask the user
 * @returns Whether or not the user answers 'y' (yes)
 */
async function promptForContinuation(prompt: string): Promise<boolean> {
  const readline = await import('node:readline');
  const rl = readline.createInterface({
    input: process.stdin,
    output: process.stdout,
  });

  return new Promise((resolve) => {
    rl.question(prompt, (answer) => {
      rl.close();
      resolve(answer.toLowerCase() === 'y');
    });
  });
}

export async function installExtension(
  installMetadata: ExtensionInstallMetadata,
  askConsent: boolean = false,
  cwd: string = process.cwd(),
): Promise<string> {
  const logger = getClearcutLogger(cwd);
  let newExtensionConfig: ExtensionConfig | null = null;
  let localSourcePath: string | undefined;

  try {
    const settings = loadSettings(cwd).merged;
    if (!isWorkspaceTrusted(settings)) {
      throw new Error(
        `Could not install extension from untrusted folder at ${installMetadata.source}`,
      );
    }

    const extensionsDir = ExtensionStorage.getUserExtensionsDir();
    await fs.promises.mkdir(extensionsDir, { recursive: true });

    if (
      !path.isAbsolute(installMetadata.source) &&
      (installMetadata.type === 'local' || installMetadata.type === 'link')
    ) {
      installMetadata.source = path.resolve(cwd, installMetadata.source);
    }

    let tempDir: string | undefined;

    if (
      installMetadata.type === 'git' ||
      installMetadata.type === 'github-release'
    ) {
      tempDir = await ExtensionStorage.createTmpDir();
      try {
        const tagName = await downloadFromGitHubRelease(
          installMetadata,
          tempDir,
        );
        updateExtensionVersion(tempDir, tagName);
        installMetadata.type = 'github-release';
      } catch (_error) {
        await cloneFromGit(installMetadata, tempDir);
        installMetadata.type = 'git';
      }
      localSourcePath = tempDir;
    } else if (
      installMetadata.type === 'local' ||
      installMetadata.type === 'link'
    ) {
      localSourcePath = installMetadata.source;
    } else {
      throw new Error(`Unsupported install type: ${installMetadata.type}`);
    }

    try {
      newExtensionConfig = await loadExtensionConfig({
        extensionDir: localSourcePath,
        workspaceDir: cwd,
      });
      if (!newExtensionConfig) {
        throw new Error(
          `Invalid extension at ${installMetadata.source}. Please make sure it has a valid gemini-extension.json file.`,
        );
      }

      const newExtensionName = newExtensionConfig.name;
      const extensionStorage = new ExtensionStorage(newExtensionName);
      const destinationPath = extensionStorage.getExtensionDir();

      const installedExtensions = loadUserExtensions();
      if (
        installedExtensions.some(
          (installed) => installed.config.name === newExtensionName,
        )
      ) {
        throw new Error(
          `Extension "${newExtensionName}" is already installed. Please uninstall it first.`,
        );
      }
      if (askConsent) {
        await requestConsent(newExtensionConfig);
      }
      await fs.promises.mkdir(destinationPath, { recursive: true });

      if (
        installMetadata.type === 'local' ||
        installMetadata.type === 'git' ||
        installMetadata.type === 'github-release'
      ) {
        await copyExtension(localSourcePath, destinationPath);
      }

      const metadataString = JSON.stringify(installMetadata, null, 2);
      const metadataPath = path.join(
        destinationPath,
        INSTALL_METADATA_FILENAME,
      );
      await fs.promises.writeFile(metadataPath, metadataString);
    } finally {
      if (tempDir) {
        await fs.promises.rm(tempDir, { recursive: true, force: true });
      }
    }

    logger?.logExtensionInstallEvent(
      new ExtensionInstallEvent(
        newExtensionConfig!.name,
        newExtensionConfig!.version,
        installMetadata.source,
        'success',
      ),
    );

    enableExtension(newExtensionConfig!.name, SettingScope.User);
    return newExtensionConfig!.name;
  } catch (error) {
    // Attempt to load config from the source path even if installation fails
    // to get the name and version for logging.
    if (!newExtensionConfig && localSourcePath) {
      newExtensionConfig = await loadExtensionConfig({
        extensionDir: localSourcePath,
        workspaceDir: cwd,
      });
    }
    logger?.logExtensionInstallEvent(
      new ExtensionInstallEvent(
        newExtensionConfig?.name ?? '',
        newExtensionConfig?.version ?? '',
        installMetadata.source,
        'error',
      ),
    );
    throw error;
  }
}

<<<<<<< HEAD
async function updateExtensionVersion(
  extensionDir: string,
  extensionVersion: string,
) {
  const configFilePath = path.join(extensionDir, EXTENSIONS_CONFIG_FILENAME);
  if (fs.existsSync(configFilePath)) {
    const configContent = await fs.promises.readFile(configFilePath, 'utf-8');
    const config = JSON.parse(configContent);
    config.version = extensionVersion;
    await fs.promises.writeFile(
      configFilePath,
      JSON.stringify(config, null, 2),
    );
=======
async function requestConsent(extensionConfig: ExtensionConfig) {
  const mcpServerEntries = Object.entries(extensionConfig.mcpServers || {});
  if (mcpServerEntries.length) {
    console.info('This extension will run the following MCP servers: ');
    for (const [key, mcpServer] of mcpServerEntries) {
      const isLocal = !!mcpServer.command;
      console.info(
        `  * ${key} (${isLocal ? 'local' : 'remote'}): ${mcpServer.description}`,
      );
    }
    console.info('The extension will append info to your gemini.md context');

    const shouldContinue = await promptForContinuation(
      'Do you want to continue? (y/n): ',
    );
    if (!shouldContinue) {
      throw new Error('Installation cancelled by user.');
    }
>>>>>>> e76dda37
  }
}

export async function loadExtensionConfig(
  context: LoadExtensionContext,
): Promise<ExtensionConfig | null> {
  const { extensionDir, workspaceDir } = context;
  const configFilePath = path.join(extensionDir, EXTENSIONS_CONFIG_FILENAME);
  if (!fs.existsSync(configFilePath)) {
    return null;
  }
  try {
    const configContent = fs.readFileSync(configFilePath, 'utf-8');
    const config = recursivelyHydrateStrings(JSON.parse(configContent), {
      extensionPath: extensionDir,
      workspacePath: workspaceDir,
      '/': path.sep,
      pathSeparator: path.sep,
    }) as unknown as ExtensionConfig;
    if (!config.name || !config.version) {
      return null;
    }
    return config;
  } catch (_) {
    return null;
  }
}

export async function uninstallExtension(
  extensionName: string,
  cwd: string = process.cwd(),
): Promise<void> {
  const logger = getClearcutLogger(cwd);
  const installedExtensions = loadUserExtensions();
  if (
    !installedExtensions.some(
      (installed) => installed.config.name === extensionName,
    )
  ) {
    throw new Error(`Extension "${extensionName}" not found.`);
  }
  const manager = new ExtensionEnablementManager(
    ExtensionStorage.getUserExtensionsDir(),
  );
  manager.remove(extensionName);
  const storage = new ExtensionStorage(extensionName);

  await fs.promises.rm(storage.getExtensionDir(), {
    recursive: true,
    force: true,
  });
  logger?.logExtensionUninstallEvent(
    new ExtensionUninstallEvent(extensionName, 'success'),
  );
}

export function toOutputString(extension: Extension): string {
  let output = `${extension.config.name} (${extension.config.version})`;
  output += `\n Path: ${extension.path}`;
  if (extension.installMetadata) {
    output += `\n Source: ${extension.installMetadata.source} (Type: ${extension.installMetadata.type})`;
    if (extension.installMetadata.ref) {
      output += `\n Ref: ${extension.installMetadata.ref}`;
    }
  }
  if (extension.contextFiles.length > 0) {
    output += `\n Context files:`;
    extension.contextFiles.forEach((contextFile) => {
      output += `\n  ${contextFile}`;
    });
  }
  if (extension.config.mcpServers) {
    output += `\n MCP servers:`;
    Object.keys(extension.config.mcpServers).forEach((key) => {
      output += `\n  ${key}`;
    });
  }
  if (extension.config.excludeTools) {
    output += `\n Excluded tools:`;
    extension.config.excludeTools.forEach((tool) => {
      output += `\n  ${tool}`;
    });
  }
  return output;
}

export async function updateExtensionByName(
  extensionName: string,
  cwd: string = process.cwd(),
  extensions: GeminiCLIExtension[],
  setExtensionUpdateState: (updateState: ExtensionUpdateState) => void,
): Promise<ExtensionUpdateInfo> {
  const extension = extensions.find(
    (installed) => installed.name === extensionName,
  );
  if (!extension) {
    throw new Error(
      `Extension "${extensionName}" not found. Run gemini extensions list to see available extensions.`,
    );
  }
  return await updateExtension(extension, cwd, setExtensionUpdateState);
}

export async function updateExtension(
  extension: GeminiCLIExtension,
  cwd: string = process.cwd(),
  setExtensionUpdateState: (updateState: ExtensionUpdateState) => void,
): Promise<ExtensionUpdateInfo> {
  const installMetadata = loadInstallMetadata(extension.path);

  if (!installMetadata?.type) {
    setExtensionUpdateState(ExtensionUpdateState.ERROR);
    throw new Error(
      `Extension ${extension.name} cannot be updated, type is unknown.`,
    );
  }
  if (installMetadata?.type === 'link') {
    setExtensionUpdateState(ExtensionUpdateState.UP_TO_DATE);
    throw new Error(`Extension is linked so does not need to be updated`);
  }
  setExtensionUpdateState(ExtensionUpdateState.UPDATING);
  const originalVersion = extension.version;

  const tempDir = await ExtensionStorage.createTmpDir();
  try {
    await copyExtension(extension.path, tempDir);
    await uninstallExtension(extension.name, cwd);
<<<<<<< HEAD
    await installExtension(installMetadata, cwd);
=======
    await installExtension(
      {
        source: extension.source!,
        type: extension.type,
        ref: extension.ref,
      },
      false,
      cwd,
    );
>>>>>>> e76dda37

    const updatedExtensionStorage = new ExtensionStorage(extension.name);
    const updatedExtension = loadExtension({
      extensionDir: updatedExtensionStorage.getExtensionDir(),
      workspaceDir: cwd,
    });
    if (!updatedExtension) {
      setExtensionUpdateState(ExtensionUpdateState.ERROR);
      throw new Error('Updated extension not found after installation.');
    }
    const updatedVersion = updatedExtension.config.version;
    setExtensionUpdateState(ExtensionUpdateState.UPDATED_NEEDS_RESTART);
    return {
      name: extension.name,
      originalVersion,
      updatedVersion,
    };
  } catch (e) {
    console.error(
      `Error updating extension, rolling back. ${getErrorMessage(e)}`,
    );
    setExtensionUpdateState(ExtensionUpdateState.ERROR);
    await copyExtension(tempDir, extension.path);
    throw e;
  } finally {
    await fs.promises.rm(tempDir, { recursive: true, force: true });
  }
}

export function disableExtension(
  name: string,
  scope: SettingScope,
  cwd: string = process.cwd(),
) {
  if (scope === SettingScope.System || scope === SettingScope.SystemDefaults) {
    throw new Error('System and SystemDefaults scopes are not supported.');
  }

  const manager = new ExtensionEnablementManager(
    ExtensionStorage.getUserExtensionsDir(),
  );
  const scopePath = scope === SettingScope.Workspace ? cwd : os.homedir();
  manager.disable(name, true, scopePath);
}

export function enableExtension(
  name: string,
  scope: SettingScope,
  cwd: string = process.cwd(),
) {
  if (scope === SettingScope.System || scope === SettingScope.SystemDefaults) {
    throw new Error('System and SystemDefaults scopes are not supported.');
  }
  const manager = new ExtensionEnablementManager(
    ExtensionStorage.getUserExtensionsDir(),
  );
  const scopePath = scope === SettingScope.Workspace ? cwd : os.homedir();
  manager.enable(name, true, scopePath);
}

export async function updateAllUpdatableExtensions(
  cwd: string = process.cwd(),
  extensions: GeminiCLIExtension[],
  extensionsState: Map<string, ExtensionUpdateState>,
  setExtensionsUpdateState: (
    updateState: Map<string, ExtensionUpdateState>,
  ) => void,
): Promise<ExtensionUpdateInfo[]> {
  return await Promise.all(
    extensions
      .filter(
        (extension) =>
          extensionsState.get(extension.name) ===
          ExtensionUpdateState.UPDATE_AVAILABLE,
      )
      .map((extension) =>
        updateExtension(extension, cwd, (updateState) => {
          const newState = new Map(extensionsState);
          newState.set(extension.name, updateState);
          setExtensionsUpdateState(newState);
        }),
      ),
  );
}

export interface ExtensionUpdateCheckResult {
  state: ExtensionUpdateState;
  error?: string;
}

export async function checkForAllExtensionUpdates(
  extensions: GeminiCLIExtension[],
  setExtensionsUpdateState: (
    updateState: Map<string, ExtensionUpdateState>,
  ) => void,
): Promise<Map<string, ExtensionUpdateState>> {
  const finalState = new Map<string, ExtensionUpdateState>();
  for (const extension of extensions) {
    const installMetadata = loadInstallMetadata(extension.path);
    if (!installMetadata) {
      finalState.set(extension.name, ExtensionUpdateState.NOT_UPDATABLE);
      continue;
    }
    finalState.set(
      extension.name,
      await checkForExtensionUpdate(installMetadata),
    );
  }
  setExtensionsUpdateState(finalState);
  return finalState;
}<|MERGE_RESOLUTION|>--- conflicted
+++ resolved
@@ -26,15 +26,12 @@
 import { resolveEnvVarsInObject } from '../utils/envVarResolver.js';
 import { randomUUID } from 'node:crypto';
 import { ExtensionUpdateState } from '../ui/state/extensions.js';
-<<<<<<< HEAD
 import {
   cloneFromGit,
   checkForExtensionUpdate,
   downloadFromGitHubRelease,
 } from './extensions/github.js';
-=======
 import type { LoadExtensionContext } from './extensions/variableSchema.js';
->>>>>>> e76dda37
 import { ExtensionEnablementManager } from './extensions/extensionEnablement.js';
 
 export const EXTENSIONS_DIRECTORY_NAME = path.join(GEMINI_DIR, 'extensions');
@@ -517,7 +514,6 @@
   }
 }
 
-<<<<<<< HEAD
 async function updateExtensionVersion(
   extensionDir: string,
   extensionVersion: string,
@@ -531,7 +527,8 @@
       configFilePath,
       JSON.stringify(config, null, 2),
     );
-=======
+  }
+}
 async function requestConsent(extensionConfig: ExtensionConfig) {
   const mcpServerEntries = Object.entries(extensionConfig.mcpServers || {});
   if (mcpServerEntries.length) {
@@ -550,7 +547,6 @@
     if (!shouldContinue) {
       throw new Error('Installation cancelled by user.');
     }
->>>>>>> e76dda37
   }
 }
 
@@ -678,19 +674,7 @@
   try {
     await copyExtension(extension.path, tempDir);
     await uninstallExtension(extension.name, cwd);
-<<<<<<< HEAD
-    await installExtension(installMetadata, cwd);
-=======
-    await installExtension(
-      {
-        source: extension.source!,
-        type: extension.type,
-        ref: extension.ref,
-      },
-      false,
-      cwd,
-    );
->>>>>>> e76dda37
+    await installExtension(installMetadata, false, cwd);
 
     const updatedExtensionStorage = new ExtensionStorage(extension.name);
     const updatedExtension = loadExtension({
