--- conflicted
+++ resolved
@@ -6,13 +6,8 @@
 
 import fs from 'node:fs';
 import path from 'node:path';
-<<<<<<< HEAD
 import type { GeminiCLIExtension } from '@thacio/auditaria-cli-core';
-import { ExtensionStorage } from '../extension.js';
-=======
-import type { GeminiCLIExtension } from '@google/gemini-cli-core';
 import { ExtensionStorage } from './storage.js';
->>>>>>> c4c0c0d1
 
 export interface ExtensionEnablementConfig {
   overrides: string[];
