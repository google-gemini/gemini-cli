/**
 * @license
 * Copyright 2025 Google LLC
 * SPDX-License-Identifier: Apache-2.0
 */

import fs from 'node:fs';
import path from 'node:path';
<<<<<<< HEAD
import type { GeminiCLIExtension } from '@thacio/auditaria-cli-core';
=======
import type { GeminiCLIExtension } from '@google/gemini-cli-core';
import { ExtensionStorage } from '../extension.js';
>>>>>>> f4330c9f

export interface ExtensionEnablementConfig {
  overrides: string[];
}

export interface AllExtensionsEnablementConfig {
  [extensionName: string]: ExtensionEnablementConfig;
}

export class Override {
  constructor(
    public baseRule: string,
    public isDisable: boolean,
    public includeSubdirs: boolean,
  ) {}

  static fromInput(inputRule: string, includeSubdirs: boolean): Override {
    const isDisable = inputRule.startsWith('!');
    let baseRule = isDisable ? inputRule.substring(1) : inputRule;
    baseRule = ensureLeadingAndTrailingSlash(baseRule);
    return new Override(baseRule, isDisable, includeSubdirs);
  }

  static fromFileRule(fileRule: string): Override {
    const isDisable = fileRule.startsWith('!');
    let baseRule = isDisable ? fileRule.substring(1) : fileRule;
    const includeSubdirs = baseRule.endsWith('*');
    baseRule = includeSubdirs
      ? baseRule.substring(0, baseRule.length - 1)
      : baseRule;
    return new Override(baseRule, isDisable, includeSubdirs);
  }

  conflictsWith(other: Override): boolean {
    if (this.baseRule === other.baseRule) {
      return (
        this.includeSubdirs !== other.includeSubdirs ||
        this.isDisable !== other.isDisable
      );
    }
    return false;
  }

  isEqualTo(other: Override): boolean {
    return (
      this.baseRule === other.baseRule &&
      this.includeSubdirs === other.includeSubdirs &&
      this.isDisable === other.isDisable
    );
  }

  asRegex(): RegExp {
    return globToRegex(`${this.baseRule}${this.includeSubdirs ? '*' : ''}`);
  }

  isChildOf(parent: Override) {
    if (!parent.includeSubdirs) {
      return false;
    }
    return parent.asRegex().test(this.baseRule);
  }

  output(): string {
    return `${this.isDisable ? '!' : ''}${this.baseRule}${this.includeSubdirs ? '*' : ''}`;
  }

  matchesPath(path: string) {
    return this.asRegex().test(path);
  }
}

const ensureLeadingAndTrailingSlash = function (dirPath: string): string {
  // Normalize separators to forward slashes for consistent matching across platforms.
  let result = dirPath.replace(/\\/g, '/');
  if (result.charAt(0) !== '/') {
    result = '/' + result;
  }
  if (result.charAt(result.length - 1) !== '/') {
    result = result + '/';
  }
  return result;
};

/**
 * Converts a glob pattern to a RegExp object.
 * This is a simplified implementation that supports `*`.
 *
 * @param glob The glob pattern to convert.
 * @returns A RegExp object.
 */
function globToRegex(glob: string): RegExp {
  const regexString = glob
    .replace(/[.+?^${}()|[\]\\]/g, '\\$&') // Escape special regex characters
    .replace(/(\/?)\*/g, '($1.*)?'); // Convert * to optional group

  return new RegExp(`^${regexString}$`);
}

export class ExtensionEnablementManager {
  private configFilePath: string;
  private configDir: string;
  // If non-empty, this overrides all other extension configuration and enables
  // only the ones in this list.
  private enabledExtensionNamesOverride: string[];

  constructor(enabledExtensionNames?: string[]) {
    this.configDir = ExtensionStorage.getUserExtensionsDir();
    this.configFilePath = path.join(
      this.configDir,
      'extension-enablement.json',
    );
    this.enabledExtensionNamesOverride =
      enabledExtensionNames?.map((name) => name.toLowerCase()) ?? [];
  }

  validateExtensionOverrides(extensions: GeminiCLIExtension[]) {
    for (const name of this.enabledExtensionNamesOverride) {
      if (name === 'none') continue;
      if (
        !extensions.some((ext) => ext.name.toLowerCase() === name.toLowerCase())
      ) {
        console.error(`Extension not found: ${name}`);
      }
    }
  }

  /**
   * Determines if an extension is enabled based on its name and the current
   * path. The last matching rule in the overrides list wins.
   *
   * @param extensionName The name of the extension.
   * @param currentPath The absolute path of the current working directory.
   * @returns True if the extension is enabled, false otherwise.
   */
  isEnabled(extensionName: string, currentPath: string): boolean {
    // If we have a single override called 'none', this disables all extensions.
    // Typically, this comes from the user passing `-e none`.
    if (
      this.enabledExtensionNamesOverride.length === 1 &&
      this.enabledExtensionNamesOverride[0] === 'none'
    ) {
      return false;
    }

    // If we have explicit overrides, only enable those extensions.
    if (this.enabledExtensionNamesOverride.length > 0) {
      // When checking against overrides ONLY, we use a case insensitive match.
      // The override names are already lowercased in the constructor.
      return this.enabledExtensionNamesOverride.includes(
        extensionName.toLocaleLowerCase(),
      );
    }

    // Otherwise, we use the configuration settings
    const config = this.readConfig();
    const extensionConfig = config[extensionName];
    // Extensions are enabled by default.
    let enabled = true;
    const allOverrides = extensionConfig?.overrides ?? [];
    for (const rule of allOverrides) {
      const override = Override.fromFileRule(rule);
      if (override.matchesPath(ensureLeadingAndTrailingSlash(currentPath))) {
        enabled = !override.isDisable;
      }
    }
    return enabled;
  }

  readConfig(): AllExtensionsEnablementConfig {
    try {
      const content = fs.readFileSync(this.configFilePath, 'utf-8');
      return JSON.parse(content);
    } catch (error) {
      if (
        error instanceof Error &&
        'code' in error &&
        error.code === 'ENOENT'
      ) {
        return {};
      }
      console.error('Error reading extension enablement config:', error);
      return {};
    }
  }

  writeConfig(config: AllExtensionsEnablementConfig): void {
    fs.mkdirSync(this.configDir, { recursive: true });
    fs.writeFileSync(this.configFilePath, JSON.stringify(config, null, 2));
  }

  enable(
    extensionName: string,
    includeSubdirs: boolean,
    scopePath: string,
  ): void {
    const config = this.readConfig();
    if (!config[extensionName]) {
      config[extensionName] = { overrides: [] };
    }
    const override = Override.fromInput(scopePath, includeSubdirs);
    const overrides = config[extensionName].overrides.filter((rule) => {
      const fileOverride = Override.fromFileRule(rule);
      if (
        fileOverride.conflictsWith(override) ||
        fileOverride.isEqualTo(override)
      ) {
        return false; // Remove conflicts and equivalent values.
      }
      return !fileOverride.isChildOf(override);
    });
    overrides.push(override.output());
    config[extensionName].overrides = overrides;
    this.writeConfig(config);
  }

  disable(
    extensionName: string,
    includeSubdirs: boolean,
    scopePath: string,
  ): void {
    this.enable(extensionName, includeSubdirs, `!${scopePath}`);
  }

  remove(extensionName: string): void {
    const config = this.readConfig();
    if (config[extensionName]) {
      delete config[extensionName];
      this.writeConfig(config);
    }
  }
}<|MERGE_RESOLUTION|>--- conflicted
+++ resolved
@@ -6,12 +6,8 @@
 
 import fs from 'node:fs';
 import path from 'node:path';
-<<<<<<< HEAD
 import type { GeminiCLIExtension } from '@thacio/auditaria-cli-core';
-=======
-import type { GeminiCLIExtension } from '@google/gemini-cli-core';
 import { ExtensionStorage } from '../extension.js';
->>>>>>> f4330c9f
 
 export interface ExtensionEnablementConfig {
   overrides: string[];
