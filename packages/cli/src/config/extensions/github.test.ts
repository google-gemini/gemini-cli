/**
 * @license
 * Copyright 2025 Google LLC
 * SPDX-License-Identifier: Apache-2.0
 */

import {
  afterEach,
  beforeEach,
  describe,
  expect,
  it,
  vi,
  type MockedFunction,
} from 'vitest';
import {
  checkForExtensionUpdate,
  cloneFromGit,
  extractFile,
  findReleaseAsset,
  fetchReleaseFromGithub,
  tryParseGithubUrl,
} from './github.js';
import { simpleGit, type SimpleGit } from 'simple-git';
import { ExtensionUpdateState } from '../../ui/state/extensions.js';
import * as os from 'node:os';
import * as fs from 'node:fs/promises';
import * as fsSync from 'node:fs';
import * as path from 'node:path';
import * as tar from 'tar';
import * as archiver from 'archiver';
<<<<<<< HEAD
import type { GeminiCLIExtension } from '@thacio/auditaria-cli-core';
import { ExtensionEnablementManager } from './extensionEnablement.js';
=======
import type { GeminiCLIExtension } from '@google/gemini-cli-core';
import { ExtensionManager } from '../extension-manager.js';
import { loadSettings } from '../settings.js';
import type { ExtensionSetting } from './extensionSettings.js';
>>>>>>> c4c0c0d1

const mockPlatform = vi.hoisted(() => vi.fn());
const mockArch = vi.hoisted(() => vi.fn());
vi.mock('node:os', async (importOriginal) => {
  const actual = await importOriginal<typeof os>();
  return {
    ...actual,
    platform: mockPlatform,
    arch: mockArch,
  };
});

vi.mock('simple-git');

const fetchJsonMock = vi.hoisted(() => vi.fn());
vi.mock('./github_fetch.js', async (importOriginal) => {
  const actual = await importOriginal<typeof import('./github_fetch.js')>();
  return {
    ...actual,
    fetchJson: fetchJsonMock,
  };
});

describe('git extension helpers', () => {
  afterEach(() => {
    vi.restoreAllMocks();
  });

  describe('cloneFromGit', () => {
    const mockGit = {
      clone: vi.fn(),
      getRemotes: vi.fn(),
      fetch: vi.fn(),
      checkout: vi.fn(),
    };

    beforeEach(() => {
      vi.mocked(simpleGit).mockReturnValue(mockGit as unknown as SimpleGit);
    });

    it('should clone, fetch and checkout a repo', async () => {
      const installMetadata = {
        source: 'http://my-repo.com',
        ref: 'my-ref',
        type: 'git' as const,
      };
      const destination = '/dest';
      mockGit.getRemotes.mockResolvedValue([
        { name: 'origin', refs: { fetch: 'http://my-repo.com' } },
      ]);

      await cloneFromGit(installMetadata, destination);

      expect(mockGit.clone).toHaveBeenCalledWith('http://my-repo.com', './', [
        '--depth',
        '1',
      ]);
      expect(mockGit.getRemotes).toHaveBeenCalledWith(true);
      expect(mockGit.fetch).toHaveBeenCalledWith('origin', 'my-ref');
      expect(mockGit.checkout).toHaveBeenCalledWith('FETCH_HEAD');
    });

    it('should use HEAD if ref is not provided', async () => {
      const installMetadata = {
        source: 'http://my-repo.com',
        type: 'git' as const,
      };
      const destination = '/dest';
      mockGit.getRemotes.mockResolvedValue([
        { name: 'origin', refs: { fetch: 'http://my-repo.com' } },
      ]);

      await cloneFromGit(installMetadata, destination);

      expect(mockGit.fetch).toHaveBeenCalledWith('origin', 'HEAD');
    });

    it('should throw if no remotes are found', async () => {
      const installMetadata = {
        source: 'http://my-repo.com',
        type: 'git' as const,
      };
      const destination = '/dest';
      mockGit.getRemotes.mockResolvedValue([]);

      await expect(cloneFromGit(installMetadata, destination)).rejects.toThrow(
        'Failed to clone Git repository from http://my-repo.com',
      );
    });

    it('should throw on clone error', async () => {
      const installMetadata = {
        source: 'http://my-repo.com',
        type: 'git' as const,
      };
      const destination = '/dest';
      mockGit.clone.mockRejectedValue(new Error('clone failed'));

      await expect(cloneFromGit(installMetadata, destination)).rejects.toThrow(
        'Failed to clone Git repository from http://my-repo.com',
      );
    });
  });

  describe('checkForExtensionUpdate', () => {
    const mockGit = {
      getRemotes: vi.fn(),
      listRemote: vi.fn(),
      revparse: vi.fn(),
    };

    let extensionManager: ExtensionManager;
    let mockRequestConsent: MockedFunction<
      (consent: string) => Promise<boolean>
    >;
    let mockPromptForSettings: MockedFunction<
      (setting: ExtensionSetting) => Promise<string>
    >;
    let tempHomeDir: string;
    let tempWorkspaceDir: string;

    beforeEach(() => {
      tempHomeDir = fsSync.mkdtempSync(
        path.join(os.tmpdir(), 'gemini-cli-test-home-'),
      );
      tempWorkspaceDir = fsSync.mkdtempSync(
        path.join(tempHomeDir, 'gemini-cli-test-workspace-'),
      );
      vi.mocked(simpleGit).mockReturnValue(mockGit as unknown as SimpleGit);
      mockRequestConsent = vi.fn();
      mockRequestConsent.mockResolvedValue(true);
      mockPromptForSettings = vi.fn();
      mockPromptForSettings.mockResolvedValue('');
      extensionManager = new ExtensionManager({
        workspaceDir: tempWorkspaceDir,
        requestConsent: mockRequestConsent,
        requestSetting: mockPromptForSettings,
        loadedSettings: loadSettings(tempWorkspaceDir),
      });
    });

    it('should return NOT_UPDATABLE for non-git extensions', async () => {
      const extension: GeminiCLIExtension = {
        name: 'test',
        id: 'test-id',
        path: '/ext',
        version: '1.0.0',
        isActive: true,
        installMetadata: {
          type: 'link',
          source: '',
        },
        contextFiles: [],
      };
      const result = await checkForExtensionUpdate(extension, extensionManager);
      expect(result).toBe(ExtensionUpdateState.NOT_UPDATABLE);
    });

    it('should return ERROR if no remotes found', async () => {
      const extension: GeminiCLIExtension = {
        name: 'test',
        id: 'test-id',
        path: '/ext',
        version: '1.0.0',
        isActive: true,
        installMetadata: {
          type: 'git',
          source: '',
        },
        contextFiles: [],
      };
      mockGit.getRemotes.mockResolvedValue([]);
      const result = await checkForExtensionUpdate(extension, extensionManager);
      expect(result).toBe(ExtensionUpdateState.ERROR);
    });

    it('should return UPDATE_AVAILABLE when remote hash is different', async () => {
      const extension: GeminiCLIExtension = {
        name: 'test',
        id: 'test-id',
        path: '/ext',
        version: '1.0.0',
        isActive: true,
        installMetadata: {
          type: 'git',
          source: 'my/ext',
        },
        contextFiles: [],
      };
      mockGit.getRemotes.mockResolvedValue([
        { name: 'origin', refs: { fetch: 'http://my-repo.com' } },
      ]);
      mockGit.listRemote.mockResolvedValue('remote-hash\tHEAD');
      mockGit.revparse.mockResolvedValue('local-hash');

      const result = await checkForExtensionUpdate(extension, extensionManager);
      expect(result).toBe(ExtensionUpdateState.UPDATE_AVAILABLE);
    });

    it('should return UP_TO_DATE when remote and local hashes are the same', async () => {
      const extension: GeminiCLIExtension = {
        name: 'test',
        id: 'test-id',
        path: '/ext',
        version: '1.0.0',
        isActive: true,
        installMetadata: {
          type: 'git',
          source: 'my/ext',
        },
        contextFiles: [],
      };
      mockGit.getRemotes.mockResolvedValue([
        { name: 'origin', refs: { fetch: 'http://my-repo.com' } },
      ]);
      mockGit.listRemote.mockResolvedValue('same-hash\tHEAD');
      mockGit.revparse.mockResolvedValue('same-hash');

      const result = await checkForExtensionUpdate(extension, extensionManager);
      expect(result).toBe(ExtensionUpdateState.UP_TO_DATE);
    });

    it('should return ERROR on git error', async () => {
      const extension: GeminiCLIExtension = {
        name: 'test',
        id: 'test-id',
        path: '/ext',
        version: '1.0.0',
        isActive: true,
        installMetadata: {
          type: 'git',
          source: 'my/ext',
        },
        contextFiles: [],
      };
      mockGit.getRemotes.mockRejectedValue(new Error('git error'));

      const result = await checkForExtensionUpdate(extension, extensionManager);
      expect(result).toBe(ExtensionUpdateState.ERROR);
    });
  });

  describe('fetchReleaseFromGithub', () => {
    it('should fetch the latest release if allowPreRelease is true', async () => {
      const releases = [{ tag_name: 'v1.0.0-alpha' }, { tag_name: 'v0.9.0' }];
      fetchJsonMock.mockResolvedValueOnce(releases);

      const result = await fetchReleaseFromGithub(
        'owner',
        'repo',
        undefined,
        true,
      );

      expect(fetchJsonMock).toHaveBeenCalledWith(
        'https://api.github.com/repos/owner/repo/releases?per_page=1',
      );
      expect(result).toEqual(releases[0]);
    });

    it('should fetch the latest release if allowPreRelease is false', async () => {
      const release = { tag_name: 'v0.9.0' };
      fetchJsonMock.mockResolvedValueOnce(release);

      const result = await fetchReleaseFromGithub(
        'owner',
        'repo',
        undefined,
        false,
      );

      expect(fetchJsonMock).toHaveBeenCalledWith(
        'https://api.github.com/repos/owner/repo/releases/latest',
      );
      expect(result).toEqual(release);
    });

    it('should fetch a release by tag if ref is provided', async () => {
      const release = { tag_name: 'v0.9.0' };
      fetchJsonMock.mockResolvedValueOnce(release);

      const result = await fetchReleaseFromGithub('owner', 'repo', 'v0.9.0');

      expect(fetchJsonMock).toHaveBeenCalledWith(
        'https://api.github.com/repos/owner/repo/releases/tags/v0.9.0',
      );
      expect(result).toEqual(release);
    });

    it('should fetch latest stable release if allowPreRelease is undefined', async () => {
      const release = { tag_name: 'v0.9.0' };
      fetchJsonMock.mockResolvedValueOnce(release);

      const result = await fetchReleaseFromGithub('owner', 'repo');

      expect(fetchJsonMock).toHaveBeenCalledWith(
        'https://api.github.com/repos/owner/repo/releases/latest',
      );
      expect(result).toEqual(release);
    });
  });

  describe('findReleaseAsset', () => {
    const assets = [
      { name: 'darwin.arm64.extension.tar.gz', browser_download_url: 'url1' },
      { name: 'darwin.x64.extension.tar.gz', browser_download_url: 'url2' },
      { name: 'linux.x64.extension.tar.gz', browser_download_url: 'url3' },
      { name: 'win32.x64.extension.tar.gz', browser_download_url: 'url4' },
      { name: 'extension-generic.tar.gz', browser_download_url: 'url5' },
    ];

    it('should find asset matching platform and architecture', () => {
      mockPlatform.mockReturnValue('darwin');
      mockArch.mockReturnValue('arm64');
      const result = findReleaseAsset(assets);
      expect(result).toEqual(assets[0]);
    });

    it('should find asset matching platform if arch does not match', () => {
      mockPlatform.mockReturnValue('linux');
      mockArch.mockReturnValue('arm64');
      const result = findReleaseAsset(assets);
      expect(result).toEqual(assets[2]);
    });

    it('should return undefined if no matching asset is found', () => {
      mockPlatform.mockReturnValue('sunos');
      mockArch.mockReturnValue('x64');
      const result = findReleaseAsset(assets);
      expect(result).toBeUndefined();
    });

    it('should find generic asset if it is the only one', () => {
      const singleAsset = [
        { name: 'extension.tar.gz', browser_download_url: 'url' },
      ];
      mockPlatform.mockReturnValue('darwin');
      mockArch.mockReturnValue('arm64');
      const result = findReleaseAsset(singleAsset);
      expect(result).toEqual(singleAsset[0]);
    });

    it('should return undefined if multiple generic assets exist', () => {
      const multipleGenericAssets = [
        { name: 'extension-1.tar.gz', browser_download_url: 'url1' },
        { name: 'extension-2.tar.gz', browser_download_url: 'url2' },
      ];
      mockPlatform.mockReturnValue('darwin');
      mockArch.mockReturnValue('arm64');
      const result = findReleaseAsset(multipleGenericAssets);
      expect(result).toBeUndefined();
    });
  });

  describe('parseGitHubRepoForReleases', () => {
    it('should parse owner and repo from a full GitHub URL', () => {
      const source = 'https://github.com/owner/repo.git';
      const { owner, repo } = tryParseGithubUrl(source)!;
      expect(owner).toBe('owner');
      expect(repo).toBe('repo');
    });

    it('should parse owner and repo from a full GitHub URL without .git', () => {
      const source = 'https://github.com/owner/repo';
      const { owner, repo } = tryParseGithubUrl(source)!;
      expect(owner).toBe('owner');
      expect(repo).toBe('repo');
    });

    it('should parse owner and repo from a full GitHub URL with a trailing slash', () => {
      const source = 'https://github.com/owner/repo/';
      const { owner, repo } = tryParseGithubUrl(source)!;
      expect(owner).toBe('owner');
      expect(repo).toBe('repo');
    });

    it('should parse owner and repo from a GitHub SSH URL', () => {
      const source = 'git@github.com:owner/repo.git';

      const { owner, repo } = tryParseGithubUrl(source)!;
      expect(owner).toBe('owner');
      expect(repo).toBe('repo');
    });

    it('should return null on a non-GitHub URL', () => {
      const source = 'https://example.com/owner/repo.git';
      expect(tryParseGithubUrl(source)).toBe(null);
    });

    it('should parse owner and repo from a shorthand string', () => {
      const source = 'owner/repo';
      const { owner, repo } = tryParseGithubUrl(source)!;
      expect(owner).toBe('owner');
      expect(repo).toBe('repo');
    });

    it('should handle .git suffix in repo name', () => {
      const source = 'owner/repo.git';
      const { owner, repo } = tryParseGithubUrl(source)!;
      expect(owner).toBe('owner');
      expect(repo).toBe('repo');
    });

    it('should throw error for invalid source format', () => {
      const source = 'invalid-format';
      expect(() => tryParseGithubUrl(source)).toThrow(
        'Invalid GitHub repository source: invalid-format. Expected "owner/repo" or a github repo uri.',
      );
    });

    it('should throw error for source with too many parts', () => {
      const source = 'https://github.com/owner/repo/extra';
      expect(() => tryParseGithubUrl(source)).toThrow(
        'Invalid GitHub repository source: https://github.com/owner/repo/extra. Expected "owner/repo" or a github repo uri.',
      );
    });
  });

  describe('extractFile', () => {
    let tempDir: string;

    beforeEach(async () => {
      tempDir = await fs.mkdtemp(path.join(os.tmpdir(), 'gemini-test-'));
    });

    afterEach(async () => {
      await fs.rm(tempDir, { recursive: true, force: true });
    });

    it('should extract a .tar.gz file', async () => {
      const archivePath = path.join(tempDir, 'test.tar.gz');
      const extractionDest = path.join(tempDir, 'extracted');
      await fs.mkdir(extractionDest);

      // Create a dummy file to be archived
      const dummyFilePath = path.join(tempDir, 'test.txt');
      await fs.writeFile(dummyFilePath, 'hello tar');

      // Create the tar.gz file
      await tar.c(
        {
          gzip: true,
          file: archivePath,
          cwd: tempDir,
        },
        ['test.txt'],
      );

      await extractFile(archivePath, extractionDest);

      const extractedFilePath = path.join(extractionDest, 'test.txt');
      const content = await fs.readFile(extractedFilePath, 'utf-8');
      expect(content).toBe('hello tar');
    });

    it('should extract a .zip file', async () => {
      const archivePath = path.join(tempDir, 'test.zip');
      const extractionDest = path.join(tempDir, 'extracted');
      await fs.mkdir(extractionDest);

      // Create a dummy file to be archived
      const dummyFilePath = path.join(tempDir, 'test.txt');
      await fs.writeFile(dummyFilePath, 'hello zip');

      // Create the zip file
      const output = fsSync.createWriteStream(archivePath);
      const archive = archiver.create('zip');

      const streamFinished = new Promise((resolve, reject) => {
        output.on('close', () => resolve(null));
        archive.on('error', reject);
      });

      archive.pipe(output);
      archive.file(dummyFilePath, { name: 'test.txt' });
      await archive.finalize();
      await streamFinished;

      await extractFile(archivePath, extractionDest);

      const extractedFilePath = path.join(extractionDest, 'test.txt');
      const content = await fs.readFile(extractedFilePath, 'utf-8');
      expect(content).toBe('hello zip');
    });

    it('should throw an error for unsupported file types', async () => {
      const unsupportedFilePath = path.join(tempDir, 'test.txt');
      await fs.writeFile(unsupportedFilePath, 'some content');
      const extractionDest = path.join(tempDir, 'extracted');
      await fs.mkdir(extractionDest);

      await expect(
        extractFile(unsupportedFilePath, extractionDest),
      ).rejects.toThrow('Unsupported file extension for extraction:');
    });
  });
});<|MERGE_RESOLUTION|>--- conflicted
+++ resolved
@@ -29,15 +29,10 @@
 import * as path from 'node:path';
 import * as tar from 'tar';
 import * as archiver from 'archiver';
-<<<<<<< HEAD
 import type { GeminiCLIExtension } from '@thacio/auditaria-cli-core';
-import { ExtensionEnablementManager } from './extensionEnablement.js';
-=======
-import type { GeminiCLIExtension } from '@google/gemini-cli-core';
 import { ExtensionManager } from '../extension-manager.js';
 import { loadSettings } from '../settings.js';
 import type { ExtensionSetting } from './extensionSettings.js';
->>>>>>> c4c0c0d1
 
 const mockPlatform = vi.hoisted(() => vi.fn());
 const mockArch = vi.hoisted(() => vi.fn());
