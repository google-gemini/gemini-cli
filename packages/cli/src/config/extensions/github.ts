/**
 * @license
 * Copyright 2025 Google LLC
 * SPDX-License-Identifier: Apache-2.0
 */

import { simpleGit } from 'simple-git';
import { getErrorMessage } from '../../utils/errors.js';
import {
  debugLogger,
  type ExtensionInstallMetadata,
  type GeminiCLIExtension,
} from '@google/gemini-cli-core';
import { ExtensionUpdateState } from '../../ui/state/extensions.js';
import * as os from 'node:os';
import * as https from 'node:https';
import * as fs from 'node:fs';
import * as path from 'node:path';
import * as tar from 'tar';
import extract from 'extract-zip';
import { fetchJson, getGitHubToken } from './github_fetch.js';
import type { ExtensionManager } from '../extension-manager.js';
import { EXTENSIONS_CONFIG_FILENAME } from './variables.js';

/**
 * Clones a Git repository to a specified local path.
 * @param installMetadata The metadata for the extension to install.
 * @param destination The destination path to clone the repository to.
 */
export async function cloneFromGit(
  installMetadata: ExtensionInstallMetadata,
  destination: string,
): Promise<void> {
  try {
    const git = simpleGit(destination);
    let sourceUrl = installMetadata.source;
    const token = getGitHubToken();
    if (token) {
      try {
        const parsedUrl = new URL(sourceUrl);
        if (
          parsedUrl.protocol === 'https:' &&
          parsedUrl.hostname === 'github.com'
        ) {
          if (!parsedUrl.username) {
            parsedUrl.username = token;
          }
          sourceUrl = parsedUrl.toString();
        }
      } catch {
        // If source is not a valid URL, we don't inject the token.
        // We let git handle the source as is.
      }
    }
    await git.clone(sourceUrl, './', ['--depth', '1']);

    const remotes = await git.getRemotes(true);
    if (remotes.length === 0) {
      throw new Error(
        `Unable to find any remotes for repo ${installMetadata.source}`,
      );
    }

    const refToFetch = installMetadata.ref || 'HEAD';

    await git.fetch(remotes[0].name, refToFetch);

    // After fetching, checkout FETCH_HEAD to get the content of the fetched ref.
    // This results in a detached HEAD state, which is fine for this purpose.
    await git.checkout('FETCH_HEAD');
  } catch (error) {
    throw new Error(
      `Failed to clone Git repository from ${installMetadata.source} ${getErrorMessage(error)}`,
      {
        cause: error,
      },
    );
  }
}

export interface GithubRepoInfo {
  owner: string;
  repo: string;
}

export function tryParseGithubUrl(source: string): GithubRepoInfo | null {
  // First step in normalizing a github ssh URI to the https form.
  if (source.startsWith('git@github.com:')) {
    source = source.replace('git@github.com:', '');
  }
  // Default to a github repo path, so `source` can be just an org/repo
  const parsedUrl = URL.parse(source, 'https://github.com');
  if (!parsedUrl) {
    throw new Error(`Invalid repo URL: ${source}`);
  }
  if (parsedUrl?.host !== 'github.com') {
    return null;
  }
  // The pathname should be "/owner/repo".
  const parts = parsedUrl?.pathname
    .split('/')
    // Remove the empty segments, fixes trailing and leading slashes
    .filter((part) => part !== '');

  if (parts?.length !== 2) {
    throw new Error(
      `Invalid GitHub repository source: ${source}. Expected "owner/repo" or a github repo uri.`,
    );
  }
  const owner = parts[0];
  const repo = parts[1].replace('.git', '');

  return {
    owner,
    repo,
  };
}

export async function fetchReleaseFromGithub(
  owner: string,
  repo: string,
  ref?: string,
  allowPreRelease?: boolean,
): Promise<GithubReleaseData | null> {
  if (ref) {
    return await fetchJson(
      `https://api.github.com/repos/${owner}/${repo}/releases/tags/${ref}`,
    );
  }

  if (!allowPreRelease) {
    // Grab the release that is tagged as the "latest", github does not allow
    // this to be a pre-release so we can blindly grab it.
    try {
      return await fetchJson(
        `https://api.github.com/repos/${owner}/${repo}/releases/latest`,
      );
    } catch (_) {
      // This can fail if there is no release marked latest. In that case
      // we want to just try the pre-release logic below.
    }
  }

  // If pre-releases are allowed, we just grab the most recent release.
  const releases = await fetchJson<GithubReleaseData[]>(
    `https://api.github.com/repos/${owner}/${repo}/releases?per_page=1`,
  );
  if (releases.length === 0) {
    return null;
  }
  return releases[0];
}

export async function checkForExtensionUpdate(
  extension: GeminiCLIExtension,
  extensionManager: ExtensionManager,
): Promise<ExtensionUpdateState> {
  const installMetadata = extension.installMetadata;
  if (installMetadata?.type === 'local') {
    const latestConfig = extensionManager.loadExtensionConfig(
      installMetadata.source,
    );
    if (!latestConfig) {
      debugLogger.error(
        `Failed to check for update for local extension "${extension.name}". Could not load extension from source path: ${installMetadata.source}`,
      );
      return ExtensionUpdateState.ERROR;
    }
<<<<<<< HEAD
    // For local extensions, compare the source version with the installed version
    // The installed version is stored in the extension's metadata and may be outdated
    try {
      const installedExtension = loadExtension({
        extensionDir: extension.path,
        workspaceDir: cwd,
      });
      if (!installedExtension) {
        console.error(
          `Failed to load installed extension "${extension.name}" from path: ${extension.path}`,
        );
        setExtensionUpdateState(ExtensionUpdateState.ERROR);
        return;
      }
      if (newExtension.config.version !== installedExtension.config.version) {
        setExtensionUpdateState(ExtensionUpdateState.UPDATE_AVAILABLE);
        return;
      }
      setExtensionUpdateState(ExtensionUpdateState.UP_TO_DATE);
      return;
    } catch (error) {
      console.error(
        `Failed to load installed extension "${extension.name}" from path: ${extension.path}`,
        error,
      );
      setExtensionUpdateState(ExtensionUpdateState.ERROR);
      return;
    }
=======
    if (latestConfig.version !== extension.version) {
      return ExtensionUpdateState.UPDATE_AVAILABLE;
    }
    return ExtensionUpdateState.UP_TO_DATE;
>>>>>>> a3370ac8
  }
  if (
    !installMetadata ||
    (installMetadata.type !== 'git' &&
      installMetadata.type !== 'github-release')
  ) {
    return ExtensionUpdateState.NOT_UPDATABLE;
  }
  try {
    if (installMetadata.type === 'git') {
      const git = simpleGit(extension.path);
      const remotes = await git.getRemotes(true);
      if (remotes.length === 0) {
        debugLogger.error('No git remotes found.');
        return ExtensionUpdateState.ERROR;
      }
      const remoteUrl = remotes[0].refs.fetch;
      if (!remoteUrl) {
        debugLogger.error(
          `No fetch URL found for git remote ${remotes[0].name}.`,
        );
        return ExtensionUpdateState.ERROR;
      }

      // Determine the ref to check on the remote.
      const refToCheck = installMetadata.ref || 'HEAD';

      const lsRemoteOutput = await git.listRemote([remoteUrl, refToCheck]);

      if (typeof lsRemoteOutput !== 'string' || lsRemoteOutput.trim() === '') {
        debugLogger.error(`Git ref ${refToCheck} not found.`);
        return ExtensionUpdateState.ERROR;
      }

      const remoteHash = lsRemoteOutput.split('\t')[0];
      const localHash = await git.revparse(['HEAD']);

      if (!remoteHash) {
        debugLogger.error(
          `Unable to parse hash from git ls-remote output "${lsRemoteOutput}"`,
        );
        return ExtensionUpdateState.ERROR;
      }
      if (remoteHash === localHash) {
        return ExtensionUpdateState.UP_TO_DATE;
      }
      return ExtensionUpdateState.UPDATE_AVAILABLE;
    } else {
      const { source, releaseTag } = installMetadata;
      if (!source) {
        debugLogger.error(`No "source" provided for extension.`);
        return ExtensionUpdateState.ERROR;
      }
      const repoInfo = tryParseGithubUrl(source);
      if (!repoInfo) {
        debugLogger.error(
          `Source is not a valid GitHub repository for release checks: ${source}`,
        );
        return ExtensionUpdateState.ERROR;
      }
      const { owner, repo } = repoInfo;

      const releaseData = await fetchReleaseFromGithub(
        owner,
        repo,
        installMetadata.ref,
        installMetadata.allowPreRelease,
      );
      if (!releaseData) {
        return ExtensionUpdateState.ERROR;
      }
      if (releaseData.tag_name !== releaseTag) {
        return ExtensionUpdateState.UPDATE_AVAILABLE;
      }
      return ExtensionUpdateState.UP_TO_DATE;
    }
  } catch (error) {
    debugLogger.error(
      `Failed to check for updates for extension "${installMetadata.source}": ${getErrorMessage(error)}`,
    );
    return ExtensionUpdateState.ERROR;
  }
}

export type GitHubDownloadResult =
  | {
      tagName?: string;
      type: 'git' | 'github-release';
      success: false;
      failureReason:
        | 'failed to fetch release data'
        | 'no release data'
        | 'no release asset found'
        | 'failed to download asset'
        | 'failed to extract asset'
        | 'unknown';
      errorMessage: string;
    }
  | {
      tagName?: string;
      type: 'git' | 'github-release';
      success: true;
    };
export async function downloadFromGitHubRelease(
  installMetadata: ExtensionInstallMetadata,
  destination: string,
  githubRepoInfo: GithubRepoInfo,
): Promise<GitHubDownloadResult> {
  const { ref, allowPreRelease: preRelease } = installMetadata;
  const { owner, repo } = githubRepoInfo;
  let releaseData: GithubReleaseData | null = null;

  try {
    try {
      releaseData = await fetchReleaseFromGithub(owner, repo, ref, preRelease);
      if (!releaseData) {
        return {
          failureReason: 'no release data',
          success: false,
          type: 'github-release',
          errorMessage: `No release data found for ${owner}/${repo} at tag ${ref}`,
        };
      }
    } catch (error) {
      return {
        failureReason: 'failed to fetch release data',
        success: false,
        type: 'github-release',
        errorMessage: `Failed to fetch release data for ${owner}/${repo} at tag ${ref}: ${getErrorMessage(error)}`,
      };
    }

    const asset = findReleaseAsset(releaseData.assets);
    let archiveUrl: string | undefined;
    let isTar = false;
    let isZip = false;
    if (asset) {
      archiveUrl = asset.browser_download_url;
    } else {
      if (releaseData.tarball_url) {
        archiveUrl = releaseData.tarball_url;
        isTar = true;
      } else if (releaseData.zipball_url) {
        archiveUrl = releaseData.zipball_url;
        isZip = true;
      }
    }
    if (!archiveUrl) {
      return {
        failureReason: 'no release asset found',
        success: false,
        type: 'github-release',
        tagName: releaseData.tag_name,
        errorMessage: `No assets found for release with tag ${releaseData.tag_name}`,
      };
    }
    let downloadedAssetPath = path.join(
      destination,
      path.basename(new URL(archiveUrl).pathname),
    );
    if (isTar && !downloadedAssetPath.endsWith('.tar.gz')) {
      downloadedAssetPath += '.tar.gz';
    } else if (isZip && !downloadedAssetPath.endsWith('.zip')) {
      downloadedAssetPath += '.zip';
    }

    try {
      await downloadFile(archiveUrl, downloadedAssetPath);
    } catch (error) {
      return {
        failureReason: 'failed to download asset',
        success: false,
        type: 'github-release',
        tagName: releaseData.tag_name,
        errorMessage: `Failed to download asset from ${archiveUrl}: ${getErrorMessage(error)}`,
      };
    }

    try {
      await extractFile(downloadedAssetPath, destination);
    } catch (error) {
      return {
        failureReason: 'failed to extract asset',
        success: false,
        type: 'github-release',
        tagName: releaseData.tag_name,
        errorMessage: `Failed to extract asset from ${downloadedAssetPath}: ${getErrorMessage(error)}`,
      };
    }

    // For regular github releases, the repository is put inside of a top level
    // directory. In this case we should see exactly two file in the destination
    // dir, the archive and the directory. If we see that, validate that the
    // dir has a gemini extension configuration file and then move all files
    // from the directory up one level into the destination directory.
    const entries = await fs.promises.readdir(destination, {
      withFileTypes: true,
    });
    if (entries.length === 2) {
      const lonelyDir = entries.find((entry) => entry.isDirectory());
      if (
        lonelyDir &&
        fs.existsSync(
          path.join(destination, lonelyDir.name, EXTENSIONS_CONFIG_FILENAME),
        )
      ) {
        const dirPathToExtract = path.join(destination, lonelyDir.name);
        const extractedDirFiles = await fs.promises.readdir(dirPathToExtract);
        for (const file of extractedDirFiles) {
          await fs.promises.rename(
            path.join(dirPathToExtract, file),
            path.join(destination, file),
          );
        }
        await fs.promises.rmdir(dirPathToExtract);
      }
    }

    await fs.promises.unlink(downloadedAssetPath);
    return {
      tagName: releaseData.tag_name,
      type: 'github-release',
      success: true,
    };
  } catch (error) {
    return {
      failureReason: 'unknown',
      success: false,
      type: 'github-release',
      tagName: releaseData?.tag_name,
      errorMessage: `Failed to download release from ${installMetadata.source}: ${getErrorMessage(error)}`,
    };
  }
}

interface GithubReleaseData {
  assets: Asset[];
  tag_name: string;
  tarball_url?: string;
  zipball_url?: string;
}

interface Asset {
  name: string;
  browser_download_url: string;
}

export function findReleaseAsset(assets: Asset[]): Asset | undefined {
  const platform = os.platform();
  const arch = os.arch();

  const platformArchPrefix = `${platform}.${arch}.`;
  const platformPrefix = `${platform}.`;

  // Check for platform + architecture specific asset
  const platformArchAsset = assets.find((asset) =>
    asset.name.toLowerCase().startsWith(platformArchPrefix),
  );
  if (platformArchAsset) {
    return platformArchAsset;
  }

  // Check for platform specific asset
  const platformAsset = assets.find((asset) =>
    asset.name.toLowerCase().startsWith(platformPrefix),
  );
  if (platformAsset) {
    return platformAsset;
  }

  // Check for generic asset if only one is available
  const genericAsset = assets.find(
    (asset) =>
      !asset.name.toLowerCase().includes('darwin') &&
      !asset.name.toLowerCase().includes('linux') &&
      !asset.name.toLowerCase().includes('win32'),
  );
  if (assets.length === 1) {
    return genericAsset;
  }

  return undefined;
}

async function downloadFile(url: string, dest: string): Promise<void> {
  const headers: { 'User-agent': string; Authorization?: string } = {
    'User-agent': 'gemini-cli',
  };
  const token = getGitHubToken();
  if (token) {
    headers.Authorization = `token ${token}`;
  }
  return new Promise((resolve, reject) => {
    https
      .get(url, { headers }, (res) => {
        if (res.statusCode === 302 || res.statusCode === 301) {
          downloadFile(res.headers.location!, dest).then(resolve).catch(reject);
          return;
        }
        if (res.statusCode !== 200) {
          return reject(
            new Error(`Request failed with status code ${res.statusCode}`),
          );
        }
        const file = fs.createWriteStream(dest);
        res.pipe(file);
        file.on('finish', () => file.close(resolve as () => void));
      })
      .on('error', reject);
  });
}

export async function extractFile(file: string, dest: string): Promise<void> {
  if (file.endsWith('.tar.gz')) {
    await tar.x({
      file,
      cwd: dest,
    });
  } else if (file.endsWith('.zip')) {
    await extract(file, { dir: dest });
  } else {
    throw new Error(`Unsupported file extension for extraction: ${file}`);
  }
}<|MERGE_RESOLUTION|>--- conflicted
+++ resolved
@@ -166,41 +166,10 @@
       );
       return ExtensionUpdateState.ERROR;
     }
-<<<<<<< HEAD
-    // For local extensions, compare the source version with the installed version
-    // The installed version is stored in the extension's metadata and may be outdated
-    try {
-      const installedExtension = loadExtension({
-        extensionDir: extension.path,
-        workspaceDir: cwd,
-      });
-      if (!installedExtension) {
-        console.error(
-          `Failed to load installed extension "${extension.name}" from path: ${extension.path}`,
-        );
-        setExtensionUpdateState(ExtensionUpdateState.ERROR);
-        return;
-      }
-      if (newExtension.config.version !== installedExtension.config.version) {
-        setExtensionUpdateState(ExtensionUpdateState.UPDATE_AVAILABLE);
-        return;
-      }
-      setExtensionUpdateState(ExtensionUpdateState.UP_TO_DATE);
-      return;
-    } catch (error) {
-      console.error(
-        `Failed to load installed extension "${extension.name}" from path: ${extension.path}`,
-        error,
-      );
-      setExtensionUpdateState(ExtensionUpdateState.ERROR);
-      return;
-    }
-=======
     if (latestConfig.version !== extension.version) {
       return ExtensionUpdateState.UPDATE_AVAILABLE;
     }
     return ExtensionUpdateState.UP_TO_DATE;
->>>>>>> a3370ac8
   }
   if (
     !installMetadata ||
