--- conflicted
+++ resolved
@@ -157,17 +157,10 @@
 ): Promise<ExtensionUpdateState> {
   const installMetadata = extension.installMetadata;
   if (installMetadata?.type === 'local') {
-<<<<<<< HEAD
-    const newExtension = await extensionManager.loadExtension(
-      installMetadata.source,
-    );
-    if (!newExtension) {
-=======
     const latestConfig = extensionManager.loadExtensionConfig(
       installMetadata.source,
     );
     if (!latestConfig) {
->>>>>>> 064edc52
       debugLogger.error(
         `Failed to check for update for local extension "${extension.name}". Could not load extension from source path: ${installMetadata.source}`,
       );
