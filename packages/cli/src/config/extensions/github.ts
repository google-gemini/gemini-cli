/**
 * @license
 * Copyright 2025 Google LLC
 * SPDX-License-Identifier: Apache-2.0
 */

import { simpleGit } from 'simple-git';
import { getErrorMessage } from '../../utils/errors.js';
import type {
  ExtensionInstallMetadata,
  GeminiCLIExtension,
} from '@google/gemini-cli-core';
import { ExtensionUpdateState } from '../../ui/state/extensions.js';
import * as os from 'node:os';
import * as https from 'node:https';
import * as fs from 'node:fs';
import * as path from 'node:path';
import { execSync } from 'node:child_process';
import { loadExtension } from '../extension.js';
import { quote } from 'shell-quote';

function getGitHubToken(): string | undefined {
  return process.env['GITHUB_TOKEN'];
}

/**
 * Clones a Git repository to a specified local path.
 * @param installMetadata The metadata for the extension to install.
 * @param destination The destination path to clone the repository to.
 */
export async function cloneFromGit(
  installMetadata: ExtensionInstallMetadata,
  destination: string,
): Promise<void> {
  try {
    const git = simpleGit(destination);
    let sourceUrl = installMetadata.source;
    const token = getGitHubToken();
    if (token) {
      try {
        const parsedUrl = new URL(sourceUrl);
        if (
          parsedUrl.protocol === 'https:' &&
          parsedUrl.hostname === 'github.com'
        ) {
          if (!parsedUrl.username) {
            parsedUrl.username = token;
          }
          sourceUrl = parsedUrl.toString();
        }
      } catch {
        // If source is not a valid URL, we don't inject the token.
        // We let git handle the source as is.
      }
    }
    await git.clone(sourceUrl, './', ['--depth', '1']);

    const remotes = await git.getRemotes(true);
    if (remotes.length === 0) {
      throw new Error(
        `Unable to find any remotes for repo ${installMetadata.source}`,
      );
    }

    const refToFetch = installMetadata.ref || 'HEAD';

    await git.fetch(remotes[0].name, refToFetch);

    // After fetching, checkout FETCH_HEAD to get the content of the fetched ref.
    // This results in a detached HEAD state, which is fine for this purpose.
    await git.checkout('FETCH_HEAD');
  } catch (error) {
    throw new Error(
      `Failed to clone Git repository from ${installMetadata.source}`,
      {
        cause: error,
      },
    );
  }
}

export function parseGitHubRepoForReleases(source: string): {
  owner: string;
  repo: string;
} {
  // Default to a github repo path, so `source` can be just an org/repo
  const parsedUrl = URL.parse(source, 'https://github.com');
  // The pathname should be "/owner/repo".
  const parts = parsedUrl?.pathname.substring(1).split('/');
  if (parts?.length !== 2) {
    throw new Error(
      `Invalid GitHub repository source: ${source}. Expected "owner/repo" or a github repo uri.`,
    );
  }
  const owner = parts[0];
  const repo = parts[1].replace('.git', '');

  if (owner.startsWith('git@github.com')) {
    throw new Error(
      `GitHub release-based extensions are not supported for SSH. You must use an HTTPS URI with a personal access token to download releases from private repositories. You can set your personal access token in the GITHUB_TOKEN environment variable and install the extension via SSH.`,
    );
  }

  return { owner, repo };
}

async function fetchReleaseFromGithub(
  owner: string,
  repo: string,
  ref?: string,
): Promise<GithubReleaseData> {
  const endpoint = ref ? `releases/tags/${ref}` : 'releases/latest';
  const url = `https://api.github.com/repos/${owner}/${repo}/${endpoint}`;
  return await fetchJson(url);
}

export async function checkForExtensionUpdate(
  extension: GeminiCLIExtension,
  setExtensionUpdateState: (updateState: ExtensionUpdateState) => void,
  cwd: string = process.cwd(),
): Promise<void> {
  setExtensionUpdateState(ExtensionUpdateState.CHECKING_FOR_UPDATES);
  const installMetadata = extension.installMetadata;
  if (installMetadata?.type === 'local') {
    const newExtension = loadExtension({
      extensionDir: installMetadata.source,
      workspaceDir: cwd,
    });
    if (!newExtension) {
      console.error(
        `Failed to check for update for local extension "${extension.name}". Could not load extension from source path: ${installMetadata.source}`,
      );
      setExtensionUpdateState(ExtensionUpdateState.ERROR);
      return;
    }
    if (newExtension.config.version !== extension.version) {
      setExtensionUpdateState(ExtensionUpdateState.UPDATE_AVAILABLE);
      return;
    }
    setExtensionUpdateState(ExtensionUpdateState.UP_TO_DATE);
    return;
  }
  if (
    !installMetadata ||
    (installMetadata.type !== 'git' &&
      installMetadata.type !== 'github-release')
  ) {
    setExtensionUpdateState(ExtensionUpdateState.NOT_UPDATABLE);
    return;
  }
  try {
    if (installMetadata.type === 'git') {
      const git = simpleGit(extension.path);
      const remotes = await git.getRemotes(true);
      if (remotes.length === 0) {
        console.error('No git remotes found.');
        setExtensionUpdateState(ExtensionUpdateState.ERROR);
        return;
      }
      const remoteUrl = remotes[0].refs.fetch;
      if (!remoteUrl) {
        console.error(`No fetch URL found for git remote ${remotes[0].name}.`);
        setExtensionUpdateState(ExtensionUpdateState.ERROR);
        return;
      }

      // Determine the ref to check on the remote.
      const refToCheck = installMetadata.ref || 'HEAD';

      const lsRemoteOutput = await git.listRemote([remoteUrl, refToCheck]);

      if (typeof lsRemoteOutput !== 'string' || lsRemoteOutput.trim() === '') {
        console.error(`Git ref ${refToCheck} not found.`);
        setExtensionUpdateState(ExtensionUpdateState.ERROR);
        return;
      }

      const remoteHash = lsRemoteOutput.split('\t')[0];
      const localHash = await git.revparse(['HEAD']);

      if (!remoteHash) {
        console.error(
          `Unable to parse hash from git ls-remote output "${lsRemoteOutput}"`,
        );
        setExtensionUpdateState(ExtensionUpdateState.ERROR);
        return;
      }
      if (remoteHash === localHash) {
        setExtensionUpdateState(ExtensionUpdateState.UP_TO_DATE);
        return;
      }
      setExtensionUpdateState(ExtensionUpdateState.UPDATE_AVAILABLE);
      return;
    } else {
      const { source, releaseTag } = installMetadata;
      if (!source) {
        console.error(`No "source" provided for extension.`);
        setExtensionUpdateState(ExtensionUpdateState.ERROR);
        return;
      }
      const { owner, repo } = parseGitHubRepoForReleases(source);

      const releaseData = await fetchReleaseFromGithub(
        owner,
        repo,
        installMetadata.ref,
      );
      if (releaseData.tag_name !== releaseTag) {
        setExtensionUpdateState(ExtensionUpdateState.UPDATE_AVAILABLE);
        return;
      }
      setExtensionUpdateState(ExtensionUpdateState.UP_TO_DATE);
      return;
    }
  } catch (error) {
    console.error(
      `Failed to check for updates for extension "${installMetadata.source}": ${getErrorMessage(error)}`,
    );
    setExtensionUpdateState(ExtensionUpdateState.ERROR);
    return;
  }
}
export interface GitHubDownloadResult {
  tagName: string;
  type: 'git' | 'github-release';
}
export async function downloadFromGitHubRelease(
  installMetadata: ExtensionInstallMetadata,
  destination: string,
): Promise<GitHubDownloadResult> {
  const { source, ref } = installMetadata;
  const { owner, repo } = parseGitHubRepoForReleases(source);

  try {
    const releaseData = await fetchReleaseFromGithub(owner, repo, ref);
    if (!releaseData) {
      throw new Error(
        `No release data found for ${owner}/${repo} at tag ${ref}`,
      );
    }

    const asset = findReleaseAsset(releaseData.assets);
    let archiveUrl: string | undefined;
    let isTar = false;
    let isZip = false;
    if (asset) {
      archiveUrl = asset.browser_download_url;
    } else {
      if (releaseData.tarball_url) {
        archiveUrl = releaseData.tarball_url;
        isTar = true;
      } else if (releaseData.zipball_url) {
        archiveUrl = releaseData.zipball_url;
        isZip = true;
      }
    }
    if (!archiveUrl) {
      throw new Error(
        `No assets found for release with tag ${releaseData.tag_name}`,
      );
<<<<<<< HEAD
      return {
        tagName: releaseData.tag_name,
        type: 'git',
      };
=======
>>>>>>> 4cdf9207
    }
    let downloadedAssetPath = path.join(
      destination,
      path.basename(new URL(archiveUrl).pathname),
    );
    if (isTar && !downloadedAssetPath.endsWith('.tar.gz')) {
      downloadedAssetPath += '.tar.gz';
    } else if (isZip && !downloadedAssetPath.endsWith('.zip')) {
      downloadedAssetPath += '.zip';
    }

    await downloadFile(archiveUrl, downloadedAssetPath);

    extractFile(downloadedAssetPath, destination);

    const files = await fs.promises.readdir(destination);
    const extractedDirName = files.find((file) => {
      const filePath = path.join(destination, file);
      return fs.statSync(filePath).isDirectory();
    });

    if (extractedDirName) {
      const extractedDirPath = path.join(destination, extractedDirName);
      const extractedDirFiles = await fs.promises.readdir(extractedDirPath);
      for (const file of extractedDirFiles) {
        await fs.promises.rename(
          path.join(extractedDirPath, file),
          path.join(destination, file),
        );
      }
      await fs.promises.rmdir(extractedDirPath);
    }

    await fs.promises.unlink(downloadedAssetPath);
    return {
      tagName: releaseData.tag_name,
      type: 'github-release',
    };
  } catch (error) {
    throw new Error(
      `Failed to download release from ${installMetadata.source}: ${getErrorMessage(error)}`,
    );
  }
}

interface GithubReleaseData {
  assets: Asset[];
  tag_name: string;
  tarball_url?: string;
  zipball_url?: string;
}

interface Asset {
  name: string;
  browser_download_url: string;
}

export function findReleaseAsset(assets: Asset[]): Asset | undefined {
  const platform = os.platform();
  const arch = os.arch();

  const platformArchPrefix = `${platform}.${arch}.`;
  const platformPrefix = `${platform}.`;

  // Check for platform + architecture specific asset
  const platformArchAsset = assets.find((asset) =>
    asset.name.toLowerCase().startsWith(platformArchPrefix),
  );
  if (platformArchAsset) {
    return platformArchAsset;
  }

  // Check for platform specific asset
  const platformAsset = assets.find((asset) =>
    asset.name.toLowerCase().startsWith(platformPrefix),
  );
  if (platformAsset) {
    return platformAsset;
  }

  // Check for generic asset if only one is available
  const genericAsset = assets.find(
    (asset) =>
      !asset.name.toLowerCase().includes('darwin') &&
      !asset.name.toLowerCase().includes('linux') &&
      !asset.name.toLowerCase().includes('win32'),
  );
  if (assets.length === 1) {
    return genericAsset;
  }

  return undefined;
}

async function fetchJson<T>(url: string): Promise<T> {
  const headers: { 'User-Agent': string; Authorization?: string } = {
    'User-Agent': 'gemini-cli',
  };
  const token = getGitHubToken();
  if (token) {
    headers.Authorization = `token ${token}`;
  }
  return new Promise((resolve, reject) => {
    https
      .get(url, { headers }, (res) => {
        if (res.statusCode !== 200) {
          return reject(
            new Error(`Request failed with status code ${res.statusCode}`),
          );
        }
        const chunks: Buffer[] = [];
        res.on('data', (chunk) => chunks.push(chunk));
        res.on('end', () => {
          const data = Buffer.concat(chunks).toString();
          resolve(JSON.parse(data) as T);
        });
      })
      .on('error', reject);
  });
}

async function downloadFile(url: string, dest: string): Promise<void> {
  const headers: { 'User-agent': string; Authorization?: string } = {
    'User-agent': 'gemini-cli',
  };
  const token = getGitHubToken();
  if (token) {
    headers.Authorization = `token ${token}`;
  }
  return new Promise((resolve, reject) => {
    https
      .get(url, { headers }, (res) => {
        if (res.statusCode === 302 || res.statusCode === 301) {
          downloadFile(res.headers.location!, dest).then(resolve).catch(reject);
          return;
        }
        if (res.statusCode !== 200) {
          return reject(
            new Error(`Request failed with status code ${res.statusCode}`),
          );
        }
        const file = fs.createWriteStream(dest);
        res.pipe(file);
        file.on('finish', () => file.close(resolve as () => void));
      })
      .on('error', reject);
  });
}

function extractFile(file: string, dest: string) {
  const safeFile = quote([file]);
  const safeDest = quote([dest]);
  if (file.endsWith('.tar.gz')) {
    execSync(`tar -xzf ${safeFile} -C ${safeDest}`);
  } else if (file.endsWith('.zip')) {
    execSync(`unzip ${safeFile} -d ${safeDest}`);
  } else {
    throw new Error(`Unsupported file extension for extraction: ${file}`);
  }
}<|MERGE_RESOLUTION|>--- conflicted
+++ resolved
@@ -258,13 +258,6 @@
       throw new Error(
         `No assets found for release with tag ${releaseData.tag_name}`,
       );
-<<<<<<< HEAD
-      return {
-        tagName: releaseData.tag_name,
-        type: 'git',
-      };
-=======
->>>>>>> 4cdf9207
     }
     let downloadedAssetPath = path.join(
       destination,
