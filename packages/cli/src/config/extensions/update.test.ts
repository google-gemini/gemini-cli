/**
 * @license
 * Copyright 2025 Google LLC
 * SPDX-License-Identifier: Apache-2.0
 */

/** @vitest-environment jsdom */

import { vi, type MockedFunction } from 'vitest';
import * as fs from 'node:fs';
import * as os from 'node:os';
import * as path from 'node:path';
import { checkForAllExtensionUpdates, updateExtension } from './update.js';
import { GEMINI_DIR, KeychainTokenStorage } from '@google/gemini-cli-core';
import { isWorkspaceTrusted } from '../trustedFolders.js';
import { ExtensionUpdateState } from '../../ui/state/extensions.js';
import { createExtension } from '../../test-utils/createExtension.js';
import {
  EXTENSIONS_CONFIG_FILENAME,
  INSTALL_METADATA_FILENAME,
} from './variables.js';
import { ExtensionManager } from '../extension-manager.js';
import { loadSettings } from '../settings.js';
import type { ExtensionSetting } from './extensionSettings.js';

const mockGit = {
  clone: vi.fn(),
  getRemotes: vi.fn(),
  fetch: vi.fn(),
  checkout: vi.fn(),
  listRemote: vi.fn(),
  revparse: vi.fn(),
  // Not a part of the actual API, but we need to use this to do the correct
  // file system interactions.
  path: vi.fn(),
};

vi.mock('simple-git', () => ({
  simpleGit: vi.fn((path: string) => {
    mockGit.path.mockReturnValue(path);
    return mockGit;
  }),
}));

vi.mock('os', async (importOriginal) => {
  const mockedOs = await importOriginal<typeof os>();
  return {
    ...mockedOs,
    homedir: vi.fn(),
  };
});

vi.mock('../trustedFolders.js', async (importOriginal) => {
  const actual = await importOriginal<typeof import('../trustedFolders.js')>();
  return {
    ...actual,
    isWorkspaceTrusted: vi.fn(),
  };
});

const mockLogExtensionInstallEvent = vi.hoisted(() => vi.fn());
const mockLogExtensionUninstall = vi.hoisted(() => vi.fn());

vi.mock('@google/gemini-cli-core', async (importOriginal) => {
  const actual =
    await importOriginal<typeof import('@google/gemini-cli-core')>();
  return {
    ...actual,
    logExtensionInstallEvent: mockLogExtensionInstallEvent,
    logExtensionUninstall: mockLogExtensionUninstall,
    ExtensionInstallEvent: vi.fn(),
    ExtensionUninstallEvent: vi.fn(),
    KeychainTokenStorage: vi.fn().mockImplementation(() => ({
      getSecret: vi.fn(),
      setSecret: vi.fn(),
      deleteSecret: vi.fn(),
      listSecrets: vi.fn(),
      isAvailable: vi.fn().mockResolvedValue(true),
    })),
  };
});

interface MockKeychainStorage {
  getSecret: ReturnType<typeof vi.fn>;
  setSecret: ReturnType<typeof vi.fn>;
  deleteSecret: ReturnType<typeof vi.fn>;
  listSecrets: ReturnType<typeof vi.fn>;
  isAvailable: ReturnType<typeof vi.fn>;
}

describe('update tests', () => {
  let tempHomeDir: string;
  let tempWorkspaceDir: string;
  let userExtensionsDir: string;
  let extensionManager: ExtensionManager;
  let mockRequestConsent: MockedFunction<(consent: string) => Promise<boolean>>;
  let mockPromptForSettings: MockedFunction<
    (setting: ExtensionSetting) => Promise<string>
  >;
  let mockKeychainStorage: MockKeychainStorage;
  let keychainData: Record<string, string>;

  beforeEach(() => {
    vi.clearAllMocks();
    keychainData = {};
    mockKeychainStorage = {
      getSecret: vi
        .fn()
        .mockImplementation(async (key: string) => keychainData[key] || null),
      setSecret: vi
        .fn()
        .mockImplementation(async (key: string, value: string) => {
          keychainData[key] = value;
        }),
      deleteSecret: vi.fn().mockImplementation(async (key: string) => {
        delete keychainData[key];
      }),
      listSecrets: vi
        .fn()
        .mockImplementation(async () => Object.keys(keychainData)),
      isAvailable: vi.fn().mockResolvedValue(true),
    };
    (
      KeychainTokenStorage as unknown as ReturnType<typeof vi.fn>
    ).mockImplementation(() => mockKeychainStorage);
    tempHomeDir = fs.mkdtempSync(
      path.join(os.tmpdir(), 'gemini-cli-test-home-'),
    );
    tempWorkspaceDir = fs.mkdtempSync(
      path.join(tempHomeDir, 'gemini-cli-test-workspace-'),
    );
    vi.mocked(os.homedir).mockReturnValue(tempHomeDir);
    userExtensionsDir = path.join(tempHomeDir, GEMINI_DIR, 'extensions');
    // Clean up before each test
    fs.rmSync(userExtensionsDir, { recursive: true, force: true });
    fs.mkdirSync(userExtensionsDir, { recursive: true });
    vi.mocked(isWorkspaceTrusted).mockReturnValue({
      isTrusted: true,
      source: 'file',
    });
    vi.spyOn(process, 'cwd').mockReturnValue(tempWorkspaceDir);
    Object.values(mockGit).forEach((fn) => fn.mockReset());
    mockRequestConsent = vi.fn();
    mockRequestConsent.mockResolvedValue(true);
    mockPromptForSettings = vi.fn();
    mockPromptForSettings.mockResolvedValue('');
    extensionManager = new ExtensionManager({
      workspaceDir: tempWorkspaceDir,
      requestConsent: mockRequestConsent,
      requestSetting: mockPromptForSettings,
      settings: loadSettings(tempWorkspaceDir).merged,
    });
  });

  afterEach(() => {
    fs.rmSync(tempHomeDir, { recursive: true, force: true });
    fs.rmSync(tempWorkspaceDir, { recursive: true, force: true });
    vi.restoreAllMocks();
  });

  describe('updateExtension', () => {
    it('should update a git-installed extension', async () => {
      const gitUrl = 'https://github.com/google/gemini-extensions.git';
      const extensionName = 'gemini-extensions';
      const targetExtDir = path.join(userExtensionsDir, extensionName);
      const metadataPath = path.join(targetExtDir, INSTALL_METADATA_FILENAME);

      fs.mkdirSync(targetExtDir, { recursive: true });
      fs.writeFileSync(
        path.join(targetExtDir, EXTENSIONS_CONFIG_FILENAME),
        JSON.stringify({ name: extensionName, version: '1.0.0' }),
      );
      fs.writeFileSync(
        metadataPath,
        JSON.stringify({ source: gitUrl, type: 'git' }),
      );

      mockGit.clone.mockImplementation(async (_, destination) => {
        fs.mkdirSync(path.join(mockGit.path(), destination), {
          recursive: true,
        });
        fs.writeFileSync(
          path.join(mockGit.path(), destination, EXTENSIONS_CONFIG_FILENAME),
          JSON.stringify({ name: extensionName, version: '1.1.0' }),
        );
      });
      mockGit.getRemotes.mockResolvedValue([{ name: 'origin' }]);
<<<<<<< HEAD
      const extension = await extensionManager.loadExtension(targetExtDir);
      expect(extension).not.toBeNull();
=======
      const extension = extensionManager
        .loadExtensions()
        .find((e) => e.name === extensionName)!;
>>>>>>> 064edc52
      const updateInfo = await updateExtension(
        extension!,
        extensionManager,
        ExtensionUpdateState.UPDATE_AVAILABLE,
        () => {},
      );

      expect(updateInfo).toEqual({
        name: 'gemini-extensions',
        originalVersion: '1.0.0',
        updatedVersion: '1.1.0',
      });

      const updatedConfig = JSON.parse(
        fs.readFileSync(
          path.join(targetExtDir, EXTENSIONS_CONFIG_FILENAME),
          'utf-8',
        ),
      );
      expect(updatedConfig.version).toBe('1.1.0');
    });

    it('should call setExtensionUpdateState with UPDATING and then UPDATED_NEEDS_RESTART on success', async () => {
      const extensionName = 'test-extension';
      createExtension({
        extensionsDir: userExtensionsDir,
        name: extensionName,
        version: '1.0.0',
        installMetadata: {
          source: 'https://some.git/repo',
          type: 'git',
        },
      });

      mockGit.clone.mockImplementation(async (_, destination) => {
        fs.mkdirSync(path.join(mockGit.path(), destination), {
          recursive: true,
        });
        fs.writeFileSync(
          path.join(mockGit.path(), destination, EXTENSIONS_CONFIG_FILENAME),
          JSON.stringify({ name: extensionName, version: '1.1.0' }),
        );
      });
      mockGit.getRemotes.mockResolvedValue([{ name: 'origin' }]);

      const dispatch = vi.fn();
<<<<<<< HEAD
      const extension = await extensionManager.loadExtension(extensionDir);
      expect(extension).not.toBeNull();
=======

      const extension = extensionManager
        .loadExtensions()
        .find((e) => e.name === extensionName)!;
>>>>>>> 064edc52
      await updateExtension(
        extension!,
        extensionManager,
        ExtensionUpdateState.UPDATE_AVAILABLE,
        dispatch,
      );

      expect(dispatch).toHaveBeenCalledWith({
        type: 'SET_STATE',
        payload: {
          name: extensionName,
          state: ExtensionUpdateState.UPDATING,
        },
      });
      expect(dispatch).toHaveBeenCalledWith({
        type: 'SET_STATE',
        payload: {
          name: extensionName,
          state: ExtensionUpdateState.UPDATED_NEEDS_RESTART,
        },
      });
    });

    it('should call setExtensionUpdateState with ERROR on failure', async () => {
      const extensionName = 'test-extension';
      createExtension({
        extensionsDir: userExtensionsDir,
        name: extensionName,
        version: '1.0.0',
        installMetadata: {
          source: 'https://some.git/repo',
          type: 'git',
        },
      });

      mockGit.clone.mockRejectedValue(new Error('Git clone failed'));
      mockGit.getRemotes.mockResolvedValue([{ name: 'origin' }]);

      const dispatch = vi.fn();
<<<<<<< HEAD
      const extension = await extensionManager.loadExtension(extensionDir);
      expect(extension).not.toBeNull();
=======
      const extension = extensionManager
        .loadExtensions()
        .find((e) => e.name === extensionName)!;
>>>>>>> 064edc52
      await expect(
        updateExtension(
          extension!,
          extensionManager,
          ExtensionUpdateState.UPDATE_AVAILABLE,
          dispatch,
        ),
      ).rejects.toThrow();

      expect(dispatch).toHaveBeenCalledWith({
        type: 'SET_STATE',
        payload: {
          name: extensionName,
          state: ExtensionUpdateState.UPDATING,
        },
      });
      expect(dispatch).toHaveBeenCalledWith({
        type: 'SET_STATE',
        payload: {
          name: extensionName,
          state: ExtensionUpdateState.ERROR,
        },
      });
    });
  });

  describe('checkForAllExtensionUpdates', () => {
    it('should return UpdateAvailable for a git extension with updates', async () => {
      createExtension({
        extensionsDir: userExtensionsDir,
        name: 'test-extension',
        version: '1.0.0',
        installMetadata: {
          source: 'https://some.git/repo',
          type: 'git',
        },
      });
<<<<<<< HEAD
      const extension = await extensionManager.loadExtension(extensionDir);
      expect(extension).not.toBeNull();
=======
>>>>>>> 064edc52

      mockGit.getRemotes.mockResolvedValue([
        { name: 'origin', refs: { fetch: 'https://some.git/repo' } },
      ]);
      mockGit.listRemote.mockResolvedValue('remoteHash	HEAD');
      mockGit.revparse.mockResolvedValue('localHash');

      const dispatch = vi.fn();
      await checkForAllExtensionUpdates(
<<<<<<< HEAD
        [extension!],
=======
        extensionManager.loadExtensions(),
>>>>>>> 064edc52
        extensionManager,
        dispatch,
      );
      expect(dispatch).toHaveBeenCalledWith({
        type: 'SET_STATE',
        payload: {
          name: 'test-extension',
          state: ExtensionUpdateState.UPDATE_AVAILABLE,
        },
      });
    });

    it('should return UpToDate for a git extension with no updates', async () => {
      createExtension({
        extensionsDir: userExtensionsDir,
        name: 'test-extension',
        version: '1.0.0',
        installMetadata: {
          source: 'https://some.git/repo',
          type: 'git',
        },
      });
<<<<<<< HEAD
      const extension = await extensionManager.loadExtension(extensionDir);
      expect(extension).not.toBeNull();
=======
>>>>>>> 064edc52

      mockGit.getRemotes.mockResolvedValue([
        { name: 'origin', refs: { fetch: 'https://some.git/repo' } },
      ]);
      mockGit.listRemote.mockResolvedValue('sameHash	HEAD');
      mockGit.revparse.mockResolvedValue('sameHash');

      const dispatch = vi.fn();
      await checkForAllExtensionUpdates(
<<<<<<< HEAD
        [extension!],
=======
        extensionManager.loadExtensions(),
>>>>>>> 064edc52
        extensionManager,
        dispatch,
      );
      expect(dispatch).toHaveBeenCalledWith({
        type: 'SET_STATE',
        payload: {
          name: 'test-extension',
          state: ExtensionUpdateState.UP_TO_DATE,
        },
      });
    });

    it('should return UpToDate for a local extension with no updates', async () => {
      const localExtensionSourcePath = path.join(tempHomeDir, 'local-source');
      const sourceExtensionDir = createExtension({
        extensionsDir: localExtensionSourcePath,
        name: 'my-local-ext',
        version: '1.0.0',
      });

      createExtension({
        extensionsDir: userExtensionsDir,
        name: 'local-extension',
        version: '1.0.0',
        installMetadata: { source: sourceExtensionDir, type: 'local' },
      });
<<<<<<< HEAD
      const extension = await extensionManager.loadExtension(
        installedExtensionDir,
      );
      expect(extension).not.toBeNull();
      const dispatch = vi.fn();
      await checkForAllExtensionUpdates(
        [extension!],
=======
      const dispatch = vi.fn();
      await checkForAllExtensionUpdates(
        extensionManager.loadExtensions(),
>>>>>>> 064edc52
        extensionManager,
        dispatch,
      );
      expect(dispatch).toHaveBeenCalledWith({
        type: 'SET_STATE',
        payload: {
          name: 'local-extension',
          state: ExtensionUpdateState.UP_TO_DATE,
        },
      });
    });

    it('should return UpdateAvailable for a local extension with updates', async () => {
      const localExtensionSourcePath = path.join(tempHomeDir, 'local-source');
      const sourceExtensionDir = createExtension({
        extensionsDir: localExtensionSourcePath,
        name: 'local-extension',
        version: '1.1.0',
      });

      createExtension({
        extensionsDir: userExtensionsDir,
        name: 'local-extension',
        version: '1.0.0',
        installMetadata: { source: sourceExtensionDir, type: 'local' },
      });
<<<<<<< HEAD
      const extension = await extensionManager.loadExtension(
        installedExtensionDir,
      );
      expect(extension).not.toBeNull();
      const dispatch = vi.fn();
      await checkForAllExtensionUpdates(
        [extension!],
=======
      const dispatch = vi.fn();
      await checkForAllExtensionUpdates(
        extensionManager.loadExtensions(),
>>>>>>> 064edc52
        extensionManager,
        dispatch,
      );
      expect(dispatch).toHaveBeenCalledWith({
        type: 'SET_STATE',
        payload: {
          name: 'local-extension',
          state: ExtensionUpdateState.UPDATE_AVAILABLE,
        },
      });
    });

    it('should return Error when git check fails', async () => {
      createExtension({
        extensionsDir: userExtensionsDir,
        name: 'error-extension',
        version: '1.0.0',
        installMetadata: {
          source: 'https://some.git/repo',
          type: 'git',
        },
      });
<<<<<<< HEAD
      const extension = await extensionManager.loadExtension(extensionDir);
      expect(extension).not.toBeNull();
=======
>>>>>>> 064edc52

      mockGit.getRemotes.mockRejectedValue(new Error('Git error'));

      const dispatch = vi.fn();
      await checkForAllExtensionUpdates(
<<<<<<< HEAD
        [extension!],
=======
        extensionManager.loadExtensions(),
>>>>>>> 064edc52
        extensionManager,
        dispatch,
      );
      expect(dispatch).toHaveBeenCalledWith({
        type: 'SET_STATE',
        payload: {
          name: 'error-extension',
          state: ExtensionUpdateState.ERROR,
        },
      });
    });
  });
});<|MERGE_RESOLUTION|>--- conflicted
+++ resolved
@@ -185,14 +185,8 @@
         );
       });
       mockGit.getRemotes.mockResolvedValue([{ name: 'origin' }]);
-<<<<<<< HEAD
-      const extension = await extensionManager.loadExtension(targetExtDir);
-      expect(extension).not.toBeNull();
-=======
-      const extension = extensionManager
-        .loadExtensions()
-        .find((e) => e.name === extensionName)!;
->>>>>>> 064edc52
+      const extensions = await extensionManager.loadExtensions();
+      const extension = extensions.find((e) => e.name === extensionName)!;
       const updateInfo = await updateExtension(
         extension!,
         extensionManager,
@@ -239,15 +233,9 @@
       mockGit.getRemotes.mockResolvedValue([{ name: 'origin' }]);
 
       const dispatch = vi.fn();
-<<<<<<< HEAD
-      const extension = await extensionManager.loadExtension(extensionDir);
-      expect(extension).not.toBeNull();
-=======
-
-      const extension = extensionManager
-        .loadExtensions()
-        .find((e) => e.name === extensionName)!;
->>>>>>> 064edc52
+
+      const extensions = await extensionManager.loadExtensions();
+      const extension = extensions.find((e) => e.name === extensionName)!;
       await updateExtension(
         extension!,
         extensionManager,
@@ -287,14 +275,8 @@
       mockGit.getRemotes.mockResolvedValue([{ name: 'origin' }]);
 
       const dispatch = vi.fn();
-<<<<<<< HEAD
-      const extension = await extensionManager.loadExtension(extensionDir);
-      expect(extension).not.toBeNull();
-=======
-      const extension = extensionManager
-        .loadExtensions()
-        .find((e) => e.name === extensionName)!;
->>>>>>> 064edc52
+      const extensions = await extensionManager.loadExtensions();
+      const extension = extensions.find((e) => e.name === extensionName)!;
       await expect(
         updateExtension(
           extension!,
@@ -332,11 +314,6 @@
           type: 'git',
         },
       });
-<<<<<<< HEAD
-      const extension = await extensionManager.loadExtension(extensionDir);
-      expect(extension).not.toBeNull();
-=======
->>>>>>> 064edc52
 
       mockGit.getRemotes.mockResolvedValue([
         { name: 'origin', refs: { fetch: 'https://some.git/repo' } },
@@ -346,11 +323,7 @@
 
       const dispatch = vi.fn();
       await checkForAllExtensionUpdates(
-<<<<<<< HEAD
-        [extension!],
-=======
-        extensionManager.loadExtensions(),
->>>>>>> 064edc52
+        await extensionManager.loadExtensions(),
         extensionManager,
         dispatch,
       );
@@ -373,11 +346,6 @@
           type: 'git',
         },
       });
-<<<<<<< HEAD
-      const extension = await extensionManager.loadExtension(extensionDir);
-      expect(extension).not.toBeNull();
-=======
->>>>>>> 064edc52
 
       mockGit.getRemotes.mockResolvedValue([
         { name: 'origin', refs: { fetch: 'https://some.git/repo' } },
@@ -387,11 +355,7 @@
 
       const dispatch = vi.fn();
       await checkForAllExtensionUpdates(
-<<<<<<< HEAD
-        [extension!],
-=======
-        extensionManager.loadExtensions(),
->>>>>>> 064edc52
+        await extensionManager.loadExtensions(),
         extensionManager,
         dispatch,
       );
@@ -418,19 +382,9 @@
         version: '1.0.0',
         installMetadata: { source: sourceExtensionDir, type: 'local' },
       });
-<<<<<<< HEAD
-      const extension = await extensionManager.loadExtension(
-        installedExtensionDir,
-      );
-      expect(extension).not.toBeNull();
       const dispatch = vi.fn();
       await checkForAllExtensionUpdates(
-        [extension!],
-=======
-      const dispatch = vi.fn();
-      await checkForAllExtensionUpdates(
-        extensionManager.loadExtensions(),
->>>>>>> 064edc52
+        await extensionManager.loadExtensions(),
         extensionManager,
         dispatch,
       );
@@ -457,19 +411,9 @@
         version: '1.0.0',
         installMetadata: { source: sourceExtensionDir, type: 'local' },
       });
-<<<<<<< HEAD
-      const extension = await extensionManager.loadExtension(
-        installedExtensionDir,
-      );
-      expect(extension).not.toBeNull();
       const dispatch = vi.fn();
       await checkForAllExtensionUpdates(
-        [extension!],
-=======
-      const dispatch = vi.fn();
-      await checkForAllExtensionUpdates(
-        extensionManager.loadExtensions(),
->>>>>>> 064edc52
+        await extensionManager.loadExtensions(),
         extensionManager,
         dispatch,
       );
@@ -492,21 +436,12 @@
           type: 'git',
         },
       });
-<<<<<<< HEAD
-      const extension = await extensionManager.loadExtension(extensionDir);
-      expect(extension).not.toBeNull();
-=======
->>>>>>> 064edc52
 
       mockGit.getRemotes.mockRejectedValue(new Error('Git error'));
 
       const dispatch = vi.fn();
       await checkForAllExtensionUpdates(
-<<<<<<< HEAD
-        [extension!],
-=======
-        extensionManager.loadExtensions(),
->>>>>>> 064edc52
+        await extensionManager.loadExtensions(),
         extensionManager,
         dispatch,
       );
