/**
 * @license
 * Copyright 2025 Google LLC
 * SPDX-License-Identifier: Apache-2.0
 */

/**
 * Command enum for all available keyboard shortcuts
 */
export enum Command {
  // Basic bindings
  RETURN = 'return',
  ESCAPE = 'escape',

  // Cursor movement
  HOME = 'home',
  END = 'end',

  // Text deletion
  KILL_LINE_RIGHT = 'killLineRight',
  KILL_LINE_LEFT = 'killLineLeft',
  CLEAR_INPUT = 'clearInput',
  DELETE_WORD_BACKWARD = 'deleteWordBackward',

  // Screen control
  CLEAR_SCREEN = 'clearScreen',

  // History navigation
  HISTORY_UP = 'historyUp',
  HISTORY_DOWN = 'historyDown',
  NAVIGATION_UP = 'navigationUp',
  NAVIGATION_DOWN = 'navigationDown',

  // Auto-completion
  ACCEPT_SUGGESTION = 'acceptSuggestion',
  COMPLETION_UP = 'completionUp',
  COMPLETION_DOWN = 'completionDown',

  // Text input
  SUBMIT = 'submit',
  NEWLINE = 'newline',

  // External tools
  OPEN_EXTERNAL_EDITOR = 'openExternalEditor',
  PASTE_CLIPBOARD_IMAGE = 'pasteClipboardImage',

  // App level bindings
  SHOW_ERROR_DETAILS = 'showErrorDetails',
  TOGGLE_TOOL_DESCRIPTIONS = 'toggleToolDescriptions',
  TOGGLE_IDE_CONTEXT_DETAIL = 'toggleIDEContextDetail',
  QUIT = 'quit',
  EXIT = 'exit',
  SHOW_MORE_LINES = 'showMoreLines',

  // Shell commands
  REVERSE_SEARCH = 'reverseSearch',
  SUBMIT_REVERSE_SEARCH = 'submitReverseSearch',
  ACCEPT_SUGGESTION_REVERSE_SEARCH = 'acceptSuggestionReverseSearch',
  TOGGLE_SHELL_INPUT_FOCUS = 'toggleShellInputFocus',
}

/**
 * Data-driven key binding structure for user configuration
 */
export interface KeyBinding {
  /** The key name (e.g., 'a', 'return', 'tab', 'escape') */
  key?: string;
  /** The key sequence (e.g., '\x18' for Ctrl+X) - alternative to key name */
  sequence?: string;
  /** Control key requirement: true=must be pressed, false=must not be pressed, undefined=ignore */
  ctrl?: boolean;
  /** Shift key requirement: true=must be pressed, false=must not be pressed, undefined=ignore */
  shift?: boolean;
  /** Command/meta key requirement: true=must be pressed, false=must not be pressed, undefined=ignore */
  command?: boolean;
  /** Paste operation requirement: true=must be paste, false=must not be paste, undefined=ignore */
  paste?: boolean;
}

/**
 * Configuration type mapping commands to their key bindings
 */
export type KeyBindingConfig = {
  readonly [C in Command]: readonly KeyBinding[];
};

/**
 * Default key binding configuration
 * Matches the original hard-coded logic exactly
 */
export const defaultKeyBindings: KeyBindingConfig = {
  // Basic bindings
  [Command.RETURN]: [{ key: 'return' }],
  [Command.ESCAPE]: [{ key: 'escape' }],

  // Cursor movement
  [Command.HOME]: [{ key: 'a', ctrl: true }],
  [Command.END]: [{ key: 'e', ctrl: true }],

  // Text deletion
  [Command.KILL_LINE_RIGHT]: [{ key: 'k', ctrl: true }],
  [Command.KILL_LINE_LEFT]: [{ key: 'u', ctrl: true }],
  [Command.CLEAR_INPUT]: [{ key: 'c', ctrl: true }],
  // Added command (meta/alt/option) for mac compatibility
  [Command.DELETE_WORD_BACKWARD]: [
    { key: 'backspace', ctrl: true },
    { key: 'backspace', command: true },
  ],

  // Screen control
  [Command.CLEAR_SCREEN]: [{ key: 'l', ctrl: true }],

  // History navigation
  [Command.HISTORY_UP]: [{ key: 'p', ctrl: true }],
  [Command.HISTORY_DOWN]: [{ key: 'n', ctrl: true }],
  [Command.NAVIGATION_UP]: [{ key: 'up' }],
  [Command.NAVIGATION_DOWN]: [{ key: 'down' }],

  // Auto-completion
  [Command.ACCEPT_SUGGESTION]: [{ key: 'tab' }, { key: 'return', ctrl: false }],
  // Completion navigation (arrow or Ctrl+P/N)
  [Command.COMPLETION_UP]: [{ key: 'up' }, { key: 'p', ctrl: true }],
  [Command.COMPLETION_DOWN]: [{ key: 'down' }, { key: 'n', ctrl: true }],

  // Text input
  // Must also exclude shift to allow shift+enter for newline
  [Command.SUBMIT]: [
    {
      key: 'return',
      ctrl: false,
      command: false,
      paste: false,
      shift: false,
    },
  ],
  // Split into multiple data-driven bindings
  // Now also includes shift+enter for multi-line input
  [Command.NEWLINE]: [
    { key: 'return', ctrl: true },
    { key: 'return', command: true },
    { key: 'return', paste: true },
    { key: 'return', shift: true },
    { key: 'j', ctrl: true },
  ],

  // External tools
  [Command.OPEN_EXTERNAL_EDITOR]: [
    { key: 'x', ctrl: true },
    { sequence: '\x18', ctrl: true },
  ],
  [Command.PASTE_CLIPBOARD_IMAGE]: [{ key: 'v', ctrl: true }],

  // App level bindings
  [Command.SHOW_ERROR_DETAILS]: [{ key: 'o', ctrl: true }],
  [Command.TOGGLE_TOOL_DESCRIPTIONS]: [{ key: 't', ctrl: true }],
  [Command.TOGGLE_IDE_CONTEXT_DETAIL]: [{ key: 'g', ctrl: true }],
  [Command.QUIT]: [{ key: 'c', ctrl: true }],
  [Command.EXIT]: [{ key: 'd', ctrl: true }],
  [Command.SHOW_MORE_LINES]: [{ key: 's', ctrl: true }],

  // Shell commands
  [Command.REVERSE_SEARCH]: [{ key: 'r', ctrl: true }],
  // Note: original logic ONLY checked ctrl=false, ignored meta/shift/paste
  [Command.SUBMIT_REVERSE_SEARCH]: [{ key: 'return', ctrl: false }],
<<<<<<< HEAD
  // Original: key.name === 'tab'
  // Original: key.name === 'tab'
=======
>>>>>>> af522f21
  [Command.ACCEPT_SUGGESTION_REVERSE_SEARCH]: [{ key: 'tab' }],
  [Command.TOGGLE_SHELL_INPUT_FOCUS]: [{ key: 'f', ctrl: true }],
};<|MERGE_RESOLUTION|>--- conflicted
+++ resolved
@@ -162,11 +162,6 @@
   [Command.REVERSE_SEARCH]: [{ key: 'r', ctrl: true }],
   // Note: original logic ONLY checked ctrl=false, ignored meta/shift/paste
   [Command.SUBMIT_REVERSE_SEARCH]: [{ key: 'return', ctrl: false }],
-<<<<<<< HEAD
-  // Original: key.name === 'tab'
-  // Original: key.name === 'tab'
-=======
->>>>>>> af522f21
   [Command.ACCEPT_SUGGESTION_REVERSE_SEARCH]: [{ key: 'tab' }],
   [Command.TOGGLE_SHELL_INPUT_FOCUS]: [{ key: 'f', ctrl: true }],
 };