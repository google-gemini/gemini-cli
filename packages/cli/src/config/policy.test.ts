--- conflicted
+++ resolved
@@ -7,15 +7,11 @@
 import { describe, it, expect } from 'vitest';
 import { createPolicyEngineConfig } from './policy.js';
 import type { Settings } from './settings.js';
-<<<<<<< HEAD
-import { ApprovalMode, PolicyDecision } from '@thacio/auditaria-cli-core';
-=======
 import {
   ApprovalMode,
   PolicyDecision,
   WEB_FETCH_TOOL_NAME,
-} from '@google/gemini-cli-core';
->>>>>>> c9c633be
+} from '@thacio/auditaria-cli-core';
 
 describe('createPolicyEngineConfig', () => {
   it('should return ASK_USER for all tools by default', () => {
