--- conflicted
+++ resolved
@@ -13,39 +13,8 @@
   type MessageBus,
   MessageBusType,
   type UpdatePolicy,
-<<<<<<< HEAD
+  Storage,
 } from '@thacio/auditaria-cli-core';
-import { type Settings } from './settings.js';
-
-// READ_ONLY_TOOLS is a list of built-in tools that do not modify the user's
-// files or system state.
-const READ_ONLY_TOOLS = new Set([
-  GLOB_TOOL_NAME,
-  GREP_TOOL_NAME,
-  LS_TOOL_NAME,
-  READ_FILE_TOOL_NAME,
-  READ_MANY_FILES_TOOL_NAME,
-  WEB_SEARCH_TOOL_NAME,
-]);
-
-// WRITE_TOOLS is a list of built-in tools that can modify the user's files or
-// system state. These tools have a shouldConfirmExecute method.
-// We are keeping this here for visibility and to maintain backwards compatibility
-// with the existing tool permissions system. Eventually we'll remove this and
-// any tool that isn't read only will require a confirmation unless altered by
-// config and policy.
-const WRITE_TOOLS = new Set([
-  EDIT_TOOL_NAME,
-  MEMORY_TOOL_NAME,
-  SHELL_TOOL_NAME,
-  WRITE_FILE_TOOL_NAME,
-  WEB_FETCH_TOOL_NAME,
-]);
-
-export function createPolicyEngineConfig(
-=======
-  Storage,
-} from '@google/gemini-cli-core';
 import { type Settings, getSystemSettingsPath } from './settings.js';
 import path from 'node:path';
 import { fileURLToPath } from 'node:url';
@@ -120,7 +89,6 @@
 }
 
 export async function createPolicyEngineConfig(
->>>>>>> 064edc52
   settings: Settings,
   approvalMode: ApprovalMode,
 ): Promise<PolicyEngineConfig> {
