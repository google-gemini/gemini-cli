/**
 * @license
 * Copyright 2025 Google LLC
 * SPDX-License-Identifier: Apache-2.0
 */

import {
  type PolicyEngineConfig,
  PolicyDecision,
  type PolicyRule,
  ApprovalMode,
  // Read-only tools
  GREP_TOOL_NAME,
  LS_TOOL_NAME,
  READ_MANY_FILES_TOOL_NAME,
  READ_FILE_TOOL_NAME,
  // Write tools
  SHELL_TOOL_NAME,
  WRITE_FILE_TOOL_NAME,
  WEB_FETCH_TOOL_NAME,
<<<<<<< HEAD
  WebSearchTool,
} from '@thacio/auditaria-cli-core';
=======
  GLOB_TOOL_NAME,
  EDIT_TOOL_NAME,
  MEMORY_TOOL_NAME,
  WEB_SEARCH_TOOL_NAME,
} from '@google/gemini-cli-core';
>>>>>>> c8518d6a
import type { Settings } from './settings.js';

// READ_ONLY_TOOLS is a list of built-in tools that do not modify the user's
// files or system state.
const READ_ONLY_TOOLS = new Set([
  GLOB_TOOL_NAME,
  GREP_TOOL_NAME,
  LS_TOOL_NAME,
  READ_FILE_TOOL_NAME,
  READ_MANY_FILES_TOOL_NAME,
  WEB_SEARCH_TOOL_NAME,
]);

// WRITE_TOOLS is a list of built-in tools that can modify the user's files or
// system state. These tools have a shouldConfirmExecute method.
// We are keeping this here for visibility and to maintain backwards compatibility
// with the existing tool permissions system. Eventually we'll remove this and
// any tool that isn't read only will require a confirmation unless altered by
// config and policy.
const WRITE_TOOLS = new Set([
  EDIT_TOOL_NAME,
  MEMORY_TOOL_NAME,
  SHELL_TOOL_NAME,
  WRITE_FILE_TOOL_NAME,
  WEB_FETCH_TOOL_NAME,
]);

export function createPolicyEngineConfig(
  settings: Settings,
  approvalMode: ApprovalMode,
): PolicyEngineConfig {
  const rules: PolicyRule[] = [];

  // Priority system for policy rules:
  // - Higher priority numbers win over lower priority numbers
  // - When multiple rules match, the highest priority rule is applied
  // - Rules are evaluated in order of priority (highest first)
  //
  // Priority levels used in this configuration:
  //   0: Default allow-all (YOLO mode only)
  //   10: Write tools default to ASK_USER
  //   50: Auto-accept read-only tools
  //   85: MCP servers allowed list
  //   90: MCP servers with trust=true
  //   100: Explicitly allowed individual tools
  //   195: Explicitly excluded MCP servers
  //   200: Explicitly excluded individual tools (highest priority)

  // MCP servers that are explicitly allowed in settings.mcp.allowed
  // Priority: 85 (lower than trusted servers)
  if (settings.mcp?.allowed) {
    for (const serverName of settings.mcp.allowed) {
      rules.push({
        toolName: `${serverName}__*`,
        decision: PolicyDecision.ALLOW,
        priority: 85,
      });
    }
  }

  // MCP servers that are trusted in the settings.
  // Priority: 90 (higher than general allowed servers but lower than explicit tool allows)
  if (settings.mcpServers) {
    for (const [serverName, serverConfig] of Object.entries(
      settings.mcpServers,
    )) {
      if (serverConfig.trust) {
        // Trust all tools from this MCP server
        // Using pattern matching for MCP tool names which are formatted as "serverName__toolName"
        rules.push({
          toolName: `${serverName}__*`,
          decision: PolicyDecision.ALLOW,
          priority: 90,
        });
      }
    }
  }

  // Tools that are explicitly allowed in the settings.
  // Priority: 100
  if (settings.tools?.allowed) {
    for (const tool of settings.tools.allowed) {
      rules.push({
        toolName: tool,
        decision: PolicyDecision.ALLOW,
        priority: 100,
      });
    }
  }

  // Tools that are explicitly excluded in the settings.
  // Priority: 200
  if (settings.tools?.exclude) {
    for (const tool of settings.tools.exclude) {
      rules.push({
        toolName: tool,
        decision: PolicyDecision.DENY,
        priority: 200,
      });
    }
  }

  // MCP servers that are explicitly excluded in settings.mcp.excluded
  // Priority: 195 (high priority to block servers)
  if (settings.mcp?.excluded) {
    for (const serverName of settings.mcp.excluded) {
      rules.push({
        toolName: `${serverName}__*`,
        decision: PolicyDecision.DENY,
        priority: 195,
      });
    }
  }

  // If auto-accept is enabled, allow all read-only tools.
  // Priority: 50
  if (settings.tools?.autoAccept) {
    for (const tool of READ_ONLY_TOOLS) {
      rules.push({
        toolName: tool,
        decision: PolicyDecision.ALLOW,
        priority: 50,
      });
    }
  }

  // Only add write tool rules if not in YOLO mode
  // In YOLO mode, the wildcard ALLOW rule handles everything
  if (approvalMode !== ApprovalMode.YOLO) {
    for (const tool of WRITE_TOOLS) {
      rules.push({
        toolName: tool,
        decision: PolicyDecision.ASK_USER,
        priority: 10,
      });
    }
  }

  if (approvalMode === ApprovalMode.YOLO) {
    rules.push({
      decision: PolicyDecision.ALLOW,
      priority: 0, // Lowest priority - catches everything not explicitly configured
    });
  } else if (approvalMode === ApprovalMode.AUTO_EDIT) {
    rules.push({
      toolName: EDIT_TOOL_NAME,
      decision: PolicyDecision.ALLOW,
      priority: 15, // Higher than write tools (10) to override ASK_USER
    });
  }

  return {
    rules,
    defaultDecision: PolicyDecision.ASK_USER,
  };
}<|MERGE_RESOLUTION|>--- conflicted
+++ resolved
@@ -18,16 +18,11 @@
   SHELL_TOOL_NAME,
   WRITE_FILE_TOOL_NAME,
   WEB_FETCH_TOOL_NAME,
-<<<<<<< HEAD
-  WebSearchTool,
-} from '@thacio/auditaria-cli-core';
-=======
   GLOB_TOOL_NAME,
   EDIT_TOOL_NAME,
   MEMORY_TOOL_NAME,
   WEB_SEARCH_TOOL_NAME,
-} from '@google/gemini-cli-core';
->>>>>>> c8518d6a
+} from '@thacio/auditaria-cli-core';
 import type { Settings } from './settings.js';
 
 // READ_ONLY_TOOLS is a list of built-in tools that do not modify the user's
