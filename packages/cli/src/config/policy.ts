--- conflicted
+++ resolved
@@ -9,90 +9,11 @@
   type ApprovalMode,
   type PolicyEngine,
   type MessageBus,
-<<<<<<< HEAD
-  MessageBusType,
-  type UpdatePolicy,
-  Storage,
-} from '@thacio/auditaria-cli-core';
-import { type Settings, getSystemSettingsPath } from './settings.js';
-import path from 'node:path';
-import { fileURLToPath } from 'node:url';
-import {
-  loadPoliciesFromToml,
-  type PolicyFileError,
-} from './policy-toml-loader.js';
-
-// Get the directory name of the current module
-const __dirname = path.dirname(fileURLToPath(import.meta.url));
-
-// Store policy loading errors to be displayed after UI is ready
-let storedPolicyErrors: string[] = [];
-
-function getPolicyDirectories(): string[] {
-  const DEFAULT_POLICIES_DIR = path.resolve(__dirname, 'policies');
-  const USER_POLICIES_DIR = Storage.getUserPoliciesDir();
-  const systemSettingsPath = getSystemSettingsPath();
-  const ADMIN_POLICIES_DIR = path.join(
-    path.dirname(systemSettingsPath),
-    'policies',
-  );
-
-  return [
-    DEFAULT_POLICIES_DIR,
-    USER_POLICIES_DIR,
-    ADMIN_POLICIES_DIR,
-  ].reverse();
-}
-
-/**
- * Determines the policy tier (1=default, 2=user, 3=admin) for a given directory.
- * This is used by the TOML loader to assign priority bands.
- */
-function getPolicyTier(dir: string): number {
-  const DEFAULT_POLICIES_DIR = path.resolve(__dirname, 'policies');
-  const USER_POLICIES_DIR = Storage.getUserPoliciesDir();
-  const systemSettingsPath = getSystemSettingsPath();
-  const ADMIN_POLICIES_DIR = path.join(
-    path.dirname(systemSettingsPath),
-    'policies',
-  );
-
-  // Normalize paths for comparison
-  const normalizedDir = path.resolve(dir);
-  const normalizedDefault = path.resolve(DEFAULT_POLICIES_DIR);
-  const normalizedUser = path.resolve(USER_POLICIES_DIR);
-  const normalizedAdmin = path.resolve(ADMIN_POLICIES_DIR);
-
-  if (normalizedDir === normalizedDefault) return 1;
-  if (normalizedDir === normalizedUser) return 2;
-  if (normalizedDir === normalizedAdmin) return 3;
-
-  // Default to tier 1 if unknown
-  return 1;
-}
-
-/**
- * Formats a policy file error for console logging.
- */
-function formatPolicyError(error: PolicyFileError): string {
-  const tierLabel = error.tier.toUpperCase();
-  let message = `[${tierLabel}] Policy file error in ${error.fileName}:\n`;
-  message += `  ${error.message}`;
-  if (error.details) {
-    message += `\n${error.details}`;
-  }
-  if (error.suggestion) {
-    message += `\n  Suggestion: ${error.suggestion}`;
-  }
-  return message;
-}
-=======
   type PolicySettings,
   createPolicyEngineConfig as createCorePolicyEngineConfig,
   createPolicyUpdater as createCorePolicyUpdater,
-} from '@google/gemini-cli-core';
+} from '@thacio/auditaria-cli-core';
 import { type Settings } from './settings.js';
->>>>>>> ffc5e4d0
 
 export async function createPolicyEngineConfig(
   settings: Settings,
