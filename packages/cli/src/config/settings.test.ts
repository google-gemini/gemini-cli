--- conflicted
+++ resolved
@@ -44,6 +44,7 @@
   afterEach,
   type Mocked,
   type Mock,
+  fail,
 } from 'vitest';
 import * as fs from 'node:fs'; // fs will be mocked separately
 import stripJsonComments from 'strip-json-comments'; // Will be mocked separately
@@ -125,33 +126,7 @@
       expect(settings.system.settings).toEqual({});
       expect(settings.user.settings).toEqual({});
       expect(settings.workspace.settings).toEqual({});
-<<<<<<< HEAD
       expect(settings.merged).toEqual({});
-      expect(settings.errors.length).toBe(0);
-=======
-      expect(settings.merged).toEqual({
-        general: {},
-        ui: {
-          customThemes: {},
-        },
-        mcp: {},
-        mcpServers: {},
-        context: {
-          includeDirectories: [],
-        },
-        model: {
-          chatCompression: {},
-        },
-        advanced: {
-          excludedEnvVars: [],
-        },
-        extensions: {
-          disabled: [],
-          workspacesWithMigrationNudge: [],
-        },
-        security: {},
-      });
->>>>>>> 5ccf46b5
     });
 
     it('should load system settings if only system file exists', () => {
@@ -256,60 +231,6 @@
       });
     });
 
-<<<<<<< HEAD
-    it('should merge user and workspace settings, with workspace taking precedence', () => {
-      (mockFsExistsSync as Mock).mockReturnValue(true);
-      const userSettingsContent = {
-        ui: {
-          theme: 'dark',
-        },
-        tools: {
-          sandbox: false,
-        },
-        context: {
-          fileName: 'USER_CONTEXT.md',
-        },
-      };
-      const workspaceSettingsContent = {
-        tools: {
-          sandbox: true,
-          core: ['tool1'],
-        },
-        context: {
-          fileName: 'WORKSPACE_CONTEXT.md',
-        },
-      };
-
-      (fs.readFileSync as Mock).mockImplementation(
-        (p: fs.PathOrFileDescriptor) => {
-          if (p === USER_SETTINGS_PATH)
-            return JSON.stringify(userSettingsContent);
-          if (p === MOCK_WORKSPACE_SETTINGS_PATH)
-            return JSON.stringify(workspaceSettingsContent);
-          return '';
-        },
-      );
-
-      const settings = loadSettings(MOCK_WORKSPACE_DIR);
-
-      expect(settings.user.settings).toEqual(userSettingsContent);
-      expect(settings.workspace.settings).toEqual(workspaceSettingsContent);
-      expect(settings.merged).toEqual({
-        ui: {
-          theme: 'dark',
-        },
-        tools: {
-          sandbox: true,
-          core: ['tool1'],
-        },
-        context: {
-          fileName: 'WORKSPACE_CONTEXT.md',
-        },
-      });
-    });
-
-=======
->>>>>>> 5ccf46b5
     it('should merge system, user and workspace settings, with system taking precedence over workspace, and workspace over user', () => {
       (mockFsExistsSync as Mock).mockImplementation(
         (p: fs.PathLike) =>
@@ -1305,33 +1226,22 @@
         },
       );
 
-<<<<<<< HEAD
-      const settings = loadSettings(MOCK_WORKSPACE_DIR);
-
-      // Check that settings are empty due to parsing errors
-      expect(settings.user.settings).toEqual({});
-      expect(settings.workspace.settings).toEqual({});
-      expect(settings.merged).toEqual({});
-
-      // Check that error objects are populated in settings.errors
-      expect(settings.errors).toBeDefined();
-      // Assuming both user and workspace files cause errors and are added in order
-      expect(settings.errors.length).toEqual(2);
-
-      const userError = settings.errors.find(
-        (e) => e.path === USER_SETTINGS_PATH,
-      );
-      expect(userError).toBeDefined();
-      expect(userError?.message).toBe(userReadError.message);
-
-      const workspaceError = settings.errors.find(
-        (e) => e.path === MOCK_WORKSPACE_SETTINGS_PATH,
-      );
-      expect(workspaceError).toBeDefined();
-      expect(workspaceError?.message).toBe(workspaceReadError.message);
-=======
-      expect(() => loadSettings(MOCK_WORKSPACE_DIR)).toThrow(FatalConfigError);
->>>>>>> 5ccf46b5
+      try {
+        loadSettings(MOCK_WORKSPACE_DIR);
+        fail('loadSettings should have thrown a FatalConfigError');
+      } catch (e) {
+        expect(e).toBeInstanceOf(FatalConfigError);
+        const error = e as FatalConfigError;
+        expect(error.message).toContain(
+          `Error in ${USER_SETTINGS_PATH}: ${userReadError.message}`,
+        );
+        expect(error.message).toContain(
+          `Error in ${MOCK_WORKSPACE_SETTINGS_PATH}: ${workspaceReadError.message}`,
+        );
+        expect(error.message).toContain(
+          'Please fix the configuration file(s) and try again.',
+        );
+      }
 
       // Restore JSON.parse mock if it was spied on specifically for this test
       vi.restoreAllMocks(); // Or more targeted restore if needed
