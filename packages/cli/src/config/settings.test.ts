--- conflicted
+++ resolved
@@ -125,9 +125,6 @@
       expect(settings.system.settings).toEqual({});
       expect(settings.user.settings).toEqual({});
       expect(settings.workspace.settings).toEqual({});
-<<<<<<< HEAD
-      expect(settings.merged).toEqual({});
-=======
       expect(settings.merged).toEqual({
         general: {},
         ui: {
@@ -150,7 +147,6 @@
         },
         security: {},
       });
->>>>>>> 0a7f5be8
       expect(settings.errors.length).toBe(0);
     });
 
@@ -185,8 +181,6 @@
       expect(settings.workspace.settings).toEqual({});
       expect(settings.merged).toEqual({
         ...systemSettingsContent,
-<<<<<<< HEAD
-=======
         general: {},
         ui: {
           ...systemSettingsContent.ui,
@@ -208,7 +202,6 @@
           workspacesWithMigrationNudge: [],
         },
         security: {},
->>>>>>> 0a7f5be8
       });
     });
 
@@ -244,8 +237,6 @@
       expect(settings.workspace.settings).toEqual({});
       expect(settings.merged).toEqual({
         ...userSettingsContent,
-<<<<<<< HEAD
-=======
         general: {},
         ui: {
           ...userSettingsContent.ui,
@@ -268,7 +259,6 @@
           workspacesWithMigrationNudge: [],
         },
         security: {},
->>>>>>> 0a7f5be8
       });
     });
 
@@ -301,9 +291,6 @@
       expect(settings.user.settings).toEqual({});
       expect(settings.workspace.settings).toEqual(workspaceSettingsContent);
       expect(settings.merged).toEqual({
-<<<<<<< HEAD
-        ...workspaceSettingsContent,
-=======
         tools: {
           sandbox: true,
         },
@@ -328,7 +315,6 @@
           workspacesWithMigrationNudge: [],
         },
         security: {},
->>>>>>> 0a7f5be8
       });
     });
 
@@ -1372,9 +1358,6 @@
       // Check that settings are empty due to parsing errors
       expect(settings.user.settings).toEqual({});
       expect(settings.workspace.settings).toEqual({});
-<<<<<<< HEAD
-      expect(settings.merged).toEqual({});
-=======
       expect(settings.merged).toEqual({
         general: {},
         ui: {
@@ -1397,7 +1380,6 @@
         },
         security: {},
       });
->>>>>>> 0a7f5be8
 
       // Check that error objects are populated in settings.errors
       expect(settings.errors).toBeDefined();
@@ -1805,8 +1787,6 @@
         expect(settings.system.settings).toEqual(systemSettingsContent);
         expect(settings.merged).toEqual({
           ...systemSettingsContent,
-<<<<<<< HEAD
-=======
           general: {},
           ui: {
             ...systemSettingsContent.ui,
@@ -1828,7 +1808,6 @@
             workspacesWithMigrationNudge: [],
           },
           security: {},
->>>>>>> 0a7f5be8
         });
       });
     });
