/**
 * @license
 * Copyright 2025 Google LLC
 * SPDX-License-Identifier: Apache-2.0
 */

/// <reference types="vitest/globals" />

// Mock 'os' first.
import * as osActual from 'node:os'; // Import for type info for the mock factory

vi.mock('os', async (importOriginal) => {
  const actualOs = await importOriginal<typeof osActual>();
  return {
    ...actualOs,
    homedir: vi.fn(() => '/mock/home/user'),
    platform: vi.fn(() => 'linux'),
  };
});

// Mock './settings.js' to ensure it uses the mocked 'os.homedir()' for its internal constants.
vi.mock('./settings.js', async (importActual) => {
  const originalModule = await importActual<typeof import('./settings.js')>();
  return {
    __esModule: true, // Ensure correct module shape
    ...originalModule, // Re-export all original members
    // We are relying on originalModule's USER_SETTINGS_PATH being constructed with mocked os.homedir()
  };
});

// Mock trustedFolders
vi.mock('./trustedFolders.js', () => ({
  isWorkspaceTrusted: vi
    .fn()
    .mockReturnValue({ isTrusted: true, source: 'file' }),
}));

// NOW import everything else, including the (now effectively re-exported) settings.js
import path, * as pathActual from 'node:path'; // Restored for MOCK_WORKSPACE_SETTINGS_PATH
import {
  describe,
  it,
  expect,
  vi,
  beforeEach,
  afterEach,
  type Mocked,
  type Mock,
} from 'vitest';
import * as fs from 'node:fs'; // fs will be mocked separately
import stripJsonComments from 'strip-json-comments'; // Will be mocked separately
import { isWorkspaceTrusted } from './trustedFolders.js';

// These imports will get the versions from the vi.mock('./settings.js', ...) factory.
import {
  loadSettings,
  USER_SETTINGS_PATH, // This IS the mocked path.
  getSystemSettingsPath,
  getSystemDefaultsPath,
  migrateSettingsToV1,
  needsMigration,
  type Settings,
  loadEnvironment,
  migrateDeprecatedSettings,
  SettingScope,
  saveSettings,
  type SettingsFile,
} from './settings.js';
<<<<<<< HEAD
import { FatalConfigError, GEMINI_DIR } from '@google/gemini-cli-core';
import { ExtensionManager } from './extension-manager.js';
=======
import { FatalConfigError, GEMINI_DIR, Storage } from '@google/gemini-cli-core';
import { ExtensionEnablementManager } from './extensions/extensionEnablement.js';
import { updateSettingsFilePreservingFormat } from '../utils/commentJson.js';
>>>>>>> 3a501196

const MOCK_WORKSPACE_DIR = '/mock/workspace';
// Use the (mocked) GEMINI_DIR for consistency
const MOCK_WORKSPACE_SETTINGS_PATH = pathActual.join(
  MOCK_WORKSPACE_DIR,
  GEMINI_DIR,
  'settings.json',
);

// A more flexible type for test data that allows arbitrary properties.
type TestSettings = Settings & { [key: string]: unknown };

vi.mock('fs', async (importOriginal) => {
  // Get all the functions from the real 'fs' module
  const actualFs = await importOriginal<typeof fs>();

  return {
    ...actualFs, // Keep all the real functions
    // Now, just override the ones we need for the test
    existsSync: vi.fn(),
    readFileSync: vi.fn(),
    writeFileSync: vi.fn(),
    mkdirSync: vi.fn(),
    realpathSync: (p: string) => p,
  };
});

vi.mock('./extension.js');

const mockCoreEvents = vi.hoisted(() => ({
  emitFeedback: vi.fn(),
}));

vi.mock('@google/gemini-cli-core', async (importOriginal) => {
  const actual =
    await importOriginal<typeof import('@google/gemini-cli-core')>();
  return {
    ...actual,
    coreEvents: mockCoreEvents,
  };
});

vi.mock('../utils/commentJson.js', () => ({
  updateSettingsFilePreservingFormat: vi.fn(),
}));

vi.mock('strip-json-comments', () => ({
  default: vi.fn((content) => content),
}));

describe('Settings Loading and Merging', () => {
  let mockFsExistsSync: Mocked<typeof fs.existsSync>;
  let mockStripJsonComments: Mocked<typeof stripJsonComments>;
  let mockFsMkdirSync: Mocked<typeof fs.mkdirSync>;

  beforeEach(() => {
    vi.resetAllMocks();

    mockFsExistsSync = vi.mocked(fs.existsSync);
    mockFsMkdirSync = vi.mocked(fs.mkdirSync);
    mockStripJsonComments = vi.mocked(stripJsonComments);

    vi.mocked(osActual.homedir).mockReturnValue('/mock/home/user');
    (mockStripJsonComments as unknown as Mock).mockImplementation(
      (jsonString: string) => jsonString,
    );
    (mockFsExistsSync as Mock).mockReturnValue(false);
    (fs.readFileSync as Mock).mockReturnValue('{}'); // Return valid empty JSON
    (mockFsMkdirSync as Mock).mockImplementation(() => undefined);
    vi.mocked(isWorkspaceTrusted).mockReturnValue({
      isTrusted: true,
      source: 'file',
    });
  });

  afterEach(() => {
    vi.restoreAllMocks();
  });

  describe('loadSettings', () => {
    it('should load empty settings if no files exist', () => {
      const settings = loadSettings(MOCK_WORKSPACE_DIR);
      expect(settings.system.settings).toEqual({});
      expect(settings.user.settings).toEqual({});
      expect(settings.workspace.settings).toEqual({});
      expect(settings.merged).toEqual({});
    });

    it('should load system settings if only system file exists', () => {
      (mockFsExistsSync as Mock).mockImplementation(
        (p: fs.PathLike) => p === getSystemSettingsPath(),
      );
      const systemSettingsContent = {
        ui: {
          theme: 'system-default',
        },
        tools: {
          sandbox: false,
        },
      };
      (fs.readFileSync as Mock).mockImplementation(
        (p: fs.PathOrFileDescriptor) => {
          if (p === getSystemSettingsPath())
            return JSON.stringify(systemSettingsContent);
          return '{}';
        },
      );

      const settings = loadSettings(MOCK_WORKSPACE_DIR);

      expect(fs.readFileSync).toHaveBeenCalledWith(
        getSystemSettingsPath(),
        'utf-8',
      );
      expect(settings.system.settings).toEqual(systemSettingsContent);
      expect(settings.user.settings).toEqual({});
      expect(settings.workspace.settings).toEqual({});
      expect(settings.merged).toEqual({
        ...systemSettingsContent,
      });
    });

    it('should load user settings if only user file exists', () => {
      const expectedUserSettingsPath = USER_SETTINGS_PATH; // Use the path actually resolved by the (mocked) module

      (mockFsExistsSync as Mock).mockImplementation(
        (p: fs.PathLike) => p === expectedUserSettingsPath,
      );
      const userSettingsContent = {
        ui: {
          theme: 'dark',
        },
        context: {
          fileName: 'USER_CONTEXT.md',
        },
      };
      (fs.readFileSync as Mock).mockImplementation(
        (p: fs.PathOrFileDescriptor) => {
          if (p === expectedUserSettingsPath)
            return JSON.stringify(userSettingsContent);
          return '{}';
        },
      );

      const settings = loadSettings(MOCK_WORKSPACE_DIR);

      expect(fs.readFileSync).toHaveBeenCalledWith(
        expectedUserSettingsPath,
        'utf-8',
      );
      expect(settings.user.settings).toEqual(userSettingsContent);
      expect(settings.workspace.settings).toEqual({});
      expect(settings.merged).toEqual({
        ...userSettingsContent,
      });
    });

    it('should load workspace settings if only workspace file exists', () => {
      (mockFsExistsSync as Mock).mockImplementation(
        (p: fs.PathLike) => p === MOCK_WORKSPACE_SETTINGS_PATH,
      );
      const workspaceSettingsContent = {
        tools: {
          sandbox: true,
        },
        context: {
          fileName: 'WORKSPACE_CONTEXT.md',
        },
      };
      (fs.readFileSync as Mock).mockImplementation(
        (p: fs.PathOrFileDescriptor) => {
          if (p === MOCK_WORKSPACE_SETTINGS_PATH)
            return JSON.stringify(workspaceSettingsContent);
          return '';
        },
      );

      const settings = loadSettings(MOCK_WORKSPACE_DIR);

      expect(fs.readFileSync).toHaveBeenCalledWith(
        MOCK_WORKSPACE_SETTINGS_PATH,
        'utf-8',
      );
      expect(settings.user.settings).toEqual({});
      expect(settings.workspace.settings).toEqual(workspaceSettingsContent);
      expect(settings.merged).toEqual({
        ...workspaceSettingsContent,
      });
    });

    it('should merge system, user and workspace settings, with system taking precedence over workspace, and workspace over user', () => {
      (mockFsExistsSync as Mock).mockImplementation(
        (p: fs.PathLike) =>
          p === getSystemSettingsPath() ||
          p === USER_SETTINGS_PATH ||
          p === MOCK_WORKSPACE_SETTINGS_PATH,
      );
      const systemSettingsContent = {
        ui: {
          theme: 'system-theme',
        },
        tools: {
          sandbox: false,
        },
        mcp: {
          allowed: ['server1', 'server2'],
        },
        telemetry: { enabled: false },
      };
      const userSettingsContent = {
        ui: {
          theme: 'dark',
        },
        tools: {
          sandbox: true,
        },
        context: {
          fileName: 'USER_CONTEXT.md',
        },
      };
      const workspaceSettingsContent = {
        tools: {
          sandbox: false,
          core: ['tool1'],
        },
        context: {
          fileName: 'WORKSPACE_CONTEXT.md',
        },
        mcp: {
          allowed: ['server1', 'server2', 'server3'],
        },
      };

      (fs.readFileSync as Mock).mockImplementation(
        (p: fs.PathOrFileDescriptor) => {
          if (p === getSystemSettingsPath())
            return JSON.stringify(systemSettingsContent);
          if (p === USER_SETTINGS_PATH)
            return JSON.stringify(userSettingsContent);
          if (p === MOCK_WORKSPACE_SETTINGS_PATH)
            return JSON.stringify(workspaceSettingsContent);
          return '';
        },
      );

      const settings = loadSettings(MOCK_WORKSPACE_DIR);

      expect(settings.system.settings).toEqual(systemSettingsContent);
      expect(settings.user.settings).toEqual(userSettingsContent);
      expect(settings.workspace.settings).toEqual(workspaceSettingsContent);
      expect(settings.merged).toEqual({
        ui: {
          theme: 'system-theme',
        },
        tools: {
          sandbox: false,
          core: ['tool1'],
        },
        telemetry: { enabled: false },
        context: {
          fileName: 'WORKSPACE_CONTEXT.md',
        },
        mcp: {
          allowed: ['server1', 'server2'],
        },
      });
    });

    it('should correctly migrate a complex legacy (v1) settings file', () => {
      (mockFsExistsSync as Mock).mockImplementation(
        (p: fs.PathLike) => p === USER_SETTINGS_PATH,
      );
      const legacySettingsContent = {
        theme: 'legacy-dark',
        vimMode: true,
        contextFileName: 'LEGACY_CONTEXT.md',
        model: 'gemini-pro',
        mcpServers: {
          'legacy-server-1': {
            command: 'npm',
            args: ['run', 'start:server1'],
            description: 'Legacy Server 1',
          },
          'legacy-server-2': {
            command: 'node',
            args: ['server2.js'],
            description: 'Legacy Server 2',
          },
        },
        allowMCPServers: ['legacy-server-1'],
        someUnrecognizedSetting: 'should-be-preserved',
      };

      (fs.readFileSync as Mock).mockImplementation(
        (p: fs.PathOrFileDescriptor) => {
          if (p === USER_SETTINGS_PATH)
            return JSON.stringify(legacySettingsContent);
          return '{}';
        },
      );

      const settings = loadSettings(MOCK_WORKSPACE_DIR);

      expect(settings.merged).toEqual({
        ui: {
          theme: 'legacy-dark',
        },
        general: {
          vimMode: true,
        },
        context: {
          fileName: 'LEGACY_CONTEXT.md',
        },
        model: {
          name: 'gemini-pro',
        },
        mcpServers: {
          'legacy-server-1': {
            command: 'npm',
            args: ['run', 'start:server1'],
            description: 'Legacy Server 1',
          },
          'legacy-server-2': {
            command: 'node',
            args: ['server2.js'],
            description: 'Legacy Server 2',
          },
        },
        mcp: {
          allowed: ['legacy-server-1'],
        },
        someUnrecognizedSetting: 'should-be-preserved',
      });
    });

    it('should rewrite allowedTools to tools.allowed during migration', () => {
      (mockFsExistsSync as Mock).mockImplementation(
        (p: fs.PathLike) => p === USER_SETTINGS_PATH,
      );
      const legacySettingsContent = {
        allowedTools: ['fs', 'shell'],
      };
      (fs.readFileSync as Mock).mockImplementation(
        (p: fs.PathOrFileDescriptor) => {
          if (p === USER_SETTINGS_PATH)
            return JSON.stringify(legacySettingsContent);
          return '{}';
        },
      );

      const settings = loadSettings(MOCK_WORKSPACE_DIR);

      expect(settings.merged.tools?.allowed).toEqual(['fs', 'shell']);
      expect((settings.merged as TestSettings)['allowedTools']).toBeUndefined();
    });

    it('should correctly merge and migrate legacy array properties from multiple scopes', () => {
      (mockFsExistsSync as Mock).mockReturnValue(true);
      const legacyUserSettings = {
        includeDirectories: ['/user/dir'],
        excludeTools: ['user-tool'],
        excludedProjectEnvVars: ['USER_VAR'],
      };
      const legacyWorkspaceSettings = {
        includeDirectories: ['/workspace/dir'],
        excludeTools: ['workspace-tool'],
        excludedProjectEnvVars: ['WORKSPACE_VAR', 'USER_VAR'],
      };

      (fs.readFileSync as Mock).mockImplementation(
        (p: fs.PathOrFileDescriptor) => {
          if (p === USER_SETTINGS_PATH)
            return JSON.stringify(legacyUserSettings);
          if (p === MOCK_WORKSPACE_SETTINGS_PATH)
            return JSON.stringify(legacyWorkspaceSettings);
          return '{}';
        },
      );

      const settings = loadSettings(MOCK_WORKSPACE_DIR);

      // Verify includeDirectories are concatenated
      expect(settings.merged.context?.includeDirectories).toEqual([
        '/user/dir',
        '/workspace/dir',
      ]);

      // Verify excludeTools are concatenated and de-duped
      expect(settings.merged.tools?.exclude).toEqual([
        'user-tool',
        'workspace-tool',
      ]);

      // Verify excludedProjectEnvVars are concatenated and de-duped
      expect(settings.merged.advanced?.excludedEnvVars).toEqual(
        expect.arrayContaining(['USER_VAR', 'WORKSPACE_VAR']),
      );
      expect(settings.merged.advanced?.excludedEnvVars).toHaveLength(2);
    });

    it('should merge all settings files with the correct precedence', () => {
      (mockFsExistsSync as Mock).mockReturnValue(true);
      const systemDefaultsContent = {
        ui: {
          theme: 'default-theme',
        },
        tools: {
          sandbox: true,
        },
        telemetry: true,
        context: {
          includeDirectories: ['/system/defaults/dir'],
        },
      };
      const userSettingsContent = {
        ui: {
          theme: 'user-theme',
        },
        context: {
          fileName: 'USER_CONTEXT.md',
          includeDirectories: ['/user/dir1', '/user/dir2'],
        },
      };
      const workspaceSettingsContent = {
        tools: {
          sandbox: false,
        },
        context: {
          fileName: 'WORKSPACE_CONTEXT.md',
          includeDirectories: ['/workspace/dir'],
        },
      };
      const systemSettingsContent = {
        ui: {
          theme: 'system-theme',
        },
        telemetry: false,
        context: {
          includeDirectories: ['/system/dir'],
        },
      };

      (fs.readFileSync as Mock).mockImplementation(
        (p: fs.PathOrFileDescriptor) => {
          if (p === getSystemDefaultsPath())
            return JSON.stringify(systemDefaultsContent);
          if (p === getSystemSettingsPath())
            return JSON.stringify(systemSettingsContent);
          if (p === USER_SETTINGS_PATH)
            return JSON.stringify(userSettingsContent);
          if (p === MOCK_WORKSPACE_SETTINGS_PATH)
            return JSON.stringify(workspaceSettingsContent);
          return '';
        },
      );

      const settings = loadSettings(MOCK_WORKSPACE_DIR);

      expect(settings.systemDefaults.settings).toEqual(systemDefaultsContent);
      expect(settings.system.settings).toEqual(systemSettingsContent);
      expect(settings.user.settings).toEqual(userSettingsContent);
      expect(settings.workspace.settings).toEqual(workspaceSettingsContent);
      expect(settings.merged).toEqual({
        context: {
          fileName: 'WORKSPACE_CONTEXT.md',
          includeDirectories: [
            '/system/defaults/dir',
            '/user/dir1',
            '/user/dir2',
            '/workspace/dir',
            '/system/dir',
          ],
        },
        telemetry: false,
        tools: {
          sandbox: false,
        },
        ui: {
          theme: 'system-theme',
        },
      });
    });

    it('should use folderTrust from workspace settings when trusted', () => {
      (mockFsExistsSync as Mock).mockReturnValue(true);
      const userSettingsContent = {
        security: {
          folderTrust: {
            enabled: true,
          },
        },
      };
      const workspaceSettingsContent = {
        security: {
          folderTrust: {
            enabled: false, // This should be used
          },
        },
      };
      const systemSettingsContent = {
        // No folderTrust here
      };

      (fs.readFileSync as Mock).mockImplementation(
        (p: fs.PathOrFileDescriptor) => {
          if (p === getSystemSettingsPath())
            return JSON.stringify(systemSettingsContent);
          if (p === USER_SETTINGS_PATH)
            return JSON.stringify(userSettingsContent);
          if (p === MOCK_WORKSPACE_SETTINGS_PATH)
            return JSON.stringify(workspaceSettingsContent);
          return '{}';
        },
      );

      const settings = loadSettings(MOCK_WORKSPACE_DIR);
      expect(settings.merged.security?.folderTrust?.enabled).toBe(false); // Workspace setting should be used
    });

    it('should use system folderTrust over user setting', () => {
      (mockFsExistsSync as Mock).mockReturnValue(true);
      const userSettingsContent = {
        security: {
          folderTrust: {
            enabled: false,
          },
        },
      };
      const workspaceSettingsContent = {
        security: {
          folderTrust: {
            enabled: true, // This should be ignored
          },
        },
      };
      const systemSettingsContent = {
        security: {
          folderTrust: {
            enabled: true,
          },
        },
      };

      (fs.readFileSync as Mock).mockImplementation(
        (p: fs.PathOrFileDescriptor) => {
          if (p === getSystemSettingsPath())
            return JSON.stringify(systemSettingsContent);
          if (p === USER_SETTINGS_PATH)
            return JSON.stringify(userSettingsContent);
          if (p === MOCK_WORKSPACE_SETTINGS_PATH)
            return JSON.stringify(workspaceSettingsContent);
          return '{}';
        },
      );

      const settings = loadSettings(MOCK_WORKSPACE_DIR);
      expect(settings.merged.security?.folderTrust?.enabled).toBe(true); // System setting should be used
    });

    it('should not allow user or workspace to override system disableYoloMode', () => {
      (mockFsExistsSync as Mock).mockReturnValue(true);
      const userSettingsContent = {
        security: {
          disableYoloMode: false,
        },
      };
      const workspaceSettingsContent = {
        security: {
          disableYoloMode: false, // This should be ignored
        },
      };
      const systemSettingsContent = {
        security: {
          disableYoloMode: true,
        },
      };

      (fs.readFileSync as Mock).mockImplementation(
        (p: fs.PathOrFileDescriptor) => {
          if (p === getSystemSettingsPath())
            return JSON.stringify(systemSettingsContent);
          if (p === USER_SETTINGS_PATH)
            return JSON.stringify(userSettingsContent);
          if (p === MOCK_WORKSPACE_SETTINGS_PATH)
            return JSON.stringify(workspaceSettingsContent);
          return '{}';
        },
      );

      const settings = loadSettings(MOCK_WORKSPACE_DIR);
      expect(settings.merged.security?.disableYoloMode).toBe(true); // System setting should be used
    });

    it('should handle contextFileName correctly when only in user settings', () => {
      (mockFsExistsSync as Mock).mockImplementation(
        (p: fs.PathLike) => p === USER_SETTINGS_PATH,
      );
      const userSettingsContent = { context: { fileName: 'CUSTOM.md' } };
      (fs.readFileSync as Mock).mockImplementation(
        (p: fs.PathOrFileDescriptor) => {
          if (p === USER_SETTINGS_PATH)
            return JSON.stringify(userSettingsContent);
          return '';
        },
      );

      const settings = loadSettings(MOCK_WORKSPACE_DIR);
      expect(settings.merged.context?.fileName).toBe('CUSTOM.md');
    });

    it('should handle contextFileName correctly when only in workspace settings', () => {
      (mockFsExistsSync as Mock).mockImplementation(
        (p: fs.PathLike) => p === MOCK_WORKSPACE_SETTINGS_PATH,
      );
      const workspaceSettingsContent = {
        context: { fileName: 'PROJECT_SPECIFIC.md' },
      };
      (fs.readFileSync as Mock).mockImplementation(
        (p: fs.PathOrFileDescriptor) => {
          if (p === MOCK_WORKSPACE_SETTINGS_PATH)
            return JSON.stringify(workspaceSettingsContent);
          return '';
        },
      );

      const settings = loadSettings(MOCK_WORKSPACE_DIR);
      expect(settings.merged.context?.fileName).toBe('PROJECT_SPECIFIC.md');
    });

    it('should handle excludedProjectEnvVars correctly when only in user settings', () => {
      (mockFsExistsSync as Mock).mockImplementation(
        (p: fs.PathLike) => p === USER_SETTINGS_PATH,
      );
      const userSettingsContent = {
        general: {},
        advanced: { excludedEnvVars: ['DEBUG', 'NODE_ENV', 'CUSTOM_VAR'] },
      };
      (fs.readFileSync as Mock).mockImplementation(
        (p: fs.PathOrFileDescriptor) => {
          if (p === USER_SETTINGS_PATH)
            return JSON.stringify(userSettingsContent);
          return '';
        },
      );

      const settings = loadSettings(MOCK_WORKSPACE_DIR);
      expect(settings.merged.advanced?.excludedEnvVars).toEqual([
        'DEBUG',
        'NODE_ENV',
        'CUSTOM_VAR',
      ]);
    });

    it('should handle excludedProjectEnvVars correctly when only in workspace settings', () => {
      (mockFsExistsSync as Mock).mockImplementation(
        (p: fs.PathLike) => p === MOCK_WORKSPACE_SETTINGS_PATH,
      );
      const workspaceSettingsContent = {
        general: {},
        advanced: { excludedEnvVars: ['WORKSPACE_DEBUG', 'WORKSPACE_VAR'] },
      };
      (fs.readFileSync as Mock).mockImplementation(
        (p: fs.PathOrFileDescriptor) => {
          if (p === MOCK_WORKSPACE_SETTINGS_PATH)
            return JSON.stringify(workspaceSettingsContent);
          return '';
        },
      );

      const settings = loadSettings(MOCK_WORKSPACE_DIR);
      expect(settings.merged.advanced?.excludedEnvVars).toEqual([
        'WORKSPACE_DEBUG',
        'WORKSPACE_VAR',
      ]);
    });

    it('should merge excludedProjectEnvVars with workspace taking precedence over user', () => {
      (mockFsExistsSync as Mock).mockImplementation(
        (p: fs.PathLike) =>
          p === USER_SETTINGS_PATH || p === MOCK_WORKSPACE_SETTINGS_PATH,
      );
      const userSettingsContent = {
        general: {},
        advanced: { excludedEnvVars: ['DEBUG', 'NODE_ENV', 'USER_VAR'] },
      };
      const workspaceSettingsContent = {
        general: {},
        advanced: { excludedEnvVars: ['WORKSPACE_DEBUG', 'WORKSPACE_VAR'] },
      };

      (fs.readFileSync as Mock).mockImplementation(
        (p: fs.PathOrFileDescriptor) => {
          if (p === USER_SETTINGS_PATH)
            return JSON.stringify(userSettingsContent);
          if (p === MOCK_WORKSPACE_SETTINGS_PATH)
            return JSON.stringify(workspaceSettingsContent);
          return '';
        },
      );

      const settings = loadSettings(MOCK_WORKSPACE_DIR);

      expect(settings.user.settings.advanced?.excludedEnvVars).toEqual([
        'DEBUG',
        'NODE_ENV',
        'USER_VAR',
      ]);
      expect(settings.workspace.settings.advanced?.excludedEnvVars).toEqual([
        'WORKSPACE_DEBUG',
        'WORKSPACE_VAR',
      ]);
      expect(settings.merged.advanced?.excludedEnvVars).toEqual([
        'DEBUG',
        'NODE_ENV',
        'USER_VAR',
        'WORKSPACE_DEBUG',
        'WORKSPACE_VAR',
      ]);
    });

    it('should default contextFileName to undefined if not in any settings file', () => {
      (mockFsExistsSync as Mock).mockImplementation(
        (p: fs.PathLike) =>
          p === USER_SETTINGS_PATH || p === MOCK_WORKSPACE_SETTINGS_PATH,
      );
      const userSettingsContent = { ui: { theme: 'dark' } };
      const workspaceSettingsContent = { tools: { sandbox: true } };
      (fs.readFileSync as Mock).mockImplementation(
        (p: fs.PathOrFileDescriptor) => {
          if (p === USER_SETTINGS_PATH)
            return JSON.stringify(userSettingsContent);
          if (p === MOCK_WORKSPACE_SETTINGS_PATH)
            return JSON.stringify(workspaceSettingsContent);
          return '';
        },
      );

      const settings = loadSettings(MOCK_WORKSPACE_DIR);
      expect(settings.merged.context?.fileName).toBeUndefined();
    });

    it('should load telemetry setting from user settings', () => {
      (mockFsExistsSync as Mock).mockImplementation(
        (p: fs.PathLike) => p === USER_SETTINGS_PATH,
      );
      const userSettingsContent = { telemetry: { enabled: true } };
      (fs.readFileSync as Mock).mockImplementation(
        (p: fs.PathOrFileDescriptor) => {
          if (p === USER_SETTINGS_PATH)
            return JSON.stringify(userSettingsContent);
          return '{}';
        },
      );
      const settings = loadSettings(MOCK_WORKSPACE_DIR);
      expect(settings.merged.telemetry?.enabled).toBe(true);
    });

    it('should load telemetry setting from workspace settings', () => {
      (mockFsExistsSync as Mock).mockImplementation(
        (p: fs.PathLike) => p === MOCK_WORKSPACE_SETTINGS_PATH,
      );
      const workspaceSettingsContent = { telemetry: { enabled: false } };
      (fs.readFileSync as Mock).mockImplementation(
        (p: fs.PathOrFileDescriptor) => {
          if (p === MOCK_WORKSPACE_SETTINGS_PATH)
            return JSON.stringify(workspaceSettingsContent);
          return '{}';
        },
      );
      const settings = loadSettings(MOCK_WORKSPACE_DIR);
      expect(settings.merged.telemetry?.enabled).toBe(false);
    });

    it('should prioritize workspace telemetry setting over user setting', () => {
      (mockFsExistsSync as Mock).mockReturnValue(true);
      const userSettingsContent = { telemetry: { enabled: true } };
      const workspaceSettingsContent = { telemetry: { enabled: false } };
      (fs.readFileSync as Mock).mockImplementation(
        (p: fs.PathOrFileDescriptor) => {
          if (p === USER_SETTINGS_PATH)
            return JSON.stringify(userSettingsContent);
          if (p === MOCK_WORKSPACE_SETTINGS_PATH)
            return JSON.stringify(workspaceSettingsContent);
          return '{}';
        },
      );
      const settings = loadSettings(MOCK_WORKSPACE_DIR);
      expect(settings.merged.telemetry?.enabled).toBe(false);
    });

    it('should have telemetry as undefined if not in any settings file', () => {
      (mockFsExistsSync as Mock).mockReturnValue(false); // No settings files exist
      (fs.readFileSync as Mock).mockReturnValue('{}');
      const settings = loadSettings(MOCK_WORKSPACE_DIR);
      expect(settings.merged.telemetry).toBeUndefined();
      expect(settings.merged.ui).toBeUndefined();
      expect(settings.merged.mcpServers).toBeUndefined();
    });

    it('should merge MCP servers correctly, with workspace taking precedence', () => {
      (mockFsExistsSync as Mock).mockImplementation(
        (p: fs.PathLike) =>
          p === USER_SETTINGS_PATH || p === MOCK_WORKSPACE_SETTINGS_PATH,
      );
      const userSettingsContent = {
        mcpServers: {
          'user-server': {
            command: 'user-command',
            args: ['--user-arg'],
            description: 'User MCP server',
          },
          'shared-server': {
            command: 'user-shared-command',
            description: 'User shared server config',
          },
        },
      };
      const workspaceSettingsContent = {
        mcpServers: {
          'workspace-server': {
            command: 'workspace-command',
            args: ['--workspace-arg'],
            description: 'Workspace MCP server',
          },
          'shared-server': {
            command: 'workspace-shared-command',
            description: 'Workspace shared server config',
          },
        },
      };

      (fs.readFileSync as Mock).mockImplementation(
        (p: fs.PathOrFileDescriptor) => {
          if (p === USER_SETTINGS_PATH)
            return JSON.stringify(userSettingsContent);
          if (p === MOCK_WORKSPACE_SETTINGS_PATH)
            return JSON.stringify(workspaceSettingsContent);
          return '';
        },
      );

      const settings = loadSettings(MOCK_WORKSPACE_DIR);

      expect(settings.user.settings).toEqual(userSettingsContent);
      expect(settings.workspace.settings).toEqual(workspaceSettingsContent);
      expect(settings.merged.mcpServers).toEqual({
        'user-server': {
          command: 'user-command',
          args: ['--user-arg'],
          description: 'User MCP server',
        },
        'workspace-server': {
          command: 'workspace-command',
          args: ['--workspace-arg'],
          description: 'Workspace MCP server',
        },
        'shared-server': {
          command: 'workspace-shared-command',
          description: 'Workspace shared server config',
        },
      });
    });

    it('should handle MCP servers when only in user settings', () => {
      (mockFsExistsSync as Mock).mockImplementation(
        (p: fs.PathLike) => p === USER_SETTINGS_PATH,
      );
      const userSettingsContent = {
        mcpServers: {
          'user-only-server': {
            command: 'user-only-command',
            description: 'User only server',
          },
        },
      };
      (fs.readFileSync as Mock).mockImplementation(
        (p: fs.PathOrFileDescriptor) => {
          if (p === USER_SETTINGS_PATH)
            return JSON.stringify(userSettingsContent);
          return '';
        },
      );

      const settings = loadSettings(MOCK_WORKSPACE_DIR);
      expect(settings.merged.mcpServers).toEqual({
        'user-only-server': {
          command: 'user-only-command',
          description: 'User only server',
        },
      });
    });

    it('should handle MCP servers when only in workspace settings', () => {
      (mockFsExistsSync as Mock).mockImplementation(
        (p: fs.PathLike) => p === MOCK_WORKSPACE_SETTINGS_PATH,
      );
      const workspaceSettingsContent = {
        mcpServers: {
          'workspace-only-server': {
            command: 'workspace-only-command',
            description: 'Workspace only server',
          },
        },
      };
      (fs.readFileSync as Mock).mockImplementation(
        (p: fs.PathOrFileDescriptor) => {
          if (p === MOCK_WORKSPACE_SETTINGS_PATH)
            return JSON.stringify(workspaceSettingsContent);
          return '';
        },
      );

      const settings = loadSettings(MOCK_WORKSPACE_DIR);
      expect(settings.merged.mcpServers).toEqual({
        'workspace-only-server': {
          command: 'workspace-only-command',
          description: 'Workspace only server',
        },
      });
    });

    it('should have mcpServers as undefined if not in any settings file', () => {
      (mockFsExistsSync as Mock).mockReturnValue(false); // No settings files exist
      (fs.readFileSync as Mock).mockReturnValue('{}');
      const settings = loadSettings(MOCK_WORKSPACE_DIR);
      expect(settings.merged.mcpServers).toBeUndefined();
    });

    it('should merge MCP servers from system, user, and workspace with system taking precedence', () => {
      (mockFsExistsSync as Mock).mockReturnValue(true);
      const systemSettingsContent = {
        mcpServers: {
          'shared-server': {
            command: 'system-command',
            args: ['--system-arg'],
          },
          'system-only-server': {
            command: 'system-only-command',
          },
        },
      };
      const userSettingsContent = {
        mcpServers: {
          'user-server': {
            command: 'user-command',
          },
          'shared-server': {
            command: 'user-command',
            description: 'from user',
          },
        },
      };
      const workspaceSettingsContent = {
        mcpServers: {
          'workspace-server': {
            command: 'workspace-command',
          },
          'shared-server': {
            command: 'workspace-command',
            args: ['--workspace-arg'],
          },
        },
      };

      (fs.readFileSync as Mock).mockImplementation(
        (p: fs.PathOrFileDescriptor) => {
          if (p === getSystemSettingsPath())
            return JSON.stringify(systemSettingsContent);
          if (p === USER_SETTINGS_PATH)
            return JSON.stringify(userSettingsContent);
          if (p === MOCK_WORKSPACE_SETTINGS_PATH)
            return JSON.stringify(workspaceSettingsContent);
          return '{}';
        },
      );

      const settings = loadSettings(MOCK_WORKSPACE_DIR);

      expect(settings.merged.mcpServers).toEqual({
        'user-server': {
          command: 'user-command',
        },
        'workspace-server': {
          command: 'workspace-command',
        },
        'system-only-server': {
          command: 'system-only-command',
        },
        'shared-server': {
          command: 'system-command',
          args: ['--system-arg'],
        },
      });
    });

    it('should merge mcp allowed/excluded lists with system taking precedence over workspace', () => {
      (mockFsExistsSync as Mock).mockReturnValue(true);
      const systemSettingsContent = {
        mcp: {
          allowed: ['system-allowed'],
        },
      };
      const userSettingsContent = {
        mcp: {
          allowed: ['user-allowed'],
          excluded: ['user-excluded'],
        },
      };
      const workspaceSettingsContent = {
        mcp: {
          allowed: ['workspace-allowed'],
          excluded: ['workspace-excluded'],
        },
      };

      (fs.readFileSync as Mock).mockImplementation(
        (p: fs.PathOrFileDescriptor) => {
          if (p === getSystemSettingsPath())
            return JSON.stringify(systemSettingsContent);
          if (p === USER_SETTINGS_PATH)
            return JSON.stringify(userSettingsContent);
          if (p === MOCK_WORKSPACE_SETTINGS_PATH)
            return JSON.stringify(workspaceSettingsContent);
          return '{}';
        },
      );

      const settings = loadSettings(MOCK_WORKSPACE_DIR);

      expect(settings.merged.mcp).toEqual({
        allowed: ['system-allowed'],
        excluded: ['workspace-excluded'],
      });
    });

    it('should merge chatCompression settings, with workspace taking precedence', () => {
      (mockFsExistsSync as Mock).mockReturnValue(true);
      const userSettingsContent = {
        general: {},
        model: { chatCompression: { contextPercentageThreshold: 0.5 } },
      };
      const workspaceSettingsContent = {
        general: {},
        model: { chatCompression: { contextPercentageThreshold: 0.8 } },
      };

      (fs.readFileSync as Mock).mockImplementation(
        (p: fs.PathOrFileDescriptor) => {
          if (p === USER_SETTINGS_PATH)
            return JSON.stringify(userSettingsContent);
          if (p === MOCK_WORKSPACE_SETTINGS_PATH)
            return JSON.stringify(workspaceSettingsContent);
          return '{}';
        },
      );

      const settings = loadSettings(MOCK_WORKSPACE_DIR);

      expect(settings.user.settings.model?.chatCompression).toEqual({
        contextPercentageThreshold: 0.5,
      });
      expect(settings.workspace.settings.model?.chatCompression).toEqual({
        contextPercentageThreshold: 0.8,
      });
      expect(settings.merged.model?.chatCompression).toEqual({
        contextPercentageThreshold: 0.8,
      });
    });

    it('should merge output format settings, with workspace taking precedence', () => {
      (mockFsExistsSync as Mock).mockReturnValue(true);
      const userSettingsContent = {
        output: { format: 'text' },
      };
      const workspaceSettingsContent = {
        output: { format: 'json' },
      };

      (fs.readFileSync as Mock).mockImplementation(
        (p: fs.PathOrFileDescriptor) => {
          if (p === USER_SETTINGS_PATH)
            return JSON.stringify(userSettingsContent);
          if (p === MOCK_WORKSPACE_SETTINGS_PATH)
            return JSON.stringify(workspaceSettingsContent);
          return '{}';
        },
      );

      const settings = loadSettings(MOCK_WORKSPACE_DIR);

      expect(settings.merged.output?.format).toBe('json');
    });

    it('should handle chatCompression when only in user settings', () => {
      (mockFsExistsSync as Mock).mockImplementation(
        (p: fs.PathLike) => p === USER_SETTINGS_PATH,
      );
      const userSettingsContent = {
        general: {},
        model: { chatCompression: { contextPercentageThreshold: 0.5 } },
      };
      (fs.readFileSync as Mock).mockImplementation(
        (p: fs.PathOrFileDescriptor) => {
          if (p === USER_SETTINGS_PATH)
            return JSON.stringify(userSettingsContent);
          return '{}';
        },
      );

      const settings = loadSettings(MOCK_WORKSPACE_DIR);
      expect(settings.merged.model?.chatCompression).toEqual({
        contextPercentageThreshold: 0.5,
      });
    });

    it('should have model as undefined if not in any settings file', () => {
      (mockFsExistsSync as Mock).mockReturnValue(false); // No settings files exist
      (fs.readFileSync as Mock).mockReturnValue('{}');
      const settings = loadSettings(MOCK_WORKSPACE_DIR);
      expect(settings.merged.model).toBeUndefined();
    });

    it('should ignore chatCompression if contextPercentageThreshold is invalid', () => {
      const warnSpy = vi.spyOn(console, 'warn').mockImplementation(() => {});
      (mockFsExistsSync as Mock).mockImplementation(
        (p: fs.PathLike) => p === USER_SETTINGS_PATH,
      );
      const userSettingsContent = {
        general: {},
        model: { chatCompression: { contextPercentageThreshold: 1.5 } },
      };
      (fs.readFileSync as Mock).mockImplementation(
        (p: fs.PathOrFileDescriptor) => {
          if (p === USER_SETTINGS_PATH)
            return JSON.stringify(userSettingsContent);
          return '{}';
        },
      );

      const settings = loadSettings(MOCK_WORKSPACE_DIR);
      expect(settings.merged.model?.chatCompression).toEqual({
        contextPercentageThreshold: 1.5,
      });
      warnSpy.mockRestore();
    });

    it('should deep merge chatCompression settings', () => {
      (mockFsExistsSync as Mock).mockReturnValue(true);
      const userSettingsContent = {
        general: {},
        model: { chatCompression: { contextPercentageThreshold: 0.5 } },
      };
      const workspaceSettingsContent = {
        general: {},
        model: { chatCompression: {} },
      };

      (fs.readFileSync as Mock).mockImplementation(
        (p: fs.PathOrFileDescriptor) => {
          if (p === USER_SETTINGS_PATH)
            return JSON.stringify(userSettingsContent);
          if (p === MOCK_WORKSPACE_SETTINGS_PATH)
            return JSON.stringify(workspaceSettingsContent);
          return '{}';
        },
      );

      const settings = loadSettings(MOCK_WORKSPACE_DIR);

      expect(settings.merged.model?.chatCompression).toEqual({
        contextPercentageThreshold: 0.5,
      });
    });

    it('should merge includeDirectories from all scopes', () => {
      (mockFsExistsSync as Mock).mockReturnValue(true);
      const systemSettingsContent = {
        context: { includeDirectories: ['/system/dir'] },
      };
      const systemDefaultsContent = {
        context: { includeDirectories: ['/system/defaults/dir'] },
      };
      const userSettingsContent = {
        context: { includeDirectories: ['/user/dir1', '/user/dir2'] },
      };
      const workspaceSettingsContent = {
        context: { includeDirectories: ['/workspace/dir'] },
      };

      (fs.readFileSync as Mock).mockImplementation(
        (p: fs.PathOrFileDescriptor) => {
          if (p === getSystemSettingsPath())
            return JSON.stringify(systemSettingsContent);
          if (p === getSystemDefaultsPath())
            return JSON.stringify(systemDefaultsContent);
          if (p === USER_SETTINGS_PATH)
            return JSON.stringify(userSettingsContent);
          if (p === MOCK_WORKSPACE_SETTINGS_PATH)
            return JSON.stringify(workspaceSettingsContent);
          return '{}';
        },
      );

      const settings = loadSettings(MOCK_WORKSPACE_DIR);

      expect(settings.merged.context?.includeDirectories).toEqual([
        '/system/defaults/dir',
        '/user/dir1',
        '/user/dir2',
        '/workspace/dir',
        '/system/dir',
      ]);
    });

    it('should handle JSON parsing errors gracefully', () => {
      (mockFsExistsSync as Mock).mockReturnValue(true); // Both files "exist"
      const invalidJsonContent = 'invalid json';
      const userReadError = new SyntaxError(
        "Expected ',' or '}' after property value in JSON at position 10",
      );
      const workspaceReadError = new SyntaxError(
        'Unexpected token i in JSON at position 0',
      );

      (fs.readFileSync as Mock).mockImplementation(
        (p: fs.PathOrFileDescriptor) => {
          if (p === USER_SETTINGS_PATH) {
            // Simulate JSON.parse throwing for user settings
            vi.spyOn(JSON, 'parse').mockImplementationOnce(() => {
              throw userReadError;
            });
            return invalidJsonContent; // Content that would cause JSON.parse to throw
          }
          if (p === MOCK_WORKSPACE_SETTINGS_PATH) {
            // Simulate JSON.parse throwing for workspace settings
            vi.spyOn(JSON, 'parse').mockImplementationOnce(() => {
              throw workspaceReadError;
            });
            return invalidJsonContent;
          }
          return '{}'; // Default for other reads
        },
      );

      try {
        loadSettings(MOCK_WORKSPACE_DIR);
        throw new Error('loadSettings should have thrown a FatalConfigError');
      } catch (e) {
        expect(e).toBeInstanceOf(FatalConfigError);
        const error = e as FatalConfigError;
        expect(error.message).toContain(
          `Error in ${USER_SETTINGS_PATH}: ${userReadError.message}`,
        );
        expect(error.message).toContain(
          `Error in ${MOCK_WORKSPACE_SETTINGS_PATH}: ${workspaceReadError.message}`,
        );
        expect(error.message).toContain(
          'Please fix the configuration file(s) and try again.',
        );
      }

      // Restore JSON.parse mock if it was spied on specifically for this test
      vi.restoreAllMocks(); // Or more targeted restore if needed
    });

    it('should resolve environment variables in user settings', () => {
      process.env['TEST_API_KEY'] = 'user_api_key_from_env';
      const userSettingsContent: TestSettings = {
        apiKey: '$TEST_API_KEY',
        someUrl: 'https://test.com/${TEST_API_KEY}',
      };
      (mockFsExistsSync as Mock).mockImplementation(
        (p: fs.PathLike) => p === USER_SETTINGS_PATH,
      );
      (fs.readFileSync as Mock).mockImplementation(
        (p: fs.PathOrFileDescriptor) => {
          if (p === USER_SETTINGS_PATH)
            return JSON.stringify(userSettingsContent);
          return '{}';
        },
      );

      const settings = loadSettings(MOCK_WORKSPACE_DIR);
      expect((settings.user.settings as TestSettings)['apiKey']).toBe(
        'user_api_key_from_env',
      );
      expect((settings.user.settings as TestSettings)['someUrl']).toBe(
        'https://test.com/user_api_key_from_env',
      );
      expect((settings.merged as TestSettings)['apiKey']).toBe(
        'user_api_key_from_env',
      );
      delete process.env['TEST_API_KEY'];
    });

    it('should resolve environment variables in workspace settings', () => {
      process.env['WORKSPACE_ENDPOINT'] = 'workspace_endpoint_from_env';
      const workspaceSettingsContent: TestSettings = {
        endpoint: '${WORKSPACE_ENDPOINT}/api',
        nested: { value: '$WORKSPACE_ENDPOINT' },
      };
      (mockFsExistsSync as Mock).mockImplementation(
        (p: fs.PathLike) => p === MOCK_WORKSPACE_SETTINGS_PATH,
      );
      (fs.readFileSync as Mock).mockImplementation(
        (p: fs.PathOrFileDescriptor) => {
          if (p === MOCK_WORKSPACE_SETTINGS_PATH)
            return JSON.stringify(workspaceSettingsContent);
          return '{}';
        },
      );

      const settings = loadSettings(MOCK_WORKSPACE_DIR);
      expect((settings.workspace.settings as TestSettings)['endpoint']).toBe(
        'workspace_endpoint_from_env/api',
      );
      const nested = (settings.workspace.settings as TestSettings)[
        'nested'
      ] as Record<string, unknown>;
      expect(nested['value']).toBe('workspace_endpoint_from_env');
      expect((settings.merged as TestSettings)['endpoint']).toBe(
        'workspace_endpoint_from_env/api',
      );
      delete process.env['WORKSPACE_ENDPOINT'];
    });

    it('should correctly resolve and merge env variables from different scopes', () => {
      process.env['SYSTEM_VAR'] = 'system_value';
      process.env['USER_VAR'] = 'user_value';
      process.env['WORKSPACE_VAR'] = 'workspace_value';
      process.env['SHARED_VAR'] = 'final_value';

      const systemSettingsContent: TestSettings = {
        configValue: '$SHARED_VAR',
        systemOnly: '$SYSTEM_VAR',
      };
      const userSettingsContent: TestSettings = {
        configValue: '$SHARED_VAR',
        userOnly: '$USER_VAR',
        ui: {
          theme: 'dark',
        },
      };
      const workspaceSettingsContent: TestSettings = {
        configValue: '$SHARED_VAR',
        workspaceOnly: '$WORKSPACE_VAR',
        ui: {
          theme: 'light',
        },
      };

      (mockFsExistsSync as Mock).mockReturnValue(true);
      (fs.readFileSync as Mock).mockImplementation(
        (p: fs.PathOrFileDescriptor) => {
          if (p === getSystemSettingsPath()) {
            return JSON.stringify(systemSettingsContent);
          }
          if (p === USER_SETTINGS_PATH) {
            return JSON.stringify(userSettingsContent);
          }
          if (p === MOCK_WORKSPACE_SETTINGS_PATH) {
            return JSON.stringify(workspaceSettingsContent);
          }
          return '{}';
        },
      );

      const settings = loadSettings(MOCK_WORKSPACE_DIR);

      // Check resolved values in individual scopes
      expect((settings.system.settings as TestSettings)['configValue']).toBe(
        'final_value',
      );
      expect((settings.system.settings as TestSettings)['systemOnly']).toBe(
        'system_value',
      );
      expect((settings.user.settings as TestSettings)['configValue']).toBe(
        'final_value',
      );
      expect((settings.user.settings as TestSettings)['userOnly']).toBe(
        'user_value',
      );
      expect((settings.workspace.settings as TestSettings)['configValue']).toBe(
        'final_value',
      );
      expect(
        (settings.workspace.settings as TestSettings)['workspaceOnly'],
      ).toBe('workspace_value');

      // Check merged values (system > workspace > user)
      expect((settings.merged as TestSettings)['configValue']).toBe(
        'final_value',
      );
      expect((settings.merged as TestSettings)['systemOnly']).toBe(
        'system_value',
      );
      expect((settings.merged as TestSettings)['userOnly']).toBe('user_value');
      expect((settings.merged as TestSettings)['workspaceOnly']).toBe(
        'workspace_value',
      );
      expect(settings.merged.ui?.theme).toBe('light'); // workspace overrides user

      delete process.env['SYSTEM_VAR'];
      delete process.env['USER_VAR'];
      delete process.env['WORKSPACE_VAR'];
      delete process.env['SHARED_VAR'];
    });

    it('should correctly merge dnsResolutionOrder with workspace taking precedence', () => {
      (mockFsExistsSync as Mock).mockReturnValue(true);
      const userSettingsContent = {
        advanced: { dnsResolutionOrder: 'ipv4first' },
      };
      const workspaceSettingsContent = {
        advanced: { dnsResolutionOrder: 'verbatim' },
      };

      (fs.readFileSync as Mock).mockImplementation(
        (p: fs.PathOrFileDescriptor) => {
          if (p === USER_SETTINGS_PATH)
            return JSON.stringify(userSettingsContent);
          if (p === MOCK_WORKSPACE_SETTINGS_PATH)
            return JSON.stringify(workspaceSettingsContent);
          return '{}';
        },
      );

      const settings = loadSettings(MOCK_WORKSPACE_DIR);
      expect(settings.merged.advanced?.dnsResolutionOrder).toBe('verbatim');
    });

    it('should use user dnsResolutionOrder if workspace is not defined', () => {
      (mockFsExistsSync as Mock).mockImplementation(
        (p: fs.PathLike) => p === USER_SETTINGS_PATH,
      );
      const userSettingsContent = {
        advanced: { dnsResolutionOrder: 'verbatim' },
      };
      (fs.readFileSync as Mock).mockImplementation(
        (p: fs.PathOrFileDescriptor) => {
          if (p === USER_SETTINGS_PATH)
            return JSON.stringify(userSettingsContent);
          return '{}';
        },
      );

      const settings = loadSettings(MOCK_WORKSPACE_DIR);
      expect(settings.merged.advanced?.dnsResolutionOrder).toBe('verbatim');
    });

    it('should leave unresolved environment variables as is', () => {
      const userSettingsContent: TestSettings = { apiKey: '$UNDEFINED_VAR' };
      (mockFsExistsSync as Mock).mockImplementation(
        (p: fs.PathLike) => p === USER_SETTINGS_PATH,
      );
      (fs.readFileSync as Mock).mockImplementation(
        (p: fs.PathOrFileDescriptor) => {
          if (p === USER_SETTINGS_PATH)
            return JSON.stringify(userSettingsContent);
          return '{}';
        },
      );

      const settings = loadSettings(MOCK_WORKSPACE_DIR);
      expect((settings.user.settings as TestSettings)['apiKey']).toBe(
        '$UNDEFINED_VAR',
      );
      expect((settings.merged as TestSettings)['apiKey']).toBe(
        '$UNDEFINED_VAR',
      );
    });

    it('should resolve multiple environment variables in a single string', () => {
      process.env['VAR_A'] = 'valueA';
      process.env['VAR_B'] = 'valueB';
      const userSettingsContent: TestSettings = {
        path: '/path/$VAR_A/${VAR_B}/end',
      };
      (mockFsExistsSync as Mock).mockImplementation(
        (p: fs.PathLike) => p === USER_SETTINGS_PATH,
      );
      (fs.readFileSync as Mock).mockImplementation(
        (p: fs.PathOrFileDescriptor) => {
          if (p === USER_SETTINGS_PATH)
            return JSON.stringify(userSettingsContent);
          return '{}';
        },
      );
      const settings = loadSettings(MOCK_WORKSPACE_DIR);
      expect((settings.user.settings as TestSettings)['path']).toBe(
        '/path/valueA/valueB/end',
      );
      delete process.env['VAR_A'];
      delete process.env['VAR_B'];
    });

    it('should resolve environment variables in arrays', () => {
      process.env['ITEM_1'] = 'item1_env';
      process.env['ITEM_2'] = 'item2_env';
      const userSettingsContent: TestSettings = {
        list: ['$ITEM_1', '${ITEM_2}', 'literal'],
      };
      (mockFsExistsSync as Mock).mockImplementation(
        (p: fs.PathLike) => p === USER_SETTINGS_PATH,
      );
      (fs.readFileSync as Mock).mockImplementation(
        (p: fs.PathOrFileDescriptor) => {
          if (p === USER_SETTINGS_PATH)
            return JSON.stringify(userSettingsContent);
          return '{}';
        },
      );
      const settings = loadSettings(MOCK_WORKSPACE_DIR);
      expect((settings.user.settings as TestSettings)['list']).toEqual([
        'item1_env',
        'item2_env',
        'literal',
      ]);
      delete process.env['ITEM_1'];
      delete process.env['ITEM_2'];
    });

    it('should correctly pass through null, boolean, and number types, and handle undefined properties', () => {
      process.env['MY_ENV_STRING'] = 'env_string_value';
      process.env['MY_ENV_STRING_NESTED'] = 'env_string_nested_value';

      const userSettingsContent: TestSettings = {
        nullVal: null,
        trueVal: true,
        falseVal: false,
        numberVal: 123.45,
        stringVal: '$MY_ENV_STRING',
        nestedObj: {
          nestedNull: null,
          nestedBool: true,
          nestedNum: 0,
          nestedString: 'literal',
          anotherEnv: '${MY_ENV_STRING_NESTED}',
        },
      };

      (mockFsExistsSync as Mock).mockImplementation(
        (p: fs.PathLike) => p === USER_SETTINGS_PATH,
      );
      (fs.readFileSync as Mock).mockImplementation(
        (p: fs.PathOrFileDescriptor) => {
          if (p === USER_SETTINGS_PATH)
            return JSON.stringify(userSettingsContent);
          return '{}';
        },
      );

      const settings = loadSettings(MOCK_WORKSPACE_DIR);

      expect((settings.user.settings as TestSettings)['nullVal']).toBeNull();
      expect((settings.user.settings as TestSettings)['trueVal']).toBe(true);
      expect((settings.user.settings as TestSettings)['falseVal']).toBe(false);
      expect((settings.user.settings as TestSettings)['numberVal']).toBe(
        123.45,
      );
      expect((settings.user.settings as TestSettings)['stringVal']).toBe(
        'env_string_value',
      );
      expect(
        (settings.user.settings as TestSettings)['undefinedVal'],
      ).toBeUndefined();

      const nestedObj = (settings.user.settings as TestSettings)[
        'nestedObj'
      ] as Record<string, unknown>;
      expect(nestedObj['nestedNull']).toBeNull();
      expect(nestedObj['nestedBool']).toBe(true);
      expect(nestedObj['nestedNum']).toBe(0);
      expect(nestedObj['nestedString']).toBe('literal');
      expect(nestedObj['anotherEnv']).toBe('env_string_nested_value');

      delete process.env['MY_ENV_STRING'];
      delete process.env['MY_ENV_STRING_NESTED'];
    });

    it('should resolve multiple concatenated environment variables in a single string value', () => {
      process.env['TEST_HOST'] = 'myhost';
      process.env['TEST_PORT'] = '9090';
      const userSettingsContent: TestSettings = {
        serverAddress: '${TEST_HOST}:${TEST_PORT}/api',
      };
      (mockFsExistsSync as Mock).mockImplementation(
        (p: fs.PathLike) => p === USER_SETTINGS_PATH,
      );
      (fs.readFileSync as Mock).mockImplementation(
        (p: fs.PathOrFileDescriptor) => {
          if (p === USER_SETTINGS_PATH)
            return JSON.stringify(userSettingsContent);
          return '{}';
        },
      );

      const settings = loadSettings(MOCK_WORKSPACE_DIR);
      expect((settings.user.settings as TestSettings)['serverAddress']).toBe(
        'myhost:9090/api',
      );

      delete process.env['TEST_HOST'];
      delete process.env['TEST_PORT'];
    });

    describe('when GEMINI_CLI_SYSTEM_SETTINGS_PATH is set', () => {
      const MOCK_ENV_SYSTEM_SETTINGS_PATH = '/mock/env/system/settings.json';

      beforeEach(() => {
        process.env['GEMINI_CLI_SYSTEM_SETTINGS_PATH'] =
          MOCK_ENV_SYSTEM_SETTINGS_PATH;
      });

      afterEach(() => {
        delete process.env['GEMINI_CLI_SYSTEM_SETTINGS_PATH'];
      });

      it('should load system settings from the path specified in the environment variable', () => {
        (mockFsExistsSync as Mock).mockImplementation(
          (p: fs.PathLike) => p === MOCK_ENV_SYSTEM_SETTINGS_PATH,
        );
        const systemSettingsContent = {
          ui: { theme: 'env-var-theme' },
          tools: { sandbox: true },
        };
        (fs.readFileSync as Mock).mockImplementation(
          (p: fs.PathOrFileDescriptor) => {
            if (p === MOCK_ENV_SYSTEM_SETTINGS_PATH)
              return JSON.stringify(systemSettingsContent);
            return '{}';
          },
        );

        const settings = loadSettings(MOCK_WORKSPACE_DIR);

        expect(fs.readFileSync).toHaveBeenCalledWith(
          MOCK_ENV_SYSTEM_SETTINGS_PATH,
          'utf-8',
        );
        expect(settings.system.path).toBe(MOCK_ENV_SYSTEM_SETTINGS_PATH);
        expect(settings.system.settings).toEqual(systemSettingsContent);
        expect(settings.merged).toEqual({
          ...systemSettingsContent,
        });
      });
    });
  });

  describe('excludedProjectEnvVars integration', () => {
    const originalEnv = { ...process.env };

    beforeEach(() => {
      process.env = { ...originalEnv };
    });

    afterEach(() => {
      process.env = originalEnv;
    });

    it('should exclude DEBUG and DEBUG_MODE from project .env files by default', () => {
      // Create a workspace settings file with excludedProjectEnvVars
      const workspaceSettingsContent = {
        general: {},
        advanced: { excludedEnvVars: ['DEBUG', 'DEBUG_MODE'] },
      };

      (mockFsExistsSync as Mock).mockImplementation(
        (p: fs.PathLike) => p === MOCK_WORKSPACE_SETTINGS_PATH,
      );

      (fs.readFileSync as Mock).mockImplementation(
        (p: fs.PathOrFileDescriptor) => {
          if (p === MOCK_WORKSPACE_SETTINGS_PATH)
            return JSON.stringify(workspaceSettingsContent);
          return '{}';
        },
      );

      // Mock findEnvFile to return a project .env file
      const originalFindEnvFile = (
        loadSettings as unknown as { findEnvFile: () => string }
      ).findEnvFile;
      (loadSettings as unknown as { findEnvFile: () => string }).findEnvFile =
        () => '/mock/project/.env';

      // Mock fs.readFileSync for .env file content
      const originalReadFileSync = fs.readFileSync;
      (fs.readFileSync as Mock).mockImplementation(
        (p: fs.PathOrFileDescriptor) => {
          if (p === '/mock/project/.env') {
            return 'DEBUG=true\nDEBUG_MODE=1\nGEMINI_API_KEY=test-key';
          }
          if (p === MOCK_WORKSPACE_SETTINGS_PATH) {
            return JSON.stringify(workspaceSettingsContent);
          }
          return '{}';
        },
      );

      try {
        // This will call loadEnvironment internally with the merged settings
        const settings = loadSettings(MOCK_WORKSPACE_DIR);

        // Verify the settings were loaded correctly
        expect(settings.merged.advanced?.excludedEnvVars).toEqual([
          'DEBUG',
          'DEBUG_MODE',
        ]);

        // Note: We can't directly test process.env changes here because the mocking
        // prevents the actual file system operations, but we can verify the settings
        // are correctly merged and passed to loadEnvironment
      } finally {
        (loadSettings as unknown as { findEnvFile: () => string }).findEnvFile =
          originalFindEnvFile;
        (fs.readFileSync as Mock).mockImplementation(originalReadFileSync);
      }
    });

    it('should respect custom excludedProjectEnvVars from user settings', () => {
      const userSettingsContent = {
        general: {},
        advanced: { excludedEnvVars: ['NODE_ENV', 'DEBUG'] },
      };

      (mockFsExistsSync as Mock).mockImplementation(
        (p: fs.PathLike) => p === USER_SETTINGS_PATH,
      );

      (fs.readFileSync as Mock).mockImplementation(
        (p: fs.PathOrFileDescriptor) => {
          if (p === USER_SETTINGS_PATH)
            return JSON.stringify(userSettingsContent);
          return '{}';
        },
      );

      const settings = loadSettings(MOCK_WORKSPACE_DIR);
      expect(settings.user.settings.advanced?.excludedEnvVars).toEqual([
        'NODE_ENV',
        'DEBUG',
      ]);
      expect(settings.merged.advanced?.excludedEnvVars).toEqual([
        'NODE_ENV',
        'DEBUG',
      ]);
    });

    it('should merge excludedProjectEnvVars with workspace taking precedence', () => {
      const userSettingsContent = {
        general: {},
        advanced: { excludedEnvVars: ['DEBUG', 'NODE_ENV', 'USER_VAR'] },
      };
      const workspaceSettingsContent = {
        general: {},
        advanced: { excludedEnvVars: ['WORKSPACE_DEBUG', 'WORKSPACE_VAR'] },
      };

      (mockFsExistsSync as Mock).mockReturnValue(true);

      (fs.readFileSync as Mock).mockImplementation(
        (p: fs.PathOrFileDescriptor) => {
          if (p === USER_SETTINGS_PATH)
            return JSON.stringify(userSettingsContent);
          if (p === MOCK_WORKSPACE_SETTINGS_PATH)
            return JSON.stringify(workspaceSettingsContent);
          return '{}';
        },
      );

      const settings = loadSettings(MOCK_WORKSPACE_DIR);

      expect(settings.user.settings.advanced?.excludedEnvVars).toEqual([
        'DEBUG',
        'NODE_ENV',
        'USER_VAR',
      ]);
      expect(settings.workspace.settings.advanced?.excludedEnvVars).toEqual([
        'WORKSPACE_DEBUG',
        'WORKSPACE_VAR',
      ]);
      expect(settings.merged.advanced?.excludedEnvVars).toEqual([
        'DEBUG',
        'NODE_ENV',
        'USER_VAR',
        'WORKSPACE_DEBUG',
        'WORKSPACE_VAR',
      ]);
    });
  });

  describe('with workspace trust', () => {
    it('should merge workspace settings when workspace is trusted', () => {
      (mockFsExistsSync as Mock).mockReturnValue(true);
      const userSettingsContent = {
        ui: { theme: 'dark' },
        tools: { sandbox: false },
      };
      const workspaceSettingsContent = {
        tools: { sandbox: true },
        context: { fileName: 'WORKSPACE.md' },
      };

      (fs.readFileSync as Mock).mockImplementation(
        (p: fs.PathOrFileDescriptor) => {
          if (p === USER_SETTINGS_PATH)
            return JSON.stringify(userSettingsContent);
          if (p === MOCK_WORKSPACE_SETTINGS_PATH)
            return JSON.stringify(workspaceSettingsContent);
          return '{}';
        },
      );

      const settings = loadSettings(MOCK_WORKSPACE_DIR);
      expect(settings.merged.tools?.sandbox).toBe(true);
      expect(settings.merged.context?.fileName).toBe('WORKSPACE.md');
      expect(settings.merged.ui?.theme).toBe('dark');
    });

    it('should NOT merge workspace settings when workspace is not trusted', () => {
      vi.mocked(isWorkspaceTrusted).mockReturnValue({
        isTrusted: false,
        source: 'file',
      });
      (mockFsExistsSync as Mock).mockReturnValue(true);
      const userSettingsContent = {
        ui: { theme: 'dark' },
        tools: { sandbox: false },
        context: { fileName: 'USER.md' },
      };
      const workspaceSettingsContent = {
        tools: { sandbox: true },
        context: { fileName: 'WORKSPACE.md' },
      };

      (fs.readFileSync as Mock).mockImplementation(
        (p: fs.PathOrFileDescriptor) => {
          if (p === USER_SETTINGS_PATH)
            return JSON.stringify(userSettingsContent);
          if (p === MOCK_WORKSPACE_SETTINGS_PATH)
            return JSON.stringify(workspaceSettingsContent);
          return '{}';
        },
      );

      const settings = loadSettings(MOCK_WORKSPACE_DIR);

      expect(settings.merged.tools?.sandbox).toBe(false); // User setting
      expect(settings.merged.context?.fileName).toBe('USER.md'); // User setting
      expect(settings.merged.ui?.theme).toBe('dark'); // User setting
    });
  });

  describe('migrateSettingsToV1', () => {
    it('should handle an empty object', () => {
      const v2Settings = {};
      const v1Settings = migrateSettingsToV1(v2Settings);
      expect(v1Settings).toEqual({});
    });

    it('should migrate a simple v2 settings object to v1', () => {
      const v2Settings = {
        general: {
          preferredEditor: 'vscode',
          vimMode: true,
        },
        ui: {
          theme: 'dark',
        },
      };
      const v1Settings = migrateSettingsToV1(v2Settings);
      expect(v1Settings).toEqual({
        preferredEditor: 'vscode',
        vimMode: true,
        theme: 'dark',
      });
    });

    it('should handle nested properties correctly', () => {
      const v2Settings = {
        security: {
          folderTrust: {
            enabled: true,
          },
          auth: {
            selectedType: 'oauth',
          },
        },
        advanced: {
          autoConfigureMemory: true,
        },
      };
      const v1Settings = migrateSettingsToV1(v2Settings);
      expect(v1Settings).toEqual({
        folderTrust: true,
        selectedAuthType: 'oauth',
        autoConfigureMaxOldSpaceSize: true,
      });
    });

    it('should preserve mcpServers at the top level', () => {
      const v2Settings = {
        general: {
          preferredEditor: 'vscode',
        },
        mcpServers: {
          'my-server': {
            command: 'npm start',
          },
        },
      };
      const v1Settings = migrateSettingsToV1(v2Settings);
      expect(v1Settings).toEqual({
        preferredEditor: 'vscode',
        mcpServers: {
          'my-server': {
            command: 'npm start',
          },
        },
      });
    });

    it('should carry over unrecognized top-level properties', () => {
      const v2Settings = {
        general: {
          vimMode: false,
        },
        unrecognized: 'value',
        another: {
          nested: true,
        },
      };
      const v1Settings = migrateSettingsToV1(v2Settings);
      expect(v1Settings).toEqual({
        vimMode: false,
        unrecognized: 'value',
        another: {
          nested: true,
        },
      });
    });

    it('should handle a complex object with mixed properties', () => {
      const v2Settings = {
        general: {
          disableAutoUpdate: true,
        },
        ui: {
          hideBanner: true,
          customThemes: {
            myTheme: {},
          },
        },
        model: {
          name: 'gemini-pro',
          chatCompression: {
            contextPercentageThreshold: 0.5,
          },
        },
        mcpServers: {
          'server-1': {
            command: 'node server.js',
          },
        },
        unrecognized: {
          should: 'be-preserved',
        },
      };
      const v1Settings = migrateSettingsToV1(v2Settings);
      expect(v1Settings).toEqual({
        disableAutoUpdate: true,
        hideBanner: true,
        customThemes: {
          myTheme: {},
        },
        model: 'gemini-pro',
        chatCompression: {
          contextPercentageThreshold: 0.5,
        },
        mcpServers: {
          'server-1': {
            command: 'node server.js',
          },
        },
        unrecognized: {
          should: 'be-preserved',
        },
      });
    });

    it('should not migrate a v1 settings object', () => {
      const v1Settings = {
        preferredEditor: 'vscode',
        vimMode: true,
        theme: 'dark',
      };
      const migratedSettings = migrateSettingsToV1(v1Settings);
      expect(migratedSettings).toEqual({
        preferredEditor: 'vscode',
        vimMode: true,
        theme: 'dark',
      });
    });

    it('should migrate a full v2 settings object to v1', () => {
      const v2Settings: TestSettings = {
        general: {
          preferredEditor: 'code',
          vimMode: true,
        },
        ui: {
          theme: 'dark',
        },
        privacy: {
          usageStatisticsEnabled: false,
        },
        model: {
          name: 'gemini-pro',
          chatCompression: {
            contextPercentageThreshold: 0.8,
          },
        },
        context: {
          fileName: 'CONTEXT.md',
          includeDirectories: ['/src'],
        },
        tools: {
          sandbox: true,
          exclude: ['toolA'],
        },
        mcp: {
          allowed: ['server1'],
        },
        security: {
          folderTrust: {
            enabled: true,
          },
        },
        advanced: {
          dnsResolutionOrder: 'ipv4first',
          excludedEnvVars: ['SECRET'],
        },
        mcpServers: {
          'my-server': {
            command: 'npm start',
          },
        },
        unrecognizedTopLevel: {
          value: 'should be preserved',
        },
      };

      const v1Settings = migrateSettingsToV1(v2Settings);

      expect(v1Settings).toEqual({
        preferredEditor: 'code',
        vimMode: true,
        theme: 'dark',
        usageStatisticsEnabled: false,
        model: 'gemini-pro',
        chatCompression: {
          contextPercentageThreshold: 0.8,
        },
        contextFileName: 'CONTEXT.md',
        includeDirectories: ['/src'],
        sandbox: true,
        excludeTools: ['toolA'],
        allowMCPServers: ['server1'],
        folderTrust: true,
        dnsResolutionOrder: 'ipv4first',
        excludedProjectEnvVars: ['SECRET'],
        mcpServers: {
          'my-server': {
            command: 'npm start',
          },
        },
        unrecognizedTopLevel: {
          value: 'should be preserved',
        },
      });
    });

    it('should handle partial v2 settings', () => {
      const v2Settings: TestSettings = {
        general: {
          vimMode: false,
        },
        ui: {},
        model: {
          name: 'gemini-1.5-pro',
        },
        unrecognized: 'value',
      };

      const v1Settings = migrateSettingsToV1(v2Settings);

      expect(v1Settings).toEqual({
        vimMode: false,
        model: 'gemini-1.5-pro',
        unrecognized: 'value',
      });
    });

    it('should handle settings with different data types', () => {
      const v2Settings: TestSettings = {
        general: {
          vimMode: false,
        },
        model: {
          maxSessionTurns: -1,
        },
        context: {
          includeDirectories: [],
        },
        security: {
          folderTrust: {
            enabled: undefined,
          },
        },
      };

      const v1Settings = migrateSettingsToV1(v2Settings);

      expect(v1Settings).toEqual({
        vimMode: false,
        maxSessionTurns: -1,
        includeDirectories: [],
        security: {
          folderTrust: {
            enabled: undefined,
          },
        },
      });
    });

    it('should preserve unrecognized top-level keys', () => {
      const v2Settings: TestSettings = {
        general: {
          vimMode: true,
        },
        customTopLevel: {
          a: 1,
          b: [2],
        },
        anotherOne: 'hello',
      };

      const v1Settings = migrateSettingsToV1(v2Settings);

      expect(v1Settings).toEqual({
        vimMode: true,
        customTopLevel: {
          a: 1,
          b: [2],
        },
        anotherOne: 'hello',
      });
    });

    it('should handle an empty v2 settings object', () => {
      const v2Settings = {};
      const v1Settings = migrateSettingsToV1(v2Settings);
      expect(v1Settings).toEqual({});
    });

    it('should correctly handle mcpServers at the top level', () => {
      const v2Settings: TestSettings = {
        mcpServers: {
          serverA: { command: 'a' },
        },
        mcp: {
          allowed: ['serverA'],
        },
      };

      const v1Settings = migrateSettingsToV1(v2Settings);

      expect(v1Settings).toEqual({
        mcpServers: {
          serverA: { command: 'a' },
        },
        allowMCPServers: ['serverA'],
      });
    });

    it('should correctly migrate customWittyPhrases', () => {
      const v2Settings: Partial<Settings> = {
        ui: {
          customWittyPhrases: ['test phrase'],
        },
      };
      const v1Settings = migrateSettingsToV1(v2Settings as Settings);
      expect(v1Settings).toEqual({
        customWittyPhrases: ['test phrase'],
      });
    });
  });

  describe('loadEnvironment', () => {
    function setup({
      isFolderTrustEnabled = true,
      isWorkspaceTrustedValue = true,
    }) {
      delete process.env['TESTTEST']; // reset
      const geminiEnvPath = path.resolve(path.join(GEMINI_DIR, '.env'));

      vi.mocked(isWorkspaceTrusted).mockReturnValue({
        isTrusted: isWorkspaceTrustedValue,
        source: 'file',
      });
      (mockFsExistsSync as Mock).mockImplementation((p: fs.PathLike) =>
        [USER_SETTINGS_PATH, geminiEnvPath].includes(p.toString()),
      );
      const userSettingsContent: Settings = {
        ui: {
          theme: 'dark',
        },
        security: {
          folderTrust: {
            enabled: isFolderTrustEnabled,
          },
        },
        context: {
          fileName: 'USER_CONTEXT.md',
        },
      };
      (fs.readFileSync as Mock).mockImplementation(
        (p: fs.PathOrFileDescriptor) => {
          if (p === USER_SETTINGS_PATH)
            return JSON.stringify(userSettingsContent);
          if (p === geminiEnvPath) return 'TESTTEST=1234';
          return '{}';
        },
      );
    }

    it('sets environment variables from .env files', () => {
      setup({ isFolderTrustEnabled: false, isWorkspaceTrustedValue: true });
      loadEnvironment(loadSettings(MOCK_WORKSPACE_DIR).merged);

      expect(process.env['TESTTEST']).toEqual('1234');
    });

    it('does not load env files from untrusted spaces', () => {
      setup({ isFolderTrustEnabled: true, isWorkspaceTrustedValue: false });
      loadEnvironment(loadSettings(MOCK_WORKSPACE_DIR).merged);

      expect(process.env['TESTTEST']).not.toEqual('1234');
    });
  });

  describe('needsMigration', () => {
    it('should return false for an empty object', () => {
      expect(needsMigration({})).toBe(false);
    });

    it('should return false for settings that are already in V2 format', () => {
      const v2Settings: Partial<Settings> = {
        ui: {
          theme: 'dark',
        },
        tools: {
          sandbox: true,
        },
      };
      expect(needsMigration(v2Settings)).toBe(false);
    });

    it('should return true for settings with a V1 key that needs to be moved', () => {
      const v1Settings = {
        theme: 'dark', // v1 key
      };
      expect(needsMigration(v1Settings)).toBe(true);
    });

    it('should return true for settings with a mix of V1 and V2 keys', () => {
      const mixedSettings = {
        theme: 'dark', // v1 key
        tools: {
          sandbox: true, // v2 key
        },
      };
      expect(needsMigration(mixedSettings)).toBe(true);
    });

    it('should return false for settings with only V1 keys that are the same in V2', () => {
      const v1Settings = {
        mcpServers: {},
        telemetry: {},
        extensions: [],
      };
      expect(needsMigration(v1Settings)).toBe(false);
    });

    it('should return true for settings with a mix of V1 keys that are the same in V2 and V1 keys that need moving', () => {
      const v1Settings = {
        mcpServers: {}, // same in v2
        theme: 'dark', // needs moving
      };
      expect(needsMigration(v1Settings)).toBe(true);
    });

    it('should return false for settings with unrecognized keys', () => {
      const settings = {
        someUnrecognizedKey: 'value',
      };
      expect(needsMigration(settings)).toBe(false);
    });

    it('should return false for settings with v2 keys and unrecognized keys', () => {
      const settings = {
        ui: { theme: 'dark' },
        someUnrecognizedKey: 'value',
      };
      expect(needsMigration(settings)).toBe(false);
    });
  });

  describe('migrateDeprecatedSettings', () => {
    let mockFsExistsSync: Mock;
    let mockFsReadFileSync: Mock;

    beforeEach(() => {
      vi.resetAllMocks();
      mockFsExistsSync = vi.mocked(fs.existsSync);
      (mockFsExistsSync as Mock).mockReturnValue(true);
      mockFsReadFileSync = vi.mocked(fs.readFileSync);
      mockFsReadFileSync.mockReturnValue('{}');
      vi.mocked(isWorkspaceTrusted).mockReturnValue({
        isTrusted: true,
        source: undefined,
      });
    });

    afterEach(() => {
      vi.restoreAllMocks();
    });

    it('should migrate disabled extensions from user and workspace settings', () => {
      const userSettingsContent = {
        extensions: {
          disabled: ['user-ext-1', 'shared-ext'],
        },
      };
      const workspaceSettingsContent = {
        extensions: {
          disabled: ['workspace-ext-1', 'shared-ext'],
        },
      };

      (mockFsReadFileSync as Mock).mockImplementation(
        (p: fs.PathOrFileDescriptor) => {
          if (p === USER_SETTINGS_PATH)
            return JSON.stringify(userSettingsContent);
          if (p === MOCK_WORKSPACE_SETTINGS_PATH)
            return JSON.stringify(workspaceSettingsContent);
          return '{}';
        },
      );

      const loadedSettings = loadSettings(MOCK_WORKSPACE_DIR);
      const setValueSpy = vi.spyOn(loadedSettings, 'setValue');
      const extensionManager = new ExtensionManager({
        loadedSettings,
        workspaceDir: MOCK_WORKSPACE_DIR,
        requestConsent: vi.fn(),
        requestSetting: vi.fn(),
      });
      const mockDisableExtension = vi.spyOn(
        extensionManager,
        'disableExtension',
      );
      mockDisableExtension.mockImplementation(() => {});

      migrateDeprecatedSettings(loadedSettings, extensionManager);

      // Check user settings migration
      expect(mockDisableExtension).toHaveBeenCalledWith(
        'user-ext-1',
        SettingScope.User,
      );
      expect(mockDisableExtension).toHaveBeenCalledWith(
        'shared-ext',
        SettingScope.User,
      );

      // Check workspace settings migration
      expect(mockDisableExtension).toHaveBeenCalledWith(
        'workspace-ext-1',
        SettingScope.Workspace,
      );
      expect(mockDisableExtension).toHaveBeenCalledWith(
        'shared-ext',
        SettingScope.Workspace,
      );

      // Check that setValue was called to remove the deprecated setting
      expect(setValueSpy).toHaveBeenCalledWith(
        SettingScope.User,
        'extensions',
        {
          disabled: undefined,
        },
      );
      expect(setValueSpy).toHaveBeenCalledWith(
        SettingScope.Workspace,
        'extensions',
        {
          disabled: undefined,
        },
      );
    });

    it('should not do anything if there are no deprecated settings', () => {
      const userSettingsContent = {
        extensions: {
          enabled: ['user-ext-1'],
        },
      };
      const workspaceSettingsContent = {
        someOtherSetting: 'value',
      };

      (mockFsReadFileSync as Mock).mockImplementation(
        (p: fs.PathOrFileDescriptor) => {
          if (p === USER_SETTINGS_PATH)
            return JSON.stringify(userSettingsContent);
          if (p === MOCK_WORKSPACE_SETTINGS_PATH)
            return JSON.stringify(workspaceSettingsContent);
          return '{}';
        },
      );

      const loadedSettings = loadSettings(MOCK_WORKSPACE_DIR);
      const setValueSpy = vi.spyOn(loadedSettings, 'setValue');
      const extensionManager = new ExtensionManager({
        loadedSettings,
        workspaceDir: MOCK_WORKSPACE_DIR,
        requestConsent: vi.fn(),
        requestSetting: vi.fn(),
      });
      const mockDisableExtension = vi.spyOn(
        extensionManager,
        'disableExtension',
      );
      mockDisableExtension.mockImplementation(() => {});

      migrateDeprecatedSettings(loadedSettings, extensionManager);

      expect(mockDisableExtension).not.toHaveBeenCalled();
      expect(setValueSpy).not.toHaveBeenCalled();
    });
  });

  describe('saveSettings', () => {
    it('should save settings using updateSettingsFilePreservingFormat', () => {
      const mockUpdateSettings = vi.mocked(updateSettingsFilePreservingFormat);
      const settingsFile = {
        path: '/mock/settings.json',
        settings: { ui: { theme: 'dark' } },
        originalSettings: { ui: { theme: 'dark' } },
      } as unknown as SettingsFile;

      saveSettings(settingsFile);

      expect(mockUpdateSettings).toHaveBeenCalledWith('/mock/settings.json', {
        ui: { theme: 'dark' },
      });
    });

    it('should create directory if it does not exist', () => {
      const mockFsExistsSync = vi.mocked(fs.existsSync);
      const mockFsMkdirSync = vi.mocked(fs.mkdirSync);
      mockFsExistsSync.mockReturnValue(false);

      const settingsFile = {
        path: '/mock/new/dir/settings.json',
        settings: {},
        originalSettings: {},
      } as unknown as SettingsFile;

      saveSettings(settingsFile);

      expect(mockFsExistsSync).toHaveBeenCalledWith('/mock/new/dir');
      expect(mockFsMkdirSync).toHaveBeenCalledWith('/mock/new/dir', {
        recursive: true,
      });
    });

    it('should emit error feedback if saving fails', () => {
      const mockUpdateSettings = vi.mocked(updateSettingsFilePreservingFormat);
      const error = new Error('Write failed');
      mockUpdateSettings.mockImplementation(() => {
        throw error;
      });

      const settingsFile = {
        path: '/mock/settings.json',
        settings: {},
        originalSettings: {},
      } as unknown as SettingsFile;

      saveSettings(settingsFile);

      expect(mockCoreEvents.emitFeedback).toHaveBeenCalledWith(
        'error',
        'There was an error saving your latest settings changes.',
        error,
      );
    });
  });
});<|MERGE_RESOLUTION|>--- conflicted
+++ resolved
@@ -66,14 +66,9 @@
   saveSettings,
   type SettingsFile,
 } from './settings.js';
-<<<<<<< HEAD
 import { FatalConfigError, GEMINI_DIR } from '@google/gemini-cli-core';
 import { ExtensionManager } from './extension-manager.js';
-=======
-import { FatalConfigError, GEMINI_DIR, Storage } from '@google/gemini-cli-core';
-import { ExtensionEnablementManager } from './extensions/extensionEnablement.js';
 import { updateSettingsFilePreservingFormat } from '../utils/commentJson.js';
->>>>>>> 3a501196
 
 const MOCK_WORKSPACE_DIR = '/mock/workspace';
 // Use the (mocked) GEMINI_DIR for consistency
