/**
 * @license
 * Copyright 2025 Google LLC
 * SPDX-License-Identifier: Apache-2.0
 */

/// <reference types="vitest/globals" />

// Mock 'os' first.
import * as osActual from 'node:os'; // Import for type info for the mock factory

vi.mock('os', async (importOriginal) => {
  const actualOs = await importOriginal<typeof osActual>();
  return {
    ...actualOs,
    homedir: vi.fn(() => '/mock/home/user'),
    platform: vi.fn(() => 'linux'),
  };
});

// Mock './settings.js' to ensure it uses the mocked 'os.homedir()' for its internal constants.
vi.mock('./settings.js', async (importActual) => {
  const originalModule = await importActual<typeof import('./settings.js')>();
  return {
    __esModule: true, // Ensure correct module shape
    ...originalModule, // Re-export all original members
    // We are relying on originalModule's USER_SETTINGS_PATH being constructed with mocked os.homedir()
  };
});

// Mock trustedFolders
vi.mock('./trustedFolders.js', () => ({
  isWorkspaceTrusted: vi.fn(),
}));

// NOW import everything else, including the (now effectively re-exported) settings.js
import path, * as pathActual from 'node:path'; // Restored for MOCK_WORKSPACE_SETTINGS_PATH
import {
  describe,
  it,
  expect,
  vi,
  beforeEach,
  afterEach,
  type Mocked,
  type Mock,
  fail,
} from 'vitest';
import * as fs from 'node:fs'; // fs will be mocked separately
import stripJsonComments from 'strip-json-comments'; // Will be mocked separately
import { isWorkspaceTrusted } from './trustedFolders.js';

// These imports will get the versions from the vi.mock('./settings.js', ...) factory.
import {
  loadSettings,
  USER_SETTINGS_PATH, // This IS the mocked path.
  getSystemSettingsPath,
  getSystemDefaultsPath,
  SETTINGS_DIRECTORY_NAME, // This is from the original module, but used by the mock.
  migrateSettingsToV1,
  needsMigration,
  type Settings,
  loadEnvironment,
} from './settings.js';
import { FatalConfigError, GEMINI_DIR } from '@google/gemini-cli-core';

const MOCK_WORKSPACE_DIR = '/mock/workspace';
// Use the (mocked) SETTINGS_DIRECTORY_NAME for consistency
const MOCK_WORKSPACE_SETTINGS_PATH = pathActual.join(
  MOCK_WORKSPACE_DIR,
  SETTINGS_DIRECTORY_NAME,
  'settings.json',
);

// A more flexible type for test data that allows arbitrary properties.
type TestSettings = Settings & { [key: string]: unknown };

vi.mock('fs', async (importOriginal) => {
  // Get all the functions from the real 'fs' module
  const actualFs = await importOriginal<typeof fs>();

  return {
    ...actualFs, // Keep all the real functions
    // Now, just override the ones we need for the test
    existsSync: vi.fn(),
    readFileSync: vi.fn(),
    writeFileSync: vi.fn(),
    mkdirSync: vi.fn(),
    realpathSync: (p: string) => p,
  };
});

vi.mock('strip-json-comments', () => ({
  default: vi.fn((content) => content),
}));

describe('Settings Loading and Merging', () => {
  let mockFsExistsSync: Mocked<typeof fs.existsSync>;
  let mockStripJsonComments: Mocked<typeof stripJsonComments>;
  let mockFsMkdirSync: Mocked<typeof fs.mkdirSync>;

  beforeEach(() => {
    vi.resetAllMocks();

    mockFsExistsSync = vi.mocked(fs.existsSync);
    mockFsMkdirSync = vi.mocked(fs.mkdirSync);
    mockStripJsonComments = vi.mocked(stripJsonComments);

    vi.mocked(osActual.homedir).mockReturnValue('/mock/home/user');
    (mockStripJsonComments as unknown as Mock).mockImplementation(
      (jsonString: string) => jsonString,
    );
    (mockFsExistsSync as Mock).mockReturnValue(false);
    (fs.readFileSync as Mock).mockReturnValue('{}'); // Return valid empty JSON
    (mockFsMkdirSync as Mock).mockImplementation(() => undefined);
    vi.mocked(isWorkspaceTrusted).mockReturnValue(true);
  });

  afterEach(() => {
    vi.restoreAllMocks();
  });

  describe('loadSettings', () => {
    it('should load empty settings if no files exist', () => {
      const settings = loadSettings(MOCK_WORKSPACE_DIR);
      expect(settings.system.settings).toEqual({});
      expect(settings.user.settings).toEqual({});
      expect(settings.workspace.settings).toEqual({});
<<<<<<< HEAD
      expect(settings.merged).toEqual({});
=======
      expect(settings.merged).toEqual({
        ui: {
          customThemes: {},
        },
        mcp: {},
        mcpServers: {},
        context: {
          includeDirectories: [],
        },
        model: {
          chatCompression: {},
        },
        advanced: {
          excludedEnvVars: [],
        },
        extensions: {
          disabled: [],
          workspacesWithMigrationNudge: [],
        },
        security: {},
        general: {},
        privacy: {},
        telemetry: {},
        tools: {},
        ide: {},
      });
      expect(settings.errors.length).toBe(0);
>>>>>>> 20b6246d
    });

    it('should load system settings if only system file exists', () => {
      (mockFsExistsSync as Mock).mockImplementation(
        (p: fs.PathLike) => p === getSystemSettingsPath(),
      );
      const systemSettingsContent = {
        ui: {
          theme: 'system-default',
        },
        tools: {
          sandbox: false,
        },
      };
      (fs.readFileSync as Mock).mockImplementation(
        (p: fs.PathOrFileDescriptor) => {
          if (p === getSystemSettingsPath())
            return JSON.stringify(systemSettingsContent);
          return '{}';
        },
      );

      const settings = loadSettings(MOCK_WORKSPACE_DIR);

      expect(fs.readFileSync).toHaveBeenCalledWith(
        getSystemSettingsPath(),
        'utf-8',
      );
      expect(settings.system.settings).toEqual(systemSettingsContent);
      expect(settings.user.settings).toEqual({});
      expect(settings.workspace.settings).toEqual({});
      expect(settings.merged).toEqual({
        ...systemSettingsContent,
<<<<<<< HEAD
=======
        ui: {
          ...systemSettingsContent.ui,
          customThemes: {},
        },
        mcp: {},
        mcpServers: {},
        context: {
          includeDirectories: [],
        },
        model: {
          chatCompression: {},
        },
        advanced: {
          excludedEnvVars: [],
        },
        extensions: {
          disabled: [],
          workspacesWithMigrationNudge: [],
        },
        security: {},
        general: {},
        privacy: {},
        telemetry: {},
        tools: {
          sandbox: false,
        },
        ide: {},
>>>>>>> 20b6246d
      });
    });

    it('should load user settings if only user file exists', () => {
      const expectedUserSettingsPath = USER_SETTINGS_PATH; // Use the path actually resolved by the (mocked) module

      (mockFsExistsSync as Mock).mockImplementation(
        (p: fs.PathLike) => p === expectedUserSettingsPath,
      );
      const userSettingsContent = {
        ui: {
          theme: 'dark',
        },
        context: {
          fileName: 'USER_CONTEXT.md',
        },
      };
      (fs.readFileSync as Mock).mockImplementation(
        (p: fs.PathOrFileDescriptor) => {
          if (p === expectedUserSettingsPath)
            return JSON.stringify(userSettingsContent);
          return '{}';
        },
      );

      const settings = loadSettings(MOCK_WORKSPACE_DIR);

      expect(fs.readFileSync).toHaveBeenCalledWith(
        expectedUserSettingsPath,
        'utf-8',
      );
      expect(settings.user.settings).toEqual(userSettingsContent);
      expect(settings.workspace.settings).toEqual({});
      expect(settings.merged).toEqual({
        ...userSettingsContent,
<<<<<<< HEAD
=======
        ui: {
          ...userSettingsContent.ui,
          customThemes: {},
        },
        mcp: {},
        mcpServers: {},
        context: {
          ...userSettingsContent.context,
          includeDirectories: [],
        },
        model: {
          chatCompression: {},
        },
        advanced: {
          excludedEnvVars: [],
        },
        extensions: {
          disabled: [],
          workspacesWithMigrationNudge: [],
        },
        security: {},
        general: {},
        privacy: {},
        telemetry: {},
        tools: {},
        ide: {},
>>>>>>> 20b6246d
      });
    });

    it('should load workspace settings if only workspace file exists', () => {
      (mockFsExistsSync as Mock).mockImplementation(
        (p: fs.PathLike) => p === MOCK_WORKSPACE_SETTINGS_PATH,
      );
      const workspaceSettingsContent = {
        tools: {
          sandbox: true,
        },
        context: {
          fileName: 'WORKSPACE_CONTEXT.md',
        },
      };
      (fs.readFileSync as Mock).mockImplementation(
        (p: fs.PathOrFileDescriptor) => {
          if (p === MOCK_WORKSPACE_SETTINGS_PATH)
            return JSON.stringify(workspaceSettingsContent);
          return '';
        },
      );

      const settings = loadSettings(MOCK_WORKSPACE_DIR);

      expect(fs.readFileSync).toHaveBeenCalledWith(
        MOCK_WORKSPACE_SETTINGS_PATH,
        'utf-8',
      );
      expect(settings.user.settings).toEqual({});
      expect(settings.workspace.settings).toEqual(workspaceSettingsContent);
      expect(settings.merged).toEqual({
<<<<<<< HEAD
        ...workspaceSettingsContent,
=======
        tools: {
          sandbox: true,
        },
        context: {
          fileName: 'WORKSPACE_CONTEXT.md',
          includeDirectories: [],
        },
        ui: {
          customThemes: {},
        },
        mcp: {},
        mcpServers: {},
        model: {
          chatCompression: {},
        },
        advanced: {
          excludedEnvVars: [],
        },
        extensions: {
          disabled: [],
          workspacesWithMigrationNudge: [],
        },
        security: {},
        general: {},
        privacy: {},
        telemetry: {},
        ide: {},
      });
    });

    it('should merge user and workspace settings, with workspace taking precedence', () => {
      (mockFsExistsSync as Mock).mockReturnValue(true);
      const userSettingsContent = {
        ui: {
          theme: 'dark',
        },
        tools: {
          sandbox: false,
        },
        context: {
          fileName: 'USER_CONTEXT.md',
        },
      };
      const workspaceSettingsContent = {
        tools: {
          sandbox: true,
          core: ['tool1'],
        },
        context: {
          fileName: 'WORKSPACE_CONTEXT.md',
        },
      };

      (fs.readFileSync as Mock).mockImplementation(
        (p: fs.PathOrFileDescriptor) => {
          if (p === USER_SETTINGS_PATH)
            return JSON.stringify(userSettingsContent);
          if (p === MOCK_WORKSPACE_SETTINGS_PATH)
            return JSON.stringify(workspaceSettingsContent);
          return '';
        },
      );

      const settings = loadSettings(MOCK_WORKSPACE_DIR);

      expect(settings.user.settings).toEqual(userSettingsContent);
      expect(settings.workspace.settings).toEqual(workspaceSettingsContent);
      expect(settings.merged).toEqual({
        ui: {
          theme: 'dark',
          customThemes: {},
        },
        tools: {
          sandbox: true,
          core: ['tool1'],
        },
        context: {
          fileName: 'WORKSPACE_CONTEXT.md',
          includeDirectories: [],
        },
        advanced: {
          excludedEnvVars: [],
        },
        extensions: {
          disabled: [],
          workspacesWithMigrationNudge: [],
        },
        mcp: {},
        mcpServers: {},
        model: {
          chatCompression: {},
        },
        security: {},
        general: {},
        privacy: {},
        telemetry: {},
        ide: {},
>>>>>>> 20b6246d
      });
    });

    it('should merge system, user and workspace settings, with system taking precedence over workspace, and workspace over user', () => {
      (mockFsExistsSync as Mock).mockImplementation(
        (p: fs.PathLike) =>
          p === getSystemSettingsPath() ||
          p === USER_SETTINGS_PATH ||
          p === MOCK_WORKSPACE_SETTINGS_PATH,
      );
      const systemSettingsContent = {
        ui: {
          theme: 'system-theme',
        },
        tools: {
          sandbox: false,
        },
        mcp: {
          allowed: ['server1', 'server2'],
        },
        telemetry: { enabled: false },
      };
      const userSettingsContent = {
        ui: {
          theme: 'dark',
        },
        tools: {
          sandbox: true,
        },
        context: {
          fileName: 'USER_CONTEXT.md',
        },
      };
      const workspaceSettingsContent = {
        tools: {
          sandbox: false,
          core: ['tool1'],
        },
        context: {
          fileName: 'WORKSPACE_CONTEXT.md',
        },
        mcp: {
          allowed: ['server1', 'server2', 'server3'],
        },
      };

      (fs.readFileSync as Mock).mockImplementation(
        (p: fs.PathOrFileDescriptor) => {
          if (p === getSystemSettingsPath())
            return JSON.stringify(systemSettingsContent);
          if (p === USER_SETTINGS_PATH)
            return JSON.stringify(userSettingsContent);
          if (p === MOCK_WORKSPACE_SETTINGS_PATH)
            return JSON.stringify(workspaceSettingsContent);
          return '';
        },
      );

      const settings = loadSettings(MOCK_WORKSPACE_DIR);

      expect(settings.system.settings).toEqual(systemSettingsContent);
      expect(settings.user.settings).toEqual(userSettingsContent);
      expect(settings.workspace.settings).toEqual(workspaceSettingsContent);
      expect(settings.merged).toEqual({
        ui: {
          theme: 'system-theme',
        },
        tools: {
          sandbox: false,
          core: ['tool1'],
        },
        telemetry: { enabled: false },
        context: {
          fileName: 'WORKSPACE_CONTEXT.md',
        },
        mcp: {
          allowed: ['server1', 'server2'],
        },
<<<<<<< HEAD
=======
        advanced: {
          excludedEnvVars: [],
        },
        extensions: {
          disabled: [],
          workspacesWithMigrationNudge: [],
        },
        mcpServers: {},
        model: {
          chatCompression: {},
        },
        security: {},
        general: {},
        privacy: {},
        ide: {},
>>>>>>> 20b6246d
      });
    });

    it('should correctly migrate a complex legacy (v1) settings file', () => {
      (mockFsExistsSync as Mock).mockImplementation(
        (p: fs.PathLike) => p === USER_SETTINGS_PATH,
      );
      const legacySettingsContent = {
        theme: 'legacy-dark',
        vimMode: true,
        contextFileName: 'LEGACY_CONTEXT.md',
        model: 'gemini-pro',
        mcpServers: {
          'legacy-server-1': {
            command: 'npm',
            args: ['run', 'start:server1'],
            description: 'Legacy Server 1',
          },
          'legacy-server-2': {
            command: 'node',
            args: ['server2.js'],
            description: 'Legacy Server 2',
          },
        },
        allowMCPServers: ['legacy-server-1'],
        someUnrecognizedSetting: 'should-be-preserved',
      };

      (fs.readFileSync as Mock).mockImplementation(
        (p: fs.PathOrFileDescriptor) => {
          if (p === USER_SETTINGS_PATH)
            return JSON.stringify(legacySettingsContent);
          return '{}';
        },
      );

      const settings = loadSettings(MOCK_WORKSPACE_DIR);

      expect(settings.merged).toEqual({
        ui: {
          theme: 'legacy-dark',
        },
        general: {
          vimMode: true,
        },
        context: {
          fileName: 'LEGACY_CONTEXT.md',
        },
        model: {
          name: 'gemini-pro',
        },
        mcpServers: {
          'legacy-server-1': {
            command: 'npm',
            args: ['run', 'start:server1'],
            description: 'Legacy Server 1',
          },
          'legacy-server-2': {
            command: 'node',
            args: ['server2.js'],
            description: 'Legacy Server 2',
          },
        },
        mcp: {
          allowed: ['legacy-server-1'],
        },
        someUnrecognizedSetting: 'should-be-preserved',
<<<<<<< HEAD
=======
        advanced: {
          excludedEnvVars: [],
        },
        extensions: {
          disabled: [],
          workspacesWithMigrationNudge: [],
        },
        security: {},
        privacy: {},
        telemetry: {},
        tools: {},
        ide: {},
>>>>>>> 20b6246d
      });
    });

    it('should rewrite allowedTools to tools.allowed during migration', () => {
      (mockFsExistsSync as Mock).mockImplementation(
        (p: fs.PathLike) => p === USER_SETTINGS_PATH,
      );
      const legacySettingsContent = {
        allowedTools: ['fs', 'shell'],
      };
      (fs.readFileSync as Mock).mockImplementation(
        (p: fs.PathOrFileDescriptor) => {
          if (p === USER_SETTINGS_PATH)
            return JSON.stringify(legacySettingsContent);
          return '{}';
        },
      );

      const settings = loadSettings(MOCK_WORKSPACE_DIR);

      expect(settings.merged.tools?.allowed).toEqual(['fs', 'shell']);
      expect((settings.merged as TestSettings)['allowedTools']).toBeUndefined();
    });

    it('should correctly merge and migrate legacy array properties from multiple scopes', () => {
      (mockFsExistsSync as Mock).mockReturnValue(true);
      const legacyUserSettings = {
        includeDirectories: ['/user/dir'],
        excludeTools: ['user-tool'],
        excludedProjectEnvVars: ['USER_VAR'],
      };
      const legacyWorkspaceSettings = {
        includeDirectories: ['/workspace/dir'],
        excludeTools: ['workspace-tool'],
        excludedProjectEnvVars: ['WORKSPACE_VAR', 'USER_VAR'],
      };

      (fs.readFileSync as Mock).mockImplementation(
        (p: fs.PathOrFileDescriptor) => {
          if (p === USER_SETTINGS_PATH)
            return JSON.stringify(legacyUserSettings);
          if (p === MOCK_WORKSPACE_SETTINGS_PATH)
            return JSON.stringify(legacyWorkspaceSettings);
          return '{}';
        },
      );

      const settings = loadSettings(MOCK_WORKSPACE_DIR);

      // Verify includeDirectories are concatenated
      expect(settings.merged.context?.includeDirectories).toEqual([
        '/user/dir',
        '/workspace/dir',
      ]);

      // Verify excludeTools are overwritten by workspace
      expect(settings.merged.tools?.exclude).toEqual(['workspace-tool']);

      // Verify excludedProjectEnvVars are concatenated and de-duped
      expect(settings.merged.advanced?.excludedEnvVars).toEqual(
        expect.arrayContaining(['USER_VAR', 'WORKSPACE_VAR']),
      );
      expect(settings.merged.advanced?.excludedEnvVars).toHaveLength(2);
    });

    it('should merge all settings files with the correct precedence', () => {
      (mockFsExistsSync as Mock).mockReturnValue(true);
      const systemDefaultsContent = {
        ui: {
          theme: 'default-theme',
        },
        tools: {
          sandbox: true,
        },
        telemetry: true,
        context: {
          includeDirectories: ['/system/defaults/dir'],
        },
      };
      const userSettingsContent = {
        ui: {
          theme: 'user-theme',
        },
        context: {
          fileName: 'USER_CONTEXT.md',
          includeDirectories: ['/user/dir1', '/user/dir2'],
        },
      };
      const workspaceSettingsContent = {
        tools: {
          sandbox: false,
        },
        context: {
          fileName: 'WORKSPACE_CONTEXT.md',
          includeDirectories: ['/workspace/dir'],
        },
      };
      const systemSettingsContent = {
        ui: {
          theme: 'system-theme',
        },
        telemetry: false,
        context: {
          includeDirectories: ['/system/dir'],
        },
      };

      (fs.readFileSync as Mock).mockImplementation(
        (p: fs.PathOrFileDescriptor) => {
          if (p === getSystemDefaultsPath())
            return JSON.stringify(systemDefaultsContent);
          if (p === getSystemSettingsPath())
            return JSON.stringify(systemSettingsContent);
          if (p === USER_SETTINGS_PATH)
            return JSON.stringify(userSettingsContent);
          if (p === MOCK_WORKSPACE_SETTINGS_PATH)
            return JSON.stringify(workspaceSettingsContent);
          return '';
        },
      );

      const settings = loadSettings(MOCK_WORKSPACE_DIR);

      expect(settings.systemDefaults.settings).toEqual(systemDefaultsContent);
      expect(settings.system.settings).toEqual(systemSettingsContent);
      expect(settings.user.settings).toEqual(userSettingsContent);
      expect(settings.workspace.settings).toEqual(workspaceSettingsContent);
      expect(settings.merged).toEqual({
        context: {
          fileName: 'WORKSPACE_CONTEXT.md',
          includeDirectories: [
            '/system/defaults/dir',
            '/user/dir1',
            '/user/dir2',
            '/workspace/dir',
            '/system/dir',
          ],
        },
<<<<<<< HEAD
        telemetry: false,
=======
        extensions: {
          disabled: [],
          workspacesWithMigrationNudge: [],
        },
        mcp: {},
        mcpServers: {},
        model: {
          chatCompression: {},
        },
        security: {},
        telemetry: {},
>>>>>>> 20b6246d
        tools: {
          sandbox: false,
        },
        ui: {
          theme: 'system-theme',
        },
        general: {},
        privacy: {},
        ide: {},
      });
    });

    it('should ignore folderTrust from workspace settings', () => {
      (mockFsExistsSync as Mock).mockReturnValue(true);
      const userSettingsContent = {
        security: {
          folderTrust: {
            enabled: true,
          },
        },
      };
      const workspaceSettingsContent = {
        security: {
          folderTrust: {
            enabled: false, // This should be ignored
          },
        },
      };
      const systemSettingsContent = {
        // No folderTrust here
      };

      (fs.readFileSync as Mock).mockImplementation(
        (p: fs.PathOrFileDescriptor) => {
          if (p === getSystemSettingsPath())
            return JSON.stringify(systemSettingsContent);
          if (p === USER_SETTINGS_PATH)
            return JSON.stringify(userSettingsContent);
          if (p === MOCK_WORKSPACE_SETTINGS_PATH)
            return JSON.stringify(workspaceSettingsContent);
          return '{}';
        },
      );

      const settings = loadSettings(MOCK_WORKSPACE_DIR);
      expect(settings.merged.security?.folderTrust?.enabled).toBe(true); // User setting should be used
    });

    it('should use system folderTrust over user setting', () => {
      (mockFsExistsSync as Mock).mockReturnValue(true);
      const userSettingsContent = {
        security: {
          folderTrust: {
            enabled: false,
          },
        },
      };
      const workspaceSettingsContent = {
        security: {
          folderTrust: {
            enabled: true, // This should be ignored
          },
        },
      };
      const systemSettingsContent = {
        security: {
          folderTrust: {
            enabled: true,
          },
        },
      };

      (fs.readFileSync as Mock).mockImplementation(
        (p: fs.PathOrFileDescriptor) => {
          if (p === getSystemSettingsPath())
            return JSON.stringify(systemSettingsContent);
          if (p === USER_SETTINGS_PATH)
            return JSON.stringify(userSettingsContent);
          if (p === MOCK_WORKSPACE_SETTINGS_PATH)
            return JSON.stringify(workspaceSettingsContent);
          return '{}';
        },
      );

      const settings = loadSettings(MOCK_WORKSPACE_DIR);
      expect(settings.merged.security?.folderTrust?.enabled).toBe(true); // System setting should be used
    });

    it('should handle contextFileName correctly when only in user settings', () => {
      (mockFsExistsSync as Mock).mockImplementation(
        (p: fs.PathLike) => p === USER_SETTINGS_PATH,
      );
      const userSettingsContent = { context: { fileName: 'CUSTOM.md' } };
      (fs.readFileSync as Mock).mockImplementation(
        (p: fs.PathOrFileDescriptor) => {
          if (p === USER_SETTINGS_PATH)
            return JSON.stringify(userSettingsContent);
          return '';
        },
      );

      const settings = loadSettings(MOCK_WORKSPACE_DIR);
      expect(settings.merged.context?.fileName).toBe('CUSTOM.md');
    });

    it('should handle contextFileName correctly when only in workspace settings', () => {
      (mockFsExistsSync as Mock).mockImplementation(
        (p: fs.PathLike) => p === MOCK_WORKSPACE_SETTINGS_PATH,
      );
      const workspaceSettingsContent = {
        context: { fileName: 'PROJECT_SPECIFIC.md' },
      };
      (fs.readFileSync as Mock).mockImplementation(
        (p: fs.PathOrFileDescriptor) => {
          if (p === MOCK_WORKSPACE_SETTINGS_PATH)
            return JSON.stringify(workspaceSettingsContent);
          return '';
        },
      );

      const settings = loadSettings(MOCK_WORKSPACE_DIR);
      expect(settings.merged.context?.fileName).toBe('PROJECT_SPECIFIC.md');
    });

    it('should handle excludedProjectEnvVars correctly when only in user settings', () => {
      (mockFsExistsSync as Mock).mockImplementation(
        (p: fs.PathLike) => p === USER_SETTINGS_PATH,
      );
      const userSettingsContent = {
        general: {},
        advanced: { excludedEnvVars: ['DEBUG', 'NODE_ENV', 'CUSTOM_VAR'] },
      };
      (fs.readFileSync as Mock).mockImplementation(
        (p: fs.PathOrFileDescriptor) => {
          if (p === USER_SETTINGS_PATH)
            return JSON.stringify(userSettingsContent);
          return '';
        },
      );

      const settings = loadSettings(MOCK_WORKSPACE_DIR);
      expect(settings.merged.advanced?.excludedEnvVars).toEqual([
        'DEBUG',
        'NODE_ENV',
        'CUSTOM_VAR',
      ]);
    });

    it('should handle excludedProjectEnvVars correctly when only in workspace settings', () => {
      (mockFsExistsSync as Mock).mockImplementation(
        (p: fs.PathLike) => p === MOCK_WORKSPACE_SETTINGS_PATH,
      );
      const workspaceSettingsContent = {
        general: {},
        advanced: { excludedEnvVars: ['WORKSPACE_DEBUG', 'WORKSPACE_VAR'] },
      };
      (fs.readFileSync as Mock).mockImplementation(
        (p: fs.PathOrFileDescriptor) => {
          if (p === MOCK_WORKSPACE_SETTINGS_PATH)
            return JSON.stringify(workspaceSettingsContent);
          return '';
        },
      );

      const settings = loadSettings(MOCK_WORKSPACE_DIR);
      expect(settings.merged.advanced?.excludedEnvVars).toEqual([
        'WORKSPACE_DEBUG',
        'WORKSPACE_VAR',
      ]);
    });

    it('should merge excludedProjectEnvVars with workspace taking precedence over user', () => {
      (mockFsExistsSync as Mock).mockImplementation(
        (p: fs.PathLike) =>
          p === USER_SETTINGS_PATH || p === MOCK_WORKSPACE_SETTINGS_PATH,
      );
      const userSettingsContent = {
        general: {},
        advanced: { excludedEnvVars: ['DEBUG', 'NODE_ENV', 'USER_VAR'] },
      };
      const workspaceSettingsContent = {
        general: {},
        advanced: { excludedEnvVars: ['WORKSPACE_DEBUG', 'WORKSPACE_VAR'] },
      };

      (fs.readFileSync as Mock).mockImplementation(
        (p: fs.PathOrFileDescriptor) => {
          if (p === USER_SETTINGS_PATH)
            return JSON.stringify(userSettingsContent);
          if (p === MOCK_WORKSPACE_SETTINGS_PATH)
            return JSON.stringify(workspaceSettingsContent);
          return '';
        },
      );

      const settings = loadSettings(MOCK_WORKSPACE_DIR);

      expect(settings.user.settings.advanced?.excludedEnvVars).toEqual([
        'DEBUG',
        'NODE_ENV',
        'USER_VAR',
      ]);
      expect(settings.workspace.settings.advanced?.excludedEnvVars).toEqual([
        'WORKSPACE_DEBUG',
        'WORKSPACE_VAR',
      ]);
      expect(settings.merged.advanced?.excludedEnvVars).toEqual([
        'DEBUG',
        'NODE_ENV',
        'USER_VAR',
        'WORKSPACE_DEBUG',
        'WORKSPACE_VAR',
      ]);
    });

    it('should default contextFileName to undefined if not in any settings file', () => {
      (mockFsExistsSync as Mock).mockImplementation(
        (p: fs.PathLike) =>
          p === USER_SETTINGS_PATH || p === MOCK_WORKSPACE_SETTINGS_PATH,
      );
      const userSettingsContent = { ui: { theme: 'dark' } };
      const workspaceSettingsContent = { tools: { sandbox: true } };
      (fs.readFileSync as Mock).mockImplementation(
        (p: fs.PathOrFileDescriptor) => {
          if (p === USER_SETTINGS_PATH)
            return JSON.stringify(userSettingsContent);
          if (p === MOCK_WORKSPACE_SETTINGS_PATH)
            return JSON.stringify(workspaceSettingsContent);
          return '';
        },
      );

      const settings = loadSettings(MOCK_WORKSPACE_DIR);
      expect(settings.merged.context?.fileName).toBeUndefined();
    });

    it('should load telemetry setting from user settings', () => {
      (mockFsExistsSync as Mock).mockImplementation(
        (p: fs.PathLike) => p === USER_SETTINGS_PATH,
      );
      const userSettingsContent = { telemetry: { enabled: true } };
      (fs.readFileSync as Mock).mockImplementation(
        (p: fs.PathOrFileDescriptor) => {
          if (p === USER_SETTINGS_PATH)
            return JSON.stringify(userSettingsContent);
          return '{}';
        },
      );
      const settings = loadSettings(MOCK_WORKSPACE_DIR);
      expect(settings.merged.telemetry?.enabled).toBe(true);
    });

    it('should load telemetry setting from workspace settings', () => {
      (mockFsExistsSync as Mock).mockImplementation(
        (p: fs.PathLike) => p === MOCK_WORKSPACE_SETTINGS_PATH,
      );
      const workspaceSettingsContent = { telemetry: { enabled: false } };
      (fs.readFileSync as Mock).mockImplementation(
        (p: fs.PathOrFileDescriptor) => {
          if (p === MOCK_WORKSPACE_SETTINGS_PATH)
            return JSON.stringify(workspaceSettingsContent);
          return '{}';
        },
      );
      const settings = loadSettings(MOCK_WORKSPACE_DIR);
      expect(settings.merged.telemetry?.enabled).toBe(false);
    });

    it('should prioritize workspace telemetry setting over user setting', () => {
      (mockFsExistsSync as Mock).mockReturnValue(true);
      const userSettingsContent = { telemetry: { enabled: true } };
      const workspaceSettingsContent = { telemetry: { enabled: false } };
      (fs.readFileSync as Mock).mockImplementation(
        (p: fs.PathOrFileDescriptor) => {
          if (p === USER_SETTINGS_PATH)
            return JSON.stringify(userSettingsContent);
          if (p === MOCK_WORKSPACE_SETTINGS_PATH)
            return JSON.stringify(workspaceSettingsContent);
          return '{}';
        },
      );
      const settings = loadSettings(MOCK_WORKSPACE_DIR);
      expect(settings.merged.telemetry?.enabled).toBe(false);
    });

    it('should have telemetry as undefined if not in any settings file', () => {
      (mockFsExistsSync as Mock).mockReturnValue(false); // No settings files exist
      (fs.readFileSync as Mock).mockReturnValue('{}');
      const settings = loadSettings(MOCK_WORKSPACE_DIR);
<<<<<<< HEAD
      expect(settings.merged.telemetry).toBeUndefined();
      expect(settings.merged.ui).toBeUndefined();
      expect(settings.merged.mcpServers).toBeUndefined();
=======
      expect(settings.merged.telemetry).toEqual({});
      expect(settings.merged.ui?.customThemes).toEqual({});
      expect(settings.merged.mcpServers).toEqual({});
>>>>>>> 20b6246d
    });

    it('should merge MCP servers correctly, with workspace taking precedence', () => {
      (mockFsExistsSync as Mock).mockImplementation(
        (p: fs.PathLike) =>
          p === USER_SETTINGS_PATH || p === MOCK_WORKSPACE_SETTINGS_PATH,
      );
      const userSettingsContent = {
        mcpServers: {
          'user-server': {
            command: 'user-command',
            args: ['--user-arg'],
            description: 'User MCP server',
          },
          'shared-server': {
            command: 'user-shared-command',
            description: 'User shared server config',
          },
        },
      };
      const workspaceSettingsContent = {
        mcpServers: {
          'workspace-server': {
            command: 'workspace-command',
            args: ['--workspace-arg'],
            description: 'Workspace MCP server',
          },
          'shared-server': {
            command: 'workspace-shared-command',
            description: 'Workspace shared server config',
          },
        },
      };

      (fs.readFileSync as Mock).mockImplementation(
        (p: fs.PathOrFileDescriptor) => {
          if (p === USER_SETTINGS_PATH)
            return JSON.stringify(userSettingsContent);
          if (p === MOCK_WORKSPACE_SETTINGS_PATH)
            return JSON.stringify(workspaceSettingsContent);
          return '';
        },
      );

      const settings = loadSettings(MOCK_WORKSPACE_DIR);

      expect(settings.user.settings).toEqual(userSettingsContent);
      expect(settings.workspace.settings).toEqual(workspaceSettingsContent);
      expect(settings.merged.mcpServers).toEqual({
        'user-server': {
          command: 'user-command',
          args: ['--user-arg'],
          description: 'User MCP server',
        },
        'workspace-server': {
          command: 'workspace-command',
          args: ['--workspace-arg'],
          description: 'Workspace MCP server',
        },
        'shared-server': {
          command: 'workspace-shared-command',
          description: 'Workspace shared server config',
        },
      });
    });

    it('should handle MCP servers when only in user settings', () => {
      (mockFsExistsSync as Mock).mockImplementation(
        (p: fs.PathLike) => p === USER_SETTINGS_PATH,
      );
      const userSettingsContent = {
        mcpServers: {
          'user-only-server': {
            command: 'user-only-command',
            description: 'User only server',
          },
        },
      };
      (fs.readFileSync as Mock).mockImplementation(
        (p: fs.PathOrFileDescriptor) => {
          if (p === USER_SETTINGS_PATH)
            return JSON.stringify(userSettingsContent);
          return '';
        },
      );

      const settings = loadSettings(MOCK_WORKSPACE_DIR);
      expect(settings.merged.mcpServers).toEqual({
        'user-only-server': {
          command: 'user-only-command',
          description: 'User only server',
        },
      });
    });

    it('should handle MCP servers when only in workspace settings', () => {
      (mockFsExistsSync as Mock).mockImplementation(
        (p: fs.PathLike) => p === MOCK_WORKSPACE_SETTINGS_PATH,
      );
      const workspaceSettingsContent = {
        mcpServers: {
          'workspace-only-server': {
            command: 'workspace-only-command',
            description: 'Workspace only server',
          },
        },
      };
      (fs.readFileSync as Mock).mockImplementation(
        (p: fs.PathOrFileDescriptor) => {
          if (p === MOCK_WORKSPACE_SETTINGS_PATH)
            return JSON.stringify(workspaceSettingsContent);
          return '';
        },
      );

      const settings = loadSettings(MOCK_WORKSPACE_DIR);
      expect(settings.merged.mcpServers).toEqual({
        'workspace-only-server': {
          command: 'workspace-only-command',
          description: 'Workspace only server',
        },
      });
    });

    it('should have mcpServers as undefined if not in any settings file', () => {
      (mockFsExistsSync as Mock).mockReturnValue(false); // No settings files exist
      (fs.readFileSync as Mock).mockReturnValue('{}');
      const settings = loadSettings(MOCK_WORKSPACE_DIR);
      expect(settings.merged.mcpServers).toBeUndefined();
    });

    it('should merge MCP servers from system, user, and workspace with system taking precedence', () => {
      (mockFsExistsSync as Mock).mockReturnValue(true);
      const systemSettingsContent = {
        mcpServers: {
          'shared-server': {
            command: 'system-command',
            args: ['--system-arg'],
          },
          'system-only-server': {
            command: 'system-only-command',
          },
        },
      };
      const userSettingsContent = {
        mcpServers: {
          'user-server': {
            command: 'user-command',
          },
          'shared-server': {
            command: 'user-command',
            description: 'from user',
          },
        },
      };
      const workspaceSettingsContent = {
        mcpServers: {
          'workspace-server': {
            command: 'workspace-command',
          },
          'shared-server': {
            command: 'workspace-command',
            args: ['--workspace-arg'],
          },
        },
      };

      (fs.readFileSync as Mock).mockImplementation(
        (p: fs.PathOrFileDescriptor) => {
          if (p === getSystemSettingsPath())
            return JSON.stringify(systemSettingsContent);
          if (p === USER_SETTINGS_PATH)
            return JSON.stringify(userSettingsContent);
          if (p === MOCK_WORKSPACE_SETTINGS_PATH)
            return JSON.stringify(workspaceSettingsContent);
          return '{}';
        },
      );

      const settings = loadSettings(MOCK_WORKSPACE_DIR);

      expect(settings.merged.mcpServers).toEqual({
        'user-server': {
          command: 'user-command',
        },
        'workspace-server': {
          command: 'workspace-command',
        },
        'system-only-server': {
          command: 'system-only-command',
        },
        'shared-server': {
          command: 'system-command',
          args: ['--system-arg'],
        },
      });
    });

    it('should merge mcp allowed/excluded lists with system taking precedence over workspace', () => {
      (mockFsExistsSync as Mock).mockReturnValue(true);
      const systemSettingsContent = {
        mcp: {
          allowed: ['system-allowed'],
        },
      };
      const userSettingsContent = {
        mcp: {
          allowed: ['user-allowed'],
          excluded: ['user-excluded'],
        },
      };
      const workspaceSettingsContent = {
        mcp: {
          allowed: ['workspace-allowed'],
          excluded: ['workspace-excluded'],
        },
      };

      (fs.readFileSync as Mock).mockImplementation(
        (p: fs.PathOrFileDescriptor) => {
          if (p === getSystemSettingsPath())
            return JSON.stringify(systemSettingsContent);
          if (p === USER_SETTINGS_PATH)
            return JSON.stringify(userSettingsContent);
          if (p === MOCK_WORKSPACE_SETTINGS_PATH)
            return JSON.stringify(workspaceSettingsContent);
          return '{}';
        },
      );

      const settings = loadSettings(MOCK_WORKSPACE_DIR);

      expect(settings.merged.mcp).toEqual({
        allowed: ['system-allowed'],
        excluded: ['workspace-excluded'],
      });
    });

    it('should merge chatCompression settings, with workspace taking precedence', () => {
      (mockFsExistsSync as Mock).mockReturnValue(true);
      const userSettingsContent = {
        general: {},
        model: { chatCompression: { contextPercentageThreshold: 0.5 } },
      };
      const workspaceSettingsContent = {
        general: {},
        model: { chatCompression: { contextPercentageThreshold: 0.8 } },
      };

      (fs.readFileSync as Mock).mockImplementation(
        (p: fs.PathOrFileDescriptor) => {
          if (p === USER_SETTINGS_PATH)
            return JSON.stringify(userSettingsContent);
          if (p === MOCK_WORKSPACE_SETTINGS_PATH)
            return JSON.stringify(workspaceSettingsContent);
          return '{}';
        },
      );

      const settings = loadSettings(MOCK_WORKSPACE_DIR);
      const e = settings.user.settings.model?.chatCompression;
      console.log(e);

      expect(settings.user.settings.model?.chatCompression).toEqual({
        contextPercentageThreshold: 0.5,
      });
      expect(settings.workspace.settings.model?.chatCompression).toEqual({
        contextPercentageThreshold: 0.8,
      });
      expect(settings.merged.model?.chatCompression).toEqual({
        contextPercentageThreshold: 0.8,
      });
    });

    it('should handle chatCompression when only in user settings', () => {
      (mockFsExistsSync as Mock).mockImplementation(
        (p: fs.PathLike) => p === USER_SETTINGS_PATH,
      );
      const userSettingsContent = {
        general: {},
        model: { chatCompression: { contextPercentageThreshold: 0.5 } },
      };
      (fs.readFileSync as Mock).mockImplementation(
        (p: fs.PathOrFileDescriptor) => {
          if (p === USER_SETTINGS_PATH)
            return JSON.stringify(userSettingsContent);
          return '{}';
        },
      );

      const settings = loadSettings(MOCK_WORKSPACE_DIR);
      expect(settings.merged.model?.chatCompression).toEqual({
        contextPercentageThreshold: 0.5,
      });
    });

    it('should have model as undefined if not in any settings file', () => {
      (mockFsExistsSync as Mock).mockReturnValue(false); // No settings files exist
      (fs.readFileSync as Mock).mockReturnValue('{}');
      const settings = loadSettings(MOCK_WORKSPACE_DIR);
      expect(settings.merged.model).toBeUndefined();
    });

    it('should ignore chatCompression if contextPercentageThreshold is invalid', () => {
      const warnSpy = vi.spyOn(console, 'warn').mockImplementation(() => {});
      (mockFsExistsSync as Mock).mockImplementation(
        (p: fs.PathLike) => p === USER_SETTINGS_PATH,
      );
      const userSettingsContent = {
        general: {},
        model: { chatCompression: { contextPercentageThreshold: 1.5 } },
      };
      (fs.readFileSync as Mock).mockImplementation(
        (p: fs.PathOrFileDescriptor) => {
          if (p === USER_SETTINGS_PATH)
            return JSON.stringify(userSettingsContent);
          return '{}';
        },
      );

      const settings = loadSettings(MOCK_WORKSPACE_DIR);
      expect(settings.merged.model?.chatCompression).toEqual({
        contextPercentageThreshold: 1.5,
      });
      warnSpy.mockRestore();
    });

    it('should deep merge chatCompression settings', () => {
      (mockFsExistsSync as Mock).mockReturnValue(true);
      const userSettingsContent = {
        general: {},
        model: { chatCompression: { contextPercentageThreshold: 0.5 } },
      };
      const workspaceSettingsContent = {
        general: {},
        model: { chatCompression: {} },
      };

      (fs.readFileSync as Mock).mockImplementation(
        (p: fs.PathOrFileDescriptor) => {
          if (p === USER_SETTINGS_PATH)
            return JSON.stringify(userSettingsContent);
          if (p === MOCK_WORKSPACE_SETTINGS_PATH)
            return JSON.stringify(workspaceSettingsContent);
          return '{}';
        },
      );

      const settings = loadSettings(MOCK_WORKSPACE_DIR);

      expect(settings.merged.model?.chatCompression).toEqual({
        contextPercentageThreshold: 0.5,
      });
    });

    it('should merge includeDirectories from all scopes', () => {
      (mockFsExistsSync as Mock).mockReturnValue(true);
      const systemSettingsContent = {
        context: { includeDirectories: ['/system/dir'] },
      };
      const systemDefaultsContent = {
        context: { includeDirectories: ['/system/defaults/dir'] },
      };
      const userSettingsContent = {
        context: { includeDirectories: ['/user/dir1', '/user/dir2'] },
      };
      const workspaceSettingsContent = {
        context: { includeDirectories: ['/workspace/dir'] },
      };

      (fs.readFileSync as Mock).mockImplementation(
        (p: fs.PathOrFileDescriptor) => {
          if (p === getSystemSettingsPath())
            return JSON.stringify(systemSettingsContent);
          if (p === getSystemDefaultsPath())
            return JSON.stringify(systemDefaultsContent);
          if (p === USER_SETTINGS_PATH)
            return JSON.stringify(userSettingsContent);
          if (p === MOCK_WORKSPACE_SETTINGS_PATH)
            return JSON.stringify(workspaceSettingsContent);
          return '{}';
        },
      );

      const settings = loadSettings(MOCK_WORKSPACE_DIR);

      expect(settings.merged.context?.includeDirectories).toEqual([
        '/system/defaults/dir',
        '/user/dir1',
        '/user/dir2',
        '/workspace/dir',
        '/system/dir',
      ]);
    });

    it('should handle JSON parsing errors gracefully', () => {
      (mockFsExistsSync as Mock).mockReturnValue(true); // Both files "exist"
      const invalidJsonContent = 'invalid json';
      const userReadError = new SyntaxError(
        "Expected ',' or '}' after property value in JSON at position 10",
      );
      const workspaceReadError = new SyntaxError(
        'Unexpected token i in JSON at position 0',
      );

      (fs.readFileSync as Mock).mockImplementation(
        (p: fs.PathOrFileDescriptor) => {
          if (p === USER_SETTINGS_PATH) {
            // Simulate JSON.parse throwing for user settings
            vi.spyOn(JSON, 'parse').mockImplementationOnce(() => {
              throw userReadError;
            });
            return invalidJsonContent; // Content that would cause JSON.parse to throw
          }
          if (p === MOCK_WORKSPACE_SETTINGS_PATH) {
            // Simulate JSON.parse throwing for workspace settings
            vi.spyOn(JSON, 'parse').mockImplementationOnce(() => {
              throw workspaceReadError;
            });
            return invalidJsonContent;
          }
          return '{}'; // Default for other reads
        },
      );

<<<<<<< HEAD
      try {
        loadSettings(MOCK_WORKSPACE_DIR);
        fail('loadSettings should have thrown a FatalConfigError');
      } catch (e) {
        expect(e).toBeInstanceOf(FatalConfigError);
        const error = e as FatalConfigError;
        expect(error.message).toContain(
          `Error in ${USER_SETTINGS_PATH}: ${userReadError.message}`,
        );
        expect(error.message).toContain(
          `Error in ${MOCK_WORKSPACE_SETTINGS_PATH}: ${workspaceReadError.message}`,
        );
        expect(error.message).toContain(
          'Please fix the configuration file(s) and try again.',
        );
      }
=======
      const settings = loadSettings(MOCK_WORKSPACE_DIR);

      // Check that settings are empty due to parsing errors
      expect(settings.user.settings).toEqual({});
      expect(settings.workspace.settings).toEqual({});
      expect(settings.merged).toEqual({
        ui: {
          customThemes: {},
        },
        mcp: {},
        mcpServers: {},
        context: {
          includeDirectories: [],
        },
        model: {
          chatCompression: {},
        },
        advanced: {
          excludedEnvVars: [],
        },
        extensions: {
          disabled: [],
          workspacesWithMigrationNudge: [],
        },
        security: {},
        general: {},
        privacy: {},
        tools: {},
        telemetry: {},
        ide: {},
      });

      // Check that error objects are populated in settings.errors
      expect(settings.errors).toBeDefined();
      // Assuming both user and workspace files cause errors and are added in order
      expect(settings.errors.length).toEqual(2);

      const userError = settings.errors.find(
        (e) => e.path === USER_SETTINGS_PATH,
      );
      expect(userError).toBeDefined();
      expect(userError?.message).toBe(userReadError.message);

      const workspaceError = settings.errors.find(
        (e) => e.path === MOCK_WORKSPACE_SETTINGS_PATH,
      );
      expect(workspaceError).toBeDefined();
      expect(workspaceError?.message).toBe(workspaceReadError.message);
>>>>>>> 20b6246d

      // Restore JSON.parse mock if it was spied on specifically for this test
      vi.restoreAllMocks(); // Or more targeted restore if needed
    });

    it('should resolve environment variables in user settings', () => {
      process.env['TEST_API_KEY'] = 'user_api_key_from_env';
      const userSettingsContent: TestSettings = {
        apiKey: '$TEST_API_KEY',
        someUrl: 'https://test.com/${TEST_API_KEY}',
      };
      (mockFsExistsSync as Mock).mockImplementation(
        (p: fs.PathLike) => p === USER_SETTINGS_PATH,
      );
      (fs.readFileSync as Mock).mockImplementation(
        (p: fs.PathOrFileDescriptor) => {
          if (p === USER_SETTINGS_PATH)
            return JSON.stringify(userSettingsContent);
          return '{}';
        },
      );

      const settings = loadSettings(MOCK_WORKSPACE_DIR);
      expect((settings.user.settings as TestSettings)['apiKey']).toBe(
        'user_api_key_from_env',
      );
      expect((settings.user.settings as TestSettings)['someUrl']).toBe(
        'https://test.com/user_api_key_from_env',
      );
      expect((settings.merged as TestSettings)['apiKey']).toBe(
        'user_api_key_from_env',
      );
      delete process.env['TEST_API_KEY'];
    });

    it('should resolve environment variables in workspace settings', () => {
      process.env['WORKSPACE_ENDPOINT'] = 'workspace_endpoint_from_env';
      const workspaceSettingsContent: TestSettings = {
        endpoint: '${WORKSPACE_ENDPOINT}/api',
        nested: { value: '$WORKSPACE_ENDPOINT' },
      };
      (mockFsExistsSync as Mock).mockImplementation(
        (p: fs.PathLike) => p === MOCK_WORKSPACE_SETTINGS_PATH,
      );
      (fs.readFileSync as Mock).mockImplementation(
        (p: fs.PathOrFileDescriptor) => {
          if (p === MOCK_WORKSPACE_SETTINGS_PATH)
            return JSON.stringify(workspaceSettingsContent);
          return '{}';
        },
      );

      const settings = loadSettings(MOCK_WORKSPACE_DIR);
      expect((settings.workspace.settings as TestSettings)['endpoint']).toBe(
        'workspace_endpoint_from_env/api',
      );
      expect(
        (settings.workspace.settings as TestSettings)['nested']['value'],
      ).toBe('workspace_endpoint_from_env');
      expect((settings.merged as TestSettings)['endpoint']).toBe(
        'workspace_endpoint_from_env/api',
      );
      delete process.env['WORKSPACE_ENDPOINT'];
    });

    it('should correctly resolve and merge env variables from different scopes', () => {
      process.env['SYSTEM_VAR'] = 'system_value';
      process.env['USER_VAR'] = 'user_value';
      process.env['WORKSPACE_VAR'] = 'workspace_value';
      process.env['SHARED_VAR'] = 'final_value';

      const systemSettingsContent: TestSettings = {
        configValue: '$SHARED_VAR',
        systemOnly: '$SYSTEM_VAR',
      };
      const userSettingsContent: TestSettings = {
        configValue: '$SHARED_VAR',
        userOnly: '$USER_VAR',
        ui: {
          theme: 'dark',
        },
      };
      const workspaceSettingsContent: TestSettings = {
        configValue: '$SHARED_VAR',
        workspaceOnly: '$WORKSPACE_VAR',
        ui: {
          theme: 'light',
        },
      };

      (mockFsExistsSync as Mock).mockReturnValue(true);
      (fs.readFileSync as Mock).mockImplementation(
        (p: fs.PathOrFileDescriptor) => {
          if (p === getSystemSettingsPath()) {
            return JSON.stringify(systemSettingsContent);
          }
          if (p === USER_SETTINGS_PATH) {
            return JSON.stringify(userSettingsContent);
          }
          if (p === MOCK_WORKSPACE_SETTINGS_PATH) {
            return JSON.stringify(workspaceSettingsContent);
          }
          return '{}';
        },
      );

      const settings = loadSettings(MOCK_WORKSPACE_DIR);

      // Check resolved values in individual scopes
      expect((settings.system.settings as TestSettings)['configValue']).toBe(
        'final_value',
      );
      expect((settings.system.settings as TestSettings)['systemOnly']).toBe(
        'system_value',
      );
      expect((settings.user.settings as TestSettings)['configValue']).toBe(
        'final_value',
      );
      expect((settings.user.settings as TestSettings)['userOnly']).toBe(
        'user_value',
      );
      expect((settings.workspace.settings as TestSettings)['configValue']).toBe(
        'final_value',
      );
      expect(
        (settings.workspace.settings as TestSettings)['workspaceOnly'],
      ).toBe('workspace_value');

      // Check merged values (system > workspace > user)
      expect((settings.merged as TestSettings)['configValue']).toBe(
        'final_value',
      );
      expect((settings.merged as TestSettings)['systemOnly']).toBe(
        'system_value',
      );
      expect((settings.merged as TestSettings)['userOnly']).toBe('user_value');
      expect((settings.merged as TestSettings)['workspaceOnly']).toBe(
        'workspace_value',
      );
      expect(settings.merged.ui?.theme).toBe('light'); // workspace overrides user

      delete process.env['SYSTEM_VAR'];
      delete process.env['USER_VAR'];
      delete process.env['WORKSPACE_VAR'];
      delete process.env['SHARED_VAR'];
    });

    it('should correctly merge dnsResolutionOrder with workspace taking precedence', () => {
      (mockFsExistsSync as Mock).mockReturnValue(true);
      const userSettingsContent = {
        advanced: { dnsResolutionOrder: 'ipv4first' },
      };
      const workspaceSettingsContent = {
        advanced: { dnsResolutionOrder: 'verbatim' },
      };

      (fs.readFileSync as Mock).mockImplementation(
        (p: fs.PathOrFileDescriptor) => {
          if (p === USER_SETTINGS_PATH)
            return JSON.stringify(userSettingsContent);
          if (p === MOCK_WORKSPACE_SETTINGS_PATH)
            return JSON.stringify(workspaceSettingsContent);
          return '{}';
        },
      );

      const settings = loadSettings(MOCK_WORKSPACE_DIR);
      expect(settings.merged.advanced?.dnsResolutionOrder).toBe('verbatim');
    });

    it('should use user dnsResolutionOrder if workspace is not defined', () => {
      (mockFsExistsSync as Mock).mockImplementation(
        (p: fs.PathLike) => p === USER_SETTINGS_PATH,
      );
      const userSettingsContent = {
        advanced: { dnsResolutionOrder: 'verbatim' },
      };
      (fs.readFileSync as Mock).mockImplementation(
        (p: fs.PathOrFileDescriptor) => {
          if (p === USER_SETTINGS_PATH)
            return JSON.stringify(userSettingsContent);
          return '{}';
        },
      );

      const settings = loadSettings(MOCK_WORKSPACE_DIR);
      expect(settings.merged.advanced?.dnsResolutionOrder).toBe('verbatim');
    });

    it('should leave unresolved environment variables as is', () => {
      const userSettingsContent: TestSettings = { apiKey: '$UNDEFINED_VAR' };
      (mockFsExistsSync as Mock).mockImplementation(
        (p: fs.PathLike) => p === USER_SETTINGS_PATH,
      );
      (fs.readFileSync as Mock).mockImplementation(
        (p: fs.PathOrFileDescriptor) => {
          if (p === USER_SETTINGS_PATH)
            return JSON.stringify(userSettingsContent);
          return '{}';
        },
      );

      const settings = loadSettings(MOCK_WORKSPACE_DIR);
      expect((settings.user.settings as TestSettings)['apiKey']).toBe(
        '$UNDEFINED_VAR',
      );
      expect((settings.merged as TestSettings)['apiKey']).toBe(
        '$UNDEFINED_VAR',
      );
    });

    it('should resolve multiple environment variables in a single string', () => {
      process.env['VAR_A'] = 'valueA';
      process.env['VAR_B'] = 'valueB';
      const userSettingsContent: TestSettings = {
        path: '/path/$VAR_A/${VAR_B}/end',
      };
      (mockFsExistsSync as Mock).mockImplementation(
        (p: fs.PathLike) => p === USER_SETTINGS_PATH,
      );
      (fs.readFileSync as Mock).mockImplementation(
        (p: fs.PathOrFileDescriptor) => {
          if (p === USER_SETTINGS_PATH)
            return JSON.stringify(userSettingsContent);
          return '{}';
        },
      );
      const settings = loadSettings(MOCK_WORKSPACE_DIR);
      expect((settings.user.settings as TestSettings)['path']).toBe(
        '/path/valueA/valueB/end',
      );
      delete process.env['VAR_A'];
      delete process.env['VAR_B'];
    });

    it('should resolve environment variables in arrays', () => {
      process.env['ITEM_1'] = 'item1_env';
      process.env['ITEM_2'] = 'item2_env';
      const userSettingsContent: TestSettings = {
        list: ['$ITEM_1', '${ITEM_2}', 'literal'],
      };
      (mockFsExistsSync as Mock).mockImplementation(
        (p: fs.PathLike) => p === USER_SETTINGS_PATH,
      );
      (fs.readFileSync as Mock).mockImplementation(
        (p: fs.PathOrFileDescriptor) => {
          if (p === USER_SETTINGS_PATH)
            return JSON.stringify(userSettingsContent);
          return '{}';
        },
      );
      const settings = loadSettings(MOCK_WORKSPACE_DIR);
      expect((settings.user.settings as TestSettings)['list']).toEqual([
        'item1_env',
        'item2_env',
        'literal',
      ]);
      delete process.env['ITEM_1'];
      delete process.env['ITEM_2'];
    });

    it('should correctly pass through null, boolean, and number types, and handle undefined properties', () => {
      process.env['MY_ENV_STRING'] = 'env_string_value';
      process.env['MY_ENV_STRING_NESTED'] = 'env_string_nested_value';

      const userSettingsContent: TestSettings = {
        nullVal: null,
        trueVal: true,
        falseVal: false,
        numberVal: 123.45,
        stringVal: '$MY_ENV_STRING',
        nestedObj: {
          nestedNull: null,
          nestedBool: true,
          nestedNum: 0,
          nestedString: 'literal',
          anotherEnv: '${MY_ENV_STRING_NESTED}',
        },
      };

      (mockFsExistsSync as Mock).mockImplementation(
        (p: fs.PathLike) => p === USER_SETTINGS_PATH,
      );
      (fs.readFileSync as Mock).mockImplementation(
        (p: fs.PathOrFileDescriptor) => {
          if (p === USER_SETTINGS_PATH)
            return JSON.stringify(userSettingsContent);
          return '{}';
        },
      );

      const settings = loadSettings(MOCK_WORKSPACE_DIR);

      expect((settings.user.settings as TestSettings)['nullVal']).toBeNull();
      expect((settings.user.settings as TestSettings)['trueVal']).toBe(true);
      expect((settings.user.settings as TestSettings)['falseVal']).toBe(false);
      expect((settings.user.settings as TestSettings)['numberVal']).toBe(
        123.45,
      );
      expect((settings.user.settings as TestSettings)['stringVal']).toBe(
        'env_string_value',
      );
      expect(
        (settings.user.settings as TestSettings)['undefinedVal'],
      ).toBeUndefined();

      expect(
        (settings.user.settings as TestSettings)['nestedObj']['nestedNull'],
      ).toBeNull();
      expect(
        (settings.user.settings as TestSettings)['nestedObj']['nestedBool'],
      ).toBe(true);
      expect(
        (settings.user.settings as TestSettings)['nestedObj']['nestedNum'],
      ).toBe(0);
      expect(
        (settings.user.settings as TestSettings)['nestedObj']['nestedString'],
      ).toBe('literal');
      expect(
        (settings.user.settings as TestSettings)['nestedObj']['anotherEnv'],
      ).toBe('env_string_nested_value');

      delete process.env['MY_ENV_STRING'];
      delete process.env['MY_ENV_STRING_NESTED'];
    });

    it('should resolve multiple concatenated environment variables in a single string value', () => {
      process.env['TEST_HOST'] = 'myhost';
      process.env['TEST_PORT'] = '9090';
      const userSettingsContent: TestSettings = {
        serverAddress: '${TEST_HOST}:${TEST_PORT}/api',
      };
      (mockFsExistsSync as Mock).mockImplementation(
        (p: fs.PathLike) => p === USER_SETTINGS_PATH,
      );
      (fs.readFileSync as Mock).mockImplementation(
        (p: fs.PathOrFileDescriptor) => {
          if (p === USER_SETTINGS_PATH)
            return JSON.stringify(userSettingsContent);
          return '{}';
        },
      );

      const settings = loadSettings(MOCK_WORKSPACE_DIR);
      expect((settings.user.settings as TestSettings)['serverAddress']).toBe(
        'myhost:9090/api',
      );

      delete process.env['TEST_HOST'];
      delete process.env['TEST_PORT'];
    });

    describe('when GEMINI_CLI_SYSTEM_SETTINGS_PATH is set', () => {
      const MOCK_ENV_SYSTEM_SETTINGS_PATH = '/mock/env/system/settings.json';

      beforeEach(() => {
        process.env['GEMINI_CLI_SYSTEM_SETTINGS_PATH'] =
          MOCK_ENV_SYSTEM_SETTINGS_PATH;
      });

      afterEach(() => {
        delete process.env['GEMINI_CLI_SYSTEM_SETTINGS_PATH'];
      });

      it('should load system settings from the path specified in the environment variable', () => {
        (mockFsExistsSync as Mock).mockImplementation(
          (p: fs.PathLike) => p === MOCK_ENV_SYSTEM_SETTINGS_PATH,
        );
        const systemSettingsContent = {
          ui: { theme: 'env-var-theme' },
          tools: { sandbox: true },
        };
        (fs.readFileSync as Mock).mockImplementation(
          (p: fs.PathOrFileDescriptor) => {
            if (p === MOCK_ENV_SYSTEM_SETTINGS_PATH)
              return JSON.stringify(systemSettingsContent);
            return '{}';
          },
        );

        const settings = loadSettings(MOCK_WORKSPACE_DIR);

        expect(fs.readFileSync).toHaveBeenCalledWith(
          MOCK_ENV_SYSTEM_SETTINGS_PATH,
          'utf-8',
        );
        expect(settings.system.path).toBe(MOCK_ENV_SYSTEM_SETTINGS_PATH);
        expect(settings.system.settings).toEqual(systemSettingsContent);
        expect(settings.merged).toEqual({
          ...systemSettingsContent,
<<<<<<< HEAD
=======
          ui: {
            ...systemSettingsContent.ui,
            customThemes: {},
          },
          mcp: {},
          mcpServers: {},
          context: {
            includeDirectories: [],
          },
          model: {
            chatCompression: {},
          },
          advanced: {
            excludedEnvVars: [],
          },
          extensions: {
            disabled: [],
            workspacesWithMigrationNudge: [],
          },
          security: {},
          general: {},
          privacy: {},
          telemetry: {},
          ide: {},
>>>>>>> 20b6246d
        });
      });
    });
  });

  describe('excludedProjectEnvVars integration', () => {
    const originalEnv = { ...process.env };

    beforeEach(() => {
      process.env = { ...originalEnv };
    });

    afterEach(() => {
      process.env = originalEnv;
    });

    it('should exclude DEBUG and DEBUG_MODE from project .env files by default', () => {
      // Create a workspace settings file with excludedProjectEnvVars
      const workspaceSettingsContent = {
        general: {},
        advanced: { excludedEnvVars: ['DEBUG', 'DEBUG_MODE'] },
      };

      (mockFsExistsSync as Mock).mockImplementation(
        (p: fs.PathLike) => p === MOCK_WORKSPACE_SETTINGS_PATH,
      );

      (fs.readFileSync as Mock).mockImplementation(
        (p: fs.PathOrFileDescriptor) => {
          if (p === MOCK_WORKSPACE_SETTINGS_PATH)
            return JSON.stringify(workspaceSettingsContent);
          return '{}';
        },
      );

      // Mock findEnvFile to return a project .env file
      const originalFindEnvFile = (
        loadSettings as unknown as { findEnvFile: () => string }
      ).findEnvFile;
      (loadSettings as unknown as { findEnvFile: () => string }).findEnvFile =
        () => '/mock/project/.env';

      // Mock fs.readFileSync for .env file content
      const originalReadFileSync = fs.readFileSync;
      (fs.readFileSync as Mock).mockImplementation(
        (p: fs.PathOrFileDescriptor) => {
          if (p === '/mock/project/.env') {
            return 'DEBUG=true\nDEBUG_MODE=1\nGEMINI_API_KEY=test-key';
          }
          if (p === MOCK_WORKSPACE_SETTINGS_PATH) {
            return JSON.stringify(workspaceSettingsContent);
          }
          return '{}';
        },
      );

      try {
        // This will call loadEnvironment internally with the merged settings
        const settings = loadSettings(MOCK_WORKSPACE_DIR);

        // Verify the settings were loaded correctly
        expect(settings.merged.advanced?.excludedEnvVars).toEqual([
          'DEBUG',
          'DEBUG_MODE',
        ]);

        // Note: We can't directly test process.env changes here because the mocking
        // prevents the actual file system operations, but we can verify the settings
        // are correctly merged and passed to loadEnvironment
      } finally {
        (loadSettings as unknown as { findEnvFile: () => string }).findEnvFile =
          originalFindEnvFile;
        (fs.readFileSync as Mock).mockImplementation(originalReadFileSync);
      }
    });

    it('should respect custom excludedProjectEnvVars from user settings', () => {
      const userSettingsContent = {
        general: {},
        advanced: { excludedEnvVars: ['NODE_ENV', 'DEBUG'] },
      };

      (mockFsExistsSync as Mock).mockImplementation(
        (p: fs.PathLike) => p === USER_SETTINGS_PATH,
      );

      (fs.readFileSync as Mock).mockImplementation(
        (p: fs.PathOrFileDescriptor) => {
          if (p === USER_SETTINGS_PATH)
            return JSON.stringify(userSettingsContent);
          return '{}';
        },
      );

      const settings = loadSettings(MOCK_WORKSPACE_DIR);
      expect(settings.user.settings.advanced?.excludedEnvVars).toEqual([
        'NODE_ENV',
        'DEBUG',
      ]);
      expect(settings.merged.advanced?.excludedEnvVars).toEqual([
        'NODE_ENV',
        'DEBUG',
      ]);
    });

    it('should merge excludedProjectEnvVars with workspace taking precedence', () => {
      const userSettingsContent = {
        general: {},
        advanced: { excludedEnvVars: ['DEBUG', 'NODE_ENV', 'USER_VAR'] },
      };
      const workspaceSettingsContent = {
        general: {},
        advanced: { excludedEnvVars: ['WORKSPACE_DEBUG', 'WORKSPACE_VAR'] },
      };

      (mockFsExistsSync as Mock).mockReturnValue(true);

      (fs.readFileSync as Mock).mockImplementation(
        (p: fs.PathOrFileDescriptor) => {
          if (p === USER_SETTINGS_PATH)
            return JSON.stringify(userSettingsContent);
          if (p === MOCK_WORKSPACE_SETTINGS_PATH)
            return JSON.stringify(workspaceSettingsContent);
          return '{}';
        },
      );

      const settings = loadSettings(MOCK_WORKSPACE_DIR);

      expect(settings.user.settings.advanced?.excludedEnvVars).toEqual([
        'DEBUG',
        'NODE_ENV',
        'USER_VAR',
      ]);
      expect(settings.workspace.settings.advanced?.excludedEnvVars).toEqual([
        'WORKSPACE_DEBUG',
        'WORKSPACE_VAR',
      ]);
      expect(settings.merged.advanced?.excludedEnvVars).toEqual([
        'DEBUG',
        'NODE_ENV',
        'USER_VAR',
        'WORKSPACE_DEBUG',
        'WORKSPACE_VAR',
      ]);
    });
  });

  describe('with workspace trust', () => {
    it('should merge workspace settings when workspace is trusted', () => {
      (mockFsExistsSync as Mock).mockReturnValue(true);
      const userSettingsContent = {
        ui: { theme: 'dark' },
        tools: { sandbox: false },
      };
      const workspaceSettingsContent = {
        tools: { sandbox: true },
        context: { fileName: 'WORKSPACE.md' },
      };

      (fs.readFileSync as Mock).mockImplementation(
        (p: fs.PathOrFileDescriptor) => {
          if (p === USER_SETTINGS_PATH)
            return JSON.stringify(userSettingsContent);
          if (p === MOCK_WORKSPACE_SETTINGS_PATH)
            return JSON.stringify(workspaceSettingsContent);
          return '{}';
        },
      );

      const settings = loadSettings(MOCK_WORKSPACE_DIR);
      expect(settings.merged.tools?.sandbox).toBe(true);
      expect(settings.merged.context?.fileName).toBe('WORKSPACE.md');
      expect(settings.merged.ui?.theme).toBe('dark');
    });

    it('should NOT merge workspace settings when workspace is not trusted', () => {
      vi.mocked(isWorkspaceTrusted).mockReturnValue(false);
      (mockFsExistsSync as Mock).mockReturnValue(true);
      const userSettingsContent = {
        ui: { theme: 'dark' },
        tools: { sandbox: false },
        context: { fileName: 'USER.md' },
      };
      const workspaceSettingsContent = {
        tools: { sandbox: true },
        context: { fileName: 'WORKSPACE.md' },
      };

      (fs.readFileSync as Mock).mockImplementation(
        (p: fs.PathOrFileDescriptor) => {
          if (p === USER_SETTINGS_PATH)
            return JSON.stringify(userSettingsContent);
          if (p === MOCK_WORKSPACE_SETTINGS_PATH)
            return JSON.stringify(workspaceSettingsContent);
          return '{}';
        },
      );

      const settings = loadSettings(MOCK_WORKSPACE_DIR);

      expect(settings.merged.tools?.sandbox).toBe(false); // User setting
      expect(settings.merged.context?.fileName).toBe('USER.md'); // User setting
      expect(settings.merged.ui?.theme).toBe('dark'); // User setting
    });
  });

  describe('migrateSettingsToV1', () => {
    it('should handle an empty object', () => {
      const v2Settings = {};
      const v1Settings = migrateSettingsToV1(v2Settings);
      expect(v1Settings).toEqual({});
    });

    it('should migrate a simple v2 settings object to v1', () => {
      const v2Settings = {
        general: {
          preferredEditor: 'vscode',
          vimMode: true,
        },
        ui: {
          theme: 'dark',
        },
      };
      const v1Settings = migrateSettingsToV1(v2Settings);
      expect(v1Settings).toEqual({
        preferredEditor: 'vscode',
        vimMode: true,
        theme: 'dark',
      });
    });

    it('should handle nested properties correctly', () => {
      const v2Settings = {
        security: {
          folderTrust: {
            enabled: true,
          },
          auth: {
            selectedType: 'oauth',
          },
        },
        advanced: {
          autoConfigureMemory: true,
        },
      };
      const v1Settings = migrateSettingsToV1(v2Settings);
      expect(v1Settings).toEqual({
        folderTrust: true,
        selectedAuthType: 'oauth',
        autoConfigureMaxOldSpaceSize: true,
      });
    });

    it('should preserve mcpServers at the top level', () => {
      const v2Settings = {
        general: {
          preferredEditor: 'vscode',
        },
        mcpServers: {
          'my-server': {
            command: 'npm start',
          },
        },
      };
      const v1Settings = migrateSettingsToV1(v2Settings);
      expect(v1Settings).toEqual({
        preferredEditor: 'vscode',
        mcpServers: {
          'my-server': {
            command: 'npm start',
          },
        },
      });
    });

    it('should carry over unrecognized top-level properties', () => {
      const v2Settings = {
        general: {
          vimMode: false,
        },
        unrecognized: 'value',
        another: {
          nested: true,
        },
      };
      const v1Settings = migrateSettingsToV1(v2Settings);
      expect(v1Settings).toEqual({
        vimMode: false,
        unrecognized: 'value',
        another: {
          nested: true,
        },
      });
    });

    it('should handle a complex object with mixed properties', () => {
      const v2Settings = {
        general: {
          disableAutoUpdate: true,
        },
        ui: {
          hideBanner: true,
          customThemes: {
            myTheme: {},
          },
        },
        model: {
          name: 'gemini-pro',
          chatCompression: {
            contextPercentageThreshold: 0.5,
          },
        },
        mcpServers: {
          'server-1': {
            command: 'node server.js',
          },
        },
        unrecognized: {
          should: 'be-preserved',
        },
      };
      const v1Settings = migrateSettingsToV1(v2Settings);
      expect(v1Settings).toEqual({
        disableAutoUpdate: true,
        hideBanner: true,
        customThemes: {
          myTheme: {},
        },
        model: 'gemini-pro',
        chatCompression: {
          contextPercentageThreshold: 0.5,
        },
        mcpServers: {
          'server-1': {
            command: 'node server.js',
          },
        },
        unrecognized: {
          should: 'be-preserved',
        },
      });
    });

    it('should not migrate a v1 settings object', () => {
      const v1Settings = {
        preferredEditor: 'vscode',
        vimMode: true,
        theme: 'dark',
      };
      const migratedSettings = migrateSettingsToV1(v1Settings);
      expect(migratedSettings).toEqual({
        preferredEditor: 'vscode',
        vimMode: true,
        theme: 'dark',
      });
    });

    it('should migrate a full v2 settings object to v1', () => {
      const v2Settings: TestSettings = {
        general: {
          preferredEditor: 'code',
          vimMode: true,
        },
        ui: {
          theme: 'dark',
        },
        privacy: {
          usageStatisticsEnabled: false,
        },
        model: {
          name: 'gemini-pro',
          chatCompression: {
            contextPercentageThreshold: 0.8,
          },
        },
        context: {
          fileName: 'CONTEXT.md',
          includeDirectories: ['/src'],
        },
        tools: {
          sandbox: true,
          exclude: ['toolA'],
        },
        mcp: {
          allowed: ['server1'],
        },
        security: {
          folderTrust: {
            enabled: true,
          },
        },
        advanced: {
          dnsResolutionOrder: 'ipv4first',
          excludedEnvVars: ['SECRET'],
        },
        mcpServers: {
          'my-server': {
            command: 'npm start',
          },
        },
        unrecognizedTopLevel: {
          value: 'should be preserved',
        },
      };

      const v1Settings = migrateSettingsToV1(v2Settings);

      expect(v1Settings).toEqual({
        preferredEditor: 'code',
        vimMode: true,
        theme: 'dark',
        usageStatisticsEnabled: false,
        model: 'gemini-pro',
        chatCompression: {
          contextPercentageThreshold: 0.8,
        },
        contextFileName: 'CONTEXT.md',
        includeDirectories: ['/src'],
        sandbox: true,
        excludeTools: ['toolA'],
        allowMCPServers: ['server1'],
        folderTrust: true,
        dnsResolutionOrder: 'ipv4first',
        excludedProjectEnvVars: ['SECRET'],
        mcpServers: {
          'my-server': {
            command: 'npm start',
          },
        },
        unrecognizedTopLevel: {
          value: 'should be preserved',
        },
      });
    });

    it('should handle partial v2 settings', () => {
      const v2Settings: TestSettings = {
        general: {
          vimMode: false,
        },
        ui: {},
        model: {
          name: 'gemini-1.5-pro',
        },
        unrecognized: 'value',
      };

      const v1Settings = migrateSettingsToV1(v2Settings);

      expect(v1Settings).toEqual({
        vimMode: false,
        model: 'gemini-1.5-pro',
        unrecognized: 'value',
      });
    });

    it('should handle settings with different data types', () => {
      const v2Settings: TestSettings = {
        general: {
          vimMode: false,
        },
        model: {
          maxSessionTurns: 0,
        },
        context: {
          includeDirectories: [],
        },
        security: {
          folderTrust: {
            enabled: null,
          },
        },
      };

      const v1Settings = migrateSettingsToV1(v2Settings);

      expect(v1Settings).toEqual({
        vimMode: false,
        maxSessionTurns: 0,
        includeDirectories: [],
        folderTrust: null,
      });
    });

    it('should preserve unrecognized top-level keys', () => {
      const v2Settings: TestSettings = {
        general: {
          vimMode: true,
        },
        customTopLevel: {
          a: 1,
          b: [2],
        },
        anotherOne: 'hello',
      };

      const v1Settings = migrateSettingsToV1(v2Settings);

      expect(v1Settings).toEqual({
        vimMode: true,
        customTopLevel: {
          a: 1,
          b: [2],
        },
        anotherOne: 'hello',
      });
    });

    it('should handle an empty v2 settings object', () => {
      const v2Settings = {};
      const v1Settings = migrateSettingsToV1(v2Settings);
      expect(v1Settings).toEqual({});
    });

    it('should correctly handle mcpServers at the top level', () => {
      const v2Settings: TestSettings = {
        mcpServers: {
          serverA: { command: 'a' },
        },
        mcp: {
          allowed: ['serverA'],
        },
      };

      const v1Settings = migrateSettingsToV1(v2Settings);

      expect(v1Settings).toEqual({
        mcpServers: {
          serverA: { command: 'a' },
        },
        allowMCPServers: ['serverA'],
      });
    });
  });

  describe('loadEnvironment', () => {
    function setup({
      isFolderTrustEnabled = true,
      isWorkspaceTrustedValue = true,
    }) {
      delete process.env['TESTTEST']; // reset
      const geminiEnvPath = path.resolve(path.join(GEMINI_DIR, '.env'));

      vi.mocked(isWorkspaceTrusted).mockReturnValue(isWorkspaceTrustedValue);
      (mockFsExistsSync as Mock).mockImplementation((p: fs.PathLike) =>
        [USER_SETTINGS_PATH, geminiEnvPath].includes(p.toString()),
      );
      const userSettingsContent: Settings = {
        ui: {
          theme: 'dark',
        },
        security: {
          folderTrust: {
            enabled: isFolderTrustEnabled,
          },
        },
        context: {
          fileName: 'USER_CONTEXT.md',
        },
      };
      (fs.readFileSync as Mock).mockImplementation(
        (p: fs.PathOrFileDescriptor) => {
          if (p === USER_SETTINGS_PATH)
            return JSON.stringify(userSettingsContent);
          if (p === geminiEnvPath) return 'TESTTEST=1234';
          return '{}';
        },
      );
    }

    it('sets environment variables from .env files', () => {
      setup({ isFolderTrustEnabled: false, isWorkspaceTrustedValue: true });
      loadEnvironment(loadSettings(MOCK_WORKSPACE_DIR).merged);

      expect(process.env['TESTTEST']).toEqual('1234');
    });

    it('does not load env files from untrusted spaces', () => {
      setup({ isFolderTrustEnabled: true, isWorkspaceTrustedValue: false });
      loadEnvironment(loadSettings(MOCK_WORKSPACE_DIR).merged);

      expect(process.env['TESTTEST']).not.toEqual('1234');
    });
  });

  describe('needsMigration', () => {
    it('should return false for an empty object', () => {
      expect(needsMigration({})).toBe(false);
    });

    it('should return false for settings that are already in V2 format', () => {
      const v2Settings = {
        ui: {
          theme: 'dark',
        },
        tools: {
          sandbox: true,
        },
      };
      expect(needsMigration(v2Settings)).toBe(false);
    });

    it('should return true for settings with a V1 key that needs to be moved', () => {
      const v1Settings = {
        theme: 'dark', // v1 key
      };
      expect(needsMigration(v1Settings)).toBe(true);
    });

    it('should return true for settings with a mix of V1 and V2 keys', () => {
      const mixedSettings = {
        theme: 'dark', // v1 key
        tools: {
          sandbox: true, // v2 key
        },
      };
      expect(needsMigration(mixedSettings)).toBe(true);
    });

    it('should return false for settings with only V1 keys that are the same in V2', () => {
      const v1Settings = {
        mcpServers: {},
        telemetry: {},
        extensions: [],
      };
      expect(needsMigration(v1Settings)).toBe(false);
    });

    it('should return true for settings with a mix of V1 keys that are the same in V2 and V1 keys that need moving', () => {
      const v1Settings = {
        mcpServers: {}, // same in v2
        theme: 'dark', // needs moving
      };
      expect(needsMigration(v1Settings)).toBe(true);
    });

    it('should return false for settings with unrecognized keys', () => {
      const settings = {
        someUnrecognizedKey: 'value',
      };
      expect(needsMigration(settings)).toBe(false);
    });

    it('should return false for settings with v2 keys and unrecognized keys', () => {
      const settings = {
        ui: { theme: 'dark' },
        someUnrecognizedKey: 'value',
      };
      expect(needsMigration(settings)).toBe(false);
    });
  });
});<|MERGE_RESOLUTION|>--- conflicted
+++ resolved
@@ -126,9 +126,6 @@
       expect(settings.system.settings).toEqual({});
       expect(settings.user.settings).toEqual({});
       expect(settings.workspace.settings).toEqual({});
-<<<<<<< HEAD
-      expect(settings.merged).toEqual({});
-=======
       expect(settings.merged).toEqual({
         ui: {
           customThemes: {},
@@ -156,7 +153,6 @@
         ide: {},
       });
       expect(settings.errors.length).toBe(0);
->>>>>>> 20b6246d
     });
 
     it('should load system settings if only system file exists', () => {
@@ -190,8 +186,6 @@
       expect(settings.workspace.settings).toEqual({});
       expect(settings.merged).toEqual({
         ...systemSettingsContent,
-<<<<<<< HEAD
-=======
         ui: {
           ...systemSettingsContent.ui,
           customThemes: {},
@@ -219,7 +213,6 @@
           sandbox: false,
         },
         ide: {},
->>>>>>> 20b6246d
       });
     });
 
@@ -255,8 +248,6 @@
       expect(settings.workspace.settings).toEqual({});
       expect(settings.merged).toEqual({
         ...userSettingsContent,
-<<<<<<< HEAD
-=======
         ui: {
           ...userSettingsContent.ui,
           customThemes: {},
@@ -283,7 +274,6 @@
         telemetry: {},
         tools: {},
         ide: {},
->>>>>>> 20b6246d
       });
     });
 
@@ -316,9 +306,6 @@
       expect(settings.user.settings).toEqual({});
       expect(settings.workspace.settings).toEqual(workspaceSettingsContent);
       expect(settings.merged).toEqual({
-<<<<<<< HEAD
-        ...workspaceSettingsContent,
-=======
         tools: {
           sandbox: true,
         },
@@ -416,7 +403,6 @@
         privacy: {},
         telemetry: {},
         ide: {},
->>>>>>> 20b6246d
       });
     });
 
@@ -495,8 +481,6 @@
         mcp: {
           allowed: ['server1', 'server2'],
         },
-<<<<<<< HEAD
-=======
         advanced: {
           excludedEnvVars: [],
         },
@@ -512,7 +496,6 @@
         general: {},
         privacy: {},
         ide: {},
->>>>>>> 20b6246d
       });
     });
 
@@ -580,8 +563,6 @@
           allowed: ['legacy-server-1'],
         },
         someUnrecognizedSetting: 'should-be-preserved',
-<<<<<<< HEAD
-=======
         advanced: {
           excludedEnvVars: [],
         },
@@ -594,7 +575,6 @@
         telemetry: {},
         tools: {},
         ide: {},
->>>>>>> 20b6246d
       });
     });
 
@@ -733,9 +713,6 @@
             '/system/dir',
           ],
         },
-<<<<<<< HEAD
-        telemetry: false,
-=======
         extensions: {
           disabled: [],
           workspacesWithMigrationNudge: [],
@@ -747,7 +724,6 @@
         },
         security: {},
         telemetry: {},
->>>>>>> 20b6246d
         tools: {
           sandbox: false,
         },
@@ -1037,15 +1013,9 @@
       (mockFsExistsSync as Mock).mockReturnValue(false); // No settings files exist
       (fs.readFileSync as Mock).mockReturnValue('{}');
       const settings = loadSettings(MOCK_WORKSPACE_DIR);
-<<<<<<< HEAD
-      expect(settings.merged.telemetry).toBeUndefined();
-      expect(settings.merged.ui).toBeUndefined();
-      expect(settings.merged.mcpServers).toBeUndefined();
-=======
       expect(settings.merged.telemetry).toEqual({});
       expect(settings.merged.ui?.customThemes).toEqual({});
       expect(settings.merged.mcpServers).toEqual({});
->>>>>>> 20b6246d
     });
 
     it('should merge MCP servers correctly, with workspace taking precedence', () => {
@@ -1471,24 +1441,6 @@
         },
       );
 
-<<<<<<< HEAD
-      try {
-        loadSettings(MOCK_WORKSPACE_DIR);
-        fail('loadSettings should have thrown a FatalConfigError');
-      } catch (e) {
-        expect(e).toBeInstanceOf(FatalConfigError);
-        const error = e as FatalConfigError;
-        expect(error.message).toContain(
-          `Error in ${USER_SETTINGS_PATH}: ${userReadError.message}`,
-        );
-        expect(error.message).toContain(
-          `Error in ${MOCK_WORKSPACE_SETTINGS_PATH}: ${workspaceReadError.message}`,
-        );
-        expect(error.message).toContain(
-          'Please fix the configuration file(s) and try again.',
-        );
-      }
-=======
       const settings = loadSettings(MOCK_WORKSPACE_DIR);
 
       // Check that settings are empty due to parsing errors
@@ -1537,7 +1489,6 @@
       );
       expect(workspaceError).toBeDefined();
       expect(workspaceError?.message).toBe(workspaceReadError.message);
->>>>>>> 20b6246d
 
       // Restore JSON.parse mock if it was spied on specifically for this test
       vi.restoreAllMocks(); // Or more targeted restore if needed
@@ -1928,8 +1879,6 @@
         expect(settings.system.settings).toEqual(systemSettingsContent);
         expect(settings.merged).toEqual({
           ...systemSettingsContent,
-<<<<<<< HEAD
-=======
           ui: {
             ...systemSettingsContent.ui,
             customThemes: {},
@@ -1954,7 +1903,6 @@
           privacy: {},
           telemetry: {},
           ide: {},
->>>>>>> 20b6246d
         });
       });
     });
