--- conflicted
+++ resolved
@@ -126,37 +126,7 @@
       expect(settings.system.settings).toEqual({});
       expect(settings.user.settings).toEqual({});
       expect(settings.workspace.settings).toEqual({});
-<<<<<<< HEAD
-      expect(settings.merged).toEqual({
-        ui: {
-          customThemes: {},
-        },
-        mcp: {},
-        mcpServers: {},
-        context: {
-          includeDirectories: [],
-        },
-        model: {
-          chatCompression: {},
-        },
-        advanced: {
-          excludedEnvVars: [],
-        },
-        extensions: {
-          disabled: [],
-          workspacesWithMigrationNudge: [],
-        },
-        security: {},
-        general: {},
-        privacy: {},
-        telemetry: {},
-        tools: {},
-        ide: {},
-      });
-      expect(settings.errors.length).toBe(0);
-=======
       expect(settings.merged).toEqual({});
->>>>>>> 2aa25ba8
     });
 
     it('should load system settings if only system file exists', () => {
@@ -190,36 +160,6 @@
       expect(settings.workspace.settings).toEqual({});
       expect(settings.merged).toEqual({
         ...systemSettingsContent,
-<<<<<<< HEAD
-        ui: {
-          ...systemSettingsContent.ui,
-          customThemes: {},
-        },
-        mcp: {},
-        mcpServers: {},
-        context: {
-          includeDirectories: [],
-        },
-        model: {
-          chatCompression: {},
-        },
-        advanced: {
-          excludedEnvVars: [],
-        },
-        extensions: {
-          disabled: [],
-          workspacesWithMigrationNudge: [],
-        },
-        security: {},
-        general: {},
-        privacy: {},
-        telemetry: {},
-        tools: {
-          sandbox: false,
-        },
-        ide: {},
-=======
->>>>>>> 2aa25ba8
       });
     });
 
@@ -255,35 +195,6 @@
       expect(settings.workspace.settings).toEqual({});
       expect(settings.merged).toEqual({
         ...userSettingsContent,
-<<<<<<< HEAD
-        ui: {
-          ...userSettingsContent.ui,
-          customThemes: {},
-        },
-        mcp: {},
-        mcpServers: {},
-        context: {
-          ...userSettingsContent.context,
-          includeDirectories: [],
-        },
-        model: {
-          chatCompression: {},
-        },
-        advanced: {
-          excludedEnvVars: [],
-        },
-        extensions: {
-          disabled: [],
-          workspacesWithMigrationNudge: [],
-        },
-        security: {},
-        general: {},
-        privacy: {},
-        telemetry: {},
-        tools: {},
-        ide: {},
-=======
->>>>>>> 2aa25ba8
       });
     });
 
@@ -316,107 +227,7 @@
       expect(settings.user.settings).toEqual({});
       expect(settings.workspace.settings).toEqual(workspaceSettingsContent);
       expect(settings.merged).toEqual({
-<<<<<<< HEAD
-        tools: {
-          sandbox: true,
-        },
-        context: {
-          fileName: 'WORKSPACE_CONTEXT.md',
-          includeDirectories: [],
-        },
-        ui: {
-          customThemes: {},
-        },
-        mcp: {},
-        mcpServers: {},
-        model: {
-          chatCompression: {},
-        },
-        advanced: {
-          excludedEnvVars: [],
-        },
-        extensions: {
-          disabled: [],
-          workspacesWithMigrationNudge: [],
-        },
-        security: {},
-        general: {},
-        privacy: {},
-        telemetry: {},
-        ide: {},
-      });
-    });
-
-    it('should merge user and workspace settings, with workspace taking precedence', () => {
-      (mockFsExistsSync as Mock).mockReturnValue(true);
-      const userSettingsContent = {
-        ui: {
-          theme: 'dark',
-        },
-        tools: {
-          sandbox: false,
-        },
-        context: {
-          fileName: 'USER_CONTEXT.md',
-        },
-      };
-      const workspaceSettingsContent = {
-        tools: {
-          sandbox: true,
-          core: ['tool1'],
-        },
-        context: {
-          fileName: 'WORKSPACE_CONTEXT.md',
-        },
-      };
-
-      (fs.readFileSync as Mock).mockImplementation(
-        (p: fs.PathOrFileDescriptor) => {
-          if (p === USER_SETTINGS_PATH)
-            return JSON.stringify(userSettingsContent);
-          if (p === MOCK_WORKSPACE_SETTINGS_PATH)
-            return JSON.stringify(workspaceSettingsContent);
-          return '';
-        },
-      );
-
-      const settings = loadSettings(MOCK_WORKSPACE_DIR);
-
-      expect(settings.user.settings).toEqual(userSettingsContent);
-      expect(settings.workspace.settings).toEqual(workspaceSettingsContent);
-      expect(settings.merged).toEqual({
-        ui: {
-          theme: 'dark',
-          customThemes: {},
-        },
-        tools: {
-          sandbox: true,
-          core: ['tool1'],
-        },
-        context: {
-          fileName: 'WORKSPACE_CONTEXT.md',
-          includeDirectories: [],
-        },
-        advanced: {
-          excludedEnvVars: [],
-        },
-        extensions: {
-          disabled: [],
-          workspacesWithMigrationNudge: [],
-        },
-        mcp: {},
-        mcpServers: {},
-        model: {
-          chatCompression: {},
-        },
-        security: {},
-        general: {},
-        privacy: {},
-        telemetry: {},
-        ide: {},
-=======
         ...workspaceSettingsContent,
->>>>>>> 2aa25ba8
       });
     });
 
@@ -495,24 +306,6 @@
         mcp: {
           allowed: ['server1', 'server2'],
         },
-<<<<<<< HEAD
-        advanced: {
-          excludedEnvVars: [],
-        },
-        extensions: {
-          disabled: [],
-          workspacesWithMigrationNudge: [],
-        },
-        mcpServers: {},
-        model: {
-          chatCompression: {},
-        },
-        security: {},
-        general: {},
-        privacy: {},
-        ide: {},
-=======
->>>>>>> 2aa25ba8
       });
     });
 
@@ -580,21 +373,6 @@
           allowed: ['legacy-server-1'],
         },
         someUnrecognizedSetting: 'should-be-preserved',
-<<<<<<< HEAD
-        advanced: {
-          excludedEnvVars: [],
-        },
-        extensions: {
-          disabled: [],
-          workspacesWithMigrationNudge: [],
-        },
-        security: {},
-        privacy: {},
-        telemetry: {},
-        tools: {},
-        ide: {},
-=======
->>>>>>> 2aa25ba8
       });
     });
 
@@ -733,21 +511,7 @@
             '/system/dir',
           ],
         },
-<<<<<<< HEAD
-        extensions: {
-          disabled: [],
-          workspacesWithMigrationNudge: [],
-        },
-        mcp: {},
-        mcpServers: {},
-        model: {
-          chatCompression: {},
-        },
-        security: {},
-        telemetry: {},
-=======
         telemetry: false,
->>>>>>> 2aa25ba8
         tools: {
           sandbox: false,
         },
@@ -1037,15 +801,9 @@
       (mockFsExistsSync as Mock).mockReturnValue(false); // No settings files exist
       (fs.readFileSync as Mock).mockReturnValue('{}');
       const settings = loadSettings(MOCK_WORKSPACE_DIR);
-<<<<<<< HEAD
-      expect(settings.merged.telemetry).toEqual({});
-      expect(settings.merged.ui?.customThemes).toEqual({});
-      expect(settings.merged.mcpServers).toEqual({});
-=======
       expect(settings.merged.telemetry).toBeUndefined();
       expect(settings.merged.ui).toBeUndefined();
       expect(settings.merged.mcpServers).toBeUndefined();
->>>>>>> 2aa25ba8
     });
 
     it('should merge MCP servers correctly, with workspace taking precedence', () => {
@@ -1471,56 +1229,6 @@
         },
       );
 
-<<<<<<< HEAD
-      const settings = loadSettings(MOCK_WORKSPACE_DIR);
-
-      // Check that settings are empty due to parsing errors
-      expect(settings.user.settings).toEqual({});
-      expect(settings.workspace.settings).toEqual({});
-      expect(settings.merged).toEqual({
-        ui: {
-          customThemes: {},
-        },
-        mcp: {},
-        mcpServers: {},
-        context: {
-          includeDirectories: [],
-        },
-        model: {
-          chatCompression: {},
-        },
-        advanced: {
-          excludedEnvVars: [],
-        },
-        extensions: {
-          disabled: [],
-          workspacesWithMigrationNudge: [],
-        },
-        security: {},
-        general: {},
-        privacy: {},
-        tools: {},
-        telemetry: {},
-        ide: {},
-      });
-
-      // Check that error objects are populated in settings.errors
-      expect(settings.errors).toBeDefined();
-      // Assuming both user and workspace files cause errors and are added in order
-      expect(settings.errors.length).toEqual(2);
-
-      const userError = settings.errors.find(
-        (e) => e.path === USER_SETTINGS_PATH,
-      );
-      expect(userError).toBeDefined();
-      expect(userError?.message).toBe(userReadError.message);
-
-      const workspaceError = settings.errors.find(
-        (e) => e.path === MOCK_WORKSPACE_SETTINGS_PATH,
-      );
-      expect(workspaceError).toBeDefined();
-      expect(workspaceError?.message).toBe(workspaceReadError.message);
-=======
       try {
         loadSettings(MOCK_WORKSPACE_DIR);
         fail('loadSettings should have thrown a FatalConfigError');
@@ -1537,7 +1245,6 @@
           'Please fix the configuration file(s) and try again.',
         );
       }
->>>>>>> 2aa25ba8
 
       // Restore JSON.parse mock if it was spied on specifically for this test
       vi.restoreAllMocks(); // Or more targeted restore if needed
@@ -1928,33 +1635,6 @@
         expect(settings.system.settings).toEqual(systemSettingsContent);
         expect(settings.merged).toEqual({
           ...systemSettingsContent,
-<<<<<<< HEAD
-          ui: {
-            ...systemSettingsContent.ui,
-            customThemes: {},
-          },
-          mcp: {},
-          mcpServers: {},
-          context: {
-            includeDirectories: [],
-          },
-          model: {
-            chatCompression: {},
-          },
-          advanced: {
-            excludedEnvVars: [],
-          },
-          extensions: {
-            disabled: [],
-            workspacesWithMigrationNudge: [],
-          },
-          security: {},
-          general: {},
-          privacy: {},
-          telemetry: {},
-          ide: {},
-=======
->>>>>>> 2aa25ba8
         });
       });
     });
