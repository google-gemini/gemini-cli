/**
 * @license
 * Copyright 2025 Google LLC
 * SPDX-License-Identifier: Apache-2.0
 */

import * as fs from 'fs';
import * as path from 'path';
import { homedir } from 'os';
import * as dotenv from 'dotenv';
import {
  MCPServerConfig,
  GEMINI_CONFIG_DIR as GEMINI_DIR,
  getErrorMessage,
  BugCommandSettings,
  TelemetrySettings,
  AuthType,
} from '@google/gemini-cli-core';
import stripJsonComments from 'strip-json-comments';
import { DefaultLight } from '../ui/themes/default-light.js';
import { DefaultDark } from '../ui/themes/default.js';

export const SETTINGS_DIRECTORY_NAME = '.gemini';
export const USER_SETTINGS_DIR = path.join(homedir(), SETTINGS_DIRECTORY_NAME);
export const USER_SETTINGS_PATH = path.join(USER_SETTINGS_DIR, 'settings.json');

export enum SettingScope {
  User = 'User',
  Workspace = 'Workspace',
}

export interface CheckpointingSettings {
  enabled?: boolean;
}

export interface AccessibilitySettings {
  disableLoadingPhrases?: boolean;
}

export interface Settings {
  theme?: string;
  selectedAuthType?: AuthType;
  sandbox?: boolean | string;
  coreTools?: string[];
  excludeTools?: string[];
  toolDiscoveryCommand?: string;
  toolCallCommand?: string;
  mcpServerCommand?: string;
  mcpServers?: Record<string, MCPServerConfig>;
  showMemoryUsage?: boolean;
  contextFileName?: string | string[];
  accessibility?: AccessibilitySettings;
  telemetry?: TelemetrySettings;
  usageStatisticsEnabled?: boolean;
  preferredEditor?: string;
  bugCommand?: BugCommandSettings;
  checkpointing?: CheckpointingSettings;
  autoConfigureMaxOldSpaceSize?: boolean;

  // Git-aware file filtering settings
  fileFiltering?: {
    respectGitIgnore?: boolean;
    enableRecursiveFileSearch?: boolean;
  };

  // UI setting. Does not display the ANSI-controlled terminal title.
  hideWindowTitle?: boolean;
  hideTips?: boolean;
<<<<<<< HEAD
=======

  // Provider configuration settings
  providerApiKeys?: Record<string, string>;
  providerBaseUrls?: Record<string, string>;
  providerToolFormatOverrides?: Record<string, string>;

  // Text-based tool call parsing settings
  enableTextToolCallParsing?: boolean;
  textToolCallModels?: string[];
>>>>>>> c0e2903a

  // Add other settings here.
}

export interface SettingsError {
  message: string;
  path: string;
}

export interface SettingsFile {
  settings: Settings;
  path: string;
}
export class LoadedSettings {
  constructor(
    user: SettingsFile,
    workspace: SettingsFile,
    errors: SettingsError[],
  ) {
    this.user = user;
    this.workspace = workspace;
    this.errors = errors;
    this._merged = this.computeMergedSettings();
  }

  readonly user: SettingsFile;
  readonly workspace: SettingsFile;
  readonly errors: SettingsError[];

  private _merged: Settings;

  get merged(): Settings {
    return this._merged;
  }

  private computeMergedSettings(): Settings {
    return {
      ...this.user.settings,
      ...this.workspace.settings,
    };
  }

  forScope(scope: SettingScope): SettingsFile {
    switch (scope) {
      case SettingScope.User:
        return this.user;
      case SettingScope.Workspace:
        return this.workspace;
      default:
        throw new Error(`Invalid scope: ${scope}`);
    }
  }

  setValue(
    scope: SettingScope,
    key: keyof Settings,
    value:
      | string
      | Record<string, MCPServerConfig>
      | Record<string, string>
      | undefined,
  ): void {
    const settingsFile = this.forScope(scope);
    // @ts-expect-error - value can be string | Record<string, MCPServerConfig> | Record<string, string>
    settingsFile.settings[key] = value;
    this._merged = this.computeMergedSettings();
    saveSettings(settingsFile);
  }
}

function resolveEnvVarsInString(value: string): string {
  const envVarRegex = /\$(?:(\w+)|{([^}]+)})/g; // Find $VAR_NAME or ${VAR_NAME}
  return value.replace(envVarRegex, (match, varName1, varName2) => {
    const varName = varName1 || varName2;
    if (process && process.env && typeof process.env[varName] === 'string') {
      return process.env[varName]!;
    }
    return match;
  });
}

function resolveEnvVarsInObject<T>(obj: T): T {
  if (
    obj === null ||
    obj === undefined ||
    typeof obj === 'boolean' ||
    typeof obj === 'number'
  ) {
    return obj;
  }

  if (typeof obj === 'string') {
    return resolveEnvVarsInString(obj) as unknown as T;
  }

  if (Array.isArray(obj)) {
    return obj.map((item) => resolveEnvVarsInObject(item)) as unknown as T;
  }

  if (typeof obj === 'object') {
    const newObj = { ...obj } as T;
    for (const key in newObj) {
      if (Object.prototype.hasOwnProperty.call(newObj, key)) {
        newObj[key] = resolveEnvVarsInObject(newObj[key]);
      }
    }
    return newObj;
  }

  return obj;
}

function findEnvFile(startDir: string): string | null {
  let currentDir = path.resolve(startDir);
  while (true) {
    // prefer gemini-specific .env under GEMINI_DIR
    const geminiEnvPath = path.join(currentDir, GEMINI_DIR, '.env');
    if (fs.existsSync(geminiEnvPath)) {
      return geminiEnvPath;
    }
    const envPath = path.join(currentDir, '.env');
    if (fs.existsSync(envPath)) {
      return envPath;
    }
    const parentDir = path.dirname(currentDir);
    if (parentDir === currentDir || !parentDir) {
      // check .env under home as fallback, again preferring gemini-specific .env
      const homeGeminiEnvPath = path.join(homedir(), GEMINI_DIR, '.env');
      if (fs.existsSync(homeGeminiEnvPath)) {
        return homeGeminiEnvPath;
      }
      const homeEnvPath = path.join(homedir(), '.env');
      if (fs.existsSync(homeEnvPath)) {
        return homeEnvPath;
      }
      return null;
    }
    currentDir = parentDir;
  }
}

export function setUpCloudShellEnvironment(envFilePath: string | null): void {
  // Special handling for GOOGLE_CLOUD_PROJECT in Cloud Shell:
  // Because GOOGLE_CLOUD_PROJECT in Cloud Shell tracks the project
  // set by the user using "gcloud config set project" we do not want to
  // use its value. So, unless the user overrides GOOGLE_CLOUD_PROJECT in
  // one of the .env files, we set the Cloud Shell-specific default here.
  if (envFilePath && fs.existsSync(envFilePath)) {
    const envFileContent = fs.readFileSync(envFilePath);
    const parsedEnv = dotenv.parse(envFileContent);
    if (parsedEnv.GOOGLE_CLOUD_PROJECT) {
      // .env file takes precedence in Cloud Shell
      process.env.GOOGLE_CLOUD_PROJECT = parsedEnv.GOOGLE_CLOUD_PROJECT;
    } else {
      // If not in .env, set to default and override global
      process.env.GOOGLE_CLOUD_PROJECT = 'cloudshell-gca';
    }
  } else {
    // If no .env file, set to default and override global
    process.env.GOOGLE_CLOUD_PROJECT = 'cloudshell-gca';
  }
}

export function loadEnvironment(): void {
  const envFilePath = findEnvFile(process.cwd());

  if (process.env.CLOUD_SHELL === 'true') {
    setUpCloudShellEnvironment(envFilePath);
  }

  if (envFilePath) {
    dotenv.config({ path: envFilePath, quiet: true });
  }
}

/**
 * Loads settings from user and workspace directories.
 * Project settings override user settings.
 */
export function loadSettings(workspaceDir: string): LoadedSettings {
  loadEnvironment();
  let userSettings: Settings = {};
  let workspaceSettings: Settings = {};
  const settingsErrors: SettingsError[] = [];

  // Load user settings
  try {
    if (fs.existsSync(USER_SETTINGS_PATH)) {
      const userContent = fs.readFileSync(USER_SETTINGS_PATH, 'utf-8');
      const parsedUserSettings = JSON.parse(
        stripJsonComments(userContent),
      ) as Settings;
      userSettings = resolveEnvVarsInObject(parsedUserSettings);
      // Support legacy theme names
      if (userSettings.theme && userSettings.theme === 'VS') {
        userSettings.theme = DefaultLight.name;
      } else if (userSettings.theme && userSettings.theme === 'VS2015') {
        userSettings.theme = DefaultDark.name;
      }
    }
  } catch (error: unknown) {
    settingsErrors.push({
      message: getErrorMessage(error),
      path: USER_SETTINGS_PATH,
    });
  }

  const workspaceSettingsPath = path.join(
    workspaceDir,
    SETTINGS_DIRECTORY_NAME,
    'settings.json',
  );

  // Load workspace settings
  try {
    if (fs.existsSync(workspaceSettingsPath)) {
      const projectContent = fs.readFileSync(workspaceSettingsPath, 'utf-8');
      const parsedWorkspaceSettings = JSON.parse(
        stripJsonComments(projectContent),
      ) as Settings;
      workspaceSettings = resolveEnvVarsInObject(parsedWorkspaceSettings);
      if (workspaceSettings.theme && workspaceSettings.theme === 'VS') {
        workspaceSettings.theme = DefaultLight.name;
      } else if (
        workspaceSettings.theme &&
        workspaceSettings.theme === 'VS2015'
      ) {
        workspaceSettings.theme = DefaultDark.name;
      }
    }
  } catch (error: unknown) {
    settingsErrors.push({
      message: getErrorMessage(error),
      path: workspaceSettingsPath,
    });
  }

  return new LoadedSettings(
    {
      path: USER_SETTINGS_PATH,
      settings: userSettings,
    },
    {
      path: workspaceSettingsPath,
      settings: workspaceSettings,
    },
    settingsErrors,
  );
}

export function saveSettings(settingsFile: SettingsFile): void {
  try {
    // Ensure the directory exists
    const dirPath = path.dirname(settingsFile.path);
    if (!fs.existsSync(dirPath)) {
      fs.mkdirSync(dirPath, { recursive: true });
    }

    fs.writeFileSync(
      settingsFile.path,
      JSON.stringify(settingsFile.settings, null, 2),
      'utf-8',
    );
  } catch (error) {
    console.error('Error saving user settings file:', error);
  }
}<|MERGE_RESOLUTION|>--- conflicted
+++ resolved
@@ -66,8 +66,6 @@
   // UI setting. Does not display the ANSI-controlled terminal title.
   hideWindowTitle?: boolean;
   hideTips?: boolean;
-<<<<<<< HEAD
-=======
 
   // Provider configuration settings
   providerApiKeys?: Record<string, string>;
@@ -77,7 +75,6 @@
   // Text-based tool call parsing settings
   enableTextToolCallParsing?: boolean;
   textToolCallModels?: string[];
->>>>>>> c0e2903a
 
   // Add other settings here.
 }
