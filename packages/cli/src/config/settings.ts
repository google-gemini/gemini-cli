--- conflicted
+++ resolved
@@ -667,15 +667,12 @@
   // the settings to avoid a cycle
   loadEnvironment(tempMergedSettings);
 
-<<<<<<< HEAD
   // Now that the environment is loaded, resolve variables in the settings.
   systemSettings = resolveEnvVarsInObject(systemSettings);
   systemDefaultSettings = resolveEnvVarsInObject(systemDefaultSettings);
   userSettings = resolveEnvVarsInObject(userSettings);
   workspaceSettings = resolveEnvVarsInObject(workspaceSettings);
 
-=======
->>>>>>> 56f394ce
   // Create LoadedSettings first
 
   if (settingsErrors.length > 0) {
