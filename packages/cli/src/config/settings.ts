/**
 * @license
 * Copyright 2025 Google LLC
 * SPDX-License-Identifier: Apache-2.0
 */

import * as fs from 'fs';
import * as path from 'path';
import { homedir, platform } from 'os';
import * as dotenv from 'dotenv';
import {
  GEMINI_CONFIG_DIR as GEMINI_DIR,
  getErrorMessage,
} from '@google/gemini-cli-core';
import stripJsonComments from 'strip-json-comments';
import { DefaultLight } from '../ui/themes/default-light.js';
import { DefaultDark } from '../ui/themes/default.js';
import {
  Settings,
  MemoryImportFormat,
} from './settingsSchema.js';

export type { Settings, MemoryImportFormat };

export const SETTINGS_DIRECTORY_NAME = '.gemini';
export const USER_SETTINGS_DIR = path.join(homedir(), SETTINGS_DIRECTORY_NAME);
export const USER_SETTINGS_PATH = path.join(USER_SETTINGS_DIR, 'settings.json');
export const DEFAULT_EXCLUDED_ENV_VARS = ['DEBUG', 'DEBUG_MODE'];

export function getSystemSettingsPath(): string {
  if (process.env.GEMINI_CLI_SYSTEM_SETTINGS_PATH) {
    return process.env.GEMINI_CLI_SYSTEM_SETTINGS_PATH;
  }
  if (platform() === 'darwin') {
    return '/Library/Application Support/GeminiCli/settings.json';
  } else if (platform() === 'win32') {
    return 'C:\\ProgramData\\gemini-cli\\settings.json';
  } else {
    return '/etc/gemini-cli/settings.json';
  }
}

export function getWorkspaceSettingsPath(workspaceDir: string): string {
  return path.join(workspaceDir, SETTINGS_DIRECTORY_NAME, 'settings.json');
}

export type { DnsResolutionOrder } from './settingsSchema.js';

export enum SettingScope {
  User = 'User',
  Workspace = 'Workspace',
  System = 'System',
}


<<<<<<< HEAD
=======
export interface Settings {
  theme?: string;
  customThemes?: Record<string, CustomTheme>;
  selectedAuthType?: AuthType;
  useExternalAuth?: boolean;
  sandbox?: boolean | string;
  coreTools?: string[];
  excludeTools?: string[];
  toolDiscoveryCommand?: string;
  toolCallCommand?: string;
  mcpServerCommand?: string;
  mcpServers?: Record<string, MCPServerConfig>;
  allowMCPServers?: string[];
  excludeMCPServers?: string[];
  showMemoryUsage?: boolean;
  contextFileName?: string | string[];
  accessibility?: AccessibilitySettings;
  telemetry?: TelemetrySettings;
  usageStatisticsEnabled?: boolean;
  preferredEditor?: string;
  bugCommand?: BugCommandSettings;
  checkpointing?: CheckpointingSettings;
  autoConfigureMaxOldSpaceSize?: boolean;
  /** The model name to use (e.g 'gemini-9.0-pro') */
  model?: string;

  // Git-aware file filtering settings
  fileFiltering?: {
    respectGitIgnore?: boolean;
    respectGeminiIgnore?: boolean;
    enableRecursiveFileSearch?: boolean;
  };

  hideWindowTitle?: boolean;

  hideTips?: boolean;
  hideBanner?: boolean;

  // Setting for setting maximum number of user/model/tool turns in a session.
  maxSessionTurns?: number;

  // A map of tool names to their summarization settings.
  summarizeToolOutput?: Record<string, SummarizeToolOutputSettings>;

  vimMode?: boolean;
  memoryImportFormat?: 'tree' | 'flat';

  // Flag to be removed post-launch.
  ideModeFeature?: boolean;
  /// IDE mode setting configured via slash command toggle.
  ideMode?: boolean;

  // Setting for disabling auto-update.
  disableAutoUpdate?: boolean;

  // Setting for disabling the update nag message.
  disableUpdateNag?: boolean;

  memoryDiscoveryMaxDirs?: number;

  // Environment variables to exclude from project .env files
  excludedProjectEnvVars?: string[];
  dnsResolutionOrder?: DnsResolutionOrder;

  includeDirectories?: string[];

  loadMemoryFromIncludeDirectories?: boolean;
}
>>>>>>> b87b436e

export interface SettingsError {
  message: string;
  path: string;
}

export interface SettingsFile {
  settings: Settings;
  path: string;
}
export class LoadedSettings {
  constructor(
    system: SettingsFile,
    user: SettingsFile,
    workspace: SettingsFile,
    errors: SettingsError[],
  ) {
    this.system = system;
    this.user = user;
    this.workspace = workspace;
    this.errors = errors;
    this._merged = this.computeMergedSettings();
  }

  readonly system: SettingsFile;
  readonly user: SettingsFile;
  readonly workspace: SettingsFile;
  readonly errors: SettingsError[];

  private _merged: Settings;

  get merged(): Settings {
    return this._merged;
  }

  private computeMergedSettings(): Settings {
    const system = this.system.settings;
    const user = this.user.settings;
    const workspace = this.workspace.settings;

    return {
      ...user,
      ...workspace,
      ...system,
      customThemes: {
        ...(user.customThemes || {}),
        ...(workspace.customThemes || {}),
        ...(system.customThemes || {}),
      },
      mcpServers: {
        ...(user.mcpServers || {}),
        ...(workspace.mcpServers || {}),
        ...(system.mcpServers || {}),
      },
      includeDirectories: [
        ...(system.includeDirectories || []),
        ...(user.includeDirectories || []),
        ...(workspace.includeDirectories || []),
      ],
    };
  }

  forScope(scope: SettingScope): SettingsFile {
    switch (scope) {
      case SettingScope.User:
        return this.user;
      case SettingScope.Workspace:
        return this.workspace;
      case SettingScope.System:
        return this.system;
      default:
        throw new Error(`Invalid scope: ${scope}`);
    }
  }

  setValue<K extends keyof Settings>(
    scope: SettingScope,
    key: K,
    value: Settings[K],
  ): void {
    const settingsFile = this.forScope(scope);
    settingsFile.settings[key] = value;
    this._merged = this.computeMergedSettings();
    saveSettings(settingsFile);
  }
}

function resolveEnvVarsInString(value: string): string {
  const envVarRegex = /\$(?:(\w+)|{([^}]+)})/g; // Find $VAR_NAME or ${VAR_NAME}
  return value.replace(envVarRegex, (match, varName1, varName2) => {
    const varName = varName1 || varName2;
    if (process && process.env && typeof process.env[varName] === 'string') {
      return process.env[varName]!;
    }
    return match;
  });
}

function resolveEnvVarsInObject<T>(obj: T): T {
  if (
    obj === null ||
    obj === undefined ||
    typeof obj === 'boolean' ||
    typeof obj === 'number'
  ) {
    return obj;
  }

  if (typeof obj === 'string') {
    return resolveEnvVarsInString(obj) as unknown as T;
  }

  if (Array.isArray(obj)) {
    return obj.map((item) => resolveEnvVarsInObject(item)) as unknown as T;
  }

  if (typeof obj === 'object') {
    const newObj = { ...obj } as T;
    for (const key in newObj) {
      if (Object.prototype.hasOwnProperty.call(newObj, key)) {
        newObj[key] = resolveEnvVarsInObject(newObj[key]);
      }
    }
    return newObj;
  }

  return obj;
}

function findEnvFile(startDir: string): string | null {
  let currentDir = path.resolve(startDir);
  while (true) {
    // prefer gemini-specific .env under GEMINI_DIR
    const geminiEnvPath = path.join(currentDir, GEMINI_DIR, '.env');
    if (fs.existsSync(geminiEnvPath)) {
      return geminiEnvPath;
    }
    const envPath = path.join(currentDir, '.env');
    if (fs.existsSync(envPath)) {
      return envPath;
    }
    const parentDir = path.dirname(currentDir);
    if (parentDir === currentDir || !parentDir) {
      // check .env under home as fallback, again preferring gemini-specific .env
      const homeGeminiEnvPath = path.join(homedir(), GEMINI_DIR, '.env');
      if (fs.existsSync(homeGeminiEnvPath)) {
        return homeGeminiEnvPath;
      }
      const homeEnvPath = path.join(homedir(), '.env');
      if (fs.existsSync(homeEnvPath)) {
        return homeEnvPath;
      }
      return null;
    }
    currentDir = parentDir;
  }
}

export function setUpCloudShellEnvironment(envFilePath: string | null): void {
  // Special handling for GOOGLE_CLOUD_PROJECT in Cloud Shell:
  // Because GOOGLE_CLOUD_PROJECT in Cloud Shell tracks the project
  // set by the user using "gcloud config set project" we do not want to
  // use its value. So, unless the user overrides GOOGLE_CLOUD_PROJECT in
  // one of the .env files, we set the Cloud Shell-specific default here.
  if (envFilePath && fs.existsSync(envFilePath)) {
    const envFileContent = fs.readFileSync(envFilePath);
    const parsedEnv = dotenv.parse(envFileContent);
    if (parsedEnv.GOOGLE_CLOUD_PROJECT) {
      // .env file takes precedence in Cloud Shell
      process.env.GOOGLE_CLOUD_PROJECT = parsedEnv.GOOGLE_CLOUD_PROJECT;
    } else {
      // If not in .env, set to default and override global
      process.env.GOOGLE_CLOUD_PROJECT = 'cloudshell-gca';
    }
  } else {
    // If no .env file, set to default and override global
    process.env.GOOGLE_CLOUD_PROJECT = 'cloudshell-gca';
  }
}

export function loadEnvironment(settings?: Settings): void {
  const envFilePath = findEnvFile(process.cwd());

  // Cloud Shell environment variable handling
  if (process.env.CLOUD_SHELL === 'true') {
    setUpCloudShellEnvironment(envFilePath);
  }

  // If no settings provided, try to load workspace settings for exclusions
  let resolvedSettings = settings;
  if (!resolvedSettings) {
    const workspaceSettingsPath = getWorkspaceSettingsPath(process.cwd());
    try {
      if (fs.existsSync(workspaceSettingsPath)) {
        const workspaceContent = fs.readFileSync(
          workspaceSettingsPath,
          'utf-8',
        );
        const parsedWorkspaceSettings = JSON.parse(
          stripJsonComments(workspaceContent),
        ) as Settings;
        resolvedSettings = resolveEnvVarsInObject(parsedWorkspaceSettings);
      }
    } catch (_e) {
      // Ignore errors loading workspace settings
    }
  }

  if (envFilePath) {
    // Manually parse and load environment variables to handle exclusions correctly.
    // This avoids modifying environment variables that were already set from the shell.
    try {
      const envFileContent = fs.readFileSync(envFilePath, 'utf-8');
      const parsedEnv = dotenv.parse(envFileContent);

      const excludedVars =
        resolvedSettings?.excludedProjectEnvVars || DEFAULT_EXCLUDED_ENV_VARS;
      const isProjectEnvFile = !envFilePath.includes(GEMINI_DIR);

      for (const key in parsedEnv) {
        if (Object.hasOwn(parsedEnv, key)) {
          // If it's a project .env file, skip loading excluded variables.
          if (isProjectEnvFile && excludedVars.includes(key)) {
            continue;
          }

          // Load variable only if it's not already set in the environment.
          if (!Object.hasOwn(process.env, key)) {
            process.env[key] = parsedEnv[key];
          }
        }
      }
    } catch (_e) {
      // Errors are ignored to match the behavior of `dotenv.config({ quiet: true })`.
    }
  }
}

/**
 * Loads settings from user and workspace directories.
 * Project settings override user settings.
 */
export function loadSettings(workspaceDir: string): LoadedSettings {
  let systemSettings: Settings = {};
  let userSettings: Settings = {};
  let workspaceSettings: Settings = {};
  const settingsErrors: SettingsError[] = [];
  const systemSettingsPath = getSystemSettingsPath();

  // Resolve paths to their canonical representation to handle symlinks
  const resolvedWorkspaceDir = path.resolve(workspaceDir);
  const resolvedHomeDir = path.resolve(homedir());

  let realWorkspaceDir = resolvedWorkspaceDir;
  try {
    // fs.realpathSync gets the "true" path, resolving any symlinks
    realWorkspaceDir = fs.realpathSync(resolvedWorkspaceDir);
  } catch (_e) {
    // This is okay. The path might not exist yet, and that's a valid state.
  }

  // We expect homedir to always exist and be resolvable.
  const realHomeDir = fs.realpathSync(resolvedHomeDir);

  const workspaceSettingsPath = getWorkspaceSettingsPath(workspaceDir);

  // Load system settings
  try {
    if (fs.existsSync(systemSettingsPath)) {
      const systemContent = fs.readFileSync(systemSettingsPath, 'utf-8');
      const parsedSystemSettings = JSON.parse(
        stripJsonComments(systemContent),
      ) as Settings;
      systemSettings = resolveEnvVarsInObject(parsedSystemSettings);
    }
  } catch (error: unknown) {
    settingsErrors.push({
      message: getErrorMessage(error),
      path: systemSettingsPath,
    });
  }

  // Load user settings
  try {
    if (fs.existsSync(USER_SETTINGS_PATH)) {
      const userContent = fs.readFileSync(USER_SETTINGS_PATH, 'utf-8');
      const parsedUserSettings = JSON.parse(
        stripJsonComments(userContent),
      ) as Settings;
      userSettings = resolveEnvVarsInObject(parsedUserSettings);
      // Support legacy theme names
      if (userSettings.theme && userSettings.theme === 'VS') {
        userSettings.theme = DefaultLight.name;
      } else if (userSettings.theme && userSettings.theme === 'VS2015') {
        userSettings.theme = DefaultDark.name;
      }
    }
  } catch (error: unknown) {
    settingsErrors.push({
      message: getErrorMessage(error),
      path: USER_SETTINGS_PATH,
    });
  }

  if (realWorkspaceDir !== realHomeDir) {
    // Load workspace settings
    try {
      if (fs.existsSync(workspaceSettingsPath)) {
        const projectContent = fs.readFileSync(workspaceSettingsPath, 'utf-8');
        const parsedWorkspaceSettings = JSON.parse(
          stripJsonComments(projectContent),
        ) as Settings;
        workspaceSettings = resolveEnvVarsInObject(parsedWorkspaceSettings);
        if (workspaceSettings.theme && workspaceSettings.theme === 'VS') {
          workspaceSettings.theme = DefaultLight.name;
        } else if (
          workspaceSettings.theme &&
          workspaceSettings.theme === 'VS2015'
        ) {
          workspaceSettings.theme = DefaultDark.name;
        }
      }
    } catch (error: unknown) {
      settingsErrors.push({
        message: getErrorMessage(error),
        path: workspaceSettingsPath,
      });
    }
  }

  // Create LoadedSettings first
  const loadedSettings = new LoadedSettings(
    {
      path: systemSettingsPath,
      settings: systemSettings,
    },
    {
      path: USER_SETTINGS_PATH,
      settings: userSettings,
    },
    {
      path: workspaceSettingsPath,
      settings: workspaceSettings,
    },
    settingsErrors,
  );

  // Load environment with merged settings
  loadEnvironment(loadedSettings.merged);

  return loadedSettings;
}

export function saveSettings(settingsFile: SettingsFile): void {
  try {
    // Ensure the directory exists
    const dirPath = path.dirname(settingsFile.path);
    if (!fs.existsSync(dirPath)) {
      fs.mkdirSync(dirPath, { recursive: true });
    }

    fs.writeFileSync(
      settingsFile.path,
      JSON.stringify(settingsFile.settings, null, 2),
      'utf-8',
    );
  } catch (error) {
    console.error('Error saving user settings file:', error);
  }
}<|MERGE_RESOLUTION|>--- conflicted
+++ resolved
@@ -53,77 +53,7 @@
 }
 
 
-<<<<<<< HEAD
-=======
-export interface Settings {
-  theme?: string;
-  customThemes?: Record<string, CustomTheme>;
-  selectedAuthType?: AuthType;
-  useExternalAuth?: boolean;
-  sandbox?: boolean | string;
-  coreTools?: string[];
-  excludeTools?: string[];
-  toolDiscoveryCommand?: string;
-  toolCallCommand?: string;
-  mcpServerCommand?: string;
-  mcpServers?: Record<string, MCPServerConfig>;
-  allowMCPServers?: string[];
-  excludeMCPServers?: string[];
-  showMemoryUsage?: boolean;
-  contextFileName?: string | string[];
-  accessibility?: AccessibilitySettings;
-  telemetry?: TelemetrySettings;
-  usageStatisticsEnabled?: boolean;
-  preferredEditor?: string;
-  bugCommand?: BugCommandSettings;
-  checkpointing?: CheckpointingSettings;
-  autoConfigureMaxOldSpaceSize?: boolean;
-  /** The model name to use (e.g 'gemini-9.0-pro') */
-  model?: string;
-
-  // Git-aware file filtering settings
-  fileFiltering?: {
-    respectGitIgnore?: boolean;
-    respectGeminiIgnore?: boolean;
-    enableRecursiveFileSearch?: boolean;
-  };
-
-  hideWindowTitle?: boolean;
-
-  hideTips?: boolean;
-  hideBanner?: boolean;
-
-  // Setting for setting maximum number of user/model/tool turns in a session.
-  maxSessionTurns?: number;
-
-  // A map of tool names to their summarization settings.
-  summarizeToolOutput?: Record<string, SummarizeToolOutputSettings>;
-
-  vimMode?: boolean;
-  memoryImportFormat?: 'tree' | 'flat';
-
-  // Flag to be removed post-launch.
-  ideModeFeature?: boolean;
-  /// IDE mode setting configured via slash command toggle.
-  ideMode?: boolean;
-
-  // Setting for disabling auto-update.
-  disableAutoUpdate?: boolean;
-
-  // Setting for disabling the update nag message.
-  disableUpdateNag?: boolean;
-
-  memoryDiscoveryMaxDirs?: number;
-
-  // Environment variables to exclude from project .env files
-  excludedProjectEnvVars?: string[];
-  dnsResolutionOrder?: DnsResolutionOrder;
-
-  includeDirectories?: string[];
-
-  loadMemoryFromIncludeDirectories?: boolean;
-}
->>>>>>> b87b436e
+
 
 export interface SettingsError {
   message: string;
