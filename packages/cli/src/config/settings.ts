--- conflicted
+++ resolved
@@ -100,13 +100,10 @@
 
   // Add other settings here.
   ideMode?: boolean;
-<<<<<<< HEAD
   yolo?: boolean;
-=======
 
   // Setting for disabling auto update.
   disableAutoUpdate?: boolean;
->>>>>>> fa748f6e
 }
 
 export interface SettingsError {
