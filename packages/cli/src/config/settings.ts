--- conflicted
+++ resolved
@@ -4,15 +4,9 @@
  * SPDX-License-Identifier: Apache-2.0
  */
 
-<<<<<<< HEAD
 import * as fs from 'node:fs';
 import * as path from 'node:path';
-import { homedir } from 'node:os';
-=======
-import * as fs from 'fs';
-import * as path from 'path';
-import { homedir, platform } from 'os';
->>>>>>> 316c0fa3
+import { homedir, platform } from 'node:os';
 import * as dotenv from 'dotenv';
 import {
   MCPServerConfig,
