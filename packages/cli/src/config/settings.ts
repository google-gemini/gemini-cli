--- conflicted
+++ resolved
@@ -17,12 +17,8 @@
 import { DefaultLight } from '../ui/themes/default-light.js';
 import { DefaultDark } from '../ui/themes/default.js';
 import { isWorkspaceTrusted } from './trustedFolders.js';
-<<<<<<< HEAD
-import { Settings, MemoryImportFormat } from './settingsSchema.js';
+import type { Settings, MemoryImportFormat } from './settingsSchema.js';
 import { mergeWith } from 'lodash-es';
-=======
-import type { Settings, MemoryImportFormat } from './settingsSchema.js';
->>>>>>> da7901ac
 
 export type { Settings, MemoryImportFormat };
 
@@ -207,20 +203,17 @@
   const safeWorkspace = isTrusted ? workspace : ({} as Settings);
 
   // folderTrust is not supported at workspace level.
-<<<<<<< HEAD
-  const workspaceWithouFolderTrust = {
-    ...safeWorkspace,
-    security: { ...safeWorkspace.security, folderTrust: undefined },
-  };
-
-  const customizer = (objValue: unknown, srcValue: unknown) => {
-    if (Array.isArray(objValue) && Array.isArray(srcValue)) {
-      return objValue.concat(srcValue);
-    }
-    return undefined;
-=======
-  // eslint-disable-next-line @typescript-eslint/no-unused-vars
-  const { folderTrust, ...safeWorkspaceWithoutFolderTrust } = safeWorkspace;
+  const { security, ...restOfWorkspace } = safeWorkspace;
+  const safeWorkspaceWithoutFolderTrust = security
+    ? {
+        ...restOfWorkspace,
+        // eslint-disable-next-line @typescript-eslint/no-unused-vars
+        security: (({ folderTrust, ...rest }) => rest)(security),
+      }
+    : {
+        ...restOfWorkspace,
+        security: {},
+      };
 
   // Settings are merged with the following precedence (last one wins for
   // single values):
@@ -236,40 +229,78 @@
     ...user,
     ...safeWorkspaceWithoutFolderTrust,
     ...system,
-    customThemes: {
-      ...(systemDefaults.customThemes || {}),
-      ...(user.customThemes || {}),
-      ...(safeWorkspace.customThemes || {}),
-      ...(system.customThemes || {}),
+    ui: {
+      ...(systemDefaults.ui || {}),
+      ...(user.ui || {}),
+      ...(safeWorkspaceWithoutFolderTrust.ui || {}),
+      ...(system.ui || {}),
+      customThemes: {
+        ...(systemDefaults.ui?.customThemes || {}),
+        ...(user.ui?.customThemes || {}),
+        ...(safeWorkspaceWithoutFolderTrust.ui?.customThemes || {}),
+        ...(system.ui?.customThemes || {}),
+      },
+    },
+    security: {
+      ...(systemDefaults.security || {}),
+      ...(user.security || {}),
+      ...(safeWorkspaceWithoutFolderTrust.security || {}),
+      ...(system.security || {}),
     },
     mcpServers: {
       ...(systemDefaults.mcpServers || {}),
       ...(user.mcpServers || {}),
-      ...(safeWorkspace.mcpServers || {}),
+      ...(safeWorkspaceWithoutFolderTrust.mcpServers || {}),
       ...(system.mcpServers || {}),
     },
-    includeDirectories: [
-      ...(systemDefaults.includeDirectories || []),
-      ...(user.includeDirectories || []),
-      ...(safeWorkspace.includeDirectories || []),
-      ...(system.includeDirectories || []),
-    ],
-    chatCompression: {
-      ...(systemDefaults.chatCompression || {}),
-      ...(user.chatCompression || {}),
-      ...(safeWorkspace.chatCompression || {}),
-      ...(system.chatCompression || {}),
+    context: {
+      ...(systemDefaults.context || {}),
+      ...(user.context || {}),
+      ...(safeWorkspaceWithoutFolderTrust.context || {}),
+      ...(system.context || {}),
+      includeDirectories: [
+        ...(systemDefaults.context?.includeDirectories || []),
+        ...(user.context?.includeDirectories || []),
+        ...(safeWorkspaceWithoutFolderTrust.context?.includeDirectories || []),
+        ...(system.context?.includeDirectories || []),
+      ],
+    },
+    model: {
+      ...(systemDefaults.model || {}),
+      ...(user.model || {}),
+      ...(safeWorkspaceWithoutFolderTrust.model || {}),
+      ...(system.model || {}),
+      chatCompression: {
+        ...(systemDefaults.model?.chatCompression || {}),
+        ...(user.model?.chatCompression || {}),
+        ...(safeWorkspaceWithoutFolderTrust.model?.chatCompression || {}),
+        ...(system.model?.chatCompression || {}),
+      },
+    },
+    advanced: {
+      ...(systemDefaults.advanced || {}),
+      ...(user.advanced || {}),
+      ...(safeWorkspaceWithoutFolderTrust.advanced || {}),
+      ...(system.advanced || {}),
+      excludedEnvVars: [
+        ...new Set([
+          ...(systemDefaults.advanced?.excludedEnvVars || []),
+          ...(user.advanced?.excludedEnvVars || []),
+          ...(safeWorkspaceWithoutFolderTrust.advanced?.excludedEnvVars || []),
+          ...(system.advanced?.excludedEnvVars || []),
+        ]),
+      ],
     },
     extensions: {
       ...(systemDefaults.extensions || {}),
       ...(user.extensions || {}),
-      ...(safeWorkspace.extensions || {}),
+      ...(safeWorkspaceWithoutFolderTrust.extensions || {}),
       ...(system.extensions || {}),
       disabled: [
         ...new Set([
           ...(systemDefaults.extensions?.disabled || []),
           ...(user.extensions?.disabled || []),
-          ...(safeWorkspace.extensions?.disabled || []),
+          ...(safeWorkspaceWithoutFolderTrust.extensions?.disabled || []),
           ...(system.extensions?.disabled || []),
         ]),
       ],
@@ -277,39 +308,13 @@
         ...new Set([
           ...(systemDefaults.extensions?.workspacesWithMigrationNudge || []),
           ...(user.extensions?.workspacesWithMigrationNudge || []),
-          ...(safeWorkspace.extensions?.workspacesWithMigrationNudge || []),
+          ...(safeWorkspaceWithoutFolderTrust.extensions
+            ?.workspacesWithMigrationNudge || []),
           ...(system.extensions?.workspacesWithMigrationNudge || []),
         ]),
       ],
     },
->>>>>>> da7901ac
   };
-
-  const merged = mergeWith(
-    {},
-    systemDefaults,
-    user,
-    workspaceWithouFolderTrust,
-    system,
-    customizer,
-  );
-
-  // Validate chatCompression settings
-  const chatCompression = merged.model?.chatCompression;
-  const threshold = chatCompression?.contextPercentageThreshold;
-  if (
-    threshold != null &&
-    (typeof threshold !== 'number' || threshold < 0 || threshold > 1)
-  ) {
-    console.warn(
-      `Invalid value for chatCompression.contextPercentageThreshold: "${threshold}". Please use a value between 0 and 1. Using default compression settings.`,
-    );
-    if (merged.model) {
-      merged.model.chatCompression = undefined;
-    }
-  }
-
-  return merged;
 }
 
 export class LoadedSettings {
