--- conflicted
+++ resolved
@@ -11,14 +11,10 @@
 import {
   GEMINI_CONFIG_DIR as GEMINI_DIR,
   getErrorMessage,
-<<<<<<< HEAD
   SupportedLanguage,
   t,
+  Storage,
 } from '@thacio/auditaria-cli-core';
-=======
-  Storage,
-} from '@google/gemini-cli-core';
->>>>>>> 21c6480b
 import stripJsonComments from 'strip-json-comments';
 import { DefaultLight } from '../ui/themes/default-light.js';
 import { DefaultDark } from '../ui/themes/default.js';
