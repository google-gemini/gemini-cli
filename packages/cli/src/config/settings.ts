--- conflicted
+++ resolved
@@ -91,6 +91,9 @@
 
   hideWindowTitle?: boolean;
 
+  // Security setting to isolate from project .env files
+  ignoreLocalEnv?: boolean;
+
   hideTips?: boolean;
   hideBanner?: boolean;
 
@@ -103,12 +106,6 @@
   vimMode?: boolean;
   memoryImportFormat?: 'tree' | 'flat';
 
-<<<<<<< HEAD
-  // Security setting to isolate from project .env files
-  ignoreLocalEnv?: boolean;
-
-  // Add other settings here.
-=======
   // Flag to be removed post-launch.
   ideModeFeature?: boolean;
   /// IDE mode setting configured via slash command toggle.
@@ -119,7 +116,6 @@
 
   memoryDiscoveryMaxDirs?: number;
   dnsResolutionOrder?: DnsResolutionOrder;
->>>>>>> 820169ba
 }
 
 export interface SettingsError {
@@ -296,15 +292,31 @@
   }
 }
 
-export function loadEnvironment(): void {
-  const envFilePath = findEnvFile(process.cwd());
-
-  if (process.env.CLOUD_SHELL === 'true') {
-    setUpCloudShellEnvironment(envFilePath);
-  }
-
-  if (envFilePath) {
-    dotenv.config({ path: envFilePath, quiet: true });
+export function loadEnvironment(ignoreLocalEnv: boolean = false): void {
+  if (ignoreLocalEnv) {
+    // Only load from global Gemini CLI locations
+    const globalPaths = [
+      path.join(homedir(), GEMINI_DIR, '.env'),
+      path.join(homedir(), '.env')
+    ];
+    
+    for (const envPath of globalPaths) {
+      if (fs.existsSync(envPath)) {
+        dotenv.config({ path: envPath, quiet: true });
+        break;
+      }
+    }
+  } else {
+    // Current behavior - load from project directories
+    const envFilePath = findEnvFile(process.cwd());
+
+    if (process.env.CLOUD_SHELL === 'true') {
+      setUpCloudShellEnvironment(envFilePath);
+    }
+
+    if (envFilePath) {
+      dotenv.config({ path: envFilePath, quiet: true });
+    }
   }
 }
 
