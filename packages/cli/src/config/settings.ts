--- conflicted
+++ resolved
@@ -41,7 +41,6 @@
   bugCommand: 'advanced.bugCommand',
   chatCompression: 'model.chatCompression',
   checkpointing: 'general.checkpointing',
-  'checkpointing.enabled': 'general.checkpointing.enabled',
   coreTools: 'tools.core',
   contextFileName: 'context.fileName',
   customThemes: 'ui.customThemes',
@@ -63,8 +62,6 @@
   hideTips: 'ui.hideTips',
   hideBanner: 'ui.hideBanner',
   hideFooter: 'ui.hideFooter',
-<<<<<<< HEAD
-=======
   hideCWD: 'ui.footer.hideCWD',
   hideSandboxStatus: 'ui.footer.hideSandboxStatus',
   hideModelInfo: 'ui.footer.hideModelInfo',
@@ -72,8 +69,6 @@
   showMemoryUsage: 'ui.showMemoryUsage',
   showLineNumbers: 'ui.showLineNumbers',
   showCitations: 'ui.showCitations',
-  accessibility: 'ui.accessibility',
->>>>>>> 0a7f5be8
   ideMode: 'ide.enabled',
   includeDirectories: 'context.includeDirectories',
   loadMemoryFromIncludeDirectories: 'context.loadFromIncludeDirectories',
@@ -87,24 +82,13 @@
   sandbox: 'tools.sandbox',
   selectedAuthType: 'security.auth.selectedType',
   shouldUseNodePtyShell: 'tools.usePty',
-  showCitations: 'ui.showCitations',
-  showMemoryUsage: 'ui.showMemoryUsage',
-  showLineNumbers: 'ui.showLineNumbers',
   skipNextSpeakerCheck: 'model.skipNextSpeakerCheck',
   summarizeToolOutput: 'model.summarizeToolOutput',
   telemetry: 'telemetry',
   theme: 'ui.theme',
   toolDiscoveryCommand: 'tools.discoveryCommand',
   toolCallCommand: 'tools.callCommand',
-<<<<<<< HEAD
   usageStatisticsEnabled: 'privacy.usageStatisticsEnabled',
-=======
-  mcpServerCommand: 'mcp.serverCommand',
-  allowMCPServers: 'mcp.allowed',
-  excludeMCPServers: 'mcp.excluded',
-  folderTrust: 'security.folderTrust.enabled',
-  selectedAuthType: 'security.auth.selectedType',
->>>>>>> 0a7f5be8
   useExternalAuth: 'security.auth.useExternal',
   useRipgrep: 'tools.useRipgrep',
   vimMode: 'general.vimMode',
@@ -339,7 +323,6 @@
   // 2. User Settings
   // 3. Workspace Settings
   // 4. System Settings (as overrides)
-<<<<<<< HEAD
   const customizer = (
     objValue: unknown,
     srcValue: unknown,
@@ -370,113 +353,6 @@
     }
     // Return undefined to let mergeWith handle default merging for other types.
     return undefined;
-=======
-  //
-  // For properties that are arrays (e.g., includeDirectories), the arrays
-  // are concatenated. For objects (e.g., customThemes), they are merged.
-  return {
-    ...systemDefaults,
-    ...user,
-    ...safeWorkspaceWithoutFolderTrust,
-    ...system,
-    general: {
-      ...(systemDefaults.general || {}),
-      ...(user.general || {}),
-      ...(safeWorkspaceWithoutFolderTrust.general || {}),
-      ...(system.general || {}),
-    },
-    ui: {
-      ...(systemDefaults.ui || {}),
-      ...(user.ui || {}),
-      ...(safeWorkspaceWithoutFolderTrust.ui || {}),
-      ...(system.ui || {}),
-      customThemes: {
-        ...(systemDefaults.ui?.customThemes || {}),
-        ...(user.ui?.customThemes || {}),
-        ...(safeWorkspaceWithoutFolderTrust.ui?.customThemes || {}),
-        ...(system.ui?.customThemes || {}),
-      },
-    },
-    security: {
-      ...(systemDefaults.security || {}),
-      ...(user.security || {}),
-      ...(safeWorkspaceWithoutFolderTrust.security || {}),
-      ...(system.security || {}),
-    },
-    mcp: {
-      ...(systemDefaults.mcp || {}),
-      ...(user.mcp || {}),
-      ...(safeWorkspaceWithoutFolderTrust.mcp || {}),
-      ...(system.mcp || {}),
-    },
-    mcpServers: {
-      ...(systemDefaults.mcpServers || {}),
-      ...(user.mcpServers || {}),
-      ...(safeWorkspaceWithoutFolderTrust.mcpServers || {}),
-      ...(system.mcpServers || {}),
-    },
-    context: {
-      ...(systemDefaults.context || {}),
-      ...(user.context || {}),
-      ...(safeWorkspaceWithoutFolderTrust.context || {}),
-      ...(system.context || {}),
-      includeDirectories: [
-        ...(systemDefaults.context?.includeDirectories || []),
-        ...(user.context?.includeDirectories || []),
-        ...(safeWorkspaceWithoutFolderTrust.context?.includeDirectories || []),
-        ...(system.context?.includeDirectories || []),
-      ],
-    },
-    model: {
-      ...(systemDefaults.model || {}),
-      ...(user.model || {}),
-      ...(safeWorkspaceWithoutFolderTrust.model || {}),
-      ...(system.model || {}),
-      chatCompression: {
-        ...(systemDefaults.model?.chatCompression || {}),
-        ...(user.model?.chatCompression || {}),
-        ...(safeWorkspaceWithoutFolderTrust.model?.chatCompression || {}),
-        ...(system.model?.chatCompression || {}),
-      },
-    },
-    advanced: {
-      ...(systemDefaults.advanced || {}),
-      ...(user.advanced || {}),
-      ...(safeWorkspaceWithoutFolderTrust.advanced || {}),
-      ...(system.advanced || {}),
-      excludedEnvVars: [
-        ...new Set([
-          ...(systemDefaults.advanced?.excludedEnvVars || []),
-          ...(user.advanced?.excludedEnvVars || []),
-          ...(safeWorkspaceWithoutFolderTrust.advanced?.excludedEnvVars || []),
-          ...(system.advanced?.excludedEnvVars || []),
-        ]),
-      ],
-    },
-    extensions: {
-      ...(systemDefaults.extensions || {}),
-      ...(user.extensions || {}),
-      ...(safeWorkspaceWithoutFolderTrust.extensions || {}),
-      ...(system.extensions || {}),
-      disabled: [
-        ...new Set([
-          ...(systemDefaults.extensions?.disabled || []),
-          ...(user.extensions?.disabled || []),
-          ...(safeWorkspaceWithoutFolderTrust.extensions?.disabled || []),
-          ...(system.extensions?.disabled || []),
-        ]),
-      ],
-      workspacesWithMigrationNudge: [
-        ...new Set([
-          ...(systemDefaults.extensions?.workspacesWithMigrationNudge || []),
-          ...(user.extensions?.workspacesWithMigrationNudge || []),
-          ...(safeWorkspaceWithoutFolderTrust.extensions
-            ?.workspacesWithMigrationNudge || []),
-          ...(system.extensions?.workspacesWithMigrationNudge || []),
-        ]),
-      ],
-    },
->>>>>>> 0a7f5be8
   };
 
   return mergeWith(
