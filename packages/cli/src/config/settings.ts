/**
 * @license
 * Copyright 2025 Google LLC
 * SPDX-License-Identifier: Apache-2.0
 */

import * as fs from 'node:fs';
import * as path from 'node:path';
import { homedir, platform } from 'node:os';
import * as dotenv from 'dotenv';
import process from 'node:process';
import {
  FatalConfigError,
  GEMINI_CONFIG_DIR as GEMINI_DIR,
  getErrorMessage,
  Storage,
} from '@google/gemini-cli-core';
import stripJsonComments from 'strip-json-comments';
import { DefaultLight } from '../ui/themes/default-light.js';
import { DefaultDark } from '../ui/themes/default.js';
import { isWorkspaceTrusted } from './trustedFolders.js';
import {
  type Settings,
  type MemoryImportFormat,
  SETTINGS_SCHEMA,
  type MergeStrategy,
  type SettingsSchema,
  type SettingDefinition,
} from './settingsSchema.js';
import { resolveEnvVarsInObject } from '../utils/envVarResolver.js';
<<<<<<< HEAD
import { merge } from 'ts-deepmerge';
=======
import { customDeepMerge } from '../utils/deepMerge.js';

function getMergeStrategyForPath(path: string[]): MergeStrategy | undefined {
  let current: SettingDefinition | undefined = undefined;
  let currentSchema: SettingsSchema | undefined = SETTINGS_SCHEMA;

  for (const key of path) {
    if (!currentSchema || !currentSchema[key]) {
      return undefined;
    }
    current = currentSchema[key];
    currentSchema = current.properties;
  }

  return current?.mergeStrategy;
}
>>>>>>> c31e37b3

export type { Settings, MemoryImportFormat };

export const SETTINGS_DIRECTORY_NAME = '.gemini';

export const USER_SETTINGS_PATH = Storage.getGlobalSettingsPath();
export const USER_SETTINGS_DIR = path.dirname(USER_SETTINGS_PATH);
export const DEFAULT_EXCLUDED_ENV_VARS = ['DEBUG', 'DEBUG_MODE'];

const MIGRATE_V2_OVERWRITE = false;

// As defined in spec.md
const MIGRATION_MAP: Record<string, string> = {
  accessibility: 'ui.accessibility',
  allowedTools: 'tools.allowed',
  allowMCPServers: 'mcp.allowed',
  autoAccept: 'tools.autoAccept',
  autoConfigureMaxOldSpaceSize: 'advanced.autoConfigureMemory',
  bugCommand: 'advanced.bugCommand',
  chatCompression: 'model.chatCompression',
  checkpointing: 'general.checkpointing',
  coreTools: 'tools.core',
  contextFileName: 'context.fileName',
  customThemes: 'ui.customThemes',
  debugKeystrokeLogging: 'general.debugKeystrokeLogging',
  disableAutoUpdate: 'general.disableAutoUpdate',
  disableUpdateNag: 'general.disableUpdateNag',
  dnsResolutionOrder: 'advanced.dnsResolutionOrder',
  enablePromptCompletion: 'general.enablePromptCompletion',
  enforcedAuthType: 'security.auth.enforcedType',
  excludeTools: 'tools.exclude',
  excludeMCPServers: 'mcp.excluded',
  excludedProjectEnvVars: 'advanced.excludedEnvVars',
  extensionManagement: 'advanced.extensionManagement',
  extensions: 'extensions',
  fileFiltering: 'context.fileFiltering',
  folderTrustFeature: 'security.folderTrust.featureEnabled',
  folderTrust: 'security.folderTrust.enabled',
  hasSeenIdeIntegrationNudge: 'ide.hasSeenNudge',
  hideWindowTitle: 'ui.hideWindowTitle',
  hideTips: 'ui.hideTips',
  hideBanner: 'ui.hideBanner',
  hideFooter: 'ui.hideFooter',
  hideCWD: 'ui.footer.hideCWD',
  hideSandboxStatus: 'ui.footer.hideSandboxStatus',
  hideModelInfo: 'ui.footer.hideModelInfo',
  hideContextSummary: 'ui.hideContextSummary',
  showMemoryUsage: 'ui.showMemoryUsage',
  showLineNumbers: 'ui.showLineNumbers',
  showCitations: 'ui.showCitations',
  ideMode: 'ide.enabled',
  includeDirectories: 'context.includeDirectories',
  loadMemoryFromIncludeDirectories: 'context.loadFromIncludeDirectories',
  maxSessionTurns: 'model.maxSessionTurns',
  mcpServers: 'mcpServers',
  mcpServerCommand: 'mcp.serverCommand',
  memoryImportFormat: 'context.importFormat',
  memoryDiscoveryMaxDirs: 'context.discoveryMaxDirs',
  model: 'model.name',
  preferredEditor: 'general.preferredEditor',
  sandbox: 'tools.sandbox',
  selectedAuthType: 'security.auth.selectedType',
  shouldUseNodePtyShell: 'tools.usePty',
  skipNextSpeakerCheck: 'model.skipNextSpeakerCheck',
  summarizeToolOutput: 'model.summarizeToolOutput',
  telemetry: 'telemetry',
  theme: 'ui.theme',
  toolDiscoveryCommand: 'tools.discoveryCommand',
  toolCallCommand: 'tools.callCommand',
  usageStatisticsEnabled: 'privacy.usageStatisticsEnabled',
  useExternalAuth: 'security.auth.useExternal',
  useRipgrep: 'tools.useRipgrep',
  vimMode: 'general.vimMode',
};

export function getSystemSettingsPath(): string {
  if (process.env['GEMINI_CLI_SYSTEM_SETTINGS_PATH']) {
    return process.env['GEMINI_CLI_SYSTEM_SETTINGS_PATH'];
  }
  if (platform() === 'darwin') {
    return '/Library/Application Support/GeminiCli/settings.json';
  } else if (platform() === 'win32') {
    return 'C:\\ProgramData\\gemini-cli\\settings.json';
  } else {
    return '/etc/gemini-cli/settings.json';
  }
}

export function getSystemDefaultsPath(): string {
  if (process.env['GEMINI_CLI_SYSTEM_DEFAULTS_PATH']) {
    return process.env['GEMINI_CLI_SYSTEM_DEFAULTS_PATH'];
  }
  return path.join(
    path.dirname(getSystemSettingsPath()),
    'system-defaults.json',
  );
}

export type { DnsResolutionOrder } from './settingsSchema.js';

export enum SettingScope {
  User = 'User',
  Workspace = 'Workspace',
  System = 'System',
  SystemDefaults = 'SystemDefaults',
}

export interface CheckpointingSettings {
  enabled?: boolean;
}

export interface SummarizeToolOutputSettings {
  tokenBudget?: number;
}

export interface AccessibilitySettings {
  disableLoadingPhrases?: boolean;
  screenReader?: boolean;
}

export interface SettingsError {
  message: string;
  path: string;
}

export interface SettingsFile {
  settings: Settings;
  path: string;
}

function setNestedProperty(
  obj: Record<string, unknown>,
  path: string,
  value: unknown,
) {
  const keys = path.split('.');
  const lastKey = keys.pop();
  if (!lastKey) return;

  let current: Record<string, unknown> = obj;
  for (const key of keys) {
    if (current[key] === undefined) {
      current[key] = {};
    }
    const next = current[key];
    if (typeof next === 'object' && next !== null) {
      current = next as Record<string, unknown>;
    } else {
      // This path is invalid, so we stop.
      return;
    }
  }
  current[lastKey] = value;
}

export function needsMigration(settings: Record<string, unknown>): boolean {
  // A file needs migration if it contains any top-level key that is moved to a
  // nested location in V2.
  const hasV1Keys = Object.entries(MIGRATION_MAP).some(([v1Key, v2Path]) => {
    if (v1Key === v2Path || !(v1Key in settings)) {
      return false;
    }
    // If a key exists that is both a V1 key and a V2 container (like 'model'),
    // we need to check the type. If it's an object, it's a V2 container and not
    // a V1 key that needs migration.
    if (
      KNOWN_V2_CONTAINERS.has(v1Key) &&
      typeof settings[v1Key] === 'object' &&
      settings[v1Key] !== null
    ) {
      return false;
    }
    return true;
  });

  return hasV1Keys;
}

function migrateSettingsToV2(
  flatSettings: Record<string, unknown>,
): Record<string, unknown> | null {
  if (!needsMigration(flatSettings)) {
    return null;
  }

  const v2Settings: Record<string, unknown> = {};
  const flatKeys = new Set(Object.keys(flatSettings));

  for (const [oldKey, newPath] of Object.entries(MIGRATION_MAP)) {
    if (flatKeys.has(oldKey)) {
      setNestedProperty(v2Settings, newPath, flatSettings[oldKey]);
      flatKeys.delete(oldKey);
    }
  }

  // Preserve mcpServers at the top level
  if (flatSettings['mcpServers']) {
    v2Settings['mcpServers'] = flatSettings['mcpServers'];
    flatKeys.delete('mcpServers');
  }

  // Carry over any unrecognized keys
  for (const remainingKey of flatKeys) {
    v2Settings[remainingKey] = flatSettings[remainingKey];
  }

  return v2Settings;
}

function getNestedProperty(
  obj: Record<string, unknown>,
  path: string,
): unknown {
  const keys = path.split('.');
  let current: unknown = obj;
  for (const key of keys) {
    if (typeof current !== 'object' || current === null || !(key in current)) {
      return undefined;
    }
    current = (current as Record<string, unknown>)[key];
  }
  return current;
}

const REVERSE_MIGRATION_MAP: Record<string, string> = Object.fromEntries(
  Object.entries(MIGRATION_MAP).map(([key, value]) => [value, key]),
);

// Dynamically determine the top-level keys from the V2 settings structure.
const KNOWN_V2_CONTAINERS = new Set(
  Object.values(MIGRATION_MAP).map((path) => path.split('.')[0]),
);

export function migrateSettingsToV1(
  v2Settings: Record<string, unknown>,
): Record<string, unknown> {
  const v1Settings: Record<string, unknown> = {};
  const v2Keys = new Set(Object.keys(v2Settings));

  for (const [newPath, oldKey] of Object.entries(REVERSE_MIGRATION_MAP)) {
    const value = getNestedProperty(v2Settings, newPath);
    if (value !== undefined) {
      v1Settings[oldKey] = value;
      v2Keys.delete(newPath.split('.')[0]);
    }
  }

  // Preserve mcpServers at the top level
  if (v2Settings['mcpServers']) {
    v1Settings['mcpServers'] = v2Settings['mcpServers'];
    v2Keys.delete('mcpServers');
  }

  // Carry over any unrecognized keys
  for (const remainingKey of v2Keys) {
    const value = v2Settings[remainingKey];
    if (value === undefined) {
      continue;
    }

    // Don't carry over empty objects that were just containers for migrated settings.
    if (
      KNOWN_V2_CONTAINERS.has(remainingKey) &&
      typeof value === 'object' &&
      value !== null &&
      !Array.isArray(value) &&
      Object.keys(value).length === 0
    ) {
      continue;
    }

    v1Settings[remainingKey] = value;
  }

  return v1Settings;
}

function mergeSettings(
  system: Settings,
  systemDefaults: Settings,
  user: Settings,
  workspace: Settings,
  isTrusted: boolean,
): Settings {
  const safeWorkspace = isTrusted ? workspace : ({} as Settings);

  // folderTrust is not supported at workspace level.
  const { security, ...restOfWorkspace } = safeWorkspace;
  const safeWorkspaceWithoutFolderTrust = security
    ? {
        ...restOfWorkspace,
        // eslint-disable-next-line @typescript-eslint/no-unused-vars
        security: (({ folderTrust, ...rest }) => rest)(security),
      }
    : {
        ...restOfWorkspace,
      };

  // Settings are merged with the following precedence (last one wins for
  // single values):
  // 1. System Defaults
  // 2. User Settings
  // 3. Workspace Settings
  // 4. System Settings (as overrides)
  return customDeepMerge(
    getMergeStrategyForPath,
    {}, // Start with an empty object
    systemDefaults,
    user,
    safeWorkspaceWithoutFolderTrust,
    system,
  ) as Settings;
}

export class LoadedSettings {
  constructor(
    system: SettingsFile,
    systemDefaults: SettingsFile,
    user: SettingsFile,
    workspace: SettingsFile,
    isTrusted: boolean,
    migratedInMemorScopes: Set<SettingScope>,
  ) {
    this.system = system;
    this.systemDefaults = systemDefaults;
    this.user = user;
    this.workspace = workspace;
    this.isTrusted = isTrusted;
    this.migratedInMemorScopes = migratedInMemorScopes;
    this._merged = this.computeMergedSettings();
  }

  readonly system: SettingsFile;
  readonly systemDefaults: SettingsFile;
  readonly user: SettingsFile;
  readonly workspace: SettingsFile;
  readonly isTrusted: boolean;
  readonly migratedInMemorScopes: Set<SettingScope>;

  private _merged: Settings;

  get merged(): Settings {
    return this._merged;
  }

  private computeMergedSettings(): Settings {
    return mergeSettings(
      this.system.settings,
      this.systemDefaults.settings,
      this.user.settings,
      this.workspace.settings,
      this.isTrusted,
    );
  }

  forScope(scope: SettingScope): SettingsFile {
    switch (scope) {
      case SettingScope.User:
        return this.user;
      case SettingScope.Workspace:
        return this.workspace;
      case SettingScope.System:
        return this.system;
      case SettingScope.SystemDefaults:
        return this.systemDefaults;
      default:
        throw new Error(`Invalid scope: ${scope}`);
    }
  }

  setValue(scope: SettingScope, key: string, value: unknown): void {
    const settingsFile = this.forScope(scope);
    setNestedProperty(settingsFile.settings, key, value);
    this._merged = this.computeMergedSettings();
    saveSettings(settingsFile);
  }
}

function findEnvFile(startDir: string): string | null {
  let currentDir = path.resolve(startDir);
  while (true) {
    // prefer gemini-specific .env under GEMINI_DIR
    const geminiEnvPath = path.join(currentDir, GEMINI_DIR, '.env');
    if (fs.existsSync(geminiEnvPath)) {
      return geminiEnvPath;
    }
    const envPath = path.join(currentDir, '.env');
    if (fs.existsSync(envPath)) {
      return envPath;
    }
    const parentDir = path.dirname(currentDir);
    if (parentDir === currentDir || !parentDir) {
      // check .env under home as fallback, again preferring gemini-specific .env
      const homeGeminiEnvPath = path.join(homedir(), GEMINI_DIR, '.env');
      if (fs.existsSync(homeGeminiEnvPath)) {
        return homeGeminiEnvPath;
      }
      const homeEnvPath = path.join(homedir(), '.env');
      if (fs.existsSync(homeEnvPath)) {
        return homeEnvPath;
      }
      return null;
    }
    currentDir = parentDir;
  }
}

export function setUpCloudShellEnvironment(envFilePath: string | null): void {
  // Special handling for GOOGLE_CLOUD_PROJECT in Cloud Shell:
  // Because GOOGLE_CLOUD_PROJECT in Cloud Shell tracks the project
  // set by the user using "gcloud config set project" we do not want to
  // use its value. So, unless the user overrides GOOGLE_CLOUD_PROJECT in
  // one of the .env files, we set the Cloud Shell-specific default here.
  if (envFilePath && fs.existsSync(envFilePath)) {
    const envFileContent = fs.readFileSync(envFilePath);
    const parsedEnv = dotenv.parse(envFileContent);
    if (parsedEnv['GOOGLE_CLOUD_PROJECT']) {
      // .env file takes precedence in Cloud Shell
      process.env['GOOGLE_CLOUD_PROJECT'] = parsedEnv['GOOGLE_CLOUD_PROJECT'];
    } else {
      // If not in .env, set to default and override global
      process.env['GOOGLE_CLOUD_PROJECT'] = 'cloudshell-gca';
    }
  } else {
    // If no .env file, set to default and override global
    process.env['GOOGLE_CLOUD_PROJECT'] = 'cloudshell-gca';
  }
}

export function loadEnvironment(settings: Settings): void {
  const envFilePath = findEnvFile(process.cwd());

  if (!isWorkspaceTrusted(settings)) {
    return;
  }

  // Cloud Shell environment variable handling
  if (process.env['CLOUD_SHELL'] === 'true') {
    setUpCloudShellEnvironment(envFilePath);
  }

  if (envFilePath) {
    // Manually parse and load environment variables to handle exclusions correctly.
    // This avoids modifying environment variables that were already set from the shell.
    try {
      const envFileContent = fs.readFileSync(envFilePath, 'utf-8');
      const parsedEnv = dotenv.parse(envFileContent);

      const excludedVars =
        settings?.advanced?.excludedEnvVars || DEFAULT_EXCLUDED_ENV_VARS;
      const isProjectEnvFile = !envFilePath.includes(GEMINI_DIR);

      for (const key in parsedEnv) {
        if (Object.hasOwn(parsedEnv, key)) {
          // If it's a project .env file, skip loading excluded variables.
          if (isProjectEnvFile && excludedVars.includes(key)) {
            continue;
          }

          // Load variable only if it's not already set in the environment.
          if (!Object.hasOwn(process.env, key)) {
            process.env[key] = parsedEnv[key];
          }
        }
      }
    } catch (_e) {
      // Errors are ignored to match the behavior of `dotenv.config({ quiet: true })`.
    }
  }
}

/**
 * Loads settings from user and workspace directories.
 * Project settings override user settings.
 */
export function loadSettings(
  workspaceDir: string = process.cwd(),
): LoadedSettings {
  let systemSettings: Settings = {};
  let systemDefaultSettings: Settings = {};
  let userSettings: Settings = {};
  let workspaceSettings: Settings = {};
  const settingsErrors: SettingsError[] = [];
  const systemSettingsPath = getSystemSettingsPath();
  const systemDefaultsPath = getSystemDefaultsPath();
  const migratedInMemorScopes = new Set<SettingScope>();

  // Resolve paths to their canonical representation to handle symlinks
  const resolvedWorkspaceDir = path.resolve(workspaceDir);
  const resolvedHomeDir = path.resolve(homedir());

  let realWorkspaceDir = resolvedWorkspaceDir;
  try {
    // fs.realpathSync gets the "true" path, resolving any symlinks
    realWorkspaceDir = fs.realpathSync(resolvedWorkspaceDir);
  } catch (_e) {
    // This is okay. The path might not exist yet, and that's a valid state.
  }

  // We expect homedir to always exist and be resolvable.
  const realHomeDir = fs.realpathSync(resolvedHomeDir);

  const workspaceSettingsPath = new Storage(
    workspaceDir,
  ).getWorkspaceSettingsPath();

  const loadAndMigrate = (filePath: string, scope: SettingScope): Settings => {
    try {
      if (fs.existsSync(filePath)) {
        const content = fs.readFileSync(filePath, 'utf-8');
        const rawSettings: unknown = JSON.parse(stripJsonComments(content));

        if (
          typeof rawSettings !== 'object' ||
          rawSettings === null ||
          Array.isArray(rawSettings)
        ) {
          settingsErrors.push({
            message: 'Settings file is not a valid JSON object.',
            path: filePath,
          });
          return {};
        }

        let settingsObject = rawSettings as Record<string, unknown>;
        if (needsMigration(settingsObject)) {
          const migratedSettings = migrateSettingsToV2(settingsObject);
          if (migratedSettings) {
            if (MIGRATE_V2_OVERWRITE) {
              try {
                fs.renameSync(filePath, `${filePath}.orig`);
                fs.writeFileSync(
                  filePath,
                  JSON.stringify(migratedSettings, null, 2),
                  'utf-8',
                );
              } catch (e) {
                console.error(
                  `Error migrating settings file on disk: ${getErrorMessage(
                    e,
                  )}`,
                );
              }
            } else {
              migratedInMemorScopes.add(scope);
            }
            settingsObject = migratedSettings;
          }
        }
        return settingsObject as Settings;
      }
    } catch (error: unknown) {
      settingsErrors.push({
        message: getErrorMessage(error),
        path: filePath,
      });
    }
    return {};
  };

  systemSettings = loadAndMigrate(systemSettingsPath, SettingScope.System);
  systemDefaultSettings = loadAndMigrate(
    systemDefaultsPath,
    SettingScope.SystemDefaults,
  );
  userSettings = loadAndMigrate(USER_SETTINGS_PATH, SettingScope.User);

  if (realWorkspaceDir !== realHomeDir) {
    workspaceSettings = loadAndMigrate(
      workspaceSettingsPath,
      SettingScope.Workspace,
    );
  }

  // Support legacy theme names
  if (userSettings.ui?.theme === 'VS') {
    userSettings.ui.theme = DefaultLight.name;
  } else if (userSettings.ui?.theme === 'VS2015') {
    userSettings.ui.theme = DefaultDark.name;
  }
  if (workspaceSettings.ui?.theme === 'VS') {
    workspaceSettings.ui.theme = DefaultLight.name;
  } else if (workspaceSettings.ui?.theme === 'VS2015') {
    workspaceSettings.ui.theme = DefaultDark.name;
  }

  // For the initial trust check, we can only use user and system settings.
<<<<<<< HEAD
  const initialTrustCheckSettings = merge({}, systemSettings, userSettings);
=======
  const initialTrustCheckSettings = customDeepMerge(
    getMergeStrategyForPath,
    {},
    systemSettings,
    userSettings,
  );
>>>>>>> c31e37b3
  const isTrusted =
    isWorkspaceTrusted(initialTrustCheckSettings as Settings) ?? true;

  // Create a temporary merged settings object to pass to loadEnvironment.
  const tempMergedSettings = mergeSettings(
    systemSettings,
    systemDefaultSettings,
    userSettings,
    workspaceSettings,
    isTrusted,
  );

  // loadEnviroment depends on settings so we have to create a temp version of
  // the settings to avoid a cycle
  loadEnvironment(tempMergedSettings);

  // Now that the environment is loaded, resolve variables in the settings.
  systemSettings = resolveEnvVarsInObject(systemSettings);
  userSettings = resolveEnvVarsInObject(userSettings);
  workspaceSettings = resolveEnvVarsInObject(workspaceSettings);

  // Create LoadedSettings first

  if (settingsErrors.length > 0) {
    const errorMessages = settingsErrors.map(
      (error) => `Error in ${error.path}: ${error.message}`,
    );
    throw new FatalConfigError(
      `${errorMessages.join('\n')}\nPlease fix the configuration file(s) and try again.`,
    );
  }

  return new LoadedSettings(
    {
      path: systemSettingsPath,
      settings: systemSettings,
    },
    {
      path: systemDefaultsPath,
      settings: systemDefaultSettings,
    },
    {
      path: USER_SETTINGS_PATH,
      settings: userSettings,
    },
    {
      path: workspaceSettingsPath,
      settings: workspaceSettings,
    },
    isTrusted,
    migratedInMemorScopes,
  );
}

export function saveSettings(settingsFile: SettingsFile): void {
  try {
    // Ensure the directory exists
    const dirPath = path.dirname(settingsFile.path);
    if (!fs.existsSync(dirPath)) {
      fs.mkdirSync(dirPath, { recursive: true });
    }

    let settingsToSave = settingsFile.settings;
    if (!MIGRATE_V2_OVERWRITE) {
      settingsToSave = migrateSettingsToV1(
        settingsToSave as Record<string, unknown>,
      ) as Settings;
    }

    fs.writeFileSync(
      settingsFile.path,
      JSON.stringify(settingsToSave, null, 2),
      'utf-8',
    );
  } catch (error) {
    console.error('Error saving user settings file:', error);
  }
}<|MERGE_RESOLUTION|>--- conflicted
+++ resolved
@@ -28,9 +28,6 @@
   type SettingDefinition,
 } from './settingsSchema.js';
 import { resolveEnvVarsInObject } from '../utils/envVarResolver.js';
-<<<<<<< HEAD
-import { merge } from 'ts-deepmerge';
-=======
 import { customDeepMerge } from '../utils/deepMerge.js';
 
 function getMergeStrategyForPath(path: string[]): MergeStrategy | undefined {
@@ -47,7 +44,6 @@
 
   return current?.mergeStrategy;
 }
->>>>>>> c31e37b3
 
 export type { Settings, MemoryImportFormat };
 
@@ -635,16 +631,12 @@
   }
 
   // For the initial trust check, we can only use user and system settings.
-<<<<<<< HEAD
-  const initialTrustCheckSettings = merge({}, systemSettings, userSettings);
-=======
   const initialTrustCheckSettings = customDeepMerge(
     getMergeStrategyForPath,
     {},
     systemSettings,
     userSettings,
   );
->>>>>>> c31e37b3
   const isTrusted =
     isWorkspaceTrusted(initialTrustCheckSettings as Settings) ?? true;
 
