/**
 * @license
 * Copyright 2025 Google LLC
 * SPDX-License-Identifier: Apache-2.0
 */

import * as fs from 'fs';
import * as path from 'path';
import { homedir, platform } from 'os';
import * as dotenv from 'dotenv';
import {
  GEMINI_CONFIG_DIR as GEMINI_DIR,
  getErrorMessage,
  Storage,
} from '@google/gemini-cli-core';
import stripJsonComments from 'strip-json-comments';
import { DefaultLight } from '../ui/themes/default-light.js';
import { DefaultDark } from '../ui/themes/default.js';
import { isWorkspaceTrusted } from './trustedFolders.js';
import { Settings, MemoryImportFormat } from './settingsSchema.js';

export type { Settings, MemoryImportFormat };

export const SETTINGS_DIRECTORY_NAME = '.gemini';

export const USER_SETTINGS_PATH = Storage.getGlobalSettingsPath();
export const USER_SETTINGS_DIR = path.dirname(USER_SETTINGS_PATH);
export const DEFAULT_EXCLUDED_ENV_VARS = ['DEBUG', 'DEBUG_MODE'];

export function getSystemSettingsPath(): string {
  if (process.env['GEMINI_CLI_SYSTEM_SETTINGS_PATH']) {
    return process.env['GEMINI_CLI_SYSTEM_SETTINGS_PATH'];
  }
  if (platform() === 'darwin') {
    return '/Library/Application Support/GeminiCli/settings.json';
  } else if (platform() === 'win32') {
    return 'C:\\ProgramData\\gemini-cli\\settings.json';
  } else {
    return '/etc/gemini-cli/settings.json';
  }
}

export function getSystemDefaultsPath(): string {
  if (process.env['GEMINI_CLI_SYSTEM_DEFAULTS_PATH']) {
    return process.env['GEMINI_CLI_SYSTEM_DEFAULTS_PATH'];
  }
  return path.join(
    path.dirname(getSystemSettingsPath()),
    'system-defaults.json',
  );
}

export type { DnsResolutionOrder } from './settingsSchema.js';

export enum SettingScope {
  User = 'User',
  Workspace = 'Workspace',
  System = 'System',
  SystemDefaults = 'SystemDefaults',
}

export interface CheckpointingSettings {
  enabled?: boolean;
}

export interface SummarizeToolOutputSettings {
  tokenBudget?: number;
}

export interface AccessibilitySettings {
  disableLoadingPhrases?: boolean;
  screenReader?: boolean;
}

export interface SettingsError {
  message: string;
  path: string;
}

export interface SettingsFile {
  settings: Settings;
  path: string;
}

function mergeSettings(
  system: Settings,
  systemDefaults: Settings,
  user: Settings,
  workspace: Settings,
  isTrusted: boolean,
): Settings {
  const safeWorkspace = isTrusted ? workspace : ({} as Settings);

  // folderTrust is not supported at workspace level.
  // eslint-disable-next-line @typescript-eslint/no-unused-vars
  const { folderTrust, ...safeWorkspaceWithoutFolderTrust } = safeWorkspace;

  // Settings are merged with the following precedence (last one wins for
  // single values):
  // 1. System Defaults
  // 2. User Settings
  // 3. Workspace Settings
  // 4. System Settings (as overrides)
  //
  // For properties that are arrays (e.g., includeDirectories), the arrays
  // are concatenated. For objects (e.g., customThemes), they are merged.
  return {
    ...systemDefaults,
    ...user,
    ...safeWorkspaceWithoutFolderTrust,
    ...system,
    customThemes: {
      ...(systemDefaults.customThemes || {}),
      ...(user.customThemes || {}),
      ...(safeWorkspace.customThemes || {}),
      ...(system.customThemes || {}),
    },
    mcpServers: {
      ...(systemDefaults.mcpServers || {}),
      ...(user.mcpServers || {}),
      ...(safeWorkspace.mcpServers || {}),
      ...(system.mcpServers || {}),
    },
    includeDirectories: [
      ...(systemDefaults.includeDirectories || []),
      ...(user.includeDirectories || []),
<<<<<<< HEAD
      ...(workspace.includeDirectories || []),
      ...(system.includeDirectories || []),
=======
      ...(safeWorkspace.includeDirectories || []),
>>>>>>> 10286934
    ],
    chatCompression: {
      ...(systemDefaults.chatCompression || {}),
      ...(user.chatCompression || {}),
<<<<<<< HEAD
      ...(workspace.chatCompression || {}),
      ...(system.chatCompression || {}),
=======
      ...(safeWorkspace.chatCompression || {}),
>>>>>>> 10286934
    },
  };
}

export class LoadedSettings {
  constructor(
    system: SettingsFile,
    systemDefaults: SettingsFile,
    user: SettingsFile,
    workspace: SettingsFile,
    errors: SettingsError[],
    isTrusted: boolean,
  ) {
    this.system = system;
    this.systemDefaults = systemDefaults;
    this.user = user;
    this.workspace = workspace;
    this.errors = errors;
    this.isTrusted = isTrusted;
    this._merged = this.computeMergedSettings();
  }

  readonly system: SettingsFile;
  readonly systemDefaults: SettingsFile;
  readonly user: SettingsFile;
  readonly workspace: SettingsFile;
  readonly errors: SettingsError[];
  readonly isTrusted: boolean;

  private _merged: Settings;

  get merged(): Settings {
    return this._merged;
  }

  private computeMergedSettings(): Settings {
    return mergeSettings(
      this.system.settings,
      this.systemDefaults.settings,
      this.user.settings,
      this.workspace.settings,
      this.isTrusted,
    );
  }

  forScope(scope: SettingScope): SettingsFile {
    switch (scope) {
      case SettingScope.User:
        return this.user;
      case SettingScope.Workspace:
        return this.workspace;
      case SettingScope.System:
        return this.system;
      case SettingScope.SystemDefaults:
        return this.systemDefaults;
      default:
        throw new Error(`Invalid scope: ${scope}`);
    }
  }

  setValue<K extends keyof Settings>(
    scope: SettingScope,
    key: K,
    value: Settings[K],
  ): void {
    const settingsFile = this.forScope(scope);
    settingsFile.settings[key] = value;
    this._merged = this.computeMergedSettings();
    saveSettings(settingsFile);
  }
}

function resolveEnvVarsInString(value: string): string {
  const envVarRegex = /\$(?:(\w+)|{([^}]+)})/g; // Find $VAR_NAME or ${VAR_NAME}
  return value.replace(envVarRegex, (match, varName1, varName2) => {
    const varName = varName1 || varName2;
    if (process && process.env && typeof process.env[varName] === 'string') {
      return process.env[varName]!;
    }
    return match;
  });
}

function resolveEnvVarsInObject<T>(obj: T): T {
  if (
    obj === null ||
    obj === undefined ||
    typeof obj === 'boolean' ||
    typeof obj === 'number'
  ) {
    return obj;
  }

  if (typeof obj === 'string') {
    return resolveEnvVarsInString(obj) as unknown as T;
  }

  if (Array.isArray(obj)) {
    return obj.map((item) => resolveEnvVarsInObject(item)) as unknown as T;
  }

  if (typeof obj === 'object') {
    const newObj = { ...obj } as T;
    for (const key in newObj) {
      if (Object.prototype.hasOwnProperty.call(newObj, key)) {
        newObj[key] = resolveEnvVarsInObject(newObj[key]);
      }
    }
    return newObj;
  }

  return obj;
}

function findEnvFile(startDir: string): string | null {
  let currentDir = path.resolve(startDir);
  while (true) {
    // prefer gemini-specific .env under GEMINI_DIR
    const geminiEnvPath = path.join(currentDir, GEMINI_DIR, '.env');
    if (fs.existsSync(geminiEnvPath)) {
      return geminiEnvPath;
    }
    const envPath = path.join(currentDir, '.env');
    if (fs.existsSync(envPath)) {
      return envPath;
    }
    const parentDir = path.dirname(currentDir);
    if (parentDir === currentDir || !parentDir) {
      // check .env under home as fallback, again preferring gemini-specific .env
      const homeGeminiEnvPath = path.join(homedir(), GEMINI_DIR, '.env');
      if (fs.existsSync(homeGeminiEnvPath)) {
        return homeGeminiEnvPath;
      }
      const homeEnvPath = path.join(homedir(), '.env');
      if (fs.existsSync(homeEnvPath)) {
        return homeEnvPath;
      }
      return null;
    }
    currentDir = parentDir;
  }
}

export function setUpCloudShellEnvironment(envFilePath: string | null): void {
  // Special handling for GOOGLE_CLOUD_PROJECT in Cloud Shell:
  // Because GOOGLE_CLOUD_PROJECT in Cloud Shell tracks the project
  // set by the user using "gcloud config set project" we do not want to
  // use its value. So, unless the user overrides GOOGLE_CLOUD_PROJECT in
  // one of the .env files, we set the Cloud Shell-specific default here.
  if (envFilePath && fs.existsSync(envFilePath)) {
    const envFileContent = fs.readFileSync(envFilePath);
    const parsedEnv = dotenv.parse(envFileContent);
    if (parsedEnv['GOOGLE_CLOUD_PROJECT']) {
      // .env file takes precedence in Cloud Shell
      process.env['GOOGLE_CLOUD_PROJECT'] = parsedEnv['GOOGLE_CLOUD_PROJECT'];
    } else {
      // If not in .env, set to default and override global
      process.env['GOOGLE_CLOUD_PROJECT'] = 'cloudshell-gca';
    }
  } else {
    // If no .env file, set to default and override global
    process.env['GOOGLE_CLOUD_PROJECT'] = 'cloudshell-gca';
  }
}

export function loadEnvironment(settings?: Settings): void {
  const envFilePath = findEnvFile(process.cwd());

  // Cloud Shell environment variable handling
  if (process.env['CLOUD_SHELL'] === 'true') {
    setUpCloudShellEnvironment(envFilePath);
  }

  // If no settings provided, try to load workspace settings for exclusions
  let resolvedSettings = settings;
  if (!resolvedSettings) {
    const workspaceSettingsPath = new Storage(
      process.cwd(),
    ).getWorkspaceSettingsPath();
    try {
      if (fs.existsSync(workspaceSettingsPath)) {
        const workspaceContent = fs.readFileSync(
          workspaceSettingsPath,
          'utf-8',
        );
        const parsedWorkspaceSettings = JSON.parse(
          stripJsonComments(workspaceContent),
        ) as Settings;
        resolvedSettings = resolveEnvVarsInObject(parsedWorkspaceSettings);
      }
    } catch (_e) {
      // Ignore errors loading workspace settings
    }
  }

  if (envFilePath) {
    // Manually parse and load environment variables to handle exclusions correctly.
    // This avoids modifying environment variables that were already set from the shell.
    try {
      const envFileContent = fs.readFileSync(envFilePath, 'utf-8');
      const parsedEnv = dotenv.parse(envFileContent);

      const excludedVars =
        resolvedSettings?.excludedProjectEnvVars || DEFAULT_EXCLUDED_ENV_VARS;
      const isProjectEnvFile = !envFilePath.includes(GEMINI_DIR);

      for (const key in parsedEnv) {
        if (Object.hasOwn(parsedEnv, key)) {
          // If it's a project .env file, skip loading excluded variables.
          if (isProjectEnvFile && excludedVars.includes(key)) {
            continue;
          }

          // Load variable only if it's not already set in the environment.
          if (!Object.hasOwn(process.env, key)) {
            process.env[key] = parsedEnv[key];
          }
        }
      }
    } catch (_e) {
      // Errors are ignored to match the behavior of `dotenv.config({ quiet: true })`.
    }
  }
}

/**
 * Loads settings from user and workspace directories.
 * Project settings override user settings.
 */
export function loadSettings(workspaceDir: string): LoadedSettings {
  let systemSettings: Settings = {};
  let systemDefaultSettings: Settings = {};
  let userSettings: Settings = {};
  let workspaceSettings: Settings = {};
  const settingsErrors: SettingsError[] = [];
  const systemSettingsPath = getSystemSettingsPath();
  const systemDefaultsPath = getSystemDefaultsPath();

  // Resolve paths to their canonical representation to handle symlinks
  const resolvedWorkspaceDir = path.resolve(workspaceDir);
  const resolvedHomeDir = path.resolve(homedir());

  let realWorkspaceDir = resolvedWorkspaceDir;
  try {
    // fs.realpathSync gets the "true" path, resolving any symlinks
    realWorkspaceDir = fs.realpathSync(resolvedWorkspaceDir);
  } catch (_e) {
    // This is okay. The path might not exist yet, and that's a valid state.
  }

  // We expect homedir to always exist and be resolvable.
  const realHomeDir = fs.realpathSync(resolvedHomeDir);

  const workspaceSettingsPath = new Storage(
    workspaceDir,
  ).getWorkspaceSettingsPath();

  // Load system settings
  try {
    if (fs.existsSync(systemSettingsPath)) {
      const systemContent = fs.readFileSync(systemSettingsPath, 'utf-8');
      systemSettings = JSON.parse(stripJsonComments(systemContent)) as Settings;
    }
  } catch (error: unknown) {
    settingsErrors.push({
      message: getErrorMessage(error),
      path: systemSettingsPath,
    });
  }

  // Load system defaults
  try {
    if (fs.existsSync(systemDefaultsPath)) {
      const systemDefaultsContent = fs.readFileSync(
        systemDefaultsPath,
        'utf-8',
      );
      const parsedSystemDefaults = JSON.parse(
        stripJsonComments(systemDefaultsContent),
      ) as Settings;
      systemDefaultSettings = resolveEnvVarsInObject(parsedSystemDefaults);
    }
  } catch (error: unknown) {
    settingsErrors.push({
      message: getErrorMessage(error),
      path: systemDefaultsPath,
    });
  }

  // Load user settings
  try {
    if (fs.existsSync(USER_SETTINGS_PATH)) {
      const userContent = fs.readFileSync(USER_SETTINGS_PATH, 'utf-8');
      userSettings = JSON.parse(stripJsonComments(userContent)) as Settings;
      // Support legacy theme names
      if (userSettings.theme && userSettings.theme === 'VS') {
        userSettings.theme = DefaultLight.name;
      } else if (userSettings.theme && userSettings.theme === 'VS2015') {
        userSettings.theme = DefaultDark.name;
      }
    }
  } catch (error: unknown) {
    settingsErrors.push({
      message: getErrorMessage(error),
      path: USER_SETTINGS_PATH,
    });
  }

  if (realWorkspaceDir !== realHomeDir) {
    // Load workspace settings
    try {
      if (fs.existsSync(workspaceSettingsPath)) {
        const projectContent = fs.readFileSync(workspaceSettingsPath, 'utf-8');
        workspaceSettings = JSON.parse(
          stripJsonComments(projectContent),
        ) as Settings;
        if (workspaceSettings.theme && workspaceSettings.theme === 'VS') {
          workspaceSettings.theme = DefaultLight.name;
        } else if (
          workspaceSettings.theme &&
          workspaceSettings.theme === 'VS2015'
        ) {
          workspaceSettings.theme = DefaultDark.name;
        }
      }
    } catch (error: unknown) {
      settingsErrors.push({
        message: getErrorMessage(error),
        path: workspaceSettingsPath,
      });
    }
  }

  // For the initial trust check, we can only use user and system settings.
  const initialTrustCheckSettings = { ...systemSettings, ...userSettings };
  const isTrusted = isWorkspaceTrusted(initialTrustCheckSettings) ?? true;

  // Create a temporary merged settings object to pass to loadEnvironment.
  const tempMergedSettings = mergeSettings(
    systemSettings,
    systemDefaultSettings,
    userSettings,
    workspaceSettings,
    isTrusted,
  );

  // loadEnviroment depends on settings so we have to create a temp version of
  // the settings to avoid a cycle
  loadEnvironment(tempMergedSettings);

  // Now that the environment is loaded, resolve variables in the settings.
  systemSettings = resolveEnvVarsInObject(systemSettings);
  userSettings = resolveEnvVarsInObject(userSettings);
  workspaceSettings = resolveEnvVarsInObject(workspaceSettings);

  // Create LoadedSettings first
  const loadedSettings = new LoadedSettings(
    {
      path: systemSettingsPath,
      settings: systemSettings,
    },
    {
      path: systemDefaultsPath,
      settings: systemDefaultSettings,
    },
    {
      path: USER_SETTINGS_PATH,
      settings: userSettings,
    },
    {
      path: workspaceSettingsPath,
      settings: workspaceSettings,
    },
    settingsErrors,
    isTrusted,
  );

  // Validate chatCompression settings
  const chatCompression = loadedSettings.merged.chatCompression;
  const threshold = chatCompression?.contextPercentageThreshold;
  if (
    threshold != null &&
    (typeof threshold !== 'number' || threshold < 0 || threshold > 1)
  ) {
    console.warn(
      `Invalid value for chatCompression.contextPercentageThreshold: "${threshold}". Please use a value between 0 and 1. Using default compression settings.`,
    );
    delete loadedSettings.merged.chatCompression;
  }

  return loadedSettings;
}

export function saveSettings(settingsFile: SettingsFile): void {
  try {
    // Ensure the directory exists
    const dirPath = path.dirname(settingsFile.path);
    if (!fs.existsSync(dirPath)) {
      fs.mkdirSync(dirPath, { recursive: true });
    }

    fs.writeFileSync(
      settingsFile.path,
      JSON.stringify(settingsFile.settings, null, 2),
      'utf-8',
    );
  } catch (error) {
    console.error('Error saving user settings file:', error);
  }
}<|MERGE_RESOLUTION|>--- conflicted
+++ resolved
@@ -124,22 +124,14 @@
     includeDirectories: [
       ...(systemDefaults.includeDirectories || []),
       ...(user.includeDirectories || []),
-<<<<<<< HEAD
-      ...(workspace.includeDirectories || []),
+      ...(safeWorkspace.includeDirectories || []),
       ...(system.includeDirectories || []),
-=======
-      ...(safeWorkspace.includeDirectories || []),
->>>>>>> 10286934
     ],
     chatCompression: {
       ...(systemDefaults.chatCompression || {}),
       ...(user.chatCompression || {}),
-<<<<<<< HEAD
-      ...(workspace.chatCompression || {}),
+      ...(safeWorkspace.chatCompression || {}),
       ...(system.chatCompression || {}),
-=======
-      ...(safeWorkspace.chatCompression || {}),
->>>>>>> 10286934
     },
   };
 }
