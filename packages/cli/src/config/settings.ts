--- conflicted
+++ resolved
@@ -127,38 +127,6 @@
   screenReader?: boolean;
 }
 
-<<<<<<< HEAD
-export interface Settings {
-  theme?: string;
-  customThemes?: Record<string, CustomTheme>;
-  selectedAuthType?: AuthType;
-  sandbox?: boolean | string;
-  coreTools?: string[];
-  excludeTools?: string[];
-  toolDiscoveryCommand?: string;
-  toolCallCommand?: string;
-  mcpServerCommand?: string;
-  mcpServers?: Record<string, MCPServerConfig>;
-  allowMCPServers?: string[];
-  excludeMCPServers?: string[];
-  showMemoryUsage?: boolean;
-  showNonInteractiveToolInfo?: boolean;
-  contextFileName?: string | string[];
-  accessibility?: AccessibilitySettings;
-  telemetry?: TelemetrySettings;
-  usageStatisticsEnabled?: boolean;
-  preferredEditor?: string;
-  bugCommand?: BugCommandSettings;
-  checkpointing?: CheckpointingSettings;
-  autoConfigureMaxOldSpaceSize?: boolean;
-
-  // Git-aware file filtering settings
-  fileFiltering?: {
-    respectGitIgnore?: boolean;
-    respectGeminiIgnore?: boolean;
-    enableRecursiveFileSearch?: boolean;
-  };
-=======
 export interface SettingsError {
   message: string;
   path: string;
@@ -168,7 +136,6 @@
   settings: Settings;
   path: string;
 }
->>>>>>> f2bddfe0
 
 function setNestedProperty(
   obj: Record<string, unknown>,
