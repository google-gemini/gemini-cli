--- conflicted
+++ resolved
@@ -19,12 +19,8 @@
 import { DefaultDark } from '../ui/themes/default.js';
 import { isWorkspaceTrusted } from './trustedFolders.js';
 import type { Settings, MemoryImportFormat } from './settingsSchema.js';
-<<<<<<< HEAD
+import { resolveEnvVarsInObject } from '../utils/envVarResolver.js';
 import { merge } from 'ts-deepmerge';
-=======
-import { resolveEnvVarsInObject } from '../utils/envVarResolver.js';
-import { mergeWith } from 'lodash-es';
->>>>>>> 39e7213f
 
 export type { Settings, MemoryImportFormat };
 
