/**
 * @license
 * Copyright 2025 Google LLC
 * SPDX-License-Identifier: Apache-2.0
 */

import * as fs from 'fs';
import * as path from 'path';
import { homedir, platform } from 'os';
import * as dotenv from 'dotenv';
import {
  MCPServerConfig,
  GEMINI_CONFIG_DIR as GEMINI_DIR,
  getErrorMessage,
  BugCommandSettings,
  TelemetrySettings,
  AuthType,
} from '@google/gemini-cli-core';
import stripJsonComments from 'strip-json-comments';
import { DefaultLight } from '../ui/themes/default-light.js';
import { DefaultDark } from '../ui/themes/default.js';
import { CustomTheme } from '../ui/themes/theme.js';

export const SETTINGS_DIRECTORY_NAME = '.gemini';
export const USER_SETTINGS_DIR = path.join(homedir(), SETTINGS_DIRECTORY_NAME);
export const USER_SETTINGS_PATH = path.join(USER_SETTINGS_DIR, 'settings.json');

export function getSystemSettingsPath(): string {
  if (process.env.GEMINI_CLI_SYSTEM_SETTINGS_PATH) {
    return process.env.GEMINI_CLI_SYSTEM_SETTINGS_PATH;
  }
  if (platform() === 'darwin') {
    return '/Library/Application Support/GeminiCli/settings.json';
  } else if (platform() === 'win32') {
    return 'C:\\ProgramData\\gemini-cli\\settings.json';
  } else {
    return '/etc/gemini-cli/settings.json';
  }
}

export enum SettingScope {
  User = 'User',
  Workspace = 'Workspace',
  System = 'System',
}

export interface CheckpointingSettings {
  enabled?: boolean;
}

export interface SummarizeToolOutputSettings {
  tokenBudget?: number;
}

export interface AccessibilitySettings {
  disableLoadingPhrases?: boolean;
}

export interface Settings {
  theme?: string;
  customThemes?: Record<string, CustomTheme>;
  selectedAuthType?: AuthType;
  sandbox?: boolean | string;
  coreTools?: string[];
  excludeTools?: string[];
  toolDiscoveryCommand?: string;
  toolCallCommand?: string;
  mcpServerCommand?: string;
  mcpServers?: Record<string, MCPServerConfig>;
  allowMCPServers?: string[];
  excludeMCPServers?: string[];
  showMemoryUsage?: boolean;
  contextFileName?: string | string[];
  accessibility?: AccessibilitySettings;
  telemetry?: TelemetrySettings;
  usageStatisticsEnabled?: boolean;
  preferredEditor?: string;
  bugCommand?: BugCommandSettings;
  checkpointing?: CheckpointingSettings;
  autoConfigureMaxOldSpaceSize?: boolean;

  // Git-aware file filtering settings
  fileFiltering?: {
    respectGitIgnore?: boolean;
    respectGeminiIgnore?: boolean;
    enableRecursiveFileSearch?: boolean;
  };

  hideWindowTitle?: boolean;

  hideTips?: boolean;
  hideBanner?: boolean;

  // Setting for setting maximum number of user/model/tool turns in a session.
  maxSessionTurns?: number;

  // A map of tool names to their summarization settings.
  summarizeToolOutput?: Record<string, SummarizeToolOutputSettings>;

  vimMode?: boolean;

  // Add other settings here.
  ideMode?: boolean;
<<<<<<< HEAD
  'session.persistence'?: boolean;
=======
  memoryDiscoveryMaxDirs?: number;
>>>>>>> 3e81359c
}

export interface SettingsError {
  message: string;
  path: string;
}

export interface SettingsFile {
  settings: Settings;
  path: string;
}
export class LoadedSettings {
  constructor(
    system: SettingsFile,
    user: SettingsFile,
    workspace: SettingsFile,
    errors: SettingsError[],
  ) {
    this.system = system;
    this.user = user;
    this.workspace = workspace;
    this.errors = errors;
    this._merged = this.computeMergedSettings();
  }

  readonly system: SettingsFile;
  readonly user: SettingsFile;
  readonly workspace: SettingsFile;
  readonly errors: SettingsError[];

  private _merged: Settings;

  get merged(): Settings {
    return this._merged;
  }

  private computeMergedSettings(): Settings {
    const system = this.system.settings;
    const user = this.user.settings;
    const workspace = this.workspace.settings;

    return {
      ...user,
      ...workspace,
      ...system,
      customThemes: {
        ...(user.customThemes || {}),
        ...(workspace.customThemes || {}),
        ...(system.customThemes || {}),
      },
      mcpServers: {
        ...(user.mcpServers || {}),
        ...(workspace.mcpServers || {}),
        ...(system.mcpServers || {}),
      },
    };
  }

  forScope(scope: SettingScope): SettingsFile {
    switch (scope) {
      case SettingScope.User:
        return this.user;
      case SettingScope.Workspace:
        return this.workspace;
      case SettingScope.System:
        return this.system;
      default:
        throw new Error(`Invalid scope: ${scope}`);
    }
  }

  setValue<K extends keyof Settings>(
    scope: SettingScope,
    key: K,
    value: Settings[K],
  ): void {
    const settingsFile = this.forScope(scope);
    settingsFile.settings[key] = value;
    this._merged = this.computeMergedSettings();
    saveSettings(settingsFile);
  }
}

function resolveEnvVarsInString(value: string): string {
  const envVarRegex = /\$(?:(\w+)|{([^}]+)})/g; // Find $VAR_NAME or ${VAR_NAME}
  return value.replace(envVarRegex, (match, varName1, varName2) => {
    const varName = varName1 || varName2;
    if (process && process.env && typeof process.env[varName] === 'string') {
      return process.env[varName]!;
    }
    return match;
  });
}

function resolveEnvVarsInObject<T>(obj: T): T {
  if (
    obj === null ||
    obj === undefined ||
    typeof obj === 'boolean' ||
    typeof obj === 'number'
  ) {
    return obj;
  }

  if (typeof obj === 'string') {
    return resolveEnvVarsInString(obj) as unknown as T;
  }

  if (Array.isArray(obj)) {
    return obj.map((item) => resolveEnvVarsInObject(item)) as unknown as T;
  }

  if (typeof obj === 'object') {
    const newObj = { ...obj } as T;
    for (const key in newObj) {
      if (Object.prototype.hasOwnProperty.call(newObj, key)) {
        newObj[key] = resolveEnvVarsInObject(newObj[key]);
      }
    }
    return newObj;
  }

  return obj;
}

function findEnvFile(startDir: string): string | null {
  let currentDir = path.resolve(startDir);
  while (true) {
    // prefer gemini-specific .env under GEMINI_DIR
    const geminiEnvPath = path.join(currentDir, GEMINI_DIR, '.env');
    if (fs.existsSync(geminiEnvPath)) {
      return geminiEnvPath;
    }
    const envPath = path.join(currentDir, '.env');
    if (fs.existsSync(envPath)) {
      return envPath;
    }
    const parentDir = path.dirname(currentDir);
    if (parentDir === currentDir || !parentDir) {
      // check .env under home as fallback, again preferring gemini-specific .env
      const homeGeminiEnvPath = path.join(homedir(), GEMINI_DIR, '.env');
      if (fs.existsSync(homeGeminiEnvPath)) {
        return homeGeminiEnvPath;
      }
      const homeEnvPath = path.join(homedir(), '.env');
      if (fs.existsSync(homeEnvPath)) {
        return homeEnvPath;
      }
      return null;
    }
    currentDir = parentDir;
  }
}

export function setUpCloudShellEnvironment(envFilePath: string | null): void {
  // Special handling for GOOGLE_CLOUD_PROJECT in Cloud Shell:
  // Because GOOGLE_CLOUD_PROJECT in Cloud Shell tracks the project
  // set by the user using "gcloud config set project" we do not want to
  // use its value. So, unless the user overrides GOOGLE_CLOUD_PROJECT in
  // one of the .env files, we set the Cloud Shell-specific default here.
  if (envFilePath && fs.existsSync(envFilePath)) {
    const envFileContent = fs.readFileSync(envFilePath);
    const parsedEnv = dotenv.parse(envFileContent);
    if (parsedEnv.GOOGLE_CLOUD_PROJECT) {
      // .env file takes precedence in Cloud Shell
      process.env.GOOGLE_CLOUD_PROJECT = parsedEnv.GOOGLE_CLOUD_PROJECT;
    } else {
      // If not in .env, set to default and override global
      process.env.GOOGLE_CLOUD_PROJECT = 'cloudshell-gca';
    }
  } else {
    // If no .env file, set to default and override global
    process.env.GOOGLE_CLOUD_PROJECT = 'cloudshell-gca';
  }
}

export function loadEnvironment(): void {
  const envFilePath = findEnvFile(process.cwd());

  if (process.env.CLOUD_SHELL === 'true') {
    setUpCloudShellEnvironment(envFilePath);
  }

  if (envFilePath) {
    dotenv.config({ path: envFilePath, quiet: true });
  }
}

/**
 * Loads settings from user and workspace directories.
 * Project settings override user settings.
 */
export function loadSettings(workspaceDir: string): LoadedSettings {
  loadEnvironment();
  let systemSettings: Settings = {};
  let userSettings: Settings = {};
  let workspaceSettings: Settings = {};
  const settingsErrors: SettingsError[] = [];
  const systemSettingsPath = getSystemSettingsPath();
  // Load system settings
  try {
    if (fs.existsSync(systemSettingsPath)) {
      const systemContent = fs.readFileSync(systemSettingsPath, 'utf-8');
      const parsedSystemSettings = JSON.parse(
        stripJsonComments(systemContent),
      ) as Settings;
      systemSettings = resolveEnvVarsInObject(parsedSystemSettings);
    }
  } catch (error: unknown) {
    settingsErrors.push({
      message: getErrorMessage(error),
      path: systemSettingsPath,
    });
  }

  // Load user settings
  try {
    if (fs.existsSync(USER_SETTINGS_PATH)) {
      const userContent = fs.readFileSync(USER_SETTINGS_PATH, 'utf-8');
      const parsedUserSettings = JSON.parse(
        stripJsonComments(userContent),
      ) as Settings;
      userSettings = resolveEnvVarsInObject(parsedUserSettings);
      // Support legacy theme names
      if (userSettings.theme && userSettings.theme === 'VS') {
        userSettings.theme = DefaultLight.name;
      } else if (userSettings.theme && userSettings.theme === 'VS2015') {
        userSettings.theme = DefaultDark.name;
      }
    }
  } catch (error: unknown) {
    settingsErrors.push({
      message: getErrorMessage(error),
      path: USER_SETTINGS_PATH,
    });
  }

  const workspaceSettingsPath = path.join(
    workspaceDir,
    SETTINGS_DIRECTORY_NAME,
    'settings.json',
  );

  // Load workspace settings
  try {
    if (fs.existsSync(workspaceSettingsPath)) {
      const projectContent = fs.readFileSync(workspaceSettingsPath, 'utf-8');
      const parsedWorkspaceSettings = JSON.parse(
        stripJsonComments(projectContent),
      ) as Settings;
      workspaceSettings = resolveEnvVarsInObject(parsedWorkspaceSettings);
      if (workspaceSettings.theme && workspaceSettings.theme === 'VS') {
        workspaceSettings.theme = DefaultLight.name;
      } else if (
        workspaceSettings.theme &&
        workspaceSettings.theme === 'VS2015'
      ) {
        workspaceSettings.theme = DefaultDark.name;
      }
    }
  } catch (error: unknown) {
    settingsErrors.push({
      message: getErrorMessage(error),
      path: workspaceSettingsPath,
    });
  }

  return new LoadedSettings(
    {
      path: systemSettingsPath,
      settings: systemSettings,
    },
    {
      path: USER_SETTINGS_PATH,
      settings: userSettings,
    },
    {
      path: workspaceSettingsPath,
      settings: workspaceSettings,
    },
    settingsErrors,
  );
}

export function saveSettings(settingsFile: SettingsFile): void {
  try {
    // Ensure the directory exists
    const dirPath = path.dirname(settingsFile.path);
    if (!fs.existsSync(dirPath)) {
      fs.mkdirSync(dirPath, { recursive: true });
    }

    fs.writeFileSync(
      settingsFile.path,
      JSON.stringify(settingsFile.settings, null, 2),
      'utf-8',
    );
  } catch (error) {
    console.error('Error saving user settings file:', error);
  }
}<|MERGE_RESOLUTION|>--- conflicted
+++ resolved
@@ -101,11 +101,8 @@
 
   // Add other settings here.
   ideMode?: boolean;
-<<<<<<< HEAD
   'session.persistence'?: boolean;
-=======
   memoryDiscoveryMaxDirs?: number;
->>>>>>> 3e81359c
 }
 
 export interface SettingsError {
