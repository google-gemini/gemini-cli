--- conflicted
+++ resolved
@@ -19,16 +19,11 @@
     it('should contain all expected top-level settings', () => {
       const expectedSettings: Array<keyof Settings> = [
         'mcpServers',
-<<<<<<< HEAD
         'a2aAgents',
-        'allowMCPServers',
-        'excludeMCPServers',
-=======
         'general',
         'ui',
         'ide',
         'privacy',
->>>>>>> 03be923e
         'telemetry',
         'model',
         'context',
@@ -195,13 +190,6 @@
       ).toBe(false);
 
       // Check that advanced settings are hidden from dialog
-<<<<<<< HEAD
-      expect(SETTINGS_SCHEMA.selectedAuthType.showInDialog).toBe(false);
-      expect(SETTINGS_SCHEMA.coreTools.showInDialog).toBe(false);
-      expect(SETTINGS_SCHEMA.mcpServers.showInDialog).toBe(false);
-      expect(SETTINGS_SCHEMA.a2aAgents.showInDialog).toBe(false);
-      expect(SETTINGS_SCHEMA.telemetry.showInDialog).toBe(false);
-=======
       expect(getSettingsSchema().security.properties.auth.showInDialog).toBe(
         false,
       );
@@ -209,8 +197,8 @@
         false,
       );
       expect(getSettingsSchema().mcpServers.showInDialog).toBe(false);
+      expect(getSettingsSchema().a2aAgents.showInDialog).toBe(false);
       expect(getSettingsSchema().telemetry.showInDialog).toBe(false);
->>>>>>> 03be923e
 
       // Check that some settings are appropriately hidden
       expect(getSettingsSchema().ui.properties.theme.showInDialog).toBe(false); // Changed to false
