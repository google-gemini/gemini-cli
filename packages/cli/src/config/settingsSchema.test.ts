--- conflicted
+++ resolved
@@ -23,18 +23,11 @@
         'privacy',
         'telemetry',
         'model',
-<<<<<<< HEAD
-        'hasSeenIdeIntegrationNudge',
-        'folderTrustFeature',
-        'useRipgrep',
-        'adkMode',
-=======
         'context',
         'tools',
         'mcp',
         'security',
         'advanced',
->>>>>>> 514767c8
       ];
 
       expectedSettings.forEach((setting) => {
@@ -324,11 +317,19 @@
     });
 
     it('should have adkMode setting in schema', () => {
-      expect(SETTINGS_SCHEMA.adkMode).toBeDefined();
-      expect(SETTINGS_SCHEMA.adkMode.type).toBe('boolean');
-      expect(SETTINGS_SCHEMA.adkMode.category).toBe('Mode');
-      expect(SETTINGS_SCHEMA.adkMode.default).toBe(false);
-      expect(SETTINGS_SCHEMA.adkMode.showInDialog).toBe(false);
+      expect(getSettingsSchema().general.properties.adkMode).toBeDefined();
+      expect(getSettingsSchema().general.properties.adkMode.type).toBe(
+        'boolean',
+      );
+      expect(getSettingsSchema().general.properties.adkMode.category).toBe(
+        'Mode',
+      );
+      expect(getSettingsSchema().general.properties.adkMode.default).toBe(
+        false,
+      );
+      expect(getSettingsSchema().general.properties.adkMode.showInDialog).toBe(
+        false,
+      );
     });
   });
 });