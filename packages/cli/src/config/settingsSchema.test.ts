/**
 * @license
 * Copyright 2025 Google LLC
 * SPDX-License-Identifier: Apache-2.0
 */

import { describe, it, expect } from 'vitest';
import {
  getSettingsSchema,
  SETTINGS_SCHEMA_DEFINITIONS,
  type SettingCollectionDefinition,
  type SettingDefinition,
  type Settings,
  type SettingsSchema,
} from './settingsSchema.js';

describe('SettingsSchema', () => {
  describe('getSettingsSchema', () => {
    it('should contain all expected top-level settings', () => {
      const expectedSettings: Array<keyof Settings> = [
        'mcpServers',
        'general',
        'ui',
        'ide',
        'privacy',
        'telemetry',
        'model',
        'context',
        'tools',
        'mcp',
        'security',
        'advanced',
      ];

      expectedSettings.forEach((setting) => {
        expect(getSettingsSchema()[setting as keyof Settings]).toBeDefined();
      });
    });

    it('should have correct structure for each setting', () => {
      Object.entries(getSettingsSchema()).forEach(([_key, definition]) => {
        expect(definition).toHaveProperty('type');
        expect(definition).toHaveProperty('label');
        expect(definition).toHaveProperty('category');
        expect(definition).toHaveProperty('requiresRestart');
        expect(definition).toHaveProperty('default');
        expect(typeof definition.type).toBe('string');
        expect(typeof definition.label).toBe('string');
        expect(typeof definition.category).toBe('string');
        expect(typeof definition.requiresRestart).toBe('boolean');
      });
    });

    it('should have correct nested setting structure', () => {
      const nestedSettings: Array<keyof Settings> = [
        'general',
        'ui',
        'ide',
        'privacy',
        'model',
        'context',
        'tools',
        'mcp',
        'security',
        'advanced',
      ];

      nestedSettings.forEach((setting) => {
        const definition = getSettingsSchema()[
          setting as keyof Settings
        ] as SettingDefinition;
        expect(definition.type).toBe('object');
        expect(definition.properties).toBeDefined();
        expect(typeof definition.properties).toBe('object');
      });
    });

    it('should have accessibility nested properties', () => {
      expect(
        getSettingsSchema().ui?.properties?.accessibility?.properties,
      ).toBeDefined();
      expect(
        getSettingsSchema().ui?.properties?.accessibility.properties
          ?.disableLoadingPhrases.type,
      ).toBe('boolean');
    });

    it('should have checkpointing nested properties', () => {
      expect(
        getSettingsSchema().general?.properties?.checkpointing.properties
          ?.enabled,
      ).toBeDefined();
      expect(
        getSettingsSchema().general?.properties?.checkpointing.properties
          ?.enabled.type,
      ).toBe('boolean');
    });

    it('should have fileFiltering nested properties', () => {
      expect(
        getSettingsSchema().context.properties.fileFiltering.properties
          ?.respectGitIgnore,
      ).toBeDefined();
      expect(
        getSettingsSchema().context.properties.fileFiltering.properties
          ?.respectGeminiIgnore,
      ).toBeDefined();
      expect(
        getSettingsSchema().context.properties.fileFiltering.properties
          ?.enableRecursiveFileSearch,
      ).toBeDefined();
    });

    it('should have unique categories', () => {
      const categories = new Set();

      // Collect categories from top-level settings
      Object.values(getSettingsSchema()).forEach((definition) => {
        categories.add(definition.category);
        // Also collect from nested properties
        const defWithProps = definition as typeof definition & {
          properties?: Record<string, unknown>;
        };
        if (defWithProps.properties) {
          Object.values(defWithProps.properties).forEach(
            (nestedDef: unknown) => {
              const nestedDefTyped = nestedDef as { category?: string };
              if (nestedDefTyped.category) {
                categories.add(nestedDefTyped.category);
              }
            },
          );
        }
      });

      expect(categories.size).toBeGreaterThan(0);
      expect(categories).toContain('General');
      expect(categories).toContain('UI');
      expect(categories).toContain('Advanced');
    });

    it('should have consistent default values for boolean settings', () => {
      const checkBooleanDefaults = (schema: SettingsSchema) => {
        Object.entries(schema).forEach(([, definition]) => {
          const def = definition as SettingDefinition;
          if (def.type === 'boolean') {
            // Boolean settings can have boolean or undefined defaults (for optional settings)
            expect(['boolean', 'undefined']).toContain(typeof def.default);
          }
          if (def.properties) {
            checkBooleanDefaults(def.properties);
          }
        });
      };

      checkBooleanDefaults(getSettingsSchema() as SettingsSchema);
    });

    it('should have showInDialog property configured', () => {
      // Check that user-facing settings are marked for dialog display
      expect(
        getSettingsSchema().ui.properties.showMemoryUsage.showInDialog,
      ).toBe(true);
      expect(
        getSettingsSchema().ui.properties.footer.properties
          .hideContextPercentage.showInDialog,
      ).toBe(true);
      expect(getSettingsSchema().general.properties.vimMode.showInDialog).toBe(
        true,
      );
      expect(getSettingsSchema().ide.properties.enabled.showInDialog).toBe(
        true,
      );
      expect(
        getSettingsSchema().general.properties.disableAutoUpdate.showInDialog,
      ).toBe(true);
      expect(
        getSettingsSchema().ui.properties.hideWindowTitle.showInDialog,
      ).toBe(true);
      expect(getSettingsSchema().ui.properties.hideTips.showInDialog).toBe(
        true,
      );
      expect(getSettingsSchema().ui.properties.hideBanner.showInDialog).toBe(
        true,
      );
      expect(
        getSettingsSchema().privacy.properties.usageStatisticsEnabled
          .showInDialog,
      ).toBe(false);

      // Check that advanced settings are hidden from dialog
      expect(getSettingsSchema().security.properties.auth.showInDialog).toBe(
        false,
      );
      expect(getSettingsSchema().tools.properties.core.showInDialog).toBe(
        false,
      );
      expect(getSettingsSchema().mcpServers.showInDialog).toBe(false);
      expect(getSettingsSchema().telemetry.showInDialog).toBe(false);

      // Check that some settings are appropriately hidden
      expect(getSettingsSchema().ui.properties.theme.showInDialog).toBe(false); // Changed to false
      expect(getSettingsSchema().ui.properties.customThemes.showInDialog).toBe(
        false,
      ); // Managed via theme editor
      expect(
        getSettingsSchema().general.properties.checkpointing.showInDialog,
      ).toBe(false); // Experimental feature
      expect(getSettingsSchema().ui.properties.accessibility.showInDialog).toBe(
        false,
      ); // Changed to false
      expect(
        getSettingsSchema().context.properties.fileFiltering.showInDialog,
      ).toBe(false); // Changed to false
      expect(
        getSettingsSchema().general.properties.preferredEditor.showInDialog,
      ).toBe(false); // Changed to false
      expect(
        getSettingsSchema().advanced.properties.autoConfigureMemory
          .showInDialog,
      ).toBe(false);
    });

    it('should infer Settings type correctly', () => {
      // This test ensures that the Settings type is properly inferred from the schema
      const settings: Settings = {
        ui: {
          theme: 'dark',
        },
        context: {
          includeDirectories: ['/path/to/dir'],
          loadMemoryFromIncludeDirectories: true,
        },
      };

      // TypeScript should not complain about these properties
      expect(settings.ui?.theme).toBe('dark');
      expect(settings.context?.includeDirectories).toEqual(['/path/to/dir']);
      expect(settings.context?.loadMemoryFromIncludeDirectories).toBe(true);
    });

    it('should have includeDirectories setting in schema', () => {
      expect(
        getSettingsSchema().context?.properties.includeDirectories,
      ).toBeDefined();
      expect(
        getSettingsSchema().context?.properties.includeDirectories.type,
      ).toBe('array');
      expect(
        getSettingsSchema().context?.properties.includeDirectories.category,
      ).toBe('Context');
      expect(
        getSettingsSchema().context?.properties.includeDirectories.default,
      ).toEqual([]);
    });

    it('should have loadMemoryFromIncludeDirectories setting in schema', () => {
      expect(
        getSettingsSchema().context?.properties
          .loadMemoryFromIncludeDirectories,
      ).toBeDefined();
      expect(
        getSettingsSchema().context?.properties.loadMemoryFromIncludeDirectories
          .type,
      ).toBe('boolean');
      expect(
        getSettingsSchema().context?.properties.loadMemoryFromIncludeDirectories
          .category,
      ).toBe('Context');
      expect(
        getSettingsSchema().context?.properties.loadMemoryFromIncludeDirectories
          .default,
      ).toBe(false);
    });

    it('should have folderTrustFeature setting in schema', () => {
      expect(
        getSettingsSchema().security.properties.folderTrust.properties.enabled,
      ).toBeDefined();
      expect(
        getSettingsSchema().security.properties.folderTrust.properties.enabled
          .type,
      ).toBe('boolean');
      expect(
        getSettingsSchema().security.properties.folderTrust.properties.enabled
          .category,
      ).toBe('Security');
      expect(
        getSettingsSchema().security.properties.folderTrust.properties.enabled
          .default,
      ).toBe(false);
      expect(
        getSettingsSchema().security.properties.folderTrust.properties.enabled
          .showInDialog,
      ).toBe(true);
    });

    it('should have debugKeystrokeLogging setting in schema', () => {
      expect(
        getSettingsSchema().general.properties.debugKeystrokeLogging,
      ).toBeDefined();
      expect(
        getSettingsSchema().general.properties.debugKeystrokeLogging.type,
      ).toBe('boolean');
      expect(
        getSettingsSchema().general.properties.debugKeystrokeLogging.category,
      ).toBe('General');
      expect(
        getSettingsSchema().general.properties.debugKeystrokeLogging.default,
      ).toBe(false);
      expect(
        getSettingsSchema().general.properties.debugKeystrokeLogging
          .requiresRestart,
      ).toBe(false);
      expect(
        getSettingsSchema().general.properties.debugKeystrokeLogging
          .showInDialog,
      ).toBe(true);
      expect(
        getSettingsSchema().general.properties.debugKeystrokeLogging
          .description,
      ).toBe('Enable debug logging of keystrokes to the console.');
    });

<<<<<<< HEAD
    it('should have adkMode setting in schema', () => {
      expect(getSettingsSchema().general.properties.adkMode).toBeDefined();
      expect(getSettingsSchema().general.properties.adkMode.type).toBe(
        'boolean',
      );
      expect(getSettingsSchema().general.properties.adkMode.category).toBe(
        'Mode',
      );
      expect(getSettingsSchema().general.properties.adkMode.default).toBe(
        false,
      );
      expect(getSettingsSchema().general.properties.adkMode.showInDialog).toBe(
        false,
      );
    });
=======
    it('should have previewFeatures setting in schema', () => {
      expect(
        getSettingsSchema().general.properties.previewFeatures,
      ).toBeDefined();
      expect(getSettingsSchema().general.properties.previewFeatures.type).toBe(
        'boolean',
      );
      expect(
        getSettingsSchema().general.properties.previewFeatures.category,
      ).toBe('General');
      expect(
        getSettingsSchema().general.properties.previewFeatures.default,
      ).toBe(false);
      expect(
        getSettingsSchema().general.properties.previewFeatures.requiresRestart,
      ).toBe(true);
      expect(
        getSettingsSchema().general.properties.previewFeatures.showInDialog,
      ).toBe(true);
      expect(
        getSettingsSchema().general.properties.previewFeatures.description,
      ).toBe('Enable preview features (e.g., preview models).');
    });

>>>>>>> b916d79f
    it('should have useModelRouter setting in schema', () => {
      expect(
        getSettingsSchema().experimental.properties.useModelRouter,
      ).toBeDefined();
      expect(
        getSettingsSchema().experimental.properties.useModelRouter.type,
      ).toBe('boolean');
      expect(
        getSettingsSchema().experimental.properties.useModelRouter.category,
      ).toBe('Experimental');
      expect(
        getSettingsSchema().experimental.properties.useModelRouter.default,
      ).toBe(true);
    });
  });

  it('has JSON schema definitions for every referenced ref', () => {
    const schema = getSettingsSchema();
    const referenced = new Set<string>();

    const visitDefinition = (definition: SettingDefinition) => {
      if (definition.ref) {
        referenced.add(definition.ref);
        expect(SETTINGS_SCHEMA_DEFINITIONS).toHaveProperty(definition.ref);
      }
      if (definition.properties) {
        Object.values(definition.properties).forEach(visitDefinition);
      }
      if (definition.items) {
        visitCollection(definition.items);
      }
      if (definition.additionalProperties) {
        visitCollection(definition.additionalProperties);
      }
    };

    const visitCollection = (collection: SettingCollectionDefinition) => {
      if (collection.ref) {
        referenced.add(collection.ref);
        expect(SETTINGS_SCHEMA_DEFINITIONS).toHaveProperty(collection.ref);
        return;
      }
      if (collection.properties) {
        Object.values(collection.properties).forEach(visitDefinition);
      }
      if (collection.type === 'array' && collection.properties) {
        Object.values(collection.properties).forEach(visitDefinition);
      }
    };

    Object.values(schema).forEach(visitDefinition);

    // Ensure definitions map doesn't accumulate stale entries.
    Object.keys(SETTINGS_SCHEMA_DEFINITIONS).forEach((key) => {
      if (!referenced.has(key)) {
        throw new Error(
          `Definition "${key}" is exported but never referenced in the schema`,
        );
      }
    });
  });
});<|MERGE_RESOLUTION|>--- conflicted
+++ resolved
@@ -322,7 +322,30 @@
       ).toBe('Enable debug logging of keystrokes to the console.');
     });
 
-<<<<<<< HEAD
+    it('should have previewFeatures setting in schema', () => {
+      expect(
+        getSettingsSchema().general.properties.previewFeatures,
+      ).toBeDefined();
+      expect(getSettingsSchema().general.properties.previewFeatures.type).toBe(
+        'boolean',
+      );
+      expect(
+        getSettingsSchema().general.properties.previewFeatures.category,
+      ).toBe('General');
+      expect(
+        getSettingsSchema().general.properties.previewFeatures.default,
+      ).toBe(false);
+      expect(
+        getSettingsSchema().general.properties.previewFeatures.requiresRestart,
+      ).toBe(true);
+      expect(
+        getSettingsSchema().general.properties.previewFeatures.showInDialog,
+      ).toBe(true);
+      expect(
+        getSettingsSchema().general.properties.previewFeatures.description,
+      ).toBe('Enable preview features (e.g., preview models).');
+    });
+
     it('should have adkMode setting in schema', () => {
       expect(getSettingsSchema().general.properties.adkMode).toBeDefined();
       expect(getSettingsSchema().general.properties.adkMode.type).toBe(
@@ -338,32 +361,6 @@
         false,
       );
     });
-=======
-    it('should have previewFeatures setting in schema', () => {
-      expect(
-        getSettingsSchema().general.properties.previewFeatures,
-      ).toBeDefined();
-      expect(getSettingsSchema().general.properties.previewFeatures.type).toBe(
-        'boolean',
-      );
-      expect(
-        getSettingsSchema().general.properties.previewFeatures.category,
-      ).toBe('General');
-      expect(
-        getSettingsSchema().general.properties.previewFeatures.default,
-      ).toBe(false);
-      expect(
-        getSettingsSchema().general.properties.previewFeatures.requiresRestart,
-      ).toBe(true);
-      expect(
-        getSettingsSchema().general.properties.previewFeatures.showInDialog,
-      ).toBe(true);
-      expect(
-        getSettingsSchema().general.properties.previewFeatures.description,
-      ).toBe('Enable preview features (e.g., preview models).');
-    });
-
->>>>>>> b916d79f
     it('should have useModelRouter setting in schema', () => {
       expect(
         getSettingsSchema().experimental.properties.useModelRouter,
