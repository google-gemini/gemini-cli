--- conflicted
+++ resolved
@@ -524,7 +524,6 @@
     description: 'Skip the next speaker check.',
     showInDialog: true,
   },
-<<<<<<< HEAD
   useRipgrep: {
     type: 'boolean',
     label: 'Use Ripgrep',
@@ -533,7 +532,8 @@
     default: false,
     description:
       'Use ripgrep for file content search instead of the fallback implementation. Provides faster search performance.',
-=======
+    showInDialog: true,
+  },
   enablePromptCompletion: {
     type: 'boolean',
     label: 'Enable Prompt Completion',
@@ -542,7 +542,6 @@
     default: false,
     description:
       'Enable AI-powered prompt completion suggestions while typing.',
->>>>>>> 589f5e68
     showInDialog: true,
   },
 } as const;
