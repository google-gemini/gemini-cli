/**
 * @license
 * Copyright 2025 Google LLC
 * SPDX-License-Identifier: Apache-2.0
 */

import type {
  MCPServerConfig,
  BugCommandSettings,
  TelemetrySettings,
  AuthType,
  ChatCompressionSettings,
<<<<<<< HEAD
} from '@thacio/auditaria-cli-core';
import { t } from '@thacio/auditaria-cli-core';
=======
} from '@google/gemini-cli-core';
import {
  DEFAULT_TRUNCATE_TOOL_OUTPUT_LINES,
  DEFAULT_TRUNCATE_TOOL_OUTPUT_THRESHOLD,
} from '@google/gemini-cli-core';
>>>>>>> dd23c774
import type { CustomTheme } from '../ui/themes/theme.js';

export enum MergeStrategy {
  // Replace the old value with the new value. This is the default.
  REPLACE = 'replace',
  // Concatenate arrays.
  CONCAT = 'concat',
  // Merge arrays, ensuring unique values.
  UNION = 'union',
  // Shallow merge objects.
  SHALLOW_MERGE = 'shallow_merge',
}

export interface SettingDefinition {
  type: 'boolean' | 'string' | 'number' | 'array' | 'object';
  label: string;
  category: string;
  requiresRestart: boolean;
  default: boolean | string | number | string[] | object | undefined;
  description?: string;
  parentKey?: string;
  childKey?: string;
  key?: string;
  properties?: SettingsSchema;
  showInDialog?: boolean;
  mergeStrategy?: MergeStrategy;
}

export interface SettingsSchema {
  [key: string]: SettingDefinition;
}

export type MemoryImportFormat = 'tree' | 'flat';
export type DnsResolutionOrder = 'ipv4first' | 'verbatim';

/**
 * The canonical schema for all settings.
 * The structure of this object defines the structure of the `Settings` type.
 * `as const` is crucial for TypeScript to infer the most specific types possible.
 */
export const SETTINGS_SCHEMA = {
  // Maintained for compatibility/criticality
  mcpServers: {
    type: 'object',
    label: 'MCP Servers',
    category: 'Advanced',
    requiresRestart: true,
    default: {} as Record<string, MCPServerConfig>,
    description: 'Configuration for MCP servers.',
    showInDialog: false,
    mergeStrategy: MergeStrategy.SHALLOW_MERGE,
  },

  general: {
    type: 'object',
    label: 'General',
    category: 'General',
    requiresRestart: false,
    default: {},
    description: 'General application settings.',
    showInDialog: false,
    properties: {
      preferredEditor: {
        type: 'string',
        label: 'Preferred Editor',
        category: 'General',
        requiresRestart: false,
        default: undefined as string | undefined,
        description: 'The preferred editor to open files in.',
        showInDialog: false,
      },
      vimMode: {
        type: 'boolean',
        label: 'Vim Mode',
        category: 'General',
        requiresRestart: false,
        default: false,
        description: 'Enable Vim keybindings',
        showInDialog: true,
      },
      disableAutoUpdate: {
        type: 'boolean',
        label: 'Disable Auto Update',
        category: 'General',
        requiresRestart: false,
        default: false,
        description: 'Disable automatic updates',
        showInDialog: true,
      },
      disableUpdateNag: {
        type: 'boolean',
        label: 'Disable Update Nag',
        category: 'General',
        requiresRestart: false,
        default: false,
        description: 'Disable update notification prompts.',
        showInDialog: false,
      },
      checkpointing: {
        type: 'object',
        label: 'Checkpointing',
        category: 'General',
        requiresRestart: true,
        default: {},
        description: 'Session checkpointing settings.',
        showInDialog: false,
        properties: {
          enabled: {
            type: 'boolean',
            label: 'Enable Checkpointing',
            category: 'General',
            requiresRestart: true,
            default: false,
            description: 'Enable session checkpointing for recovery',
            showInDialog: false,
          },
        },
      },
      enablePromptCompletion: {
        type: 'boolean',
        label: 'Enable Prompt Completion',
        category: 'General',
        requiresRestart: true,
        default: false,
        description:
          'Enable AI-powered prompt completion suggestions while typing.',
        showInDialog: true,
      },
      debugKeystrokeLogging: {
        type: 'boolean',
        label: 'Debug Keystroke Logging',
        category: 'General',
        requiresRestart: false,
        default: false,
        description: 'Enable debug logging of keystrokes to the console.',
        showInDialog: true,
      },
    },
  },

  ui: {
    type: 'object',
    label: 'UI',
    category: 'UI',
    requiresRestart: false,
    default: {},
    description: 'User interface settings.',
    showInDialog: false,
    properties: {
      theme: {
        type: 'string',
        label: 'Theme',
        category: 'UI',
        requiresRestart: false,
        default: undefined as string | undefined,
        description: 'The color theme for the UI.',
        showInDialog: false,
      },
      customThemes: {
        type: 'object',
        label: 'Custom Themes',
        category: 'UI',
        requiresRestart: false,
        default: {} as Record<string, CustomTheme>,
        description: 'Custom theme definitions.',
        showInDialog: false,
      },
      hideWindowTitle: {
        type: 'boolean',
        label: 'Hide Window Title',
        category: 'UI',
        requiresRestart: true,
        default: false,
        description: 'Hide the window title bar',
        showInDialog: true,
      },
      hideTips: {
        type: 'boolean',
        label: 'Hide Tips',
        category: 'UI',
        requiresRestart: false,
        default: false,
        description: 'Hide helpful tips in the UI',
        showInDialog: true,
      },
      hideBanner: {
        type: 'boolean',
        label: 'Hide Banner',
        category: 'UI',
        requiresRestart: false,
        default: false,
        description: 'Hide the application banner',
        showInDialog: true,
      },
      hideContextSummary: {
        type: 'boolean',
        label: 'Hide Context Summary',
        category: 'UI',
        requiresRestart: false,
        default: false,
        description:
          'Hide the context summary (GEMINI.md, MCP servers) above the input.',
        showInDialog: true,
      },
      footer: {
        type: 'object',
        label: 'Footer',
        category: 'UI',
        requiresRestart: false,
        default: {},
        description: 'Settings for the footer.',
        showInDialog: false,
        properties: {
          hideCWD: {
            type: 'boolean',
            label: 'Hide CWD',
            category: 'UI',
            requiresRestart: false,
            default: false,
            description:
              'Hide the current working directory path in the footer.',
            showInDialog: true,
          },
          hideSandboxStatus: {
            type: 'boolean',
            label: 'Hide Sandbox Status',
            category: 'UI',
            requiresRestart: false,
            default: false,
            description: 'Hide the sandbox status indicator in the footer.',
            showInDialog: true,
          },
          hideModelInfo: {
            type: 'boolean',
            label: 'Hide Model Info',
            category: 'UI',
            requiresRestart: false,
            default: false,
            description: 'Hide the model name and context usage in the footer.',
            showInDialog: true,
          },
        },
      },
      hideFooter: {
        type: 'boolean',
        label: 'Hide Footer',
        category: 'UI',
        requiresRestart: false,
        default: false,
        description: 'Hide the footer from the UI',
        showInDialog: true,
      },
      showMemoryUsage: {
        type: 'boolean',
        label: 'Show Memory Usage',
        category: 'UI',
        requiresRestart: false,
        default: false,
        description: 'Display memory usage information in the UI',
        showInDialog: true,
      },
      showLineNumbers: {
        type: 'boolean',
        label: 'Show Line Numbers',
        category: 'UI',
        requiresRestart: false,
        default: false,
        description: 'Show line numbers in the chat.',
        showInDialog: true,
      },
      language: {
        type: 'string',
        label: 'Language',
        category: 'UI',
        requiresRestart: false,
        default: undefined as string | undefined,
        description: 'The preferred language for the interface.',
        showInDialog: false,
      },
      showCitations: {
        type: 'boolean',
        label: 'Show Citations',
        category: 'UI',
        requiresRestart: false,
        default: false,
        description: 'Show citations for generated text in the chat.',
        showInDialog: true,
      },
      customWittyPhrases: {
        type: 'array',
        label: t('settings_dialog.labels.custom_witty_phrases', 'Custom Witty Phrases'),
        category: 'UI',
        requiresRestart: false,
        default: [] as string[],
        description: t('settings_dialog.descriptions.custom_witty_phrases', 'Custom witty phrases to display during loading.'),
        showInDialog: false,
      },
      accessibility: {
        type: 'object',
        label: 'Accessibility',
        category: 'UI',
        requiresRestart: true,
        default: {},
        description: 'Accessibility settings.',
        showInDialog: false,
        properties: {
          disableLoadingPhrases: {
            type: 'boolean',
            label: 'Disable Loading Phrases',
            category: 'UI',
            requiresRestart: true,
            default: false,
            description: 'Disable loading phrases for accessibility',
            showInDialog: true,
          },
          screenReader: {
            type: 'boolean',
            label: 'Screen Reader Mode',
            category: 'UI',
            requiresRestart: true,
            default: undefined as boolean | undefined,
            description:
              'Render output in plain-text to be more screen reader accessible',
            showInDialog: true,
          },
        },
      },
    },
  },

  ide: {
    type: 'object',
    label: 'IDE',
    category: 'IDE',
    requiresRestart: true,
    default: {},
    description: 'IDE integration settings.',
    showInDialog: false,
    properties: {
      enabled: {
        type: 'boolean',
        label: 'IDE Mode',
        category: 'IDE',
        requiresRestart: true,
        default: false,
        description: 'Enable IDE integration mode',
        showInDialog: true,
      },
      hasSeenNudge: {
        type: 'boolean',
        label: 'Has Seen IDE Integration Nudge',
        category: 'IDE',
        requiresRestart: false,
        default: false,
        description: 'Whether the user has seen the IDE integration nudge.',
        showInDialog: false,
      },
    },
  },

  privacy: {
    type: 'object',
    label: 'Privacy',
    category: 'Privacy',
    requiresRestart: true,
    default: {},
    description: 'Privacy-related settings.',
    showInDialog: false,
    properties: {
      usageStatisticsEnabled: {
        type: 'boolean',
        label: 'Enable Usage Statistics',
        category: 'Privacy',
        requiresRestart: true,
        default: true,
        description: 'Enable collection of usage statistics',
        showInDialog: false,
      },
    },
  },

  telemetry: {
    type: 'object',
    label: 'Telemetry',
    category: 'Advanced',
    requiresRestart: true,
    default: undefined as TelemetrySettings | undefined,
    description: 'Telemetry configuration.',
    showInDialog: false,
  },

  model: {
    type: 'object',
    label: 'Model',
    category: 'Model',
    requiresRestart: false,
    default: {},
    description: 'Settings related to the generative model.',
    showInDialog: false,
    properties: {
      name: {
        type: 'string',
        label: 'Model',
        category: 'Model',
        requiresRestart: false,
        default: undefined as string | undefined,
        description: 'The Gemini model to use for conversations.',
        showInDialog: false,
      },
      maxSessionTurns: {
        type: 'number',
        label: 'Max Session Turns',
        category: 'Model',
        requiresRestart: false,
        default: -1,
        description:
          'Maximum number of user/model/tool turns to keep in a session. -1 means unlimited.',
        showInDialog: true,
      },
      summarizeToolOutput: {
        type: 'object',
        label: 'Summarize Tool Output',
        category: 'Model',
        requiresRestart: false,
        default: undefined as
          | Record<string, { tokenBudget?: number }>
          | undefined,
        description: 'Settings for summarizing tool output.',
        showInDialog: false,
      },
      chatCompression: {
        type: 'object',
        label: 'Chat Compression',
        category: 'Model',
        requiresRestart: false,
        default: undefined as ChatCompressionSettings | undefined,
        description: 'Chat compression settings.',
        showInDialog: false,
      },
      skipNextSpeakerCheck: {
        type: 'boolean',
        label: 'Skip Next Speaker Check',
        category: 'Model',
        requiresRestart: false,
        default: true,
        description: 'Skip the next speaker check.',
        showInDialog: true,
      },
    },
  },

  context: {
    type: 'object',
    label: 'Context',
    category: 'Context',
    requiresRestart: false,
    default: {},
    description: 'Settings for managing context provided to the model.',
    showInDialog: false,
    properties: {
      fileName: {
        type: 'object',
        label: 'Context File Name',
        category: 'Context',
        requiresRestart: false,
        default: undefined as string | string[] | undefined,
        description: 'The name of the context file.',
        showInDialog: false,
      },
      importFormat: {
        type: 'string',
        label: 'Memory Import Format',
        category: 'Context',
        requiresRestart: false,
        default: undefined as MemoryImportFormat | undefined,
        description: 'The format to use when importing memory.',
        showInDialog: false,
      },
      discoveryMaxDirs: {
        type: 'number',
        label: 'Memory Discovery Max Dirs',
        category: 'Context',
        requiresRestart: false,
        default: 200,
        description: 'Maximum number of directories to search for memory.',
        showInDialog: true,
      },
      includeDirectories: {
        type: 'array',
        label: 'Include Directories',
        category: 'Context',
        requiresRestart: false,
        default: [] as string[],
        description:
          'Additional directories to include in the workspace context. Missing directories will be skipped with a warning.',
        showInDialog: false,
        mergeStrategy: MergeStrategy.CONCAT,
      },
      loadMemoryFromIncludeDirectories: {
        type: 'boolean',
        label: 'Load Memory From Include Directories',
        category: 'Context',
        requiresRestart: false,
        default: false,
        description: 'Whether to load memory files from include directories.',
        showInDialog: true,
      },
      fileFiltering: {
        type: 'object',
        label: 'File Filtering',
        category: 'Context',
        requiresRestart: true,
        default: {},
        description: 'Settings for git-aware file filtering.',
        showInDialog: false,
        properties: {
          respectGitIgnore: {
            type: 'boolean',
            label: 'Respect .gitignore',
            category: 'Context',
            requiresRestart: true,
            default: true,
            description: 'Respect .gitignore files when searching',
            showInDialog: true,
          },
          respectGeminiIgnore: {
            type: 'boolean',
            label: 'Respect .geminiignore',
            category: 'Context',
            requiresRestart: true,
            default: true,
            description: 'Respect .geminiignore files when searching',
            showInDialog: true,
          },
          enableRecursiveFileSearch: {
            type: 'boolean',
            label: 'Enable Recursive File Search',
            category: 'Context',
            requiresRestart: true,
            default: true,
            description: 'Enable recursive file search functionality',
            showInDialog: true,
          },
          disableFuzzySearch: {
            type: 'boolean',
            label: 'Disable Fuzzy Search',
            category: 'Context',
            requiresRestart: true,
            default: false,
            description: 'Disable fuzzy search when searching for files.',
            showInDialog: true,
          },
        },
      },
    },
  },

  tools: {
    type: 'object',
    label: 'Tools',
    category: 'Tools',
    requiresRestart: true,
    default: {},
    description: 'Settings for built-in and custom tools.',
    showInDialog: false,
    properties: {
      sandbox: {
        type: 'object',
        label: 'Sandbox',
        category: 'Tools',
        requiresRestart: true,
        default: undefined as boolean | string | undefined,
        description:
          'Sandbox execution environment (can be a boolean or a path string).',
        showInDialog: false,
      },
      usePty: {
        type: 'boolean',
        label: 'Use node-pty for Shell Execution',
        category: 'Tools',
        requiresRestart: true,
        default: false,
        description:
          'Use node-pty for shell command execution. Fallback to child_process still applies.',
        showInDialog: true,
      },
      autoAccept: {
        type: 'boolean',
        label: t('settings_dialog.labels.auto_accept', 'Auto Accept'),
        category: 'Tools',
        requiresRestart: false,
        default: false,
        description: t('settings_dialog.descriptions.auto_accept', 'Automatically accept and execute tool calls that are considered safe (e.g., read-only operations).'),
        showInDialog: true,
      },
      core: {
        type: 'array',
        label: 'Core Tools',
        category: 'Tools',
        requiresRestart: true,
        default: undefined as string[] | undefined,
        description: 'Paths to core tool definitions.',
        showInDialog: false,
      },
      allowed: {
        type: 'array',
        label: 'Allowed Tools',
        category: 'Advanced',
        requiresRestart: true,
        default: undefined as string[] | undefined,
        description:
          'A list of tool names that will bypass the confirmation dialog.',
        showInDialog: false,
      },
      exclude: {
        type: 'array',
        label: 'Exclude Tools',
        category: 'Tools',
        requiresRestart: true,
        default: undefined as string[] | undefined,
        description: 'Tool names to exclude from discovery.',
        showInDialog: false,
      },
      discoveryCommand: {
        type: 'string',
        label: 'Tool Discovery Command',
        category: 'Tools',
        requiresRestart: true,
        default: undefined as string | undefined,
        description: 'Command to run for tool discovery.',
        showInDialog: false,
      },
      callCommand: {
        type: 'string',
        label: 'Tool Call Command',
        category: 'Tools',
        requiresRestart: true,
        default: undefined as string | undefined,
        description: 'Command to run for tool calls.',
        showInDialog: false,
      },
      useRipgrep: {
        type: 'boolean',
        label: 'Use Ripgrep',
        category: 'Tools',
        requiresRestart: false,
        default: false,
        description:
          'Use ripgrep for file content search instead of the fallback implementation. Provides faster search performance.',
        showInDialog: true,
      },
      truncateToolOutputThreshold: {
        type: 'number',
        label: 'Tool Output Truncation Threshold',
        category: 'General',
        requiresRestart: false,
        default: DEFAULT_TRUNCATE_TOOL_OUTPUT_THRESHOLD,
        description:
          'Truncate tool output if it is larger than this many characters. Set to -1 to disable.',
        showInDialog: true,
      },
      truncateToolOutputLines: {
        type: 'number',
        label: 'Tool Output Truncation Lines',
        category: 'General',
        requiresRestart: false,
        default: DEFAULT_TRUNCATE_TOOL_OUTPUT_LINES,
        description: 'The number of lines to keep when truncating tool output.',
        showInDialog: true,
      },
    },
  },

  mcp: {
    type: 'object',
    label: 'MCP',
    category: 'MCP',
    requiresRestart: true,
    default: {},
    description: 'Settings for Model Context Protocol (MCP) servers.',
    showInDialog: false,
    properties: {
      serverCommand: {
        type: 'string',
        label: 'MCP Server Command',
        category: 'MCP',
        requiresRestart: true,
        default: undefined as string | undefined,
        description: 'Command to start an MCP server.',
        showInDialog: false,
      },
      allowed: {
        type: 'array',
        label: 'Allow MCP Servers',
        category: 'MCP',
        requiresRestart: true,
        default: undefined as string[] | undefined,
        description: 'A list of MCP servers to allow.',
        showInDialog: false,
      },
      excluded: {
        type: 'array',
        label: 'Exclude MCP Servers',
        category: 'MCP',
        requiresRestart: true,
        default: undefined as string[] | undefined,
        description: 'A list of MCP servers to exclude.',
        showInDialog: false,
      },
    },
  },
  useSmartEdit: {
    type: 'boolean',
    label: 'Use Smart Edit',
    category: 'Advanced',
    requiresRestart: false,
    default: false,
    description: 'Enable the smart-edit tool instead of the replace tool.',
    showInDialog: false,
  },
  security: {
    type: 'object',
    label: 'Security',
    category: 'Security',
    requiresRestart: true,
    default: {},
    description: 'Security-related settings.',
    showInDialog: false,
    properties: {
      folderTrust: {
        type: 'object',
        label: 'Folder Trust',
        category: 'Security',
        requiresRestart: false,
        default: {},
        description: 'Settings for folder trust.',
        showInDialog: false,
        properties: {
          enabled: {
            type: 'boolean',
            label: 'Folder Trust',
            category: 'Security',
            requiresRestart: true,
            default: false,
            description: 'Setting to track whether Folder trust is enabled.',
            showInDialog: true,
          },
        },
      },
      auth: {
        type: 'object',
        label: 'Authentication',
        category: 'Security',
        requiresRestart: true,
        default: {},
        description: 'Authentication settings.',
        showInDialog: false,
        properties: {
          selectedType: {
            type: 'string',
            label: 'Selected Auth Type',
            category: 'Security',
            requiresRestart: true,
            default: undefined as AuthType | undefined,
            description: 'The currently selected authentication type.',
            showInDialog: false,
          },
          enforcedType: {
            type: 'string',
            label: 'Enforced Auth Type',
            category: 'Advanced',
            requiresRestart: true,
            default: undefined as AuthType | undefined,
            description:
              'The required auth type. If this does not match the selected auth type, the user will be prompted to re-authenticate.',
            showInDialog: false,
          },
          useExternal: {
            type: 'boolean',
            label: 'Use External Auth',
            category: 'Security',
            requiresRestart: true,
            default: undefined as boolean | undefined,
            description: 'Whether to use an external authentication flow.',
            showInDialog: false,
          },
        },
      },
    },
  },

  advanced: {
    type: 'object',
    label: 'Advanced',
    category: 'Advanced',
    requiresRestart: true,
    default: {},
    description: 'Advanced settings for power users.',
    showInDialog: false,
    properties: {
      autoConfigureMemory: {
        type: 'boolean',
        label: 'Auto Configure Max Old Space Size',
        category: 'Advanced',
        requiresRestart: true,
        default: false,
        description: 'Automatically configure Node.js memory limits',
        showInDialog: false,
      },
      dnsResolutionOrder: {
        type: 'string',
        label: 'DNS Resolution Order',
        category: 'Advanced',
        requiresRestart: true,
        default: undefined as DnsResolutionOrder | undefined,
        description: 'The DNS resolution order.',
        showInDialog: false,
      },
      excludedEnvVars: {
        type: 'array',
        label: 'Excluded Project Environment Variables',
        category: 'Advanced',
        requiresRestart: false,
        default: ['DEBUG', 'DEBUG_MODE'] as string[],
        description: 'Environment variables to exclude from project context.',
        showInDialog: false,
        mergeStrategy: MergeStrategy.UNION,
      },
      bugCommand: {
        type: 'object',
        label: 'Bug Command',
        category: 'Advanced',
        requiresRestart: false,
        default: undefined as BugCommandSettings | undefined,
        description: 'Configuration for the bug report command.',
        showInDialog: false,
      },
    },
  },

  experimental: {
    type: 'object',
    label: 'Experimental',
    category: 'Experimental',
    requiresRestart: true,
    default: {},
    description: 'Setting to enable experimental features',
    showInDialog: false,
    properties: {
      extensionManagement: {
        type: 'boolean',
        label: 'Extension Management',
        category: 'Experimental',
        requiresRestart: true,
        default: true,
        description: 'Enable extension management features.',
        showInDialog: false,
      },
    },
  },

  extensions: {
    type: 'object',
    label: 'Extensions',
    category: 'Extensions',
    requiresRestart: true,
    default: {},
    description: 'Settings for extensions.',
    showInDialog: false,
    properties: {
      disabled: {
        type: 'array',
        label: 'Disabled Extensions',
        category: 'Extensions',
        requiresRestart: true,
        default: [] as string[],
        description: 'List of disabled extensions.',
        showInDialog: false,
        mergeStrategy: MergeStrategy.UNION,
      },
      workspacesWithMigrationNudge: {
        type: 'array',
        label: 'Workspaces with Migration Nudge',
        category: 'Extensions',
        requiresRestart: false,
        default: [] as string[],
        description:
          'List of workspaces for which the migration nudge has been shown.',
        showInDialog: false,
        mergeStrategy: MergeStrategy.UNION,
      },
    },
  },
} as const;

type InferSettings<T extends SettingsSchema> = {
  -readonly [K in keyof T]?: T[K] extends { properties: SettingsSchema }
    ? InferSettings<T[K]['properties']>
    : T[K]['default'] extends boolean
      ? boolean
      : T[K]['default'];
};

export type Settings = InferSettings<typeof SETTINGS_SCHEMA>;

export interface FooterSettings {
  hideCWD?: boolean;
  hideSandboxStatus?: boolean;
  hideModelInfo?: boolean;
}<|MERGE_RESOLUTION|>--- conflicted
+++ resolved
@@ -10,16 +10,12 @@
   TelemetrySettings,
   AuthType,
   ChatCompressionSettings,
-<<<<<<< HEAD
 } from '@thacio/auditaria-cli-core';
-import { t } from '@thacio/auditaria-cli-core';
-=======
-} from '@google/gemini-cli-core';
 import {
+  t,
   DEFAULT_TRUNCATE_TOOL_OUTPUT_LINES,
   DEFAULT_TRUNCATE_TOOL_OUTPUT_THRESHOLD,
-} from '@google/gemini-cli-core';
->>>>>>> dd23c774
+} from '@thacio/auditaria-cli-core';
 import type { CustomTheme } from '../ui/themes/theme.js';
 
 export enum MergeStrategy {
@@ -673,21 +669,22 @@
       },
       truncateToolOutputThreshold: {
         type: 'number',
-        label: 'Tool Output Truncation Threshold',
+        label: t('settings.tools.truncate_output_threshold.label', 'Tool Output Truncation Threshold'),
         category: 'General',
         requiresRestart: false,
         default: DEFAULT_TRUNCATE_TOOL_OUTPUT_THRESHOLD,
-        description:
-          'Truncate tool output if it is larger than this many characters. Set to -1 to disable.',
+        description: t('settings.tools.truncate_output_threshold.description',
+          'Truncate tool output if it is larger than this many characters. Set to -1 to disable.'),
         showInDialog: true,
       },
       truncateToolOutputLines: {
         type: 'number',
-        label: 'Tool Output Truncation Lines',
+        label: t('settings.tools.truncate_output_lines.label', 'Tool Output Truncation Lines'),
         category: 'General',
         requiresRestart: false,
         default: DEFAULT_TRUNCATE_TOOL_OUTPUT_LINES,
-        description: 'The number of lines to keep when truncating tool output.',
+        description: t('settings.tools.truncate_output_lines.description',
+          'The number of lines to keep when truncating tool output.'),
         showInDialog: true,
       },
     },
