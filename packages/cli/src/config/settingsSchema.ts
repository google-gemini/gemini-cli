--- conflicted
+++ resolved
@@ -11,10 +11,7 @@
   AuthType,
   ChatCompressionSettings,
 } from '@google/gemini-cli-core';
-<<<<<<< HEAD
 import { NotificationSettings } from '../notifications/types.js';
-import { CustomTheme } from '../ui/themes/theme.js';
-=======
 import {
   DEFAULT_TRUNCATE_TOOL_OUTPUT_LINES,
   DEFAULT_TRUNCATE_TOOL_OUTPUT_THRESHOLD,
@@ -62,7 +59,6 @@
   // Shallow merge objects.
   SHALLOW_MERGE = 'shallow_merge',
 }
->>>>>>> 2c4f61ec
 
 export interface SettingDefinition {
   type: SettingsType;
@@ -979,40 +975,6 @@
       },
     },
   },
-
-  extensions: {
-    type: 'object',
-    label: 'Extensions',
-    category: 'Extensions',
-    requiresRestart: true,
-    default: {},
-    description: 'Settings for extensions.',
-    showInDialog: false,
-    properties: {
-      disabled: {
-        type: 'array',
-        label: 'Disabled Extensions',
-        category: 'Extensions',
-        requiresRestart: true,
-        default: [] as string[],
-        description: 'List of disabled extensions.',
-        showInDialog: false,
-        mergeStrategy: MergeStrategy.UNION,
-      },
-      workspacesWithMigrationNudge: {
-        type: 'array',
-        label: 'Workspaces with Migration Nudge',
-        category: 'Extensions',
-        requiresRestart: false,
-        default: [] as string[],
-        description:
-          'List of workspaces for which the migration nudge has been shown.',
-        showInDialog: false,
-        mergeStrategy: MergeStrategy.UNION,
-      },
-    },
-  },
-<<<<<<< HEAD
   notifications: {
     type: 'object',
     label: 'Notifications',
@@ -1022,8 +984,39 @@
     description: 'Audio notification settings.',
     showInDialog: false,
   },
-} as const;
-=======
+
+  extensions: {
+    type: 'object',
+    label: 'Extensions',
+    category: 'Extensions',
+    requiresRestart: true,
+    default: {},
+    description: 'Settings for extensions.',
+    showInDialog: false,
+    properties: {
+      disabled: {
+        type: 'array',
+        label: 'Disabled Extensions',
+        category: 'Extensions',
+        requiresRestart: true,
+        default: [] as string[],
+        description: 'List of disabled extensions.',
+        showInDialog: false,
+        mergeStrategy: MergeStrategy.UNION,
+      },
+      workspacesWithMigrationNudge: {
+        type: 'array',
+        label: 'Workspaces with Migration Nudge',
+        category: 'Extensions',
+        requiresRestart: false,
+        default: [] as string[],
+        description:
+          'List of workspaces for which the migration nudge has been shown.',
+        showInDialog: false,
+        mergeStrategy: MergeStrategy.UNION,
+      },
+    },
+  },
 } as const satisfies SettingsSchema;
 
 export type SettingsSchemaType = typeof SETTINGS_SCHEMA;
@@ -1031,7 +1024,6 @@
 export function getSettingsSchema(): SettingsSchemaType {
   return SETTINGS_SCHEMA;
 }
->>>>>>> 2c4f61ec
 
 type InferSettings<T extends SettingsSchema> = {
   -readonly [K in keyof T]?: T[K] extends { properties: SettingsSchema }
