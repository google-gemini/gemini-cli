/**
 * @license
 * Copyright 2025 Google LLC
 * SPDX-License-Identifier: Apache-2.0
 */

import {
  MCPServerConfig,
  BugCommandSettings,
  TelemetrySettings,
  AuthType,
  ChatCompressionSettings,
} from '@google/gemini-cli-core';
import { ThinkingConfig } from '@google/genai';
import { CustomTheme } from '../ui/themes/theme.js';

export interface SettingDefinition {
  type: 'boolean' | 'string' | 'number' | 'array' | 'object';
  label: string;
  category: string;
  requiresRestart: boolean;
  default: boolean | string | number | string[] | object | undefined;
  description?: string;
  parentKey?: string;
  childKey?: string;
  key?: string;
  properties?: SettingsSchema;
  showInDialog?: boolean;
}

export interface SettingsSchema {
  [key: string]: SettingDefinition;
}

export type MemoryImportFormat = 'tree' | 'flat';
export type DnsResolutionOrder = 'ipv4first' | 'verbatim';

/**
 * The canonical schema for all settings.
 * The structure of this object defines the structure of the `Settings` type.
 * `as const` is crucial for TypeScript to infer the most specific types possible.
 */
export const SETTINGS_SCHEMA = {
  // UI Settings
  theme: {
    type: 'string',
    label: 'Theme',
    category: 'UI',
    requiresRestart: false,
    default: undefined as string | undefined,
    description: 'The color theme for the UI.',
    showInDialog: false,
  },
  customThemes: {
    type: 'object',
    label: 'Custom Themes',
    category: 'UI',
    requiresRestart: false,
    default: {} as Record<string, CustomTheme>,
    description: 'Custom theme definitions.',
    showInDialog: false,
  },
  hideWindowTitle: {
    type: 'boolean',
    label: 'Hide Window Title',
    category: 'UI',
    requiresRestart: true,
    default: false,
    description: 'Hide the window title bar',
    showInDialog: true,
  },
  hideTips: {
    type: 'boolean',
    label: 'Hide Tips',
    category: 'UI',
    requiresRestart: false,
    default: false,
    description: 'Hide helpful tips in the UI',
    showInDialog: true,
  },
  hideBanner: {
    type: 'boolean',
    label: 'Hide Banner',
    category: 'UI',
    requiresRestart: false,
    default: false,
    description: 'Hide the application banner',
    showInDialog: true,
  },
  hideFooter: {
    type: 'boolean',
    label: 'Hide Footer',
    category: 'UI',
    requiresRestart: false,
    default: false,
    description: 'Hide the footer from the UI',
    showInDialog: true,
  },
  showMemoryUsage: {
    type: 'boolean',
    label: 'Show Memory Usage',
    category: 'UI',
    requiresRestart: false,
    default: false,
    description: 'Display memory usage information in the UI',
    showInDialog: true,
  },

  usageStatisticsEnabled: {
    type: 'boolean',
    label: 'Enable Usage Statistics',
    category: 'General',
    requiresRestart: true,
    default: true,
    description: 'Enable collection of usage statistics',
    showInDialog: false, // All details are shown in /privacy and dependent on auth type
  },
  autoConfigureMaxOldSpaceSize: {
    type: 'boolean',
    label: 'Auto Configure Max Old Space Size',
    category: 'General',
    requiresRestart: true,
    default: false,
    description: 'Automatically configure Node.js memory limits',
    showInDialog: true,
  },
  preferredEditor: {
    type: 'string',
    label: 'Preferred Editor',
    category: 'General',
    requiresRestart: false,
    default: undefined as string | undefined,
    description: 'The preferred editor to open files in.',
    showInDialog: false,
  },
  maxSessionTurns: {
    type: 'number',
    label: 'Max Session Turns',
    category: 'General',
    requiresRestart: false,
    default: -1,
    description:
      'Maximum number of user/model/tool turns to keep in a session. -1 means unlimited.',
    showInDialog: true,
  },
  memoryImportFormat: {
    type: 'string',
    label: 'Memory Import Format',
    category: 'General',
    requiresRestart: false,
    default: undefined as MemoryImportFormat | undefined,
    description: 'The format to use when importing memory.',
    showInDialog: false,
  },
  memoryDiscoveryMaxDirs: {
    type: 'number',
    label: 'Memory Discovery Max Dirs',
    category: 'General',
    requiresRestart: false,
    default: 200,
    description: 'Maximum number of directories to search for memory.',
    showInDialog: true,
  },
  contextFileName: {
    type: 'object',
    label: 'Context File Name',
    category: 'General',
    requiresRestart: false,
    default: undefined as string | string[] | undefined,
    description: 'The name of the context file.',
    showInDialog: false,
  },
  vimMode: {
    type: 'boolean',
    label: 'Vim Mode',
    category: 'Mode',
    requiresRestart: false,
    default: false,
    description: 'Enable Vim keybindings',
    showInDialog: true,
  },
  ideMode: {
    type: 'boolean',
    label: 'IDE Mode',
    category: 'Mode',
    requiresRestart: true,
    default: false,
    description: 'Enable IDE integration mode',
    showInDialog: true,
  },

  accessibility: {
    type: 'object',
    label: 'Accessibility',
    category: 'Accessibility',
    requiresRestart: true,
    default: {},
    description: 'Accessibility settings.',
    showInDialog: false,
    properties: {
      disableLoadingPhrases: {
        type: 'boolean',
        label: 'Disable Loading Phrases',
        category: 'Accessibility',
        requiresRestart: true,
        default: false,
        description: 'Disable loading phrases for accessibility',
        showInDialog: true,
      },
    },
  },
  checkpointing: {
    type: 'object',
    label: 'Checkpointing',
    category: 'Checkpointing',
    requiresRestart: true,
    default: {},
    description: 'Session checkpointing settings.',
    showInDialog: false,
    properties: {
      enabled: {
        type: 'boolean',
        label: 'Enable Checkpointing',
        category: 'Checkpointing',
        requiresRestart: true,
        default: false,
        description: 'Enable session checkpointing for recovery',
        showInDialog: false,
      },
    },
  },
  fileFiltering: {
    type: 'object',
    label: 'File Filtering',
    category: 'File Filtering',
    requiresRestart: true,
    default: {},
    description: 'Settings for git-aware file filtering.',
    showInDialog: false,
    properties: {
      respectGitIgnore: {
        type: 'boolean',
        label: 'Respect .gitignore',
        category: 'File Filtering',
        requiresRestart: true,
        default: true,
        description: 'Respect .gitignore files when searching',
        showInDialog: true,
      },
      respectGeminiIgnore: {
        type: 'boolean',
        label: 'Respect .geminiignore',
        category: 'File Filtering',
        requiresRestart: true,
        default: true,
        description: 'Respect .geminiignore files when searching',
        showInDialog: true,
      },
      enableRecursiveFileSearch: {
        type: 'boolean',
        label: 'Enable Recursive File Search',
        category: 'File Filtering',
        requiresRestart: true,
        default: true,
        description: 'Enable recursive file search functionality',
        showInDialog: true,
      },
    },
  },

  disableAutoUpdate: {
    type: 'boolean',
    label: 'Disable Auto Update',
    category: 'Updates',
    requiresRestart: false,
    default: false,
    description: 'Disable automatic updates',
    showInDialog: true,
  },

  shouldUseNodePtyShell: {
    type: 'boolean',
    label: 'Use node-pty for Shell Execution',
    category: 'Shell',
    requiresRestart: true,
    default: false,
    description:
      'Use node-pty for shell command execution. Fallback to child_process still applies.',
    showInDialog: true,
  },

  selectedAuthType: {
    type: 'string',
    label: 'Selected Auth Type',
    category: 'Advanced',
    requiresRestart: true,
    default: undefined as AuthType | undefined,
    description: 'The currently selected authentication type.',
    showInDialog: false,
  },
  useExternalAuth: {
    type: 'boolean',
    label: 'Use External Auth',
    category: 'Advanced',
    requiresRestart: true,
    default: undefined as boolean | undefined,
    description: 'Whether to use an external authentication flow.',
    showInDialog: false,
  },
  sandbox: {
    type: 'object',
    label: 'Sandbox',
    category: 'Advanced',
    requiresRestart: true,
    default: undefined as boolean | string | undefined,
    description:
      'Sandbox execution environment (can be a boolean or a path string).',
    showInDialog: false,
  },
  coreTools: {
    type: 'array',
    label: 'Core Tools',
    category: 'Advanced',
    requiresRestart: true,
    default: undefined as string[] | undefined,
    description: 'Paths to core tool definitions.',
    showInDialog: false,
  },
  excludeTools: {
    type: 'array',
    label: 'Exclude Tools',
    category: 'Advanced',
    requiresRestart: true,
    default: undefined as string[] | undefined,
    description: 'Tool names to exclude from discovery.',
    showInDialog: false,
  },
  toolDiscoveryCommand: {
    type: 'string',
    label: 'Tool Discovery Command',
    category: 'Advanced',
    requiresRestart: true,
    default: undefined as string | undefined,
    description: 'Command to run for tool discovery.',
    showInDialog: false,
  },
  toolCallCommand: {
    type: 'string',
    label: 'Tool Call Command',
    category: 'Advanced',
    requiresRestart: true,
    default: undefined as string | undefined,
    description: 'Command to run for tool calls.',
    showInDialog: false,
  },
  mcpServerCommand: {
    type: 'string',
    label: 'MCP Server Command',
    category: 'Advanced',
    requiresRestart: true,
    default: undefined as string | undefined,
    description: 'Command to start an MCP server.',
    showInDialog: false,
  },
  mcpServers: {
    type: 'object',
    label: 'MCP Servers',
    category: 'Advanced',
    requiresRestart: true,
    default: {} as Record<string, MCPServerConfig>,
    description: 'Configuration for MCP servers.',
    showInDialog: false,
  },
  allowMCPServers: {
    type: 'array',
    label: 'Allow MCP Servers',
    category: 'Advanced',
    requiresRestart: true,
    default: undefined as string[] | undefined,
    description: 'A whitelist of MCP servers to allow.',
    showInDialog: false,
  },
  excludeMCPServers: {
    type: 'array',
    label: 'Exclude MCP Servers',
    category: 'Advanced',
    requiresRestart: true,
    default: undefined as string[] | undefined,
    description: 'A blacklist of MCP servers to exclude.',
    showInDialog: false,
  },
  telemetry: {
    type: 'object',
    label: 'Telemetry',
    category: 'Advanced',
    requiresRestart: true,
    default: undefined as TelemetrySettings | undefined,
    description: 'Telemetry configuration.',
    showInDialog: false,
  },
  bugCommand: {
    type: 'object',
    label: 'Bug Command',
    category: 'Advanced',
    requiresRestart: false,
    default: undefined as BugCommandSettings | undefined,
    description: 'Configuration for the bug report command.',
    showInDialog: false,
  },
  summarizeToolOutput: {
    type: 'object',
    label: 'Summarize Tool Output',
    category: 'Advanced',
    requiresRestart: false,
    default: undefined as Record<string, { tokenBudget?: number }> | undefined,
    description: 'Settings for summarizing tool output.',
    showInDialog: false,
  },

  dnsResolutionOrder: {
    type: 'string',
    label: 'DNS Resolution Order',
    category: 'Advanced',
    requiresRestart: true,
    default: undefined as DnsResolutionOrder | undefined,
    description: 'The DNS resolution order.',
    showInDialog: false,
  },
  excludedProjectEnvVars: {
    type: 'array',
    label: 'Excluded Project Environment Variables',
    category: 'Advanced',
    requiresRestart: false,
    default: ['DEBUG', 'DEBUG_MODE'] as string[],
    description: 'Environment variables to exclude from project context.',
    showInDialog: false,
  },
  disableUpdateNag: {
    type: 'boolean',
    label: 'Disable Update Nag',
    category: 'Updates',
    requiresRestart: false,
    default: false,
    description: 'Disable update notification prompts.',
    showInDialog: false,
  },
  includeDirectories: {
    type: 'array',
    label: 'Include Directories',
    category: 'General',
    requiresRestart: false,
    default: [] as string[],
    description: 'Additional directories to include in the workspace context.',
    showInDialog: false,
  },
  loadMemoryFromIncludeDirectories: {
    type: 'boolean',
    label: 'Load Memory From Include Directories',
    category: 'General',
    requiresRestart: false,
    default: false,
    description: 'Whether to load memory files from include directories.',
    showInDialog: true,
  },
  model: {
    type: 'string',
    label: 'Model',
    category: 'General',
    requiresRestart: false,
    default: undefined as string | undefined,
    description: 'The Gemini model to use for conversations.',
    showInDialog: false,
  },
  hasSeenIdeIntegrationNudge: {
    type: 'boolean',
    label: 'Has Seen IDE Integration Nudge',
    category: 'General',
    requiresRestart: false,
    default: false,
    description: 'Whether the user has seen the IDE integration nudge.',
    showInDialog: false,
  },
  folderTrustFeature: {
    type: 'boolean',
    label: 'Folder Trust Feature',
    category: 'General',
    requiresRestart: false,
    default: false,
    description: 'Enable folder trust feature for enhanced security.',
    showInDialog: true,
  },
  folderTrust: {
    type: 'boolean',
    label: 'Folder Trust',
    category: 'General',
    requiresRestart: false,
    default: false,
    description: 'Setting to track whether Folder trust is enabled.',
    showInDialog: true,
  },
  chatCompression: {
    type: 'object',
    label: 'Chat Compression',
    category: 'General',
    requiresRestart: false,
    default: undefined as ChatCompressionSettings | undefined,
    description: 'Chat compression settings.',
    showInDialog: false,
  },
  showLineNumbers: {
    type: 'boolean',
    label: 'Show Line Numbers',
    category: 'General',
    requiresRestart: false,
    default: false,
    description: 'Show line numbers in the chat.',
    showInDialog: true,
  },
<<<<<<< HEAD
  thinkingConfig: {
    type: 'object',
    label: 'Thinking Config',
    category: 'General',
    requiresRestart: true,
    default: undefined as ThinkingConfig | undefined,
    description: 'Configuration for model thinking behavior.',
    showInDialog: false,
=======
  skipNextSpeakerCheck: {
    type: 'boolean',
    label: 'Skip Next Speaker Check',
    category: 'General',
    requiresRestart: false,
    default: false,
    description: 'Skip the next speaker check.',
    showInDialog: true,
>>>>>>> acedcfb8
  },
} as const;

type InferSettings<T extends SettingsSchema> = {
  -readonly [K in keyof T]?: T[K] extends { properties: SettingsSchema }
    ? InferSettings<T[K]['properties']>
    : T[K]['default'] extends boolean
      ? boolean
      : T[K]['default'];
};

export type Settings = InferSettings<typeof SETTINGS_SCHEMA>;<|MERGE_RESOLUTION|>--- conflicted
+++ resolved
@@ -516,7 +516,6 @@
     description: 'Show line numbers in the chat.',
     showInDialog: true,
   },
-<<<<<<< HEAD
   thinkingConfig: {
     type: 'object',
     label: 'Thinking Config',
@@ -525,7 +524,7 @@
     default: undefined as ThinkingConfig | undefined,
     description: 'Configuration for model thinking behavior.',
     showInDialog: false,
-=======
+  },
   skipNextSpeakerCheck: {
     type: 'boolean',
     label: 'Skip Next Speaker Check',
@@ -534,7 +533,6 @@
     default: false,
     description: 'Skip the next speaker check.',
     showInDialog: true,
->>>>>>> acedcfb8
   },
 } as const;
 
