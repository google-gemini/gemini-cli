/**
 * @license
 * Copyright 2025 Google LLC
 * SPDX-License-Identifier: Apache-2.0
 */

// --------------------------------------------------------------------------
// IMPORTANT: After adding or updating settings, run `npm run docs:settings`
// to regenerate the settings reference in `docs/get-started/configuration.md`.
// --------------------------------------------------------------------------

import type {
  MCPServerConfig,
  BugCommandSettings,
  TelemetrySettings,
  AuthType,
} from '@google/gemini-cli-core';
import {
  DEFAULT_TRUNCATE_TOOL_OUTPUT_LINES,
  DEFAULT_TRUNCATE_TOOL_OUTPUT_THRESHOLD,
<<<<<<< HEAD
  DEFAULT_RIPGREP_MAX_MATCHES,
  DEFAULT_GEMINI_MODEL,
=======
>>>>>>> 1954f45c
  DEFAULT_MODEL_CONFIGS,
  GEMINI_MODEL_ALIAS_PRO,
} from '@google/gemini-cli-core';
import type { CustomTheme } from '../ui/themes/theme.js';
import type { SessionRetentionSettings } from './settings.js';
import { DEFAULT_MIN_RETENTION } from '../utils/sessionCleanup.js';

export type SettingsType =
  | 'boolean'
  | 'string'
  | 'number'
  | 'array'
  | 'object'
  | 'enum';

export type SettingsValue =
  | boolean
  | string
  | number
  | string[]
  | object
  | undefined;

/**
 * Setting datatypes that "toggle" through a fixed list of options
 * (e.g. an enum or true/false) rather than allowing for free form input
 * (like a number or string).
 */
export const TOGGLE_TYPES: ReadonlySet<SettingsType | undefined> = new Set([
  'boolean',
  'enum',
]);

export interface SettingEnumOption {
  value: string | number;
  label: string;
}

function oneLine(strings: TemplateStringsArray, ...values: unknown[]): string {
  let result = '';
  for (let i = 0; i < strings.length; i++) {
    result += strings[i];
    if (i < values.length) {
      result += String(values[i]);
    }
  }
  return result.replace(/\s+/g, ' ').trim();
}

export interface SettingCollectionDefinition {
  type: SettingsType;
  description?: string;
  properties?: SettingsSchema;
  /** Enum type options  */
  options?: readonly SettingEnumOption[];
  /**
   * Optional reference identifier for generators that emit a `$ref`.
   * For example, a JSON schema generator can use this to point to a shared definition.
   */
  ref?: string;
  /**
   * Optional merge strategy for dynamically added properties.
   * Used when this collection definition is referenced via additionalProperties.
   */
  mergeStrategy?: MergeStrategy;
}

export enum MergeStrategy {
  // Replace the old value with the new value. This is the default.
  REPLACE = 'replace',
  // Concatenate arrays.
  CONCAT = 'concat',
  // Merge arrays, ensuring unique values.
  UNION = 'union',
  // Shallow merge objects.
  SHALLOW_MERGE = 'shallow_merge',
}

export interface SettingDefinition {
  type: SettingsType;
  label: string;
  category: string;
  requiresRestart: boolean;
  default: SettingsValue;
  description?: string;
  parentKey?: string;
  childKey?: string;
  key?: string;
  properties?: SettingsSchema;
  showInDialog?: boolean;
  mergeStrategy?: MergeStrategy;
  /** Enum type options  */
  options?: readonly SettingEnumOption[];
  /**
   * For collection types (e.g. arrays), describes the shape of each item.
   */
  items?: SettingCollectionDefinition;
  /**
   * For map-like objects without explicit `properties`, describes the shape of the values.
   */
  additionalProperties?: SettingCollectionDefinition;
  /**
   * Optional reference identifier for generators that emit a `$ref`.
   */
  ref?: string;
}

export interface SettingsSchema {
  [key: string]: SettingDefinition;
}

export type MemoryImportFormat = 'tree' | 'flat';
export type DnsResolutionOrder = 'ipv4first' | 'verbatim';

/**
 * The canonical schema for all settings.
 * The structure of this object defines the structure of the `Settings` type.
 * `as const` is crucial for TypeScript to infer the most specific types possible.
 */
const SETTINGS_SCHEMA = {
  // Maintained for compatibility/criticality
  mcpServers: {
    type: 'object',
    label: 'MCP Servers',
    category: 'Advanced',
    requiresRestart: true,
    default: {} as Record<string, MCPServerConfig>,
    description: 'Configuration for MCP servers.',
    showInDialog: false,
    mergeStrategy: MergeStrategy.SHALLOW_MERGE,
    additionalProperties: {
      type: 'object',
      ref: 'MCPServerConfig',
    },
  },

  general: {
    type: 'object',
    label: 'General',
    category: 'General',
    requiresRestart: false,
    default: {},
    description: 'General application settings.',
    showInDialog: false,
    properties: {
      previewFeatures: {
        type: 'boolean',
        label: 'Preview Features (e.g., models)',
        category: 'General',
        requiresRestart: false,
        default: false,
        description: 'Enable preview features (e.g., preview models).',
        showInDialog: true,
      },
      preferredEditor: {
        type: 'string',
        label: 'Preferred Editor',
        category: 'General',
        requiresRestart: false,
        default: undefined as string | undefined,
        description: 'The preferred editor to open files in.',
        showInDialog: false,
      },
      vimMode: {
        type: 'boolean',
        label: 'Vim Mode',
        category: 'General',
        requiresRestart: false,
        default: false,
        description: 'Enable Vim keybindings',
        showInDialog: true,
      },
      disableAutoUpdate: {
        type: 'boolean',
        label: 'Disable Auto Update',
        category: 'General',
        requiresRestart: false,
        default: false,
        description: 'Disable automatic updates',
        showInDialog: true,
      },
      disableUpdateNag: {
        type: 'boolean',
        label: 'Disable Update Nag',
        category: 'General',
        requiresRestart: false,
        default: false,
        description: 'Disable update notification prompts.',
        showInDialog: false,
      },
      checkpointing: {
        type: 'object',
        label: 'Checkpointing',
        category: 'General',
        requiresRestart: true,
        default: {},
        description: 'Session checkpointing settings.',
        showInDialog: false,
        properties: {
          enabled: {
            type: 'boolean',
            label: 'Enable Checkpointing',
            category: 'General',
            requiresRestart: true,
            default: false,
            description: 'Enable session checkpointing for recovery',
            showInDialog: false,
          },
        },
      },
      enablePromptCompletion: {
        type: 'boolean',
        label: 'Enable Prompt Completion',
        category: 'General',
        requiresRestart: true,
        default: false,
        description:
          'Enable AI-powered prompt completion suggestions while typing.',
        showInDialog: true,
      },
      retryFetchErrors: {
        type: 'boolean',
        label: 'Retry Fetch Errors',
        category: 'General',
        requiresRestart: false,
        default: false,
        description:
          'Retry on "exception TypeError: fetch failed sending request" errors.',
        showInDialog: false,
      },
      debugKeystrokeLogging: {
        type: 'boolean',
        label: 'Debug Keystroke Logging',
        category: 'General',
        requiresRestart: false,
        default: false,
        description: 'Enable debug logging of keystrokes to the console.',
        showInDialog: true,
      },
      sessionRetention: {
        type: 'object',
        label: 'Session Retention',
        category: 'General',
        requiresRestart: false,
        default: undefined as SessionRetentionSettings | undefined,
        showInDialog: false,
        properties: {
          enabled: {
            type: 'boolean',
            label: 'Enable Session Cleanup',
            category: 'General',
            requiresRestart: false,
            default: false,
            description: 'Enable automatic session cleanup',
            showInDialog: true,
          },
          maxAge: {
            type: 'string',
            label: 'Max Session Age',
            category: 'General',
            requiresRestart: false,
            default: undefined as string | undefined,
            description:
              'Maximum age of sessions to keep (e.g., "30d", "7d", "24h", "1w")',
            showInDialog: false,
          },
          maxCount: {
            type: 'number',
            label: 'Max Session Count',
            category: 'General',
            requiresRestart: false,
            default: undefined as number | undefined,
            description:
              'Alternative: Maximum number of sessions to keep (most recent)',
            showInDialog: false,
          },
          minRetention: {
            type: 'string',
            label: 'Min Retention Period',
            category: 'General',
            requiresRestart: false,
            default: DEFAULT_MIN_RETENTION,
            description: `Minimum retention period (safety limit, defaults to "${DEFAULT_MIN_RETENTION}")`,
            showInDialog: false,
          },
        },
        description: 'Settings for automatic session cleanup.',
      },
    },
  },
  output: {
    type: 'object',
    label: 'Output',
    category: 'General',
    requiresRestart: false,
    default: {},
    description: 'Settings for the CLI output.',
    showInDialog: false,
    properties: {
      format: {
        type: 'enum',
        label: 'Output Format',
        category: 'General',
        requiresRestart: false,
        default: 'text',
        description: 'The format of the CLI output.',
        showInDialog: true,
        options: [
          { value: 'text', label: 'Text' },
          { value: 'json', label: 'JSON' },
        ],
      },
    },
  },

  ui: {
    type: 'object',
    label: 'UI',
    category: 'UI',
    requiresRestart: false,
    default: {},
    description: 'User interface settings.',
    showInDialog: false,
    properties: {
      theme: {
        type: 'string',
        label: 'Theme',
        category: 'UI',
        requiresRestart: false,
        default: undefined as string | undefined,
        description:
          'The color theme for the UI. See the CLI themes guide for available options.',
        showInDialog: false,
      },
      customThemes: {
        type: 'object',
        label: 'Custom Themes',
        category: 'UI',
        requiresRestart: false,
        default: {} as Record<string, CustomTheme>,
        description: 'Custom theme definitions.',
        showInDialog: false,
        additionalProperties: {
          type: 'object',
          ref: 'CustomTheme',
        },
      },
      hideWindowTitle: {
        type: 'boolean',
        label: 'Hide Window Title',
        category: 'UI',
        requiresRestart: true,
        default: false,
        description: 'Hide the window title bar',
        showInDialog: true,
      },
      showStatusInTitle: {
        type: 'boolean',
        label: 'Show Status in Title',
        category: 'UI',
        requiresRestart: false,
        default: false,
        description:
          'Show Gemini CLI status and thoughts in the terminal window title',
        showInDialog: true,
      },
      hideTips: {
        type: 'boolean',
        label: 'Hide Tips',
        category: 'UI',
        requiresRestart: false,
        default: false,
        description: 'Hide helpful tips in the UI',
        showInDialog: true,
      },
      hideBanner: {
        type: 'boolean',
        label: 'Hide Banner',
        category: 'UI',
        requiresRestart: false,
        default: false,
        description: 'Hide the application banner',
        showInDialog: true,
      },
      hideContextSummary: {
        type: 'boolean',
        label: 'Hide Context Summary',
        category: 'UI',
        requiresRestart: false,
        default: false,
        description:
          'Hide the context summary (GEMINI.md, MCP servers) above the input.',
        showInDialog: true,
      },
      footer: {
        type: 'object',
        label: 'Footer',
        category: 'UI',
        requiresRestart: false,
        default: {},
        description: 'Settings for the footer.',
        showInDialog: false,
        properties: {
          hideCWD: {
            type: 'boolean',
            label: 'Hide CWD',
            category: 'UI',
            requiresRestart: false,
            default: false,
            description:
              'Hide the current working directory path in the footer.',
            showInDialog: true,
          },
          hideSandboxStatus: {
            type: 'boolean',
            label: 'Hide Sandbox Status',
            category: 'UI',
            requiresRestart: false,
            default: false,
            description: 'Hide the sandbox status indicator in the footer.',
            showInDialog: true,
          },
          hideModelInfo: {
            type: 'boolean',
            label: 'Hide Model Info',
            category: 'UI',
            requiresRestart: false,
            default: false,
            description: 'Hide the model name and context usage in the footer.',
            showInDialog: true,
          },
          hideContextPercentage: {
            type: 'boolean',
            label: 'Hide Context Window Percentage',
            category: 'UI',
            requiresRestart: false,
            default: true,
            description: 'Hides the context window remaining percentage.',
            showInDialog: true,
          },
        },
      },
      hideFooter: {
        type: 'boolean',
        label: 'Hide Footer',
        category: 'UI',
        requiresRestart: false,
        default: false,
        description: 'Hide the footer from the UI',
        showInDialog: true,
      },
      showMemoryUsage: {
        type: 'boolean',
        label: 'Show Memory Usage',
        category: 'UI',
        requiresRestart: false,
        default: false,
        description: 'Display memory usage information in the UI',
        showInDialog: true,
      },
      showLineNumbers: {
        type: 'boolean',
        label: 'Show Line Numbers',
        category: 'UI',
        requiresRestart: false,
        default: true,
        description: 'Show line numbers in the chat.',
        showInDialog: true,
      },
      showCitations: {
        type: 'boolean',
        label: 'Show Citations',
        category: 'UI',
        requiresRestart: false,
        default: false,
        description: 'Show citations for generated text in the chat.',
        showInDialog: true,
      },
      showModelInfoInChat: {
        type: 'boolean',
        label: 'Show Model Info In Chat',
        category: 'UI',
        requiresRestart: false,
        default: false,
        description: 'Show the model name in the chat for each model turn.',
        showInDialog: true,
      },
      useFullWidth: {
        type: 'boolean',
        label: 'Use Full Width',
        category: 'UI',
        requiresRestart: false,
        default: true,
        description: 'Use the entire width of the terminal for output.',
        showInDialog: true,
      },
      useAlternateBuffer: {
        type: 'boolean',
        label: 'Use Alternate Screen Buffer',
        category: 'UI',
        requiresRestart: true,
        default: false,
        description:
          'Use an alternate screen buffer for the UI, preserving shell history.',
        showInDialog: true,
      },
      incrementalRendering: {
        type: 'boolean',
        label: 'Incremental Rendering',
        category: 'UI',
        requiresRestart: true,
        default: true,
        description:
          'Enable incremental rendering for the UI. This option will reduce flickering but may cause rendering artifacts. Only supported when useAlternateBuffer is enabled.',
        showInDialog: true,
      },
      customWittyPhrases: {
        type: 'array',
        label: 'Custom Witty Phrases',
        category: 'UI',
        requiresRestart: false,
        default: [] as string[],
        description: oneLine`
          Custom witty phrases to display during loading.
          When provided, the CLI cycles through these instead of the defaults.
        `,
        showInDialog: false,
        items: { type: 'string' },
      },
      accessibility: {
        type: 'object',
        label: 'Accessibility',
        category: 'UI',
        requiresRestart: true,
        default: {},
        description: 'Accessibility settings.',
        showInDialog: false,
        properties: {
          disableLoadingPhrases: {
            type: 'boolean',
            label: 'Disable Loading Phrases',
            category: 'UI',
            requiresRestart: true,
            default: false,
            description: 'Disable loading phrases for accessibility',
            showInDialog: true,
          },
          screenReader: {
            type: 'boolean',
            label: 'Screen Reader Mode',
            category: 'UI',
            requiresRestart: true,
            default: false,
            description:
              'Render output in plain-text to be more screen reader accessible',
            showInDialog: true,
          },
        },
      },
    },
  },

  ide: {
    type: 'object',
    label: 'IDE',
    category: 'IDE',
    requiresRestart: true,
    default: {},
    description: 'IDE integration settings.',
    showInDialog: false,
    properties: {
      enabled: {
        type: 'boolean',
        label: 'IDE Mode',
        category: 'IDE',
        requiresRestart: true,
        default: false,
        description: 'Enable IDE integration mode',
        showInDialog: true,
      },
      hasSeenNudge: {
        type: 'boolean',
        label: 'Has Seen IDE Integration Nudge',
        category: 'IDE',
        requiresRestart: false,
        default: false,
        description: 'Whether the user has seen the IDE integration nudge.',
        showInDialog: false,
      },
    },
  },

  privacy: {
    type: 'object',
    label: 'Privacy',
    category: 'Privacy',
    requiresRestart: true,
    default: {},
    description: 'Privacy-related settings.',
    showInDialog: false,
    properties: {
      usageStatisticsEnabled: {
        type: 'boolean',
        label: 'Enable Usage Statistics',
        category: 'Privacy',
        requiresRestart: true,
        default: true,
        description: 'Enable collection of usage statistics',
        showInDialog: false,
      },
    },
  },

  telemetry: {
    type: 'object',
    label: 'Telemetry',
    category: 'Advanced',
    requiresRestart: true,
    default: undefined as TelemetrySettings | undefined,
    description: 'Telemetry configuration.',
    showInDialog: false,
    ref: 'TelemetrySettings',
  },

  model: {
    type: 'object',
    label: 'Model',
    category: 'Model',
    requiresRestart: false,
    default: {},
    description: 'Settings related to the generative model.',
    showInDialog: false,
    properties: {
      name: {
        type: 'string',
        label: 'Model',
        category: 'Model',
        requiresRestart: false,
        default: undefined as string | undefined,
        description: 'The Gemini model to use for conversations.',
        showInDialog: false,
      },
      maxSessionTurns: {
        type: 'number',
        label: 'Max Session Turns',
        category: 'Model',
        requiresRestart: false,
        default: -1,
        description:
          'Maximum number of user/model/tool turns to keep in a session. -1 means unlimited.',
        showInDialog: true,
      },
      summarizeToolOutput: {
        type: 'object',
        label: 'Summarize Tool Output',
        category: 'Model',
        requiresRestart: false,
        default: undefined as
          | Record<string, { tokenBudget?: number }>
          | undefined,
        description: oneLine`
          Enables or disables summarization of tool output.
          Configure per-tool token budgets (for example {"run_shell_command": {"tokenBudget": 2000}}).
          Currently only the run_shell_command tool supports summarization.
        `,
        showInDialog: false,
        additionalProperties: {
          type: 'object',
          description:
            'Per-tool summarization settings with an optional tokenBudget.',
          ref: 'SummarizeToolOutputSettings',
        },
      },
      compressionThreshold: {
        type: 'number',
        label: 'Compression Threshold',
        category: 'Model',
        requiresRestart: true,
        default: 0.5 as number,
        description:
          'The fraction of context usage at which to trigger context compression (e.g. 0.2, 0.3).',
        showInDialog: true,
      },
      skipNextSpeakerCheck: {
        type: 'boolean',
        label: 'Skip Next Speaker Check',
        category: 'Model',
        requiresRestart: false,
        default: true,
        description: 'Skip the next speaker check.',
        showInDialog: true,
      },
    },
  },

  modelConfigs: {
    type: 'object',
    label: 'Model Configs',
    category: 'Model',
    requiresRestart: false,
    default: DEFAULT_MODEL_CONFIGS,
    description: 'Model configurations.',
    showInDialog: false,
    properties: {
      aliases: {
        type: 'object',
        label: 'Model Config Aliases',
        category: 'Model',
        requiresRestart: false,
        default: DEFAULT_MODEL_CONFIGS.aliases,
        description:
          'Named presets for model configs. Can be used in place of a model name and can inherit from other aliases using an `extends` property.',
        showInDialog: false,
      },
      customAliases: {
        type: 'object',
        label: 'Custom Model Config Aliases',
        category: 'Model',
        requiresRestart: false,
        default: {},
        description:
          'Custom named presets for model configs. These are merged with (and override) the built-in aliases.',
        showInDialog: false,
      },
      overrides: {
        type: 'array',
        label: 'Model Config Overrides',
        category: 'Model',
        requiresRestart: false,
        default: [],
        description:
          'Apply specific configuration overrides based on matches, with a primary key of model (or alias). The most specific match will be used.',
        showInDialog: false,
      },
    },
  },

  context: {
    type: 'object',
    label: 'Context',
    category: 'Context',
    requiresRestart: false,
    default: {},
    description: 'Settings for managing context provided to the model.',
    showInDialog: false,
    properties: {
      fileName: {
        type: 'string',
        label: 'Context File Name',
        category: 'Context',
        requiresRestart: false,
        default: undefined as string | string[] | undefined,
        ref: 'StringOrStringArray',
        description:
          'The name of the context file or files to load into memory. Accepts either a single string or an array of strings.',
        showInDialog: false,
      },
      importFormat: {
        type: 'string',
        label: 'Memory Import Format',
        category: 'Context',
        requiresRestart: false,
        default: undefined as MemoryImportFormat | undefined,
        description: 'The format to use when importing memory.',
        showInDialog: false,
      },
      discoveryMaxDirs: {
        type: 'number',
        label: 'Memory Discovery Max Dirs',
        category: 'Context',
        requiresRestart: false,
        default: 200,
        description: 'Maximum number of directories to search for memory.',
        showInDialog: true,
      },
      includeDirectories: {
        type: 'array',
        label: 'Include Directories',
        category: 'Context',
        requiresRestart: false,
        default: [] as string[],
        description: oneLine`
          Additional directories to include in the workspace context.
          Missing directories will be skipped with a warning.
        `,
        showInDialog: false,
        items: { type: 'string' },
        mergeStrategy: MergeStrategy.CONCAT,
      },
      loadMemoryFromIncludeDirectories: {
        type: 'boolean',
        label: 'Load Memory From Include Directories',
        category: 'Context',
        requiresRestart: false,
        default: false,
        description: oneLine`
          Controls how /memory refresh loads GEMINI.md files.
          When true, include directories are scanned; when false, only the current directory is used.
        `,
        showInDialog: true,
      },
      fileFiltering: {
        type: 'object',
        label: 'File Filtering',
        category: 'Context',
        requiresRestart: true,
        default: {},
        description: 'Settings for git-aware file filtering.',
        showInDialog: false,
        properties: {
          respectGitIgnore: {
            type: 'boolean',
            label: 'Respect .gitignore',
            category: 'Context',
            requiresRestart: true,
            default: true,
            description: 'Respect .gitignore files when searching',
            showInDialog: true,
          },
          respectGeminiIgnore: {
            type: 'boolean',
            label: 'Respect .geminiignore',
            category: 'Context',
            requiresRestart: true,
            default: true,
            description: 'Respect .geminiignore files when searching',
            showInDialog: true,
          },
          enableRecursiveFileSearch: {
            type: 'boolean',
            label: 'Enable Recursive File Search',
            category: 'Context',
            requiresRestart: true,
            default: true,
            description: oneLine`
              Enable recursive file search functionality when completing @ references in the prompt.
            `,
            showInDialog: true,
          },
          disableFuzzySearch: {
            type: 'boolean',
            label: 'Disable Fuzzy Search',
            category: 'Context',
            requiresRestart: true,
            default: false,
            description: 'Disable fuzzy search when searching for files.',
            showInDialog: true,
          },
        },
      },
    },
  },

  tools: {
    type: 'object',
    label: 'Tools',
    category: 'Tools',
    requiresRestart: true,
    default: {},
    description: 'Settings for built-in and custom tools.',
    showInDialog: false,
    properties: {
      sandbox: {
        type: 'string',
        label: 'Sandbox',
        category: 'Tools',
        requiresRestart: true,
        default: undefined as boolean | string | undefined,
        ref: 'BooleanOrString',
        description: oneLine`
          Sandbox execution environment.
          Set to a boolean to enable or disable the sandbox, or provide a string path to a sandbox profile.
        `,
        showInDialog: false,
      },
      shell: {
        type: 'object',
        label: 'Shell',
        category: 'Tools',
        requiresRestart: false,
        default: {},
        description: 'Settings for shell execution.',
        showInDialog: false,
        properties: {
          enableInteractiveShell: {
            type: 'boolean',
            label: 'Enable Interactive Shell',
            category: 'Tools',
            requiresRestart: true,
            default: true,
            description: oneLine`
              Use node-pty for an interactive shell experience.
              Fallback to child_process still applies.
            `,
            showInDialog: true,
          },
          pager: {
            type: 'string',
            label: 'Pager',
            category: 'Tools',
            requiresRestart: false,
            default: 'cat' as string | undefined,
            description:
              'The pager command to use for shell output. Defaults to `cat`.',
            showInDialog: false,
          },
          showColor: {
            type: 'boolean',
            label: 'Show Color',
            category: 'Tools',
            requiresRestart: false,
            default: false,
            description: 'Show color in shell output.',
            showInDialog: true,
          },
          inactivityTimeout: {
            type: 'number',
            label: 'Inactivity Timeout',
            category: 'Tools',
            requiresRestart: false,
            default: 300,
            description:
              'The maximum time in seconds allowed without output from the shell command. Defaults to 5 minutes.',
            showInDialog: false,
          },
        },
      },
      autoAccept: {
        type: 'boolean',
        label: 'Auto Accept',
        category: 'Tools',
        requiresRestart: false,
        default: false,
        description: oneLine`
          Automatically accept and execute tool calls that are considered safe (e.g., read-only operations).
        `,
        showInDialog: true,
      },
      core: {
        type: 'array',
        label: 'Core Tools',
        category: 'Tools',
        requiresRestart: true,
        default: undefined as string[] | undefined,
        description: oneLine`
          Restrict the set of built-in tools with an allowlist.
          Match semantics mirror tools.allowed; see the built-in tools documentation for available names.
        `,
        showInDialog: false,
        items: { type: 'string' },
      },
      allowed: {
        type: 'array',
        label: 'Allowed Tools',
        category: 'Advanced',
        requiresRestart: true,
        default: undefined as string[] | undefined,
        description: oneLine`
          Tool names that bypass the confirmation dialog.
          Useful for trusted commands (for example ["run_shell_command(git)", "run_shell_command(npm test)"]).
          See shell tool command restrictions for matching details.
        `,
        showInDialog: false,
        items: { type: 'string' },
      },
      exclude: {
        type: 'array',
        label: 'Exclude Tools',
        category: 'Tools',
        requiresRestart: true,
        default: undefined as string[] | undefined,
        description: 'Tool names to exclude from discovery.',
        showInDialog: false,
        items: { type: 'string' },
        mergeStrategy: MergeStrategy.UNION,
      },
      discoveryCommand: {
        type: 'string',
        label: 'Tool Discovery Command',
        category: 'Tools',
        requiresRestart: true,
        default: undefined as string | undefined,
        description: 'Command to run for tool discovery.',
        showInDialog: false,
      },
      callCommand: {
        type: 'string',
        label: 'Tool Call Command',
        category: 'Tools',
        requiresRestart: true,
        default: undefined as string | undefined,
        description: oneLine`
          Defines a custom shell command for invoking discovered tools.
          The command must take the tool name as the first argument, read JSON arguments from stdin, and emit JSON results on stdout.
        `,
        showInDialog: false,
      },
      useRipgrep: {
        type: 'boolean',
        label: 'Use Ripgrep',
        category: 'Tools',
        requiresRestart: false,
        default: true,
        description:
          'Use ripgrep for file content search instead of the fallback implementation. Provides faster search performance.',
        showInDialog: true,
      },
      ripgrep: {
        type: 'object',
        label: 'Ripgrep',
        category: 'Tools',
        requiresRestart: false,
        default: {},
        description: 'Ripgrep-specific settings.',
        showInDialog: false,
        properties: {
          maxMatches: {
            type: 'number',
            label: 'Ripgrep Max Matches',
            category: 'Tools',
            requiresRestart: false,
            default: DEFAULT_RIPGREP_MAX_MATCHES,
            description:
              'Maximum number of matches returned by the ripgrep tool. Increase for larger repositories or decrease to conserve context.',
            showInDialog: true,
          },
        },
      },
      enableToolOutputTruncation: {
        type: 'boolean',
        label: 'Enable Tool Output Truncation',
        category: 'General',
        requiresRestart: true,
        default: true,
        description: 'Enable truncation of large tool outputs.',
        showInDialog: true,
      },
      truncateToolOutputThreshold: {
        type: 'number',
        label: 'Tool Output Truncation Threshold',
        category: 'General',
        requiresRestart: true,
        default: DEFAULT_TRUNCATE_TOOL_OUTPUT_THRESHOLD,
        description:
          'Truncate tool output if it is larger than this many characters. Set to -1 to disable.',
        showInDialog: true,
      },
      truncateToolOutputLines: {
        type: 'number',
        label: 'Tool Output Truncation Lines',
        category: 'General',
        requiresRestart: true,
        default: DEFAULT_TRUNCATE_TOOL_OUTPUT_LINES,
        description: 'The number of lines to keep when truncating tool output.',
        showInDialog: true,
      },
      enableMessageBusIntegration: {
        type: 'boolean',
        label: 'Enable Message Bus Integration',
        category: 'Tools',
        requiresRestart: true,
        default: true,
        description: oneLine`
          Enable policy-based tool confirmation via message bus integration.
          When enabled, tools automatically respect policy engine decisions (ALLOW/DENY/ASK_USER) without requiring individual tool implementations.
        `,
        showInDialog: true,
      },
      enableHooks: {
        type: 'boolean',
        label: 'Enable Hooks System',
        category: 'Advanced',
        requiresRestart: true,
        default: false,
        description:
          'Enable the hooks system for intercepting and customizing Gemini CLI behavior. When enabled, hooks configured in settings will execute at appropriate lifecycle events (BeforeTool, AfterTool, BeforeModel, etc.). Requires MessageBus integration.',
        showInDialog: false,
      },
    },
  },

  mcp: {
    type: 'object',
    label: 'MCP',
    category: 'MCP',
    requiresRestart: true,
    default: {},
    description: 'Settings for Model Context Protocol (MCP) servers.',
    showInDialog: false,
    properties: {
      serverCommand: {
        type: 'string',
        label: 'MCP Server Command',
        category: 'MCP',
        requiresRestart: true,
        default: undefined as string | undefined,
        description: 'Command to start an MCP server.',
        showInDialog: false,
      },
      allowed: {
        type: 'array',
        label: 'Allow MCP Servers',
        category: 'MCP',
        requiresRestart: true,
        default: undefined as string[] | undefined,
        description: 'A list of MCP servers to allow.',
        showInDialog: false,
        items: { type: 'string' },
      },
      excluded: {
        type: 'array',
        label: 'Exclude MCP Servers',
        category: 'MCP',
        requiresRestart: true,
        default: undefined as string[] | undefined,
        description: 'A list of MCP servers to exclude.',
        showInDialog: false,
        items: { type: 'string' },
      },
    },
  },
  useSmartEdit: {
    type: 'boolean',
    label: 'Use Smart Edit',
    category: 'Advanced',
    requiresRestart: false,
    default: true,
    description: 'Enable the smart-edit tool instead of the replace tool.',
    showInDialog: false,
  },
  useWriteTodos: {
    type: 'boolean',
    label: 'Use WriteTodos',
    category: 'Advanced',
    requiresRestart: false,
    default: true,
    description: 'Enable the write_todos tool.',
    showInDialog: false,
  },
  security: {
    type: 'object',
    label: 'Security',
    category: 'Security',
    requiresRestart: true,
    default: {},
    description: 'Security-related settings.',
    showInDialog: false,
    properties: {
      disableYoloMode: {
        type: 'boolean',
        label: 'Disable YOLO Mode',
        category: 'Security',
        requiresRestart: true,
        default: false,
        description: 'Disable YOLO mode, even if enabled by a flag.',
        showInDialog: true,
      },
      blockGitExtensions: {
        type: 'boolean',
        label: 'Blocks extensions from Git',
        category: 'Security',
        requiresRestart: true,
        default: false,
        description: 'Blocks installing and loading extensions from Git.',
        showInDialog: true,
      },
      folderTrust: {
        type: 'object',
        label: 'Folder Trust',
        category: 'Security',
        requiresRestart: false,
        default: {},
        description: 'Settings for folder trust.',
        showInDialog: false,
        properties: {
          enabled: {
            type: 'boolean',
            label: 'Folder Trust',
            category: 'Security',
            requiresRestart: true,
            default: false,
            description: 'Setting to track whether Folder trust is enabled.',
            showInDialog: true,
          },
        },
      },
      auth: {
        type: 'object',
        label: 'Authentication',
        category: 'Security',
        requiresRestart: true,
        default: {},
        description: 'Authentication settings.',
        showInDialog: false,
        properties: {
          selectedType: {
            type: 'string',
            label: 'Selected Auth Type',
            category: 'Security',
            requiresRestart: true,
            default: undefined as AuthType | undefined,
            description: 'The currently selected authentication type.',
            showInDialog: false,
          },
          enforcedType: {
            type: 'string',
            label: 'Enforced Auth Type',
            category: 'Advanced',
            requiresRestart: true,
            default: undefined as AuthType | undefined,
            description:
              'The required auth type. If this does not match the selected auth type, the user will be prompted to re-authenticate.',
            showInDialog: false,
          },
          useExternal: {
            type: 'boolean',
            label: 'Use External Auth',
            category: 'Security',
            requiresRestart: true,
            default: undefined as boolean | undefined,
            description: 'Whether to use an external authentication flow.',
            showInDialog: false,
          },
        },
      },
    },
  },

  advanced: {
    type: 'object',
    label: 'Advanced',
    category: 'Advanced',
    requiresRestart: true,
    default: {},
    description: 'Advanced settings for power users.',
    showInDialog: false,
    properties: {
      autoConfigureMemory: {
        type: 'boolean',
        label: 'Auto Configure Max Old Space Size',
        category: 'Advanced',
        requiresRestart: true,
        default: false,
        description: 'Automatically configure Node.js memory limits',
        showInDialog: false,
      },
      dnsResolutionOrder: {
        type: 'string',
        label: 'DNS Resolution Order',
        category: 'Advanced',
        requiresRestart: true,
        default: undefined as DnsResolutionOrder | undefined,
        description: 'The DNS resolution order.',
        showInDialog: false,
      },
      excludedEnvVars: {
        type: 'array',
        label: 'Excluded Project Environment Variables',
        category: 'Advanced',
        requiresRestart: false,
        default: ['DEBUG', 'DEBUG_MODE'] as string[],
        description: 'Environment variables to exclude from project context.',
        showInDialog: false,
        items: { type: 'string' },
        mergeStrategy: MergeStrategy.UNION,
      },
      bugCommand: {
        type: 'object',
        label: 'Bug Command',
        category: 'Advanced',
        requiresRestart: false,
        default: undefined as BugCommandSettings | undefined,
        description: 'Configuration for the bug report command.',
        showInDialog: false,
        ref: 'BugCommandSettings',
      },
    },
  },

  experimental: {
    type: 'object',
    label: 'Experimental',
    category: 'Experimental',
    requiresRestart: true,
    default: {},
    description: 'Setting to enable experimental features',
    showInDialog: false,
    properties: {
      enableAgents: {
        type: 'boolean',
        label: 'Enable Agents',
        category: 'Experimental',
        requiresRestart: true,
        default: false,
        description: 'Enable local and remote subagents.',
        showInDialog: false,
      },
      extensionManagement: {
        type: 'boolean',
        label: 'Extension Management',
        category: 'Experimental',
        requiresRestart: true,
        default: true,
        description: 'Enable extension management features.',
        showInDialog: false,
      },
      extensionReloading: {
        type: 'boolean',
        label: 'Extension Reloading',
        category: 'Experimental',
        requiresRestart: true,
        default: false,
        description:
          'Enables extension loading/unloading within the CLI session.',
        showInDialog: false,
      },
      isModelAvailabilityServiceEnabled: {
        type: 'boolean',
        label: 'Enable Model Availability Service',
        category: 'Experimental',
        requiresRestart: true,
        default: false,
        description: 'Enable model routing using new availability service.',
        showInDialog: false,
      },
      jitContext: {
        type: 'boolean',
        label: 'JIT Context Loading',
        category: 'Experimental',
        requiresRestart: true,
        default: false,
        description: 'Enable Just-In-Time (JIT) context loading.',
        showInDialog: false,
      },
      codebaseInvestigatorSettings: {
        type: 'object',
        label: 'Codebase Investigator Settings',
        category: 'Experimental',
        requiresRestart: true,
        default: {},
        description: 'Configuration for Codebase Investigator.',
        showInDialog: false,
        properties: {
          enabled: {
            type: 'boolean',
            label: 'Enable Codebase Investigator',
            category: 'Experimental',
            requiresRestart: true,
            default: true,
            description: 'Enable the Codebase Investigator agent.',
            showInDialog: true,
          },
          maxNumTurns: {
            type: 'number',
            label: 'Codebase Investigator Max Num Turns',
            category: 'Experimental',
            requiresRestart: true,
            default: 10,
            description:
              'Maximum number of turns for the Codebase Investigator agent.',
            showInDialog: true,
          },
          maxTimeMinutes: {
            type: 'number',
            label: 'Max Time (Minutes)',
            category: 'Experimental',
            requiresRestart: true,
            default: 3,
            description:
              'Maximum time for the Codebase Investigator agent (in minutes).',
            showInDialog: false,
          },
          thinkingBudget: {
            type: 'number',
            label: 'Thinking Budget',
            category: 'Experimental',
            requiresRestart: true,
            default: 8192,
            description:
              'The thinking budget for the Codebase Investigator agent.',
            showInDialog: false,
          },
          model: {
            type: 'string',
            label: 'Model',
            category: 'Experimental',
            requiresRestart: true,
            default: GEMINI_MODEL_ALIAS_PRO,
            description:
              'The model to use for the Codebase Investigator agent.',
            showInDialog: false,
          },
        },
      },
    },
  },

  extensions: {
    type: 'object',
    label: 'Extensions',
    category: 'Extensions',
    requiresRestart: true,
    default: {},
    description: 'Settings for extensions.',
    showInDialog: false,
    properties: {
      disabled: {
        type: 'array',
        label: 'Disabled Extensions',
        category: 'Extensions',
        requiresRestart: true,
        default: [] as string[],
        description: 'List of disabled extensions.',
        showInDialog: false,
        items: { type: 'string' },
        mergeStrategy: MergeStrategy.UNION,
      },
      workspacesWithMigrationNudge: {
        type: 'array',
        label: 'Workspaces with Migration Nudge',
        category: 'Extensions',
        requiresRestart: false,
        default: [] as string[],
        description:
          'List of workspaces for which the migration nudge has been shown.',
        showInDialog: false,
        items: { type: 'string' },
        mergeStrategy: MergeStrategy.UNION,
      },
    },
  },

  hooks: {
    type: 'object',
    label: 'Hooks',
    category: 'Advanced',
    requiresRestart: false,
    default: {},
    description:
      'Hook configurations for intercepting and customizing agent behavior.',
    showInDialog: false,
    properties: {
      disabled: {
        type: 'array',
        label: 'Disabled Hooks',
        category: 'Advanced',
        requiresRestart: false,
        default: [] as string[],
        description:
          'List of hook names (commands) that should be disabled. Hooks in this list will not execute even if configured.',
        showInDialog: false,
        items: {
          type: 'string',
          description: 'Hook command name',
        },
        mergeStrategy: MergeStrategy.UNION,
      },
      BeforeTool: {
        type: 'array',
        label: 'Before Tool Hooks',
        category: 'Advanced',
        requiresRestart: false,
        default: [],
        description:
          'Hooks that execute before tool execution. Can intercept, validate, or modify tool calls.',
        showInDialog: false,
        ref: 'HookDefinitionArray',
        mergeStrategy: MergeStrategy.CONCAT,
      },
      AfterTool: {
        type: 'array',
        label: 'After Tool Hooks',
        category: 'Advanced',
        requiresRestart: false,
        default: [],
        description:
          'Hooks that execute after tool execution. Can process results, log outputs, or trigger follow-up actions.',
        showInDialog: false,
        ref: 'HookDefinitionArray',
        mergeStrategy: MergeStrategy.CONCAT,
      },
      BeforeAgent: {
        type: 'array',
        label: 'Before Agent Hooks',
        category: 'Advanced',
        requiresRestart: false,
        default: [],
        description:
          'Hooks that execute before agent loop starts. Can set up context or initialize resources.',
        showInDialog: false,
        ref: 'HookDefinitionArray',
        mergeStrategy: MergeStrategy.CONCAT,
      },
      AfterAgent: {
        type: 'array',
        label: 'After Agent Hooks',
        category: 'Advanced',
        requiresRestart: false,
        default: [],
        description:
          'Hooks that execute after agent loop completes. Can perform cleanup or summarize results.',
        showInDialog: false,
        ref: 'HookDefinitionArray',
        mergeStrategy: MergeStrategy.CONCAT,
      },
      Notification: {
        type: 'array',
        label: 'Notification Hooks',
        category: 'Advanced',
        requiresRestart: false,
        default: [],
        description:
          'Hooks that execute on notification events (errors, warnings, info). Can log or alert on specific conditions.',
        showInDialog: false,
        ref: 'HookDefinitionArray',
        mergeStrategy: MergeStrategy.CONCAT,
      },
      SessionStart: {
        type: 'array',
        label: 'Session Start Hooks',
        category: 'Advanced',
        requiresRestart: false,
        default: [],
        description:
          'Hooks that execute when a session starts. Can initialize session-specific resources or state.',
        showInDialog: false,
        ref: 'HookDefinitionArray',
        mergeStrategy: MergeStrategy.CONCAT,
      },
      SessionEnd: {
        type: 'array',
        label: 'Session End Hooks',
        category: 'Advanced',
        requiresRestart: false,
        default: [],
        description:
          'Hooks that execute when a session ends. Can perform cleanup or persist session data.',
        showInDialog: false,
        ref: 'HookDefinitionArray',
        mergeStrategy: MergeStrategy.CONCAT,
      },
      PreCompress: {
        type: 'array',
        label: 'Pre-Compress Hooks',
        category: 'Advanced',
        requiresRestart: false,
        default: [],
        description:
          'Hooks that execute before chat history compression. Can back up or analyze conversation before compression.',
        showInDialog: false,
        ref: 'HookDefinitionArray',
        mergeStrategy: MergeStrategy.CONCAT,
      },
      BeforeModel: {
        type: 'array',
        label: 'Before Model Hooks',
        category: 'Advanced',
        requiresRestart: false,
        default: [],
        description:
          'Hooks that execute before LLM requests. Can modify prompts, inject context, or control model parameters.',
        showInDialog: false,
        ref: 'HookDefinitionArray',
        mergeStrategy: MergeStrategy.CONCAT,
      },
      AfterModel: {
        type: 'array',
        label: 'After Model Hooks',
        category: 'Advanced',
        requiresRestart: false,
        default: [],
        description:
          'Hooks that execute after LLM responses. Can process outputs, extract information, or log interactions.',
        showInDialog: false,
        ref: 'HookDefinitionArray',
        mergeStrategy: MergeStrategy.CONCAT,
      },
      BeforeToolSelection: {
        type: 'array',
        label: 'Before Tool Selection Hooks',
        category: 'Advanced',
        requiresRestart: false,
        default: [],
        description:
          'Hooks that execute before tool selection. Can filter or prioritize available tools dynamically.',
        showInDialog: false,
        ref: 'HookDefinitionArray',
        mergeStrategy: MergeStrategy.CONCAT,
      },
    },
    additionalProperties: {
      type: 'array',
      description:
        'Custom hook event arrays that contain hook definitions for user-defined events',
      mergeStrategy: MergeStrategy.CONCAT,
    },
  },
} as const satisfies SettingsSchema;

export type SettingsSchemaType = typeof SETTINGS_SCHEMA;

export type SettingsJsonSchemaDefinition = Record<string, unknown>;

export const SETTINGS_SCHEMA_DEFINITIONS: Record<
  string,
  SettingsJsonSchemaDefinition
> = {
  MCPServerConfig: {
    type: 'object',
    description:
      'Definition of a Model Context Protocol (MCP) server configuration.',
    additionalProperties: false,
    properties: {
      command: {
        type: 'string',
        description: 'Executable invoked for stdio transport.',
      },
      args: {
        type: 'array',
        description: 'Command-line arguments for the stdio transport command.',
        items: { type: 'string' },
      },
      env: {
        type: 'object',
        description: 'Environment variables to set for the server process.',
        additionalProperties: { type: 'string' },
      },
      cwd: {
        type: 'string',
        description: 'Working directory for the server process.',
      },
      url: {
        type: 'string',
        description: 'SSE transport URL.',
      },
      httpUrl: {
        type: 'string',
        description: 'Streaming HTTP transport URL.',
      },
      headers: {
        type: 'object',
        description: 'Additional HTTP headers sent to the server.',
        additionalProperties: { type: 'string' },
      },
      tcp: {
        type: 'string',
        description: 'TCP address for websocket transport.',
      },
      timeout: {
        type: 'number',
        description: 'Timeout in milliseconds for MCP requests.',
      },
      trust: {
        type: 'boolean',
        description:
          'Marks the server as trusted. Trusted servers may gain additional capabilities.',
      },
      description: {
        type: 'string',
        description: 'Human-readable description of the server.',
      },
      includeTools: {
        type: 'array',
        description:
          'Subset of tools that should be enabled for this server. When omitted all tools are enabled.',
        items: { type: 'string' },
      },
      excludeTools: {
        type: 'array',
        description:
          'Tools that should be disabled for this server even if exposed.',
        items: { type: 'string' },
      },
      extension: {
        type: 'object',
        description:
          'Metadata describing the Gemini CLI extension that owns this MCP server.',
        additionalProperties: { type: ['string', 'boolean', 'number'] },
      },
      oauth: {
        type: 'object',
        description: 'OAuth configuration for authenticating with the server.',
        additionalProperties: true,
      },
      authProviderType: {
        type: 'string',
        description:
          'Authentication provider used for acquiring credentials (for example `dynamic_discovery`).',
        enum: [
          'dynamic_discovery',
          'google_credentials',
          'service_account_impersonation',
        ],
      },
      targetAudience: {
        type: 'string',
        description:
          'OAuth target audience (CLIENT_ID.apps.googleusercontent.com).',
      },
      targetServiceAccount: {
        type: 'string',
        description:
          'Service account email to impersonate (name@project.iam.gserviceaccount.com).',
      },
    },
  },
  TelemetrySettings: {
    type: 'object',
    description: 'Telemetry configuration for Gemini CLI.',
    additionalProperties: false,
    properties: {
      enabled: {
        type: 'boolean',
        description: 'Enables telemetry emission.',
      },
      target: {
        type: 'string',
        description:
          'Telemetry destination (for example `stderr`, `stdout`, or `otlp`).',
      },
      otlpEndpoint: {
        type: 'string',
        description: 'Endpoint for OTLP exporters.',
      },
      otlpProtocol: {
        type: 'string',
        description: 'Protocol for OTLP exporters.',
        enum: ['grpc', 'http'],
      },
      logPrompts: {
        type: 'boolean',
        description: 'Whether prompts are logged in telemetry payloads.',
      },
      outfile: {
        type: 'string',
        description: 'File path for writing telemetry output.',
      },
      useCollector: {
        type: 'boolean',
        description: 'Whether to forward telemetry to an OTLP collector.',
      },
      useCliAuth: {
        type: 'boolean',
        description:
          'Whether to use CLI authentication for telemetry (only for in-process exporters).',
      },
    },
  },
  BugCommandSettings: {
    type: 'object',
    description: 'Configuration for the bug report helper command.',
    additionalProperties: false,
    properties: {
      urlTemplate: {
        type: 'string',
        description:
          'Template used to open a bug report URL. Variables in the template are populated at runtime.',
      },
    },
    required: ['urlTemplate'],
  },
  SummarizeToolOutputSettings: {
    type: 'object',
    description:
      'Controls summarization behavior for individual tools. All properties are optional.',
    additionalProperties: false,
    properties: {
      tokenBudget: {
        type: 'number',
        description:
          'Maximum number of tokens used when summarizing tool output.',
      },
    },
  },
  CustomTheme: {
    type: 'object',
    description:
      'Custom theme definition used for styling Gemini CLI output. Colors are provided as hex strings or named ANSI colors.',
    additionalProperties: false,
    properties: {
      type: {
        type: 'string',
        enum: ['custom'],
        default: 'custom',
      },
      name: {
        type: 'string',
        description: 'Theme display name.',
      },
      text: {
        type: 'object',
        additionalProperties: false,
        properties: {
          primary: { type: 'string' },
          secondary: { type: 'string' },
          link: { type: 'string' },
          accent: { type: 'string' },
        },
      },
      background: {
        type: 'object',
        additionalProperties: false,
        properties: {
          primary: { type: 'string' },
          diff: {
            type: 'object',
            additionalProperties: false,
            properties: {
              added: { type: 'string' },
              removed: { type: 'string' },
            },
          },
        },
      },
      border: {
        type: 'object',
        additionalProperties: false,
        properties: {
          default: { type: 'string' },
          focused: { type: 'string' },
        },
      },
      ui: {
        type: 'object',
        additionalProperties: false,
        properties: {
          comment: { type: 'string' },
          symbol: { type: 'string' },
          gradient: {
            type: 'array',
            items: { type: 'string' },
          },
        },
      },
      status: {
        type: 'object',
        additionalProperties: false,
        properties: {
          error: { type: 'string' },
          success: { type: 'string' },
          warning: { type: 'string' },
        },
      },
      Background: { type: 'string' },
      Foreground: { type: 'string' },
      LightBlue: { type: 'string' },
      AccentBlue: { type: 'string' },
      AccentPurple: { type: 'string' },
      AccentCyan: { type: 'string' },
      AccentGreen: { type: 'string' },
      AccentYellow: { type: 'string' },
      AccentRed: { type: 'string' },
      DiffAdded: { type: 'string' },
      DiffRemoved: { type: 'string' },
      Comment: { type: 'string' },
      Gray: { type: 'string' },
      DarkGray: { type: 'string' },
      GradientColors: {
        type: 'array',
        items: { type: 'string' },
      },
    },
    required: ['type', 'name'],
  },
  StringOrStringArray: {
    description: 'Accepts either a single string or an array of strings.',
    anyOf: [{ type: 'string' }, { type: 'array', items: { type: 'string' } }],
  },
  BooleanOrString: {
    description: 'Accepts either a boolean flag or a string command name.',
    anyOf: [{ type: 'boolean' }, { type: 'string' }],
  },
  HookDefinitionArray: {
    type: 'array',
    description: 'Array of hook definition objects for a specific event.',
    items: {
      type: 'object',
      description:
        'Hook definition specifying matcher pattern and hook configurations.',
      properties: {
        matcher: {
          type: 'string',
          description:
            'Pattern to match against the event context (tool name, notification type, etc.). Supports exact match, regex (/pattern/), and wildcards (*).',
        },
        hooks: {
          type: 'array',
          description: 'Hooks to execute when the matcher matches.',
          items: {
            type: 'object',
            description: 'Individual hook configuration.',
            properties: {
              type: {
                type: 'string',
                description:
                  'Type of hook (currently only "command" supported).',
              },
              command: {
                type: 'string',
                description:
                  'Shell command to execute. Receives JSON input via stdin and returns JSON output via stdout.',
              },
              timeout: {
                type: 'number',
                description: 'Timeout in milliseconds for hook execution.',
              },
            },
          },
        },
      },
    },
  },
};

export function getSettingsSchema(): SettingsSchemaType {
  return SETTINGS_SCHEMA;
}

type InferSettings<T extends SettingsSchema> = {
  -readonly [K in keyof T]?: T[K] extends { properties: SettingsSchema }
    ? InferSettings<T[K]['properties']>
    : T[K]['type'] extends 'enum'
      ? T[K]['options'] extends readonly SettingEnumOption[]
        ? T[K]['options'][number]['value']
        : T[K]['default']
      : T[K]['default'] extends boolean
        ? boolean
        : T[K]['default'];
};

export type Settings = InferSettings<SettingsSchemaType>;

export interface FooterSettings {
  hideCWD?: boolean;
  hideSandboxStatus?: boolean;
  hideModelInfo?: boolean;
}<|MERGE_RESOLUTION|>--- conflicted
+++ resolved
@@ -18,11 +18,8 @@
 import {
   DEFAULT_TRUNCATE_TOOL_OUTPUT_LINES,
   DEFAULT_TRUNCATE_TOOL_OUTPUT_THRESHOLD,
-<<<<<<< HEAD
   DEFAULT_RIPGREP_MAX_MATCHES,
   DEFAULT_GEMINI_MODEL,
-=======
->>>>>>> 1954f45c
   DEFAULT_MODEL_CONFIGS,
   GEMINI_MODEL_ALIAS_PRO,
 } from '@google/gemini-cli-core';
