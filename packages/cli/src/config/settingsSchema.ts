/**
 * @license
 * Copyright 2025 Google LLC
 * SPDX-License-Identifier: Apache-2.0
 */

// --------------------------------------------------------------------------
// IMPORTANT: After adding or updating settings, run `npm run docs:settings`
// to regenerate the settings reference in `docs/get-started/configuration.md`.
// --------------------------------------------------------------------------

import type {
  MCPServerConfig,
  BugCommandSettings,
  TelemetrySettings,
  AuthType,
} from '@google/gemini-cli-core';
import {
  DEFAULT_TRUNCATE_TOOL_OUTPUT_LINES,
  DEFAULT_TRUNCATE_TOOL_OUTPUT_THRESHOLD,
  DEFAULT_GEMINI_MODEL,
  DEFAULT_MODEL_CONFIGS,
} from '@google/gemini-cli-core';
import type { CustomTheme } from '../ui/themes/theme.js';
import type { SessionRetentionSettings } from './settings.js';
import { DEFAULT_MIN_RETENTION } from '../utils/sessionCleanup.js';

export type SettingsType =
  | 'boolean'
  | 'string'
  | 'number'
  | 'array'
  | 'object'
  | 'enum';

export type SettingsValue =
  | boolean
  | string
  | number
  | string[]
  | object
  | undefined;

/**
 * Setting datatypes that "toggle" through a fixed list of options
 * (e.g. an enum or true/false) rather than allowing for free form input
 * (like a number or string).
 */
export const TOGGLE_TYPES: ReadonlySet<SettingsType | undefined> = new Set([
  'boolean',
  'enum',
]);

export interface SettingEnumOption {
  value: string | number;
  label: string;
}

function oneLine(strings: TemplateStringsArray, ...values: unknown[]): string {
  let result = '';
  for (let i = 0; i < strings.length; i++) {
    result += strings[i];
    if (i < values.length) {
      result += String(values[i]);
    }
  }
  return result.replace(/\s+/g, ' ').trim();
}

export interface SettingCollectionDefinition {
  type: SettingsType;
  description?: string;
  properties?: SettingsSchema;
  /** Enum type options  */
  options?: readonly SettingEnumOption[];
  /**
   * Optional reference identifier for generators that emit a `$ref`.
   * For example, a JSON schema generator can use this to point to a shared definition.
   */
  ref?: string;
<<<<<<< HEAD
=======
  /**
   * Optional merge strategy for dynamically added properties.
   * Used when this collection definition is referenced via additionalProperties.
   */
>>>>>>> 46bb07e4
  mergeStrategy?: MergeStrategy;
}

export enum MergeStrategy {
  // Replace the old value with the new value. This is the default.
  REPLACE = 'replace',
  // Concatenate arrays.
  CONCAT = 'concat',
  // Merge arrays, ensuring unique values.
  UNION = 'union',
  // Shallow merge objects.
  SHALLOW_MERGE = 'shallow_merge',
}

export interface SettingDefinition {
  type: SettingsType;
  label: string;
  category: string;
  requiresRestart: boolean;
  default: SettingsValue;
  description?: string;
  parentKey?: string;
  childKey?: string;
  key?: string;
  properties?: SettingsSchema;
  showInDialog?: boolean;
  mergeStrategy?: MergeStrategy;
  /** Enum type options  */
  options?: readonly SettingEnumOption[];
  /**
   * For collection types (e.g. arrays), describes the shape of each item.
   */
  items?: SettingCollectionDefinition;
  /**
   * For map-like objects without explicit `properties`, describes the shape of the values.
   */
  additionalProperties?: SettingCollectionDefinition;
  /**
   * Optional reference identifier for generators that emit a `$ref`.
   */
  ref?: string;
}

export interface SettingsSchema {
  [key: string]: SettingDefinition;
}

export type MemoryImportFormat = 'tree' | 'flat';
export type DnsResolutionOrder = 'ipv4first' | 'verbatim';

/**
 * The canonical schema for all settings.
 * The structure of this object defines the structure of the `Settings` type.
 * `as const` is crucial for TypeScript to infer the most specific types possible.
 */
const SETTINGS_SCHEMA = {
  // Maintained for compatibility/criticality
  mcpServers: {
    type: 'object',
    label: 'MCP Servers',
    category: 'Advanced',
    requiresRestart: true,
    default: {} as Record<string, MCPServerConfig>,
    description: 'Configuration for MCP servers.',
    showInDialog: false,
    mergeStrategy: MergeStrategy.SHALLOW_MERGE,
    additionalProperties: {
      type: 'object',
      ref: 'MCPServerConfig',
    },
  },

  general: {
    type: 'object',
    label: 'General',
    category: 'General',
    requiresRestart: false,
    default: {},
    description: 'General application settings.',
    showInDialog: false,
    properties: {
      previewFeatures: {
        type: 'boolean',
        label: 'Preview Features (e.g., models)',
        category: 'General',
        requiresRestart: false,
        default: false,
        description: 'Enable preview features (e.g., preview models).',
        showInDialog: true,
      },
      preferredEditor: {
        type: 'string',
        label: 'Preferred Editor',
        category: 'General',
        requiresRestart: false,
        default: undefined as string | undefined,
        description: 'The preferred editor to open files in.',
        showInDialog: false,
      },
      vimMode: {
        type: 'boolean',
        label: 'Vim Mode',
        category: 'General',
        requiresRestart: false,
        default: false,
        description: 'Enable Vim keybindings',
        showInDialog: true,
      },
      disableAutoUpdate: {
        type: 'boolean',
        label: 'Disable Auto Update',
        category: 'General',
        requiresRestart: false,
        default: false,
        description: 'Disable automatic updates',
        showInDialog: true,
      },
      disableUpdateNag: {
        type: 'boolean',
        label: 'Disable Update Nag',
        category: 'General',
        requiresRestart: false,
        default: false,
        description: 'Disable update notification prompts.',
        showInDialog: false,
      },
      checkpointing: {
        type: 'object',
        label: 'Checkpointing',
        category: 'General',
        requiresRestart: true,
        default: {},
        description: 'Session checkpointing settings.',
        showInDialog: false,
        properties: {
          enabled: {
            type: 'boolean',
            label: 'Enable Checkpointing',
            category: 'General',
            requiresRestart: true,
            default: false,
            description: 'Enable session checkpointing for recovery',
            showInDialog: false,
          },
        },
      },
      enablePromptCompletion: {
        type: 'boolean',
        label: 'Enable Prompt Completion',
        category: 'General',
        requiresRestart: true,
        default: false,
        description:
          'Enable AI-powered prompt completion suggestions while typing.',
        showInDialog: true,
      },
      retryFetchErrors: {
        type: 'boolean',
        label: 'Retry Fetch Errors',
        category: 'General',
        requiresRestart: false,
        default: false,
        description:
          'Retry on "exception TypeError: fetch failed sending request" errors.',
        showInDialog: false,
      },
      debugKeystrokeLogging: {
        type: 'boolean',
        label: 'Debug Keystroke Logging',
        category: 'General',
        requiresRestart: false,
        default: false,
        description: 'Enable debug logging of keystrokes to the console.',
        showInDialog: true,
      },
      sessionRetention: {
        type: 'object',
        label: 'Session Retention',
        category: 'General',
        requiresRestart: false,
        default: undefined as SessionRetentionSettings | undefined,
        showInDialog: false,
        properties: {
          enabled: {
            type: 'boolean',
            label: 'Enable Session Cleanup',
            category: 'General',
            requiresRestart: false,
            default: false,
            description: 'Enable automatic session cleanup',
            showInDialog: true,
          },
          maxAge: {
            type: 'string',
            label: 'Max Session Age',
            category: 'General',
            requiresRestart: false,
            default: undefined as string | undefined,
            description:
              'Maximum age of sessions to keep (e.g., "30d", "7d", "24h", "1w")',
            showInDialog: false,
          },
          maxCount: {
            type: 'number',
            label: 'Max Session Count',
            category: 'General',
            requiresRestart: false,
            default: undefined as number | undefined,
            description:
              'Alternative: Maximum number of sessions to keep (most recent)',
            showInDialog: false,
          },
          minRetention: {
            type: 'string',
            label: 'Min Retention Period',
            category: 'General',
            requiresRestart: false,
            default: DEFAULT_MIN_RETENTION,
            description: `Minimum retention period (safety limit, defaults to "${DEFAULT_MIN_RETENTION}")`,
            showInDialog: false,
          },
        },
        description: 'Settings for automatic session cleanup.',
      },
    },
  },
  output: {
    type: 'object',
    label: 'Output',
    category: 'General',
    requiresRestart: false,
    default: {},
    description: 'Settings for the CLI output.',
    showInDialog: false,
    properties: {
      format: {
        type: 'enum',
        label: 'Output Format',
        category: 'General',
        requiresRestart: false,
        default: 'text',
        description: 'The format of the CLI output.',
        showInDialog: true,
        options: [
          { value: 'text', label: 'Text' },
          { value: 'json', label: 'JSON' },
        ],
      },
    },
  },

  ui: {
    type: 'object',
    label: 'UI',
    category: 'UI',
    requiresRestart: false,
    default: {},
    description: 'User interface settings.',
    showInDialog: false,
    properties: {
      theme: {
        type: 'string',
        label: 'Theme',
        category: 'UI',
        requiresRestart: false,
        default: undefined as string | undefined,
        description:
          'The color theme for the UI. See the CLI themes guide for available options.',
        showInDialog: false,
      },
      customThemes: {
        type: 'object',
        label: 'Custom Themes',
        category: 'UI',
        requiresRestart: false,
        default: {} as Record<string, CustomTheme>,
        description: 'Custom theme definitions.',
        showInDialog: false,
        additionalProperties: {
          type: 'object',
          ref: 'CustomTheme',
          mergeStrategy: MergeStrategy.REPLACE,
        },
      },
      hideWindowTitle: {
        type: 'boolean',
        label: 'Hide Window Title',
        category: 'UI',
        requiresRestart: true,
        default: false,
        description: 'Hide the window title bar',
        showInDialog: true,
      },
      showStatusInTitle: {
        type: 'boolean',
        label: 'Show Status in Title',
        category: 'UI',
        requiresRestart: false,
        default: false,
        description:
          'Show Gemini CLI status and thoughts in the terminal window title',
        showInDialog: true,
      },
      hideTips: {
        type: 'boolean',
        label: 'Hide Tips',
        category: 'UI',
        requiresRestart: false,
        default: false,
        description: 'Hide helpful tips in the UI',
        showInDialog: true,
      },
      hideBanner: {
        type: 'boolean',
        label: 'Hide Banner',
        category: 'UI',
        requiresRestart: false,
        default: false,
        description: 'Hide the application banner',
        showInDialog: true,
      },
      hideContextSummary: {
        type: 'boolean',
        label: 'Hide Context Summary',
        category: 'UI',
        requiresRestart: false,
        default: false,
        description:
          'Hide the context summary (GEMINI.md, MCP servers) above the input.',
        showInDialog: true,
      },
      footer: {
        type: 'object',
        label: 'Footer',
        category: 'UI',
        requiresRestart: false,
        default: {},
        description: 'Settings for the footer.',
        showInDialog: false,
        properties: {
          hideCWD: {
            type: 'boolean',
            label: 'Hide CWD',
            category: 'UI',
            requiresRestart: false,
            default: false,
            description:
              'Hide the current working directory path in the footer.',
            showInDialog: true,
          },
          hideSandboxStatus: {
            type: 'boolean',
            label: 'Hide Sandbox Status',
            category: 'UI',
            requiresRestart: false,
            default: false,
            description: 'Hide the sandbox status indicator in the footer.',
            showInDialog: true,
          },
          hideModelInfo: {
            type: 'boolean',
            label: 'Hide Model Info',
            category: 'UI',
            requiresRestart: false,
            default: false,
            description: 'Hide the model name and context usage in the footer.',
            showInDialog: true,
          },
          hideContextPercentage: {
            type: 'boolean',
            label: 'Hide Context Window Percentage',
            category: 'UI',
            requiresRestart: false,
            default: true,
            description: 'Hides the context window remaining percentage.',
            showInDialog: true,
          },
        },
      },
      hideFooter: {
        type: 'boolean',
        label: 'Hide Footer',
        category: 'UI',
        requiresRestart: false,
        default: false,
        description: 'Hide the footer from the UI',
        showInDialog: true,
      },
      showMemoryUsage: {
        type: 'boolean',
        label: 'Show Memory Usage',
        category: 'UI',
        requiresRestart: false,
        default: false,
        description: 'Display memory usage information in the UI',
        showInDialog: true,
      },
      showLineNumbers: {
        type: 'boolean',
        label: 'Show Line Numbers',
        category: 'UI',
        requiresRestart: false,
        default: true,
        description: 'Show line numbers in the chat.',
        showInDialog: true,
      },
      showCitations: {
        type: 'boolean',
        label: 'Show Citations',
        category: 'UI',
        requiresRestart: false,
        default: false,
        description: 'Show citations for generated text in the chat.',
        showInDialog: true,
      },
      showModelInfoInChat: {
        type: 'boolean',
        label: 'Show Model Info In Chat',
        category: 'UI',
        requiresRestart: false,
        default: false,
        description: 'Show the model name in the chat for each model turn.',
        showInDialog: true,
      },
      useFullWidth: {
        type: 'boolean',
        label: 'Use Full Width',
        category: 'UI',
        requiresRestart: false,
        default: true,
        description: 'Use the entire width of the terminal for output.',
        showInDialog: true,
      },
      useAlternateBuffer: {
        type: 'boolean',
        label: 'Use Alternate Screen Buffer',
        category: 'UI',
        requiresRestart: true,
        default: false,
        description:
          'Use an alternate screen buffer for the UI, preserving shell history.',
        showInDialog: true,
      },
      incrementalRendering: {
        type: 'boolean',
        label: 'Incremental Rendering',
        category: 'UI',
        requiresRestart: true,
        default: true,
        description:
          'Enable incremental rendering for the UI. This option will reduce flickering but may cause rendering artifacts. Only supported when useAlternateBuffer is enabled.',
        showInDialog: true,
      },
      customWittyPhrases: {
        type: 'array',
        label: 'Custom Witty Phrases',
        category: 'UI',
        requiresRestart: false,
        default: [] as string[],
        description: oneLine`
          Custom witty phrases to display during loading.
          When provided, the CLI cycles through these instead of the defaults.
        `,
        showInDialog: false,
        items: { type: 'string' },
      },
      accessibility: {
        type: 'object',
        label: 'Accessibility',
        category: 'UI',
        requiresRestart: true,
        default: {},
        description: 'Accessibility settings.',
        showInDialog: false,
        properties: {
          disableLoadingPhrases: {
            type: 'boolean',
            label: 'Disable Loading Phrases',
            category: 'UI',
            requiresRestart: true,
            default: false,
            description: 'Disable loading phrases for accessibility',
            showInDialog: true,
          },
          screenReader: {
            type: 'boolean',
            label: 'Screen Reader Mode',
            category: 'UI',
            requiresRestart: true,
            default: false,
            description:
              'Render output in plain-text to be more screen reader accessible',
            showInDialog: true,
          },
        },
      },
    },
  },

  ide: {
    type: 'object',
    label: 'IDE',
    category: 'IDE',
    requiresRestart: true,
    default: {},
    description: 'IDE integration settings.',
    showInDialog: false,
    properties: {
      enabled: {
        type: 'boolean',
        label: 'IDE Mode',
        category: 'IDE',
        requiresRestart: true,
        default: false,
        description: 'Enable IDE integration mode',
        showInDialog: true,
      },
      hasSeenNudge: {
        type: 'boolean',
        label: 'Has Seen IDE Integration Nudge',
        category: 'IDE',
        requiresRestart: false,
        default: false,
        description: 'Whether the user has seen the IDE integration nudge.',
        showInDialog: false,
      },
    },
  },

  privacy: {
    type: 'object',
    label: 'Privacy',
    category: 'Privacy',
    requiresRestart: true,
    default: {},
    description: 'Privacy-related settings.',
    showInDialog: false,
    properties: {
      usageStatisticsEnabled: {
        type: 'boolean',
        label: 'Enable Usage Statistics',
        category: 'Privacy',
        requiresRestart: true,
        default: true,
        description: 'Enable collection of usage statistics',
        showInDialog: false,
      },
    },
  },

  telemetry: {
    type: 'object',
    label: 'Telemetry',
    category: 'Advanced',
    requiresRestart: true,
    default: undefined as TelemetrySettings | undefined,
    description: 'Telemetry configuration.',
    showInDialog: false,
    ref: 'TelemetrySettings',
  },

  model: {
    type: 'object',
    label: 'Model',
    category: 'Model',
    requiresRestart: false,
    default: {},
    description: 'Settings related to the generative model.',
    showInDialog: false,
    properties: {
      name: {
        type: 'string',
        label: 'Model',
        category: 'Model',
        requiresRestart: false,
        default: undefined as string | undefined,
        description: 'The Gemini model to use for conversations.',
        showInDialog: false,
      },
      maxSessionTurns: {
        type: 'number',
        label: 'Max Session Turns',
        category: 'Model',
        requiresRestart: false,
        default: -1,
        description:
          'Maximum number of user/model/tool turns to keep in a session. -1 means unlimited.',
        showInDialog: true,
      },
      summarizeToolOutput: {
        type: 'object',
        label: 'Summarize Tool Output',
        category: 'Model',
        requiresRestart: false,
        default: undefined as
          | Record<string, { tokenBudget?: number }>
          | undefined,
        description: oneLine`
          Enables or disables summarization of tool output.
          Configure per-tool token budgets (for example {"run_shell_command": {"tokenBudget": 2000}}).
          Currently only the run_shell_command tool supports summarization.
        `,
        showInDialog: false,
        additionalProperties: {
          type: 'object',
          description:
            'Per-tool summarization settings with an optional tokenBudget.',
          ref: 'SummarizeToolOutputSettings',
        },
      },
      compressionThreshold: {
        type: 'number',
        label: 'Compression Threshold',
        category: 'Model',
        requiresRestart: true,
        default: 0.5 as number,
        description:
          'The fraction of context usage at which to trigger context compression (e.g. 0.2, 0.3).',
        showInDialog: true,
      },
      skipNextSpeakerCheck: {
        type: 'boolean',
        label: 'Skip Next Speaker Check',
        category: 'Model',
        requiresRestart: false,
        default: true,
        description: 'Skip the next speaker check.',
        showInDialog: true,
      },
    },
  },

  modelConfigs: {
    type: 'object',
    label: 'Model Configs',
    category: 'Model',
    requiresRestart: false,
    default: DEFAULT_MODEL_CONFIGS,
    description: 'Model configurations.',
    showInDialog: false,
    properties: {
      aliases: {
        type: 'object',
        label: 'Model Config Aliases',
        category: 'Model',
        requiresRestart: false,
        default: DEFAULT_MODEL_CONFIGS.aliases,
        description:
          'Named presets for model configs. Can be used in place of a model name and can inherit from other aliases using an `extends` property.',
        showInDialog: false,
      },
      customAliases: {
        type: 'object',
        label: 'Custom Model Config Aliases',
        category: 'Model',
        requiresRestart: false,
        default: {},
        description:
          'Custom named presets for model configs. These are merged with (and override) the built-in aliases.',
        showInDialog: false,
      },
      overrides: {
        type: 'array',
        label: 'Model Config Overrides',
        category: 'Model',
        requiresRestart: false,
        default: [],
        description:
          'Apply specific configuration overrides based on matches, with a primary key of model (or alias). The most specific match will be used.',
        showInDialog: false,
      },
    },
  },

  context: {
    type: 'object',
    label: 'Context',
    category: 'Context',
    requiresRestart: false,
    default: {},
    description: 'Settings for managing context provided to the model.',
    showInDialog: false,
    properties: {
      fileName: {
        type: 'string',
        label: 'Context File Name',
        category: 'Context',
        requiresRestart: false,
        default: undefined as string | string[] | undefined,
        ref: 'StringOrStringArray',
        description:
          'The name of the context file or files to load into memory. Accepts either a single string or an array of strings.',
        showInDialog: false,
      },
      importFormat: {
        type: 'string',
        label: 'Memory Import Format',
        category: 'Context',
        requiresRestart: false,
        default: undefined as MemoryImportFormat | undefined,
        description: 'The format to use when importing memory.',
        showInDialog: false,
      },
      discoveryMaxDirs: {
        type: 'number',
        label: 'Memory Discovery Max Dirs',
        category: 'Context',
        requiresRestart: false,
        default: 200,
        description: 'Maximum number of directories to search for memory.',
        showInDialog: true,
      },
      includeDirectories: {
        type: 'array',
        label: 'Include Directories',
        category: 'Context',
        requiresRestart: false,
        default: [] as string[],
        description: oneLine`
          Additional directories to include in the workspace context.
          Missing directories will be skipped with a warning.
        `,
        showInDialog: false,
        items: { type: 'string' },
        mergeStrategy: MergeStrategy.CONCAT,
      },
      loadMemoryFromIncludeDirectories: {
        type: 'boolean',
        label: 'Load Memory From Include Directories',
        category: 'Context',
        requiresRestart: false,
        default: false,
        description: oneLine`
          Controls how /memory refresh loads GEMINI.md files.
          When true, include directories are scanned; when false, only the current directory is used.
        `,
        showInDialog: true,
      },
      fileFiltering: {
        type: 'object',
        label: 'File Filtering',
        category: 'Context',
        requiresRestart: true,
        default: {},
        description: 'Settings for git-aware file filtering.',
        showInDialog: false,
        properties: {
          respectGitIgnore: {
            type: 'boolean',
            label: 'Respect .gitignore',
            category: 'Context',
            requiresRestart: true,
            default: true,
            description: 'Respect .gitignore files when searching',
            showInDialog: true,
          },
          respectGeminiIgnore: {
            type: 'boolean',
            label: 'Respect .geminiignore',
            category: 'Context',
            requiresRestart: true,
            default: true,
            description: 'Respect .geminiignore files when searching',
            showInDialog: true,
          },
          enableRecursiveFileSearch: {
            type: 'boolean',
            label: 'Enable Recursive File Search',
            category: 'Context',
            requiresRestart: true,
            default: true,
            description: oneLine`
              Enable recursive file search functionality when completing @ references in the prompt.
            `,
            showInDialog: true,
          },
          disableFuzzySearch: {
            type: 'boolean',
            label: 'Disable Fuzzy Search',
            category: 'Context',
            requiresRestart: true,
            default: false,
            description: 'Disable fuzzy search when searching for files.',
            showInDialog: true,
          },
        },
      },
    },
  },

  tools: {
    type: 'object',
    label: 'Tools',
    category: 'Tools',
    requiresRestart: true,
    default: {},
    description: 'Settings for built-in and custom tools.',
    showInDialog: false,
    properties: {
      sandbox: {
        type: 'string',
        label: 'Sandbox',
        category: 'Tools',
        requiresRestart: true,
        default: undefined as boolean | string | undefined,
        ref: 'BooleanOrString',
        description: oneLine`
          Sandbox execution environment.
          Set to a boolean to enable or disable the sandbox, or provide a string path to a sandbox profile.
        `,
        showInDialog: false,
      },
      shell: {
        type: 'object',
        label: 'Shell',
        category: 'Tools',
        requiresRestart: false,
        default: {},
        description: 'Settings for shell execution.',
        showInDialog: false,
        properties: {
          enableInteractiveShell: {
            type: 'boolean',
            label: 'Enable Interactive Shell',
            category: 'Tools',
            requiresRestart: true,
            default: true,
            description: oneLine`
              Use node-pty for an interactive shell experience.
              Fallback to child_process still applies.
            `,
            showInDialog: true,
          },
          pager: {
            type: 'string',
            label: 'Pager',
            category: 'Tools',
            requiresRestart: false,
            default: 'cat' as string | undefined,
            description:
              'The pager command to use for shell output. Defaults to `cat`.',
            showInDialog: false,
          },
          showColor: {
            type: 'boolean',
            label: 'Show Color',
            category: 'Tools',
            requiresRestart: false,
            default: false,
            description: 'Show color in shell output.',
            showInDialog: true,
          },
          inactivityTimeout: {
            type: 'number',
            label: 'Inactivity Timeout',
            category: 'Tools',
            requiresRestart: false,
            default: 300,
            description:
              'The maximum time in seconds allowed without output from the shell command. Defaults to 5 minutes.',
            showInDialog: false,
          },
        },
      },
      autoAccept: {
        type: 'boolean',
        label: 'Auto Accept',
        category: 'Tools',
        requiresRestart: false,
        default: false,
        description: oneLine`
          Automatically accept and execute tool calls that are considered safe (e.g., read-only operations).
        `,
        showInDialog: true,
      },
      core: {
        type: 'array',
        label: 'Core Tools',
        category: 'Tools',
        requiresRestart: true,
        default: undefined as string[] | undefined,
        description: oneLine`
          Restrict the set of built-in tools with an allowlist.
          Match semantics mirror tools.allowed; see the built-in tools documentation for available names.
        `,
        showInDialog: false,
        items: { type: 'string' },
      },
      allowed: {
        type: 'array',
        label: 'Allowed Tools',
        category: 'Advanced',
        requiresRestart: true,
        default: undefined as string[] | undefined,
        description: oneLine`
          Tool names that bypass the confirmation dialog.
          Useful for trusted commands (for example ["run_shell_command(git)", "run_shell_command(npm test)"]).
          See shell tool command restrictions for matching details.
        `,
        showInDialog: false,
        items: { type: 'string' },
      },
      exclude: {
        type: 'array',
        label: 'Exclude Tools',
        category: 'Tools',
        requiresRestart: true,
        default: undefined as string[] | undefined,
        description: 'Tool names to exclude from discovery.',
        showInDialog: false,
        items: { type: 'string' },
        mergeStrategy: MergeStrategy.UNION,
      },
      discoveryCommand: {
        type: 'string',
        label: 'Tool Discovery Command',
        category: 'Tools',
        requiresRestart: true,
        default: undefined as string | undefined,
        description: 'Command to run for tool discovery.',
        showInDialog: false,
      },
      callCommand: {
        type: 'string',
        label: 'Tool Call Command',
        category: 'Tools',
        requiresRestart: true,
        default: undefined as string | undefined,
        description: oneLine`
          Defines a custom shell command for invoking discovered tools.
          The command must take the tool name as the first argument, read JSON arguments from stdin, and emit JSON results on stdout.
        `,
        showInDialog: false,
      },
      useRipgrep: {
        type: 'boolean',
        label: 'Use Ripgrep',
        category: 'Tools',
        requiresRestart: false,
        default: true,
        description:
          'Use ripgrep for file content search instead of the fallback implementation. Provides faster search performance.',
        showInDialog: true,
      },
      enableToolOutputTruncation: {
        type: 'boolean',
        label: 'Enable Tool Output Truncation',
        category: 'General',
        requiresRestart: true,
        default: true,
        description: 'Enable truncation of large tool outputs.',
        showInDialog: true,
      },
      truncateToolOutputThreshold: {
        type: 'number',
        label: 'Tool Output Truncation Threshold',
        category: 'General',
        requiresRestart: true,
        default: DEFAULT_TRUNCATE_TOOL_OUTPUT_THRESHOLD,
        description:
          'Truncate tool output if it is larger than this many characters. Set to -1 to disable.',
        showInDialog: true,
      },
      truncateToolOutputLines: {
        type: 'number',
        label: 'Tool Output Truncation Lines',
        category: 'General',
        requiresRestart: true,
        default: DEFAULT_TRUNCATE_TOOL_OUTPUT_LINES,
        description: 'The number of lines to keep when truncating tool output.',
        showInDialog: true,
      },
      enableMessageBusIntegration: {
        type: 'boolean',
        label: 'Enable Message Bus Integration',
        category: 'Tools',
        requiresRestart: true,
        default: true,
        description: oneLine`
          Enable policy-based tool confirmation via message bus integration.
          When enabled, tools automatically respect policy engine decisions (ALLOW/DENY/ASK_USER) without requiring individual tool implementations.
        `,
        showInDialog: true,
      },
      enableHooks: {
        type: 'boolean',
        label: 'Enable Hooks System',
        category: 'Advanced',
        requiresRestart: true,
        default: false,
        description:
          'Enable the hooks system for intercepting and customizing Gemini CLI behavior. When enabled, hooks configured in settings will execute at appropriate lifecycle events (BeforeTool, AfterTool, BeforeModel, etc.). Requires MessageBus integration.',
        showInDialog: false,
      },
    },
  },

  mcp: {
    type: 'object',
    label: 'MCP',
    category: 'MCP',
    requiresRestart: true,
    default: {},
    description: 'Settings for Model Context Protocol (MCP) servers.',
    showInDialog: false,
    properties: {
      serverCommand: {
        type: 'string',
        label: 'MCP Server Command',
        category: 'MCP',
        requiresRestart: true,
        default: undefined as string | undefined,
        description: 'Command to start an MCP server.',
        showInDialog: false,
      },
      allowed: {
        type: 'array',
        label: 'Allow MCP Servers',
        category: 'MCP',
        requiresRestart: true,
        default: undefined as string[] | undefined,
        description: 'A list of MCP servers to allow.',
        showInDialog: false,
        items: { type: 'string' },
      },
      excluded: {
        type: 'array',
        label: 'Exclude MCP Servers',
        category: 'MCP',
        requiresRestart: true,
        default: undefined as string[] | undefined,
        description: 'A list of MCP servers to exclude.',
        showInDialog: false,
        items: { type: 'string' },
      },
    },
  },
  useSmartEdit: {
    type: 'boolean',
    label: 'Use Smart Edit',
    category: 'Advanced',
    requiresRestart: false,
    default: true,
    description: 'Enable the smart-edit tool instead of the replace tool.',
    showInDialog: false,
  },
  useWriteTodos: {
    type: 'boolean',
    label: 'Use WriteTodos',
    category: 'Advanced',
    requiresRestart: false,
    default: true,
    description: 'Enable the write_todos tool.',
    showInDialog: false,
  },
  security: {
    type: 'object',
    label: 'Security',
    category: 'Security',
    requiresRestart: true,
    default: {},
    description: 'Security-related settings.',
    showInDialog: false,
    properties: {
      disableYoloMode: {
        type: 'boolean',
        label: 'Disable YOLO Mode',
        category: 'Security',
        requiresRestart: true,
        default: false,
        description: 'Disable YOLO mode, even if enabled by a flag.',
        showInDialog: true,
      },
      blockGitExtensions: {
        type: 'boolean',
        label: 'Blocks extensions from Git',
        category: 'Security',
        requiresRestart: true,
        default: false,
        description: 'Blocks installing and loading extensions from Git.',
        showInDialog: true,
      },
      folderTrust: {
        type: 'object',
        label: 'Folder Trust',
        category: 'Security',
        requiresRestart: false,
        default: {},
        description: 'Settings for folder trust.',
        showInDialog: false,
        properties: {
          enabled: {
            type: 'boolean',
            label: 'Folder Trust',
            category: 'Security',
            requiresRestart: true,
            default: false,
            description: 'Setting to track whether Folder trust is enabled.',
            showInDialog: true,
          },
        },
      },
      auth: {
        type: 'object',
        label: 'Authentication',
        category: 'Security',
        requiresRestart: true,
        default: {},
        description: 'Authentication settings.',
        showInDialog: false,
        properties: {
          selectedType: {
            type: 'string',
            label: 'Selected Auth Type',
            category: 'Security',
            requiresRestart: true,
            default: undefined as AuthType | undefined,
            description: 'The currently selected authentication type.',
            showInDialog: false,
          },
          enforcedType: {
            type: 'string',
            label: 'Enforced Auth Type',
            category: 'Advanced',
            requiresRestart: true,
            default: undefined as AuthType | undefined,
            description:
              'The required auth type. If this does not match the selected auth type, the user will be prompted to re-authenticate.',
            showInDialog: false,
          },
          useExternal: {
            type: 'boolean',
            label: 'Use External Auth',
            category: 'Security',
            requiresRestart: true,
            default: undefined as boolean | undefined,
            description: 'Whether to use an external authentication flow.',
            showInDialog: false,
          },
        },
      },
    },
  },

  advanced: {
    type: 'object',
    label: 'Advanced',
    category: 'Advanced',
    requiresRestart: true,
    default: {},
    description: 'Advanced settings for power users.',
    showInDialog: false,
    properties: {
      autoConfigureMemory: {
        type: 'boolean',
        label: 'Auto Configure Max Old Space Size',
        category: 'Advanced',
        requiresRestart: true,
        default: false,
        description: 'Automatically configure Node.js memory limits',
        showInDialog: false,
      },
      dnsResolutionOrder: {
        type: 'string',
        label: 'DNS Resolution Order',
        category: 'Advanced',
        requiresRestart: true,
        default: undefined as DnsResolutionOrder | undefined,
        description: 'The DNS resolution order.',
        showInDialog: false,
      },
      excludedEnvVars: {
        type: 'array',
        label: 'Excluded Project Environment Variables',
        category: 'Advanced',
        requiresRestart: false,
        default: ['DEBUG', 'DEBUG_MODE'] as string[],
        description: 'Environment variables to exclude from project context.',
        showInDialog: false,
        items: { type: 'string' },
        mergeStrategy: MergeStrategy.UNION,
      },
      bugCommand: {
        type: 'object',
        label: 'Bug Command',
        category: 'Advanced',
        requiresRestart: false,
        default: undefined as BugCommandSettings | undefined,
        description: 'Configuration for the bug report command.',
        showInDialog: false,
        ref: 'BugCommandSettings',
      },
    },
  },

  experimental: {
    type: 'object',
    label: 'Experimental',
    category: 'Experimental',
    requiresRestart: true,
    default: {},
    description: 'Setting to enable experimental features',
    showInDialog: false,
    properties: {
      enableAgents: {
        type: 'boolean',
        label: 'Enable Agents',
        category: 'Experimental',
        requiresRestart: true,
        default: false,
        description: 'Enable local and remote subagents.',
        showInDialog: false,
      },
      extensionManagement: {
        type: 'boolean',
        label: 'Extension Management',
        category: 'Experimental',
        requiresRestart: true,
        default: true,
        description: 'Enable extension management features.',
        showInDialog: false,
      },
      extensionReloading: {
        type: 'boolean',
        label: 'Extension Reloading',
        category: 'Experimental',
        requiresRestart: true,
        default: false,
        description:
          'Enables extension loading/unloading within the CLI session.',
        showInDialog: false,
      },
      isModelAvailabilityServiceEnabled: {
        type: 'boolean',
        label: 'Enable Model Availability Service',
        category: 'Experimental',
        requiresRestart: true,
        default: false,
        description: 'Enable model routing using new availability service.',
        showInDialog: false,
      },
      jitContext: {
        type: 'boolean',
        label: 'JIT Context Loading',
        category: 'Experimental',
        requiresRestart: true,
        default: false,
        description: 'Enable Just-In-Time (JIT) context loading.',
        showInDialog: false,
      },
      codebaseInvestigatorSettings: {
        type: 'object',
        label: 'Codebase Investigator Settings',
        category: 'Experimental',
        requiresRestart: true,
        default: {},
        description: 'Configuration for Codebase Investigator.',
        showInDialog: false,
        properties: {
          enabled: {
            type: 'boolean',
            label: 'Enable Codebase Investigator',
            category: 'Experimental',
            requiresRestart: true,
            default: true,
            description: 'Enable the Codebase Investigator agent.',
            showInDialog: true,
          },
          maxNumTurns: {
            type: 'number',
            label: 'Codebase Investigator Max Num Turns',
            category: 'Experimental',
            requiresRestart: true,
            default: 10,
            description:
              'Maximum number of turns for the Codebase Investigator agent.',
            showInDialog: true,
          },
          maxTimeMinutes: {
            type: 'number',
            label: 'Max Time (Minutes)',
            category: 'Experimental',
            requiresRestart: true,
            default: 3,
            description:
              'Maximum time for the Codebase Investigator agent (in minutes).',
            showInDialog: false,
          },
          thinkingBudget: {
            type: 'number',
            label: 'Thinking Budget',
            category: 'Experimental',
            requiresRestart: true,
            default: 8192,
            description:
              'The thinking budget for the Codebase Investigator agent.',
            showInDialog: false,
          },
          model: {
            type: 'string',
            label: 'Model',
            category: 'Experimental',
            requiresRestart: true,
            default: DEFAULT_GEMINI_MODEL,
            description:
              'The model to use for the Codebase Investigator agent.',
            showInDialog: false,
          },
        },
      },
    },
  },

  extensions: {
    type: 'object',
    label: 'Extensions',
    category: 'Extensions',
    requiresRestart: true,
    default: {},
    description: 'Settings for extensions.',
    showInDialog: false,
    properties: {
      disabled: {
        type: 'array',
        label: 'Disabled Extensions',
        category: 'Extensions',
        requiresRestart: true,
        default: [] as string[],
        description: 'List of disabled extensions.',
        showInDialog: false,
        items: { type: 'string' },
        mergeStrategy: MergeStrategy.UNION,
      },
      workspacesWithMigrationNudge: {
        type: 'array',
        label: 'Workspaces with Migration Nudge',
        category: 'Extensions',
        requiresRestart: false,
        default: [] as string[],
        description:
          'List of workspaces for which the migration nudge has been shown.',
        showInDialog: false,
        items: { type: 'string' },
        mergeStrategy: MergeStrategy.UNION,
      },
    },
  },

  hooks: {
    type: 'object',
    label: 'Hooks',
    category: 'Advanced',
    requiresRestart: false,
    default: {},
    description:
      'Hook configurations for intercepting and customizing agent behavior.',
    showInDialog: false,
    properties: {
      disabled: {
        type: 'array',
        label: 'Disabled Hooks',
        category: 'Advanced',
        requiresRestart: false,
        default: [] as string[],
        description:
          'List of hook names (commands) that should be disabled. Hooks in this list will not execute even if configured.',
        showInDialog: false,
        items: {
          type: 'string',
          description: 'Hook command name',
        },
        mergeStrategy: MergeStrategy.UNION,
      },
      BeforeTool: {
        type: 'array',
        label: 'Before Tool Hooks',
        category: 'Advanced',
        requiresRestart: false,
        default: [],
        description:
          'Hooks that execute before tool execution. Can intercept, validate, or modify tool calls.',
        showInDialog: false,
        ref: 'HookDefinitionArray',
        mergeStrategy: MergeStrategy.CONCAT,
      },
      AfterTool: {
        type: 'array',
        label: 'After Tool Hooks',
        category: 'Advanced',
        requiresRestart: false,
        default: [],
        description:
          'Hooks that execute after tool execution. Can process results, log outputs, or trigger follow-up actions.',
        showInDialog: false,
        ref: 'HookDefinitionArray',
        mergeStrategy: MergeStrategy.CONCAT,
      },
      BeforeAgent: {
        type: 'array',
        label: 'Before Agent Hooks',
        category: 'Advanced',
        requiresRestart: false,
        default: [],
        description:
          'Hooks that execute before agent loop starts. Can set up context or initialize resources.',
        showInDialog: false,
        ref: 'HookDefinitionArray',
        mergeStrategy: MergeStrategy.CONCAT,
      },
      AfterAgent: {
        type: 'array',
        label: 'After Agent Hooks',
        category: 'Advanced',
        requiresRestart: false,
        default: [],
        description:
          'Hooks that execute after agent loop completes. Can perform cleanup or summarize results.',
        showInDialog: false,
        ref: 'HookDefinitionArray',
        mergeStrategy: MergeStrategy.CONCAT,
      },
      Notification: {
        type: 'array',
        label: 'Notification Hooks',
        category: 'Advanced',
        requiresRestart: false,
        default: [],
        description:
          'Hooks that execute on notification events (errors, warnings, info). Can log or alert on specific conditions.',
        showInDialog: false,
        ref: 'HookDefinitionArray',
        mergeStrategy: MergeStrategy.CONCAT,
      },
      SessionStart: {
        type: 'array',
        label: 'Session Start Hooks',
        category: 'Advanced',
        requiresRestart: false,
        default: [],
        description:
          'Hooks that execute when a session starts. Can initialize session-specific resources or state.',
        showInDialog: false,
        ref: 'HookDefinitionArray',
        mergeStrategy: MergeStrategy.CONCAT,
      },
      SessionEnd: {
        type: 'array',
        label: 'Session End Hooks',
        category: 'Advanced',
        requiresRestart: false,
        default: [],
        description:
          'Hooks that execute when a session ends. Can perform cleanup or persist session data.',
        showInDialog: false,
        ref: 'HookDefinitionArray',
        mergeStrategy: MergeStrategy.CONCAT,
      },
      PreCompress: {
        type: 'array',
        label: 'Pre-Compress Hooks',
        category: 'Advanced',
        requiresRestart: false,
        default: [],
        description:
          'Hooks that execute before chat history compression. Can back up or analyze conversation before compression.',
        showInDialog: false,
        ref: 'HookDefinitionArray',
        mergeStrategy: MergeStrategy.CONCAT,
      },
      BeforeModel: {
        type: 'array',
        label: 'Before Model Hooks',
        category: 'Advanced',
        requiresRestart: false,
        default: [],
        description:
          'Hooks that execute before LLM requests. Can modify prompts, inject context, or control model parameters.',
        showInDialog: false,
        ref: 'HookDefinitionArray',
        mergeStrategy: MergeStrategy.CONCAT,
      },
      AfterModel: {
        type: 'array',
        label: 'After Model Hooks',
        category: 'Advanced',
        requiresRestart: false,
        default: [],
        description:
          'Hooks that execute after LLM responses. Can process outputs, extract information, or log interactions.',
        showInDialog: false,
        ref: 'HookDefinitionArray',
        mergeStrategy: MergeStrategy.CONCAT,
      },
      BeforeToolSelection: {
        type: 'array',
        label: 'Before Tool Selection Hooks',
        category: 'Advanced',
        requiresRestart: false,
        default: [],
        description:
          'Hooks that execute before tool selection. Can filter or prioritize available tools dynamically.',
        showInDialog: false,
        ref: 'HookDefinitionArray',
        mergeStrategy: MergeStrategy.CONCAT,
      },
    },
    additionalProperties: {
      type: 'array',
      description:
        'Custom hook event arrays that contain hook definitions for user-defined events',
      mergeStrategy: MergeStrategy.CONCAT,
    },
  },
} as const satisfies SettingsSchema;

export type SettingsSchemaType = typeof SETTINGS_SCHEMA;

export type SettingsJsonSchemaDefinition = Record<string, unknown>;

export const SETTINGS_SCHEMA_DEFINITIONS: Record<
  string,
  SettingsJsonSchemaDefinition
> = {
  MCPServerConfig: {
    type: 'object',
    description:
      'Definition of a Model Context Protocol (MCP) server configuration.',
    additionalProperties: false,
    properties: {
      command: {
        type: 'string',
        description: 'Executable invoked for stdio transport.',
      },
      args: {
        type: 'array',
        description: 'Command-line arguments for the stdio transport command.',
        items: { type: 'string' },
      },
      env: {
        type: 'object',
        description: 'Environment variables to set for the server process.',
        additionalProperties: { type: 'string' },
      },
      cwd: {
        type: 'string',
        description: 'Working directory for the server process.',
      },
      url: {
        type: 'string',
        description: 'SSE transport URL.',
      },
      httpUrl: {
        type: 'string',
        description: 'Streaming HTTP transport URL.',
      },
      headers: {
        type: 'object',
        description: 'Additional HTTP headers sent to the server.',
        additionalProperties: { type: 'string' },
      },
      tcp: {
        type: 'string',
        description: 'TCP address for websocket transport.',
      },
      timeout: {
        type: 'number',
        description: 'Timeout in milliseconds for MCP requests.',
      },
      trust: {
        type: 'boolean',
        description:
          'Marks the server as trusted. Trusted servers may gain additional capabilities.',
      },
      description: {
        type: 'string',
        description: 'Human-readable description of the server.',
      },
      includeTools: {
        type: 'array',
        description:
          'Subset of tools that should be enabled for this server. When omitted all tools are enabled.',
        items: { type: 'string' },
      },
      excludeTools: {
        type: 'array',
        description:
          'Tools that should be disabled for this server even if exposed.',
        items: { type: 'string' },
      },
      extension: {
        type: 'object',
        description:
          'Metadata describing the Gemini CLI extension that owns this MCP server.',
        additionalProperties: { type: ['string', 'boolean', 'number'] },
      },
      oauth: {
        type: 'object',
        description: 'OAuth configuration for authenticating with the server.',
        additionalProperties: true,
      },
      authProviderType: {
        type: 'string',
        description:
          'Authentication provider used for acquiring credentials (for example `dynamic_discovery`).',
        enum: [
          'dynamic_discovery',
          'google_credentials',
          'service_account_impersonation',
        ],
      },
      targetAudience: {
        type: 'string',
        description:
          'OAuth target audience (CLIENT_ID.apps.googleusercontent.com).',
      },
      targetServiceAccount: {
        type: 'string',
        description:
          'Service account email to impersonate (name@project.iam.gserviceaccount.com).',
      },
    },
  },
  TelemetrySettings: {
    type: 'object',
    description: 'Telemetry configuration for Gemini CLI.',
    additionalProperties: false,
    properties: {
      enabled: {
        type: 'boolean',
        description: 'Enables telemetry emission.',
      },
      target: {
        type: 'string',
        description:
          'Telemetry destination (for example `stderr`, `stdout`, or `otlp`).',
      },
      otlpEndpoint: {
        type: 'string',
        description: 'Endpoint for OTLP exporters.',
      },
      otlpProtocol: {
        type: 'string',
        description: 'Protocol for OTLP exporters.',
        enum: ['grpc', 'http'],
      },
      logPrompts: {
        type: 'boolean',
        description: 'Whether prompts are logged in telemetry payloads.',
      },
      outfile: {
        type: 'string',
        description: 'File path for writing telemetry output.',
      },
      useCollector: {
        type: 'boolean',
        description: 'Whether to forward telemetry to an OTLP collector.',
      },
    },
  },
  BugCommandSettings: {
    type: 'object',
    description: 'Configuration for the bug report helper command.',
    additionalProperties: false,
    properties: {
      urlTemplate: {
        type: 'string',
        description:
          'Template used to open a bug report URL. Variables in the template are populated at runtime.',
      },
    },
    required: ['urlTemplate'],
  },
  SummarizeToolOutputSettings: {
    type: 'object',
    description:
      'Controls summarization behavior for individual tools. All properties are optional.',
    additionalProperties: false,
    properties: {
      tokenBudget: {
        type: 'number',
        description:
          'Maximum number of tokens used when summarizing tool output.',
      },
    },
  },
  CustomTheme: {
    type: 'object',
    description:
      'Custom theme definition used for styling Gemini CLI output. Colors are provided as hex strings or named ANSI colors.',
    additionalProperties: false,
    properties: {
      type: {
        type: 'string',
        enum: ['custom'],
        default: 'custom',
      },
      path: {
        type: 'string',
        description: 'Path to the theme JSON file.',
      },
      name: {
        type: 'string',
        description: 'Theme display name.',
      },
      text: {
        type: 'object',
        additionalProperties: false,
        properties: {
          primary: { type: 'string' },
          secondary: { type: 'string' },
          link: { type: 'string' },
          accent: { type: 'string' },
        },
      },
      background: {
        type: 'object',
        additionalProperties: false,
        properties: {
          primary: { type: 'string' },
          diff: {
            type: 'object',
            additionalProperties: false,
            properties: {
              added: { type: 'string' },
              removed: { type: 'string' },
            },
          },
        },
      },
      border: {
        type: 'object',
        additionalProperties: false,
        properties: {
          default: { type: 'string' },
          focused: { type: 'string' },
        },
      },
      ui: {
        type: 'object',
        additionalProperties: false,
        properties: {
          comment: { type: 'string' },
          symbol: { type: 'string' },
          gradient: {
            type: 'array',
            items: { type: 'string' },
          },
        },
      },
      status: {
        type: 'object',
        additionalProperties: false,
        properties: {
          error: { type: 'string' },
          success: { type: 'string' },
          warning: { type: 'string' },
        },
      },
      Background: { type: 'string' },
      Foreground: { type: 'string' },
      LightBlue: { type: 'string' },
      AccentBlue: { type: 'string' },
      AccentPurple: { type: 'string' },
      AccentCyan: { type: 'string' },
      AccentGreen: { type: 'string' },
      AccentYellow: { type: 'string' },
      AccentRed: { type: 'string' },
      DiffAdded: { type: 'string' },
      DiffRemoved: { type: 'string' },
      Comment: { type: 'string' },
      Gray: { type: 'string' },
      DarkGray: { type: 'string' },
      GradientColors: {
        type: 'array',
        items: { type: 'string' },
      },
    },
    required: ['type', 'name'],
  },
  StringOrStringArray: {
    description: 'Accepts either a single string or an array of strings.',
    anyOf: [{ type: 'string' }, { type: 'array', items: { type: 'string' } }],
  },
  BooleanOrString: {
    description: 'Accepts either a boolean flag or a string command name.',
    anyOf: [{ type: 'boolean' }, { type: 'string' }],
  },
  HookDefinitionArray: {
    type: 'array',
    description: 'Array of hook definition objects for a specific event.',
    items: {
      type: 'object',
      description:
        'Hook definition specifying matcher pattern and hook configurations.',
      properties: {
        matcher: {
          type: 'string',
          description:
            'Pattern to match against the event context (tool name, notification type, etc.). Supports exact match, regex (/pattern/), and wildcards (*).',
        },
        hooks: {
          type: 'array',
          description: 'Hooks to execute when the matcher matches.',
          items: {
            type: 'object',
            description: 'Individual hook configuration.',
            properties: {
              type: {
                type: 'string',
                description:
                  'Type of hook (currently only "command" supported).',
              },
              command: {
                type: 'string',
                description:
                  'Shell command to execute. Receives JSON input via stdin and returns JSON output via stdout.',
              },
              timeout: {
                type: 'number',
                description: 'Timeout in milliseconds for hook execution.',
              },
            },
          },
        },
      },
    },
  },
};

export function getSettingsSchema(): SettingsSchemaType {
  return SETTINGS_SCHEMA;
}

type InferSettings<T extends SettingsSchema> = {
  -readonly [K in keyof T]?: T[K] extends { properties: SettingsSchema }
    ? InferSettings<T[K]['properties']>
    : T[K]['type'] extends 'enum'
      ? T[K]['options'] extends readonly SettingEnumOption[]
        ? T[K]['options'][number]['value']
        : T[K]['default']
      : T[K]['default'] extends boolean
        ? boolean
        : T[K]['default'];
};

export type Settings = InferSettings<SettingsSchemaType>;

export interface FooterSettings {
  hideCWD?: boolean;
  hideSandboxStatus?: boolean;
  hideModelInfo?: boolean;
}<|MERGE_RESOLUTION|>--- conflicted
+++ resolved
@@ -78,13 +78,10 @@
    * For example, a JSON schema generator can use this to point to a shared definition.
    */
   ref?: string;
-<<<<<<< HEAD
-=======
   /**
    * Optional merge strategy for dynamically added properties.
    * Used when this collection definition is referenced via additionalProperties.
    */
->>>>>>> 46bb07e4
   mergeStrategy?: MergeStrategy;
 }
 
