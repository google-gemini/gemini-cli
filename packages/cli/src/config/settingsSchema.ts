/**
 * @license
 * Copyright 2025 Google LLC
 * SPDX-License-Identifier: Apache-2.0
 */

import {
  MCPServerConfig,
  BugCommandSettings,
  TelemetrySettings,
  AuthType,
  ChatCompressionSettings,
} from '@google/gemini-cli-core';
import { CustomTheme } from '../ui/themes/theme.js';

export interface SettingDefinition {
  type: 'boolean' | 'string' | 'number' | 'array' | 'object';
  label: string;
  category: string;
  requiresRestart: boolean;
  default: boolean | string | number | string[] | object | undefined;
  description?: string;
  parentKey?: string;
  childKey?: string;
  key?: string;
  properties?: SettingsSchema;
  showInDialog?: boolean;
}

export interface SettingsSchema {
  [key: string]: SettingDefinition;
}

export type MemoryImportFormat = 'tree' | 'flat';
export type DnsResolutionOrder = 'ipv4first' | 'verbatim';

/**
 * The canonical schema for all settings.
 * The structure of this object defines the structure of the `Settings` type.
 * `as const` is crucial for TypeScript to infer the most specific types possible.
 */
export const SETTINGS_SCHEMA = {
  // UI Settings
  theme: {
    type: 'string',
    label: 'Theme',
    category: 'UI',
    requiresRestart: false,
    default: undefined as string | undefined,
    description: 'The color theme for the UI.',
    showInDialog: false,
  },
  customThemes: {
    type: 'object',
    label: 'Custom Themes',
    category: 'UI',
    requiresRestart: false,
    default: {} as Record<string, CustomTheme>,
    description: 'Custom theme definitions.',
    showInDialog: false,
  },
  hideWindowTitle: {
    type: 'boolean',
    label: 'Hide Window Title',
    category: 'UI',
    requiresRestart: true,
    default: false,
    description: 'Hide the window title bar',
    showInDialog: true,
  },
  hideTips: {
    type: 'boolean',
    label: 'Hide Tips',
    category: 'UI',
    requiresRestart: false,
    default: false,
    description: 'Hide helpful tips in the UI',
    showInDialog: true,
  },
  hideBanner: {
    type: 'boolean',
    label: 'Hide Banner',
    category: 'UI',
    requiresRestart: false,
    default: false,
    description: 'Hide the application banner',
    showInDialog: true,
  },
  hideFooter: {
    type: 'boolean',
    label: 'Hide Footer',
    category: 'UI',
    requiresRestart: false,
    default: false,
    description: 'Hide the footer from the UI',
    showInDialog: true,
  },
  showMemoryUsage: {
    type: 'boolean',
    label: 'Show Memory Usage',
    category: 'UI',
    requiresRestart: false,
    default: false,
    description: 'Display memory usage information in the UI',
    showInDialog: true,
  },

  usageStatisticsEnabled: {
    type: 'boolean',
    label: 'Enable Usage Statistics',
    category: 'General',
    requiresRestart: true,
    default: true,
    description: 'Enable collection of usage statistics',
    showInDialog: false, // All details are shown in /privacy and dependent on auth type
  },
  autoConfigureMaxOldSpaceSize: {
    type: 'boolean',
    label: 'Auto Configure Max Old Space Size',
    category: 'General',
    requiresRestart: true,
    default: false,
    description: 'Automatically configure Node.js memory limits',
    showInDialog: true,
  },
  preferredEditor: {
    type: 'string',
    label: 'Preferred Editor',
    category: 'General',
    requiresRestart: false,
    default: undefined as string | undefined,
    description: 'The preferred editor to open files in.',
    showInDialog: false,
  },
  maxSessionTurns: {
    type: 'number',
    label: 'Max Session Turns',
    category: 'General',
    requiresRestart: false,
    default: -1,
    description:
      'Maximum number of user/model/tool turns to keep in a session. -1 means unlimited.',
    showInDialog: true,
  },
  memoryImportFormat: {
    type: 'string',
    label: 'Memory Import Format',
    category: 'General',
    requiresRestart: false,
    default: undefined as MemoryImportFormat | undefined,
    description: 'The format to use when importing memory.',
    showInDialog: false,
  },
  memoryDiscoveryMaxDirs: {
    type: 'number',
    label: 'Memory Discovery Max Dirs',
    category: 'General',
    requiresRestart: false,
    default: 200,
    description: 'Maximum number of directories to search for memory.',
    showInDialog: true,
  },
  contextFileName: {
    type: 'object',
    label: 'Context File Name',
    category: 'General',
    requiresRestart: false,
    default: undefined as string | string[] | undefined,
    description: 'The name of the context file.',
    showInDialog: false,
  },
  vimMode: {
    type: 'boolean',
    label: 'Vim Mode',
    category: 'Mode',
    requiresRestart: false,
    default: false,
    description: 'Enable Vim keybindings',
    showInDialog: true,
  },
  ideMode: {
    type: 'boolean',
    label: 'IDE Mode',
    category: 'Mode',
    requiresRestart: true,
    default: false,
    description: 'Enable IDE integration mode',
    showInDialog: true,
  },

  accessibility: {
    type: 'object',
    label: 'Accessibility',
    category: 'Accessibility',
    requiresRestart: true,
    default: {},
    description: 'Accessibility settings.',
    showInDialog: false,
    properties: {
      disableLoadingPhrases: {
        type: 'boolean',
        label: 'Disable Loading Phrases',
        category: 'Accessibility',
        requiresRestart: true,
        default: false,
        description: 'Disable loading phrases for accessibility',
        showInDialog: true,
      },
    },
  },
  checkpointing: {
    type: 'object',
    label: 'Checkpointing',
    category: 'Checkpointing',
    requiresRestart: true,
    default: {},
    description: 'Session checkpointing settings.',
    showInDialog: false,
    properties: {
      enabled: {
        type: 'boolean',
        label: 'Enable Checkpointing',
        category: 'Checkpointing',
        requiresRestart: true,
        default: false,
        description: 'Enable session checkpointing for recovery',
        showInDialog: false,
      },
    },
  },
  fileFiltering: {
    type: 'object',
    label: 'File Filtering',
    category: 'File Filtering',
    requiresRestart: true,
    default: {},
    description: 'Settings for git-aware file filtering.',
    showInDialog: false,
    properties: {
      respectGitIgnore: {
        type: 'boolean',
        label: 'Respect .gitignore',
        category: 'File Filtering',
        requiresRestart: true,
        default: true,
        description: 'Respect .gitignore files when searching',
        showInDialog: true,
      },
      respectGeminiIgnore: {
        type: 'boolean',
        label: 'Respect .geminiignore',
        category: 'File Filtering',
        requiresRestart: true,
        default: true,
        description: 'Respect .geminiignore files when searching',
        showInDialog: true,
      },
      enableRecursiveFileSearch: {
        type: 'boolean',
        label: 'Enable Recursive File Search',
        category: 'File Filtering',
        requiresRestart: true,
        default: true,
        description: 'Enable recursive file search functionality',
        showInDialog: true,
      },
    },
  },

  disableAutoUpdate: {
    type: 'boolean',
    label: 'Disable Auto Update',
    category: 'Updates',
    requiresRestart: false,
    default: false,
    description: 'Disable automatic updates',
    showInDialog: true,
  },

  shouldUseNodePtyShell: {
    type: 'boolean',
    label: 'Use node-pty for Shell Execution',
    category: 'Shell',
    requiresRestart: true,
    default: false,
    description:
      'Use node-pty for shell command execution. Fallback to child_process still applies.',
    showInDialog: true,
  },

  selectedAuthType: {
    type: 'string',
    label: 'Selected Auth Type',
    category: 'Advanced',
    requiresRestart: true,
    default: undefined as AuthType | undefined,
    description: 'The currently selected authentication type.',
    showInDialog: false,
  },
  useExternalAuth: {
    type: 'boolean',
    label: 'Use External Auth',
    category: 'Advanced',
    requiresRestart: true,
    default: undefined as boolean | undefined,
    description: 'Whether to use an external authentication flow.',
    showInDialog: false,
  },
  sandbox: {
    type: 'object',
    label: 'Sandbox',
    category: 'Advanced',
    requiresRestart: true,
    default: undefined as boolean | string | undefined,
    description:
      'Sandbox execution environment (can be a boolean or a path string).',
    showInDialog: false,
  },
  coreTools: {
    type: 'array',
    label: 'Core Tools',
    category: 'Advanced',
    requiresRestart: true,
    default: undefined as string[] | undefined,
    description: 'Paths to core tool definitions.',
    showInDialog: false,
  },
  excludeTools: {
    type: 'array',
    label: 'Exclude Tools',
    category: 'Advanced',
    requiresRestart: true,
    default: undefined as string[] | undefined,
    description: 'Tool names to exclude from discovery.',
    showInDialog: false,
  },
  toolDiscoveryCommand: {
    type: 'string',
    label: 'Tool Discovery Command',
    category: 'Advanced',
    requiresRestart: true,
    default: undefined as string | undefined,
    description: 'Command to run for tool discovery.',
    showInDialog: false,
  },
  toolCallCommand: {
    type: 'string',
    label: 'Tool Call Command',
    category: 'Advanced',
    requiresRestart: true,
    default: undefined as string | undefined,
    description: 'Command to run for tool calls.',
    showInDialog: false,
  },
  mcpServerCommand: {
    type: 'string',
    label: 'MCP Server Command',
    category: 'Advanced',
    requiresRestart: true,
    default: undefined as string | undefined,
    description: 'Command to start an MCP server.',
    showInDialog: false,
  },
  mcpServers: {
    type: 'object',
    label: 'MCP Servers',
    category: 'Advanced',
    requiresRestart: true,
    default: {} as Record<string, MCPServerConfig>,
    description: 'Configuration for MCP servers.',
    showInDialog: false,
  },
  allowMCPServers: {
    type: 'array',
    label: 'Allow MCP Servers',
    category: 'Advanced',
    requiresRestart: true,
    default: undefined as string[] | undefined,
    description: 'A whitelist of MCP servers to allow.',
    showInDialog: false,
  },
  excludeMCPServers: {
    type: 'array',
    label: 'Exclude MCP Servers',
    category: 'Advanced',
    requiresRestart: true,
    default: undefined as string[] | undefined,
    description: 'A blacklist of MCP servers to exclude.',
    showInDialog: false,
  },
  telemetry: {
    type: 'object',
    label: 'Telemetry',
    category: 'Advanced',
    requiresRestart: true,
    default: undefined as TelemetrySettings | undefined,
    description: 'Telemetry configuration.',
    showInDialog: false,
  },
  bugCommand: {
    type: 'object',
    label: 'Bug Command',
    category: 'Advanced',
    requiresRestart: false,
    default: undefined as BugCommandSettings | undefined,
    description: 'Configuration for the bug report command.',
    showInDialog: false,
  },
  summarizeToolOutput: {
    type: 'object',
    label: 'Summarize Tool Output',
    category: 'Advanced',
    requiresRestart: false,
    default: undefined as Record<string, { tokenBudget?: number }> | undefined,
    description: 'Settings for summarizing tool output.',
    showInDialog: false,
  },

  dnsResolutionOrder: {
    type: 'string',
    label: 'DNS Resolution Order',
    category: 'Advanced',
    requiresRestart: true,
    default: undefined as DnsResolutionOrder | undefined,
    description: 'The DNS resolution order.',
    showInDialog: false,
  },
  excludedProjectEnvVars: {
    type: 'array',
    label: 'Excluded Project Environment Variables',
    category: 'Advanced',
    requiresRestart: false,
    default: ['DEBUG', 'DEBUG_MODE'] as string[],
    description: 'Environment variables to exclude from project context.',
    showInDialog: false,
  },
  disableUpdateNag: {
    type: 'boolean',
    label: 'Disable Update Nag',
    category: 'Updates',
    requiresRestart: false,
    default: false,
    description: 'Disable update notification prompts.',
    showInDialog: false,
  },
  includeDirectories: {
    type: 'array',
    label: 'Include Directories',
    category: 'General',
    requiresRestart: false,
    default: [] as string[],
    description: 'Additional directories to include in the workspace context.',
    showInDialog: false,
  },
  loadMemoryFromIncludeDirectories: {
    type: 'boolean',
    label: 'Load Memory From Include Directories',
    category: 'General',
    requiresRestart: false,
    default: false,
    description: 'Whether to load memory files from include directories.',
    showInDialog: true,
  },
  model: {
    type: 'string',
    label: 'Model',
    category: 'General',
    requiresRestart: false,
    default: undefined as string | undefined,
    description: 'The Gemini model to use for conversations.',
    showInDialog: false,
  },
  hasSeenIdeIntegrationNudge: {
    type: 'boolean',
    label: 'Has Seen IDE Integration Nudge',
    category: 'General',
    requiresRestart: false,
    default: false,
    description: 'Whether the user has seen the IDE integration nudge.',
    showInDialog: false,
  },
  folderTrustFeature: {
    type: 'boolean',
    label: 'Folder Trust Feature',
    category: 'General',
    requiresRestart: false,
    default: false,
    description: 'Enable folder trust feature for enhanced security.',
    showInDialog: true,
  },
  folderTrust: {
    type: 'boolean',
    label: 'Folder Trust',
    category: 'General',
    requiresRestart: false,
    default: false,
    description: 'Setting to track whether Folder trust is enabled.',
    showInDialog: true,
  },
  chatCompression: {
    type: 'object',
    label: 'Chat Compression',
    category: 'General',
    requiresRestart: false,
    default: undefined as ChatCompressionSettings | undefined,
    description: 'Chat compression settings.',
    showInDialog: false,
  },
  showLineNumbers: {
    type: 'boolean',
    label: 'Show Line Numbers',
    category: 'General',
    requiresRestart: false,
    default: false,
    description: 'Show line numbers in the chat.',
    showInDialog: true,
  },
<<<<<<< HEAD
  useRipgrep: {
    type: 'boolean',
    label: 'Use Ripgrep',
    category: 'Tools',
    requiresRestart: false,
    default: false,
    description:
      'Use ripgrep for file content search instead of the fallback implementation. Provides faster search performance.',
=======
  skipNextSpeakerCheck: {
    type: 'boolean',
    label: 'Skip Next Speaker Check',
    category: 'General',
    requiresRestart: false,
    default: false,
    description: 'Skip the next speaker check.',
>>>>>>> d587c6f1
    showInDialog: true,
  },
} as const;

type InferSettings<T extends SettingsSchema> = {
  -readonly [K in keyof T]?: T[K] extends { properties: SettingsSchema }
    ? InferSettings<T[K]['properties']>
    : T[K]['default'] extends boolean
      ? boolean
      : T[K]['default'];
};

export type Settings = InferSettings<typeof SETTINGS_SCHEMA>;<|MERGE_RESOLUTION|>--- conflicted
+++ resolved
@@ -515,7 +515,15 @@
     description: 'Show line numbers in the chat.',
     showInDialog: true,
   },
-<<<<<<< HEAD
+  skipNextSpeakerCheck: {
+    type: 'boolean',
+    label: 'Skip Next Speaker Check',
+    category: 'General',
+    requiresRestart: false,
+    default: false,
+    description: 'Skip the next speaker check.',
+    showInDialog: true,
+  },
   useRipgrep: {
     type: 'boolean',
     label: 'Use Ripgrep',
@@ -524,15 +532,6 @@
     default: false,
     description:
       'Use ripgrep for file content search instead of the fallback implementation. Provides faster search performance.',
-=======
-  skipNextSpeakerCheck: {
-    type: 'boolean',
-    label: 'Skip Next Speaker Check',
-    category: 'General',
-    requiresRestart: false,
-    default: false,
-    description: 'Skip the next speaker check.',
->>>>>>> d587c6f1
     showInDialog: true,
   },
 } as const;
