/**
 * @license
 * Copyright 2025 Google LLC
 * SPDX-License-Identifier: Apache-2.0
 */

import type {
  MCPServerConfig,
  BugCommandSettings,
  TelemetrySettings,
  AuthType,
  ChatCompressionSettings,
} from '@google/gemini-cli-core';
import {
  DEFAULT_TRUNCATE_TOOL_OUTPUT_LINES,
  DEFAULT_TRUNCATE_TOOL_OUTPUT_THRESHOLD,
} from '@google/gemini-cli-core';
import type { CustomTheme } from '../ui/themes/theme.js';

export type SettingsType =
  | 'boolean'
  | 'string'
  | 'number'
  | 'array'
  | 'object'
  | 'enum';

export type SettingsValue =
  | boolean
  | string
  | number
  | string[]
  | object
  | undefined;

/**
 * Setting datatypes that "toggle" through a fixed list of options
 * (e.g. an enum or true/false) rather than allowing for free form input
 * (like a number or string).
 */
export const TOGGLE_TYPES: ReadonlySet<SettingsType | undefined> = new Set([
  'boolean',
  'enum',
]);

export interface SettingEnumOption {
  value: string | number;
  label: string;
}

export enum MergeStrategy {
  // Replace the old value with the new value. This is the default.
  REPLACE = 'replace',
  // Concatenate arrays.
  CONCAT = 'concat',
  // Merge arrays, ensuring unique values.
  UNION = 'union',
  // Shallow merge objects.
  SHALLOW_MERGE = 'shallow_merge',
}

export interface SettingDefinition {
  type: SettingsType;
  label: string;
  category: string;
  requiresRestart: boolean;
  default: SettingsValue;
  description?: string;
  parentKey?: string;
  childKey?: string;
  key?: string;
  properties?: SettingsSchema;
  showInDialog?: boolean;
  mergeStrategy?: MergeStrategy;
  /** Enum type options  */
  options?: readonly SettingEnumOption[];
}

export interface SettingsSchema {
  [key: string]: SettingDefinition;
}

export type MemoryImportFormat = 'tree' | 'flat';
export type DnsResolutionOrder = 'ipv4first' | 'verbatim';

/**
 * The canonical schema for all settings.
 * The structure of this object defines the structure of the `Settings` type.
 * `as const` is crucial for TypeScript to infer the most specific types possible.
 */
const SETTINGS_SCHEMA = {
  // Maintained for compatibility/criticality
  mcpServers: {
    type: 'object',
    label: 'MCP Servers',
    category: 'Advanced',
    requiresRestart: true,
    default: {} as Record<string, MCPServerConfig>,
    description: 'Configuration for MCP servers.',
    showInDialog: false,
    mergeStrategy: MergeStrategy.SHALLOW_MERGE,
  },

  general: {
    type: 'object',
    label: 'General',
    category: 'General',
    requiresRestart: false,
    default: {},
    description: 'General application settings.',
    showInDialog: false,
    properties: {
      preferredEditor: {
        type: 'string',
        label: 'Preferred Editor',
        category: 'General',
        requiresRestart: false,
        default: undefined as string | undefined,
        description: 'The preferred editor to open files in.',
        showInDialog: false,
      },
      vimMode: {
        type: 'boolean',
        label: 'Vim Mode',
        category: 'General',
        requiresRestart: false,
        default: false,
        description: 'Enable Vim keybindings',
        showInDialog: true,
      },
      disableAutoUpdate: {
        type: 'boolean',
        label: 'Disable Auto Update',
        category: 'General',
        requiresRestart: false,
        default: false,
        description: 'Disable automatic updates',
        showInDialog: true,
      },
      disableUpdateNag: {
        type: 'boolean',
        label: 'Disable Update Nag',
        category: 'General',
        requiresRestart: false,
        default: false,
        description: 'Disable update notification prompts.',
        showInDialog: false,
      },
      checkpointing: {
        type: 'object',
        label: 'Checkpointing',
        category: 'General',
        requiresRestart: true,
        default: {},
        description: 'Session checkpointing settings.',
        showInDialog: false,
        properties: {
          enabled: {
            type: 'boolean',
            label: 'Enable Checkpointing',
            category: 'General',
            requiresRestart: true,
            default: false,
            description: 'Enable session checkpointing for recovery',
            showInDialog: false,
          },
        },
      },
      enablePromptCompletion: {
        type: 'boolean',
        label: 'Enable Prompt Completion',
        category: 'General',
        requiresRestart: true,
        default: false,
        description:
          'Enable AI-powered prompt completion suggestions while typing.',
        showInDialog: true,
      },
      debugKeystrokeLogging: {
        type: 'boolean',
        label: 'Debug Keystroke Logging',
        category: 'General',
        requiresRestart: false,
        default: false,
        description: 'Enable debug logging of keystrokes to the console.',
        showInDialog: true,
      },
    },
  },

  ui: {
    type: 'object',
    label: 'UI',
    category: 'UI',
    requiresRestart: false,
    default: {},
    description: 'User interface settings.',
    showInDialog: false,
    properties: {
      theme: {
        type: 'string',
        label: 'Theme',
        category: 'UI',
        requiresRestart: false,
        default: undefined as string | undefined,
        description: 'The color theme for the UI.',
        showInDialog: false,
      },
      customThemes: {
        type: 'object',
        label: 'Custom Themes',
        category: 'UI',
        requiresRestart: false,
        default: {} as Record<string, CustomTheme>,
        description: 'Custom theme definitions.',
        showInDialog: false,
      },
      hideWindowTitle: {
        type: 'boolean',
        label: 'Hide Window Title',
        category: 'UI',
        requiresRestart: true,
        default: false,
        description: 'Hide the window title bar',
        showInDialog: true,
      },
      hideTips: {
        type: 'boolean',
        label: 'Hide Tips',
        category: 'UI',
        requiresRestart: false,
        default: false,
        description: 'Hide helpful tips in the UI',
        showInDialog: true,
      },
      hideBanner: {
        type: 'boolean',
        label: 'Hide Banner',
        category: 'UI',
        requiresRestart: false,
        default: false,
        description: 'Hide the application banner',
        showInDialog: true,
      },
      hideContextSummary: {
        type: 'boolean',
        label: 'Hide Context Summary',
        category: 'UI',
        requiresRestart: false,
        default: false,
        description:
          'Hide the context summary (GEMINI.md, MCP servers) above the input.',
        showInDialog: true,
      },
      footer: {
        type: 'object',
        label: 'Footer',
        category: 'UI',
        requiresRestart: false,
        default: {},
        description: 'Settings for the footer.',
        showInDialog: false,
        properties: {
          hideCWD: {
            type: 'boolean',
            label: 'Hide CWD',
            category: 'UI',
            requiresRestart: false,
            default: false,
            description:
              'Hide the current working directory path in the footer.',
            showInDialog: true,
          },
          hideSandboxStatus: {
            type: 'boolean',
            label: 'Hide Sandbox Status',
            category: 'UI',
            requiresRestart: false,
            default: false,
            description: 'Hide the sandbox status indicator in the footer.',
            showInDialog: true,
          },
          hideModelInfo: {
            type: 'boolean',
            label: 'Hide Model Info',
            category: 'UI',
            requiresRestart: false,
            default: false,
            description: 'Hide the model name and context usage in the footer.',
            showInDialog: true,
          },
        },
      },
      hideFooter: {
        type: 'boolean',
        label: 'Hide Footer',
        category: 'UI',
        requiresRestart: false,
        default: false,
        description: 'Hide the footer from the UI',
        showInDialog: true,
      },
      showMemoryUsage: {
        type: 'boolean',
        label: 'Show Memory Usage',
        category: 'UI',
        requiresRestart: false,
        default: false,
        description: 'Display memory usage information in the UI',
        showInDialog: true,
      },
      showLineNumbers: {
        type: 'boolean',
        label: 'Show Line Numbers',
        category: 'UI',
        requiresRestart: false,
        default: false,
        description: 'Show line numbers in the chat.',
        showInDialog: true,
      },
      showCitations: {
        type: 'boolean',
        label: 'Show Citations',
        category: 'UI',
        requiresRestart: false,
        default: false,
        description: 'Show citations for generated text in the chat.',
        showInDialog: true,
      },
      customWittyPhrases: {
        type: 'array',
        label: 'Custom Witty Phrases',
        category: 'UI',
        requiresRestart: false,
        default: [] as string[],
        description: 'Custom witty phrases to display during loading.',
        showInDialog: false,
      },
      accessibility: {
        type: 'object',
        label: 'Accessibility',
        category: 'UI',
        requiresRestart: true,
        default: {},
        description: 'Accessibility settings.',
        showInDialog: false,
        properties: {
          disableLoadingPhrases: {
            type: 'boolean',
            label: 'Disable Loading Phrases',
            category: 'UI',
            requiresRestart: true,
            default: false,
            description: 'Disable loading phrases for accessibility',
            showInDialog: true,
          },
          screenReader: {
            type: 'boolean',
            label: 'Screen Reader Mode',
            category: 'UI',
            requiresRestart: true,
            default: undefined as boolean | undefined,
            description:
              'Render output in plain-text to be more screen reader accessible',
            showInDialog: true,
          },
        },
      },
    },
  },

  ide: {
    type: 'object',
    label: 'IDE',
    category: 'IDE',
    requiresRestart: true,
    default: {},
    description: 'IDE integration settings.',
    showInDialog: false,
    properties: {
      enabled: {
        type: 'boolean',
        label: 'IDE Mode',
        category: 'IDE',
        requiresRestart: true,
        default: false,
        description: 'Enable IDE integration mode',
        showInDialog: true,
      },
      hasSeenNudge: {
        type: 'boolean',
        label: 'Has Seen IDE Integration Nudge',
        category: 'IDE',
        requiresRestart: false,
        default: false,
        description: 'Whether the user has seen the IDE integration nudge.',
        showInDialog: false,
      },
    },
  },

  privacy: {
    type: 'object',
    label: 'Privacy',
    category: 'Privacy',
    requiresRestart: true,
    default: {},
    description: 'Privacy-related settings.',
    showInDialog: false,
    properties: {
      usageStatisticsEnabled: {
        type: 'boolean',
        label: 'Enable Usage Statistics',
        category: 'Privacy',
        requiresRestart: true,
        default: true,
        description: 'Enable collection of usage statistics',
        showInDialog: false,
      },
    },
  },

  telemetry: {
    type: 'object',
    label: 'Telemetry',
    category: 'Advanced',
    requiresRestart: true,
    default: undefined as TelemetrySettings | undefined,
    description: 'Telemetry configuration.',
    showInDialog: false,
  },

  model: {
    type: 'object',
    label: 'Model',
    category: 'Model',
    requiresRestart: false,
    default: {},
    description: 'Settings related to the generative model.',
    showInDialog: false,
    properties: {
      name: {
        type: 'string',
        label: 'Model',
        category: 'Model',
        requiresRestart: false,
        default: undefined as string | undefined,
        description: 'The Gemini model to use for conversations.',
        showInDialog: false,
      },
      maxSessionTurns: {
        type: 'number',
        label: 'Max Session Turns',
        category: 'Model',
        requiresRestart: false,
        default: -1,
        description:
          'Maximum number of user/model/tool turns to keep in a session. -1 means unlimited.',
        showInDialog: true,
      },
      summarizeToolOutput: {
        type: 'object',
        label: 'Summarize Tool Output',
        category: 'Model',
        requiresRestart: false,
        default: undefined as
          | Record<string, { tokenBudget?: number }>
          | undefined,
        description: 'Settings for summarizing tool output.',
        showInDialog: false,
      },
      chatCompression: {
        type: 'object',
        label: 'Chat Compression',
        category: 'Model',
        requiresRestart: false,
        default: undefined as ChatCompressionSettings | undefined,
        description: 'Chat compression settings.',
        showInDialog: false,
      },
      skipNextSpeakerCheck: {
        type: 'boolean',
        label: 'Skip Next Speaker Check',
        category: 'Model',
        requiresRestart: false,
        default: true,
        description: 'Skip the next speaker check.',
        showInDialog: true,
      },
    },
  },

  context: {
    type: 'object',
    label: 'Context',
    category: 'Context',
    requiresRestart: false,
    default: {},
    description: 'Settings for managing context provided to the model.',
    showInDialog: false,
    properties: {
      fileName: {
        type: 'object',
        label: 'Context File Name',
        category: 'Context',
        requiresRestart: false,
        default: undefined as string | string[] | undefined,
        description: 'The name of the context file.',
        showInDialog: false,
      },
      importFormat: {
        type: 'string',
        label: 'Memory Import Format',
        category: 'Context',
        requiresRestart: false,
        default: undefined as MemoryImportFormat | undefined,
        description: 'The format to use when importing memory.',
        showInDialog: false,
      },
      discoveryMaxDirs: {
        type: 'number',
        label: 'Memory Discovery Max Dirs',
        category: 'Context',
        requiresRestart: false,
        default: 200,
        description: 'Maximum number of directories to search for memory.',
        showInDialog: true,
      },
      includeDirectories: {
        type: 'array',
        label: 'Include Directories',
        category: 'Context',
        requiresRestart: false,
        default: [] as string[],
        description:
          'Additional directories to include in the workspace context. Missing directories will be skipped with a warning.',
        showInDialog: false,
        mergeStrategy: MergeStrategy.CONCAT,
      },
      loadMemoryFromIncludeDirectories: {
        type: 'boolean',
        label: 'Load Memory From Include Directories',
        category: 'Context',
        requiresRestart: false,
        default: false,
        description: 'Whether to load memory files from include directories.',
        showInDialog: true,
      },
      fileFiltering: {
        type: 'object',
        label: 'File Filtering',
        category: 'Context',
        requiresRestart: true,
        default: {},
        description: 'Settings for git-aware file filtering.',
        showInDialog: false,
        properties: {
          respectGitIgnore: {
            type: 'boolean',
            label: 'Respect .gitignore',
            category: 'Context',
            requiresRestart: true,
            default: true,
            description: 'Respect .gitignore files when searching',
            showInDialog: true,
          },
          respectGeminiIgnore: {
            type: 'boolean',
            label: 'Respect .geminiignore',
            category: 'Context',
            requiresRestart: true,
            default: true,
            description: 'Respect .geminiignore files when searching',
            showInDialog: true,
          },
          enableRecursiveFileSearch: {
            type: 'boolean',
            label: 'Enable Recursive File Search',
            category: 'Context',
            requiresRestart: true,
            default: true,
            description: 'Enable recursive file search functionality',
            showInDialog: true,
          },
          disableFuzzySearch: {
            type: 'boolean',
            label: 'Disable Fuzzy Search',
            category: 'Context',
            requiresRestart: true,
            default: false,
            description: 'Disable fuzzy search when searching for files.',
            showInDialog: true,
          },
        },
      },
    },
  },

  tools: {
    type: 'object',
    label: 'Tools',
    category: 'Tools',
    requiresRestart: true,
    default: {},
    description: 'Settings for built-in and custom tools.',
    showInDialog: false,
    properties: {
      sandbox: {
        type: 'object',
        label: 'Sandbox',
        category: 'Tools',
        requiresRestart: true,
        default: undefined as boolean | string | undefined,
        description:
          'Sandbox execution environment (can be a boolean or a path string).',
        showInDialog: false,
      },
      usePty: {
        type: 'boolean',
        label: 'Use node-pty for Shell Execution',
        category: 'Tools',
        requiresRestart: true,
        default: false,
        description:
          'Use node-pty for shell command execution. Fallback to child_process still applies.',
        showInDialog: true,
      },
      autoAccept: {
        type: 'boolean',
        label: 'Auto Accept',
        category: 'Tools',
        requiresRestart: false,
        default: false,
        description:
          'Automatically accept and execute tool calls that are considered safe (e.g., read-only operations).',
        showInDialog: true,
      },
      core: {
        type: 'array',
        label: 'Core Tools',
        category: 'Tools',
        requiresRestart: true,
        default: undefined as string[] | undefined,
        description: 'Paths to core tool definitions.',
        showInDialog: false,
      },
      allowed: {
        type: 'array',
        label: 'Allowed Tools',
        category: 'Advanced',
        requiresRestart: true,
        default: undefined as string[] | undefined,
        description:
          'A list of tool names that will bypass the confirmation dialog.',
        showInDialog: false,
      },
      exclude: {
        type: 'array',
        label: 'Exclude Tools',
        category: 'Tools',
        requiresRestart: true,
        default: undefined as string[] | undefined,
        description: 'Tool names to exclude from discovery.',
        showInDialog: false,
      },
      discoveryCommand: {
        type: 'string',
        label: 'Tool Discovery Command',
        category: 'Tools',
        requiresRestart: true,
        default: undefined as string | undefined,
        description: 'Command to run for tool discovery.',
        showInDialog: false,
      },
      callCommand: {
        type: 'string',
        label: 'Tool Call Command',
        category: 'Tools',
        requiresRestart: true,
        default: undefined as string | undefined,
        description: 'Command to run for tool calls.',
        showInDialog: false,
      },
      useRipgrep: {
        type: 'boolean',
        label: 'Use Ripgrep',
        category: 'Tools',
        requiresRestart: false,
        default: false,
        description:
          'Use ripgrep for file content search instead of the fallback implementation. Provides faster search performance.',
        showInDialog: true,
      },
      enableToolOutputTruncation: {
        type: 'boolean',
        label: 'Enable Tool Output Truncation',
        category: 'General',
        requiresRestart: true,
        default: false,
        description: 'Enable truncation of large tool outputs.',
        showInDialog: true,
      },
      truncateToolOutputThreshold: {
        type: 'number',
        label: 'Tool Output Truncation Threshold',
        category: 'General',
        requiresRestart: true,
        default: DEFAULT_TRUNCATE_TOOL_OUTPUT_THRESHOLD,
        description:
          'Truncate tool output if it is larger than this many characters. Set to -1 to disable.',
        showInDialog: true,
      },
      truncateToolOutputLines: {
        type: 'number',
        label: 'Tool Output Truncation Lines',
        category: 'General',
        requiresRestart: true,
        default: DEFAULT_TRUNCATE_TOOL_OUTPUT_LINES,
        description: 'The number of lines to keep when truncating tool output.',
        showInDialog: true,
      },
    },
  },

  mcp: {
    type: 'object',
    label: 'MCP',
    category: 'MCP',
    requiresRestart: true,
    default: {},
    description: 'Settings for Model Context Protocol (MCP) servers.',
    showInDialog: false,
    properties: {
      serverCommand: {
        type: 'string',
        label: 'MCP Server Command',
        category: 'MCP',
        requiresRestart: true,
        default: undefined as string | undefined,
        description: 'Command to start an MCP server.',
        showInDialog: false,
      },
      allowed: {
        type: 'array',
        label: 'Allow MCP Servers',
        category: 'MCP',
        requiresRestart: true,
        default: undefined as string[] | undefined,
        description: 'A list of MCP servers to allow.',
        showInDialog: false,
      },
      excluded: {
        type: 'array',
        label: 'Exclude MCP Servers',
        category: 'MCP',
        requiresRestart: true,
        default: undefined as string[] | undefined,
        description: 'A list of MCP servers to exclude.',
        showInDialog: false,
      },
    },
  },
  useSmartEdit: {
    type: 'boolean',
    label: 'Use Smart Edit',
    category: 'Advanced',
    requiresRestart: false,
    default: false,
    description: 'Enable the smart-edit tool instead of the replace tool.',
    showInDialog: false,
  },
  security: {
    type: 'object',
    label: 'Security',
    category: 'Security',
    requiresRestart: true,
    default: {},
    description: 'Security-related settings.',
    showInDialog: false,
    properties: {
      folderTrust: {
        type: 'object',
        label: 'Folder Trust',
        category: 'Security',
        requiresRestart: false,
        default: {},
        description: 'Settings for folder trust.',
        showInDialog: false,
        properties: {
          enabled: {
            type: 'boolean',
            label: 'Folder Trust',
            category: 'Security',
            requiresRestart: true,
            default: false,
            description: 'Setting to track whether Folder trust is enabled.',
            showInDialog: true,
          },
        },
      },
      auth: {
        type: 'object',
        label: 'Authentication',
        category: 'Security',
        requiresRestart: true,
        default: {},
        description: 'Authentication settings.',
        showInDialog: false,
        properties: {
          selectedType: {
            type: 'string',
            label: 'Selected Auth Type',
            category: 'Security',
            requiresRestart: true,
            default: undefined as AuthType | undefined,
            description: 'The currently selected authentication type.',
            showInDialog: false,
          },
          enforcedType: {
            type: 'string',
            label: 'Enforced Auth Type',
            category: 'Advanced',
            requiresRestart: true,
            default: undefined as AuthType | undefined,
            description:
              'The required auth type. If this does not match the selected auth type, the user will be prompted to re-authenticate.',
            showInDialog: false,
          },
          useExternal: {
            type: 'boolean',
            label: 'Use External Auth',
            category: 'Security',
            requiresRestart: true,
            default: undefined as boolean | undefined,
            description: 'Whether to use an external authentication flow.',
            showInDialog: false,
          },
        },
      },
    },
  },

  advanced: {
    type: 'object',
    label: 'Advanced',
    category: 'Advanced',
    requiresRestart: true,
    default: {},
    description: 'Advanced settings for power users.',
    showInDialog: false,
    properties: {
      autoConfigureMemory: {
        type: 'boolean',
        label: 'Auto Configure Max Old Space Size',
        category: 'Advanced',
        requiresRestart: true,
        default: false,
        description: 'Automatically configure Node.js memory limits',
        showInDialog: false,
      },
      dnsResolutionOrder: {
        type: 'string',
        label: 'DNS Resolution Order',
        category: 'Advanced',
        requiresRestart: true,
        default: undefined as DnsResolutionOrder | undefined,
        description: 'The DNS resolution order.',
        showInDialog: false,
      },
      excludedEnvVars: {
        type: 'array',
        label: 'Excluded Project Environment Variables',
        category: 'Advanced',
        requiresRestart: false,
        default: ['DEBUG', 'DEBUG_MODE'] as string[],
        description: 'Environment variables to exclude from project context.',
        showInDialog: false,
        mergeStrategy: MergeStrategy.UNION,
      },
      bugCommand: {
        type: 'object',
        label: 'Bug Command',
        category: 'Advanced',
        requiresRestart: false,
        default: undefined as BugCommandSettings | undefined,
        description: 'Configuration for the bug report command.',
        showInDialog: false,
      },
    },
  },

  experimental: {
    type: 'object',
    label: 'Experimental',
    category: 'Experimental',
    requiresRestart: true,
    default: {},
    description: 'Setting to enable experimental features',
    showInDialog: false,
    properties: {
      extensionManagement: {
        type: 'boolean',
        label: 'Extension Management',
        category: 'Experimental',
        requiresRestart: true,
        default: true,
        description: 'Enable extension management features.',
        showInDialog: false,
      },
    },
  },

  extensions: {
    type: 'object',
    label: 'Extensions',
    category: 'Extensions',
    requiresRestart: true,
    default: {},
    description: 'Settings for extensions.',
    showInDialog: false,
    properties: {
      disabled: {
        type: 'array',
        label: 'Disabled Extensions',
        category: 'Extensions',
        requiresRestart: true,
        default: [] as string[],
        description: 'List of disabled extensions.',
        showInDialog: false,
        mergeStrategy: MergeStrategy.UNION,
      },
      workspacesWithMigrationNudge: {
        type: 'array',
        label: 'Workspaces with Migration Nudge',
        category: 'Extensions',
        requiresRestart: false,
        default: [] as string[],
        description:
          'List of workspaces for which the migration nudge has been shown.',
        showInDialog: false,
        mergeStrategy: MergeStrategy.UNION,
      },
    },
  },
<<<<<<< HEAD
  skipNextSpeakerCheck: {
    type: 'boolean',
    label: 'Skip Next Speaker Check',
    category: 'General',
    requiresRestart: false,
    default: false,
    description: 'Skip the next speaker check.',
    showInDialog: true,
  },

  researchOptIn: {
    type: 'boolean',
    label: 'Research Participation',
    category: 'General',
    requiresRestart: false,
    default: false,
    description:
      'Opt-in to participate in UX research studies to help improve Gemini CLI',
    showInDialog: true,
  },
  researchContact: {
    type: 'string',
    label: 'Research Contact Email',
    category: 'General',
    requiresRestart: false,
    default: '' as string,
    description: 'Email address for research study invitations (optional)',
    showInDialog: true,
  },
  useRipgrep: {
    type: 'boolean',
    label: 'Use Ripgrep',
    category: 'Tools',
    requiresRestart: false,
    default: false,
    description:
      'Use ripgrep for file content search instead of the fallback implementation. Provides faster search performance.',
    showInDialog: true,
  },
  enablePromptCompletion: {
    type: 'boolean',
    label: 'Enable Prompt Completion',
    category: 'General',
    requiresRestart: true,
    default: false,
    description:
      'Enable AI-powered prompt completion suggestions while typing.',
    showInDialog: true,
  },
  debugKeystrokeLogging: {
    type: 'boolean',
    label: 'Debug Keystroke Logging',
    category: 'General',
    requiresRestart: false,
    default: false,
    description: 'Enable debug logging of keystrokes to the console.',
    showInDialog: true,
  },
} as const;
=======
} as const satisfies SettingsSchema;

export type SettingsSchemaType = typeof SETTINGS_SCHEMA;

export function getSettingsSchema(): SettingsSchemaType {
  return SETTINGS_SCHEMA;
}
>>>>>>> a31830a3

type InferSettings<T extends SettingsSchema> = {
  -readonly [K in keyof T]?: T[K] extends { properties: SettingsSchema }
    ? InferSettings<T[K]['properties']>
    : T[K]['default'] extends boolean
      ? boolean
      : T[K]['default'];
};

export type Settings = InferSettings<SettingsSchemaType>;

export interface FooterSettings {
  hideCWD?: boolean;
  hideSandboxStatus?: boolean;
  hideModelInfo?: boolean;
}<|MERGE_RESOLUTION|>--- conflicted
+++ resolved
@@ -942,7 +942,7 @@
       },
     },
   },
-<<<<<<< HEAD
+
   skipNextSpeakerCheck: {
     type: 'boolean',
     label: 'Skip Next Speaker Check',
@@ -1001,8 +1001,6 @@
     description: 'Enable debug logging of keystrokes to the console.',
     showInDialog: true,
   },
-} as const;
-=======
 } as const satisfies SettingsSchema;
 
 export type SettingsSchemaType = typeof SETTINGS_SCHEMA;
@@ -1010,7 +1008,6 @@
 export function getSettingsSchema(): SettingsSchemaType {
   return SETTINGS_SCHEMA;
 }
->>>>>>> a31830a3
 
 type InferSettings<T extends SettingsSchema> = {
   -readonly [K in keyof T]?: T[K] extends { properties: SettingsSchema }
