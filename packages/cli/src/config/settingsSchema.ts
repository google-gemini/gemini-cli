--- conflicted
+++ resolved
@@ -562,7 +562,6 @@
         description: 'List of disabled extensions.',
         showInDialog: false,
       },
-<<<<<<< HEAD
       workspacesWithMigrationNudge: {
         type: 'array',
         label: 'Workspaces with Migration Nudge',
@@ -573,8 +572,6 @@
           'List of workspaces for which the migration nudge has been shown.',
         showInDialog: false,
       },
-=======
->>>>>>> 51bb624d
     },
   },
   skipNextSpeakerCheck: {
