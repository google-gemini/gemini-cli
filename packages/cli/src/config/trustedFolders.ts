/**
 * @license
 * Copyright 2025 Google LLC
 * SPDX-License-Identifier: Apache-2.0
 */

import * as fs from 'fs';
import * as path from 'path';
import { homedir } from 'os';
<<<<<<< HEAD
import { getErrorMessage, isWithinRoot, t } from '@thacio/auditaria-cli-core';
=======
import { getErrorMessage, isWithinRoot } from '@google/gemini-cli-core';
import { Settings } from './settings.js';
>>>>>>> 69c55827
import stripJsonComments from 'strip-json-comments';

export const TRUSTED_FOLDERS_FILENAME = 'trustedFolders.json';
export const SETTINGS_DIRECTORY_NAME = '.auditaria';
export const USER_SETTINGS_DIR = path.join(homedir(), SETTINGS_DIRECTORY_NAME);
export const USER_TRUSTED_FOLDERS_PATH = path.join(
  USER_SETTINGS_DIR,
  TRUSTED_FOLDERS_FILENAME,
);

export enum TrustLevel {
  TRUST_FOLDER = 'TRUST_FOLDER',
  TRUST_PARENT = 'TRUST_PARENT',
  DO_NOT_TRUST = 'DO_NOT_TRUST',
}

export interface TrustRule {
  path: string;
  trustLevel: TrustLevel;
}

export interface TrustedFoldersError {
  message: string;
  path: string;
}

export interface TrustedFoldersFile {
  config: Record<string, TrustLevel>;
  path: string;
}

export class LoadedTrustedFolders {
  constructor(
    public user: TrustedFoldersFile,
    public errors: TrustedFoldersError[],
  ) {}

  get rules(): TrustRule[] {
    return Object.entries(this.user.config).map(([path, trustLevel]) => ({
      path,
      trustLevel,
    }));
  }

  setValue(path: string, trustLevel: TrustLevel): void {
    this.user.config[path] = trustLevel;
    saveTrustedFolders(this.user);
  }
}

export function loadTrustedFolders(): LoadedTrustedFolders {
  const errors: TrustedFoldersError[] = [];
  const userConfig: Record<string, TrustLevel> = {};

  const userPath = USER_TRUSTED_FOLDERS_PATH;

  // Load user trusted folders
  try {
    if (fs.existsSync(userPath)) {
      const content = fs.readFileSync(userPath, 'utf-8');
      const parsed = JSON.parse(stripJsonComments(content)) as Record<
        string,
        TrustLevel
      >;
      if (parsed) {
        Object.assign(userConfig, parsed);
      }
    }
  } catch (error: unknown) {
    errors.push({
      message: getErrorMessage(error),
      path: userPath,
    });
  }

  return new LoadedTrustedFolders(
    { path: userPath, config: userConfig },
    errors,
  );
}

export function saveTrustedFolders(
  trustedFoldersFile: TrustedFoldersFile,
): void {
  try {
    // Ensure the directory exists
    const dirPath = path.dirname(trustedFoldersFile.path);
    if (!fs.existsSync(dirPath)) {
      fs.mkdirSync(dirPath, { recursive: true });
    }

    fs.writeFileSync(
      trustedFoldersFile.path,
      JSON.stringify(trustedFoldersFile.config, null, 2),
      'utf-8',
    );
  } catch (error) {
    console.error(t('trusted_folders.error_saving', 'Error saving trusted folders file: {error}', { error: String(error) }));
  }
}

export function isWorkspaceTrusted(settings: Settings): boolean | undefined {
  const folderTrustFeature = settings.folderTrustFeature ?? false;
  const folderTrustSetting = settings.folderTrust ?? true;
  const folderTrustEnabled = folderTrustFeature && folderTrustSetting;

  if (!folderTrustEnabled) {
    return true;
  }

  const { rules, errors } = loadTrustedFolders();

  if (errors.length > 0) {
    for (const error of errors) {
      console.error(
        t('trusted_folders.error_loading', 'Error loading trusted folders config from {path}: {message}', {
          path: error.path,
          message: error.message
        })
      );
    }
  }

  const trustedPaths: string[] = [];
  const untrustedPaths: string[] = [];

  for (const rule of rules) {
    switch (rule.trustLevel) {
      case TrustLevel.TRUST_FOLDER:
        trustedPaths.push(rule.path);
        break;
      case TrustLevel.TRUST_PARENT:
        trustedPaths.push(path.dirname(rule.path));
        break;
      case TrustLevel.DO_NOT_TRUST:
        untrustedPaths.push(rule.path);
        break;
      default:
        // Do nothing for unknown trust levels.
        break;
    }
  }

  const cwd = process.cwd();

  for (const trustedPath of trustedPaths) {
    if (isWithinRoot(cwd, trustedPath)) {
      return true;
    }
  }

  for (const untrustedPath of untrustedPaths) {
    if (path.normalize(cwd) === path.normalize(untrustedPath)) {
      return false;
    }
  }

  return undefined;
}<|MERGE_RESOLUTION|>--- conflicted
+++ resolved
@@ -7,12 +7,8 @@
 import * as fs from 'fs';
 import * as path from 'path';
 import { homedir } from 'os';
-<<<<<<< HEAD
 import { getErrorMessage, isWithinRoot, t } from '@thacio/auditaria-cli-core';
-=======
-import { getErrorMessage, isWithinRoot } from '@google/gemini-cli-core';
 import { Settings } from './settings.js';
->>>>>>> 69c55827
 import stripJsonComments from 'strip-json-comments';
 
 export const TRUSTED_FOLDERS_FILENAME = 'trustedFolders.json';
