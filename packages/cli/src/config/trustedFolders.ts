/**
 * @license
 * Copyright 2025 Google LLC
 * SPDX-License-Identifier: Apache-2.0
 */

import * as fs from 'node:fs';
import * as path from 'node:path';
import { homedir } from 'node:os';
import {
  FatalConfigError,
  getErrorMessage,
  isWithinRoot,
  ideContextStore,
  t,
} from '@thacio/auditaria-cli-core';
import type { Settings } from './settings.js';
import stripJsonComments from 'strip-json-comments';

export const TRUSTED_FOLDERS_FILENAME = 'trustedFolders.json';
export const SETTINGS_DIRECTORY_NAME = '.auditaria';
export const USER_SETTINGS_DIR = path.join(homedir(), SETTINGS_DIRECTORY_NAME);

export function getTrustedFoldersPath(): string {
  if (process.env['GEMINI_CLI_TRUSTED_FOLDERS_PATH']) {
    return process.env['GEMINI_CLI_TRUSTED_FOLDERS_PATH'];
  }
  return path.join(USER_SETTINGS_DIR, TRUSTED_FOLDERS_FILENAME);
}

export enum TrustLevel {
  TRUST_FOLDER = 'TRUST_FOLDER',
  TRUST_PARENT = 'TRUST_PARENT',
  DO_NOT_TRUST = 'DO_NOT_TRUST',
}

export interface TrustRule {
  path: string;
  trustLevel: TrustLevel;
}

export interface TrustedFoldersError {
  message: string;
  path: string;
}

export interface TrustedFoldersFile {
  config: Record<string, TrustLevel>;
  path: string;
}

export interface TrustResult {
  isTrusted: boolean | undefined;
  source: 'ide' | 'file' | undefined;
}

export class LoadedTrustedFolders {
  constructor(
    readonly user: TrustedFoldersFile,
    readonly errors: TrustedFoldersError[],
  ) {}

  get rules(): TrustRule[] {
    return Object.entries(this.user.config).map(([path, trustLevel]) => ({
      path,
      trustLevel,
    }));
  }

  /**
   * Returns true or false if the path should be "trusted". This function
   * should only be invoked when the folder trust setting is active.
   *
   * @param location path
   * @returns
   */
  isPathTrusted(location: string): boolean | undefined {
    const trustedPaths: string[] = [];
    const untrustedPaths: string[] = [];

    for (const rule of this.rules) {
      switch (rule.trustLevel) {
        case TrustLevel.TRUST_FOLDER:
          trustedPaths.push(rule.path);
          break;
        case TrustLevel.TRUST_PARENT:
          trustedPaths.push(path.dirname(rule.path));
          break;
        case TrustLevel.DO_NOT_TRUST:
          untrustedPaths.push(rule.path);
          break;
        default:
          // Do nothing for unknown trust levels.
          break;
      }
    }

    for (const trustedPath of trustedPaths) {
      if (isWithinRoot(location, trustedPath)) {
        return true;
      }
    }

    for (const untrustedPath of untrustedPaths) {
      if (path.normalize(location) === path.normalize(untrustedPath)) {
        return false;
      }
    }

    return undefined;
  }

  setValue(path: string, trustLevel: TrustLevel): void {
    this.user.config[path] = trustLevel;
    saveTrustedFolders(this.user);
  }
}

let loadedTrustedFolders: LoadedTrustedFolders | undefined;

/**
 * FOR TESTING PURPOSES ONLY.
 * Resets the in-memory cache of the trusted folders configuration.
 */
export function resetTrustedFoldersForTesting(): void {
  loadedTrustedFolders = undefined;
}

export function loadTrustedFolders(): LoadedTrustedFolders {
  if (loadedTrustedFolders) {
    return loadedTrustedFolders;
  }

  const errors: TrustedFoldersError[] = [];
  let userConfig: Record<string, TrustLevel> = {};

  const userPath = getTrustedFoldersPath();

  // Load user trusted folders
  try {
    if (fs.existsSync(userPath)) {
      const content = fs.readFileSync(userPath, 'utf-8');
      const parsed: unknown = JSON.parse(stripJsonComments(content));

      if (
        typeof parsed !== 'object' ||
        parsed === null ||
        Array.isArray(parsed)
      ) {
        errors.push({
          message: 'Trusted folders file is not a valid JSON object.',
          path: userPath,
        });
      } else {
        userConfig = parsed as Record<string, TrustLevel>;
      }
    }
  } catch (error: unknown) {
    errors.push({
      message: getErrorMessage(error),
      path: userPath,
    });
  }

  loadedTrustedFolders = new LoadedTrustedFolders(
    { path: userPath, config: userConfig },
    errors,
  );
  return loadedTrustedFolders;
}

export function saveTrustedFolders(
  trustedFoldersFile: TrustedFoldersFile,
): void {
  try {
    // Ensure the directory exists
    const dirPath = path.dirname(trustedFoldersFile.path);
    if (!fs.existsSync(dirPath)) {
      fs.mkdirSync(dirPath, { recursive: true });
    }

    fs.writeFileSync(
      trustedFoldersFile.path,
      JSON.stringify(trustedFoldersFile.config, null, 2),
      { encoding: 'utf-8', mode: 0o600 },
    );
  } catch (error) {
    console.error(t('trusted_folders.error_saving', 'Error saving trusted folders file: {error}', { error: String(error) }));
  }
}

/** Is folder trust feature enabled per the current applied settings */
export function isFolderTrustEnabled(settings: Settings): boolean {
  const folderTrustSetting = settings.security?.folderTrust?.enabled ?? false;
  return folderTrustSetting;
}

function getWorkspaceTrustFromLocalConfig(
  trustConfig?: Record<string, TrustLevel>,
): TrustResult {
  const folders = loadTrustedFolders();

  if (trustConfig) {
    folders.user.config = trustConfig;
  }

  if (folders.errors.length > 0) {
<<<<<<< HEAD
    for (const error of folders.errors) {
      console.error(
        t('trusted_folders.error_loading', 'Error loading trusted folders config from {path}: {message}', {
          path: error.path,
          message: error.message
        })
      );
    }
=======
    const errorMessages = folders.errors.map(
      (error) => `Error in ${error.path}: ${error.message}`,
    );
    throw new FatalConfigError(
      `${errorMessages.join('\n')}\nPlease fix the configuration file and try again.`,
    );
>>>>>>> 47948e37
  }

  const isTrusted = folders.isPathTrusted(process.cwd());
  return {
    isTrusted,
    source: isTrusted !== undefined ? 'file' : undefined,
  };
}

export function isWorkspaceTrusted(
  settings: Settings,
  trustConfig?: Record<string, TrustLevel>,
): TrustResult {
  if (!isFolderTrustEnabled(settings)) {
    return { isTrusted: true, source: undefined };
  }

  const ideTrust = ideContextStore.get()?.workspaceState?.isTrusted;
  if (ideTrust !== undefined) {
    return { isTrusted: ideTrust, source: 'ide' };
  }

  // Fall back to the local user configuration
  return getWorkspaceTrustFromLocalConfig(trustConfig);
}<|MERGE_RESOLUTION|>--- conflicted
+++ resolved
@@ -148,7 +148,10 @@
         Array.isArray(parsed)
       ) {
         errors.push({
-          message: 'Trusted folders file is not a valid JSON object.',
+          message: t(
+            'trusted_folders.not_valid_json',
+            'Trusted folders file is not a valid JSON object.',
+          ),
           path: userPath,
         });
       } else {
@@ -185,7 +188,13 @@
       { encoding: 'utf-8', mode: 0o600 },
     );
   } catch (error) {
-    console.error(t('trusted_folders.error_saving', 'Error saving trusted folders file: {error}', { error: String(error) }));
+    console.error(
+      t(
+        'trusted_folders.error_saving',
+        'Error saving trusted folders file: {error}',
+        { error: String(error) },
+      ),
+    );
   }
 }
 
@@ -205,23 +214,15 @@
   }
 
   if (folders.errors.length > 0) {
-<<<<<<< HEAD
-    for (const error of folders.errors) {
-      console.error(
-        t('trusted_folders.error_loading', 'Error loading trusted folders config from {path}: {message}', {
-          path: error.path,
-          message: error.message
-        })
-      );
-    }
-=======
-    const errorMessages = folders.errors.map(
-      (error) => `Error in ${error.path}: ${error.message}`,
+    const errorMessages = folders.errors.map((error) =>
+      t('trusted_folders.error_in_path', 'Error in {path}: {message}', {
+        path: error.path,
+        message: error.message,
+      }),
     );
     throw new FatalConfigError(
-      `${errorMessages.join('\n')}\nPlease fix the configuration file and try again.`,
-    );
->>>>>>> 47948e37
+      `${errorMessages.join('\n')}\n${t('trusted_folders.fix_config', 'Please fix the configuration file and try again.')}`,
+    );
   }
 
   const isTrusted = folders.isPathTrusted(process.cwd());
