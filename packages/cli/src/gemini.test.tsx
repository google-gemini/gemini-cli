--- conflicted
+++ resolved
@@ -329,12 +329,8 @@
       screenReader: undefined,
       useSmartEdit: undefined,
       useWriteTodos: undefined,
-<<<<<<< HEAD
-      promptWords: undefined,
       web: undefined,
       port: undefined,
-=======
->>>>>>> c913ce3c
       outputFormat: undefined,
     });
 
