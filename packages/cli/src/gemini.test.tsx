/**
 * @license
 * Copyright 2025 Google LLC
 * SPDX-License-Identifier: Apache-2.0
 */

import {
  describe,
  it,
  expect,
  vi,
  beforeEach,
  afterEach,
  type MockInstance,
} from 'vitest';
import {
  main,
  setupUnhandledRejectionHandler,
  validateDnsResolutionOrder,
  startInteractiveUI,
} from './gemini.js';
import { type LoadedSettings } from './config/settings.js';
import { appEvents, AppEvent } from './utils/events.js';
import { type Config } from '@google/gemini-cli-core';
import { act } from 'react';
import { type InitializationResult } from './core/initializer.js';

const performance = vi.hoisted(() => ({
  now: vi.fn(),
}));
vi.stubGlobal('performance', performance);

vi.mock('@google/gemini-cli-core', async (importOriginal) => {
  const actual =
    await importOriginal<typeof import('@google/gemini-cli-core')>();
  return {
    ...actual,
    recordSlowRender: vi.fn(),
  };
});

vi.mock('ink', async (importOriginal) => {
  const actual = await importOriginal<typeof import('ink')>();
  return {
    ...actual,
    // Mock here so we can spyOn the render function. ink uses ESM which doesn't
    // allow us to spyOn it directly.
    render: vi.fn((_node, options) => actual.render(_node, options)),
  };
});

// Custom error to identify mock process.exit calls
class MockProcessExitError extends Error {
  constructor(readonly code?: string | number | null | undefined) {
    super('PROCESS_EXIT_MOCKED');
    this.name = 'MockProcessExitError';
  }
}

// Mock dependencies
vi.mock('./config/settings.js', () => ({
  loadSettings: vi.fn().mockReturnValue({
    merged: {
      advanced: {},
      security: { auth: {} },
      ui: {},
    },
    setValue: vi.fn(),
    forScope: () => ({ settings: {}, originalSettings: {}, path: '' }),
    errors: [],
  }),
  migrateDeprecatedSettings: vi.fn(),
  SettingScope: {
    User: 'user',
    Workspace: 'workspace',
    System: 'system',
    SystemDefaults: 'system-defaults',
  },
}));

vi.mock('./config/config.js', () => ({
  loadCliConfig: vi.fn().mockResolvedValue({
    getSandbox: vi.fn(() => false),
    getQuestion: vi.fn(() => ''),
    isInteractive: () => false,
  } as unknown as Config),
  parseArguments: vi.fn().mockResolvedValue({}),
  isDebugMode: vi.fn(() => false),
}));

vi.mock('read-package-up', () => ({
  readPackageUp: vi.fn().mockResolvedValue({
    packageJson: { name: 'test-pkg', version: 'test-version' },
    path: '/fake/path/package.json',
  }),
}));

vi.mock('update-notifier', () => ({
  default: vi.fn(() => ({
    notify: vi.fn(),
  })),
}));

vi.mock('./utils/events.js', async (importOriginal) => {
  const actual = await importOriginal<typeof import('./utils/events.js')>();
  return {
    ...actual,
    appEvents: {
      emit: vi.fn(),
    },
  };
});

vi.mock('./utils/sandbox.js', () => ({
  sandbox_command: vi.fn(() => ''), // Default to no sandbox command
  start_sandbox: vi.fn(() => Promise.resolve()), // Mock as an async function that resolves
}));

vi.mock('./utils/relaunch.js', () => ({
  relaunchAppInChildProcess: vi.fn(),
}));

vi.mock('./config/sandboxConfig.js', () => ({
  loadSandboxConfig: vi.fn(),
}));

describe('gemini.tsx main function', () => {
  let originalEnvGeminiSandbox: string | undefined;
  let originalEnvSandbox: string | undefined;
  let initialUnhandledRejectionListeners: NodeJS.UnhandledRejectionListener[] =
    [];

  beforeEach(() => {
    // Store and clear sandbox-related env variables to ensure a consistent test environment
    originalEnvGeminiSandbox = process.env['GEMINI_SANDBOX'];
    originalEnvSandbox = process.env['SANDBOX'];
    delete process.env['GEMINI_SANDBOX'];
    delete process.env['SANDBOX'];

    initialUnhandledRejectionListeners =
      process.listeners('unhandledRejection');
  });

  afterEach(() => {
    // Restore original env variables
    if (originalEnvGeminiSandbox !== undefined) {
      process.env['GEMINI_SANDBOX'] = originalEnvGeminiSandbox;
    } else {
      delete process.env['GEMINI_SANDBOX'];
    }
    if (originalEnvSandbox !== undefined) {
      process.env['SANDBOX'] = originalEnvSandbox;
    } else {
      delete process.env['SANDBOX'];
    }

    const currentListeners = process.listeners('unhandledRejection');
    const addedListener = currentListeners.find(
      (listener) => !initialUnhandledRejectionListeners.includes(listener),
    );

    if (addedListener) {
      process.removeListener('unhandledRejection', addedListener);
    }
    vi.restoreAllMocks();
  });

  it('verifies that we dont load the config before relaunchAppInChildProcess', async () => {
    const processExitSpy = vi
      .spyOn(process, 'exit')
      .mockImplementation((code) => {
        throw new MockProcessExitError(code);
      });
    const { relaunchAppInChildProcess } = await import('./utils/relaunch.js');
    const { loadCliConfig } = await import('./config/config.js');
    const { loadSettings } = await import('./config/settings.js');
    const { loadSandboxConfig } = await import('./config/sandboxConfig.js');
    vi.mocked(loadSandboxConfig).mockResolvedValue(undefined);

    const callOrder: string[] = [];
    vi.mocked(relaunchAppInChildProcess).mockImplementation(async () => {
      callOrder.push('relaunch');
    });
    vi.mocked(loadCliConfig).mockImplementation(async () => {
      callOrder.push('loadCliConfig');
      return {
        isInteractive: () => false,
        getQuestion: () => '',
        getSandbox: () => false,
        getDebugMode: () => false,
        getListExtensions: () => false,
        getMcpServers: () => ({}),
        getMcpClientManager: vi.fn(),
        initialize: vi.fn(),
        getIdeMode: () => false,
        getExperimentalZedIntegration: () => false,
        getScreenReader: () => false,
        getGeminiMdFileCount: () => 0,
        getProjectRoot: () => '/',
        getPolicyEngine: vi.fn(),
        getMessageBus: () => ({
          subscribe: vi.fn(),
        }),
        getToolRegistry: vi.fn(),
        getContentGeneratorConfig: vi.fn(),
        getModel: () => 'gemini-pro',
        getEmbeddingModel: () => 'embedding-001',
        getApprovalMode: () => 'default',
        getCoreTools: () => [],
        getTelemetryEnabled: () => false,
        getTelemetryLogPromptsEnabled: () => false,
        getFileFilteringRespectGitIgnore: () => true,
        getOutputFormat: () => 'text',
        getExtensions: () => [],
        getUsageStatisticsEnabled: () => false,
      } as unknown as Config;
    });
    vi.mocked(loadSettings).mockReturnValue({
      errors: [],
      merged: {
        advanced: { autoConfigureMemory: true },
        security: { auth: {} },
        ui: {},
      },
      setValue: vi.fn(),
      forScope: () => ({ settings: {}, originalSettings: {}, path: '' }),
    } as never);
    try {
      await main();
    } catch (e) {
      // Mocked process exit throws an error.
      if (!(e instanceof MockProcessExitError)) throw e;
    }

    // It is critical that we call relaunch before loadCliConfig to avoid
    // loading config in the outer process when we are going to relaunch.
    // By ensuring we don't load the config we also ensure we don't trigger any
    // operations that might require loading the config such as such as
    // initializing mcp servers.
    // For the sandbox case we still have to load a partial cli config.
    // we can authorize outside the sandbox.
    expect(callOrder).toEqual(['relaunch', 'loadCliConfig']);
    processExitSpy.mockRestore();
  });

  it('should log unhandled promise rejections and open debug console on first error', async () => {
    const processExitSpy = vi
      .spyOn(process, 'exit')
      .mockImplementation((code) => {
        throw new MockProcessExitError(code);
      });
    const appEventsMock = vi.mocked(appEvents);
    const rejectionError = new Error('Test unhandled rejection');

    setupUnhandledRejectionHandler();
    // Simulate an unhandled rejection.
    // We are not using Promise.reject here as vitest will catch it.
    // Instead we will dispatch the event manually.
    process.emit('unhandledRejection', rejectionError, Promise.resolve());

    // We need to wait for the rejection handler to be called.
    await new Promise(process.nextTick);

    expect(appEventsMock.emit).toHaveBeenCalledWith(AppEvent.OpenDebugConsole);
    expect(appEventsMock.emit).toHaveBeenCalledWith(
      AppEvent.LogError,
      expect.stringContaining('Unhandled Promise Rejection'),
    );
    expect(appEventsMock.emit).toHaveBeenCalledWith(
      AppEvent.LogError,
      expect.stringContaining('Please file a bug report using the /bug tool.'),
    );

    // Simulate a second rejection
    const secondRejectionError = new Error('Second test unhandled rejection');
    process.emit('unhandledRejection', secondRejectionError, Promise.resolve());
    await new Promise(process.nextTick);

    // Ensure emit was only called once for OpenDebugConsole
    const openDebugConsoleCalls = appEventsMock.emit.mock.calls.filter(
      (call) => call[0] === AppEvent.OpenDebugConsole,
    );
    expect(openDebugConsoleCalls.length).toBe(1);

    // Avoid the process.exit error from being thrown.
    processExitSpy.mockRestore();
  });
});

describe('gemini.tsx main function kitty protocol', () => {
  let originalEnvNoRelaunch: string | undefined;
  let setRawModeSpy: MockInstance<
    (mode: boolean) => NodeJS.ReadStream & { fd: 0 }
  >;

  beforeEach(() => {
    // Set no relaunch in tests since process spawning causing issues in tests
    originalEnvNoRelaunch = process.env['GEMINI_CLI_NO_RELAUNCH'];
    process.env['GEMINI_CLI_NO_RELAUNCH'] = 'true';

    // eslint-disable-next-line @typescript-eslint/no-explicit-any
    if (!(process.stdin as any).setRawMode) {
      // eslint-disable-next-line @typescript-eslint/no-explicit-any
      (process.stdin as any).setRawMode = vi.fn();
    }
    setRawModeSpy = vi.spyOn(process.stdin, 'setRawMode');

    Object.defineProperty(process.stdin, 'isTTY', {
      value: true,
      configurable: true,
    });
    Object.defineProperty(process.stdin, 'isRaw', {
      value: false,
      configurable: true,
    });
  });

  afterEach(() => {
    // Restore original env variables
    if (originalEnvNoRelaunch !== undefined) {
      process.env['GEMINI_CLI_NO_RELAUNCH'] = originalEnvNoRelaunch;
    } else {
      delete process.env['GEMINI_CLI_NO_RELAUNCH'];
    }
    vi.restoreAllMocks();
  });

  it('should call setRawMode and detectAndEnableKittyProtocol when isInteractive is true', async () => {
    const { detectAndEnableKittyProtocol } = await import(
      './ui/utils/kittyProtocolDetector.js'
    );
    const { loadCliConfig, parseArguments } = await import(
      './config/config.js'
    );
    const { loadSettings } = await import('./config/settings.js');
    vi.mocked(loadCliConfig).mockResolvedValue({
      isInteractive: () => true,
      getQuestion: () => '',
      getSandbox: () => false,
      getDebugMode: () => false,
      getListExtensions: () => false,
      getMcpServers: () => ({}),
      getMcpClientManager: vi.fn(),
      initialize: vi.fn(),
      getIdeMode: () => false,
      getExperimentalZedIntegration: () => false,
      getScreenReader: () => false,
      getGeminiMdFileCount: () => 0,
      getPolicyEngine: vi.fn(),
      getMessageBus: () => ({
        subscribe: vi.fn(),
      }),
      getToolRegistry: vi.fn(),
      getContentGeneratorConfig: vi.fn(),
      getModel: () => 'gemini-pro',
      getEmbeddingModel: () => 'embedding-001',
      getApprovalMode: () => 'default',
      getCoreTools: () => [],
      getTelemetryEnabled: () => false,
      getTelemetryLogPromptsEnabled: () => false,
      getFileFilteringRespectGitIgnore: () => true,
      getOutputFormat: () => 'text',
      getExtensions: () => [],
      getUsageStatisticsEnabled: () => false,
    } as unknown as Config);
    vi.mocked(loadSettings).mockReturnValue({
      errors: [],
      merged: {
        advanced: {},
        security: { auth: {} },
        ui: {},
      },
      setValue: vi.fn(),
      forScope: () => ({ settings: {}, originalSettings: {}, path: '' }),
    } as never);
    vi.mocked(parseArguments).mockResolvedValue({
      model: undefined,
      sandbox: undefined,
      debug: undefined,
      prompt: undefined,
      promptInteractive: undefined,
      query: undefined,
      yolo: undefined,
      approvalMode: undefined,
      allowedMcpServerNames: undefined,
      allowedTools: undefined,
      experimentalAcp: undefined,
      extensions: undefined,
      listExtensions: undefined,
      includeDirectories: undefined,
      screenReader: undefined,
      useSmartEdit: undefined,
      useWriteTodos: undefined,
      outputFormat: undefined,
<<<<<<< HEAD
      contextFile: undefined,
=======
      fakeResponses: undefined,
      recordResponses: undefined,
>>>>>>> cd27cae8
    });

    await act(async () => {
      await main();
    });

    expect(setRawModeSpy).toHaveBeenCalledWith(true);
    expect(detectAndEnableKittyProtocol).toHaveBeenCalledTimes(1);
  });
});

describe('validateDnsResolutionOrder', () => {
  let consoleWarnSpy: ReturnType<typeof vi.spyOn>;

  beforeEach(() => {
    consoleWarnSpy = vi.spyOn(console, 'warn').mockImplementation(() => {});
  });

  afterEach(() => {
    vi.restoreAllMocks();
  });

  it('should return "ipv4first" when the input is "ipv4first"', () => {
    expect(validateDnsResolutionOrder('ipv4first')).toBe('ipv4first');
    expect(consoleWarnSpy).not.toHaveBeenCalled();
  });

  it('should return "verbatim" when the input is "verbatim"', () => {
    expect(validateDnsResolutionOrder('verbatim')).toBe('verbatim');
    expect(consoleWarnSpy).not.toHaveBeenCalled();
  });

  it('should return the default "ipv4first" when the input is undefined', () => {
    expect(validateDnsResolutionOrder(undefined)).toBe('ipv4first');
    expect(consoleWarnSpy).not.toHaveBeenCalled();
  });

  it('should return the default "ipv4first" and log a warning for an invalid string', () => {
    expect(validateDnsResolutionOrder('invalid-value')).toBe('ipv4first');
    expect(consoleWarnSpy).toHaveBeenCalledExactlyOnceWith(
      'Invalid value for dnsResolutionOrder in settings: "invalid-value". Using default "ipv4first".',
    );
  });
});

describe('startInteractiveUI', () => {
  // Mock dependencies
  const mockConfig = {
    getProjectRoot: () => '/root',
    getScreenReader: () => false,
  } as Config;
  const mockSettings = {
    merged: {
      ui: {
        hideWindowTitle: false,
      },
    },
  } as LoadedSettings;
  const mockStartupWarnings = ['warning1'];
  const mockWorkspaceRoot = '/root';
  const mockInitializationResult = {
    authError: null,
    themeError: null,
    shouldOpenAuthDialog: false,
    geminiMdFileCount: 0,
  };

  vi.mock('./utils/version.js', () => ({
    getCliVersion: vi.fn(() => Promise.resolve('1.0.0')),
  }));

  vi.mock('./ui/utils/kittyProtocolDetector.js', () => ({
    detectAndEnableKittyProtocol: vi.fn(() => Promise.resolve(true)),
  }));

  vi.mock('./ui/utils/updateCheck.js', () => ({
    checkForUpdates: vi.fn(() => Promise.resolve(null)),
  }));

  vi.mock('./utils/cleanup.js', () => ({
    cleanupCheckpoints: vi.fn(() => Promise.resolve()),
    registerCleanup: vi.fn(),
    runExitCleanup: vi.fn(),
  }));

  afterEach(() => {
    vi.restoreAllMocks();
  });

  async function startTestInteractiveUI(
    config: Config,
    settings: LoadedSettings,
    startupWarnings: string[],
    workspaceRoot: string,
    initializationResult: InitializationResult,
  ) {
    await act(async () => {
      await startInteractiveUI(
        config,
        settings,
        startupWarnings,
        workspaceRoot,
        initializationResult,
      );
    });
  }

  it('should render the UI with proper React context and exitOnCtrlC disabled', async () => {
    const { render } = await import('ink');
    const renderSpy = vi.mocked(render);

    await startTestInteractiveUI(
      mockConfig,
      mockSettings,
      mockStartupWarnings,
      mockWorkspaceRoot,
      mockInitializationResult,
    );

    // Verify render was called with correct options
    expect(renderSpy).toHaveBeenCalledTimes(1);
    const [reactElement, options] = renderSpy.mock.calls[0];

    // Verify render options
    expect(options).toEqual({
      exitOnCtrlC: false,
      isScreenReaderEnabled: false,
      onRender: expect.any(Function),
    });

    // Verify React element structure is valid (but don't deep dive into JSX internals)
    expect(reactElement).toBeDefined();
  });

  it('should perform all startup tasks in correct order', async () => {
    const { getCliVersion } = await import('./utils/version.js');
    const { checkForUpdates } = await import('./ui/utils/updateCheck.js');
    const { registerCleanup } = await import('./utils/cleanup.js');

    await startTestInteractiveUI(
      mockConfig,
      mockSettings,
      mockStartupWarnings,
      mockWorkspaceRoot,
      mockInitializationResult,
    );

    // Verify all startup tasks were called
    expect(getCliVersion).toHaveBeenCalledTimes(1);
    expect(registerCleanup).toHaveBeenCalledTimes(2);

    // Verify cleanup handler is registered with unmount function
    const cleanupFn = vi.mocked(registerCleanup).mock.calls[0][0];
    expect(typeof cleanupFn).toBe('function');

    // checkForUpdates should be called asynchronously (not waited for)
    // We need a small delay to let it execute
    await new Promise((resolve) => setTimeout(resolve, 0));
    expect(checkForUpdates).toHaveBeenCalledTimes(1);
  });

  it('should not recordSlowRender when less than threshold', async () => {
    const { recordSlowRender } = await import('@google/gemini-cli-core');
    performance.now.mockReturnValueOnce(0);
    await startTestInteractiveUI(
      mockConfig,
      mockSettings,
      mockStartupWarnings,
      mockWorkspaceRoot,
      mockInitializationResult,
    );

    expect(recordSlowRender).not.toHaveBeenCalled();
  });

  it('should call recordSlowRender when more than threshold', async () => {
    const { recordSlowRender } = await import('@google/gemini-cli-core');
    performance.now.mockReturnValueOnce(0);
    performance.now.mockReturnValueOnce(300);

    await startTestInteractiveUI(
      mockConfig,
      mockSettings,
      mockStartupWarnings,
      mockWorkspaceRoot,
      mockInitializationResult,
    );

    expect(recordSlowRender).toHaveBeenCalledWith(mockConfig, 300);
  });

  it.each([
    {
      screenReader: true,
      expectedCalls: [],
      name: 'should not disable line wrapping in screen reader mode',
    },
    {
      screenReader: false,
      expectedCalls: [['\x1b[?7l']],
      name: 'should disable line wrapping when not in screen reader mode',
    },
  ])('$name', async ({ screenReader, expectedCalls }) => {
    const writeSpy = vi
      .spyOn(process.stdout, 'write')
      .mockImplementation(() => true);
    const mockConfigWithScreenReader = {
      ...mockConfig,
      getScreenReader: () => screenReader,
    } as Config;

    await startTestInteractiveUI(
      mockConfigWithScreenReader,
      mockSettings,
      mockStartupWarnings,
      mockWorkspaceRoot,
      mockInitializationResult,
    );

    if (expectedCalls.length > 0) {
      expect(writeSpy).toHaveBeenCalledWith(expectedCalls[0][0]);
    } else {
      expect(writeSpy).not.toHaveBeenCalledWith('\x1b[?7l');
    }
    writeSpy.mockRestore();
  });
});<|MERGE_RESOLUTION|>--- conflicted
+++ resolved
@@ -392,12 +392,9 @@
       useSmartEdit: undefined,
       useWriteTodos: undefined,
       outputFormat: undefined,
-<<<<<<< HEAD
       contextFile: undefined,
-=======
       fakeResponses: undefined,
       recordResponses: undefined,
->>>>>>> cd27cae8
     });
 
     await act(async () => {
