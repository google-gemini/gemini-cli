--- conflicted
+++ resolved
@@ -175,20 +175,6 @@
         getMessageBus: () => ({
           subscribe: vi.fn(),
         }),
-<<<<<<< HEAD
-=======
-        getToolRegistry: vi.fn(),
-        getContentGeneratorConfig: vi.fn(),
-        getModel: () => 'gemini-pro',
-        getEmbeddingModel: () => 'embedding-001',
-        getApprovalMode: () => 'default',
-        getCoreTools: () => [],
-        getTelemetryEnabled: () => false,
-        getTelemetryLogPromptsEnabled: () => false,
-        getFileFilteringRespectGitIgnore: () => true,
-        getOutputFormat: () => 'text',
-        getExtensions: () => [],
->>>>>>> cb208f53
         getUsageStatisticsEnabled: () => false,
       } as unknown as Config;
     });
