--- conflicted
+++ resolved
@@ -9,12 +9,8 @@
 import { AppWrapper } from './ui/App.js';
 import { loadCliConfig } from './config/config.js';
 import { readStdin } from './utils/readStdin.js';
-<<<<<<< HEAD
-import { readPackageUp } from 'read-package-up';
 import { fileURLToPath } from 'node:url';
 import { dirname, basename } from 'node:path';
-=======
->>>>>>> a3d11e8f
 import { sandbox_command, start_sandbox } from './utils/sandbox.js';
 import { LoadedSettings, loadSettings } from './config/settings.js';
 import { themeManager } from './ui/themes/theme-manager.js';
@@ -37,18 +33,14 @@
   WriteFileTool,
 } from '@gemini-cli/core';
 
-<<<<<<< HEAD
 const __filename = fileURLToPath(import.meta.url);
 const __dirname = dirname(__filename);
 
-async function main() {
+export async function main() {
   const workspaceRoot = process.cwd();
   const settings = loadSettings(workspaceRoot);
   setWindowTitle(basename(workspaceRoot), settings);
 
-=======
-export async function main() {
->>>>>>> a3d11e8f
   // warn about deprecated environment variables
   if (process.env.GEMINI_CODE_MODEL) {
     console.warn('GEMINI_CODE_MODEL is deprecated. Use GEMINI_MODEL instead.');
