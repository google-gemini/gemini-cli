--- conflicted
+++ resolved
@@ -102,17 +102,9 @@
   const extensions = loadExtensions(workspaceRoot);
   const config = await loadCliConfig(settings.merged, extensions, sessionId);
 
-<<<<<<< HEAD
-=======
-  // Set a default auth type if one isn't set for a couple of known cases.
+  // Set a default auth type if one isn't set
   if (!settings.merged.selectedAuthType) {
-    if (process.env.GEMINI_API_KEY) {
-      settings.setValue(
-        SettingScope.User,
-        'selectedAuthType',
-        AuthType.USE_GEMINI,
-      );
-    } else if (process.env.CLOUD_SHELL === 'true') {
+    if (process.env.CLOUD_SHELL === 'true') {
       settings.setValue(
         SettingScope.User,
         'selectedAuthType',
@@ -121,7 +113,6 @@
     }
   }
 
->>>>>>> 4dab31f1
   setMaxSizedBoxDebugging(config.getDebugMode());
 
   await config.initialize();
