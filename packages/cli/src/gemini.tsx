/**
 * @license
 * Copyright 2025 Google LLC
 * SPDX-License-Identifier: Apache-2.0
 */

import React from 'react';
import { render } from 'ink';
import { AppWrapper } from './ui/App.js';
import { loadCliConfig } from './config/config.js';
import { readStdin } from './utils/readStdin.js';
import { basename } from 'node:path';
import v8 from 'node:v8';
import os from 'node:os';
import { spawn } from 'node:child_process';
import { start_sandbox } from './utils/sandbox.js';
import {
  LoadedSettings,
  loadSettings,
  SettingScope,
  USER_SETTINGS_PATH,
} from './config/settings.js';
import { themeManager } from './ui/themes/theme-manager.js';
import { getStartupWarnings } from './utils/startupWarnings.js';
import { getUserStartupWarnings } from './utils/userStartupWarnings.js';
import { runNonInteractive } from './nonInteractiveCli.js';
import { loadExtensions, Extension } from './config/extension.js';
import { cleanupCheckpoints } from './utils/cleanup.js';
import {
  ApprovalMode,
  Config,
  EditTool,
  ShellTool,
  WriteFileTool,
  sessionId,
  logUserPrompt,
  AuthType,
} from '@google/gemini-cli-core';
import { validateAuthMethod } from './config/auth.js';
import { setMaxSizedBoxDebugging } from './ui/components/shared/MaxSizedBox.js';

function getNodeMemoryArgs(config: Config): string[] {
  const totalMemoryMB = os.totalmem() / (1024 * 1024);
  const heapStats = v8.getHeapStatistics();
  const currentMaxOldSpaceSizeMb = Math.floor(
    heapStats.heap_size_limit / 1024 / 1024,
  );

  // Set target to 50% of total memory
  const targetMaxOldSpaceSizeInMB = Math.floor(totalMemoryMB * 0.5);
  if (config.getDebugMode()) {
    console.debug(
      `Current heap size ${currentMaxOldSpaceSizeMb.toFixed(2)} MB`,
    );
  }

  if (process.env.GEMINI_CLI_NO_RELAUNCH) {
    return [];
  }

  if (targetMaxOldSpaceSizeInMB > currentMaxOldSpaceSizeMb) {
    if (config.getDebugMode()) {
      console.debug(
        `Need to relaunch with more memory: ${targetMaxOldSpaceSizeInMB.toFixed(2)} MB`,
      );
    }
    return [`--max-old-space-size=${targetMaxOldSpaceSizeInMB}`];
  }

  return [];
}

async function relaunchWithAdditionalArgs(additionalArgs: string[]) {
  const nodeArgs = [...additionalArgs, ...process.argv.slice(1)];
  const newEnv = { ...process.env, GEMINI_CLI_NO_RELAUNCH: 'true' };

  const child = spawn(process.execPath, nodeArgs, {
    stdio: 'inherit',
    env: newEnv,
  });

  await new Promise((resolve) => child.on('close', resolve));
  process.exit(0);
}

export async function main() {
  const workspaceRoot = process.cwd();
  const settings = loadSettings(workspaceRoot);

  await cleanupCheckpoints();
  if (settings.errors.length > 0) {
    for (const error of settings.errors) {
      let errorMessage = `Error in ${error.path}: ${error.message}`;
      if (!process.env.NO_COLOR) {
        errorMessage = `\x1b[31m${errorMessage}\x1b[0m`;
      }
      console.error(errorMessage);
      console.error(`Please fix ${error.path} and try again.`);
    }
    process.exit(1);
  }

  const extensions = loadExtensions(workspaceRoot);
  const config = await loadCliConfig(settings.merged, extensions, sessionId);

<<<<<<< HEAD
  // Set a default auth type if one isn't set for a couple of known cases.
  if (!settings.merged.selectedAuthType) {
    if (process.env.GEMINI_API_KEY) {
      settings.setValue(
        SettingScope.User,
        'selectedAuthType',
        AuthType.USE_GEMINI,
      );
    } else if (process.env.CLOUD_SHELL === 'true') {
      settings.setValue(
        SettingScope.User,
        'selectedAuthType',
        AuthType.CLOUD_SHELL,
      );
      // Outside of Cloud Shell we only default to the Gemini API key and we persist it
    }
=======
  // set default fallback to gemini api key
  // this has to go after load cli because that's where the env is set
  if (!settings.merged.selectedAuthType && process.env.GEMINI_API_KEY) {
    settings.setValue(
      SettingScope.User,
      'selectedAuthType',
      AuthType.USE_GEMINI,
    );
>>>>>>> aa10ccba
  }

  setMaxSizedBoxDebugging(config.getDebugMode());

  // Initialize centralized FileDiscoveryService
  config.getFileService();
  if (config.getCheckpointingEnabled()) {
    try {
      await config.getGitService();
    } catch {
      // For now swallow the error, later log it.
    }
  }

  if (settings.merged.theme) {
    if (!themeManager.setActiveTheme(settings.merged.theme)) {
      // If the theme is not found during initial load, log a warning and continue.
      // The useThemeCommand hook in App.tsx will handle opening the dialog.
      console.warn(`Warning: Theme "${settings.merged.theme}" not found.`);
    }
  }

  const memoryArgs = settings.merged.autoConfigureMaxOldSpaceSize
    ? getNodeMemoryArgs(config)
    : [];

  // hop into sandbox if we are outside and sandboxing is enabled
  if (!process.env.SANDBOX) {
    const sandboxConfig = config.getSandbox();
    if (sandboxConfig) {
      if (settings.merged.selectedAuthType) {
        // Validate authentication here because the sandbox will interfere with the Oauth2 web redirect.
        try {
          const err = validateAuthMethod(settings.merged.selectedAuthType);
          if (err) {
            throw new Error(err);
          }
          await config.refreshAuth(settings.merged.selectedAuthType);
        } catch (err) {
          console.error('Error authenticating:', err);
          process.exit(1);
        }
      }
      await start_sandbox(sandboxConfig, memoryArgs);
      process.exit(0);
    } else {
      // Not in a sandbox and not entering one, so relaunch with additional
      // arguments to control memory usage if needed.
      if (memoryArgs.length > 0) {
        await relaunchWithAdditionalArgs(memoryArgs);
        process.exit(0);
      }
    }
  }
  let input = config.getQuestion();
  const startupWarnings = [
    ...(await getStartupWarnings()),
    ...(await getUserStartupWarnings(workspaceRoot)),
  ];

  // Render UI, passing necessary config values. Check that there is no command line question.
  if (process.stdin.isTTY && input?.length === 0) {
    setWindowTitle(basename(workspaceRoot), settings);
    render(
      <React.StrictMode>
        <AppWrapper
          config={config}
          settings={settings}
          startupWarnings={startupWarnings}
        />
      </React.StrictMode>,
      { exitOnCtrlC: false },
    );
    return;
  }
  // If not a TTY, read from stdin
  // This is for cases where the user pipes input directly into the command
  if (!process.stdin.isTTY && !input) {
    input += await readStdin();
  }
  if (!input) {
    console.error('No input provided via stdin.');
    process.exit(1);
  }

  logUserPrompt(config, {
    'event.name': 'user_prompt',
    'event.timestamp': new Date().toISOString(),
    prompt: input,
    prompt_length: input.length,
  });

  // Non-interactive mode handled by runNonInteractive
  const nonInteractiveConfig = await loadNonInteractiveConfig(
    config,
    extensions,
    settings,
  );

  await runNonInteractive(nonInteractiveConfig, input);
  process.exit(0);
}

function setWindowTitle(title: string, settings: LoadedSettings) {
  if (!settings.merged.hideWindowTitle) {
    process.stdout.write(`\x1b]2; Gemini - ${title} \x07`);

    process.on('exit', () => {
      process.stdout.write(`\x1b]2;\x07`);
    });
  }
}

// --- Global Unhandled Rejection Handler ---
process.on('unhandledRejection', (reason, _promise) => {
  // Log other unexpected unhandled rejections as critical errors
  console.error('=========================================');
  console.error('CRITICAL: Unhandled Promise Rejection!');
  console.error('=========================================');
  console.error('Reason:', reason);
  console.error('Stack trace may follow:');
  if (!(reason instanceof Error)) {
    console.error(reason);
  }
  // Exit for genuinely unhandled errors
  process.exit(1);
});

async function loadNonInteractiveConfig(
  config: Config,
  extensions: Extension[],
  settings: LoadedSettings,
) {
  let finalConfig = config;
  if (config.getApprovalMode() !== ApprovalMode.YOLO) {
    // Everything is not allowed, ensure that only read-only tools are configured.
    const existingExcludeTools = settings.merged.excludeTools || [];
    const interactiveTools = [
      ShellTool.Name,
      EditTool.Name,
      WriteFileTool.Name,
    ];

    const newExcludeTools = [
      ...new Set([...existingExcludeTools, ...interactiveTools]),
    ];

    const nonInteractiveSettings = {
      ...settings.merged,
      excludeTools: newExcludeTools,
    };
    finalConfig = await loadCliConfig(
      nonInteractiveSettings,
      extensions,
      config.getSessionId(),
    );
  }

  return await validateNonInterActiveAuth(
    settings.merged.selectedAuthType,
    finalConfig,
  );
}

async function validateNonInterActiveAuth(
  selectedAuthType: AuthType | undefined,
  nonInteractiveConfig: Config,
) {
  // making a special case for the cli. many headless environments might not have a settings.json set
  // so if GEMINI_API_KEY is set, we'll use that. However since the oauth things are interactive anyway, we'll
  // still expect that exists
  if (!selectedAuthType && !process.env.GEMINI_API_KEY) {
    console.error(
      `Please set an Auth method in your ${USER_SETTINGS_PATH} OR specify GEMINI_API_KEY env variable file before running`,
    );
    process.exit(1);
  }

  selectedAuthType = selectedAuthType || AuthType.USE_GEMINI;
  const err = validateAuthMethod(selectedAuthType);
  if (err != null) {
    console.error(err);
    process.exit(1);
  }

  await nonInteractiveConfig.refreshAuth(selectedAuthType);
  return nonInteractiveConfig;
}<|MERGE_RESOLUTION|>--- conflicted
+++ resolved
@@ -103,7 +103,6 @@
   const extensions = loadExtensions(workspaceRoot);
   const config = await loadCliConfig(settings.merged, extensions, sessionId);
 
-<<<<<<< HEAD
   // Set a default auth type if one isn't set for a couple of known cases.
   if (!settings.merged.selectedAuthType) {
     if (process.env.GEMINI_API_KEY) {
@@ -118,18 +117,7 @@
         'selectedAuthType',
         AuthType.CLOUD_SHELL,
       );
-      // Outside of Cloud Shell we only default to the Gemini API key and we persist it
-    }
-=======
-  // set default fallback to gemini api key
-  // this has to go after load cli because that's where the env is set
-  if (!settings.merged.selectedAuthType && process.env.GEMINI_API_KEY) {
-    settings.setValue(
-      SettingScope.User,
-      'selectedAuthType',
-      AuthType.USE_GEMINI,
-    );
->>>>>>> aa10ccba
+    }
   }
 
   setMaxSizedBoxDebugging(config.getDebugMode());
