/**
 * @license
 * Copyright 2025 Google LLC
 * SPDX-License-Identifier: Apache-2.0
 */

import type {
  Config,
  ToolRegistry,
  ServerGeminiStreamEvent,
  SessionMetrics,
  AnyDeclarativeTool,
  AnyToolInvocation,
} from '@google/gemini-cli-core';
import {
  executeToolCall,
  ToolErrorType,
  shutdownTelemetry,
  GeminiEventType,
  OutputFormat,
  uiTelemetryService,
  FatalInputError,
} from '@google/gemini-cli-core';
import type { Part } from '@google/genai';
import { runNonInteractive } from './nonInteractiveCli.js';
import { vi, type Mock, type MockInstance } from 'vitest';
import type { LoadedSettings } from './config/settings.js';

// Mock core modules
vi.mock('./ui/hooks/atCommandProcessor.js');
vi.mock('@google/gemini-cli-core', async (importOriginal) => {
  const original =
    await importOriginal<typeof import('@google/gemini-cli-core')>();

  class MockChatRecordingService {
    initialize = vi.fn();
    recordMessage = vi.fn();
    recordMessageTokens = vi.fn();
    recordToolCalls = vi.fn();
  }

  return {
    ...original,
    executeToolCall: vi.fn(),
    shutdownTelemetry: vi.fn(),
    isTelemetrySdkInitialized: vi.fn().mockReturnValue(true),
    ChatRecordingService: MockChatRecordingService,
    uiTelemetryService: {
      getMetrics: vi.fn(),
    },
  };
});

const mockGetCommands = vi.hoisted(() => vi.fn());
const mockCommandServiceCreate = vi.hoisted(() => vi.fn());
vi.mock('./services/CommandService.js', () => ({
  CommandService: {
    create: mockCommandServiceCreate,
  },
}));

describe('runNonInteractive', () => {
  let mockConfig: Config;
  let mockSettings: LoadedSettings;
  let mockToolRegistry: ToolRegistry;
  let mockCoreExecuteToolCall: Mock;
  let mockShutdownTelemetry: Mock;
  let consoleErrorSpy: MockInstance;
  let processStdoutSpy: MockInstance;
  let mockGeminiClient: {
<<<<<<< HEAD
    sendMessageStream: vi.Mock;
    resumeChat: vi.Mock;
    getChatRecordingService: vi.Mock;
=======
    sendMessageStream: Mock;
    getChatRecordingService: Mock;
>>>>>>> 98eef9ba
  };

  beforeEach(async () => {
    mockCoreExecuteToolCall = vi.mocked(executeToolCall);
    mockShutdownTelemetry = vi.mocked(shutdownTelemetry);

    mockCommandServiceCreate.mockResolvedValue({
      getCommands: mockGetCommands,
    });

    consoleErrorSpy = vi.spyOn(console, 'error').mockImplementation(() => {});
    processStdoutSpy = vi
      .spyOn(process.stdout, 'write')
      .mockImplementation(() => true);
    vi.spyOn(process, 'exit').mockImplementation((code) => {
      throw new Error(`process.exit(${code}) called`);
    });

    mockToolRegistry = {
      getTool: vi.fn(),
      getFunctionDeclarations: vi.fn().mockReturnValue([]),
    } as unknown as ToolRegistry;

    mockGeminiClient = {
      sendMessageStream: vi.fn(),
      resumeChat: vi.fn().mockResolvedValue(undefined),
      getChatRecordingService: vi.fn(() => ({
        initialize: vi.fn(),
        recordMessage: vi.fn(),
        recordMessageTokens: vi.fn(),
        recordToolCalls: vi.fn(),
      })),
    };

    mockConfig = {
      initialize: vi.fn().mockResolvedValue(undefined),
      getGeminiClient: vi.fn().mockReturnValue(mockGeminiClient),
      getToolRegistry: vi.fn().mockReturnValue(mockToolRegistry),
      getMaxSessionTurns: vi.fn().mockReturnValue(10),
      getSessionId: vi.fn().mockReturnValue('test-session-id'),
      getProjectRoot: vi.fn().mockReturnValue('/test/project'),
      storage: {
        getProjectTempDir: vi.fn().mockReturnValue('/test/project/.gemini/tmp'),
      },
      getIdeMode: vi.fn().mockReturnValue(false),

      getContentGeneratorConfig: vi.fn().mockReturnValue({}),
      getDebugMode: vi.fn().mockReturnValue(false),
      getOutputFormat: vi.fn().mockReturnValue('text'),
      getFolderTrust: vi.fn().mockReturnValue(false),
      isTrustedFolder: vi.fn().mockReturnValue(false),
    } as unknown as Config;

    mockSettings = {
      system: { path: '', settings: {} },
      systemDefaults: { path: '', settings: {} },
      user: { path: '', settings: {} },
      workspace: { path: '', settings: {} },
      errors: [],
      setValue: vi.fn(),
      merged: {
        security: {
          auth: {
            enforcedType: undefined,
          },
        },
      },
      isTrusted: true,
      migratedInMemorScopes: new Set(),
      forScope: vi.fn(),
      computeMergedSettings: vi.fn(),
    } as unknown as LoadedSettings;

    const { handleAtCommand } = await import(
      './ui/hooks/atCommandProcessor.js'
    );
    vi.mocked(handleAtCommand).mockImplementation(async ({ query }) => ({
      processedQuery: [{ text: query }],
      shouldProceed: true,
    }));
  });

  afterEach(() => {
    vi.restoreAllMocks();
  });

  async function* createStreamFromEvents(
    events: ServerGeminiStreamEvent[],
  ): AsyncGenerator<ServerGeminiStreamEvent> {
    for (const event of events) {
      yield event;
    }
  }

  it('should process input and write text output', async () => {
    const events: ServerGeminiStreamEvent[] = [
      { type: GeminiEventType.Content, value: 'Hello' },
      { type: GeminiEventType.Content, value: ' World' },
      {
        type: GeminiEventType.Finished,
        value: { reason: undefined, usageMetadata: { totalTokenCount: 10 } },
      },
    ];
    mockGeminiClient.sendMessageStream.mockReturnValue(
      createStreamFromEvents(events),
    );

    await runNonInteractive(
      mockConfig,
      mockSettings,
      'Test input',
      'prompt-id-1',
    );

    expect(mockGeminiClient.sendMessageStream).toHaveBeenCalledWith(
      [{ text: 'Test input' }],
      expect.any(AbortSignal),
      'prompt-id-1',
    );
    expect(processStdoutSpy).toHaveBeenCalledWith('Hello');
    expect(processStdoutSpy).toHaveBeenCalledWith(' World');
    expect(processStdoutSpy).toHaveBeenCalledWith('\n');
    expect(mockShutdownTelemetry).toHaveBeenCalled();
  });

  it('should handle a single tool call and respond', async () => {
    const toolCallEvent: ServerGeminiStreamEvent = {
      type: GeminiEventType.ToolCallRequest,
      value: {
        callId: 'tool-1',
        name: 'testTool',
        args: { arg1: 'value1' },
        isClientInitiated: false,
        prompt_id: 'prompt-id-2',
      },
    };
    const toolResponse: Part[] = [{ text: 'Tool response' }];
    mockCoreExecuteToolCall.mockResolvedValue({
      status: 'success',
      request: {
        callId: 'tool-1',
        name: 'testTool',
        args: { arg1: 'value1' },
        isClientInitiated: false,
        prompt_id: 'prompt-id-2',
      },
      tool: {} as AnyDeclarativeTool,
      invocation: {} as AnyToolInvocation,
      response: {
        responseParts: toolResponse,
        callId: 'tool-1',
        error: undefined,
        errorType: undefined,
        contentLength: undefined,
      },
    });

    const firstCallEvents: ServerGeminiStreamEvent[] = [toolCallEvent];
    const secondCallEvents: ServerGeminiStreamEvent[] = [
      { type: GeminiEventType.Content, value: 'Final answer' },
      {
        type: GeminiEventType.Finished,
        value: { reason: undefined, usageMetadata: { totalTokenCount: 10 } },
      },
    ];

    mockGeminiClient.sendMessageStream
      .mockReturnValueOnce(createStreamFromEvents(firstCallEvents))
      .mockReturnValueOnce(createStreamFromEvents(secondCallEvents));

    await runNonInteractive(
      mockConfig,
      mockSettings,
      'Use a tool',
      'prompt-id-2',
    );

    expect(mockGeminiClient.sendMessageStream).toHaveBeenCalledTimes(2);
    expect(mockCoreExecuteToolCall).toHaveBeenCalledWith(
      mockConfig,
      expect.objectContaining({ name: 'testTool' }),
      expect.any(AbortSignal),
    );
    expect(mockGeminiClient.sendMessageStream).toHaveBeenNthCalledWith(
      2,
      [{ text: 'Tool response' }],
      expect.any(AbortSignal),
      'prompt-id-2',
    );
    expect(processStdoutSpy).toHaveBeenCalledWith('Final answer');
    expect(processStdoutSpy).toHaveBeenCalledWith('\n');
  });

  it('should handle error during tool execution and should send error back to the model', async () => {
    const toolCallEvent: ServerGeminiStreamEvent = {
      type: GeminiEventType.ToolCallRequest,
      value: {
        callId: 'tool-1',
        name: 'errorTool',
        args: {},
        isClientInitiated: false,
        prompt_id: 'prompt-id-3',
      },
    };
    mockCoreExecuteToolCall.mockResolvedValue({
      status: 'error',
      request: {
        callId: 'tool-1',
        name: 'errorTool',
        args: {},
        isClientInitiated: false,
        prompt_id: 'prompt-id-3',
      },
      tool: {} as AnyDeclarativeTool,
      response: {
        callId: 'tool-1',
        error: new Error('Execution failed'),
        errorType: ToolErrorType.EXECUTION_FAILED,
        responseParts: [
          {
            functionResponse: {
              name: 'errorTool',
              response: {
                output: 'Error: Execution failed',
              },
            },
          },
        ],
        resultDisplay: 'Execution failed',
        contentLength: undefined,
      },
    });
    const finalResponse: ServerGeminiStreamEvent[] = [
      {
        type: GeminiEventType.Content,
        value: 'Sorry, let me try again.',
      },
      {
        type: GeminiEventType.Finished,
        value: { reason: undefined, usageMetadata: { totalTokenCount: 10 } },
      },
    ];
    mockGeminiClient.sendMessageStream
      .mockReturnValueOnce(createStreamFromEvents([toolCallEvent]))
      .mockReturnValueOnce(createStreamFromEvents(finalResponse));

    await runNonInteractive(
      mockConfig,
      mockSettings,
      'Trigger tool error',
      'prompt-id-3',
    );

    expect(mockCoreExecuteToolCall).toHaveBeenCalled();
    expect(consoleErrorSpy).toHaveBeenCalledWith(
      'Error executing tool errorTool: Execution failed',
    );
    expect(mockGeminiClient.sendMessageStream).toHaveBeenCalledTimes(2);
    expect(mockGeminiClient.sendMessageStream).toHaveBeenNthCalledWith(
      2,
      [
        {
          functionResponse: {
            name: 'errorTool',
            response: {
              output: 'Error: Execution failed',
            },
          },
        },
      ],
      expect.any(AbortSignal),
      'prompt-id-3',
    );
    expect(processStdoutSpy).toHaveBeenCalledWith('Sorry, let me try again.');
  });

  it('should exit with error if sendMessageStream throws initially', async () => {
    const apiError = new Error('API connection failed');
    mockGeminiClient.sendMessageStream.mockImplementation(() => {
      throw apiError;
    });

    await expect(
      runNonInteractive(
        mockConfig,
        mockSettings,
        'Initial fail',
        'prompt-id-4',
      ),
    ).rejects.toThrow(apiError);
  });

  it('should not exit if a tool is not found, and should send error back to model', async () => {
    const toolCallEvent: ServerGeminiStreamEvent = {
      type: GeminiEventType.ToolCallRequest,
      value: {
        callId: 'tool-1',
        name: 'nonexistentTool',
        args: {},
        isClientInitiated: false,
        prompt_id: 'prompt-id-5',
      },
    };
    mockCoreExecuteToolCall.mockResolvedValue({
      status: 'error',
      request: {
        callId: 'tool-1',
        name: 'nonexistentTool',
        args: {},
        isClientInitiated: false,
        prompt_id: 'prompt-id-5',
      },
      response: {
        callId: 'tool-1',
        error: new Error('Tool "nonexistentTool" not found in registry.'),
        resultDisplay: 'Tool "nonexistentTool" not found in registry.',
        responseParts: [],
        errorType: undefined,
        contentLength: undefined,
      },
    });
    const finalResponse: ServerGeminiStreamEvent[] = [
      {
        type: GeminiEventType.Content,
        value: "Sorry, I can't find that tool.",
      },
      {
        type: GeminiEventType.Finished,
        value: { reason: undefined, usageMetadata: { totalTokenCount: 10 } },
      },
    ];

    mockGeminiClient.sendMessageStream
      .mockReturnValueOnce(createStreamFromEvents([toolCallEvent]))
      .mockReturnValueOnce(createStreamFromEvents(finalResponse));

    await runNonInteractive(
      mockConfig,
      mockSettings,
      'Trigger tool not found',
      'prompt-id-5',
    );

    expect(mockCoreExecuteToolCall).toHaveBeenCalled();
    expect(consoleErrorSpy).toHaveBeenCalledWith(
      'Error executing tool nonexistentTool: Tool "nonexistentTool" not found in registry.',
    );
    expect(mockGeminiClient.sendMessageStream).toHaveBeenCalledTimes(2);
    expect(processStdoutSpy).toHaveBeenCalledWith(
      "Sorry, I can't find that tool.",
    );
  });

  it('should exit when max session turns are exceeded', async () => {
    vi.mocked(mockConfig.getMaxSessionTurns).mockReturnValue(0);
    await expect(
      runNonInteractive(
        mockConfig,
        mockSettings,
        'Trigger loop',
        'prompt-id-6',
      ),
    ).rejects.toThrow('process.exit(53) called');
  });

  it('should preprocess @include commands before sending to the model', async () => {
    // 1. Mock the imported atCommandProcessor
    const { handleAtCommand } = await import(
      './ui/hooks/atCommandProcessor.js'
    );
    const mockHandleAtCommand = vi.mocked(handleAtCommand);

    // 2. Define the raw input and the expected processed output
    const rawInput = 'Summarize @file.txt';
    const processedParts: Part[] = [
      { text: 'Summarize @file.txt' },
      { text: '\n--- Content from referenced files ---\n' },
      { text: 'This is the content of the file.' },
      { text: '\n--- End of content ---' },
    ];

    // 3. Setup the mock to return the processed parts
    mockHandleAtCommand.mockResolvedValue({
      processedQuery: processedParts,
      shouldProceed: true,
    });

    // Mock a simple stream response from the Gemini client
    const events: ServerGeminiStreamEvent[] = [
      { type: GeminiEventType.Content, value: 'Summary complete.' },
      {
        type: GeminiEventType.Finished,
        value: { reason: undefined, usageMetadata: { totalTokenCount: 10 } },
      },
    ];
    mockGeminiClient.sendMessageStream.mockReturnValue(
      createStreamFromEvents(events),
    );

    // 4. Run the non-interactive mode with the raw input
    await runNonInteractive(mockConfig, mockSettings, rawInput, 'prompt-id-7');

    // 5. Assert that sendMessageStream was called with the PROCESSED parts, not the raw input
    expect(mockGeminiClient.sendMessageStream).toHaveBeenCalledWith(
      processedParts,
      expect.any(AbortSignal),
      'prompt-id-7',
    );

    // 6. Assert the final output is correct
    expect(processStdoutSpy).toHaveBeenCalledWith('Summary complete.');
  });

  it('should process input and write JSON output with stats', async () => {
    const events: ServerGeminiStreamEvent[] = [
      { type: GeminiEventType.Content, value: 'Hello World' },
      {
        type: GeminiEventType.Finished,
        value: { reason: undefined, usageMetadata: { totalTokenCount: 10 } },
      },
    ];
    mockGeminiClient.sendMessageStream.mockReturnValue(
      createStreamFromEvents(events),
    );
    vi.mocked(mockConfig.getOutputFormat).mockReturnValue(OutputFormat.JSON);
    const mockMetrics: SessionMetrics = {
      models: {},
      tools: {
        totalCalls: 0,
        totalSuccess: 0,
        totalFail: 0,
        totalDurationMs: 0,
        totalDecisions: {
          accept: 0,
          reject: 0,
          modify: 0,
          auto_accept: 0,
        },
        byName: {},
      },
      files: {
        totalLinesAdded: 0,
        totalLinesRemoved: 0,
      },
    };
    vi.mocked(uiTelemetryService.getMetrics).mockReturnValue(mockMetrics);

    await runNonInteractive(
      mockConfig,
      mockSettings,
      'Test input',
      'prompt-id-1',
    );

    expect(mockGeminiClient.sendMessageStream).toHaveBeenCalledWith(
      [{ text: 'Test input' }],
      expect.any(AbortSignal),
      'prompt-id-1',
    );
    expect(processStdoutSpy).toHaveBeenCalledWith(
      JSON.stringify({ response: 'Hello World', stats: mockMetrics }, null, 2),
    );
  });

  it('should write JSON output with stats for tool-only commands (no text response)', async () => {
    // Test the scenario where a command completes successfully with only tool calls
    // but no text response - this would have caught the original bug
    const toolCallEvent: ServerGeminiStreamEvent = {
      type: GeminiEventType.ToolCallRequest,
      value: {
        callId: 'tool-1',
        name: 'testTool',
        args: { arg1: 'value1' },
        isClientInitiated: false,
        prompt_id: 'prompt-id-tool-only',
      },
    };
    const toolResponse: Part[] = [{ text: 'Tool executed successfully' }];
    mockCoreExecuteToolCall.mockResolvedValue({
      status: 'success',
      request: {
        callId: 'tool-1',
        name: 'testTool',
        args: { arg1: 'value1' },
        isClientInitiated: false,
        prompt_id: 'prompt-id-tool-only',
      },
      tool: {} as AnyDeclarativeTool,
      invocation: {} as AnyToolInvocation,
      response: {
        responseParts: toolResponse,
        callId: 'tool-1',
        error: undefined,
        errorType: undefined,
        contentLength: undefined,
      },
    });

    // First call returns only tool call, no content
    const firstCallEvents: ServerGeminiStreamEvent[] = [
      toolCallEvent,
      {
        type: GeminiEventType.Finished,
        value: { reason: undefined, usageMetadata: { totalTokenCount: 5 } },
      },
    ];

    // Second call returns no content (tool-only completion)
    const secondCallEvents: ServerGeminiStreamEvent[] = [
      {
        type: GeminiEventType.Finished,
        value: { reason: undefined, usageMetadata: { totalTokenCount: 3 } },
      },
    ];

    mockGeminiClient.sendMessageStream
      .mockReturnValueOnce(createStreamFromEvents(firstCallEvents))
      .mockReturnValueOnce(createStreamFromEvents(secondCallEvents));

    vi.mocked(mockConfig.getOutputFormat).mockReturnValue(OutputFormat.JSON);
    const mockMetrics: SessionMetrics = {
      models: {},
      tools: {
        totalCalls: 1,
        totalSuccess: 1,
        totalFail: 0,
        totalDurationMs: 100,
        totalDecisions: {
          accept: 1,
          reject: 0,
          modify: 0,
          auto_accept: 0,
        },
        byName: {
          testTool: {
            count: 1,
            success: 1,
            fail: 0,
            durationMs: 100,
            decisions: {
              accept: 1,
              reject: 0,
              modify: 0,
              auto_accept: 0,
            },
          },
        },
      },
      files: {
        totalLinesAdded: 0,
        totalLinesRemoved: 0,
      },
    };
    vi.mocked(uiTelemetryService.getMetrics).mockReturnValue(mockMetrics);

    await runNonInteractive(
      mockConfig,
      mockSettings,
      'Execute tool only',
      'prompt-id-tool-only',
    );

    expect(mockGeminiClient.sendMessageStream).toHaveBeenCalledTimes(2);
    expect(mockCoreExecuteToolCall).toHaveBeenCalledWith(
      mockConfig,
      expect.objectContaining({ name: 'testTool' }),
      expect.any(AbortSignal),
    );

    // This should output JSON with empty response but include stats
    expect(processStdoutSpy).toHaveBeenCalledWith(
      JSON.stringify({ response: '', stats: mockMetrics }, null, 2),
    );
  });

  it('should write JSON output with stats for empty response commands', async () => {
    // Test the scenario where a command completes but produces no content at all
    const events: ServerGeminiStreamEvent[] = [
      {
        type: GeminiEventType.Finished,
        value: { reason: undefined, usageMetadata: { totalTokenCount: 1 } },
      },
    ];
    mockGeminiClient.sendMessageStream.mockReturnValue(
      createStreamFromEvents(events),
    );
    vi.mocked(mockConfig.getOutputFormat).mockReturnValue(OutputFormat.JSON);
    const mockMetrics: SessionMetrics = {
      models: {},
      tools: {
        totalCalls: 0,
        totalSuccess: 0,
        totalFail: 0,
        totalDurationMs: 0,
        totalDecisions: {
          accept: 0,
          reject: 0,
          modify: 0,
          auto_accept: 0,
        },
        byName: {},
      },
      files: {
        totalLinesAdded: 0,
        totalLinesRemoved: 0,
      },
    };
    vi.mocked(uiTelemetryService.getMetrics).mockReturnValue(mockMetrics);

    await runNonInteractive(
      mockConfig,
      mockSettings,
      'Empty response test',
      'prompt-id-empty',
    );

    expect(mockGeminiClient.sendMessageStream).toHaveBeenCalledWith(
      [{ text: 'Empty response test' }],
      expect.any(AbortSignal),
      'prompt-id-empty',
    );

    // This should output JSON with empty response but include stats
    expect(processStdoutSpy).toHaveBeenCalledWith(
      JSON.stringify({ response: '', stats: mockMetrics }, null, 2),
    );
  });

  it('should handle errors in JSON format', async () => {
    vi.mocked(mockConfig.getOutputFormat).mockReturnValue(OutputFormat.JSON);
    const testError = new Error('Invalid input provided');

    mockGeminiClient.sendMessageStream.mockImplementation(() => {
      throw testError;
    });

    // Mock console.error to capture JSON error output
    const consoleErrorJsonSpy = vi
      .spyOn(console, 'error')
      .mockImplementation(() => {});

    let thrownError: Error | null = null;
    try {
      await runNonInteractive(
        mockConfig,
        mockSettings,
        'Test input',
        'prompt-id-error',
      );
      // Should not reach here
      expect.fail('Expected process.exit to be called');
    } catch (error) {
      thrownError = error as Error;
    }

    // Should throw because of mocked process.exit
    expect(thrownError?.message).toBe('process.exit(1) called');

    expect(consoleErrorJsonSpy).toHaveBeenCalledWith(
      JSON.stringify(
        {
          error: {
            type: 'Error',
            message: 'Invalid input provided',
            code: 1,
          },
        },
        null,
        2,
      ),
    );
  });

  it('should handle FatalInputError with custom exit code in JSON format', async () => {
    vi.mocked(mockConfig.getOutputFormat).mockReturnValue(OutputFormat.JSON);
    const fatalError = new FatalInputError('Invalid command syntax provided');

    mockGeminiClient.sendMessageStream.mockImplementation(() => {
      throw fatalError;
    });

    // Mock console.error to capture JSON error output
    const consoleErrorJsonSpy = vi
      .spyOn(console, 'error')
      .mockImplementation(() => {});

    let thrownError: Error | null = null;
    try {
      await runNonInteractive(
        mockConfig,
        mockSettings,
        'Invalid syntax',
        'prompt-id-fatal',
      );
      // Should not reach here
      expect.fail('Expected process.exit to be called');
    } catch (error) {
      thrownError = error as Error;
    }

    // Should throw because of mocked process.exit with custom exit code
    expect(thrownError?.message).toBe('process.exit(42) called');

    expect(consoleErrorJsonSpy).toHaveBeenCalledWith(
      JSON.stringify(
        {
          error: {
            type: 'FatalInputError',
            message: 'Invalid command syntax provided',
            code: 42,
          },
        },
        null,
        2,
      ),
    );
  });

  it('should execute a slash command that returns a prompt', async () => {
    const mockCommand = {
      name: 'testcommand',
      description: 'a test command',
      action: vi.fn().mockResolvedValue({
        type: 'submit_prompt',
        content: [{ text: 'Prompt from command' }],
      }),
    };
    mockGetCommands.mockReturnValue([mockCommand]);

    const events: ServerGeminiStreamEvent[] = [
      { type: GeminiEventType.Content, value: 'Response from command' },
      {
        type: GeminiEventType.Finished,
        value: { reason: undefined, usageMetadata: { totalTokenCount: 5 } },
      },
    ];
    mockGeminiClient.sendMessageStream.mockReturnValue(
      createStreamFromEvents(events),
    );

    await runNonInteractive(
      mockConfig,
      mockSettings,
      '/testcommand',
      'prompt-id-slash',
    );

    // Ensure the prompt sent to the model is from the command, not the raw input
    expect(mockGeminiClient.sendMessageStream).toHaveBeenCalledWith(
      [{ text: 'Prompt from command' }],
      expect.any(AbortSignal),
      'prompt-id-slash',
    );

    expect(processStdoutSpy).toHaveBeenCalledWith('Response from command');
  });

  it('should throw FatalInputError if a command requires confirmation', async () => {
    const mockCommand = {
      name: 'confirm',
      description: 'a command that needs confirmation',
      action: vi.fn().mockResolvedValue({
        type: 'confirm_shell_commands',
        commands: ['rm -rf /'],
      }),
    };
    mockGetCommands.mockReturnValue([mockCommand]);

    await expect(
      runNonInteractive(
        mockConfig,
        mockSettings,
        '/confirm',
        'prompt-id-confirm',
      ),
    ).rejects.toThrow(
      'Exiting due to a confirmation prompt requested by the command.',
    );
  });

  it('should treat an unknown slash command as a regular prompt', async () => {
    // No commands are mocked, so any slash command is "unknown"
    mockGetCommands.mockReturnValue([]);

    const events: ServerGeminiStreamEvent[] = [
      { type: GeminiEventType.Content, value: 'Response to unknown' },
      {
        type: GeminiEventType.Finished,
        value: { reason: undefined, usageMetadata: { totalTokenCount: 5 } },
      },
    ];
    mockGeminiClient.sendMessageStream.mockReturnValue(
      createStreamFromEvents(events),
    );

    await runNonInteractive(
      mockConfig,
      mockSettings,
      '/unknowncommand',
      'prompt-id-unknown',
    );

    // Ensure the raw input is sent to the model
    expect(mockGeminiClient.sendMessageStream).toHaveBeenCalledWith(
      [{ text: '/unknowncommand' }],
      expect.any(AbortSignal),
      'prompt-id-unknown',
    );

    expect(processStdoutSpy).toHaveBeenCalledWith('Response to unknown');
  });

  it('should throw for unhandled command result types', async () => {
    const mockCommand = {
      name: 'noaction',
      description: 'unhandled type',
      action: vi.fn().mockResolvedValue({
        type: 'unhandled',
      }),
    };
    mockGetCommands.mockReturnValue([mockCommand]);

    await expect(
      runNonInteractive(
        mockConfig,
        mockSettings,
        '/noaction',
        'prompt-id-unhandled',
      ),
    ).rejects.toThrow(
      'Exiting due to command result that is not supported in non-interactive mode.',
    );
  });

  it('should pass arguments to the slash command action', async () => {
    const mockAction = vi.fn().mockResolvedValue({
      type: 'submit_prompt',
      content: [{ text: 'Prompt from command' }],
    });
    const mockCommand = {
      name: 'testargs',
      description: 'a test command',
      action: mockAction,
    };
    mockGetCommands.mockReturnValue([mockCommand]);

    const events: ServerGeminiStreamEvent[] = [
      { type: GeminiEventType.Content, value: 'Acknowledged' },
      {
        type: GeminiEventType.Finished,
        value: { reason: undefined, usageMetadata: { totalTokenCount: 1 } },
      },
    ];
    mockGeminiClient.sendMessageStream.mockReturnValue(
      createStreamFromEvents(events),
    );

    await runNonInteractive(
      mockConfig,
      mockSettings,
      '/testargs arg1 arg2',
      'prompt-id-args',
    );

    expect(mockAction).toHaveBeenCalledWith(expect.any(Object), 'arg1 arg2');

    expect(processStdoutSpy).toHaveBeenCalledWith('Acknowledged');
  });

  it('should allow a normally-excluded tool when --allowed-tools is set', async () => {
    // By default, ShellTool is excluded in non-interactive mode.
    // This test ensures that --allowed-tools overrides this exclusion.
    vi.mocked(mockConfig.getToolRegistry).mockReturnValue({
      getTool: vi.fn().mockReturnValue({
        name: 'ShellTool',
        description: 'A shell tool',
        run: vi.fn(),
      }),
      getFunctionDeclarations: vi.fn().mockReturnValue([{ name: 'ShellTool' }]),
    } as unknown as ToolRegistry);

    const toolCallEvent: ServerGeminiStreamEvent = {
      type: GeminiEventType.ToolCallRequest,
      value: {
        callId: 'tool-shell-1',
        name: 'ShellTool',
        args: { command: 'ls' },
        isClientInitiated: false,
        prompt_id: 'prompt-id-allowed',
      },
    };
    const toolResponse: Part[] = [{ text: 'file.txt' }];
    mockCoreExecuteToolCall.mockResolvedValue({
      status: 'success',
      request: {
        callId: 'tool-shell-1',
        name: 'ShellTool',
        args: { command: 'ls' },
        isClientInitiated: false,
        prompt_id: 'prompt-id-allowed',
      },
      tool: {} as AnyDeclarativeTool,
      invocation: {} as AnyToolInvocation,
      response: {
        responseParts: toolResponse,
        callId: 'tool-shell-1',
        error: undefined,
        errorType: undefined,
        contentLength: undefined,
      },
    });

    const firstCallEvents: ServerGeminiStreamEvent[] = [toolCallEvent];
    const secondCallEvents: ServerGeminiStreamEvent[] = [
      { type: GeminiEventType.Content, value: 'file.txt' },
      {
        type: GeminiEventType.Finished,
        value: { reason: undefined, usageMetadata: { totalTokenCount: 10 } },
      },
    ];

    mockGeminiClient.sendMessageStream
      .mockReturnValueOnce(createStreamFromEvents(firstCallEvents))
      .mockReturnValueOnce(createStreamFromEvents(secondCallEvents));

    await runNonInteractive(
      mockConfig,
      mockSettings,
      'List the files',
      'prompt-id-allowed',
    );

    expect(mockCoreExecuteToolCall).toHaveBeenCalledWith(
      mockConfig,
      expect.objectContaining({ name: 'ShellTool' }),
      expect.any(AbortSignal),
    );
    expect(processStdoutSpy).toHaveBeenCalledWith('file.txt');
  });
});<|MERGE_RESOLUTION|>--- conflicted
+++ resolved
@@ -68,14 +68,9 @@
   let consoleErrorSpy: MockInstance;
   let processStdoutSpy: MockInstance;
   let mockGeminiClient: {
-<<<<<<< HEAD
-    sendMessageStream: vi.Mock;
-    resumeChat: vi.Mock;
-    getChatRecordingService: vi.Mock;
-=======
     sendMessageStream: Mock;
+    resumeChat: Mock;
     getChatRecordingService: Mock;
->>>>>>> 98eef9ba
   };
 
   beforeEach(async () => {
