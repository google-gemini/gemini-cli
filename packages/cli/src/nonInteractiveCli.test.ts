--- conflicted
+++ resolved
@@ -8,10 +8,7 @@
   Config,
   executeToolCall,
   ToolRegistry,
-<<<<<<< HEAD
-=======
   ToolErrorType,
->>>>>>> c725e258
   shutdownTelemetry,
   GeminiEventType,
   ServerGeminiStreamEvent,
@@ -165,10 +162,7 @@
     };
     mockCoreExecuteToolCall.mockResolvedValue({
       error: new Error('Tool execution failed badly'),
-<<<<<<< HEAD
-=======
       errorType: ToolErrorType.UNHANDLED_EXCEPTION,
->>>>>>> c725e258
     });
     mockGeminiClient.sendMessageStream.mockReturnValue(
       createStreamFromEvents([toolCallEvent]),
