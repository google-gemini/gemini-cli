--- conflicted
+++ resolved
@@ -168,11 +168,8 @@
       getContentGeneratorConfig: vi.fn().mockReturnValue({}),
       getDebugMode: vi.fn().mockReturnValue(false),
       getOutputFormat: vi.fn().mockReturnValue('text'),
-<<<<<<< HEAD
       getAdkMode: vi.fn().mockReturnValue(false),
-=======
       getModel: vi.fn().mockReturnValue('test-model'),
->>>>>>> f2c52f77
       getFolderTrust: vi.fn().mockReturnValue(false),
       isTrustedFolder: vi.fn().mockReturnValue(false),
     } as unknown as Config;
