/**
 * @license
 * Copyright 2025 Google LLC
 * SPDX-License-Identifier: Apache-2.0
 */

/* eslint-disable @typescript-eslint/no-explicit-any */
import { describe, it, expect, vi, beforeEach, afterEach } from 'vitest';
import { runNonInteractive } from './nonInteractiveCli.js';
import { Config, GeminiClient, ToolRegistry } from '@google/gemini-cli-core';
import { GenerateContentResponse, Part, FunctionCall } from '@google/genai';

// Mock dependencies
vi.mock('@google/gemini-cli-core', async () => {
  const actualCore = await vi.importActual<
    typeof import('@google/gemini-cli-core')
  >('@google/gemini-cli-core');
  return {
    ...actualCore,
    GeminiClient: vi.fn(),
    ToolRegistry: vi.fn(),
    executeToolCall: vi.fn(),
  };
});

describe('runNonInteractive', () => {
  let mockConfig: Config;
  let mockGeminiClient: GeminiClient;
  let mockToolRegistry: ToolRegistry;
  let mockChat: {
    sendMessageStream: ReturnType<typeof vi.fn>;
  };
  let mockProcessStdoutWrite: ReturnType<typeof vi.fn>;
  let mockProcessExit: ReturnType<typeof vi.fn>;

  beforeEach(() => {
    vi.resetAllMocks();
    mockChat = {
      sendMessageStream: vi.fn(),
    };
    mockGeminiClient = {
      getChat: vi.fn().mockResolvedValue(mockChat),
    } as unknown as GeminiClient;
    mockToolRegistry = {
      getFunctionDeclarations: vi.fn().mockReturnValue([]),
      getTool: vi.fn(),
    } as unknown as ToolRegistry;

    vi.mocked(GeminiClient).mockImplementation(() => mockGeminiClient);
    vi.mocked(ToolRegistry).mockImplementation(() => mockToolRegistry);

    mockConfig = {
      getToolRegistry: vi.fn().mockReturnValue(mockToolRegistry),
      getGeminiClient: vi.fn().mockReturnValue(mockGeminiClient),
      getContentGeneratorConfig: vi.fn().mockReturnValue({}),
<<<<<<< HEAD
      getMaxSessionTurns: vi.fn().mockReturnValue(10),
=======
      initialize: vi.fn(),
>>>>>>> daed8b0f
    } as unknown as Config;

    mockProcessStdoutWrite = vi.fn().mockImplementation(() => true);
    process.stdout.write = mockProcessStdoutWrite as any; // Use any to bypass strict signature matching for mock
    mockProcessExit = vi
      .fn()
      .mockImplementation((_code?: number) => undefined as never);
    process.exit = mockProcessExit as any; // Use any for process.exit mock
  });

  afterEach(() => {
    vi.restoreAllMocks();
    // Restore original process methods if they were globally patched
    // This might require storing the original methods before patching them in beforeEach
  });

  it('should process input and write text output', async () => {
    const inputStream = (async function* () {
      yield {
        candidates: [{ content: { parts: [{ text: 'Hello' }] } }],
      } as GenerateContentResponse;
      yield {
        candidates: [{ content: { parts: [{ text: ' World' }] } }],
      } as GenerateContentResponse;
    })();
    mockChat.sendMessageStream.mockResolvedValue(inputStream);

    await runNonInteractive(mockConfig, 'Test input', 'prompt-id-1');

    expect(mockChat.sendMessageStream).toHaveBeenCalledWith(
      {
        message: [{ text: 'Test input' }],
        config: {
          abortSignal: expect.any(AbortSignal),
          tools: [{ functionDeclarations: [] }],
        },
      },
      expect.any(String),
    );
    expect(mockProcessStdoutWrite).toHaveBeenCalledWith('Hello');
    expect(mockProcessStdoutWrite).toHaveBeenCalledWith(' World');
    expect(mockProcessStdoutWrite).toHaveBeenCalledWith('\n');
  });

  it('should handle a single tool call and respond', async () => {
    const functionCall: FunctionCall = {
      id: 'fc1',
      name: 'testTool',
      args: { p: 'v' },
    };
    const toolResponsePart: Part = {
      functionResponse: {
        name: 'testTool',
        id: 'fc1',
        response: { result: 'tool success' },
      },
    };

    const { executeToolCall: mockCoreExecuteToolCall } = await import(
      '@google/gemini-cli-core'
    );
    vi.mocked(mockCoreExecuteToolCall).mockResolvedValue({
      callId: 'fc1',
      responseParts: [toolResponsePart],
      resultDisplay: 'Tool success display',
      error: undefined,
    });

    const stream1 = (async function* () {
      yield { functionCalls: [functionCall] } as GenerateContentResponse;
    })();
    const stream2 = (async function* () {
      yield {
        candidates: [{ content: { parts: [{ text: 'Final answer' }] } }],
      } as GenerateContentResponse;
    })();
    mockChat.sendMessageStream
      .mockResolvedValueOnce(stream1)
      .mockResolvedValueOnce(stream2);

    await runNonInteractive(mockConfig, 'Use a tool', 'prompt-id-2');

    expect(mockChat.sendMessageStream).toHaveBeenCalledTimes(2);
    expect(mockCoreExecuteToolCall).toHaveBeenCalledWith(
      mockConfig,
      expect.objectContaining({ callId: 'fc1', name: 'testTool' }),
      mockToolRegistry,
      expect.any(AbortSignal),
    );
    expect(mockChat.sendMessageStream).toHaveBeenLastCalledWith(
      expect.objectContaining({
        message: [toolResponsePart],
      }),
      expect.any(String),
    );
    expect(mockProcessStdoutWrite).toHaveBeenCalledWith('Final answer');
  });

  it('should handle error during tool execution', async () => {
    const functionCall: FunctionCall = {
      id: 'fcError',
      name: 'errorTool',
      args: {},
    };
    const errorResponsePart: Part = {
      functionResponse: {
        name: 'errorTool',
        id: 'fcError',
        response: { error: 'Tool failed' },
      },
    };

    const { executeToolCall: mockCoreExecuteToolCall } = await import(
      '@google/gemini-cli-core'
    );
    vi.mocked(mockCoreExecuteToolCall).mockResolvedValue({
      callId: 'fcError',
      responseParts: [errorResponsePart],
      resultDisplay: 'Tool execution failed badly',
      error: new Error('Tool failed'),
    });

    const stream1 = (async function* () {
      yield { functionCalls: [functionCall] } as GenerateContentResponse;
    })();

    const stream2 = (async function* () {
      yield {
        candidates: [
          { content: { parts: [{ text: 'Could not complete request.' }] } },
        ],
      } as GenerateContentResponse;
    })();
    mockChat.sendMessageStream
      .mockResolvedValueOnce(stream1)
      .mockResolvedValueOnce(stream2);
    const consoleErrorSpy = vi
      .spyOn(console, 'error')
      .mockImplementation(() => {});

    await runNonInteractive(mockConfig, 'Trigger tool error', 'prompt-id-3');

    expect(mockCoreExecuteToolCall).toHaveBeenCalled();
    expect(consoleErrorSpy).toHaveBeenCalledWith(
      'Error executing tool errorTool: Tool execution failed badly',
    );
    expect(mockChat.sendMessageStream).toHaveBeenLastCalledWith(
      expect.objectContaining({
        message: [errorResponsePart],
      }),
      expect.any(String),
    );
    expect(mockProcessStdoutWrite).toHaveBeenCalledWith(
      'Could not complete request.',
    );
  });

  it('should exit with error if sendMessageStream throws initially', async () => {
    const apiError = new Error('API connection failed');
    mockChat.sendMessageStream.mockRejectedValue(apiError);
    const consoleErrorSpy = vi
      .spyOn(console, 'error')
      .mockImplementation(() => {});

    await runNonInteractive(mockConfig, 'Initial fail', 'prompt-id-4');

    expect(consoleErrorSpy).toHaveBeenCalledWith(
      '[API Error: API connection failed]',
    );
  });

  it('should not exit if a tool is not found, and should send error back to model', async () => {
    const functionCall: FunctionCall = {
      id: 'fcNotFound',
      name: 'nonExistentTool',
      args: {},
    };
    const errorResponsePart: Part = {
      functionResponse: {
        name: 'nonExistentTool',
        id: 'fcNotFound',
        response: { error: 'Tool "nonExistentTool" not found in registry.' },
      },
    };

    const { executeToolCall: mockCoreExecuteToolCall } = await import(
      '@google/gemini-cli-core'
    );
    vi.mocked(mockCoreExecuteToolCall).mockResolvedValue({
      callId: 'fcNotFound',
      responseParts: [errorResponsePart],
      resultDisplay: 'Tool "nonExistentTool" not found in registry.',
      error: new Error('Tool "nonExistentTool" not found in registry.'),
    });

    const stream1 = (async function* () {
      yield { functionCalls: [functionCall] } as GenerateContentResponse;
    })();
    const stream2 = (async function* () {
      yield {
        candidates: [
          {
            content: {
              parts: [{ text: 'Unfortunately the tool does not exist.' }],
            },
          },
        ],
      } as GenerateContentResponse;
    })();
    mockChat.sendMessageStream
      .mockResolvedValueOnce(stream1)
      .mockResolvedValueOnce(stream2);
    const consoleErrorSpy = vi
      .spyOn(console, 'error')
      .mockImplementation(() => {});

    await runNonInteractive(
      mockConfig,
      'Trigger tool not found',
      'prompt-id-5',
    );

    expect(consoleErrorSpy).toHaveBeenCalledWith(
      'Error executing tool nonExistentTool: Tool "nonExistentTool" not found in registry.',
    );

    expect(mockProcessExit).not.toHaveBeenCalled();

    expect(mockChat.sendMessageStream).toHaveBeenCalledTimes(2);
    expect(mockChat.sendMessageStream).toHaveBeenLastCalledWith(
      expect.objectContaining({
        message: [errorResponsePart],
      }),
      expect.any(String),
    );

    expect(mockProcessStdoutWrite).toHaveBeenCalledWith(
      'Unfortunately the tool does not exist.',
    );
  });

  it('should exit when max session turns are exceeded', async () => {
    const functionCall: FunctionCall = {
      id: 'fcLoop',
      name: 'loopTool',
      args: {},
    };
    const toolResponsePart: Part = {
      functionResponse: {
        name: 'loopTool',
        id: 'fcLoop',
        response: { result: 'still looping' },
      },
    };

    // Config with a max turn of 1
    vi.mocked(mockConfig.getMaxSessionTurns).mockReturnValue(1);

    const { executeToolCall: mockCoreExecuteToolCall } = await import(
      '@google/gemini-cli-core'
    );
    vi.mocked(mockCoreExecuteToolCall).mockResolvedValue({
      callId: 'fcLoop',
      responseParts: [toolResponsePart],
      resultDisplay: 'Still looping',
      error: undefined,
    });

    const stream = (async function* () {
      yield { functionCalls: [functionCall] } as GenerateContentResponse;
    })();

    mockChat.sendMessageStream.mockResolvedValue(stream);
    const consoleErrorSpy = vi
      .spyOn(console, 'error')
      .mockImplementation(() => {});

    await runNonInteractive(mockConfig, 'Trigger loop');

    expect(mockChat.sendMessageStream).toHaveBeenCalledTimes(1);
    expect(consoleErrorSpy).toHaveBeenCalledWith(
      `
 Reached max session turns for this session. Increase the number of turns by specifying maxSessionTurns in settings.json.`,
    );
    expect(mockProcessExit).not.toHaveBeenCalled();
  });
});<|MERGE_RESOLUTION|>--- conflicted
+++ resolved
@@ -53,11 +53,8 @@
       getToolRegistry: vi.fn().mockReturnValue(mockToolRegistry),
       getGeminiClient: vi.fn().mockReturnValue(mockGeminiClient),
       getContentGeneratorConfig: vi.fn().mockReturnValue({}),
-<<<<<<< HEAD
       getMaxSessionTurns: vi.fn().mockReturnValue(10),
-=======
       initialize: vi.fn(),
->>>>>>> daed8b0f
     } as unknown as Config;
 
     mockProcessStdoutWrite = vi.fn().mockImplementation(() => true);
