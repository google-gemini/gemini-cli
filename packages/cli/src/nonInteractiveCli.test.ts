--- conflicted
+++ resolved
@@ -11,26 +11,15 @@
   shutdownTelemetry,
   GeminiEventType,
   ServerGeminiStreamEvent,
-} from '@google/gemini-cli-core';
+} from '@thacio/auditaria-cli-core';
 import { Part } from '@google/genai';
 import { runNonInteractive } from './nonInteractiveCli.js';
-<<<<<<< HEAD
-import { Config, GeminiClient, ToolRegistry } from '@thacio/auditaria-cli-core';
-import { GenerateContentResponse, Part, FunctionCall } from '@google/genai';
-
-// Mock dependencies
-vi.mock('@thacio/auditaria-cli-core', async () => {
-  const actualCore = await vi.importActual<
-    typeof import('@thacio/auditaria-cli-core')
-  >('@thacio/auditaria-cli-core');
-=======
 import { vi } from 'vitest';
 
 // Mock core modules
-vi.mock('@google/gemini-cli-core', async (importOriginal) => {
+vi.mock('@thacio/auditaria-cli-core', async (importOriginal) => {
   const original =
-    await importOriginal<typeof import('@google/gemini-cli-core')>();
->>>>>>> 65be9cab
+    await importOriginal<typeof import('@thacio/auditaria-cli-core')>();
   return {
     ...original,
     executeToolCall: vi.fn(),
@@ -131,22 +120,10 @@
     const toolResponse: Part[] = [{ text: 'Tool response' }];
     mockCoreExecuteToolCall.mockResolvedValue({ responseParts: toolResponse });
 
-<<<<<<< HEAD
-    const { executeToolCall: mockCoreExecuteToolCall } = await import(
-      '@thacio/auditaria-cli-core'
-    );
-    vi.mocked(mockCoreExecuteToolCall).mockResolvedValue({
-      callId: 'fc1',
-      responseParts: [toolResponsePart],
-      resultDisplay: 'Tool success display',
-      error: undefined,
-    });
-=======
     const firstCallEvents: ServerGeminiStreamEvent[] = [toolCallEvent];
     const secondCallEvents: ServerGeminiStreamEvent[] = [
       { type: GeminiEventType.Content, value: 'Final answer' },
     ];
->>>>>>> 65be9cab
 
     mockGeminiClient.sendMessageStream
       .mockReturnValueOnce(createStreamFromEvents(firstCallEvents))
@@ -182,20 +159,8 @@
         prompt_id: 'prompt-id-3',
       },
     };
-<<<<<<< HEAD
-
-    const { executeToolCall: mockCoreExecuteToolCall } = await import(
-      '@thacio/auditaria-cli-core'
-    );
-    vi.mocked(mockCoreExecuteToolCall).mockResolvedValue({
-      callId: 'fcError',
-      responseParts: [errorResponsePart],
-      resultDisplay: 'Tool execution failed badly',
-      error: new Error('Tool failed'),
-=======
     mockCoreExecuteToolCall.mockResolvedValue({
       error: new Error('Tool execution failed badly'),
->>>>>>> 65be9cab
     });
     mockGeminiClient.sendMessageStream.mockReturnValue(
       createStreamFromEvents([toolCallEvent]),
@@ -235,18 +200,7 @@
         prompt_id: 'prompt-id-5',
       },
     };
-<<<<<<< HEAD
-
-    const { executeToolCall: mockCoreExecuteToolCall } = await import(
-      '@thacio/auditaria-cli-core'
-    );
-    vi.mocked(mockCoreExecuteToolCall).mockResolvedValue({
-      callId: 'fcNotFound',
-      responseParts: [errorResponsePart],
-      resultDisplay: 'Tool "nonexistentTool" not found in registry.',
-=======
     mockCoreExecuteToolCall.mockResolvedValue({
->>>>>>> 65be9cab
       error: new Error('Tool "nonexistentTool" not found in registry.'),
       resultDisplay: 'Tool "nonexistentTool" not found in registry.',
     });
@@ -279,49 +233,8 @@
   });
 
   it('should exit when max session turns are exceeded', async () => {
-<<<<<<< HEAD
-    const functionCall: FunctionCall = {
-      id: 'fcLoop',
-      name: 'loopTool',
-      args: {},
-    };
-    const toolResponsePart: Part = {
-      functionResponse: {
-        name: 'loopTool',
-        id: 'fcLoop',
-        response: { result: 'still looping' },
-      },
-    };
-
-    // Config with a max turn of 1
-    vi.mocked(mockConfig.getMaxSessionTurns).mockReturnValue(1);
-
-    const { executeToolCall: mockCoreExecuteToolCall } = await import(
-      '@thacio/auditaria-cli-core'
-    );
-    vi.mocked(mockCoreExecuteToolCall).mockResolvedValue({
-      callId: 'fcLoop',
-      responseParts: [toolResponsePart],
-      resultDisplay: 'Still looping',
-      error: undefined,
-    });
-
-    const stream = (async function* () {
-      yield { functionCalls: [functionCall] } as GenerateContentResponse;
-    })();
-
-    mockChat.sendMessageStream.mockResolvedValue(stream);
-    const consoleErrorSpy = vi
-      .spyOn(console, 'error')
-      .mockImplementation(() => {});
-
-    await runNonInteractive(mockConfig, 'Trigger loop');
-
-    expect(mockChat.sendMessageStream).toHaveBeenCalledTimes(1);
-=======
     vi.mocked(mockConfig.getMaxSessionTurns).mockReturnValue(0);
     await runNonInteractive(mockConfig, 'Trigger loop', 'prompt-id-6');
->>>>>>> 65be9cab
     expect(consoleErrorSpy).toHaveBeenCalledWith(
       '\n Reached max session turns for this session. Increase the number of turns by specifying maxSessionTurns in settings.json.',
     );
