--- conflicted
+++ resolved
@@ -51,16 +51,6 @@
     debugMode: config.getDebugMode(),
   });
 
-<<<<<<< HEAD
-  const geminiClient = config.getGeminiClient();
-  const toolRegistry: ToolRegistry = await config.getToolRegistry();
-
-  const abortController = new AbortController();
-  let currentMessages: Content[] = [{ role: 'user', parts: [{ text: input }] }];
-  process.stdout.write(`User 🖥️: ${input}\n`);
-  let turnCount = 0;
-=======
->>>>>>> 02f7e48c
   try {
     await config.initialize();
     consolePatcher.patch();
@@ -79,6 +69,7 @@
     let currentMessages: Content[] = [
       { role: 'user', parts: [{ text: input }] },
     ];
+    process.stdout.write(`User 🖥️: ${input}\n`);
     let turnCount = 0;
     while (true) {
       turnCount++;
