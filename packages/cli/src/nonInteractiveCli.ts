/**
 * @license
 * Copyright 2025 Google LLC
 * SPDX-License-Identifier: Apache-2.0
 */

import type {
  Config,
  ToolCallRequestInfo,
  ResumedSessionData,
  CompletedToolCall,
  UserFeedbackPayload,
} from '@google/gemini-cli-core';
import { isSlashCommand } from './ui/utils/commandUtils.js';
import type { LoadedSettings } from './config/settings.js';
import {
  executeToolCall,
  shutdownTelemetry,
  isTelemetrySdkInitialized,
  GeminiEventType,
  FatalInputError,
  promptIdContext,
  OutputFormat,
  JsonFormatter,
  StreamJsonFormatter,
  JsonStreamEventType,
  uiTelemetryService,
  debugLogger,
  coreEvents,
  CoreEvent,
} from '@google/gemini-cli-core';

import type { Content, Part } from '@google/genai';

import { convertSessionToHistoryFormats } from './ui/hooks/useSessionBrowser.js';
import { handleSlashCommand } from './nonInteractiveCliCommands.js';
import { ConsolePatcher } from './ui/utils/ConsolePatcher.js';
import { handleAtCommand } from './ui/hooks/atCommandProcessor.js';
import {
  handleError,
  handleToolError,
  handleCancellationError,
  handleMaxTurnsExceededError,
} from './utils/errors.js';
import { TextOutput } from './ui/utils/textOutput.js';

<<<<<<< HEAD
export async function runNonInteractive(
  config: Config,
  settings: LoadedSettings,
  input: string,
  prompt_id: string,
  resumedSessionData?: ResumedSessionData,
): Promise<void> {
=======
interface RunNonInteractiveParams {
  config: Config;
  settings: LoadedSettings;
  input: string;
  prompt_id: string;
  hasDeprecatedPromptArg?: boolean;
}

export async function runNonInteractive({
  config,
  settings,
  input,
  prompt_id,
  hasDeprecatedPromptArg,
}: RunNonInteractiveParams): Promise<void> {
>>>>>>> 2a3244b1
  return promptIdContext.run(prompt_id, async () => {
    const consolePatcher = new ConsolePatcher({
      stderr: true,
      debugMode: config.getDebugMode(),
    });
    const textOutput = new TextOutput();

    const handleUserFeedback = (payload: UserFeedbackPayload) => {
      const prefix = payload.severity.toUpperCase();
      process.stderr.write(`[${prefix}] ${payload.message}\n`);
      if (payload.error && config.getDebugMode()) {
        const errorToLog =
          payload.error instanceof Error
            ? payload.error.stack || payload.error.message
            : String(payload.error);
        process.stderr.write(`${errorToLog}\n`);
      }
    };

    const startTime = Date.now();
    const streamFormatter =
      config.getOutputFormat() === OutputFormat.STREAM_JSON
        ? new StreamJsonFormatter()
        : null;

    let errorToHandle: unknown | undefined;
    try {
      consolePatcher.patch();
      coreEvents.on(CoreEvent.UserFeedback, handleUserFeedback);
      coreEvents.drainFeedbackBacklog();

      // Handle EPIPE errors when the output is piped to a command that closes early.
      process.stdout.on('error', (err: NodeJS.ErrnoException) => {
        if (err.code === 'EPIPE') {
          // Exit gracefully if the pipe is closed.
          process.exit(0);
        }
      });

      const geminiClient = config.getGeminiClient();

      // Initialize chat.  Resume if resume data is passed.
      if (resumedSessionData) {
        await geminiClient.resumeChat(
          convertSessionToHistoryFormats(
            resumedSessionData.conversation.messages,
          ).clientHistory,
          resumedSessionData,
        );
      }

      // Emit init event for streaming JSON
      if (streamFormatter) {
        streamFormatter.emitEvent({
          type: JsonStreamEventType.INIT,
          timestamp: new Date().toISOString(),
          session_id: config.getSessionId(),
          model: config.getModel(),
        });
      }

      const abortController = new AbortController();

      let query: Part[] | undefined;

      if (isSlashCommand(input)) {
        const slashCommandResult = await handleSlashCommand(
          input,
          abortController,
          config,
          settings,
        );
        // If a slash command is found and returns a prompt, use it.
        // Otherwise, slashCommandResult fall through to the default prompt
        // handling.
        if (slashCommandResult) {
          query = slashCommandResult as Part[];
        }
      }

      if (!query) {
        const { processedQuery, shouldProceed } = await handleAtCommand({
          query: input,
          config,
          addItem: (_item, _timestamp) => 0,
          onDebugMessage: () => {},
          messageId: Date.now(),
          signal: abortController.signal,
        });

        if (!shouldProceed || !processedQuery) {
          // An error occurred during @include processing (e.g., file not found).
          // The error message is already logged by handleAtCommand.
          throw new FatalInputError(
            'Exiting due to an error processing the @ command.',
          );
        }
        query = processedQuery as Part[];
      }

      // Emit user message event for streaming JSON
      if (streamFormatter) {
        streamFormatter.emitEvent({
          type: JsonStreamEventType.MESSAGE,
          timestamp: new Date().toISOString(),
          role: 'user',
          content: input,
        });
      }

      let currentMessages: Content[] = [{ role: 'user', parts: query }];

      let turnCount = 0;
      const deprecateText =
        'The --prompt (-p) flag has been deprecated and will be removed in a future version. Please use a positional argument for your prompt. See gemini --help for more information.\n';
      if (hasDeprecatedPromptArg) {
        if (streamFormatter) {
          streamFormatter.emitEvent({
            type: JsonStreamEventType.MESSAGE,
            timestamp: new Date().toISOString(),
            role: 'assistant',
            content: deprecateText,
            delta: true,
          });
        } else {
          process.stderr.write(deprecateText);
        }
      }
      while (true) {
        turnCount++;
        if (
          config.getMaxSessionTurns() >= 0 &&
          turnCount > config.getMaxSessionTurns()
        ) {
          handleMaxTurnsExceededError(config);
        }
        const toolCallRequests: ToolCallRequestInfo[] = [];

        const responseStream = geminiClient.sendMessageStream(
          currentMessages[0]?.parts || [],
          abortController.signal,
          prompt_id,
        );

        let responseText = '';
        for await (const event of responseStream) {
          if (abortController.signal.aborted) {
            handleCancellationError(config);
          }

          if (event.type === GeminiEventType.Content) {
            if (streamFormatter) {
              streamFormatter.emitEvent({
                type: JsonStreamEventType.MESSAGE,
                timestamp: new Date().toISOString(),
                role: 'assistant',
                content: event.value,
                delta: true,
              });
            } else if (config.getOutputFormat() === OutputFormat.JSON) {
              responseText += event.value;
            } else {
              if (event.value) {
                textOutput.write(event.value);
              }
            }
          } else if (event.type === GeminiEventType.ToolCallRequest) {
            if (streamFormatter) {
              streamFormatter.emitEvent({
                type: JsonStreamEventType.TOOL_USE,
                timestamp: new Date().toISOString(),
                tool_name: event.value.name,
                tool_id: event.value.callId,
                parameters: event.value.args,
              });
            }
            toolCallRequests.push(event.value);
          } else if (event.type === GeminiEventType.LoopDetected) {
            if (streamFormatter) {
              streamFormatter.emitEvent({
                type: JsonStreamEventType.ERROR,
                timestamp: new Date().toISOString(),
                severity: 'warning',
                message: 'Loop detected, stopping execution',
              });
            }
          } else if (event.type === GeminiEventType.MaxSessionTurns) {
            if (streamFormatter) {
              streamFormatter.emitEvent({
                type: JsonStreamEventType.ERROR,
                timestamp: new Date().toISOString(),
                severity: 'error',
                message: 'Maximum session turns exceeded',
              });
            }
          } else if (event.type === GeminiEventType.Error) {
            throw event.value.error;
          }
        }

        if (toolCallRequests.length > 0) {
          textOutput.ensureTrailingNewline();
          const toolResponseParts: Part[] = [];
          const completedToolCalls: CompletedToolCall[] = [];

          for (const requestInfo of toolCallRequests) {
            const completedToolCall = await executeToolCall(
              config,
              requestInfo,
              abortController.signal,
            );
            const toolResponse = completedToolCall.response;

            completedToolCalls.push(completedToolCall);

            if (streamFormatter) {
              streamFormatter.emitEvent({
                type: JsonStreamEventType.TOOL_RESULT,
                timestamp: new Date().toISOString(),
                tool_id: requestInfo.callId,
                status: toolResponse.error ? 'error' : 'success',
                output:
                  typeof toolResponse.resultDisplay === 'string'
                    ? toolResponse.resultDisplay
                    : undefined,
                error: toolResponse.error
                  ? {
                      type: toolResponse.errorType || 'TOOL_EXECUTION_ERROR',
                      message: toolResponse.error.message,
                    }
                  : undefined,
              });
            }

            if (toolResponse.error) {
              handleToolError(
                requestInfo.name,
                toolResponse.error,
                config,
                toolResponse.errorType || 'TOOL_EXECUTION_ERROR',
                typeof toolResponse.resultDisplay === 'string'
                  ? toolResponse.resultDisplay
                  : undefined,
              );
            }

            if (toolResponse.responseParts) {
              toolResponseParts.push(...toolResponse.responseParts);
            }
          }

          // Record tool calls with full metadata before sending responses to Gemini
          try {
            const currentModel =
              geminiClient.getCurrentSequenceModel() ?? config.getModel();
            geminiClient
              .getChat()
              .recordCompletedToolCalls(currentModel, completedToolCalls);
          } catch (error) {
            debugLogger.error(
              `Error recording completed tool call information: ${error}`,
            );
          }

          currentMessages = [{ role: 'user', parts: toolResponseParts }];
        } else {
          // Emit final result event for streaming JSON
          if (streamFormatter) {
            const metrics = uiTelemetryService.getMetrics();
            const durationMs = Date.now() - startTime;
            streamFormatter.emitEvent({
              type: JsonStreamEventType.RESULT,
              timestamp: new Date().toISOString(),
              status: 'success',
              stats: streamFormatter.convertToStreamStats(metrics, durationMs),
            });
          } else if (config.getOutputFormat() === OutputFormat.JSON) {
            const formatter = new JsonFormatter();
            const stats = uiTelemetryService.getMetrics();
            textOutput.write(formatter.format(responseText, stats));
          } else {
            textOutput.ensureTrailingNewline(); // Ensure a final newline
          }
          return;
        }
      }
    } catch (error) {
      errorToHandle = error;
    } finally {
      consolePatcher.cleanup();
      coreEvents.off(CoreEvent.UserFeedback, handleUserFeedback);
      if (isTelemetrySdkInitialized()) {
        await shutdownTelemetry(config);
      }
    }

    if (errorToHandle) {
      handleError(errorToHandle, config);
    }
  });
}<|MERGE_RESOLUTION|>--- conflicted
+++ resolved
@@ -44,21 +44,13 @@
 } from './utils/errors.js';
 import { TextOutput } from './ui/utils/textOutput.js';
 
-<<<<<<< HEAD
-export async function runNonInteractive(
-  config: Config,
-  settings: LoadedSettings,
-  input: string,
-  prompt_id: string,
-  resumedSessionData?: ResumedSessionData,
-): Promise<void> {
-=======
 interface RunNonInteractiveParams {
   config: Config;
   settings: LoadedSettings;
   input: string;
   prompt_id: string;
   hasDeprecatedPromptArg?: boolean;
+  resumedSessionData?: ResumedSessionData;
 }
 
 export async function runNonInteractive({
@@ -67,8 +59,8 @@
   input,
   prompt_id,
   hasDeprecatedPromptArg,
+  resumedSessionData,
 }: RunNonInteractiveParams): Promise<void> {
->>>>>>> 2a3244b1
   return promptIdContext.run(prompt_id, async () => {
     const consolePatcher = new ConsolePatcher({
       stderr: true,
