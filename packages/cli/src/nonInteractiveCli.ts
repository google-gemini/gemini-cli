--- conflicted
+++ resolved
@@ -4,58 +4,18 @@
  * SPDX-License-Identifier: Apache-2.0
  */
 
-import type {
-  Config,
-  ToolCallRequestInfo,
-<<<<<<< HEAD
-  ToolRegistry,
-} from '@google/gemini-cli-core';
+import type { Config, ToolCallRequestInfo } from '@google/gemini-cli-core';
 import {
-=======
->>>>>>> 4c1c6d2b
   executeToolCall,
   shutdownTelemetry,
   isTelemetrySdkInitialized,
   GeminiEventType,
   parseAndFormatApiError,
 } from '@google/gemini-cli-core';
-<<<<<<< HEAD
-import type {
-  Content,
-  Part,
-  FunctionCall,
-  GenerateContentResponse,
-} from '@google/genai';
-
-import { parseAndFormatApiError } from './ui/utils/errorParsing.js';
-
-function getResponseText(response: GenerateContentResponse): string | null {
-  if (response.candidates && response.candidates.length > 0) {
-    const candidate = response.candidates[0];
-    if (
-      candidate.content &&
-      candidate.content.parts &&
-      candidate.content.parts.length > 0
-    ) {
-      // We are running in headless mode so we don't need to return thoughts to STDOUT.
-      const thoughtPart = candidate.content.parts[0];
-      if (thoughtPart?.thought) {
-        return null;
-      }
-      return candidate.content.parts
-        .filter((part) => part.text)
-        .map((part) => part.text)
-        .join('');
-    }
-  }
-  return null;
-}
-=======
-import { Content, Part } from '@google/genai';
+import type { Content, Part } from '@google/genai';
 
 import { ConsolePatcher } from './ui/utils/ConsolePatcher.js';
 import { handleAtCommand } from './ui/hooks/atCommandProcessor.js';
->>>>>>> 4c1c6d2b
 
 export async function runNonInteractive(
   config: Config,
