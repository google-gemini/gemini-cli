--- conflicted
+++ resolved
@@ -107,49 +107,32 @@
           }
         }
 
-<<<<<<< HEAD
-      if (toolCallRequests.length > 0) {
-        const toolResponseParts: Part[] = [];
-        for (const requestInfo of toolCallRequests) {
-          if (config.getShowNonInteractiveToolInfo()) {
-            console.error(`[INFO] Using tool: ${requestInfo.name}`);
-          }
-
-          const toolResponse = await executeToolCall(
-            config,
-            requestInfo,
-            abortController.signal,
-          );
-
-          if (config.getShowNonInteractiveToolInfo()) {
-            if (toolResponse.error) {
-              console.error(
-                `[INFO] Tool ${requestInfo.name} failed with error: ${
-                  toolResponse.resultDisplay || toolResponse.error.message
-                }`,
-              );
-            } else {
-              console.error(
-                `[INFO] Tool ${requestInfo.name} output: ${toolResponse.resultDisplay}`,
-              );
-            }
-          }
-
-          if (toolResponse.error) {
-            console.error(
-              `Error executing tool ${requestInfo.name}: ${
-                toolResponse.resultDisplay || toolResponse.error.message
-              }`,
-=======
         if (toolCallRequests.length > 0) {
           const toolResponseParts: Part[] = [];
           for (const requestInfo of toolCallRequests) {
+            if (config.getShowNonInteractiveToolInfo()) {
+              console.error(`[INFO] Using tool: ${requestInfo.name}`);
+            }
+
             const toolResponse = await executeToolCall(
               config,
               requestInfo,
               abortController.signal,
->>>>>>> c1de070a
             );
+
+            if (config.getShowNonInteractiveToolInfo()) {
+              if (toolResponse.error) {
+                console.error(
+                  `[INFO] Tool ${requestInfo.name} failed with error: ${
+                    toolResponse.resultDisplay || toolResponse.error.message
+                  }`,
+                );
+              } else {
+                console.error(
+                  `[INFO] Tool ${requestInfo.name} output: ${toolResponse.resultDisplay}`,
+                );
+              }
+            }
 
             if (toolResponse.error) {
               handleToolError(
