/**
 * @license
 * Copyright 2025 Google LLC
 * SPDX-License-Identifier: Apache-2.0
 */

import type { Config, ToolCallRequestInfo } from '@thacio/auditaria-cli-core';
import {
  executeToolCall,
  shutdownTelemetry,
  isTelemetrySdkInitialized,
  GeminiEventType,
  parseAndFormatApiError,
<<<<<<< HEAD
  t,
} from '@thacio/auditaria-cli-core';
=======
  FatalInputError,
  FatalTurnLimitedError,
} from '@google/gemini-cli-core';
>>>>>>> 7e315778
import type { Content, Part } from '@google/genai';

import { ConsolePatcher } from './ui/utils/ConsolePatcher.js';
import { handleAtCommand } from './ui/hooks/atCommandProcessor.js';

export async function runNonInteractive(
  config: Config,
  input: string,
  prompt_id: string,
): Promise<void> {
  const consolePatcher = new ConsolePatcher({
    stderr: true,
    debugMode: config.getDebugMode(),
  });

  try {
    consolePatcher.patch();
    // Handle EPIPE errors when the output is piped to a command that closes early.
    process.stdout.on('error', (err: NodeJS.ErrnoException) => {
      if (err.code === 'EPIPE') {
        // Exit gracefully if the pipe is closed.
        process.exit(0);
      }
    });

    const geminiClient = config.getGeminiClient();

    const abortController = new AbortController();

    const { processedQuery, shouldProceed } = await handleAtCommand({
      query: input,
      config,
      addItem: (_item, _timestamp) => 0,
      onDebugMessage: () => {},
      messageId: Date.now(),
      signal: abortController.signal,
    });

    if (!shouldProceed || !processedQuery) {
      // An error occurred during @include processing (e.g., file not found).
      // The error message is already logged by handleAtCommand.
<<<<<<< HEAD
      console.error(t('errors.at_command_processing_error', 'Exiting due to an error processing the @ command.'));
      process.exit(1);
=======
      throw new FatalInputError(
        'Exiting due to an error processing the @ command.',
      );
>>>>>>> 7e315778
    }

    let currentMessages: Content[] = [
      { role: 'user', parts: processedQuery as Part[] },
    ];

    let turnCount = 0;
    while (true) {
      turnCount++;
      if (
        config.getMaxSessionTurns() >= 0 &&
        turnCount > config.getMaxSessionTurns()
      ) {
        throw new FatalTurnLimitedError(
          'Reached max session turns for this session. Increase the number of turns by specifying maxSessionTurns in settings.json.',
        );
      }
      const toolCallRequests: ToolCallRequestInfo[] = [];

      const responseStream = geminiClient.sendMessageStream(
        currentMessages[0]?.parts || [],
        abortController.signal,
        prompt_id,
      );

      for await (const event of responseStream) {
        if (abortController.signal.aborted) {
          console.error(t('non_interactive.operation_cancelled', 'Operation cancelled.'));
          return;
        }

        if (event.type === GeminiEventType.Content) {
          process.stdout.write(event.value);
        } else if (event.type === GeminiEventType.ToolCallRequest) {
          toolCallRequests.push(event.value);
        }
      }

      if (toolCallRequests.length > 0) {
        const toolResponseParts: Part[] = [];
        for (const requestInfo of toolCallRequests) {
          const toolResponse = await executeToolCall(
            config,
            requestInfo,
            abortController.signal,
          );

          if (toolResponse.error) {
            console.error(
              t('non_interactive.tool_execution_error', 'Error executing tool {toolName}: {error}', { 
                toolName: requestInfo.name, 
                error: String(toolResponse.resultDisplay || toolResponse.error.message)
              }),
            );
          }

          if (toolResponse.responseParts) {
            toolResponseParts.push(...toolResponse.responseParts);
          }
        }
        currentMessages = [{ role: 'user', parts: toolResponseParts }];
      } else {
        process.stdout.write('\n'); // Ensure a final newline
        return;
      }
    }
  } catch (error) {
    console.error(
      parseAndFormatApiError(
        error,
        config.getContentGeneratorConfig()?.authType,
      ),
    );
    throw error;
  } finally {
    consolePatcher.cleanup();
    if (isTelemetrySdkInitialized()) {
      await shutdownTelemetry(config);
    }
  }
}<|MERGE_RESOLUTION|>--- conflicted
+++ resolved
@@ -11,14 +11,10 @@
   isTelemetrySdkInitialized,
   GeminiEventType,
   parseAndFormatApiError,
-<<<<<<< HEAD
   t,
-} from '@thacio/auditaria-cli-core';
-=======
   FatalInputError,
   FatalTurnLimitedError,
-} from '@google/gemini-cli-core';
->>>>>>> 7e315778
+} from '@thacio/auditaria-cli-core';
 import type { Content, Part } from '@google/genai';
 
 import { ConsolePatcher } from './ui/utils/ConsolePatcher.js';
@@ -60,14 +56,9 @@
     if (!shouldProceed || !processedQuery) {
       // An error occurred during @include processing (e.g., file not found).
       // The error message is already logged by handleAtCommand.
-<<<<<<< HEAD
-      console.error(t('errors.at_command_processing_error', 'Exiting due to an error processing the @ command.'));
-      process.exit(1);
-=======
       throw new FatalInputError(
-        'Exiting due to an error processing the @ command.',
+        t('errors.at_command_processing_error', 'Exiting due to an error processing the @ command.'),
       );
->>>>>>> 7e315778
     }
 
     let currentMessages: Content[] = [
@@ -82,7 +73,7 @@
         turnCount > config.getMaxSessionTurns()
       ) {
         throw new FatalTurnLimitedError(
-          'Reached max session turns for this session. Increase the number of turns by specifying maxSessionTurns in settings.json.',
+          t('errors.turn_limit_reached', 'Reached max session turns for this session. Increase the number of turns by specifying maxSessionTurns in settings.json.'),
         );
       }
       const toolCallRequests: ToolCallRequestInfo[] = [];
