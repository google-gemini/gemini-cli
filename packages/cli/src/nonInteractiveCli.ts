/**
 * @license
 * Copyright 2025 Google LLC
 * SPDX-License-Identifier: Apache-2.0
 */

import type {
  Config,
  ToolCallRequestInfo,
<<<<<<< HEAD
  ResumedSessionData,
=======
  CompletedToolCall,
>>>>>>> 7b06a0be
} from '@google/gemini-cli-core';
import { isSlashCommand } from './ui/utils/commandUtils.js';
import type { LoadedSettings } from './config/settings.js';
import {
  executeToolCall,
  shutdownTelemetry,
  isTelemetrySdkInitialized,
  GeminiEventType,
  FatalInputError,
  promptIdContext,
  OutputFormat,
  JsonFormatter,
  uiTelemetryService,
} from '@google/gemini-cli-core';

import type { Content, Part } from '@google/genai';

import { convertSessionToHistoryFormats } from './ui/hooks/useSessionBrowser.js';
import { handleSlashCommand } from './nonInteractiveCliCommands.js';
import { ConsolePatcher } from './ui/utils/ConsolePatcher.js';
import { handleAtCommand } from './ui/hooks/atCommandProcessor.js';
import {
  handleError,
  handleToolError,
  handleCancellationError,
  handleMaxTurnsExceededError,
} from './utils/errors.js';

export async function runNonInteractive(
  config: Config,
  settings: LoadedSettings,
  input: string,
  prompt_id: string,
  resumedSessionData?: ResumedSessionData,
): Promise<void> {
  return promptIdContext.run(prompt_id, async () => {
    const consolePatcher = new ConsolePatcher({
      stderr: true,
      debugMode: config.getDebugMode(),
    });

    try {
      consolePatcher.patch();
      // Handle EPIPE errors when the output is piped to a command that closes early.
      process.stdout.on('error', (err: NodeJS.ErrnoException) => {
        if (err.code === 'EPIPE') {
          // Exit gracefully if the pipe is closed.
          process.exit(0);
        }
      });

      const geminiClient = config.getGeminiClient();

      // Initialize chat.  Resume if resume data is passed.
      if (resumedSessionData) {
        await geminiClient.resumeChat(
          convertSessionToHistoryFormats(
            resumedSessionData.conversation.messages,
          ).clientHistory,
          resumedSessionData,
        );
      }

      const abortController = new AbortController();

      let query: Part[] | undefined;

      if (isSlashCommand(input)) {
        const slashCommandResult = await handleSlashCommand(
          input,
          abortController,
          config,
          settings,
        );
        // If a slash command is found and returns a prompt, use it.
        // Otherwise, slashCommandResult fall through to the default prompt
        // handling.
        if (slashCommandResult) {
          query = slashCommandResult as Part[];
        }
      }

      if (!query) {
        const { processedQuery, shouldProceed } = await handleAtCommand({
          query: input,
          config,
          addItem: (_item, _timestamp) => 0,
          onDebugMessage: () => {},
          messageId: Date.now(),
          signal: abortController.signal,
        });

        if (!shouldProceed || !processedQuery) {
          // An error occurred during @include processing (e.g., file not found).
          // The error message is already logged by handleAtCommand.
          throw new FatalInputError(
            'Exiting due to an error processing the @ command.',
          );
        }
        query = processedQuery as Part[];
      }

      let currentMessages: Content[] = [{ role: 'user', parts: query }];

      let turnCount = 0;
      while (true) {
        turnCount++;
        if (
          config.getMaxSessionTurns() >= 0 &&
          turnCount > config.getMaxSessionTurns()
        ) {
          handleMaxTurnsExceededError(config);
        }
        const toolCallRequests: ToolCallRequestInfo[] = [];

        const responseStream = geminiClient.sendMessageStream(
          currentMessages[0]?.parts || [],
          abortController.signal,
          prompt_id,
        );

        let responseText = '';
        for await (const event of responseStream) {
          if (abortController.signal.aborted) {
            handleCancellationError(config);
          }

          if (event.type === GeminiEventType.Content) {
            if (config.getOutputFormat() === OutputFormat.JSON) {
              responseText += event.value;
            } else {
              process.stdout.write(event.value);
            }
          } else if (event.type === GeminiEventType.ToolCallRequest) {
            toolCallRequests.push(event.value);
          }
        }

        if (toolCallRequests.length > 0) {
          const toolResponseParts: Part[] = [];
          const completedToolCalls: CompletedToolCall[] = [];

          for (const requestInfo of toolCallRequests) {
            const completedToolCall = await executeToolCall(
              config,
              requestInfo,
              abortController.signal,
            );
            const toolResponse = completedToolCall.response;

            completedToolCalls.push(completedToolCall);

            if (toolResponse.error) {
              handleToolError(
                requestInfo.name,
                toolResponse.error,
                config,
                toolResponse.errorType || 'TOOL_EXECUTION_ERROR',
                typeof toolResponse.resultDisplay === 'string'
                  ? toolResponse.resultDisplay
                  : undefined,
              );
            }

            if (toolResponse.responseParts) {
              toolResponseParts.push(...toolResponse.responseParts);
            }
          }

          // Record tool calls with full metadata before sending responses to Gemini
          try {
            const currentModel =
              geminiClient.getCurrentSequenceModel() ?? config.getModel();
            geminiClient
              .getChat()
              .recordCompletedToolCalls(currentModel, completedToolCalls);
          } catch (error) {
            console.error(
              `Error recording completed tool call information: ${error}`,
            );
          }

          currentMessages = [{ role: 'user', parts: toolResponseParts }];
        } else {
          if (config.getOutputFormat() === OutputFormat.JSON) {
            const formatter = new JsonFormatter();
            const stats = uiTelemetryService.getMetrics();
            process.stdout.write(formatter.format(responseText, stats));
          } else {
            process.stdout.write('\n'); // Ensure a final newline
          }
          return;
        }
      }
    } catch (error) {
      handleError(error, config);
    } finally {
      consolePatcher.cleanup();
      if (isTelemetrySdkInitialized()) {
        await shutdownTelemetry(config);
      }
    }
  });
}<|MERGE_RESOLUTION|>--- conflicted
+++ resolved
@@ -7,11 +7,8 @@
 import type {
   Config,
   ToolCallRequestInfo,
-<<<<<<< HEAD
   ResumedSessionData,
-=======
   CompletedToolCall,
->>>>>>> 7b06a0be
 } from '@google/gemini-cli-core';
 import { isSlashCommand } from './ui/utils/commandUtils.js';
 import type { LoadedSettings } from './config/settings.js';
