--- conflicted
+++ resolved
@@ -14,17 +14,8 @@
   GeminiEventType,
   ToolErrorType,
 } from '@google/gemini-cli-core';
-<<<<<<< HEAD
-import {
-  Content,
-  Part,
-  FunctionCall,
-  GenerateContentResponse,
-} from '@google/genai';
+import { Content, Part, FunctionCall } from '@google/genai';
 import { listSessions, loadSession } from './utils/session.js';
-=======
-import { Content, Part, FunctionCall } from '@google/genai';
->>>>>>> 6b19c8bd
 
 import { parseAndFormatApiError } from './ui/utils/errorParsing.js';
 import { ConsolePatcher } from './ui/utils/ConsolePatcher.js';
@@ -32,22 +23,12 @@
 export async function runNonInteractive(
   config: Config,
   input: string,
-<<<<<<< HEAD
   initialHistory: Content[] = [],
+  prompt_id: string,
 ): Promise<Content[]> {
-  // Handle EPIPE errors when the output is piped to a command that closes early.
-  process.stdout.on('error', (err: NodeJS.ErrnoException) => {
-    if (err.code === 'EPIPE') {
-      // Exit gracefully if the pipe is closed.
-      process.exit(0);
-    }
-=======
-  prompt_id: string,
-): Promise<void> {
   const consolePatcher = new ConsolePatcher({
     stderr: true,
     debugMode: config.getDebugMode(),
->>>>>>> 6b19c8bd
   });
 
   try {
@@ -60,51 +41,43 @@
       }
     });
 
-<<<<<<< HEAD
-  const chat = await geminiClient.getChat();
-  const abortController = new AbortController();
-  let currentMessages: Content[] =
-    initialHistory.length > 0
-      ? initialHistory
-      : [{ role: 'user', parts: [{ text: input }] }];
-
-  if (input.startsWith('/chat list-auto')) {
-    const sessions = await listSessions();
-    if (sessions.length === 0) {
-      process.stdout.write('No automatically saved sessions found.\n');
-    } else {
-      process.stdout.write('Automatically saved sessions:\n');
-      sessions.forEach((session) => {
-        process.stdout.write(
-          `  ${session.shortId} - ${session.fullId} - ${session.timestamp}\n`,
-        );
-      });
-    }
-    return currentMessages;
-  } else if (input.startsWith('/chat resume-auto ')) {
-    const sessionId = input.substring('/chat resume-auto '.length).trim();
-    if (sessionId) {
-      const loadedHistory = await loadSession(sessionId);
-      if (loadedHistory) {
-        process.stdout.write(`Session ${sessionId} loaded successfully.\n`);
-        return loadedHistory;
-      } else {
-        process.stdout.write(`Failed to load session ${sessionId}.\n`);
-      }
-    } else {
-      process.stdout.write('Please provide a session ID to resume.\n');
-    }
-    return currentMessages;
-  }
-=======
     const geminiClient = config.getGeminiClient();
     const toolRegistry: ToolRegistry = await config.getToolRegistry();
->>>>>>> 6b19c8bd
 
     const abortController = new AbortController();
-    let currentMessages: Content[] = [
-      { role: 'user', parts: [{ text: input }] },
-    ];
+    let currentMessages: Content[] =
+      initialHistory.length > 0
+        ? initialHistory
+        : [{ role: 'user', parts: [{ text: input }] }];
+
+    if (input.startsWith('/chat list-auto')) {
+      const sessions = await listSessions();
+      if (sessions.length === 0) {
+        process.stdout.write('No automatically saved sessions found.\n');
+      } else {
+        process.stdout.write('Automatically saved sessions:\n');
+        sessions.forEach((session) => {
+          process.stdout.write(
+            `  ${session.shortId} - ${session.fullId} - ${session.timestamp}\n`,
+          );
+        });
+      }
+      return currentMessages;
+    } else if (input.startsWith('/chat resume-auto ')) {
+      const sessionId = input.substring('/chat resume-auto '.length).trim();
+      if (sessionId) {
+        const loadedHistory = await loadSession(sessionId);
+        if (loadedHistory) {
+          process.stdout.write(`Session ${sessionId} loaded successfully.\n`);
+          return loadedHistory;
+        } else {
+          process.stdout.write(`Failed to load session ${sessionId}.\n`);
+        }
+      } else {
+        process.stdout.write('Please provide a session ID to resume.\n');
+      }
+      return currentMessages;
+    }
     let turnCount = 0;
     while (true) {
       turnCount++;
@@ -115,7 +88,7 @@
         console.error(
           '\n Reached max session turns for this session. Increase the number of turns by specifying maxSessionTurns in settings.json.',
         );
-        return;
+        return currentMessages;
       }
       const functionCalls: FunctionCall[] = [];
 
@@ -167,16 +140,8 @@
             console.error(
               `Error executing tool ${fc.name}: ${toolResponse.resultDisplay || toolResponse.error.message}`,
             );
-<<<<<<< HEAD
-            if (!isToolNotFound) {
-              throw new Error(
-                `Error executing tool ${fc.name}: ${toolResponse.resultDisplay || toolResponse.error.message}`,
-              );
-            }
-=======
             if (toolResponse.errorType === ToolErrorType.UNHANDLED_EXCEPTION)
               process.exit(1);
->>>>>>> 6b19c8bd
           }
 
           if (toolResponse.responseParts) {
