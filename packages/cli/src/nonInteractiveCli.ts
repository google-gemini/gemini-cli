/**
 * @license
 * Copyright 2025 Google LLC
 * SPDX-License-Identifier: Apache-2.0
 */

<<<<<<< HEAD
import type { Config, ToolCallRequestInfo } from '@thacio/auditaria-cli-core';
=======
import type { Config, ToolCallRequestInfo } from '@google/gemini-cli-core';
import { isSlashCommand } from './ui/utils/commandUtils.js';
import type { LoadedSettings } from './config/settings.js';
>>>>>>> 2c4f61ec
import {
  executeToolCall,
  shutdownTelemetry,
  isTelemetrySdkInitialized,
  GeminiEventType,
  FatalInputError,
  promptIdContext,
  OutputFormat,
  JsonFormatter,
  uiTelemetryService,
<<<<<<< HEAD
  t
} from '@thacio/auditaria-cli-core';
=======
} from '@google/gemini-cli-core';

>>>>>>> 2c4f61ec
import type { Content, Part } from '@google/genai';

import { handleSlashCommand } from './nonInteractiveCliCommands.js';
import { ConsolePatcher } from './ui/utils/ConsolePatcher.js';
import { handleAtCommand } from './ui/hooks/atCommandProcessor.js';
import {
  handleError,
  handleToolError,
  handleCancellationError,
  handleMaxTurnsExceededError,
} from './utils/errors.js';

export async function runNonInteractive(
  config: Config,
  settings: LoadedSettings,
  input: string,
  prompt_id: string,
): Promise<void> {
  return promptIdContext.run(prompt_id, async () => {
    const consolePatcher = new ConsolePatcher({
      stderr: true,
      debugMode: config.getDebugMode(),
    });

    try {
      consolePatcher.patch();
      // Handle EPIPE errors when the output is piped to a command that closes early.
      process.stdout.on('error', (err: NodeJS.ErrnoException) => {
        if (err.code === 'EPIPE') {
          // Exit gracefully if the pipe is closed.
          process.exit(0);
        }
      });

      const geminiClient = config.getGeminiClient();

      const abortController = new AbortController();

      let query: Part[] | undefined;

<<<<<<< HEAD
      if (!shouldProceed || !processedQuery) {
        // An error occurred during @include processing (e.g., file not found).
        // The error message is already logged by handleAtCommand.
        throw new FatalInputError(
          t('errors.at_command_processing_error', 'Exiting due to an error processing the @ command.'),
=======
      if (isSlashCommand(input)) {
        const slashCommandResult = await handleSlashCommand(
          input,
          abortController,
          config,
          settings,
>>>>>>> 2c4f61ec
        );
        // If a slash command is found and returns a prompt, use it.
        // Otherwise, slashCommandResult fall through to the default prompt
        // handling.
        if (slashCommandResult) {
          query = slashCommandResult as Part[];
        }
      }

      if (!query) {
        const { processedQuery, shouldProceed } = await handleAtCommand({
          query: input,
          config,
          addItem: (_item, _timestamp) => 0,
          onDebugMessage: () => {},
          messageId: Date.now(),
          signal: abortController.signal,
        });

        if (!shouldProceed || !processedQuery) {
          // An error occurred during @include processing (e.g., file not found).
          // The error message is already logged by handleAtCommand.
          throw new FatalInputError(
            'Exiting due to an error processing the @ command.',
          );
        }
        query = processedQuery as Part[];
      }

      let currentMessages: Content[] = [{ role: 'user', parts: query }];

      let turnCount = 0;
      while (true) {
        turnCount++;
        if (
          config.getMaxSessionTurns() >= 0 &&
          turnCount > config.getMaxSessionTurns()
        ) {
          handleMaxTurnsExceededError(config);
        }
        const toolCallRequests: ToolCallRequestInfo[] = [];

        const responseStream = geminiClient.sendMessageStream(
          currentMessages[0]?.parts || [],
          abortController.signal,
          prompt_id,
        );

        let responseText = '';
        for await (const event of responseStream) {
          if (abortController.signal.aborted) {
            handleCancellationError(config);
          }

          if (event.type === GeminiEventType.Content) {
            if (config.getOutputFormat() === OutputFormat.JSON) {
              responseText += event.value;
            } else {
              process.stdout.write(event.value);
            }
          } else if (event.type === GeminiEventType.ToolCallRequest) {
            toolCallRequests.push(event.value);
          }
        }

        if (toolCallRequests.length > 0) {
          const toolResponseParts: Part[] = [];
          for (const requestInfo of toolCallRequests) {
            const toolResponse = await executeToolCall(
              config,
              requestInfo,
              abortController.signal,
            );

            if (toolResponse.error) {
              handleToolError(
                requestInfo.name,
                toolResponse.error,
                config,
                toolResponse.errorType || 'TOOL_EXECUTION_ERROR',
                typeof toolResponse.resultDisplay === 'string'
                  ? toolResponse.resultDisplay
                  : undefined,
              );
            }

            if (toolResponse.responseParts) {
              toolResponseParts.push(...toolResponse.responseParts);
            }
          }
          currentMessages = [{ role: 'user', parts: toolResponseParts }];
        } else {
          if (config.getOutputFormat() === OutputFormat.JSON) {
            const formatter = new JsonFormatter();
            const stats = uiTelemetryService.getMetrics();
            process.stdout.write(formatter.format(responseText, stats));
          } else {
            process.stdout.write('\n'); // Ensure a final newline
          }
          return;
        }
      }
    } catch (error) {
      handleError(error, config);
    } finally {
      consolePatcher.cleanup();
      if (isTelemetrySdkInitialized()) {
        await shutdownTelemetry(config);
      }
    }
  });
}<|MERGE_RESOLUTION|>--- conflicted
+++ resolved
@@ -4,13 +4,9 @@
  * SPDX-License-Identifier: Apache-2.0
  */
 
-<<<<<<< HEAD
 import type { Config, ToolCallRequestInfo } from '@thacio/auditaria-cli-core';
-=======
-import type { Config, ToolCallRequestInfo } from '@google/gemini-cli-core';
 import { isSlashCommand } from './ui/utils/commandUtils.js';
 import type { LoadedSettings } from './config/settings.js';
->>>>>>> 2c4f61ec
 import {
   executeToolCall,
   shutdownTelemetry,
@@ -21,13 +17,9 @@
   OutputFormat,
   JsonFormatter,
   uiTelemetryService,
-<<<<<<< HEAD
   t
 } from '@thacio/auditaria-cli-core';
-=======
-} from '@google/gemini-cli-core';
 
->>>>>>> 2c4f61ec
 import type { Content, Part } from '@google/genai';
 
 import { handleSlashCommand } from './nonInteractiveCliCommands.js';
@@ -68,20 +60,12 @@
 
       let query: Part[] | undefined;
 
-<<<<<<< HEAD
-      if (!shouldProceed || !processedQuery) {
-        // An error occurred during @include processing (e.g., file not found).
-        // The error message is already logged by handleAtCommand.
-        throw new FatalInputError(
-          t('errors.at_command_processing_error', 'Exiting due to an error processing the @ command.'),
-=======
       if (isSlashCommand(input)) {
         const slashCommandResult = await handleSlashCommand(
           input,
           abortController,
           config,
           settings,
->>>>>>> 2c4f61ec
         );
         // If a slash command is found and returns a prompt, use it.
         // Otherwise, slashCommandResult fall through to the default prompt
@@ -105,7 +89,7 @@
           // An error occurred during @include processing (e.g., file not found).
           // The error message is already logged by handleAtCommand.
           throw new FatalInputError(
-            'Exiting due to an error processing the @ command.',
+            t('errors.at_command_processing_error', 'Exiting due to an error processing the @ command.'),
           );
         }
         query = processedQuery as Part[];
