/**
 * @license
 * Copyright 2025 Google LLC
 * SPDX-License-Identifier: Apache-2.0
 */

import type { Config, ToolCallRequestInfo } from '@google/gemini-cli-core';
import {
  executeToolCall,
  shutdownTelemetry,
  isTelemetrySdkInitialized,
  GeminiEventType,
  parseAndFormatApiError,
  FatalInputError,
  FatalTurnLimitedError,
} from '@google/gemini-cli-core';
import type { Content, Part } from '@google/genai';

import { ConsolePatcher } from './ui/utils/ConsolePatcher.js';
import { handleAtCommand } from './ui/hooks/atCommandProcessor.js';

export async function runNonInteractive(
  config: Config,
  input: string,
  prompt_id: string,
): Promise<void> {
  const consolePatcher = new ConsolePatcher({
    stderr: true,
    debugMode: config.getDebugMode(),
  });

  try {
    consolePatcher.patch();
    // Handle EPIPE errors when the output is piped to a command that closes early.
    process.stdout.on('error', (err: NodeJS.ErrnoException) => {
      if (err.code === 'EPIPE') {
        // Exit gracefully if the pipe is closed.
        process.exit(0);
      }
    });

    const geminiClient = config.getGeminiClient();

    const abortController = new AbortController();

    const { processedQuery, shouldProceed } = await handleAtCommand({
      query: input,
      config,
      addItem: (_item, _timestamp) => 0,
      onDebugMessage: () => {},
      messageId: Date.now(),
      signal: abortController.signal,
    });

    if (!shouldProceed || !processedQuery) {
      // An error occurred during @include processing (e.g., file not found).
      // The error message is already logged by handleAtCommand.
      throw new FatalInputError(
        'Exiting due to an error processing the @ command.',
      );
    }

    let currentMessages: Content[] = [
      { role: 'user', parts: processedQuery as Part[] },
    ];

    let turnCount = 0;
    while (true) {
      turnCount++;
      if (
        config.getMaxSessionTurns() >= 0 &&
        turnCount > config.getMaxSessionTurns()
      ) {
        throw new FatalTurnLimitedError(
          'Reached max session turns for this session. Increase the number of turns by specifying maxSessionTurns in settings.json.',
        );
      }
      const toolCallRequests: ToolCallRequestInfo[] = [];

      const responseStream = geminiClient.sendMessageStream(
        currentMessages[0]?.parts || [],
        abortController.signal,
        prompt_id,
      );

      for await (const event of responseStream) {
        if (abortController.signal.aborted) {
          console.error('Operation cancelled.');
          return;
        }

        if (event.type === GeminiEventType.Content) {
          process.stdout.write(event.value);
        } else if (event.type === GeminiEventType.ToolCallRequest) {
          toolCallRequests.push(event.value);
        }
      }

      if (toolCallRequests.length > 0) {
        const toolResponseParts: Part[] = [];
<<<<<<< HEAD

        for (const fc of functionCalls) {
          const callId = fc.id ?? `${fc.name}-${Date.now()}`;
          const requestInfo: ToolCallRequestInfo = {
            callId,
            name: fc.name as string,
            args: (fc.args ?? {}) as Record<string, unknown>,
            isClientInitiated: false,
            prompt_id,
          };

          if (config.getShowNonInteractiveToolInfo()) {
            console.error(`[INFO] Using tool: ${fc.name}`);
          }

=======
        for (const requestInfo of toolCallRequests) {
>>>>>>> f2bddfe0
          const toolResponse = await executeToolCall(
            config,
            requestInfo,
            abortController.signal,
          );

          if (config.getShowNonInteractiveToolInfo()) {
            if (toolResponse.error) {
              console.error(
                `[INFO] Tool ${fc.name} failed with error: ${
                  toolResponse.resultDisplay || toolResponse.error.message
                }`,
              );
            } else {
              console.error(
                `[INFO] Tool ${fc.name} output: ${toolResponse.resultDisplay}`,
              );
            }
          }

          if (toolResponse.error) {
            console.error(
              `Error executing tool ${requestInfo.name}: ${toolResponse.resultDisplay || toolResponse.error.message}`,
            );
          }

          if (toolResponse.responseParts) {
            toolResponseParts.push(...toolResponse.responseParts);
          }
        }
        currentMessages = [{ role: 'user', parts: toolResponseParts }];
      } else {
        process.stdout.write('\n'); // Ensure a final newline
        return;
      }
    }
  } catch (error) {
    console.error(
      parseAndFormatApiError(
        error,
        config.getContentGeneratorConfig()?.authType,
      ),
    );
    throw error;
  } finally {
    consolePatcher.cleanup();
    if (isTelemetrySdkInitialized()) {
      await shutdownTelemetry(config);
    }
  }
}<|MERGE_RESOLUTION|>--- conflicted
+++ resolved
@@ -98,25 +98,11 @@
 
       if (toolCallRequests.length > 0) {
         const toolResponseParts: Part[] = [];
-<<<<<<< HEAD
-
-        for (const fc of functionCalls) {
-          const callId = fc.id ?? `${fc.name}-${Date.now()}`;
-          const requestInfo: ToolCallRequestInfo = {
-            callId,
-            name: fc.name as string,
-            args: (fc.args ?? {}) as Record<string, unknown>,
-            isClientInitiated: false,
-            prompt_id,
-          };
-
+        for (const requestInfo of toolCallRequests) {
           if (config.getShowNonInteractiveToolInfo()) {
-            console.error(`[INFO] Using tool: ${fc.name}`);
+            console.error(`[INFO] Using tool: ${requestInfo.name}`);
           }
 
-=======
-        for (const requestInfo of toolCallRequests) {
->>>>>>> f2bddfe0
           const toolResponse = await executeToolCall(
             config,
             requestInfo,
@@ -126,20 +112,22 @@
           if (config.getShowNonInteractiveToolInfo()) {
             if (toolResponse.error) {
               console.error(
-                `[INFO] Tool ${fc.name} failed with error: ${
+                `[INFO] Tool ${requestInfo.name} failed with error: ${
                   toolResponse.resultDisplay || toolResponse.error.message
                 }`,
               );
             } else {
               console.error(
-                `[INFO] Tool ${fc.name} output: ${toolResponse.resultDisplay}`,
+                `[INFO] Tool ${requestInfo.name} output: ${toolResponse.resultDisplay}`,
               );
             }
           }
 
           if (toolResponse.error) {
             console.error(
-              `Error executing tool ${requestInfo.name}: ${toolResponse.resultDisplay || toolResponse.error.message}`,
+              `Error executing tool ${requestInfo.name}: ${
+                toolResponse.resultDisplay || toolResponse.error.message
+              }`,
             );
           }
 
