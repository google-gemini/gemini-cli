--- conflicted
+++ resolved
@@ -11,13 +11,9 @@
   shutdownTelemetry,
   isTelemetrySdkInitialized,
   GeminiEventType,
-<<<<<<< HEAD
+  ToolErrorType,
   t,
 } from '@thacio/auditaria-cli-core';
-=======
-  ToolErrorType,
-} from '@google/gemini-cli-core';
->>>>>>> 7748e561
 import { Content, Part, FunctionCall } from '@google/genai';
 
 import { parseAndFormatApiError } from './ui/utils/errorParsing.js';
