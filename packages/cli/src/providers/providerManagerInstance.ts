--- conflicted
+++ resolved
@@ -84,7 +84,6 @@
       // Failed to load user settings, that's OK
     }
 
-<<<<<<< HEAD
     // Create OAuth manager for providers
     const tokenStore = new MultiProviderTokenStore();
     // Create LoadedSettings from user settings for OAuth manager
@@ -103,6 +102,11 @@
     oauthManager.registerProvider(new GeminiOAuthProvider());
     oauthManager.registerProvider(new QwenOAuthProvider());
 
+    // Set config BEFORE registering providers so logging wrapper works
+    if (config) {
+      providerManagerInstance.setConfig(config);
+    }
+
     // Always register GeminiProvider with OAuth manager
     const geminiProvider = new GeminiProvider(
       undefined,
@@ -110,15 +114,6 @@
       config,
       oauthManager,
     );
-=======
-    // Set config BEFORE registering providers so logging wrapper works
-    if (config) {
-      providerManagerInstance.setConfig(config);
-    }
-
-    // Always register GeminiProvider
-    const geminiProvider = new GeminiProvider(undefined, undefined, config);
->>>>>>> 10683dd3
 
     if (config) {
       geminiProvider.setConfig(config);
