--- conflicted
+++ resolved
@@ -74,12 +74,8 @@
       initCommand,
       mcpCommand,
       memoryCommand,
-<<<<<<< HEAD
       planCommand,
-      ...(this.config?.getUseModelRouter() ? [modelCommand] : []),
-=======
       modelCommand,
->>>>>>> dadd606c
       ...(this.config?.getFolderTrust() ? [permissionsCommand] : []),
       privacyCommand,
       ...(this.config?.getEnableMessageBusIntegration()
