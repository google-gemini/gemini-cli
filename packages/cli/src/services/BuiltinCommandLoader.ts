/**
 * @license
 * Copyright 2025 Google LLC
 * SPDX-License-Identifier: Apache-2.0
 */

import { ICommandLoader } from './types.js';
import { SlashCommand } from '../ui/commands/types.js';
import { Config } from '@google/gemini-cli-core';
import { aboutCommand } from '../ui/commands/aboutCommand.js';
import { authCommand } from '../ui/commands/authCommand.js';
import { bugCommand } from '../ui/commands/bugCommand.js';
import { chatCommand } from '../ui/commands/chatCommand.js';
import { clearCommand } from '../ui/commands/clearCommand.js';
import { compressCommand } from '../ui/commands/compressCommand.js';
import { copyCommand } from '../ui/commands/copyCommand.js';
import { corgiCommand } from '../ui/commands/corgiCommand.js';
import { docsCommand } from '../ui/commands/docsCommand.js';
import { directoryCommand } from '../ui/commands/directoryCommand.js';
import { editorCommand } from '../ui/commands/editorCommand.js';
import { extensionsCommand } from '../ui/commands/extensionsCommand.js';
import { helpCommand } from '../ui/commands/helpCommand.js';
import { ideCommand } from '../ui/commands/ideCommand.js';
import { initCommand } from '../ui/commands/initCommand.js';
import { mcpCommand } from '../ui/commands/mcpCommand.js';
import { memoryCommand } from '../ui/commands/memoryCommand.js';
import { privacyCommand } from '../ui/commands/privacyCommand.js';
import { quitCommand } from '../ui/commands/quitCommand.js';
import { restoreCommand } from '../ui/commands/restoreCommand.js';
import { statsCommand } from '../ui/commands/statsCommand.js';
import { themeCommand } from '../ui/commands/themeCommand.js';
import { toolsCommand } from '../ui/commands/toolsCommand.js';
import { vimCommand } from '../ui/commands/vimCommand.js';
<<<<<<< HEAD
import { installCommand } from '../ui/commands/installCommand.js';
=======
import { setupGithubCommand } from '../ui/commands/setupGithubCommand.js';
import { isGitHubRepository } from '../utils/gitUtils.js';
>>>>>>> aab85066

/**
 * Loads the core, hard-coded slash commands that are an integral part
 * of the Gemini CLI application.
 */
export class BuiltinCommandLoader implements ICommandLoader {
  constructor(private config: Config | null) {}

  /**
   * Gathers all raw built-in command definitions, injects dependencies where
   * needed (e.g., config) and filters out any that are not available.
   *
   * @param _signal An AbortSignal (unused for this synchronous loader).
   * @returns A promise that resolves to an array of `SlashCommand` objects.
   */
  async loadCommands(_signal: AbortSignal): Promise<SlashCommand[]> {
    const allDefinitions: Array<SlashCommand | null> = [
      aboutCommand,
      authCommand,
      bugCommand,
      chatCommand,
      clearCommand,
      compressCommand,
      copyCommand,
      corgiCommand,
      docsCommand,
      directoryCommand,
      editorCommand,
      extensionsCommand,
      helpCommand,
      ideCommand(this.config),
      initCommand,
      mcpCommand,
      memoryCommand,
      privacyCommand,
      quitCommand,
      restoreCommand(this.config),
      statsCommand,
      themeCommand,
      toolsCommand,
      vimCommand,
<<<<<<< HEAD
      installCommand,
=======
      ...(isGitHubRepository() ? [setupGithubCommand] : []),
>>>>>>> aab85066
    ];

    return allDefinitions.filter((cmd): cmd is SlashCommand => cmd !== null);
  }
}<|MERGE_RESOLUTION|>--- conflicted
+++ resolved
@@ -31,12 +31,9 @@
 import { themeCommand } from '../ui/commands/themeCommand.js';
 import { toolsCommand } from '../ui/commands/toolsCommand.js';
 import { vimCommand } from '../ui/commands/vimCommand.js';
-<<<<<<< HEAD
 import { installCommand } from '../ui/commands/installCommand.js';
-=======
 import { setupGithubCommand } from '../ui/commands/setupGithubCommand.js';
 import { isGitHubRepository } from '../utils/gitUtils.js';
->>>>>>> aab85066
 
 /**
  * Loads the core, hard-coded slash commands that are an integral part
@@ -78,11 +75,8 @@
       themeCommand,
       toolsCommand,
       vimCommand,
-<<<<<<< HEAD
       installCommand,
-=======
       ...(isGitHubRepository() ? [setupGithubCommand] : []),
->>>>>>> aab85066
     ];
 
     return allDefinitions.filter((cmd): cmd is SlashCommand => cmd !== null);
