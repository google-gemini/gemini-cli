--- conflicted
+++ resolved
@@ -34,11 +34,8 @@
 import { vimCommand } from '../ui/commands/vimCommand.js';
 import { installCommand } from '../ui/commands/installCommand.js';
 import { setupGithubCommand } from '../ui/commands/setupGithubCommand.js';
-<<<<<<< HEAD
 import { isGitHubRepository } from '../utils/gitUtils.js';
-=======
 import { terminalSetupCommand } from '../ui/commands/terminalSetupCommand.js';
->>>>>>> 15c62bad
 
 /**
  * Loads the core, hard-coded slash commands that are an integral part
@@ -81,13 +78,10 @@
       toolsCommand,
       settingsCommand,
       vimCommand,
-<<<<<<< HEAD
   installCommand,
   ...(isGitHubRepository() ? [setupGithubCommand] : []),
-=======
       setupGithubCommand,
       terminalSetupCommand,
->>>>>>> 15c62bad
     ];
 
     return allDefinitions.filter((cmd): cmd is SlashCommand => cmd !== null);
