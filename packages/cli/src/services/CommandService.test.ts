/**
 * @license
 * Copyright 2025 Google LLC
 * SPDX-License-Identifier: Apache-2.0
 */

import { vi, describe, it, expect, beforeEach } from 'vitest';
import { CommandService } from './CommandService.js';
import { type SlashCommand } from '../ui/commands/types.js';
import { memoryCommand } from '../ui/commands/memoryCommand.js';
import { helpCommand } from '../ui/commands/helpCommand.js';
import { clearCommand } from '../ui/commands/clearCommand.js';
import { authCommand } from '../ui/commands/authCommand.js';
import { themeCommand } from '../ui/commands/themeCommand.js';
<<<<<<< HEAD
import { statsCommand } from '../ui/commands/statsCommand.js';
=======
import { privacyCommand } from '../ui/commands/privacyCommand.js';
import { aboutCommand } from '../ui/commands/aboutCommand.js';
>>>>>>> 97cc1e64

// Mock the command modules to isolate the service from the command implementations.
vi.mock('../ui/commands/memoryCommand.js', () => ({
  memoryCommand: { name: 'memory', description: 'Mock Memory' },
}));
vi.mock('../ui/commands/helpCommand.js', () => ({
  helpCommand: { name: 'help', description: 'Mock Help' },
}));
vi.mock('../ui/commands/clearCommand.js', () => ({
  clearCommand: { name: 'clear', description: 'Mock Clear' },
}));
vi.mock('../ui/commands/authCommand.js', () => ({
  authCommand: { name: 'auth', description: 'Mock Auth' },
}));
vi.mock('../ui/commands/themeCommand.js', () => ({
  themeCommand: { name: 'theme', description: 'Mock Theme' },
}));
<<<<<<< HEAD
vi.mock('../ui/commands/statsCommand.js', () => ({
  statsCommand: { name: 'stats', description: 'Mock Stats' },
=======
vi.mock('../ui/commands/privacyCommand.js', () => ({
  privacyCommand: { name: 'privacy', description: 'Mock Privacy' },
}));
vi.mock('../ui/commands/aboutCommand.js', () => ({
  aboutCommand: { name: 'about', description: 'Mock About' },
>>>>>>> 97cc1e64
}));

describe('CommandService', () => {
  describe('when using default production loader', () => {
    let commandService: CommandService;

    beforeEach(() => {
      commandService = new CommandService();
    });

    it('should initialize with an empty command tree', () => {
      const tree = commandService.getCommands();
      expect(tree).toBeInstanceOf(Array);
      expect(tree.length).toBe(0);
    });

    describe('loadCommands', () => {
      it('should load the built-in commands into the command tree', async () => {
        // Pre-condition check
        expect(commandService.getCommands().length).toBe(0);

        // Action
        await commandService.loadCommands();
        const tree = commandService.getCommands();

        // Post-condition assertions
        expect(tree.length).toBe(7);

        const commandNames = tree.map((cmd) => cmd.name);
        expect(commandNames).toContain('auth');
        expect(commandNames).toContain('memory');
        expect(commandNames).toContain('help');
        expect(commandNames).toContain('clear');
        expect(commandNames).toContain('theme');
<<<<<<< HEAD
        expect(commandNames).toContain('stats');
=======
        expect(commandNames).toContain('privacy');
        expect(commandNames).toContain('about');
>>>>>>> 97cc1e64
      });

      it('should overwrite any existing commands when called again', async () => {
        // Load once
        await commandService.loadCommands();
        expect(commandService.getCommands().length).toBe(7);

        // Load again
        await commandService.loadCommands();
        const tree = commandService.getCommands();

        // Should not append, but overwrite
        expect(tree.length).toBe(7);
      });
    });

    describe('getCommandTree', () => {
      it('should return the current command tree', async () => {
        const initialTree = commandService.getCommands();
        expect(initialTree).toEqual([]);

        await commandService.loadCommands();

        const loadedTree = commandService.getCommands();
        expect(loadedTree.length).toBe(7);
        expect(loadedTree).toEqual([
          aboutCommand,
          authCommand,
          clearCommand,
          helpCommand,
          memoryCommand,
<<<<<<< HEAD
          statsCommand,
=======
          privacyCommand,
>>>>>>> 97cc1e64
          themeCommand,
        ]);
      });
    });
  });

  describe('when initialized with an injected loader function', () => {
    it('should use the provided loader instead of the built-in one', async () => {
      // Arrange: Create a set of mock commands.
      const mockCommands: SlashCommand[] = [
        { name: 'injected-test-1', description: 'injected 1' },
        { name: 'injected-test-2', description: 'injected 2' },
      ];

      // Arrange: Create a mock loader FUNCTION that resolves with our mock commands.
      const mockLoader = vi.fn().mockResolvedValue(mockCommands);

      // Act: Instantiate the service WITH the injected loader function.
      const commandService = new CommandService(mockLoader);
      await commandService.loadCommands();
      const tree = commandService.getCommands();

      // Assert: The tree should contain ONLY our injected commands.
      expect(mockLoader).toHaveBeenCalled(); // Verify our mock loader was actually called.
      expect(tree.length).toBe(2);
      expect(tree).toEqual(mockCommands);

      const commandNames = tree.map((cmd) => cmd.name);
      expect(commandNames).not.toContain('memory'); // Verify it didn't load production commands.
    });
  });
});<|MERGE_RESOLUTION|>--- conflicted
+++ resolved
@@ -12,12 +12,9 @@
 import { clearCommand } from '../ui/commands/clearCommand.js';
 import { authCommand } from '../ui/commands/authCommand.js';
 import { themeCommand } from '../ui/commands/themeCommand.js';
-<<<<<<< HEAD
 import { statsCommand } from '../ui/commands/statsCommand.js';
-=======
 import { privacyCommand } from '../ui/commands/privacyCommand.js';
 import { aboutCommand } from '../ui/commands/aboutCommand.js';
->>>>>>> 97cc1e64
 
 // Mock the command modules to isolate the service from the command implementations.
 vi.mock('../ui/commands/memoryCommand.js', () => ({
@@ -35,16 +32,14 @@
 vi.mock('../ui/commands/themeCommand.js', () => ({
   themeCommand: { name: 'theme', description: 'Mock Theme' },
 }));
-<<<<<<< HEAD
-vi.mock('../ui/commands/statsCommand.js', () => ({
-  statsCommand: { name: 'stats', description: 'Mock Stats' },
-=======
 vi.mock('../ui/commands/privacyCommand.js', () => ({
   privacyCommand: { name: 'privacy', description: 'Mock Privacy' },
 }));
+vi.mock('../ui/commands/statsCommand.js', () => ({
+  statsCommand: { name: 'stats', description: 'Mock Stats' },
+}));
 vi.mock('../ui/commands/aboutCommand.js', () => ({
   aboutCommand: { name: 'about', description: 'Mock About' },
->>>>>>> 97cc1e64
 }));
 
 describe('CommandService', () => {
@@ -71,7 +66,7 @@
         const tree = commandService.getCommands();
 
         // Post-condition assertions
-        expect(tree.length).toBe(7);
+        expect(tree.length).toBe(8);
 
         const commandNames = tree.map((cmd) => cmd.name);
         expect(commandNames).toContain('auth');
@@ -79,25 +74,22 @@
         expect(commandNames).toContain('help');
         expect(commandNames).toContain('clear');
         expect(commandNames).toContain('theme');
-<<<<<<< HEAD
         expect(commandNames).toContain('stats');
-=======
         expect(commandNames).toContain('privacy');
         expect(commandNames).toContain('about');
->>>>>>> 97cc1e64
       });
 
       it('should overwrite any existing commands when called again', async () => {
         // Load once
         await commandService.loadCommands();
-        expect(commandService.getCommands().length).toBe(7);
+        expect(commandService.getCommands().length).toBe(8);
 
         // Load again
         await commandService.loadCommands();
         const tree = commandService.getCommands();
 
         // Should not append, but overwrite
-        expect(tree.length).toBe(7);
+        expect(tree.length).toBe(8);
       });
     });
 
@@ -109,18 +101,15 @@
         await commandService.loadCommands();
 
         const loadedTree = commandService.getCommands();
-        expect(loadedTree.length).toBe(7);
+        expect(loadedTree.length).toBe(8);
         expect(loadedTree).toEqual([
           aboutCommand,
           authCommand,
           clearCommand,
           helpCommand,
           memoryCommand,
-<<<<<<< HEAD
+          privacyCommand,
           statsCommand,
-=======
-          privacyCommand,
->>>>>>> 97cc1e64
           themeCommand,
         ]);
       });
