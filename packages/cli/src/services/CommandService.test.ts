--- conflicted
+++ resolved
@@ -10,11 +10,8 @@
 import { memoryCommand } from '../ui/commands/memoryCommand.js';
 import { helpCommand } from '../ui/commands/helpCommand.js';
 import { clearCommand } from '../ui/commands/clearCommand.js';
-<<<<<<< HEAD
 import { docsCommand } from '../ui/commands/docsCommand.js';
-=======
 import { themeCommand } from '../ui/commands/themeCommand.js';
->>>>>>> 64f1d80b
 
 // Mock the command modules to isolate the service from the command implementations.
 vi.mock('../ui/commands/memoryCommand.js', () => ({
@@ -26,13 +23,11 @@
 vi.mock('../ui/commands/clearCommand.js', () => ({
   clearCommand: { name: 'clear', description: 'Mock Clear' },
 }));
-<<<<<<< HEAD
 vi.mock('../ui/commands/docsCommand.js', () => ({
   docsCommand: { name: 'docs', description: 'Mock Docs' },
-=======
+}));
 vi.mock('../ui/commands/themeCommand.js', () => ({
   themeCommand: { name: 'theme', description: 'Mock Theme' },
->>>>>>> 64f1d80b
 }));
 
 describe('CommandService', () => {
@@ -65,11 +60,8 @@
         expect(commandNames).toContain('memory');
         expect(commandNames).toContain('help');
         expect(commandNames).toContain('clear');
-<<<<<<< HEAD
         expect(commandNames).toContain('docs');
-=======
         expect(commandNames).toContain('theme');
->>>>>>> 64f1d80b
       });
 
       it('should overwrite any existing commands when called again', async () => {
@@ -97,13 +89,10 @@
         expect(loadedTree.length).toBe(4);
         expect(loadedTree).toEqual([
           clearCommand,
+          docsCommand,
           helpCommand,
           memoryCommand,
-<<<<<<< HEAD
-          docsCommand,
-=======
           themeCommand,
->>>>>>> 64f1d80b
         ]);
       });
     });
