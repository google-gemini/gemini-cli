--- conflicted
+++ resolved
@@ -15,12 +15,9 @@
 import { statsCommand } from '../ui/commands/statsCommand.js';
 import { privacyCommand } from '../ui/commands/privacyCommand.js';
 import { aboutCommand } from '../ui/commands/aboutCommand.js';
-<<<<<<< HEAD
 import { ideCommand } from '../ui/commands/ideCommand.js';
 import { type Config } from '@google/gemini-cli-core';
-=======
 import { extensionsCommand } from '../ui/commands/extensionsCommand.js';
->>>>>>> b61016f2
 
 // Mock the command modules to isolate the service from the command implementations.
 vi.mock('../ui/commands/memoryCommand.js', () => ({
@@ -47,13 +44,10 @@
 vi.mock('../ui/commands/aboutCommand.js', () => ({
   aboutCommand: { name: 'about', description: 'Mock About' },
 }));
-<<<<<<< HEAD
 vi.mock('../ui/commands/ideCommand.js');
-=======
 vi.mock('../ui/commands/extensionsCommand.js', () => ({
   extensionsCommand: { name: 'extensions', description: 'Mock Extensions' },
 }));
->>>>>>> b61016f2
 
 describe('CommandService', () => {
   let mockConfig: vi.Mocked<Config>;
@@ -99,7 +93,6 @@
         expect(commandNames).toContain('stats');
         expect(commandNames).toContain('privacy');
         expect(commandNames).toContain('about');
-<<<<<<< HEAD
         expect(commandNames).not.toContain('ide');
       });
 
@@ -115,9 +108,7 @@
         expect(tree.length).toBe(8);
         const commandNames = tree.map((cmd) => cmd.name);
         expect(commandNames).toContain('ide');
-=======
         expect(commandNames).toContain('extensions');
->>>>>>> b61016f2
       });
 
       it('should overwrite any existing commands when called again', async () => {
@@ -142,7 +133,6 @@
         await commandService.loadCommands();
 
         const loadedTree = commandService.getCommands();
-<<<<<<< HEAD
         expect(loadedTree.length).toBe(7);
         expect(loadedTree).toEqual(
           expect.arrayContaining([
@@ -155,7 +145,6 @@
             themeCommand,
           ]),
         );
-=======
         expect(loadedTree.length).toBe(9);
         expect(loadedTree).toEqual([
           aboutCommand,
@@ -168,7 +157,6 @@
           statsCommand,
           themeCommand,
         ]);
->>>>>>> b61016f2
       });
     });
   });
