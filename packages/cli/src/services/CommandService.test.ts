--- conflicted
+++ resolved
@@ -11,13 +11,10 @@
 import { memoryCommand } from '../ui/commands/memoryCommand.js';
 import { helpCommand } from '../ui/commands/helpCommand.js';
 import { clearCommand } from '../ui/commands/clearCommand.js';
-<<<<<<< HEAD
 import { copyCommand } from '../ui/commands/copyCommand.js';
-=======
 import { corgiCommand } from '../ui/commands/corgiCommand.js';
 import { docsCommand } from '../ui/commands/docsCommand.js';
 import { chatCommand } from '../ui/commands/chatCommand.js';
->>>>>>> 00360923
 import { authCommand } from '../ui/commands/authCommand.js';
 import { themeCommand } from '../ui/commands/themeCommand.js';
 import { statsCommand } from '../ui/commands/statsCommand.js';
@@ -132,11 +129,7 @@
         const tree = commandService.getCommands();
 
         // Post-condition assertions
-<<<<<<< HEAD
-        expect(tree.length).toBe(9);
-=======
         expect(tree.length).toBe(subCommandLen);
->>>>>>> 00360923
 
         const commandNames = tree.map((cmd) => cmd.name);
         expect(commandNames).toContain('auth');
@@ -144,14 +137,11 @@
         expect(commandNames).toContain('memory');
         expect(commandNames).toContain('help');
         expect(commandNames).toContain('clear');
-<<<<<<< HEAD
         expect(commandNames).toContain('copy');
-=======
         expect(commandNames).toContain('compress');
         expect(commandNames).toContain('corgi');
         expect(commandNames).toContain('docs');
         expect(commandNames).toContain('chat');
->>>>>>> 00360923
         expect(commandNames).toContain('theme');
         expect(commandNames).toContain('stats');
         expect(commandNames).toContain('privacy');
@@ -195,22 +185,14 @@
       it('should overwrite any existing commands when called again', async () => {
         // Load once
         await commandService.loadCommands();
-<<<<<<< HEAD
-        expect(commandService.getCommands().length).toBe(9);
-=======
         expect(commandService.getCommands().length).toBe(subCommandLen);
->>>>>>> 00360923
 
         // Load again
         await commandService.loadCommands();
         const tree = commandService.getCommands();
 
         // Should not append, but overwrite
-<<<<<<< HEAD
-        expect(tree.length).toBe(9);
-=======
         expect(tree.length).toBe(subCommandLen);
->>>>>>> 00360923
       });
     });
 
@@ -222,26 +204,19 @@
         await commandService.loadCommands();
 
         const loadedTree = commandService.getCommands();
-<<<<<<< HEAD
-        expect(loadedTree.length).toBe(9);
-=======
         expect(loadedTree.length).toBe(subCommandLen);
->>>>>>> 00360923
         expect(loadedTree).toEqual([
           aboutCommand,
           authCommand,
           bugCommand,
           chatCommand,
           clearCommand,
-<<<<<<< HEAD
           copyCommand,
-=======
           compressCommand,
           corgiCommand,
           docsCommand,
           editorCommand,
           extensionsCommand,
->>>>>>> 00360923
           helpCommand,
           mcpCommand,
           memoryCommand,
