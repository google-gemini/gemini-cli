/**
 * @license
 * Copyright 2025 Google LLC
 * SPDX-License-Identifier: Apache-2.0
 */

import { vi, describe, it, expect, beforeEach } from 'vitest';
import { CommandService } from './CommandService.js';
import { type SlashCommand } from '../ui/commands/types.js';
import { memoryCommand } from '../ui/commands/memoryCommand.js';
import { helpCommand } from '../ui/commands/helpCommand.js';
import { clearCommand } from '../ui/commands/clearCommand.js';
<<<<<<< HEAD
import { chatCommand } from '../ui/commands/chatCommand.js';
=======
import { authCommand } from '../ui/commands/authCommand.js';
>>>>>>> f5d52135
import { themeCommand } from '../ui/commands/themeCommand.js';
import { privacyCommand } from '../ui/commands/privacyCommand.js';
import { aboutCommand } from '../ui/commands/aboutCommand.js';

// Mock the command modules to isolate the service from the command implementations.
vi.mock('../ui/commands/memoryCommand.js', () => ({
  memoryCommand: { name: 'memory', description: 'Mock Memory' },
}));
vi.mock('../ui/commands/helpCommand.js', () => ({
  helpCommand: { name: 'help', description: 'Mock Help' },
}));
vi.mock('../ui/commands/clearCommand.js', () => ({
  clearCommand: { name: 'clear', description: 'Mock Clear' },
}));
vi.mock('../ui/commands/authCommand.js', () => ({
  authCommand: { name: 'auth', description: 'Mock Auth' },
}));
vi.mock('../ui/commands/themeCommand.js', () => ({
  themeCommand: { name: 'theme', description: 'Mock Theme' },
}));
vi.mock('../ui/commands/privacyCommand.js', () => ({
  privacyCommand: { name: 'privacy', description: 'Mock Privacy' },
}));
vi.mock('../ui/commands/aboutCommand.js', () => ({
  aboutCommand: { name: 'about', description: 'Mock About' },
}));

describe('CommandService', () => {
  describe('when using default production loader', () => {
    let commandService: CommandService;

    beforeEach(() => {
      commandService = new CommandService();
    });

    it('should initialize with an empty command tree', () => {
      const tree = commandService.getCommands();
      expect(tree).toBeInstanceOf(Array);
      expect(tree.length).toBe(0);
    });

    describe('loadCommands', () => {
      it('should load the built-in commands into the command tree', async () => {
        // Pre-condition check
        expect(commandService.getCommands().length).toBe(0);

        // Action
        await commandService.loadCommands();
        const tree = commandService.getCommands();

        // Post-condition assertions
<<<<<<< HEAD
        expect(tree.length).toBe(5);
=======
        expect(tree.length).toBe(7);
>>>>>>> f5d52135

        const commandNames = tree.map((cmd) => cmd.name);
        expect(commandNames).toContain('auth');
        expect(commandNames).toContain('memory');
        expect(commandNames).toContain('help');
        expect(commandNames).toContain('clear');
        expect(commandNames).toContain('chat');
        expect(commandNames).toContain('theme');
        expect(commandNames).toContain('privacy');
        expect(commandNames).toContain('about');
      });

      it('should overwrite any existing commands when called again', async () => {
        // Load once
        await commandService.loadCommands();
<<<<<<< HEAD
        expect(commandService.getCommands().length).toBe(5);
=======
        expect(commandService.getCommands().length).toBe(7);
>>>>>>> f5d52135

        // Load again
        await commandService.loadCommands();
        const tree = commandService.getCommands();

        // Should not append, but overwrite
<<<<<<< HEAD
        expect(tree.length).toBe(5);
=======
        expect(tree.length).toBe(7);
>>>>>>> f5d52135
      });
    });

    describe('getCommandTree', () => {
      it('should return the current command tree', async () => {
        const initialTree = commandService.getCommands();
        expect(initialTree).toEqual([]);

        await commandService.loadCommands();

        const loadedTree = commandService.getCommands();
<<<<<<< HEAD
        expect(loadedTree.length).toBe(5);
        expect(loadedTree).toEqual([
          chatCommand,
=======
        expect(loadedTree.length).toBe(7);
        expect(loadedTree).toEqual([
          aboutCommand,
          authCommand,
>>>>>>> f5d52135
          clearCommand,
          helpCommand,
          memoryCommand,
          privacyCommand,
          themeCommand,
        ]);
      });
    });
  });

  describe('when initialized with an injected loader function', () => {
    it('should use the provided loader instead of the built-in one', async () => {
      // Arrange: Create a set of mock commands.
      const mockCommands: SlashCommand[] = [
        { name: 'injected-test-1', description: 'injected 1' },
        { name: 'injected-test-2', description: 'injected 2' },
      ];

      // Arrange: Create a mock loader FUNCTION that resolves with our mock commands.
      const mockLoader = vi.fn().mockResolvedValue(mockCommands);

      // Act: Instantiate the service WITH the injected loader function.
      const commandService = new CommandService(mockLoader);
      await commandService.loadCommands();
      const tree = commandService.getCommands();

      // Assert: The tree should contain ONLY our injected commands.
      expect(mockLoader).toHaveBeenCalled(); // Verify our mock loader was actually called.
      expect(tree.length).toBe(2);
      expect(tree).toEqual(mockCommands);

      const commandNames = tree.map((cmd) => cmd.name);
      expect(commandNames).not.toContain('memory'); // Verify it didn't load production commands.
    });
  });
});<|MERGE_RESOLUTION|>--- conflicted
+++ resolved
@@ -10,11 +10,8 @@
 import { memoryCommand } from '../ui/commands/memoryCommand.js';
 import { helpCommand } from '../ui/commands/helpCommand.js';
 import { clearCommand } from '../ui/commands/clearCommand.js';
-<<<<<<< HEAD
 import { chatCommand } from '../ui/commands/chatCommand.js';
-=======
 import { authCommand } from '../ui/commands/authCommand.js';
->>>>>>> f5d52135
 import { themeCommand } from '../ui/commands/themeCommand.js';
 import { privacyCommand } from '../ui/commands/privacyCommand.js';
 import { aboutCommand } from '../ui/commands/aboutCommand.js';
@@ -66,11 +63,7 @@
         const tree = commandService.getCommands();
 
         // Post-condition assertions
-<<<<<<< HEAD
-        expect(tree.length).toBe(5);
-=======
-        expect(tree.length).toBe(7);
->>>>>>> f5d52135
+        expect(tree.length).toBe(8);
 
         const commandNames = tree.map((cmd) => cmd.name);
         expect(commandNames).toContain('auth');
@@ -86,22 +79,14 @@
       it('should overwrite any existing commands when called again', async () => {
         // Load once
         await commandService.loadCommands();
-<<<<<<< HEAD
-        expect(commandService.getCommands().length).toBe(5);
-=======
-        expect(commandService.getCommands().length).toBe(7);
->>>>>>> f5d52135
+        expect(commandService.getCommands().length).toBe(8);
 
         // Load again
         await commandService.loadCommands();
         const tree = commandService.getCommands();
 
         // Should not append, but overwrite
-<<<<<<< HEAD
-        expect(tree.length).toBe(5);
-=======
-        expect(tree.length).toBe(7);
->>>>>>> f5d52135
+        expect(tree.length).toBe(8);
       });
     });
 
@@ -113,16 +98,11 @@
         await commandService.loadCommands();
 
         const loadedTree = commandService.getCommands();
-<<<<<<< HEAD
-        expect(loadedTree.length).toBe(5);
-        expect(loadedTree).toEqual([
-          chatCommand,
-=======
-        expect(loadedTree.length).toBe(7);
+        expect(loadedTree.length).toBe(8);
         expect(loadedTree).toEqual([
           aboutCommand,
           authCommand,
->>>>>>> f5d52135
+          chatCommand,
           clearCommand,
           helpCommand,
           memoryCommand,
