/**
 * @license
 * Copyright 2025 Google LLC
 * SPDX-License-Identifier: Apache-2.0
 */

import { SlashCommand } from '../ui/commands/types.js';
import { memoryCommand } from '../ui/commands/memoryCommand.js';
import { helpCommand } from '../ui/commands/helpCommand.js';
import { clearCommand } from '../ui/commands/clearCommand.js';
import { authCommand } from '../ui/commands/authCommand.js';
import { themeCommand } from '../ui/commands/themeCommand.js';
<<<<<<< HEAD
import { chatCommand } from '../ui/commands/chatCommand.js';

const loadBuiltInCommands = async (): Promise<SlashCommand[]> => [
  chatCommand,
=======
import { privacyCommand } from '../ui/commands/privacyCommand.js';
import { aboutCommand } from '../ui/commands/aboutCommand.js';

const loadBuiltInCommands = async (): Promise<SlashCommand[]> => [
  aboutCommand,
  authCommand,
>>>>>>> f5d52135
  clearCommand,
  helpCommand,
  memoryCommand,
  privacyCommand,
  themeCommand,
];

export class CommandService {
  private commands: SlashCommand[] = [];

  constructor(
    private commandLoader: () => Promise<SlashCommand[]> = loadBuiltInCommands,
  ) {
    // The constructor can be used for dependency injection in the future.
  }

  async loadCommands(): Promise<void> {
    // For now, we only load the built-in commands.
    // File-based and remote commands will be added later.
    this.commands = await this.commandLoader();
  }

  getCommands(): SlashCommand[] {
    return this.commands;
  }
}<|MERGE_RESOLUTION|>--- conflicted
+++ resolved
@@ -10,19 +10,14 @@
 import { clearCommand } from '../ui/commands/clearCommand.js';
 import { authCommand } from '../ui/commands/authCommand.js';
 import { themeCommand } from '../ui/commands/themeCommand.js';
-<<<<<<< HEAD
 import { chatCommand } from '../ui/commands/chatCommand.js';
-
-const loadBuiltInCommands = async (): Promise<SlashCommand[]> => [
-  chatCommand,
-=======
 import { privacyCommand } from '../ui/commands/privacyCommand.js';
 import { aboutCommand } from '../ui/commands/aboutCommand.js';
 
 const loadBuiltInCommands = async (): Promise<SlashCommand[]> => [
   aboutCommand,
   authCommand,
->>>>>>> f5d52135
+  chatCommand,
   clearCommand,
   helpCommand,
   memoryCommand,
