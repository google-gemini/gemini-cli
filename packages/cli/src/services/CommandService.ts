/**
 * @license
 * Copyright 2025 Google LLC
 * SPDX-License-Identifier: Apache-2.0
 */

import { Config } from '@google/gemini-cli-core';
import { SlashCommand } from '../ui/commands/types.js';
import { memoryCommand } from '../ui/commands/memoryCommand.js';
import { helpCommand } from '../ui/commands/helpCommand.js';
import { clearCommand } from '../ui/commands/clearCommand.js';
import { docsCommand } from '../ui/commands/docsCommand.js';
import { mcpCommand } from '../ui/commands/mcpCommand.js';
import { authCommand } from '../ui/commands/authCommand.js';
import { themeCommand } from '../ui/commands/themeCommand.js';
<<<<<<< HEAD
import { forkCommand } from '../ui/commands/forkCommand.js';
=======
import { editorCommand } from '../ui/commands/editorCommand.js';
import { chatCommand } from '../ui/commands/chatCommand.js';
>>>>>>> 88b5f209
import { statsCommand } from '../ui/commands/statsCommand.js';
import { privacyCommand } from '../ui/commands/privacyCommand.js';
import { aboutCommand } from '../ui/commands/aboutCommand.js';
import { extensionsCommand } from '../ui/commands/extensionsCommand.js';
import { toolsCommand } from '../ui/commands/toolsCommand.js';
import { compressCommand } from '../ui/commands/compressCommand.js';
<<<<<<< HEAD
import { chatCommand } from '../ui/commands/chatCommand.js';

const loadBuiltInCommands = async (): Promise<SlashCommand[]> => [
  aboutCommand,
  authCommand,
  chatCommand,
  clearCommand,
  compressCommand,
  docsCommand,
  extensionsCommand,
  forkCommand,
  helpCommand,
  mcpCommand,
  memoryCommand,
  privacyCommand,
  statsCommand,
  themeCommand,
  toolsCommand,
];
=======
import { ideCommand } from '../ui/commands/ideCommand.js';
import { bugCommand } from '../ui/commands/bugCommand.js';
import { quitCommand } from '../ui/commands/quitCommand.js';

const loadBuiltInCommands = async (
  config: Config | null,
): Promise<SlashCommand[]> => {
  const allCommands = [
    aboutCommand,
    authCommand,
    bugCommand,
    chatCommand,
    clearCommand,
    compressCommand,
    docsCommand,
    editorCommand,
    extensionsCommand,
    helpCommand,
    ideCommand(config),
    mcpCommand,
    memoryCommand,
    privacyCommand,
    quitCommand,
    statsCommand,
    themeCommand,
    toolsCommand,
  ];

  return allCommands.filter(
    (command): command is SlashCommand => command !== null,
  );
};
>>>>>>> 88b5f209

export class CommandService {
  private commands: SlashCommand[] = [];

  constructor(
    private config: Config | null,
    private commandLoader: (
      config: Config | null,
    ) => Promise<SlashCommand[]> = loadBuiltInCommands,
  ) {
    // The constructor can be used for dependency injection in the future.
  }

  async loadCommands(): Promise<void> {
    // For now, we only load the built-in commands.
    // File-based and remote commands will be added later.
    this.commands = await this.commandLoader(this.config);
  }

  getCommands(): SlashCommand[] {
    return this.commands;
  }
}<|MERGE_RESOLUTION|>--- conflicted
+++ resolved
@@ -13,39 +13,14 @@
 import { mcpCommand } from '../ui/commands/mcpCommand.js';
 import { authCommand } from '../ui/commands/authCommand.js';
 import { themeCommand } from '../ui/commands/themeCommand.js';
-<<<<<<< HEAD
 import { forkCommand } from '../ui/commands/forkCommand.js';
-=======
 import { editorCommand } from '../ui/commands/editorCommand.js';
-import { chatCommand } from '../ui/commands/chatCommand.js';
->>>>>>> 88b5f209
 import { statsCommand } from '../ui/commands/statsCommand.js';
 import { privacyCommand } from '../ui/commands/privacyCommand.js';
 import { aboutCommand } from '../ui/commands/aboutCommand.js';
 import { extensionsCommand } from '../ui/commands/extensionsCommand.js';
 import { toolsCommand } from '../ui/commands/toolsCommand.js';
 import { compressCommand } from '../ui/commands/compressCommand.js';
-<<<<<<< HEAD
-import { chatCommand } from '../ui/commands/chatCommand.js';
-
-const loadBuiltInCommands = async (): Promise<SlashCommand[]> => [
-  aboutCommand,
-  authCommand,
-  chatCommand,
-  clearCommand,
-  compressCommand,
-  docsCommand,
-  extensionsCommand,
-  forkCommand,
-  helpCommand,
-  mcpCommand,
-  memoryCommand,
-  privacyCommand,
-  statsCommand,
-  themeCommand,
-  toolsCommand,
-];
-=======
 import { ideCommand } from '../ui/commands/ideCommand.js';
 import { bugCommand } from '../ui/commands/bugCommand.js';
 import { quitCommand } from '../ui/commands/quitCommand.js';
@@ -57,12 +32,12 @@
     aboutCommand,
     authCommand,
     bugCommand,
-    chatCommand,
     clearCommand,
     compressCommand,
     docsCommand,
     editorCommand,
     extensionsCommand,
+    forkCommand,
     helpCommand,
     ideCommand(config),
     mcpCommand,
@@ -78,7 +53,6 @@
     (command): command is SlashCommand => command !== null,
   );
 };
->>>>>>> 88b5f209
 
 export class CommandService {
   private commands: SlashCommand[] = [];
