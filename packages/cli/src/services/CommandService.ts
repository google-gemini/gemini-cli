--- conflicted
+++ resolved
@@ -15,23 +15,16 @@
 import { statsCommand } from '../ui/commands/statsCommand.js';
 import { privacyCommand } from '../ui/commands/privacyCommand.js';
 import { aboutCommand } from '../ui/commands/aboutCommand.js';
-<<<<<<< HEAD
 import { extensionsCommand } from '../ui/commands/extensionsCommand.js';
 import { toolsCommand } from '../ui/commands/toolsCommand.js';
-=======
 import { compressCommand } from '../ui/commands/compressCommand.js';
-import { extensionsCommand } from '../ui/commands/extensionsCommand.js';
->>>>>>> cba27208
 
 const loadBuiltInCommands = async (): Promise<SlashCommand[]> => [
   aboutCommand,
   authCommand,
   chatCommand,
   clearCommand,
-<<<<<<< HEAD
-=======
   compressCommand,
->>>>>>> cba27208
   extensionsCommand,
   helpCommand,
   mcpCommand,
