/**
 * @license
 * Copyright 2025 Google LLC
 * SPDX-License-Identifier: Apache-2.0
 */

import { Config } from '@google/gemini-cli-core';
import { SlashCommand } from '../ui/commands/types.js';
import { memoryCommand } from '../ui/commands/memoryCommand.js';
import { helpCommand } from '../ui/commands/helpCommand.js';
import { clearCommand } from '../ui/commands/clearCommand.js';
import { mcpCommand } from '../ui/commands/mcpCommand.js';
import { authCommand } from '../ui/commands/authCommand.js';
import { themeCommand } from '../ui/commands/themeCommand.js';
import { chatCommand } from '../ui/commands/chatCommand.js';
import { statsCommand } from '../ui/commands/statsCommand.js';
import { privacyCommand } from '../ui/commands/privacyCommand.js';
import { aboutCommand } from '../ui/commands/aboutCommand.js';
<<<<<<< HEAD
import { ideCommand } from '../ui/commands/ideCommand.js';
import { extensionsCommand } from '../ui/commands/extensionsCommand.js';

const loadBuiltInCommands = async (
  config: Config | null,
): Promise<SlashCommand[]> => {
  const allCommands = [
    aboutCommand,
    authCommand,
    clearCommand,
    extensionsCommand,
    helpCommand,
    ideCommand(config),
    memoryCommand,
    privacyCommand,
    statsCommand,
    themeCommand,
  ];

  return allCommands.filter(
    (command): command is SlashCommand => command !== null,
  );
};
=======
import { compressCommand } from '../ui/commands/compressCommand.js';
import { extensionsCommand } from '../ui/commands/extensionsCommand.js';

const loadBuiltInCommands = async (): Promise<SlashCommand[]> => [
  aboutCommand,
  authCommand,
  chatCommand,
  clearCommand,
  compressCommand,
  extensionsCommand,
  helpCommand,
  mcpCommand,
  memoryCommand,
  privacyCommand,
  statsCommand,
  themeCommand,
];
>>>>>>> cba27208

export class CommandService {
  private commands: SlashCommand[] = [];

  constructor(
    private config: Config | null,
    private commandLoader: (
      config: Config | null,
    ) => Promise<SlashCommand[]> = loadBuiltInCommands,
  ) {
    // The constructor can be used for dependency injection in the future.
  }

  async loadCommands(): Promise<void> {
    // For now, we only load the built-in commands.
    // File-based and remote commands will be added later.
    this.commands = await this.commandLoader(this.config);
  }

  getCommands(): SlashCommand[] {
    return this.commands;
  }
}<|MERGE_RESOLUTION|>--- conflicted
+++ resolved
@@ -9,14 +9,11 @@
 import { memoryCommand } from '../ui/commands/memoryCommand.js';
 import { helpCommand } from '../ui/commands/helpCommand.js';
 import { clearCommand } from '../ui/commands/clearCommand.js';
-import { mcpCommand } from '../ui/commands/mcpCommand.js';
 import { authCommand } from '../ui/commands/authCommand.js';
 import { themeCommand } from '../ui/commands/themeCommand.js';
-import { chatCommand } from '../ui/commands/chatCommand.js';
 import { statsCommand } from '../ui/commands/statsCommand.js';
 import { privacyCommand } from '../ui/commands/privacyCommand.js';
 import { aboutCommand } from '../ui/commands/aboutCommand.js';
-<<<<<<< HEAD
 import { ideCommand } from '../ui/commands/ideCommand.js';
 import { extensionsCommand } from '../ui/commands/extensionsCommand.js';
 
@@ -40,25 +37,6 @@
     (command): command is SlashCommand => command !== null,
   );
 };
-=======
-import { compressCommand } from '../ui/commands/compressCommand.js';
-import { extensionsCommand } from '../ui/commands/extensionsCommand.js';
-
-const loadBuiltInCommands = async (): Promise<SlashCommand[]> => [
-  aboutCommand,
-  authCommand,
-  chatCommand,
-  clearCommand,
-  compressCommand,
-  extensionsCommand,
-  helpCommand,
-  mcpCommand,
-  memoryCommand,
-  privacyCommand,
-  statsCommand,
-  themeCommand,
-];
->>>>>>> cba27208
 
 export class CommandService {
   private commands: SlashCommand[] = [];
