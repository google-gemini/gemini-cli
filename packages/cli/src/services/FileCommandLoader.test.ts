--- conflicted
+++ resolved
@@ -11,12 +11,8 @@
   getUserCommandsDir,
 } from '@google/gemini-cli-core';
 import mock from 'mock-fs';
-<<<<<<< HEAD
 import { FileCommandLoader } from './FileCommandLoader.js';
-import { assert } from 'vitest';
-=======
 import { assert, vi } from 'vitest';
->>>>>>> 1c1aa047
 import { createMockCommandContext } from '../test-utils/mockCommandContext.js';
 import {
   SHELL_INJECTION_TRIGGER,
@@ -250,13 +246,8 @@
     // Now returns both commands, CommandService handles override
     expect(commands).toHaveLength(2);
 
-<<<<<<< HEAD
     // First is user command
-    const userResult = await commands[0].action?.(mockContext, '');
-    if (userResult?.type === 'submit_prompt') {
-      expect(userResult.content).toBe('User prompt');
-=======
-    const result = await command.action?.(
+    const userResult = await commands[0].action?.(
       createMockCommandContext({
         invocation: {
           raw: '/test',
@@ -266,15 +257,23 @@
       }),
       '',
     );
-    if (result?.type === 'submit_prompt') {
-      expect(result.content).toBe('Project prompt');
->>>>>>> 1c1aa047
+    if (userResult?.type === 'submit_prompt') {
+      expect(userResult.content).toBe('User prompt');
     } else {
       assert.fail('Incorrect action type for user command');
     }
 
     // Second is project command
-    const projectResult = await commands[1].action?.(mockContext, '');
+    const projectResult = await commands[1].action?.(
+      createMockCommandContext({
+        invocation: {
+          raw: '/test',
+          name: 'test',
+          args: '',
+        },
+      }),
+      '',
+    );
     if (projectResult?.type === 'submit_prompt') {
       expect(projectResult.content).toBe('Project prompt');
     } else {
@@ -385,7 +384,6 @@
     expect(command.name).toBe('legacy_command');
   });
 
-<<<<<<< HEAD
   describe('Extension Command Loading', () => {
     it('loads commands from active extensions', async () => {
       const userCommandsDir = getUserCommandsDir();
@@ -484,20 +482,47 @@
       // Check order and content
       expect(commands[0].name).toBe('deploy');
       expect(commands[0].extensionName).toBeUndefined();
-      const result0 = await commands[0].action?.(mockContext, '');
+      const result0 = await commands[0].action?.(
+        createMockCommandContext({
+          invocation: {
+            raw: '/deploy',
+            name: 'deploy',
+            args: '',
+          },
+        }),
+        '',
+      );
       expect(result0?.type).toBe('submit_prompt');
       expect((result0 as any).content).toBe('User deploy command');
 
       expect(commands[1].name).toBe('deploy');
       expect(commands[1].extensionName).toBeUndefined();
-      const result1 = await commands[1].action?.(mockContext, '');
+      const result1 = await commands[1].action?.(
+        createMockCommandContext({
+          invocation: {
+            raw: '/deploy',
+            name: 'deploy',
+            args: '',
+          },
+        }),
+        '',
+      );
       expect(result1?.type).toBe('submit_prompt');
       expect((result1 as any).content).toBe('Project deploy command');
 
       expect(commands[2].name).toBe('deploy');
       expect(commands[2].extensionName).toBe('test-ext');
       expect(commands[2].description).toMatch(/^\[test-ext\]/);
-      const result2 = await commands[2].action?.(mockContext, '');
+      const result2 = await commands[2].action?.(
+        createMockCommandContext({
+          invocation: {
+            raw: '/deploy',
+            name: 'deploy',
+            args: '',
+          },
+        }),
+        '',
+      );
       expect(result2?.type).toBe('submit_prompt');
       expect((result2 as any).content).toBe('Extension deploy command');
     });
@@ -633,13 +658,24 @@
       expect(nestedCmd?.extensionName).toBe('a');
       expect(nestedCmd?.description).toMatch(/^\[a\]/);
       expect(nestedCmd).toBeDefined();
-      const result = await nestedCmd!.action?.(mockContext, '');
+      const result = await nestedCmd!.action?.(
+        createMockCommandContext({
+          invocation: {
+            raw: '/b:c',
+            name: 'b:c',
+            args: '',
+          },
+        }),
+        '',
+      );
       if (result?.type === 'submit_prompt') {
         expect(result.content).toBe('Nested command from extension a');
       } else {
         assert.fail('Incorrect action type');
       }
-=======
+    });
+  });
+
   describe('Shorthand Argument Processor Integration', () => {
     it('correctly processes a command with {{args}}', async () => {
       const userCommandsDir = getUserCommandsDir();
@@ -879,7 +915,6 @@
         expect.stringContaining('-shell-processed'), // It receives the output of the shell processor
         expect.any(Object),
       );
->>>>>>> 1c1aa047
     });
   });
 });