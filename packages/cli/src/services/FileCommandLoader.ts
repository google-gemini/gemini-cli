--- conflicted
+++ resolved
@@ -197,12 +197,7 @@
       kind: CommandKind.FILE,
       action: async (
         context: CommandContext,
-<<<<<<< HEAD
       ): Promise<SubmitPromptActionReturn> => {
-=======
-        _args: string,
-      ): Promise<SlashCommandActionReturn> => {
->>>>>>> 576cebc9
         if (!context.invocation) {
           console.error(
             `[FileCommandLoader] Critical error: Command '${commandName}' was executed without invocation context.`,
