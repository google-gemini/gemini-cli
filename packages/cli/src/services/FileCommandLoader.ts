/**
 * @license
 * Copyright 2025 Google LLC
 * SPDX-License-Identifier: Apache-2.0
 */

import { promises as fs } from 'fs';
import path from 'path';
import toml from '@iarna/toml';
import { glob } from 'glob';
import { z } from 'zod';
<<<<<<< HEAD
import {
  Config,
  getProjectCommandsDir,
  getUserCommandsDir,
  t,
} from '@thacio/auditaria-cli-core';
=======
import { Config, Storage } from '@google/gemini-cli-core';
>>>>>>> 21c6480b
import { ICommandLoader } from './types.js';
import {
  CommandContext,
  CommandKind,
  SlashCommand,
  SlashCommandActionReturn,
} from '../ui/commands/types.js';
import { DefaultArgumentProcessor } from './prompt-processors/argumentProcessor.js';
import {
  IPromptProcessor,
  SHORTHAND_ARGS_PLACEHOLDER,
  SHELL_INJECTION_TRIGGER,
} from './prompt-processors/types.js';
import {
  ConfirmationRequiredError,
  ShellProcessor,
} from './prompt-processors/shellProcessor.js';

interface CommandDirectory {
  path: string;
  extensionName?: string;
}

/**
 * Defines the Zod schema for a command definition file. This serves as the
 * single source of truth for both validation and type inference.
 */
const TomlCommandDefSchema = z.object({
  prompt: z.string({
    required_error: "The 'prompt' field is required.",
    invalid_type_error: "The 'prompt' field must be a string.",
  }),
  description: z.string().optional(),
});

/**
 * Discovers and loads custom slash commands from .toml files in both the
 * user's global config directory and the current project's directory.
 *
 * This loader is responsible for:
 * - Recursively scanning command directories.
 * - Parsing and validating TOML files.
 * - Adapting valid definitions into executable SlashCommand objects.
 * - Handling file system errors and malformed files gracefully.
 */
export class FileCommandLoader implements ICommandLoader {
  private readonly projectRoot: string;

  constructor(private readonly config: Config | null) {
    this.projectRoot = config?.getProjectRoot() || process.cwd();
  }

  /**
   * Loads all commands from user, project, and extension directories.
   * Returns commands in order: user → project → extensions (alphabetically).
   *
   * Order is important for conflict resolution in CommandService:
   * - User/project commands (without extensionName) use "last wins" strategy
   * - Extension commands (with extensionName) get renamed if conflicts exist
   *
   * @param signal An AbortSignal to cancel the loading process.
   * @returns A promise that resolves to an array of all loaded SlashCommands.
   */
  async loadCommands(signal: AbortSignal): Promise<SlashCommand[]> {
    const allCommands: SlashCommand[] = [];
    const globOptions = {
      nodir: true,
      dot: true,
      signal,
      follow: true,
    };

    // Load commands from each directory
    const commandDirs = this.getCommandDirectories();
    for (const dirInfo of commandDirs) {
      try {
        const files = await glob('**/*.toml', {
          ...globOptions,
          cwd: dirInfo.path,
        });

        const commandPromises = files.map((file) =>
          this.parseAndAdaptFile(
            path.join(dirInfo.path, file),
            dirInfo.path,
            dirInfo.extensionName,
          ),
        );

        const commands = (await Promise.all(commandPromises)).filter(
          (cmd): cmd is SlashCommand => cmd !== null,
        );

        // Add all commands without deduplication
        allCommands.push(...commands);
      } catch (error) {
        if ((error as NodeJS.ErrnoException).code !== 'ENOENT') {
          console.error(
            `[FileCommandLoader] Error loading commands from ${dirInfo.path}:`,
            error,
          );
        }
      }
    }

    return allCommands;
  }

  /**
   * Get all command directories in order for loading.
   * User commands → Project commands → Extension commands
   * This order ensures extension commands can detect all conflicts.
   */
  private getCommandDirectories(): CommandDirectory[] {
    const dirs: CommandDirectory[] = [];

    const storage = this.config?.storage ?? new Storage(this.projectRoot);

    // 1. User commands
    dirs.push({ path: Storage.getUserCommandsDir() });

    // 2. Project commands (override user commands)
    dirs.push({ path: storage.getProjectCommandsDir() });

    // 3. Extension commands (processed last to detect all conflicts)
    if (this.config) {
      const activeExtensions = this.config
        .getExtensions()
        .filter((ext) => ext.isActive)
        .sort((a, b) => a.name.localeCompare(b.name)); // Sort alphabetically for deterministic loading

      const extensionCommandDirs = activeExtensions.map((ext) => ({
        path: path.join(ext.path, 'commands'),
        extensionName: ext.name,
      }));

      dirs.push(...extensionCommandDirs);
    }

    return dirs;
  }

  /**
   * Parses a single .toml file and transforms it into a SlashCommand object.
   * @param filePath The absolute path to the .toml file.
   * @param baseDir The root command directory for name calculation.
   * @param extensionName Optional extension name to prefix commands with.
   * @returns A promise resolving to a SlashCommand, or null if the file is invalid.
   */
  private async parseAndAdaptFile(
    filePath: string,
    baseDir: string,
    extensionName?: string,
  ): Promise<SlashCommand | null> {
    let fileContent: string;
    try {
      fileContent = await fs.readFile(filePath, 'utf-8');
    } catch (error: unknown) {
      console.error(
        `[FileCommandLoader] Failed to read file ${filePath}:`,
        error instanceof Error ? error.message : String(error),
      );
      return null;
    }

    let parsed: unknown;
    try {
      parsed = toml.parse(fileContent);
    } catch (error: unknown) {
      console.error(
        `[FileCommandLoader] Failed to parse TOML file ${filePath}:`,
        error instanceof Error ? error.message : String(error),
      );
      return null;
    }

    const validationResult = TomlCommandDefSchema.safeParse(parsed);

    if (!validationResult.success) {
      console.error(
        `[FileCommandLoader] Skipping invalid command file: ${filePath}. Validation errors:`,
        validationResult.error.flatten(),
      );
      return null;
    }

    const validDef = validationResult.data;

    const relativePathWithExt = path.relative(baseDir, filePath);
    const relativePath = relativePathWithExt.substring(
      0,
      relativePathWithExt.length - 5, // length of '.toml'
    );
    const baseCommandName = relativePath
      .split(path.sep)
      // Sanitize each path segment to prevent ambiguity. Since ':' is our
      // namespace separator, we replace any literal colons in filenames
      // with underscores to avoid naming conflicts.
      .map((segment) => segment.replaceAll(':', '_'))
      .join(':');

    // Add extension name tag for extension commands
    const defaultDescription = t('commands.file_command.default_description', 'Custom command from {filename}', { filename: path.basename(filePath) });
    let description = validDef.description || defaultDescription;
    if (extensionName) {
      description = `[${extensionName}] ${description}`;
    }

    const processors: IPromptProcessor[] = [];
    const usesArgs = validDef.prompt.includes(SHORTHAND_ARGS_PLACEHOLDER);
    const usesShellInjection = validDef.prompt.includes(
      SHELL_INJECTION_TRIGGER,
    );

    // Interpolation (Shell Execution and Argument Injection)
    // If the prompt uses either shell injection OR argument placeholders,
    // we must use the ShellProcessor.
    if (usesShellInjection || usesArgs) {
      processors.push(new ShellProcessor(baseCommandName));
    }

    // Default Argument Handling
    // If NO explicit argument injection ({{args}}) was used, we append the raw invocation.
    if (!usesArgs) {
      processors.push(new DefaultArgumentProcessor());
    }

    return {
      name: baseCommandName,
      description,
      kind: CommandKind.FILE,
      extensionName,
      action: async (
        context: CommandContext,
        _args: string,
      ): Promise<SlashCommandActionReturn> => {
        if (!context.invocation) {
          console.error(
            `[FileCommandLoader] Critical error: Command '${baseCommandName}' was executed without invocation context.`,
          );
          return {
            type: 'submit_prompt',
            content: validDef.prompt, // Fallback to unprocessed prompt
          };
        }

        try {
          let processedPrompt = validDef.prompt;
          for (const processor of processors) {
            processedPrompt = await processor.process(processedPrompt, context);
          }

          return {
            type: 'submit_prompt',
            content: processedPrompt,
          };
        } catch (e) {
          // Check if it's our specific error type
          if (e instanceof ConfirmationRequiredError) {
            // Halt and request confirmation from the UI layer.
            return {
              type: 'confirm_shell_commands',
              commandsToConfirm: e.commandsToConfirm,
              originalInvocation: {
                raw: context.invocation.raw,
              },
            };
          }
          // Re-throw other errors to be handled by the global error handler.
          throw e;
        }
      },
    };
  }
}<|MERGE_RESOLUTION|>--- conflicted
+++ resolved
@@ -9,16 +9,11 @@
 import toml from '@iarna/toml';
 import { glob } from 'glob';
 import { z } from 'zod';
-<<<<<<< HEAD
 import {
   Config,
-  getProjectCommandsDir,
-  getUserCommandsDir,
+  Storage,
   t,
 } from '@thacio/auditaria-cli-core';
-=======
-import { Config, Storage } from '@google/gemini-cli-core';
->>>>>>> 21c6480b
 import { ICommandLoader } from './types.js';
 import {
   CommandContext,
