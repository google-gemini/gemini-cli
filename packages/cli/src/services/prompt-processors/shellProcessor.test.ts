--- conflicted
+++ resolved
@@ -7,16 +7,10 @@
 import { describe, it, expect, beforeEach, vi, type Mock } from 'vitest';
 import { ConfirmationRequiredError, ShellProcessor } from './shellProcessor.js';
 import { createMockCommandContext } from '../../test-utils/mockCommandContext.js';
-<<<<<<< HEAD
 import type { CommandContext } from '../../ui/commands/types.js';
 import type { Config } from '@google/gemini-cli-core';
 import { ApprovalMode } from '@google/gemini-cli-core';
-import os from 'os';
-=======
-import { CommandContext } from '../../ui/commands/types.js';
-import { ApprovalMode, Config } from '@google/gemini-cli-core';
 import os from 'node:os';
->>>>>>> ee4feea0
 import { quote } from 'shell-quote';
 
 // Helper function to determine the expected escaped string based on the current OS,
