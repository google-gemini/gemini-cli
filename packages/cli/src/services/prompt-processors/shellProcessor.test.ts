--- conflicted
+++ resolved
@@ -8,10 +8,7 @@
 import { ConfirmationRequiredError, ShellProcessor } from './shellProcessor.js';
 import { createMockCommandContext } from '../../test-utils/mockCommandContext.js';
 import { CommandContext } from '../../ui/commands/types.js';
-<<<<<<< HEAD
 import { Config } from '@thacio/auditaria-cli-core';
-=======
-import { Config } from '@google/gemini-cli-core';
 import os from 'os';
 import { quote } from 'shell-quote';
 
@@ -33,7 +30,6 @@
     return quote([arg]);
   }
 }
->>>>>>> 33b9bdb1
 
 const mockCheckCommandPermissions = vi.hoisted(() => vi.fn());
 const mockShellExecute = vi.hoisted(() => vi.fn());
