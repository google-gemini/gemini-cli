--- conflicted
+++ resolved
@@ -124,20 +124,8 @@
       );
     }
 
-<<<<<<< HEAD
-    // Execute all commands (only runs if no confirmation was needed).
-    let processedPrompt = prompt;
-    for (const { fullMatch, command } of commandsToExecute) {
-      const { result } = await ShellExecutionService.execute(
-        command,
-        config!.getTargetDir(),
-        () => {}, // No streaming needed.
-        new AbortController().signal, // For now, we don't support cancellation from here.
-      );
-=======
     let processedPrompt = '';
     let lastIndex = 0;
->>>>>>> 065eb789
 
     for (const injection of resolvedInjections) {
       // Append the text segment BEFORE the injection, substituting {{args}} with RAW input.
@@ -149,7 +137,7 @@
 
       // Execute the resolved command (which already has ESCAPED input).
       if (injection.resolvedCommand) {
-        const { result } = ShellExecutionService.execute(
+        const { result } = await ShellExecutionService.execute(
           injection.resolvedCommand,
           config.getTargetDir(),
           () => {},
@@ -166,15 +154,7 @@
         }
 
         // Append the output, making stderr explicit for the model.
-        if (executionResult.stdout) {
-          processedPrompt += executionResult.stdout;
-        }
-        if (executionResult.stderr) {
-          if (executionResult.stdout) {
-            processedPrompt += '\n';
-          }
-          processedPrompt += `--- STDERR ---\n${executionResult.stderr}`;
-        }
+        processedPrompt += executionResult.output;
 
         // Append a status message if the command did not succeed.
         if (executionResult.aborted) {
