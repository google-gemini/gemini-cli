/**
 * @license
 * Copyright 2025 Google LLC
 * SPDX-License-Identifier: Apache-2.0
 */

import {
  ApprovalMode,
  checkCommandPermissions,
  escapeShellArg,
  getShellConfiguration,
  ShellExecutionService,
<<<<<<< HEAD
} from '@thacio/auditaria-cli-core';
=======
  flatMapTextParts,
} from '@google/gemini-cli-core';
>>>>>>> bfdddcbd

import type { CommandContext } from '../../ui/commands/types.js';
import type { IPromptProcessor, PromptPipelineContent } from './types.js';
import {
  SHELL_INJECTION_TRIGGER,
  SHORTHAND_ARGS_PLACEHOLDER,
} from './types.js';
import { extractInjections, type Injection } from './injectionParser.js';

export class ConfirmationRequiredError extends Error {
  constructor(
    message: string,
    public commandsToConfirm: string[],
  ) {
    super(message);
    this.name = 'ConfirmationRequiredError';
  }
}

/**
 * Represents a single detected shell injection site in the prompt,
 * after resolution of arguments. Extends the base Injection interface.
 */
interface ResolvedShellInjection extends Injection {
  /** The command after {{args}} has been escaped and substituted. */
  resolvedCommand?: string;
}

/**
 * Handles prompt interpolation, including shell command execution (`!{...}`)
 * and context-aware argument injection (`{{args}}`).
 *
 * This processor ensures that:
 * 1. `{{args}}` outside `!{...}` are replaced with raw input.
 * 2. `{{args}}` inside `!{...}` are replaced with shell-escaped input.
 * 3. Shell commands are executed securely after argument substitution.
 * 4. Parsing correctly handles nested braces.
 */
export class ShellProcessor implements IPromptProcessor {
  constructor(private readonly commandName: string) {}

  async process(
    prompt: PromptPipelineContent,
    context: CommandContext,
  ): Promise<PromptPipelineContent> {
    return flatMapTextParts(prompt, (text) =>
      this.processString(text, context),
    );
  }

  private async processString(
    prompt: string,
    context: CommandContext,
  ): Promise<PromptPipelineContent> {
    const userArgsRaw = context.invocation?.args || '';

    if (!prompt.includes(SHELL_INJECTION_TRIGGER)) {
      return [
        { text: prompt.replaceAll(SHORTHAND_ARGS_PLACEHOLDER, userArgsRaw) },
      ];
    }

    const config = context.services.config;
    if (!config) {
      throw new Error(
        `Security configuration not loaded. Cannot verify shell command permissions for '${this.commandName}'. Aborting.`,
      );
    }
    const { sessionShellAllowlist } = context.session;

    const injections = extractInjections(
      prompt,
      SHELL_INJECTION_TRIGGER,
      this.commandName,
    );

    // If extractInjections found no closed blocks (and didn't throw), treat as raw.
    if (injections.length === 0) {
      return [
        { text: prompt.replaceAll(SHORTHAND_ARGS_PLACEHOLDER, userArgsRaw) },
      ];
    }

    const { shell } = getShellConfiguration();
    const userArgsEscaped = escapeShellArg(userArgsRaw, shell);

    const resolvedInjections: ResolvedShellInjection[] = injections.map(
      (injection) => {
        const command = injection.content;

        if (command === '') {
          return { ...injection, resolvedCommand: undefined };
        }

        const resolvedCommand = command.replaceAll(
          SHORTHAND_ARGS_PLACEHOLDER,
          userArgsEscaped,
        );
        return { ...injection, resolvedCommand };
      },
    );

    const commandsToConfirm = new Set<string>();
    for (const injection of resolvedInjections) {
      const command = injection.resolvedCommand;

      if (!command) continue;

      // Security check on the final, escaped command string.
      const { allAllowed, disallowedCommands, blockReason, isHardDenial } =
        checkCommandPermissions(command, config, sessionShellAllowlist);

      if (!allAllowed) {
        if (isHardDenial) {
          throw new Error(
            `${this.commandName} cannot be run. Blocked command: "${command}". Reason: ${blockReason || 'Blocked by configuration.'}`,
          );
        }

        // If not a hard denial, respect YOLO mode and auto-approve.
        if (config.getApprovalMode() !== ApprovalMode.YOLO) {
          disallowedCommands.forEach((uc) => commandsToConfirm.add(uc));
        }
      }
    }

    // Handle confirmation requirements.
    if (commandsToConfirm.size > 0) {
      throw new ConfirmationRequiredError(
        'Shell command confirmation required',
        Array.from(commandsToConfirm),
      );
    }

    let processedPrompt = '';
    let lastIndex = 0;

    for (const injection of resolvedInjections) {
      // Append the text segment BEFORE the injection, substituting {{args}} with RAW input.
      const segment = prompt.substring(lastIndex, injection.startIndex);
      processedPrompt += segment.replaceAll(
        SHORTHAND_ARGS_PLACEHOLDER,
        userArgsRaw,
      );

      // Execute the resolved command (which already has ESCAPED input).
      if (injection.resolvedCommand) {
        const { result } = await ShellExecutionService.execute(
          injection.resolvedCommand,
          config.getTargetDir(),
          () => {},
          new AbortController().signal,
          config.getShouldUseNodePtyShell(),
        );

        const executionResult = await result;

        // Handle Spawn Errors
        if (executionResult.error && !executionResult.aborted) {
          throw new Error(
            `Failed to start shell command in '${this.commandName}': ${executionResult.error.message}. Command: ${injection.resolvedCommand}`,
          );
        }

        // Append the output, making stderr explicit for the model.
        processedPrompt += executionResult.output;

        // Append a status message if the command did not succeed.
        if (executionResult.aborted) {
          processedPrompt += `\n[Shell command '${injection.resolvedCommand}' aborted]`;
        } else if (
          executionResult.exitCode !== 0 &&
          executionResult.exitCode !== null
        ) {
          processedPrompt += `\n[Shell command '${injection.resolvedCommand}' exited with code ${executionResult.exitCode}]`;
        } else if (executionResult.signal !== null) {
          processedPrompt += `\n[Shell command '${injection.resolvedCommand}' terminated by signal ${executionResult.signal}]`;
        }
      }

      lastIndex = injection.endIndex;
    }

    // Append the remaining text AFTER the last injection, substituting {{args}} with RAW input.
    const finalSegment = prompt.substring(lastIndex);
    processedPrompt += finalSegment.replaceAll(
      SHORTHAND_ARGS_PLACEHOLDER,
      userArgsRaw,
    );

    return [{ text: processedPrompt }];
  }
}<|MERGE_RESOLUTION|>--- conflicted
+++ resolved
@@ -10,12 +10,8 @@
   escapeShellArg,
   getShellConfiguration,
   ShellExecutionService,
-<<<<<<< HEAD
+  flatMapTextParts,
 } from '@thacio/auditaria-cli-core';
-=======
-  flatMapTextParts,
-} from '@google/gemini-cli-core';
->>>>>>> bfdddcbd
 
 import type { CommandContext } from '../../ui/commands/types.js';
 import type { IPromptProcessor, PromptPipelineContent } from './types.js';
