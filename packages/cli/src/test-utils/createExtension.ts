/**
 * @license
 * Copyright 2025 Google LLC
 * SPDX-License-Identifier: Apache-2.0
 */

import * as fs from 'node:fs';
import * as path from 'node:path';
import {
  EXTENSIONS_CONFIG_FILENAME,
  INSTALL_METADATA_FILENAME,
} from '../config/extension.js';
import {
  type MCPServerConfig,
  type ExtensionInstallMetadata,
<<<<<<< HEAD
} from '@thacio/auditaria-cli-core';
=======
} from '@google/gemini-cli-core';
import type { ExtensionSetting } from '../config/extensions/extensionSettings.js';
>>>>>>> 750c0e36

export function createExtension({
  extensionsDir = 'extensions-dir',
  name = 'my-extension',
  version = '1.0.0',
  addContextFile = false,
  contextFileName = undefined as string | undefined,
  mcpServers = {} as Record<string, MCPServerConfig>,
  installMetadata = undefined as ExtensionInstallMetadata | undefined,
  settings = undefined as ExtensionSetting[] | undefined,
} = {}): string {
  const extDir = path.join(extensionsDir, name);
  fs.mkdirSync(extDir, { recursive: true });
  fs.writeFileSync(
    path.join(extDir, EXTENSIONS_CONFIG_FILENAME),
    JSON.stringify({ name, version, contextFileName, mcpServers, settings }),
  );

  if (addContextFile) {
    fs.writeFileSync(path.join(extDir, 'GEMINI.md'), 'context');
  }

  if (contextFileName) {
    fs.writeFileSync(path.join(extDir, contextFileName), 'context');
  }

  if (installMetadata) {
    fs.writeFileSync(
      path.join(extDir, INSTALL_METADATA_FILENAME),
      JSON.stringify(installMetadata),
    );
  }
  return extDir;
}<|MERGE_RESOLUTION|>--- conflicted
+++ resolved
@@ -13,12 +13,8 @@
 import {
   type MCPServerConfig,
   type ExtensionInstallMetadata,
-<<<<<<< HEAD
 } from '@thacio/auditaria-cli-core';
-=======
-} from '@google/gemini-cli-core';
 import type { ExtensionSetting } from '../config/extensions/extensionSettings.js';
->>>>>>> 750c0e36
 
 export function createExtension({
   extensionsDir = 'extensions-dir',
