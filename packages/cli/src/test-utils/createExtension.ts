--- conflicted
+++ resolved
@@ -10,14 +10,11 @@
   type MCPServerConfig,
   type ExtensionInstallMetadata,
 } from '@google/gemini-cli-core';
-<<<<<<< HEAD
 import {
   EXTENSIONS_CONFIG_FILENAME,
   INSTALL_METADATA_FILENAME,
 } from '../config/extensions/variables.js';
-=======
 import type { ExtensionSetting } from '../config/extensions/extensionSettings.js';
->>>>>>> d3e4ff2c
 
 export function createExtension({
   extensionsDir = 'extensions-dir',
