/**
 * @license
 * Copyright 2025 Google LLC
 * SPDX-License-Identifier: Apache-2.0
 */

import { render } from 'ink-testing-library';
import type React from 'react';
import { LoadedSettings, type Settings } from '../config/settings.js';
import { KeypressProvider } from '../ui/contexts/KeypressContext.js';
import { SettingsContext } from '../ui/contexts/SettingsContext.js';
import { ShellFocusContext } from '../ui/contexts/ShellFocusContext.js';
import { UIStateContext, type UIState } from '../ui/contexts/UIStateContext.js';
<<<<<<< HEAD
import { StreamingState } from '../ui/types.js';
=======
import { ConfigContext } from '../ui/contexts/ConfigContext.js';
import { calculateMainAreaWidth } from '../ui/utils/ui-sizing.js';
import { VimModeProvider } from '../ui/contexts/VimModeContext.js';
>>>>>>> a6720d60

import { type Config } from '@google/gemini-cli-core';

const mockConfig = {
  getModel: () => 'gemini-pro',
  getTargetDir: () =>
    '/Users/test/project/foo/bar/and/some/more/directories/to/make/it/long',
  getDebugMode: () => false,
};

const configProxy = new Proxy(mockConfig, {
  get(target, prop) {
    if (prop in target) {
      return target[prop as keyof typeof target];
    }
    throw new Error(`mockConfig does not have property ${String(prop)}`);
  },
});

export const mockSettings = new LoadedSettings(
  { path: '', settings: {}, originalSettings: {} },
  { path: '', settings: {}, originalSettings: {} },
  { path: '', settings: {}, originalSettings: {} },
  { path: '', settings: {}, originalSettings: {} },
  true,
  new Set(),
);

<<<<<<< HEAD
const mockUIState: UIState = {
  renderMarkdown: true,
  streamingState: StreamingState.Idle,
} as UIState;
=======
export const createMockSettings = (
  overrides: Partial<Settings>,
): LoadedSettings => {
  const settings = overrides as Settings;
  return new LoadedSettings(
    { path: '', settings: {}, originalSettings: {} },
    { path: '', settings: {}, originalSettings: {} },
    { path: '', settings, originalSettings: settings },
    { path: '', settings: {}, originalSettings: {} },
    true,
    new Set(),
  );
};

// A minimal mock UIState to satisfy the context provider.
// Tests that need specific UIState values should provide their own.
const baseMockUiState = {
  mainAreaWidth: 100,
  terminalWidth: 120,
};
>>>>>>> a6720d60

export const renderWithProviders = (
  component: React.ReactElement,
  {
    shellFocus = true,
    settings = mockSettings,
<<<<<<< HEAD
    uiState = mockUIState,
=======
    uiState: providedUiState,
    width,
    config = configProxy as unknown as Config,
>>>>>>> a6720d60
  }: {
    shellFocus?: boolean;
    settings?: LoadedSettings;
    uiState?: Partial<UIState>;
<<<<<<< HEAD
  } = {},
): ReturnType<typeof render> =>
  render(
    <SettingsContext.Provider value={settings}>
      <ShellFocusContext.Provider value={shellFocus}>
        <UIStateContext.Provider value={{ ...mockUIState, ...uiState }}>
          <KeypressProvider kittyProtocolEnabled={true}>
            {component}
          </KeypressProvider>
        </UIStateContext.Provider>
      </ShellFocusContext.Provider>
    </SettingsContext.Provider>,
  );
=======
    width?: number;
    config?: Config;
  } = {},
): ReturnType<typeof render> => {
  const baseState: UIState = new Proxy(
    { ...baseMockUiState, ...providedUiState },
    {
      get(target, prop) {
        if (prop in target) {
          return target[prop as keyof typeof target];
        }
        // For properties not in the base mock or provided state,
        // we'll check the original proxy to see if it's a defined but
        // unprovided property, and if not, throw.
        if (prop in baseMockUiState) {
          return baseMockUiState[prop as keyof typeof baseMockUiState];
        }
        throw new Error(`mockUiState does not have property ${String(prop)}`);
      },
    },
  ) as UIState;

  const terminalWidth = width ?? baseState.terminalWidth;
  const mainAreaWidth = calculateMainAreaWidth(terminalWidth, settings);

  const finalUiState = {
    ...baseState,
    terminalWidth,
    mainAreaWidth,
  };

  return render(
    <ConfigContext.Provider value={config}>
      <SettingsContext.Provider value={settings}>
        <UIStateContext.Provider value={finalUiState}>
          <VimModeProvider settings={settings}>
            <ShellFocusContext.Provider value={shellFocus}>
              <KeypressProvider kittyProtocolEnabled={true}>
                {component}
              </KeypressProvider>
            </ShellFocusContext.Provider>
          </VimModeProvider>
        </UIStateContext.Provider>
      </SettingsContext.Provider>
    </ConfigContext.Provider>,
  );
};
>>>>>>> a6720d60
<|MERGE_RESOLUTION|>--- conflicted
+++ resolved
@@ -11,13 +11,10 @@
 import { SettingsContext } from '../ui/contexts/SettingsContext.js';
 import { ShellFocusContext } from '../ui/contexts/ShellFocusContext.js';
 import { UIStateContext, type UIState } from '../ui/contexts/UIStateContext.js';
-<<<<<<< HEAD
 import { StreamingState } from '../ui/types.js';
-=======
 import { ConfigContext } from '../ui/contexts/ConfigContext.js';
 import { calculateMainAreaWidth } from '../ui/utils/ui-sizing.js';
 import { VimModeProvider } from '../ui/contexts/VimModeContext.js';
->>>>>>> a6720d60
 
 import { type Config } from '@google/gemini-cli-core';
 
@@ -46,12 +43,6 @@
   new Set(),
 );
 
-<<<<<<< HEAD
-const mockUIState: UIState = {
-  renderMarkdown: true,
-  streamingState: StreamingState.Idle,
-} as UIState;
-=======
 export const createMockSettings = (
   overrides: Partial<Settings>,
 ): LoadedSettings => {
@@ -69,42 +60,24 @@
 // A minimal mock UIState to satisfy the context provider.
 // Tests that need specific UIState values should provide their own.
 const baseMockUiState = {
+  renderMarkdown: true,
+  streamingState: StreamingState.Idle,
   mainAreaWidth: 100,
   terminalWidth: 120,
 };
->>>>>>> a6720d60
 
 export const renderWithProviders = (
   component: React.ReactElement,
   {
     shellFocus = true,
     settings = mockSettings,
-<<<<<<< HEAD
-    uiState = mockUIState,
-=======
     uiState: providedUiState,
     width,
     config = configProxy as unknown as Config,
->>>>>>> a6720d60
   }: {
     shellFocus?: boolean;
     settings?: LoadedSettings;
     uiState?: Partial<UIState>;
-<<<<<<< HEAD
-  } = {},
-): ReturnType<typeof render> =>
-  render(
-    <SettingsContext.Provider value={settings}>
-      <ShellFocusContext.Provider value={shellFocus}>
-        <UIStateContext.Provider value={{ ...mockUIState, ...uiState }}>
-          <KeypressProvider kittyProtocolEnabled={true}>
-            {component}
-          </KeypressProvider>
-        </UIStateContext.Provider>
-      </ShellFocusContext.Provider>
-    </SettingsContext.Provider>,
-  );
-=======
     width?: number;
     config?: Config;
   } = {},
@@ -151,5 +124,4 @@
       </SettingsContext.Provider>
     </ConfigContext.Provider>,
   );
-};
->>>>>>> a6720d60
+};