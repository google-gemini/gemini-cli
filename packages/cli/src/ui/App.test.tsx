--- conflicted
+++ resolved
@@ -141,12 +141,9 @@
         getAccessibility: vi.fn(() => opts.accessibility ?? {}),
         getProjectRoot: vi.fn(() => opts.targetDir),
         getGeminiClient: vi.fn(() => ({
-<<<<<<< HEAD
           isInitialized: vi.fn(() => true),
           setHistory: vi.fn(),
-=======
           getUserTier: vi.fn(),
->>>>>>> 3e81359c
         })),
         getCheckpointingEnabled: vi.fn(() => opts.checkpointing ?? true),
         getAllGeminiMdFilenames: vi.fn(() => ['GEMINI.md']),
@@ -739,7 +736,6 @@
     });
   });
 
-<<<<<<< HEAD
   describe('with resumed session data from --resume', () => {
     it('should display conversation history when resuming with --resume', async () => {
       const mockGeminiClient = {
@@ -803,7 +799,28 @@
           timestamp: Date.now(),
         },
       };
-=======
+
+      const { lastFrame, unmount } = render(
+        <App
+          config={mockConfig as unknown as ServerConfig}
+          settings={mockSettings}
+          version={mockVersion}
+          resumedSessionData={resumedSessionData}
+        />,
+      );
+      currentUnmount = unmount;
+
+      await new Promise((resolve) => setTimeout(resolve, 100));
+
+      // Verify that the Gemini client's setHistory method was called
+      expect(mockGeminiClient.setHistory).toHaveBeenCalled();
+
+      // The exact display format depends on the HistoryItemDisplay component,
+      // but we can verify the component rendered without errors
+      expect(lastFrame()).toBeDefined();
+    });
+  });
+
   describe('errorCount', () => {
     it('should correctly sum the counts of error messages', async () => {
       const mockConsoleMessages: ConsoleMessageItem[] = [
@@ -819,28 +836,12 @@
         handleNewMessage: vi.fn(),
         clearConsoleMessages: vi.fn(),
       });
->>>>>>> 3e81359c
 
       const { lastFrame, unmount } = render(
         <App
           config={mockConfig as unknown as ServerConfig}
           settings={mockSettings}
           version={mockVersion}
-<<<<<<< HEAD
-          resumedSessionData={resumedSessionData}
-        />,
-      );
-      currentUnmount = unmount;
-
-      await new Promise((resolve) => setTimeout(resolve, 100));
-
-      // Verify that the Gemini client's setHistory method was called
-      expect(mockGeminiClient.setHistory).toHaveBeenCalled();
-
-      // The exact display format depends on the HistoryItemDisplay component,
-      // but we can verify the component rendered without errors
-      expect(lastFrame()).toBeDefined();
-=======
         />,
       );
       currentUnmount = unmount;
@@ -848,7 +849,6 @@
 
       // Total error count should be 1 + 3 + 1 = 5
       expect(lastFrame()).toContain('5 errors');
->>>>>>> 3e81359c
     });
   });
 });