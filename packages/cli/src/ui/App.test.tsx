--- conflicted
+++ resolved
@@ -242,17 +242,17 @@
   })),
 }));
 
-<<<<<<< HEAD
 vi.mock('./hooks/usePermissionsCommand', () => ({
   usePermissionsCommand: vi.fn(() => ({
     isPermissionsDialogOpen: false,
     openPermissionsDialog: vi.fn(),
     closePermissionsDialog: vi.fn(),
-=======
+  })),
+}));
+
 vi.mock('./hooks/useIdeTrustListener', () => ({
   useIdeTrustListener: vi.fn(() => ({
     needsRestart: false,
->>>>>>> e133acd2
   })),
 }));
 
