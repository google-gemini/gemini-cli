--- conflicted
+++ resolved
@@ -29,14 +29,9 @@
 import type { ConsoleMessageItem } from './types.js';
 import { StreamingState } from './types.js';
 import { Tips } from './components/Tips.js';
-<<<<<<< HEAD
 import type { UpdateObject } from './utils/updateCheck.js';
 import { checkForUpdates } from './utils/updateCheck.js';
-import { EventEmitter } from 'events';
-=======
-import { checkForUpdates, UpdateObject } from './utils/updateCheck.js';
 import { EventEmitter } from 'node:events';
->>>>>>> ee4feea0
 import { updateEventEmitter } from '../utils/updateEventEmitter.js';
 import * as auth from '../config/auth.js';
 import * as useTerminalSize from './hooks/useTerminalSize.js';
