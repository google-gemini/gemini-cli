--- conflicted
+++ resolved
@@ -429,7 +429,6 @@
     expect(vi.mocked(Tips)).not.toHaveBeenCalled();
   });
 
-<<<<<<< HEAD
   it('should display Header component by default', async () => {
     const { Header } = await import('./components/Header.js');
     const { unmount } = render(
@@ -447,13 +446,24 @@
     const { Header } = await import('./components/Header.js');
     mockSettings = createMockSettings({
       hideBanner: true,
-=======
+    });
+
+    const { unmount } = render(
+      <App
+        config={mockConfig as unknown as ServerConfig}
+        settings={mockSettings}
+      />,
+    );
+    currentUnmount = unmount;
+    await Promise.resolve();
+    expect(vi.mocked(Header)).not.toHaveBeenCalled();
+  });
+
   it('should show tips if system says show, but workspace and user settings say hide', async () => {
     mockSettings = createMockSettings({
       system: { hideTips: false },
       user: { hideTips: true },
       workspace: { hideTips: true },
->>>>>>> 5ecc1372
     });
 
     const { unmount } = render(
@@ -464,11 +474,7 @@
     );
     currentUnmount = unmount;
     await Promise.resolve();
-<<<<<<< HEAD
-    expect(vi.mocked(Header)).not.toHaveBeenCalled();
-=======
     expect(vi.mocked(Tips)).toHaveBeenCalled();
->>>>>>> 5ecc1372
   });
 
   describe('when no theme is set', () => {
