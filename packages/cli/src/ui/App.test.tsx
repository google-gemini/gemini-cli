/**
 * @license
 * Copyright 2025 Google LLC
 * SPDX-License-Identifier: Apache-2.0
 */

import { describe, it, expect, vi, beforeEach, afterEach, Mock } from 'vitest';
import { render } from 'ink-testing-library';
import { AppWrapper as App } from './App.js';
import {
  Config as ServerConfig,
  MCPServerConfig,
  ApprovalMode,
  ToolRegistry,
  AccessibilitySettings,
  SandboxConfig,
  GeminiClient,
  GeminiChat,
} from '@google/gemini-cli-core';
import { LoadedSettings, SettingsFile, Settings } from '../config/settings.js';
import process from 'node:process';
<<<<<<< HEAD
import { useGeminiStream } from './hooks/useGeminiStream.js';
import { StreamingState } from './types.js';
=======
import { Tips } from './components/Tips.js';
>>>>>>> 84355bb4

// Define a more complete mock server config based on actual Config
interface MockServerConfig {
  apiKey: string;
  model: string;
  sandbox?: SandboxConfig;
  targetDir: string;
  debugMode: boolean;
  question?: string;
  fullContext: boolean;
  coreTools?: string[];
  toolDiscoveryCommand?: string;
  toolCallCommand?: string;
  mcpServerCommand?: string;
  mcpServers?: Record<string, MCPServerConfig>; // Use imported MCPServerConfig
  userAgent: string;
  userMemory: string;
  geminiMdFileCount: number;
  approvalMode: ApprovalMode;
  vertexai?: boolean;
  showMemoryUsage?: boolean;
  accessibility?: AccessibilitySettings;
  embeddingModel: string;

  getApiKey: Mock<() => string>;
  getModel: Mock<() => string>;
  getSandbox: Mock<() => SandboxConfig | undefined>;
  getTargetDir: Mock<() => string>;
  getToolRegistry: Mock<() => ToolRegistry>; // Use imported ToolRegistry type
  getDebugMode: Mock<() => boolean>;
  getQuestion: Mock<() => string | undefined>;
  getFullContext: Mock<() => boolean>;
  getCoreTools: Mock<() => string[] | undefined>;
  getToolDiscoveryCommand: Mock<() => string | undefined>;
  getToolCallCommand: Mock<() => string | undefined>;
  getMcpServerCommand: Mock<() => string | undefined>;
  getMcpServers: Mock<() => Record<string, MCPServerConfig> | undefined>;
  getUserAgent: Mock<() => string>;
  getUserMemory: Mock<() => string>;
  setUserMemory: Mock<(newUserMemory: string) => void>;
  getGeminiMdFileCount: Mock<() => number>;
  setGeminiMdFileCount: Mock<(count: number) => void>;
  getApprovalMode: Mock<() => ApprovalMode>;
  setApprovalMode: Mock<(skip: ApprovalMode) => void>;
  getVertexAI: Mock<() => boolean | undefined>;
  getShowMemoryUsage: Mock<() => boolean>;
  getAccessibility: Mock<() => AccessibilitySettings>;
  getProjectRoot: Mock<() => string | undefined>;
  getAllGeminiMdFilenames: Mock<() => string[]>;
  getGeminiClient: Mock<() => GeminiClient | undefined>;
}

// Mock @google/gemini-cli-core and its Config class
vi.mock('@google/gemini-cli-core', async (importOriginal) => {
  const actualCore =
    await importOriginal<typeof import('@google/gemini-cli-core')>();
  const ConfigClassMock = vi
    .fn()
    .mockImplementation((optionsPassedToConstructor) => {
      const opts = { ...optionsPassedToConstructor }; // Clone
      // Basic mock structure, will be extended by the instance in tests
      return {
        apiKey: opts.apiKey || 'test-key',
        model: opts.model || 'test-model-in-mock-factory',
        sandbox: opts.sandbox,
        targetDir: opts.targetDir || '/test/dir',
        debugMode: opts.debugMode || false,
        question: opts.question,
        fullContext: opts.fullContext ?? false,
        coreTools: opts.coreTools,
        toolDiscoveryCommand: opts.toolDiscoveryCommand,
        toolCallCommand: opts.toolCallCommand,
        mcpServerCommand: opts.mcpServerCommand,
        mcpServers: opts.mcpServers,
        userAgent: opts.userAgent || 'test-agent',
        userMemory: opts.userMemory || '',
        geminiMdFileCount: opts.geminiMdFileCount || 0,
        approvalMode: opts.approvalMode ?? ApprovalMode.DEFAULT,
        vertexai: opts.vertexai,
        showMemoryUsage: opts.showMemoryUsage ?? false,
        accessibility: opts.accessibility ?? {},
        embeddingModel: opts.embeddingModel || 'test-embedding-model',

        getApiKey: vi.fn(() => opts.apiKey || 'test-key'),
        getModel: vi.fn(() => opts.model || 'test-model-in-mock-factory'),
        getSandbox: vi.fn(() => opts.sandbox),
        getTargetDir: vi.fn(() => opts.targetDir || '/test/dir'),
        getToolRegistry: vi.fn(() => ({}) as ToolRegistry), // Simple mock
        getDebugMode: vi.fn(() => opts.debugMode || false),
        getQuestion: vi.fn(() => opts.question),
        getFullContext: vi.fn(() => opts.fullContext ?? false),
        getCoreTools: vi.fn(() => opts.coreTools),
        getToolDiscoveryCommand: vi.fn(() => opts.toolDiscoveryCommand),
        getToolCallCommand: vi.fn(() => opts.toolCallCommand),
        getMcpServerCommand: vi.fn(() => opts.mcpServerCommand),
        getMcpServers: vi.fn(() => opts.mcpServers),
        getUserAgent: vi.fn(() => opts.userAgent || 'test-agent'),
        getUserMemory: vi.fn(() => opts.userMemory || ''),
        setUserMemory: vi.fn(),
        getGeminiMdFileCount: vi.fn(() => opts.geminiMdFileCount || 0),
        setGeminiMdFileCount: vi.fn(),
        getApprovalMode: vi.fn(() => opts.approvalMode ?? ApprovalMode.DEFAULT),
        setApprovalMode: vi.fn(),
        getVertexAI: vi.fn(() => opts.vertexai),
        getShowMemoryUsage: vi.fn(() => opts.showMemoryUsage ?? false),
        getAccessibility: vi.fn(() => opts.accessibility ?? {}),
        getProjectRoot: vi.fn(() => opts.targetDir),
        getGeminiClient: vi.fn(() => ({})),
        getCheckpointingEnabled: vi.fn(() => opts.checkpointing ?? true),
        getAllGeminiMdFilenames: vi.fn(() => ['GEMINI.md']),
        setFlashFallbackHandler: vi.fn(),
      };
    });
  return {
    ...actualCore,
    Config: ConfigClassMock,
    MCPServerConfig: actualCore.MCPServerConfig,
    getAllGeminiMdFilenames: vi.fn(() => ['GEMINI.md']),
  };
});

// Mock heavy dependencies or those with side effects
vi.mock('./hooks/useGeminiStream', () => ({
  useGeminiStream: vi.fn(() => ({
    streamingState: 'Idle',
    submitQuery: vi.fn(),
    initError: null,
    pendingHistoryItems: [],
  })),
}));

vi.mock('./hooks/useAuthCommand', () => ({
  useAuthCommand: vi.fn(() => ({
    isAuthDialogOpen: false,
    openAuthDialog: vi.fn(),
    handleAuthSelect: vi.fn(),
    handleAuthHighlight: vi.fn(),
  })),
}));

vi.mock('./hooks/useLogger', () => ({
  useLogger: vi.fn(() => ({
    getPreviousUserMessages: vi.fn().mockResolvedValue([]),
  })),
}));

vi.mock('../config/config.js', async (importOriginal) => {
  const actual = await importOriginal();
  return {
    // @ts-expect-error - this is fine
    ...actual,
    loadHierarchicalGeminiMemory: vi
      .fn()
      .mockResolvedValue({ memoryContent: '', fileCount: 0 }),
  };
});

vi.mock('./components/Tips.js', () => ({
  Tips: vi.fn(() => null),
}));

describe('App UI', () => {
  let mockConfig: MockServerConfig;
  let mockSettings: LoadedSettings;
  let currentUnmount: (() => void) | undefined;

  const createMockSettings = (
    settings: Partial<Settings> = {},
  ): LoadedSettings => {
    const userSettingsFile: SettingsFile = {
      path: '/user/settings.json',
      settings: {},
    };
    const workspaceSettingsFile: SettingsFile = {
      path: '/workspace/.gemini/settings.json',
      settings: {
        ...settings,
      },
    };
    return new LoadedSettings(userSettingsFile, workspaceSettingsFile, []);
  };

  beforeEach(() => {
    const ServerConfigMocked = vi.mocked(ServerConfig, true);
    mockConfig = new ServerConfigMocked({
      question: 'hello world',
      embeddingModel: 'test-embedding-model',
      sandbox: undefined,
      targetDir: '/test/dir',
      debugMode: false,
      userMemory: '',
      geminiMdFileCount: 0,
      showMemoryUsage: false,
      sessionId: 'test-session-id',
      cwd: '/tmp',
      model: 'model',
    }) as unknown as MockServerConfig;

    // Ensure the getShowMemoryUsage mock function is specifically set up if not covered by constructor mock
    if (!mockConfig.getShowMemoryUsage) {
      mockConfig.getShowMemoryUsage = vi.fn(() => false);
    }
    mockConfig.getShowMemoryUsage.mockReturnValue(false); // Default for most tests

    // Ensure a theme is set so the theme dialog does not appear.
    mockSettings = createMockSettings({ theme: 'Default' });
  });

  afterEach(() => {
    if (currentUnmount) {
      currentUnmount();
      currentUnmount = undefined;
    }
    vi.clearAllMocks(); // Clear mocks after each test
  });

  it('should display default "GEMINI.md" in footer when contextFileName is not set and count is 1', async () => {
    mockConfig.getGeminiMdFileCount.mockReturnValue(1);
    // For this test, ensure showMemoryUsage is false or debugMode is false if it relies on that
    mockConfig.getDebugMode.mockReturnValue(false);
    mockConfig.getShowMemoryUsage.mockReturnValue(false);

    const { lastFrame, unmount } = render(
      <App
        config={mockConfig as unknown as ServerConfig}
        settings={mockSettings}
      />,
    );
    currentUnmount = unmount;
    await Promise.resolve(); // Wait for any async updates
    expect(lastFrame()).toContain('Using 1 GEMINI.md file');
  });

  it('should display default "GEMINI.md" with plural when contextFileName is not set and count is > 1', async () => {
    mockConfig.getGeminiMdFileCount.mockReturnValue(2);
    mockConfig.getDebugMode.mockReturnValue(false);
    mockConfig.getShowMemoryUsage.mockReturnValue(false);

    const { lastFrame, unmount } = render(
      <App
        config={mockConfig as unknown as ServerConfig}
        settings={mockSettings}
      />,
    );
    currentUnmount = unmount;
    await Promise.resolve();
    expect(lastFrame()).toContain('Using 2 GEMINI.md files');
  });

  it('should display custom contextFileName in footer when set and count is 1', async () => {
    mockSettings = createMockSettings({
      contextFileName: 'AGENTS.md',
      theme: 'Default',
    });
    mockConfig.getGeminiMdFileCount.mockReturnValue(1);
    mockConfig.getDebugMode.mockReturnValue(false);
    mockConfig.getShowMemoryUsage.mockReturnValue(false);

    const { lastFrame, unmount } = render(
      <App
        config={mockConfig as unknown as ServerConfig}
        settings={mockSettings}
      />,
    );
    currentUnmount = unmount;
    await Promise.resolve();
    expect(lastFrame()).toContain('Using 1 AGENTS.md file');
  });

  it('should display a generic message when multiple context files with different names are provided', async () => {
    mockSettings = createMockSettings({
      contextFileName: ['AGENTS.md', 'CONTEXT.md'],
      theme: 'Default',
    });
    mockConfig.getGeminiMdFileCount.mockReturnValue(2);
    mockConfig.getDebugMode.mockReturnValue(false);
    mockConfig.getShowMemoryUsage.mockReturnValue(false);

    const { lastFrame, unmount } = render(
      <App
        config={mockConfig as unknown as ServerConfig}
        settings={mockSettings}
      />,
    );
    currentUnmount = unmount;
    await Promise.resolve();
    expect(lastFrame()).toContain('Using 2 context files');
  });

  it('should display custom contextFileName with plural when set and count is > 1', async () => {
    mockSettings = createMockSettings({
      contextFileName: 'MY_NOTES.TXT',
      theme: 'Default',
    });
    mockConfig.getGeminiMdFileCount.mockReturnValue(3);
    mockConfig.getDebugMode.mockReturnValue(false);
    mockConfig.getShowMemoryUsage.mockReturnValue(false);

    const { lastFrame, unmount } = render(
      <App
        config={mockConfig as unknown as ServerConfig}
        settings={mockSettings}
      />,
    );
    currentUnmount = unmount;
    await Promise.resolve();
    expect(lastFrame()).toContain('Using 3 MY_NOTES.TXT files');
  });

  it('should not display context file message if count is 0, even if contextFileName is set', async () => {
    mockSettings = createMockSettings({
      contextFileName: 'ANY_FILE.MD',
      theme: 'Default',
    });
    mockConfig.getGeminiMdFileCount.mockReturnValue(0);
    mockConfig.getDebugMode.mockReturnValue(false);
    mockConfig.getShowMemoryUsage.mockReturnValue(false);

    const { lastFrame, unmount } = render(
      <App
        config={mockConfig as unknown as ServerConfig}
        settings={mockSettings}
      />,
    );
    currentUnmount = unmount;
    await Promise.resolve();
    expect(lastFrame()).not.toContain('ANY_FILE.MD');
  });

  it('should display GEMINI.md and MCP server count when both are present', async () => {
    mockConfig.getGeminiMdFileCount.mockReturnValue(2);
    mockConfig.getMcpServers.mockReturnValue({
      server1: {} as MCPServerConfig,
    });
    mockConfig.getDebugMode.mockReturnValue(false);
    mockConfig.getShowMemoryUsage.mockReturnValue(false);

    const { lastFrame, unmount } = render(
      <App
        config={mockConfig as unknown as ServerConfig}
        settings={mockSettings}
      />,
    );
    currentUnmount = unmount;
    await Promise.resolve();
    expect(lastFrame()).toContain('server');
  });

  it('should display only MCP server count when GEMINI.md count is 0', async () => {
    mockConfig.getGeminiMdFileCount.mockReturnValue(0);
    mockConfig.getMcpServers.mockReturnValue({
      server1: {} as MCPServerConfig,
      server2: {} as MCPServerConfig,
    });
    mockConfig.getDebugMode.mockReturnValue(false);
    mockConfig.getShowMemoryUsage.mockReturnValue(false);

    const { lastFrame, unmount } = render(
      <App
        config={mockConfig as unknown as ServerConfig}
        settings={mockSettings}
      />,
    );
    currentUnmount = unmount;
    await Promise.resolve();
    expect(lastFrame()).toContain('Using 2 MCP servers');
  });

  it('should display Tips component by default', async () => {
    const { unmount } = render(
      <App
        config={mockConfig as unknown as ServerConfig}
        settings={mockSettings}
      />,
    );
    currentUnmount = unmount;
    await Promise.resolve();
    expect(vi.mocked(Tips)).toHaveBeenCalled();
  });

  it('should not display Tips component when hideTips is true', async () => {
    mockSettings = createMockSettings({
      hideTips: true,
    });

    const { unmount } = render(
      <App
        config={mockConfig as unknown as ServerConfig}
        settings={mockSettings}
      />,
    );
    currentUnmount = unmount;
    await Promise.resolve();
    expect(vi.mocked(Tips)).not.toHaveBeenCalled();
  });

  describe('when no theme is set', () => {
    let originalNoColor: string | undefined;

    beforeEach(() => {
      originalNoColor = process.env.NO_COLOR;
      // Ensure no theme is set for these tests
      mockSettings = createMockSettings({});
      mockConfig.getDebugMode.mockReturnValue(false);
      mockConfig.getShowMemoryUsage.mockReturnValue(false);
    });

    afterEach(() => {
      process.env.NO_COLOR = originalNoColor;
    });

    it('should display theme dialog if NO_COLOR is not set', async () => {
      delete process.env.NO_COLOR;

      const { lastFrame, unmount } = render(
        <App
          config={mockConfig as unknown as ServerConfig}
          settings={mockSettings}
        />,
      );
      currentUnmount = unmount;

      expect(lastFrame()).toContain('Select Theme');
    });

    it('should display a message if NO_COLOR is set', async () => {
      process.env.NO_COLOR = 'true';

      const { lastFrame, unmount } = render(
        <App
          config={mockConfig as unknown as ServerConfig}
          settings={mockSettings}
        />,
      );
      currentUnmount = unmount;

      expect(lastFrame()).toContain(
        'Theme configuration unavailable due to NO_COLOR env variable.',
      );
      expect(lastFrame()).not.toContain('Select Theme');
    });
  });

  describe('with initial input', () => {
    it('should call submitQuery with the initial input', async () => {
      const mockSubmitQuery = vi.fn();

      // Mock the useGeminiStream hook to return our mock submitQuery
      vi.mocked(useGeminiStream).mockReturnValue({
        streamingState: StreamingState.Idle,
        submitQuery: mockSubmitQuery,
        initError: null,
        pendingHistoryItems: [],
        thought: null,
      });

      mockConfig.getGeminiClient.mockReturnValue({
        getChatSafe: vi.fn(() => ({}) as unknown as GeminiChat),
      } as unknown as GeminiClient);

      const { unmount } = render(
        <App
          config={mockConfig as unknown as ServerConfig}
          settings={mockSettings}
        />,
      );
      currentUnmount = unmount;

      // Wait for useEffect to run
      await Promise.resolve();

      expect(mockSubmitQuery).toHaveBeenCalledWith('hello world');
    });
  });
});<|MERGE_RESOLUTION|>--- conflicted
+++ resolved
@@ -19,12 +19,9 @@
 } from '@google/gemini-cli-core';
 import { LoadedSettings, SettingsFile, Settings } from '../config/settings.js';
 import process from 'node:process';
-<<<<<<< HEAD
 import { useGeminiStream } from './hooks/useGeminiStream.js';
 import { StreamingState } from './types.js';
-=======
 import { Tips } from './components/Tips.js';
->>>>>>> 84355bb4
 
 // Define a more complete mock server config based on actual Config
 interface MockServerConfig {
