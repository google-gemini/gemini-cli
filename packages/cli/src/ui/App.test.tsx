--- conflicted
+++ resolved
@@ -16,12 +16,8 @@
   SandboxConfig,
   GeminiClient,
   ideContext,
-<<<<<<< HEAD
+  type AuthType,
 } from '@thacio/auditaria-cli-core';
-=======
-  type AuthType,
-} from '@google/gemini-cli-core';
->>>>>>> 024b8207
 import { LoadedSettings, SettingsFile, Settings } from '../config/settings.js';
 import process from 'node:process';
 import { useGeminiStream } from './hooks/useGeminiStream.js';
