--- conflicted
+++ resolved
@@ -1522,7 +1522,57 @@
     });
   });
 
-<<<<<<< HEAD
+  describe('debug keystroke logging', () => {
+    let consoleLogSpy: ReturnType<typeof vi.spyOn>;
+
+    beforeEach(() => {
+      consoleLogSpy = vi.spyOn(console, 'log').mockImplementation(() => {});
+    });
+
+    afterEach(() => {
+      consoleLogSpy.mockRestore();
+    });
+
+    it('should pass debugKeystrokeLogging setting to KeypressProvider', () => {
+      const mockSettingsWithDebug = createMockSettings({
+        workspace: {
+          theme: 'Default',
+          debugKeystrokeLogging: true,
+        },
+      });
+
+      const { lastFrame, unmount } = renderWithProviders(
+        <App
+          config={mockConfig as unknown as ServerConfig}
+          settings={mockSettingsWithDebug}
+          version={mockVersion}
+        />,
+      );
+      currentUnmount = unmount;
+
+      const output = lastFrame();
+
+      expect(output).toBeDefined();
+      expect(mockSettingsWithDebug.merged.debugKeystrokeLogging).toBe(true);
+    });
+
+    it('should use default false value when debugKeystrokeLogging is not set', () => {
+      const { lastFrame, unmount } = renderWithProviders(
+        <App
+          config={mockConfig as unknown as ServerConfig}
+          settings={mockSettings}
+          version={mockVersion}
+        />,
+      );
+      currentUnmount = unmount;
+
+      const output = lastFrame();
+
+      expect(output).toBeDefined();
+      expect(mockSettings.merged.debugKeystrokeLogging).toBeUndefined();
+    });
+  });
+
   describe('Ctrl+C behavior', () => {
     it('should call cancel but only clear the prompt when a tool is executing', async () => {
       const mockCancel = vi.fn();
@@ -1553,37 +1603,11 @@
         <App
           config={mockConfig as unknown as ServerConfig}
           settings={mockSettings}
-=======
-  describe('debug keystroke logging', () => {
-    let consoleLogSpy: ReturnType<typeof vi.spyOn>;
-
-    beforeEach(() => {
-      consoleLogSpy = vi.spyOn(console, 'log').mockImplementation(() => {});
-    });
-
-    afterEach(() => {
-      consoleLogSpy.mockRestore();
-    });
-
-    it('should pass debugKeystrokeLogging setting to KeypressProvider', () => {
-      const mockSettingsWithDebug = createMockSettings({
-        workspace: {
-          theme: 'Default',
-          debugKeystrokeLogging: true,
-        },
-      });
-
-      const { lastFrame, unmount } = renderWithProviders(
-        <App
-          config={mockConfig as unknown as ServerConfig}
-          settings={mockSettingsWithDebug}
->>>>>>> 97ce197f
-          version={mockVersion}
-        />,
-      );
-      currentUnmount = unmount;
-
-<<<<<<< HEAD
+          version={mockVersion}
+        />,
+      );
+      currentUnmount = unmount;
+
       // Simulate user typing something into the prompt while a tool is running.
       stdin.write('some text');
       await new Promise((resolve) => setTimeout(resolve, 100));
@@ -1601,28 +1625,6 @@
       // The prompt should now be empty as a result of the cancellation handler's logic.
       // We can't directly test the buffer's state, but we can see the rendered output.
       expect(lastFrame()).not.toContain('some text');
-=======
-      const output = lastFrame();
-
-      expect(output).toBeDefined();
-      expect(mockSettingsWithDebug.merged.debugKeystrokeLogging).toBe(true);
-    });
-
-    it('should use default false value when debugKeystrokeLogging is not set', () => {
-      const { lastFrame, unmount } = renderWithProviders(
-        <App
-          config={mockConfig as unknown as ServerConfig}
-          settings={mockSettings}
-          version={mockVersion}
-        />,
-      );
-      currentUnmount = unmount;
-
-      const output = lastFrame();
-
-      expect(output).toBeDefined();
-      expect(mockSettings.merged.debugKeystrokeLogging).toBeUndefined();
->>>>>>> 97ce197f
     });
   });
 });