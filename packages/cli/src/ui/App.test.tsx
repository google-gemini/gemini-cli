/**
 * @license
 * Copyright 2025 Google LLC
 * SPDX-License-Identifier: Apache-2.0
 */

import { describe, it, expect, vi, beforeEach, afterEach, Mock } from 'vitest';
import { render } from 'ink-testing-library';
import { AppWrapper as App } from './App.js';
import {
  Config as ServerConfig,
  MCPServerConfig,
  ApprovalMode,
  ToolRegistry,
  AccessibilitySettings,
  SandboxConfig,
  GeminiClient,
  ideContext,
} from '@google/gemini-cli-core';
import { LoadedSettings, SettingsFile, Settings } from '../config/settings.js';
import process from 'node:process';
import { useGeminiStream } from './hooks/useGeminiStream.js';
import { useConsoleMessages } from './hooks/useConsoleMessages.js';
import { StreamingState, ConsoleMessageItem } from './types.js';
import { Tips } from './components/Tips.js';
import { checkForUpdates, UpdateObject } from './utils/updateCheck.js';
import { EventEmitter } from 'events';
import { updateEventEmitter } from '../utils/updateEventEmitter.js';

// Define a more complete mock server config based on actual Config
interface MockServerConfig {
  apiKey: string;
  model: string;
  sandbox?: SandboxConfig;
  targetDir: string;
  debugMode: boolean;
  question?: string;
  fullContext: boolean;
  coreTools?: string[];
  toolDiscoveryCommand?: string;
  toolCallCommand?: string;
  mcpServerCommand?: string;
  mcpServers?: Record<string, MCPServerConfig>; // Use imported MCPServerConfig
  userAgent: string;
  userMemory: string;
  geminiMdFileCount: number;
  approvalMode: ApprovalMode;
  vertexai?: boolean;
  showMemoryUsage?: boolean;
  accessibility?: AccessibilitySettings;
  embeddingModel: string;

  getApiKey: Mock<() => string>;
  getModel: Mock<() => string>;
  getSandbox: Mock<() => SandboxConfig | undefined>;
  getTargetDir: Mock<() => string>;
  getToolRegistry: Mock<() => ToolRegistry>; // Use imported ToolRegistry type
  getDebugMode: Mock<() => boolean>;
  getQuestion: Mock<() => string | undefined>;
  getFullContext: Mock<() => boolean>;
  getCoreTools: Mock<() => string[] | undefined>;
  getToolDiscoveryCommand: Mock<() => string | undefined>;
  getToolCallCommand: Mock<() => string | undefined>;
  getMcpServerCommand: Mock<() => string | undefined>;
  getMcpServers: Mock<() => Record<string, MCPServerConfig> | undefined>;
  getExtensions: Mock<
    () => Array<{ name: string; version: string; isActive: boolean }>
  >;
  getBlockedMcpServers: Mock<
    () => Array<{ name: string; extensionName: string }>
  >;
  getUserAgent: Mock<() => string>;
  getUserMemory: Mock<() => string>;
  setUserMemory: Mock<(newUserMemory: string) => void>;
  getGeminiMdFileCount: Mock<() => number>;
  setGeminiMdFileCount: Mock<(count: number) => void>;
  getApprovalMode: Mock<() => ApprovalMode>;
  setApprovalMode: Mock<(skip: ApprovalMode) => void>;
  getVertexAI: Mock<() => boolean | undefined>;
  getShowMemoryUsage: Mock<() => boolean>;
  getAccessibility: Mock<() => AccessibilitySettings>;
  getProjectRoot: Mock<() => string | undefined>;
  getAllGeminiMdFilenames: Mock<() => string[]>;
  getGeminiClient: Mock<() => GeminiClient | undefined>;
  getUserTier: Mock<() => Promise<string | undefined>>;
}

// Mock @google/gemini-cli-core and its Config class
vi.mock('@google/gemini-cli-core', async (importOriginal) => {
  const actualCore =
    await importOriginal<typeof import('@google/gemini-cli-core')>();
  const ConfigClassMock = vi
    .fn()
    .mockImplementation((optionsPassedToConstructor) => {
      const opts = { ...optionsPassedToConstructor }; // Clone
      // Basic mock structure, will be extended by the instance in tests
      return {
        apiKey: opts.apiKey || 'test-key',
        model: opts.model || 'test-model-in-mock-factory',
        sandbox: opts.sandbox,
        targetDir: opts.targetDir || '/test/dir',
        debugMode: opts.debugMode || false,
        question: opts.question,
        fullContext: opts.fullContext ?? false,
        coreTools: opts.coreTools,
        toolDiscoveryCommand: opts.toolDiscoveryCommand,
        toolCallCommand: opts.toolCallCommand,
        mcpServerCommand: opts.mcpServerCommand,
        mcpServers: opts.mcpServers,
        userAgent: opts.userAgent || 'test-agent',
        userMemory: opts.userMemory || '',
        geminiMdFileCount: opts.geminiMdFileCount || 0,
        approvalMode: opts.approvalMode ?? ApprovalMode.DEFAULT,
        vertexai: opts.vertexai,
        showMemoryUsage: opts.showMemoryUsage ?? false,
        accessibility: opts.accessibility ?? {},
        embeddingModel: opts.embeddingModel || 'test-embedding-model',

        getApiKey: vi.fn(() => opts.apiKey || 'test-key'),
        getModel: vi.fn(() => opts.model || 'test-model-in-mock-factory'),
        getSandbox: vi.fn(() => opts.sandbox),
        getTargetDir: vi.fn(() => opts.targetDir || '/test/dir'),
        getToolRegistry: vi.fn(() => ({}) as ToolRegistry), // Simple mock
        getDebugMode: vi.fn(() => opts.debugMode || false),
        getQuestion: vi.fn(() => opts.question),
        getFullContext: vi.fn(() => opts.fullContext ?? false),
        getCoreTools: vi.fn(() => opts.coreTools),
        getToolDiscoveryCommand: vi.fn(() => opts.toolDiscoveryCommand),
        getToolCallCommand: vi.fn(() => opts.toolCallCommand),
        getMcpServerCommand: vi.fn(() => opts.mcpServerCommand),
        getMcpServers: vi.fn(() => opts.mcpServers),
        getPromptRegistry: vi.fn(),
        getExtensions: vi.fn(() => []),
        getBlockedMcpServers: vi.fn(() => []),
        getUserAgent: vi.fn(() => opts.userAgent || 'test-agent'),
        getUserMemory: vi.fn(() => opts.userMemory || ''),
        setUserMemory: vi.fn(),
        getGeminiMdFileCount: vi.fn(() => opts.geminiMdFileCount || 0),
        setGeminiMdFileCount: vi.fn(),
        getApprovalMode: vi.fn(() => opts.approvalMode ?? ApprovalMode.DEFAULT),
        setApprovalMode: vi.fn(),
        getVertexAI: vi.fn(() => opts.vertexai),
        getShowMemoryUsage: vi.fn(() => opts.showMemoryUsage ?? false),
        getAccessibility: vi.fn(() => opts.accessibility ?? {}),
        getProjectRoot: vi.fn(() => opts.targetDir),
        getGeminiClient: vi.fn(() => ({
          getUserTier: vi.fn(),
        })),
        getCheckpointingEnabled: vi.fn(() => opts.checkpointing ?? true),
        getAllGeminiMdFilenames: vi.fn(() => ['GEMINI.md']),
        setFlashFallbackHandler: vi.fn(),
        getSessionId: vi.fn(() => 'test-session-id'),
        getUserTier: vi.fn().mockResolvedValue(undefined),
<<<<<<< HEAD
        getIdeModeFeature: vi.fn(() => false),
=======
        getIdeMode: vi.fn(() => false),
        getWorkspaceContext: vi.fn(() => ({
          getDirectories: vi.fn(() => []),
        })),
>>>>>>> 967414db
      };
    });

  const ideContextMock = {
    getIdeContext: vi.fn(),
    subscribeToIdeContext: vi.fn(() => vi.fn()), // subscribe returns an unsubscribe function
  };

  return {
    ...actualCore,
    Config: ConfigClassMock,
    MCPServerConfig: actualCore.MCPServerConfig,
    getAllGeminiMdFilenames: vi.fn(() => ['GEMINI.md']),
    ideContext: ideContextMock,
    isGitRepository: vi.fn(),
  };
});

// Mock heavy dependencies or those with side effects
vi.mock('./hooks/useGeminiStream', () => ({
  useGeminiStream: vi.fn(() => ({
    streamingState: 'Idle',
    submitQuery: vi.fn(),
    initError: null,
    pendingHistoryItems: [],
  })),
}));

vi.mock('./hooks/useAuthCommand', () => ({
  useAuthCommand: vi.fn(() => ({
    isAuthDialogOpen: false,
    openAuthDialog: vi.fn(),
    handleAuthSelect: vi.fn(),
    handleAuthHighlight: vi.fn(),
    isAuthenticating: false,
    cancelAuthentication: vi.fn(),
  })),
}));

vi.mock('./hooks/useLogger', () => ({
  useLogger: vi.fn(() => ({
    getPreviousUserMessages: vi.fn().mockResolvedValue([]),
  })),
}));

vi.mock('./hooks/useConsoleMessages.js', () => ({
  useConsoleMessages: vi.fn(() => ({
    consoleMessages: [],
    handleNewMessage: vi.fn(),
    clearConsoleMessages: vi.fn(),
  })),
}));

vi.mock('../config/config.js', async (importOriginal) => {
  const actual = await importOriginal();
  return {
    // @ts-expect-error - this is fine
    ...actual,
    loadHierarchicalGeminiMemory: vi
      .fn()
      .mockResolvedValue({ memoryContent: '', fileCount: 0 }),
  };
});

vi.mock('./components/Tips.js', () => ({
  Tips: vi.fn(() => null),
}));

vi.mock('./components/Header.js', () => ({
  Header: vi.fn(() => null),
}));

vi.mock('./utils/updateCheck.js', () => ({
  checkForUpdates: vi.fn(),
}));

const mockedCheckForUpdates = vi.mocked(checkForUpdates);
const { isGitRepository: mockedIsGitRepository } = vi.mocked(
  await import('@google/gemini-cli-core'),
);

vi.mock('node:child_process');

describe('App UI', () => {
  let mockConfig: MockServerConfig;
  let mockSettings: LoadedSettings;
  let mockVersion: string;
  let currentUnmount: (() => void) | undefined;

  const createMockSettings = (
    settings: {
      system?: Partial<Settings>;
      user?: Partial<Settings>;
      workspace?: Partial<Settings>;
    } = {},
  ): LoadedSettings => {
    const systemSettingsFile: SettingsFile = {
      path: '/system/settings.json',
      settings: settings.system || {},
    };
    const userSettingsFile: SettingsFile = {
      path: '/user/settings.json',
      settings: settings.user || {},
    };
    const workspaceSettingsFile: SettingsFile = {
      path: '/workspace/.gemini/settings.json',
      settings: settings.workspace || {},
    };
    return new LoadedSettings(
      systemSettingsFile,
      userSettingsFile,
      workspaceSettingsFile,
      [],
    );
  };

  beforeEach(() => {
    const ServerConfigMocked = vi.mocked(ServerConfig, true);
    mockConfig = new ServerConfigMocked({
      embeddingModel: 'test-embedding-model',
      sandbox: undefined,
      targetDir: '/test/dir',
      debugMode: false,
      userMemory: '',
      geminiMdFileCount: 0,
      showMemoryUsage: false,
      sessionId: 'test-session-id',
      cwd: '/tmp',
      model: 'model',
    }) as unknown as MockServerConfig;
    mockVersion = '0.0.0-test';

    // Ensure the getShowMemoryUsage mock function is specifically set up if not covered by constructor mock
    if (!mockConfig.getShowMemoryUsage) {
      mockConfig.getShowMemoryUsage = vi.fn(() => false);
    }
    mockConfig.getShowMemoryUsage.mockReturnValue(false); // Default for most tests

    // Ensure a theme is set so the theme dialog does not appear.
    mockSettings = createMockSettings({ workspace: { theme: 'Default' } });

    // Ensure getWorkspaceContext is available if not added by the constructor
    if (!mockConfig.getWorkspaceContext) {
      mockConfig.getWorkspaceContext = vi.fn(() => ({
        getDirectories: vi.fn(() => ['/test/dir']),
      }));
    }
    vi.mocked(ideContext.getIdeContext).mockReturnValue(undefined);
  });

  afterEach(() => {
    if (currentUnmount) {
      currentUnmount();
      currentUnmount = undefined;
    }
    vi.clearAllMocks(); // Clear mocks after each test
  });

  describe('handleAutoUpdate', () => {
    let spawnEmitter: EventEmitter;

    beforeEach(async () => {
      const { spawn } = await import('node:child_process');
      spawnEmitter = new EventEmitter();
      spawnEmitter.stdout = new EventEmitter();
      spawnEmitter.stderr = new EventEmitter();
      (spawn as vi.Mock).mockReturnValue(spawnEmitter);
    });

    afterEach(() => {
      delete process.env.GEMINI_CLI_DISABLE_AUTOUPDATER;
    });

    it('should not start the update process when running from git', async () => {
      mockedIsGitRepository.mockResolvedValue(true);
      const info: UpdateObject = {
        update: {
          name: '@google/gemini-cli',
          latest: '1.1.0',
          current: '1.0.0',
        },
        message: 'Gemini CLI update available!',
      };
      mockedCheckForUpdates.mockResolvedValue(info);
      const { spawn } = await import('node:child_process');

      const { unmount } = render(
        <App
          config={mockConfig as unknown as ServerConfig}
          settings={mockSettings}
          version={mockVersion}
        />,
      );
      currentUnmount = unmount;

      await new Promise((resolve) => setTimeout(resolve, 10));

      expect(spawn).not.toHaveBeenCalled();
    });

    it('should show a success message when update succeeds', async () => {
      mockedIsGitRepository.mockResolvedValue(false);
      const info: UpdateObject = {
        update: {
          name: '@google/gemini-cli',
          latest: '1.1.0',
          current: '1.0.0',
        },
        message: 'Update available',
      };
      mockedCheckForUpdates.mockResolvedValue(info);

      const { lastFrame, unmount } = render(
        <App
          config={mockConfig as unknown as ServerConfig}
          settings={mockSettings}
          version={mockVersion}
        />,
      );
      currentUnmount = unmount;

      updateEventEmitter.emit('update-success', info);

      await new Promise((resolve) => setTimeout(resolve, 10));

      expect(lastFrame()).toContain(
        'Update successful! The new version will be used on your next run.',
      );
    });

    it('should show an error message when update fails', async () => {
      mockedIsGitRepository.mockResolvedValue(false);
      const info: UpdateObject = {
        update: {
          name: '@google/gemini-cli',
          latest: '1.1.0',
          current: '1.0.0',
        },
        message: 'Update available',
      };
      mockedCheckForUpdates.mockResolvedValue(info);

      const { lastFrame, unmount } = render(
        <App
          config={mockConfig as unknown as ServerConfig}
          settings={mockSettings}
          version={mockVersion}
        />,
      );
      currentUnmount = unmount;

      updateEventEmitter.emit('update-failed', info);

      await new Promise((resolve) => setTimeout(resolve, 10));

      expect(lastFrame()).toContain(
        'Automatic update failed. Please try updating manually',
      );
    });

    it('should show an error message when spawn fails', async () => {
      mockedIsGitRepository.mockResolvedValue(false);
      const info: UpdateObject = {
        update: {
          name: '@google/gemini-cli',
          latest: '1.1.0',
          current: '1.0.0',
        },
        message: 'Update available',
      };
      mockedCheckForUpdates.mockResolvedValue(info);

      const { lastFrame, unmount } = render(
        <App
          config={mockConfig as unknown as ServerConfig}
          settings={mockSettings}
          version={mockVersion}
        />,
      );
      currentUnmount = unmount;

      // We are testing the App's reaction to an `update-failed` event,
      // which is what should be emitted when a spawn error occurs elsewhere.
      updateEventEmitter.emit('update-failed', info);

      await new Promise((resolve) => setTimeout(resolve, 10));

      expect(lastFrame()).toContain(
        'Automatic update failed. Please try updating manually',
      );
    });

    it('should not auto-update if GEMINI_CLI_DISABLE_AUTOUPDATER is true', async () => {
      mockedIsGitRepository.mockResolvedValue(false);
      process.env.GEMINI_CLI_DISABLE_AUTOUPDATER = 'true';
      const info: UpdateObject = {
        update: {
          name: '@google/gemini-cli',
          latest: '1.1.0',
          current: '1.0.0',
        },
        message: 'Update available',
      };
      mockedCheckForUpdates.mockResolvedValue(info);
      const { spawn } = await import('node:child_process');

      const { unmount } = render(
        <App
          config={mockConfig as unknown as ServerConfig}
          settings={mockSettings}
          version={mockVersion}
        />,
      );
      currentUnmount = unmount;

      await new Promise((resolve) => setTimeout(resolve, 10));

      expect(spawn).not.toHaveBeenCalled();
    });
  });

  it('should display active file when available', async () => {
    vi.mocked(ideContext.getIdeContext).mockReturnValue({
      workspaceState: {
        openFiles: [
          {
            path: '/path/to/my-file.ts',
            isActive: true,
            selectedText: 'hello',
            timestamp: 0,
          },
        ],
      },
    });

    const { lastFrame, unmount } = render(
      <App
        config={mockConfig as unknown as ServerConfig}
        settings={mockSettings}
        version={mockVersion}
      />,
    );
    currentUnmount = unmount;
    await Promise.resolve();
    expect(lastFrame()).toContain('1 open file (ctrl+e to view)');
  });

  it('should not display any files when not available', async () => {
    vi.mocked(ideContext.getIdeContext).mockReturnValue({
      workspaceState: {
        openFiles: [],
      },
    });

    const { lastFrame, unmount } = render(
      <App
        config={mockConfig as unknown as ServerConfig}
        settings={mockSettings}
        version={mockVersion}
      />,
    );
    currentUnmount = unmount;
    await Promise.resolve();
    expect(lastFrame()).not.toContain('Open File');
  });

  it('should display active file and other open files', async () => {
    vi.mocked(ideContext.getIdeContext).mockReturnValue({
      workspaceState: {
        openFiles: [
          {
            path: '/path/to/my-file.ts',
            isActive: true,
            selectedText: 'hello',
            timestamp: 0,
          },
          {
            path: '/path/to/another-file.ts',
            isActive: false,
            timestamp: 1,
          },
          {
            path: '/path/to/third-file.ts',
            isActive: false,
            timestamp: 2,
          },
        ],
      },
    });

    const { lastFrame, unmount } = render(
      <App
        config={mockConfig as unknown as ServerConfig}
        settings={mockSettings}
        version={mockVersion}
      />,
    );
    currentUnmount = unmount;
    await Promise.resolve();
    expect(lastFrame()).toContain('3 open files (ctrl+e to view)');
  });

  it('should display active file and other context', async () => {
    vi.mocked(ideContext.getIdeContext).mockReturnValue({
      workspaceState: {
        openFiles: [
          {
            path: '/path/to/my-file.ts',
            isActive: true,
            selectedText: 'hello',
            timestamp: 0,
          },
        ],
      },
    });
    mockConfig.getGeminiMdFileCount.mockReturnValue(1);
    mockConfig.getAllGeminiMdFilenames.mockReturnValue(['GEMINI.md']);

    const { lastFrame, unmount } = render(
      <App
        config={mockConfig as unknown as ServerConfig}
        settings={mockSettings}
        version={mockVersion}
      />,
    );
    currentUnmount = unmount;
    await Promise.resolve();
    expect(lastFrame()).toContain(
      'Using: 1 open file (ctrl+e to view) | 1 GEMINI.md file',
    );
  });

  it('should display default "GEMINI.md" in footer when contextFileName is not set and count is 1', async () => {
    mockConfig.getGeminiMdFileCount.mockReturnValue(1);
    mockConfig.getAllGeminiMdFilenames.mockReturnValue(['GEMINI.md']);
    // For this test, ensure showMemoryUsage is false or debugMode is false if it relies on that
    mockConfig.getDebugMode.mockReturnValue(false);
    mockConfig.getShowMemoryUsage.mockReturnValue(false);

    const { lastFrame, unmount } = render(
      <App
        config={mockConfig as unknown as ServerConfig}
        settings={mockSettings}
        version={mockVersion}
      />,
    );
    currentUnmount = unmount;
    await Promise.resolve(); // Wait for any async updates
    expect(lastFrame()).toContain('Using: 1 GEMINI.md file');
  });

  it('should display default "GEMINI.md" with plural when contextFileName is not set and count is > 1', async () => {
    mockConfig.getGeminiMdFileCount.mockReturnValue(2);
    mockConfig.getAllGeminiMdFilenames.mockReturnValue([
      'GEMINI.md',
      'GEMINI.md',
    ]);
    mockConfig.getDebugMode.mockReturnValue(false);
    mockConfig.getShowMemoryUsage.mockReturnValue(false);

    const { lastFrame, unmount } = render(
      <App
        config={mockConfig as unknown as ServerConfig}
        settings={mockSettings}
        version={mockVersion}
      />,
    );
    currentUnmount = unmount;
    await Promise.resolve();
    expect(lastFrame()).toContain('Using: 2 GEMINI.md files');
  });

  it('should display custom contextFileName in footer when set and count is 1', async () => {
    mockSettings = createMockSettings({
      workspace: { contextFileName: 'AGENTS.md', theme: 'Default' },
    });
    mockConfig.getGeminiMdFileCount.mockReturnValue(1);
    mockConfig.getAllGeminiMdFilenames.mockReturnValue(['AGENTS.md']);
    mockConfig.getDebugMode.mockReturnValue(false);
    mockConfig.getShowMemoryUsage.mockReturnValue(false);

    const { lastFrame, unmount } = render(
      <App
        config={mockConfig as unknown as ServerConfig}
        settings={mockSettings}
        version={mockVersion}
      />,
    );
    currentUnmount = unmount;
    await Promise.resolve();
    expect(lastFrame()).toContain('Using: 1 AGENTS.md file');
  });

  it('should display a generic message when multiple context files with different names are provided', async () => {
    mockSettings = createMockSettings({
      workspace: {
        contextFileName: ['AGENTS.md', 'CONTEXT.md'],
        theme: 'Default',
      },
    });
    mockConfig.getGeminiMdFileCount.mockReturnValue(2);
    mockConfig.getAllGeminiMdFilenames.mockReturnValue([
      'AGENTS.md',
      'CONTEXT.md',
    ]);
    mockConfig.getDebugMode.mockReturnValue(false);
    mockConfig.getShowMemoryUsage.mockReturnValue(false);

    const { lastFrame, unmount } = render(
      <App
        config={mockConfig as unknown as ServerConfig}
        settings={mockSettings}
        version={mockVersion}
      />,
    );
    currentUnmount = unmount;
    await Promise.resolve();
    expect(lastFrame()).toContain('Using: 2 context files');
  });

  it('should display custom contextFileName with plural when set and count is > 1', async () => {
    mockSettings = createMockSettings({
      workspace: { contextFileName: 'MY_NOTES.TXT', theme: 'Default' },
    });
    mockConfig.getGeminiMdFileCount.mockReturnValue(3);
    mockConfig.getAllGeminiMdFilenames.mockReturnValue([
      'MY_NOTES.TXT',
      'MY_NOTES.TXT',
      'MY_NOTES.TXT',
    ]);
    mockConfig.getDebugMode.mockReturnValue(false);
    mockConfig.getShowMemoryUsage.mockReturnValue(false);

    const { lastFrame, unmount } = render(
      <App
        config={mockConfig as unknown as ServerConfig}
        settings={mockSettings}
        version={mockVersion}
      />,
    );
    currentUnmount = unmount;
    await Promise.resolve();
    expect(lastFrame()).toContain('Using: 3 MY_NOTES.TXT files');
  });

  it('should not display context file message if count is 0, even if contextFileName is set', async () => {
    mockSettings = createMockSettings({
      workspace: { contextFileName: 'ANY_FILE.MD', theme: 'Default' },
    });
    mockConfig.getGeminiMdFileCount.mockReturnValue(0);
    mockConfig.getAllGeminiMdFilenames.mockReturnValue([]);
    mockConfig.getDebugMode.mockReturnValue(false);
    mockConfig.getShowMemoryUsage.mockReturnValue(false);

    const { lastFrame, unmount } = render(
      <App
        config={mockConfig as unknown as ServerConfig}
        settings={mockSettings}
        version={mockVersion}
      />,
    );
    currentUnmount = unmount;
    await Promise.resolve();
    expect(lastFrame()).not.toContain('ANY_FILE.MD');
  });

  it('should display GEMINI.md and MCP server count when both are present', async () => {
    mockConfig.getGeminiMdFileCount.mockReturnValue(2);
    mockConfig.getAllGeminiMdFilenames.mockReturnValue([
      'GEMINI.md',
      'GEMINI.md',
    ]);
    mockConfig.getMcpServers.mockReturnValue({
      server1: {} as MCPServerConfig,
    });
    mockConfig.getDebugMode.mockReturnValue(false);
    mockConfig.getShowMemoryUsage.mockReturnValue(false);

    const { lastFrame, unmount } = render(
      <App
        config={mockConfig as unknown as ServerConfig}
        settings={mockSettings}
        version={mockVersion}
      />,
    );
    currentUnmount = unmount;
    await Promise.resolve();
    expect(lastFrame()).toContain('1 MCP server');
  });

  it('should display only MCP server count when GEMINI.md count is 0', async () => {
    mockConfig.getGeminiMdFileCount.mockReturnValue(0);
    mockConfig.getAllGeminiMdFilenames.mockReturnValue([]);
    mockConfig.getMcpServers.mockReturnValue({
      server1: {} as MCPServerConfig,
      server2: {} as MCPServerConfig,
    });
    mockConfig.getDebugMode.mockReturnValue(false);
    mockConfig.getShowMemoryUsage.mockReturnValue(false);

    const { lastFrame, unmount } = render(
      <App
        config={mockConfig as unknown as ServerConfig}
        settings={mockSettings}
        version={mockVersion}
      />,
    );
    currentUnmount = unmount;
    await Promise.resolve();
    expect(lastFrame()).toContain('Using: 2 MCP servers (ctrl+t to view)');
  });

  it('should display Tips component by default', async () => {
    const { unmount } = render(
      <App
        config={mockConfig as unknown as ServerConfig}
        settings={mockSettings}
        version={mockVersion}
      />,
    );
    currentUnmount = unmount;
    await Promise.resolve();
    expect(vi.mocked(Tips)).toHaveBeenCalled();
  });

  it('should not display Tips component when hideTips is true', async () => {
    mockSettings = createMockSettings({
      workspace: {
        hideTips: true,
      },
    });

    const { unmount } = render(
      <App
        config={mockConfig as unknown as ServerConfig}
        settings={mockSettings}
        version={mockVersion}
      />,
    );
    currentUnmount = unmount;
    await Promise.resolve();
    expect(vi.mocked(Tips)).not.toHaveBeenCalled();
  });

  it('should display Header component by default', async () => {
    const { Header } = await import('./components/Header.js');
    const { unmount } = render(
      <App
        config={mockConfig as unknown as ServerConfig}
        settings={mockSettings}
        version={mockVersion}
      />,
    );
    currentUnmount = unmount;
    await Promise.resolve();
    expect(vi.mocked(Header)).toHaveBeenCalled();
  });

  it('should not display Header component when hideBanner is true', async () => {
    const { Header } = await import('./components/Header.js');
    mockSettings = createMockSettings({
      user: { hideBanner: true },
    });

    const { unmount } = render(
      <App
        config={mockConfig as unknown as ServerConfig}
        settings={mockSettings}
        version={mockVersion}
      />,
    );
    currentUnmount = unmount;
    await Promise.resolve();
    expect(vi.mocked(Header)).not.toHaveBeenCalled();
  });

  it('should show tips if system says show, but workspace and user settings say hide', async () => {
    mockSettings = createMockSettings({
      system: { hideTips: false },
      user: { hideTips: true },
      workspace: { hideTips: true },
    });

    const { unmount } = render(
      <App
        config={mockConfig as unknown as ServerConfig}
        settings={mockSettings}
        version={mockVersion}
      />,
    );
    currentUnmount = unmount;
    await Promise.resolve();
    expect(vi.mocked(Tips)).toHaveBeenCalled();
  });

  describe('when no theme is set', () => {
    let originalNoColor: string | undefined;

    beforeEach(() => {
      originalNoColor = process.env.NO_COLOR;
      // Ensure no theme is set for these tests
      mockSettings = createMockSettings({});
      mockConfig.getDebugMode.mockReturnValue(false);
      mockConfig.getShowMemoryUsage.mockReturnValue(false);
    });

    afterEach(() => {
      process.env.NO_COLOR = originalNoColor;
    });

    it('should display theme dialog if NO_COLOR is not set', async () => {
      delete process.env.NO_COLOR;

      const { lastFrame, unmount } = render(
        <App
          config={mockConfig as unknown as ServerConfig}
          settings={mockSettings}
          version={mockVersion}
        />,
      );
      currentUnmount = unmount;

      expect(lastFrame()).toContain("I'm Feeling Lucky (esc to cancel");
    });

    it('should display a message if NO_COLOR is set', async () => {
      process.env.NO_COLOR = 'true';

      const { lastFrame, unmount } = render(
        <App
          config={mockConfig as unknown as ServerConfig}
          settings={mockSettings}
          version={mockVersion}
        />,
      );
      currentUnmount = unmount;

      expect(lastFrame()).toContain("I'm Feeling Lucky (esc to cancel");
      expect(lastFrame()).not.toContain('Select Theme');
    });
  });

  it('should render the initial UI correctly', () => {
    const { lastFrame, unmount } = render(
      <App
        config={mockConfig as unknown as ServerConfig}
        settings={mockSettings}
        version={mockVersion}
      />,
    );
    currentUnmount = unmount;
    expect(lastFrame()).toMatchSnapshot();
  });

  it('should render correctly with the prompt input box', () => {
    vi.mocked(useGeminiStream).mockReturnValue({
      streamingState: StreamingState.Idle,
      submitQuery: vi.fn(),
      initError: null,
      pendingHistoryItems: [],
      thought: null,
    });

    const { lastFrame, unmount } = render(
      <App
        config={mockConfig as unknown as ServerConfig}
        settings={mockSettings}
        version={mockVersion}
      />,
    );
    currentUnmount = unmount;
    expect(lastFrame()).toMatchSnapshot();
  });

  describe('with initial prompt from --prompt-interactive', () => {
    it('should submit the initial prompt automatically', async () => {
      const mockSubmitQuery = vi.fn();

      mockConfig.getQuestion = vi.fn(() => 'hello from prompt-interactive');

      vi.mocked(useGeminiStream).mockReturnValue({
        streamingState: StreamingState.Idle,
        submitQuery: mockSubmitQuery,
        initError: null,
        pendingHistoryItems: [],
        thought: null,
      });

      mockConfig.getGeminiClient.mockReturnValue({
        isInitialized: vi.fn(() => true),
        getUserTier: vi.fn(),
      } as unknown as GeminiClient);

      const { unmount, rerender } = render(
        <App
          config={mockConfig as unknown as ServerConfig}
          settings={mockSettings}
          version={mockVersion}
        />,
      );
      currentUnmount = unmount;

      // Force a re-render to trigger useEffect
      rerender(
        <App
          config={mockConfig as unknown as ServerConfig}
          settings={mockSettings}
          version={mockVersion}
        />,
      );

      await new Promise((resolve) => setTimeout(resolve, 0));

      expect(mockSubmitQuery).toHaveBeenCalledWith(
        'hello from prompt-interactive',
      );
    });
  });

  describe('errorCount', () => {
    it('should correctly sum the counts of error messages', async () => {
      const mockConsoleMessages: ConsoleMessageItem[] = [
        { type: 'error', content: 'First error', count: 1 },
        { type: 'log', content: 'some log', count: 1 },
        { type: 'error', content: 'Second error', count: 3 },
        { type: 'warn', content: 'a warning', count: 1 },
        { type: 'error', content: 'Third error', count: 1 },
      ];

      vi.mocked(useConsoleMessages).mockReturnValue({
        consoleMessages: mockConsoleMessages,
        handleNewMessage: vi.fn(),
        clearConsoleMessages: vi.fn(),
      });

      const { lastFrame, unmount } = render(
        <App
          config={mockConfig as unknown as ServerConfig}
          settings={mockSettings}
          version={mockVersion}
        />,
      );
      currentUnmount = unmount;
      await Promise.resolve();

      // Total error count should be 1 + 3 + 1 = 5
      expect(lastFrame()).toContain('5 errors');
    });
  });
});<|MERGE_RESOLUTION|>--- conflicted
+++ resolved
@@ -151,14 +151,11 @@
         setFlashFallbackHandler: vi.fn(),
         getSessionId: vi.fn(() => 'test-session-id'),
         getUserTier: vi.fn().mockResolvedValue(undefined),
-<<<<<<< HEAD
         getIdeModeFeature: vi.fn(() => false),
-=======
         getIdeMode: vi.fn(() => false),
         getWorkspaceContext: vi.fn(() => ({
           getDirectories: vi.fn(() => []),
         })),
->>>>>>> 967414db
       };
     });
 
