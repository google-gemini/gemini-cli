/**
 * @license
 * Copyright 2025 Google LLC
 * SPDX-License-Identifier: Apache-2.0
 */

import { describe, it, expect, vi, beforeEach, afterEach, Mock } from 'vitest';
import { render } from 'ink-testing-library';
import { AppWrapper as App } from './App.js';
import {
  Config as ServerConfig,
  MCPServerConfig,
  ApprovalMode,
  ToolRegistry,
  AccessibilitySettings,
  SandboxConfig,
  GeminiClient,
  ideContext,
  type AuthType,
} from '@google/gemini-cli-core';
import { LoadedSettings, SettingsFile, Settings } from '../config/settings.js';
import process from 'node:process';
import { useGeminiStream } from './hooks/useGeminiStream.js';
import { useConsoleMessages } from './hooks/useConsoleMessages.js';
import { StreamingState, ConsoleMessageItem } from './types.js';
import { Tips } from './components/Tips.js';
import { checkForUpdates, UpdateObject } from './utils/updateCheck.js';
import { EventEmitter } from 'events';
import { updateEventEmitter } from '../utils/updateEventEmitter.js';
import * as auth from '../config/auth.js';
import * as useTerminalSize from './hooks/useTerminalSize.js';

// Define a more complete mock server config based on actual Config
interface MockServerConfig {
  apiKey: string;
  model: string;
  sandbox?: SandboxConfig;
  targetDir: string;
  debugMode: boolean;
  question?: string;
  fullContext: boolean;
  coreTools?: string[];
  toolDiscoveryCommand?: string;
  toolCallCommand?: string;
  mcpServerCommand?: string;
  mcpServers?: Record<string, MCPServerConfig>; // Use imported MCPServerConfig
  userAgent: string;
  userMemory: string;
  geminiMdFileCount: number;
  approvalMode: ApprovalMode;
  vertexai?: boolean;
  showMemoryUsage?: boolean;
  accessibility?: AccessibilitySettings;
  embeddingModel: string;

  getApiKey: Mock<() => string>;
  getModel: Mock<() => string>;
  getSandbox: Mock<() => SandboxConfig | undefined>;
  getTargetDir: Mock<() => string>;
  getToolRegistry: Mock<() => ToolRegistry>; // Use imported ToolRegistry type
  getDebugMode: Mock<() => boolean>;
  getQuestion: Mock<() => string | undefined>;
  getFullContext: Mock<() => boolean>;
  getCoreTools: Mock<() => string[] | undefined>;
  getToolDiscoveryCommand: Mock<() => string | undefined>;
  getToolCallCommand: Mock<() => string | undefined>;
  getMcpServerCommand: Mock<() => string | undefined>;
  getMcpServers: Mock<() => Record<string, MCPServerConfig> | undefined>;
  getExtensions: Mock<
    () => Array<{ name: string; version: string; isActive: boolean }>
  >;
  getBlockedMcpServers: Mock<
    () => Array<{ name: string; extensionName: string }>
  >;
  getUserAgent: Mock<() => string>;
  getUserMemory: Mock<() => string>;
  setUserMemory: Mock<(newUserMemory: string) => void>;
  getGeminiMdFileCount: Mock<() => number>;
  setGeminiMdFileCount: Mock<(count: number) => void>;
  getApprovalMode: Mock<() => ApprovalMode>;
  setApprovalMode: Mock<(skip: ApprovalMode) => void>;
  getVertexAI: Mock<() => boolean | undefined>;
  getShowMemoryUsage: Mock<() => boolean>;
  getAccessibility: Mock<() => AccessibilitySettings>;
  getProjectRoot: Mock<() => string | undefined>;
  getAllGeminiMdFilenames: Mock<() => string[]>;
  getGeminiClient: Mock<() => GeminiClient | undefined>;
  getUserTier: Mock<() => Promise<string | undefined>>;
  getIdeClient: Mock<() => { getCurrentIde: Mock<() => string | undefined> }>;
}

// Mock @google/gemini-cli-core and its Config class
vi.mock('@google/gemini-cli-core', async (importOriginal) => {
  const actualCore =
    await importOriginal<typeof import('@google/gemini-cli-core')>();
  const ConfigClassMock = vi
    .fn()
    .mockImplementation((optionsPassedToConstructor) => {
      const opts = { ...optionsPassedToConstructor }; // Clone
      // Basic mock structure, will be extended by the instance in tests
      return {
        apiKey: opts.apiKey || 'test-key',
        model: opts.model || 'test-model-in-mock-factory',
        sandbox: opts.sandbox,
        targetDir: opts.targetDir || '/test/dir',
        debugMode: opts.debugMode || false,
        question: opts.question,
        fullContext: opts.fullContext ?? false,
        coreTools: opts.coreTools,
        toolDiscoveryCommand: opts.toolDiscoveryCommand,
        toolCallCommand: opts.toolCallCommand,
        mcpServerCommand: opts.mcpServerCommand,
        mcpServers: opts.mcpServers,
        userAgent: opts.userAgent || 'test-agent',
        userMemory: opts.userMemory || '',
        geminiMdFileCount: opts.geminiMdFileCount || 0,
        approvalMode: opts.approvalMode ?? ApprovalMode.DEFAULT,
        vertexai: opts.vertexai,
        showMemoryUsage: opts.showMemoryUsage ?? false,
        accessibility: opts.accessibility ?? {},
        embeddingModel: opts.embeddingModel || 'test-embedding-model',

        getApiKey: vi.fn(() => opts.apiKey || 'test-key'),
        getModel: vi.fn(() => opts.model || 'test-model-in-mock-factory'),
        getSandbox: vi.fn(() => opts.sandbox),
        getTargetDir: vi.fn(() => opts.targetDir || '/test/dir'),
        getToolRegistry: vi.fn(() => ({}) as ToolRegistry), // Simple mock
        getDebugMode: vi.fn(() => opts.debugMode || false),
        getQuestion: vi.fn(() => opts.question),
        getFullContext: vi.fn(() => opts.fullContext ?? false),
        getCoreTools: vi.fn(() => opts.coreTools),
        getToolDiscoveryCommand: vi.fn(() => opts.toolDiscoveryCommand),
        getToolCallCommand: vi.fn(() => opts.toolCallCommand),
        getMcpServerCommand: vi.fn(() => opts.mcpServerCommand),
        getMcpServers: vi.fn(() => opts.mcpServers),
        getPromptRegistry: vi.fn(),
        getExtensions: vi.fn(() => []),
        getBlockedMcpServers: vi.fn(() => []),
        getUserAgent: vi.fn(() => opts.userAgent || 'test-agent'),
        getUserMemory: vi.fn(() => opts.userMemory || ''),
        setUserMemory: vi.fn(),
        getGeminiMdFileCount: vi.fn(() => opts.geminiMdFileCount || 0),
        setGeminiMdFileCount: vi.fn(),
        getApprovalMode: vi.fn(() => opts.approvalMode ?? ApprovalMode.DEFAULT),
        setApprovalMode: vi.fn(),
        getVertexAI: vi.fn(() => opts.vertexai),
        getShowMemoryUsage: vi.fn(() => opts.showMemoryUsage ?? false),
        getAccessibility: vi.fn(() => opts.accessibility ?? {}),
        getProjectRoot: vi.fn(() => opts.targetDir),
        getGeminiClient: vi.fn(() => ({
          getUserTier: vi.fn(),
        })),
        getCheckpointingEnabled: vi.fn(() => opts.checkpointing ?? true),
        getAllGeminiMdFilenames: vi.fn(() => ['GEMINI.md']),
        setFlashFallbackHandler: vi.fn(),
        getSessionId: vi.fn(() => 'test-session-id'),
        getUserTier: vi.fn().mockResolvedValue(undefined),
        getIdeModeFeature: vi.fn(() => false),
        getIdeMode: vi.fn(() => false),
        getWorkspaceContext: vi.fn(() => ({
          getDirectories: vi.fn(() => []),
        })),
        getIdeClient: vi.fn(() => ({
          getCurrentIde: vi.fn(() => 'vscode'),
        })),
      };
    });

  const ideContextMock = {
    getIdeContext: vi.fn(),
    subscribeToIdeContext: vi.fn(() => vi.fn()), // subscribe returns an unsubscribe function
  };

  return {
    ...actualCore,
    Config: ConfigClassMock,
    MCPServerConfig: actualCore.MCPServerConfig,
    getAllGeminiMdFilenames: vi.fn(() => ['GEMINI.md']),
    ideContext: ideContextMock,
    isGitRepository: vi.fn(),
  };
});

// Mock heavy dependencies or those with side effects
vi.mock('./hooks/useGeminiStream', () => ({
  useGeminiStream: vi.fn(() => ({
    streamingState: 'Idle',
    submitQuery: vi.fn(),
    initError: null,
    pendingHistoryItems: [],
    thought: null,
  })),
}));

vi.mock('./hooks/useAuthCommand', () => ({
  useAuthCommand: vi.fn(() => ({
    isAuthDialogOpen: false,
    openAuthDialog: vi.fn(),
    handleAuthSelect: vi.fn(),
    handleAuthHighlight: vi.fn(),
    isAuthenticating: false,
    cancelAuthentication: vi.fn(),
  })),
}));

vi.mock('./hooks/useFolderTrust', () => ({
  useFolderTrust: vi.fn(() => ({
    isFolderTrustDialogOpen: false,
    handleFolderTrustSelect: vi.fn(),
  })),
}));

vi.mock('./hooks/useLogger', () => ({
  useLogger: vi.fn(() => ({
    getPreviousUserMessages: vi.fn().mockResolvedValue([]),
  })),
}));

vi.mock('./hooks/useConsoleMessages.js', () => ({
  useConsoleMessages: vi.fn(() => ({
    consoleMessages: [],
    handleNewMessage: vi.fn(),
    clearConsoleMessages: vi.fn(),
  })),
}));

vi.mock('../config/config.js', async (importOriginal) => {
  const actual = await importOriginal();
  return {
    // @ts-expect-error - this is fine
    ...actual,
    loadHierarchicalGeminiMemory: vi
      .fn()
      .mockResolvedValue({ memoryContent: '', fileCount: 0 }),
  };
});

vi.mock('./components/Tips.js', () => ({
  Tips: vi.fn(() => null),
}));

vi.mock('./components/Header.js', () => ({
  Header: vi.fn(() => null),
}));

vi.mock('./utils/updateCheck.js', () => ({
  checkForUpdates: vi.fn(),
}));

vi.mock('../config/auth.js', () => ({
  validateAuthMethod: vi.fn(),
}));

vi.mock('../hooks/useTerminalSize.js', () => ({
  useTerminalSize: vi.fn(),
}));

const mockedCheckForUpdates = vi.mocked(checkForUpdates);
const { isGitRepository: mockedIsGitRepository } = vi.mocked(
  await import('@google/gemini-cli-core'),
);

vi.mock('node:child_process');

describe('App UI', () => {
  let mockConfig: MockServerConfig;
  let mockSettings: LoadedSettings;
  let mockVersion: string;
  let currentUnmount: (() => void) | undefined;

  const createMockSettings = (
    settings: {
      system?: Partial<Settings>;
      user?: Partial<Settings>;
      workspace?: Partial<Settings>;
    } = {},
  ): LoadedSettings => {
    const systemSettingsFile: SettingsFile = {
      path: '/system/settings.json',
      settings: settings.system || {},
    };
    const userSettingsFile: SettingsFile = {
      path: '/user/settings.json',
      settings: settings.user || {},
    };
    const workspaceSettingsFile: SettingsFile = {
      path: '/workspace/.gemini/settings.json',
      settings: settings.workspace || {},
    };
    return new LoadedSettings(
      systemSettingsFile,
      userSettingsFile,
      workspaceSettingsFile,
      [],
    );
  };

  beforeEach(() => {
    vi.spyOn(useTerminalSize, 'useTerminalSize').mockReturnValue({
      columns: 120,
      rows: 24,
    });

    const ServerConfigMocked = vi.mocked(ServerConfig, true);
    mockConfig = new ServerConfigMocked({
      embeddingModel: 'test-embedding-model',
      sandbox: undefined,
      targetDir: '/test/dir',
      debugMode: false,
      userMemory: '',
      geminiMdFileCount: 0,
      showMemoryUsage: false,
      sessionId: 'test-session-id',
      cwd: '/tmp',
      model: 'model',
    }) as unknown as MockServerConfig;
    mockVersion = '0.0.0-test';

    // Ensure the getShowMemoryUsage mock function is specifically set up if not covered by constructor mock
    if (!mockConfig.getShowMemoryUsage) {
      mockConfig.getShowMemoryUsage = vi.fn(() => false);
    }
    mockConfig.getShowMemoryUsage.mockReturnValue(false); // Default for most tests

    // Ensure a theme is set so the theme dialog does not appear.
    mockSettings = createMockSettings({ workspace: { theme: 'Default' } });

    // Ensure getWorkspaceContext is available if not added by the constructor
    if (!mockConfig.getWorkspaceContext) {
      mockConfig.getWorkspaceContext = vi.fn(() => ({
        getDirectories: vi.fn(() => ['/test/dir']),
      }));
    }
    vi.mocked(ideContext.getIdeContext).mockReturnValue(undefined);
  });

  afterEach(() => {
    if (currentUnmount) {
      currentUnmount();
      currentUnmount = undefined;
    }
    vi.clearAllMocks(); // Clear mocks after each test
  });

  describe('handleAutoUpdate', () => {
    let spawnEmitter: EventEmitter;

    beforeEach(async () => {
      const { spawn } = await import('node:child_process');
      spawnEmitter = new EventEmitter();
      spawnEmitter.stdout = new EventEmitter();
      spawnEmitter.stderr = new EventEmitter();
      (spawn as vi.Mock).mockReturnValue(spawnEmitter);
    });

    afterEach(() => {
      delete process.env.GEMINI_CLI_DISABLE_AUTOUPDATER;
    });

    it('should not start the update process when running from git', async () => {
      mockedIsGitRepository.mockResolvedValue(true);
      const info: UpdateObject = {
        update: {
          name: '@google/gemini-cli',
          latest: '1.1.0',
          current: '1.0.0',
        },
        message: 'Gemini CLI update available!',
      };
      mockedCheckForUpdates.mockResolvedValue(info);
      const { spawn } = await import('node:child_process');

      const { unmount } = render(
        <App
          config={mockConfig as unknown as ServerConfig}
          settings={mockSettings}
          version={mockVersion}
        />,
      );
      currentUnmount = unmount;

      await new Promise((resolve) => setTimeout(resolve, 10));

      expect(spawn).not.toHaveBeenCalled();
    });

    it('should show a success message when update succeeds', async () => {
      mockedIsGitRepository.mockResolvedValue(false);
      const info: UpdateObject = {
        update: {
          name: '@google/gemini-cli',
          latest: '1.1.0',
          current: '1.0.0',
        },
        message: 'Update available',
      };
      mockedCheckForUpdates.mockResolvedValue(info);

      const { lastFrame, unmount } = render(
        <App
          config={mockConfig as unknown as ServerConfig}
          settings={mockSettings}
          version={mockVersion}
        />,
      );
      currentUnmount = unmount;

      updateEventEmitter.emit('update-success', info);

      await new Promise((resolve) => setTimeout(resolve, 10));

      expect(lastFrame()).toContain(
        'Update successful! The new version will be used on your next run.',
      );
    });

    it('should show an error message when update fails', async () => {
      mockedIsGitRepository.mockResolvedValue(false);
      const info: UpdateObject = {
        update: {
          name: '@google/gemini-cli',
          latest: '1.1.0',
          current: '1.0.0',
        },
        message: 'Update available',
      };
      mockedCheckForUpdates.mockResolvedValue(info);

      const { lastFrame, unmount } = render(
        <App
          config={mockConfig as unknown as ServerConfig}
          settings={mockSettings}
          version={mockVersion}
        />,
      );
      currentUnmount = unmount;

      updateEventEmitter.emit('update-failed', info);

      await new Promise((resolve) => setTimeout(resolve, 10));

      expect(lastFrame()).toContain(
        'Automatic update failed. Please try updating manually',
      );
    });

    it('should show an error message when spawn fails', async () => {
      mockedIsGitRepository.mockResolvedValue(false);
      const info: UpdateObject = {
        update: {
          name: '@google/gemini-cli',
          latest: '1.1.0',
          current: '1.0.0',
        },
        message: 'Update available',
      };
      mockedCheckForUpdates.mockResolvedValue(info);

      const { lastFrame, unmount } = render(
        <App
          config={mockConfig as unknown as ServerConfig}
          settings={mockSettings}
          version={mockVersion}
        />,
      );
      currentUnmount = unmount;

      // We are testing the App's reaction to an `update-failed` event,
      // which is what should be emitted when a spawn error occurs elsewhere.
      updateEventEmitter.emit('update-failed', info);

      await new Promise((resolve) => setTimeout(resolve, 10));

      expect(lastFrame()).toContain(
        'Automatic update failed. Please try updating manually',
      );
    });

    it('should not auto-update if GEMINI_CLI_DISABLE_AUTOUPDATER is true', async () => {
      mockedIsGitRepository.mockResolvedValue(false);
      process.env.GEMINI_CLI_DISABLE_AUTOUPDATER = 'true';
      const info: UpdateObject = {
        update: {
          name: '@google/gemini-cli',
          latest: '1.1.0',
          current: '1.0.0',
        },
        message: 'Update available',
      };
      mockedCheckForUpdates.mockResolvedValue(info);
      const { spawn } = await import('node:child_process');

      const { unmount } = render(
        <App
          config={mockConfig as unknown as ServerConfig}
          settings={mockSettings}
          version={mockVersion}
        />,
      );
      currentUnmount = unmount;

      await new Promise((resolve) => setTimeout(resolve, 10));

      expect(spawn).not.toHaveBeenCalled();
    });
  });

  it('should display active file when available', async () => {
    vi.mocked(ideContext.getIdeContext).mockReturnValue({
      workspaceState: {
        openFiles: [
          {
            path: '/path/to/my-file.ts',
            isActive: true,
            selectedText: 'hello',
            timestamp: 0,
          },
        ],
      },
    });

    const { lastFrame, unmount } = render(
      <App
        config={mockConfig as unknown as ServerConfig}
        settings={mockSettings}
        version={mockVersion}
      />,
    );
    currentUnmount = unmount;
    await Promise.resolve();
    expect(lastFrame()).toContain('1 open file (ctrl+e to view)');
  });

  it('should not display any files when not available', async () => {
    vi.mocked(ideContext.getIdeContext).mockReturnValue({
      workspaceState: {
        openFiles: [],
      },
    });

    const { lastFrame, unmount } = render(
      <App
        config={mockConfig as unknown as ServerConfig}
        settings={mockSettings}
        version={mockVersion}
      />,
    );
    currentUnmount = unmount;
    await Promise.resolve();
    expect(lastFrame()).not.toContain('Open File');
  });

  it('should display active file and other open files', async () => {
    vi.mocked(ideContext.getIdeContext).mockReturnValue({
      workspaceState: {
        openFiles: [
          {
            path: '/path/to/my-file.ts',
            isActive: true,
            selectedText: 'hello',
            timestamp: 0,
          },
          {
            path: '/path/to/another-file.ts',
            isActive: false,
            timestamp: 1,
          },
          {
            path: '/path/to/third-file.ts',
            isActive: false,
            timestamp: 2,
          },
        ],
      },
    });

    const { lastFrame, unmount } = render(
      <App
        config={mockConfig as unknown as ServerConfig}
        settings={mockSettings}
        version={mockVersion}
      />,
    );
    currentUnmount = unmount;
    await Promise.resolve();
    expect(lastFrame()).toContain('3 open files (ctrl+e to view)');
  });

  it('should display active file and other context', async () => {
    vi.mocked(ideContext.getIdeContext).mockReturnValue({
      workspaceState: {
        openFiles: [
          {
            path: '/path/to/my-file.ts',
            isActive: true,
            selectedText: 'hello',
            timestamp: 0,
          },
        ],
      },
    });
    mockConfig.getGeminiMdFileCount.mockReturnValue(1);
    mockConfig.getAllGeminiMdFilenames.mockReturnValue(['GEMINI.md']);

    const { lastFrame, unmount } = render(
      <App
        config={mockConfig as unknown as ServerConfig}
        settings={mockSettings}
        version={mockVersion}
      />,
    );
    currentUnmount = unmount;
    await Promise.resolve();
    expect(lastFrame()).toContain(
      'Using: 1 open file (ctrl+e to view) | 1 GEMINI.md file',
    );
  });

  it('should display default "GEMINI.md" in footer when contextFileName is not set and count is 1', async () => {
    mockConfig.getGeminiMdFileCount.mockReturnValue(1);
    mockConfig.getAllGeminiMdFilenames.mockReturnValue(['GEMINI.md']);
    // For this test, ensure showMemoryUsage is false or debugMode is false if it relies on that
    mockConfig.getDebugMode.mockReturnValue(false);
    mockConfig.getShowMemoryUsage.mockReturnValue(false);

    const { lastFrame, unmount } = render(
      <App
        config={mockConfig as unknown as ServerConfig}
        settings={mockSettings}
        version={mockVersion}
      />,
    );
    currentUnmount = unmount;
    await Promise.resolve(); // Wait for any async updates
    expect(lastFrame()).toContain('Using: 1 GEMINI.md file');
  });

  it('should display default "GEMINI.md" with plural when contextFileName is not set and count is > 1', async () => {
    mockConfig.getGeminiMdFileCount.mockReturnValue(2);
    mockConfig.getAllGeminiMdFilenames.mockReturnValue([
      'GEMINI.md',
      'GEMINI.md',
    ]);
    mockConfig.getDebugMode.mockReturnValue(false);
    mockConfig.getShowMemoryUsage.mockReturnValue(false);

    const { lastFrame, unmount } = render(
      <App
        config={mockConfig as unknown as ServerConfig}
        settings={mockSettings}
        version={mockVersion}
      />,
    );
    currentUnmount = unmount;
    await Promise.resolve();
    expect(lastFrame()).toContain('Using: 2 GEMINI.md files');
  });

  it('should display custom contextFileName in footer when set and count is 1', async () => {
    mockSettings = createMockSettings({
      workspace: { contextFileName: 'AGENTS.md', theme: 'Default' },
    });
    mockConfig.getGeminiMdFileCount.mockReturnValue(1);
    mockConfig.getAllGeminiMdFilenames.mockReturnValue(['AGENTS.md']);
    mockConfig.getDebugMode.mockReturnValue(false);
    mockConfig.getShowMemoryUsage.mockReturnValue(false);

    const { lastFrame, unmount } = render(
      <App
        config={mockConfig as unknown as ServerConfig}
        settings={mockSettings}
        version={mockVersion}
      />,
    );
    currentUnmount = unmount;
    await Promise.resolve();
    expect(lastFrame()).toContain('Using: 1 AGENTS.md file');
  });

  it('should display a generic message when multiple context files with different names are provided', async () => {
    mockSettings = createMockSettings({
      workspace: {
        contextFileName: ['AGENTS.md', 'CONTEXT.md'],
        theme: 'Default',
      },
    });
    mockConfig.getGeminiMdFileCount.mockReturnValue(2);
    mockConfig.getAllGeminiMdFilenames.mockReturnValue([
      'AGENTS.md',
      'CONTEXT.md',
    ]);
    mockConfig.getDebugMode.mockReturnValue(false);
    mockConfig.getShowMemoryUsage.mockReturnValue(false);

    const { lastFrame, unmount } = render(
      <App
        config={mockConfig as unknown as ServerConfig}
        settings={mockSettings}
        version={mockVersion}
      />,
    );
    currentUnmount = unmount;
    await Promise.resolve();
    expect(lastFrame()).toContain('Using: 2 context files');
  });

  it('should display custom contextFileName with plural when set and count is > 1', async () => {
    mockSettings = createMockSettings({
      workspace: { contextFileName: 'MY_NOTES.TXT', theme: 'Default' },
    });
    mockConfig.getGeminiMdFileCount.mockReturnValue(3);
    mockConfig.getAllGeminiMdFilenames.mockReturnValue([
      'MY_NOTES.TXT',
      'MY_NOTES.TXT',
      'MY_NOTES.TXT',
    ]);
    mockConfig.getDebugMode.mockReturnValue(false);
    mockConfig.getShowMemoryUsage.mockReturnValue(false);

    const { lastFrame, unmount } = render(
      <App
        config={mockConfig as unknown as ServerConfig}
        settings={mockSettings}
        version={mockVersion}
      />,
    );
    currentUnmount = unmount;
    await Promise.resolve();
    expect(lastFrame()).toContain('Using: 3 MY_NOTES.TXT files');
  });

  it('should not display context file message if count is 0, even if contextFileName is set', async () => {
    mockSettings = createMockSettings({
      workspace: { contextFileName: 'ANY_FILE.MD', theme: 'Default' },
    });
    mockConfig.getGeminiMdFileCount.mockReturnValue(0);
    mockConfig.getAllGeminiMdFilenames.mockReturnValue([]);
    mockConfig.getDebugMode.mockReturnValue(false);
    mockConfig.getShowMemoryUsage.mockReturnValue(false);

    const { lastFrame, unmount } = render(
      <App
        config={mockConfig as unknown as ServerConfig}
        settings={mockSettings}
        version={mockVersion}
      />,
    );
    currentUnmount = unmount;
    await Promise.resolve();
    expect(lastFrame()).not.toContain('ANY_FILE.MD');
  });

  it('should display GEMINI.md and MCP server count when both are present', async () => {
    mockConfig.getGeminiMdFileCount.mockReturnValue(2);
    mockConfig.getAllGeminiMdFilenames.mockReturnValue([
      'GEMINI.md',
      'GEMINI.md',
    ]);
    mockConfig.getMcpServers.mockReturnValue({
      server1: {} as MCPServerConfig,
    });
    mockConfig.getDebugMode.mockReturnValue(false);
    mockConfig.getShowMemoryUsage.mockReturnValue(false);

    const { lastFrame, unmount } = render(
      <App
        config={mockConfig as unknown as ServerConfig}
        settings={mockSettings}
        version={mockVersion}
      />,
    );
    currentUnmount = unmount;
    await Promise.resolve();
    expect(lastFrame()).toContain('1 MCP server');
  });

  it('should display only MCP server count when GEMINI.md count is 0', async () => {
    mockConfig.getGeminiMdFileCount.mockReturnValue(0);
    mockConfig.getAllGeminiMdFilenames.mockReturnValue([]);
    mockConfig.getMcpServers.mockReturnValue({
      server1: {} as MCPServerConfig,
      server2: {} as MCPServerConfig,
    });
    mockConfig.getDebugMode.mockReturnValue(false);
    mockConfig.getShowMemoryUsage.mockReturnValue(false);

    const { lastFrame, unmount } = render(
      <App
        config={mockConfig as unknown as ServerConfig}
        settings={mockSettings}
        version={mockVersion}
      />,
    );
    currentUnmount = unmount;
    await Promise.resolve();
    expect(lastFrame()).toContain('Using: 2 MCP servers (ctrl+t to view)');
  });

  it('should display Tips component by default', async () => {
    const { unmount } = render(
      <App
        config={mockConfig as unknown as ServerConfig}
        settings={mockSettings}
        version={mockVersion}
      />,
    );
    currentUnmount = unmount;
    await Promise.resolve();
    expect(vi.mocked(Tips)).toHaveBeenCalled();
  });

  it('should not display Tips component when hideTips is true', async () => {
    mockSettings = createMockSettings({
      workspace: {
        hideTips: true,
      },
    });

    const { unmount } = render(
      <App
        config={mockConfig as unknown as ServerConfig}
        settings={mockSettings}
        version={mockVersion}
      />,
    );
    currentUnmount = unmount;
    await Promise.resolve();
    expect(vi.mocked(Tips)).not.toHaveBeenCalled();
  });

  it('should display Header component by default', async () => {
    const { Header } = await import('./components/Header.js');
    const { unmount } = render(
      <App
        config={mockConfig as unknown as ServerConfig}
        settings={mockSettings}
        version={mockVersion}
      />,
    );
    currentUnmount = unmount;
    await Promise.resolve();
    expect(vi.mocked(Header)).toHaveBeenCalled();
  });

  it('should not display Header component when hideBanner is true', async () => {
    const { Header } = await import('./components/Header.js');
    mockSettings = createMockSettings({
      user: { hideBanner: true },
    });

    const { unmount } = render(
      <App
        config={mockConfig as unknown as ServerConfig}
        settings={mockSettings}
        version={mockVersion}
      />,
    );
    currentUnmount = unmount;
    await Promise.resolve();
    expect(vi.mocked(Header)).not.toHaveBeenCalled();
  });

  it('should show tips if system says show, but workspace and user settings say hide', async () => {
    mockSettings = createMockSettings({
      system: { hideTips: false },
      user: { hideTips: true },
      workspace: { hideTips: true },
    });

    const { unmount } = render(
      <App
        config={mockConfig as unknown as ServerConfig}
        settings={mockSettings}
        version={mockVersion}
      />,
    );
    currentUnmount = unmount;
    await Promise.resolve();
    expect(vi.mocked(Tips)).toHaveBeenCalled();
  });

  describe('when no theme is set', () => {
    let originalNoColor: string | undefined;

    beforeEach(() => {
      originalNoColor = process.env.NO_COLOR;
      // Ensure no theme is set for these tests
      mockSettings = createMockSettings({});
      mockConfig.getDebugMode.mockReturnValue(false);
      mockConfig.getShowMemoryUsage.mockReturnValue(false);
    });

    afterEach(() => {
      process.env.NO_COLOR = originalNoColor;
    });

    it('should display theme dialog if NO_COLOR is not set', async () => {
      delete process.env.NO_COLOR;

      const { lastFrame, unmount } = render(
        <App
          config={mockConfig as unknown as ServerConfig}
          settings={mockSettings}
          version={mockVersion}
        />,
      );
      currentUnmount = unmount;

      expect(lastFrame()).toContain("I'm Feeling Lucky (esc to cancel");
    });

    it('should display a message if NO_COLOR is set', async () => {
      process.env.NO_COLOR = 'true';

      const { lastFrame, unmount } = render(
        <App
          config={mockConfig as unknown as ServerConfig}
          settings={mockSettings}
          version={mockVersion}
        />,
      );
      currentUnmount = unmount;

      expect(lastFrame()).toContain("I'm Feeling Lucky (esc to cancel");
      expect(lastFrame()).not.toContain('Select Theme');
    });
  });

  it('should render the initial UI correctly', () => {
    const { lastFrame, unmount } = render(
      <App
        config={mockConfig as unknown as ServerConfig}
        settings={mockSettings}
        version={mockVersion}
      />,
    );
    currentUnmount = unmount;
    expect(lastFrame()).toMatchSnapshot();
  });

  it('should render correctly with the prompt input box', () => {
    vi.mocked(useGeminiStream).mockReturnValue({
      streamingState: StreamingState.Idle,
      submitQuery: vi.fn(),
      initError: null,
      pendingHistoryItems: [],
      thought: null,
    });

    const { lastFrame, unmount } = render(
      <App
        config={mockConfig as unknown as ServerConfig}
        settings={mockSettings}
        version={mockVersion}
      />,
    );
    currentUnmount = unmount;
    expect(lastFrame()).toMatchSnapshot();
  });

  describe('with initial prompt from --prompt-interactive', () => {
    it('should submit the initial prompt automatically', async () => {
      const mockSubmitQuery = vi.fn();

      mockConfig.getQuestion = vi.fn(() => 'hello from prompt-interactive');

      vi.mocked(useGeminiStream).mockReturnValue({
        streamingState: StreamingState.Idle,
        submitQuery: mockSubmitQuery,
        initError: null,
        pendingHistoryItems: [],
        thought: null,
      });

      mockConfig.getGeminiClient.mockReturnValue({
        isInitialized: vi.fn(() => true),
        getUserTier: vi.fn(),
      } as unknown as GeminiClient);

      const { unmount, rerender } = render(
        <App
          config={mockConfig as unknown as ServerConfig}
          settings={mockSettings}
          version={mockVersion}
        />,
      );
      currentUnmount = unmount;

      // Force a re-render to trigger useEffect
      rerender(
        <App
          config={mockConfig as unknown as ServerConfig}
          settings={mockSettings}
          version={mockVersion}
        />,
      );

      await new Promise((resolve) => setTimeout(resolve, 0));

      expect(mockSubmitQuery).toHaveBeenCalledWith(
        'hello from prompt-interactive',
      );
    });
  });

  describe('errorCount', () => {
    it('should correctly sum the counts of error messages', async () => {
      const mockConsoleMessages: ConsoleMessageItem[] = [
        { type: 'error', content: 'First error', count: 1 },
        { type: 'log', content: 'some log', count: 1 },
        { type: 'error', content: 'Second error', count: 3 },
        { type: 'warn', content: 'a warning', count: 1 },
        { type: 'error', content: 'Third error', count: 1 },
      ];

      vi.mocked(useConsoleMessages).mockReturnValue({
        consoleMessages: mockConsoleMessages,
        handleNewMessage: vi.fn(),
        clearConsoleMessages: vi.fn(),
      });

      const { lastFrame, unmount } = render(
        <App
          config={mockConfig as unknown as ServerConfig}
          settings={mockSettings}
          version={mockVersion}
        />,
      );
      currentUnmount = unmount;
      await Promise.resolve();

      // Total error count should be 1 + 3 + 1 = 5
      expect(lastFrame()).toContain('5 errors');
    });
  });

  describe('auth validation', () => {
    it('should call validateAuthMethod when useExternalAuth is false', async () => {
      const validateAuthMethodSpy = vi.spyOn(auth, 'validateAuthMethod');
      mockSettings = createMockSettings({
        workspace: {
          selectedAuthType: 'USE_GEMINI' as AuthType,
          useExternalAuth: false,
          theme: 'Default',
        },
      });

      const { unmount } = render(
        <App
          config={mockConfig as unknown as ServerConfig}
          settings={mockSettings}
          version={mockVersion}
        />,
      );
      currentUnmount = unmount;

      expect(validateAuthMethodSpy).toHaveBeenCalledWith('USE_GEMINI');
    });

    it('should NOT call validateAuthMethod when useExternalAuth is true', async () => {
      const validateAuthMethodSpy = vi.spyOn(auth, 'validateAuthMethod');
      mockSettings = createMockSettings({
        workspace: {
          selectedAuthType: 'USE_GEMINI' as AuthType,
          useExternalAuth: true,
          theme: 'Default',
        },
      });

      const { unmount } = render(
        <App
          config={mockConfig as unknown as ServerConfig}
          settings={mockSettings}
          version={mockVersion}
        />,
      );
      currentUnmount = unmount;

      expect(validateAuthMethodSpy).not.toHaveBeenCalled();
    });
  });

  describe('when in a narrow terminal', () => {
    it('should render with a column layout', () => {
      vi.spyOn(useTerminalSize, 'useTerminalSize').mockReturnValue({
        columns: 60,
        rows: 24,
      });

      const { lastFrame, unmount } = render(
        <App
          config={mockConfig as unknown as ServerConfig}
          settings={mockSettings}
          version={mockVersion}
        />,
      );
      currentUnmount = unmount;
      expect(lastFrame()).toMatchSnapshot();
    });
  });
<<<<<<< HEAD
=======

  describe('FolderTrustDialog', () => {
    it('should display the folder trust dialog when isFolderTrustDialogOpen is true', async () => {
      const { useFolderTrust } = await import('./hooks/useFolderTrust.js');
      vi.mocked(useFolderTrust).mockReturnValue({
        isFolderTrustDialogOpen: true,
        handleFolderTrustSelect: vi.fn(),
      });

      const { lastFrame, unmount } = render(
        <App
          config={mockConfig as unknown as ServerConfig}
          settings={mockSettings}
          version={mockVersion}
        />,
      );
      currentUnmount = unmount;
      await Promise.resolve();
      expect(lastFrame()).toContain('Do you trust this folder?');
    });
  });
>>>>>>> 191cc01b
});<|MERGE_RESOLUTION|>--- conflicted
+++ resolved
@@ -1098,8 +1098,6 @@
       expect(lastFrame()).toMatchSnapshot();
     });
   });
-<<<<<<< HEAD
-=======
 
   describe('FolderTrustDialog', () => {
     it('should display the folder trust dialog when isFolderTrustDialogOpen is true', async () => {
@@ -1121,5 +1119,4 @@
       expect(lastFrame()).toContain('Do you trust this folder?');
     });
   });
->>>>>>> 191cc01b
 });