--- conflicted
+++ resolved
@@ -78,702 +78,6 @@
         <App />
       </UIStateContext.Provider>,
     );
-<<<<<<< HEAD
-    currentUnmount = unmount;
-    expect(lastFrame()).toMatchSnapshot();
-  });
-
-  describe('with initial prompt from --prompt-interactive', () => {
-    it('should submit the initial prompt automatically', async () => {
-      const mockSubmitQuery = vi.fn();
-
-      mockConfig.getQuestion = vi.fn(() => 'hello from prompt-interactive');
-
-      vi.mocked(useGeminiStream).mockReturnValue({
-        streamingState: StreamingState.Idle,
-        submitQuery: mockSubmitQuery,
-        initError: null,
-        pendingHistoryItems: [],
-        thought: null,
-      });
-
-      mockConfig.getGeminiClient.mockReturnValue({
-        isInitialized: vi.fn(() => true),
-        getUserTier: vi.fn(),
-      } as unknown as GeminiClient);
-
-      const { unmount, rerender } = renderWithProviders(
-        <App
-          config={mockConfig as unknown as ServerConfig}
-          settings={mockSettings}
-          version={mockVersion}
-        />,
-      );
-      currentUnmount = unmount;
-
-      // Force a re-render to trigger useEffect
-      rerender(
-        <App
-          config={mockConfig as unknown as ServerConfig}
-          settings={mockSettings}
-          version={mockVersion}
-        />,
-      );
-
-      await new Promise((resolve) => setTimeout(resolve, 0));
-
-      expect(mockSubmitQuery).toHaveBeenCalledWith(
-        'hello from prompt-interactive',
-      );
-    });
-  });
-
-  describe('errorCount', () => {
-    it('should correctly sum the counts of error messages', async () => {
-      const mockConsoleMessages: ConsoleMessageItem[] = [
-        { type: 'error', content: 'First error', count: 1 },
-        { type: 'log', content: 'some log', count: 1 },
-        { type: 'error', content: 'Second error', count: 3 },
-        { type: 'warn', content: 'a warning', count: 1 },
-        { type: 'error', content: 'Third error', count: 1 },
-      ];
-
-      vi.mocked(useConsoleMessages).mockReturnValue({
-        consoleMessages: mockConsoleMessages,
-        handleNewMessage: vi.fn(),
-        clearConsoleMessages: vi.fn(),
-      });
-
-      const { lastFrame, unmount } = renderWithProviders(
-        <App
-          config={mockConfig as unknown as ServerConfig}
-          settings={mockSettings}
-          version={mockVersion}
-        />,
-      );
-      currentUnmount = unmount;
-      await Promise.resolve();
-
-      // Total error count should be 1 + 3 + 1 = 5
-      expect(lastFrame()).toContain('5 errors');
-    });
-  });
-
-  describe('auth validation', () => {
-    it('should call validateAuthMethod when useExternalAuth is false', async () => {
-      const validateAuthMethodSpy = vi.spyOn(auth, 'validateAuthMethod');
-      mockSettings = createMockSettings({
-        workspace: {
-          security: {
-            auth: {
-              selectedType: 'USE_GEMINI' as AuthType,
-              useExternal: false,
-            },
-          },
-          ui: { theme: 'Default' },
-        },
-      });
-
-      const { unmount } = renderWithProviders(
-        <App
-          config={mockConfig as unknown as ServerConfig}
-          settings={mockSettings}
-          version={mockVersion}
-        />,
-      );
-      currentUnmount = unmount;
-
-      expect(validateAuthMethodSpy).toHaveBeenCalledWith('USE_GEMINI');
-    });
-
-    it('should NOT call validateAuthMethod when useExternalAuth is true', async () => {
-      const validateAuthMethodSpy = vi.spyOn(auth, 'validateAuthMethod');
-      mockSettings = createMockSettings({
-        workspace: {
-          security: {
-            auth: {
-              selectedType: 'USE_GEMINI' as AuthType,
-              useExternal: true,
-            },
-          },
-          ui: { theme: 'Default' },
-        },
-      });
-
-      const { unmount } = renderWithProviders(
-        <App
-          config={mockConfig as unknown as ServerConfig}
-          settings={mockSettings}
-          version={mockVersion}
-        />,
-      );
-      currentUnmount = unmount;
-
-      expect(validateAuthMethodSpy).not.toHaveBeenCalled();
-    });
-  });
-
-  describe('when in a narrow terminal', () => {
-    it('should render with a column layout', () => {
-      vi.spyOn(useTerminalSize, 'useTerminalSize').mockReturnValue({
-        columns: 60,
-        rows: 24,
-      });
-
-      const { lastFrame, unmount } = renderWithProviders(
-        <App
-          config={mockConfig as unknown as ServerConfig}
-          settings={mockSettings}
-          version={mockVersion}
-        />,
-      );
-      currentUnmount = unmount;
-      expect(lastFrame()).toMatchSnapshot();
-    });
-  });
-
-  describe('NO_COLOR smoke test', () => {
-    let originalNoColor: string | undefined;
-
-    beforeEach(() => {
-      originalNoColor = process.env.NO_COLOR;
-    });
-
-    afterEach(() => {
-      process.env.NO_COLOR = originalNoColor;
-    });
-
-    it('should render without errors when NO_COLOR is set', async () => {
-      process.env.NO_COLOR = 'true';
-
-      const { lastFrame, unmount } = renderWithProviders(
-        <App
-          config={mockConfig as unknown as ServerConfig}
-          settings={mockSettings}
-          version={mockVersion}
-        />,
-      );
-      currentUnmount = unmount;
-
-      expect(lastFrame()).toBeTruthy();
-      expect(lastFrame()).toContain('Type your message or @path/to/file');
-    });
-  });
-
-  describe('FolderTrustDialog', () => {
-    it('should display the folder trust dialog when isFolderTrustDialogOpen is true', async () => {
-      const { useFolderTrust } = await import('./hooks/useFolderTrust.js');
-      vi.mocked(useFolderTrust).mockReturnValue({
-        isFolderTrustDialogOpen: true,
-        handleFolderTrustSelect: vi.fn(),
-      });
-
-      const { lastFrame, unmount } = renderWithProviders(
-        <App
-          config={mockConfig as unknown as ServerConfig}
-          settings={mockSettings}
-          version={mockVersion}
-        />,
-      );
-      currentUnmount = unmount;
-      await Promise.resolve();
-      expect(lastFrame()).toContain('Do you trust this folder?');
-    });
-
-    it('should display the folder trust dialog when the feature is enabled but the folder is not trusted', async () => {
-      const { useFolderTrust } = await import('./hooks/useFolderTrust.js');
-      vi.mocked(useFolderTrust).mockReturnValue({
-        isFolderTrustDialogOpen: true,
-        handleFolderTrustSelect: vi.fn(),
-      });
-      mockConfig.isTrustedFolder.mockReturnValue(false);
-
-      const { lastFrame, unmount } = renderWithProviders(
-        <App
-          config={mockConfig as unknown as ServerConfig}
-          settings={mockSettings}
-          version={mockVersion}
-        />,
-      );
-      currentUnmount = unmount;
-      await Promise.resolve();
-      expect(lastFrame()).toContain('Do you trust this folder?');
-    });
-
-    it('should not display Tips component when folder trust dialog is open', async () => {
-      const { useFolderTrust } = await import('./hooks/useFolderTrust.js');
-      vi.mocked(useFolderTrust).mockReturnValue({
-        isFolderTrustDialogOpen: true,
-        handleFolderTrustSelect: vi.fn(),
-        isRestarting: false,
-      });
-
-      const { unmount } = renderWithProviders(
-        <App
-          config={mockConfig as unknown as ServerConfig}
-          settings={mockSettings}
-          version={mockVersion}
-        />,
-      );
-      currentUnmount = unmount;
-      await Promise.resolve();
-      expect(vi.mocked(Tips)).not.toHaveBeenCalled();
-    });
-
-    it('should show Tips after the dialog is closed via user interaction', async () => {
-      const { useFolderTrust } = await import('./hooks/useFolderTrust.js');
-      const mockUseFolderTrust = vi.mocked(useFolderTrust);
-      let isFolderTrustDialogOpen = true;
-
-      const handleFolderTrustSelect = () => {
-        isFolderTrustDialogOpen = false;
-      };
-
-      mockUseFolderTrust.mockImplementation(() => ({
-        isFolderTrustDialogOpen,
-        handleFolderTrustSelect,
-        isRestarting: false,
-      }));
-
-      const { lastFrame, rerender, stdin, unmount } = renderWithProviders(
-        <App
-          config={mockConfig as unknown as ServerConfig}
-          settings={mockSettings}
-          version={mockVersion}
-        />,
-      );
-      currentUnmount = unmount;
-
-      // Ensure dialog is open and tips are hidden
-      expect(lastFrame()).toContain('Do you trust this folder?');
-      expect(vi.mocked(Tips)).not.toHaveBeenCalled();
-
-      // Simulate user pressing escape to close the dialog
-      stdin.write('\x1b');
-
-      // Rerender to apply the state change from the mock
-      rerender(
-        <App
-          config={mockConfig as unknown as ServerConfig}
-          settings={mockSettings}
-          version={mockVersion}
-        />,
-      );
-
-      // Wait for the UI to update
-      await waitFor(() => {
-        expect(lastFrame()).not.toContain('Do you trust this folder?');
-        expect(vi.mocked(Tips)).toHaveBeenCalled();
-      });
-    });
-
-    it('should not display the folder trust dialog when the feature is disabled', async () => {
-      const { useFolderTrust } = await import('./hooks/useFolderTrust.js');
-      vi.mocked(useFolderTrust).mockReturnValue({
-        isFolderTrustDialogOpen: false,
-        handleFolderTrustSelect: vi.fn(),
-      });
-      mockConfig.isTrustedFolder.mockReturnValue(false);
-
-      const { lastFrame, unmount } = renderWithProviders(
-        <App
-          config={mockConfig as unknown as ServerConfig}
-          settings={mockSettings}
-          version={mockVersion}
-        />,
-      );
-      currentUnmount = unmount;
-      await Promise.resolve();
-      expect(lastFrame()).not.toContain('Do you trust this folder?');
-    });
-  });
-
-  describe('Message Queuing', () => {
-    let mockSubmitQuery: typeof vi.fn;
-
-    beforeEach(() => {
-      mockSubmitQuery = vi.fn();
-      vi.useFakeTimers();
-    });
-
-    afterEach(() => {
-      vi.useRealTimers();
-    });
-
-    it('should queue messages when handleFinalSubmit is called during streaming', () => {
-      vi.mocked(useGeminiStream).mockReturnValue({
-        streamingState: StreamingState.Responding,
-        submitQuery: mockSubmitQuery,
-        initError: null,
-        pendingHistoryItems: [],
-        thought: null,
-      });
-
-      const { unmount } = renderWithProviders(
-        <App
-          config={mockConfig as unknown as ServerConfig}
-          settings={mockSettings}
-          version={mockVersion}
-        />,
-      );
-      currentUnmount = unmount;
-
-      // The message should not be sent immediately during streaming
-      expect(mockSubmitQuery).not.toHaveBeenCalled();
-    });
-
-    it('should auto-send queued messages when transitioning from Responding to Idle', async () => {
-      const mockSubmitQueryFn = vi.fn();
-
-      // Start with Responding state
-      vi.mocked(useGeminiStream).mockReturnValue({
-        streamingState: StreamingState.Responding,
-        submitQuery: mockSubmitQueryFn,
-        initError: null,
-        pendingHistoryItems: [],
-        thought: null,
-      });
-
-      const { unmount, rerender } = renderWithProviders(
-        <App
-          config={mockConfig as unknown as ServerConfig}
-          settings={mockSettings}
-          version={mockVersion}
-        />,
-      );
-      currentUnmount = unmount;
-
-      // Simulate the hook returning Idle state (streaming completed)
-      vi.mocked(useGeminiStream).mockReturnValue({
-        streamingState: StreamingState.Idle,
-        submitQuery: mockSubmitQueryFn,
-        initError: null,
-        pendingHistoryItems: [],
-        thought: null,
-      });
-
-      // Rerender to trigger the useEffect with new state
-      rerender(
-        <App
-          config={mockConfig as unknown as ServerConfig}
-          settings={mockSettings}
-          version={mockVersion}
-        />,
-      );
-
-      // The effect uses setTimeout(100ms) before sending
-      await vi.advanceTimersByTimeAsync(100);
-
-      // Note: In the actual implementation, messages would be queued first
-      // This test verifies the auto-send mechanism works when state transitions
-    });
-
-    it('should display queued messages with dimmed color', () => {
-      // This test would require being able to simulate handleFinalSubmit
-      // and then checking the rendered output for the queued messages
-      // with the ▸ prefix and dimColor styling
-
-      vi.mocked(useGeminiStream).mockReturnValue({
-        streamingState: StreamingState.Responding,
-        submitQuery: mockSubmitQuery,
-        initError: null,
-        pendingHistoryItems: [],
-        thought: 'Processing...',
-      });
-
-      const { unmount, lastFrame } = renderWithProviders(
-        <App
-          config={mockConfig as unknown as ServerConfig}
-          settings={mockSettings}
-          version={mockVersion}
-        />,
-      );
-      currentUnmount = unmount;
-
-      // The actual queued messages display is tested visually
-      // since we need to trigger handleFinalSubmit which is internal
-      const output = lastFrame();
-      expect(output).toBeDefined();
-    });
-
-    it('should clear message queue after sending', async () => {
-      const mockSubmitQueryFn = vi.fn();
-
-      // Start with idle to allow message queue to process
-      vi.mocked(useGeminiStream).mockReturnValue({
-        streamingState: StreamingState.Idle,
-        submitQuery: mockSubmitQueryFn,
-        initError: null,
-        pendingHistoryItems: [],
-        thought: null,
-      });
-
-      const { unmount, lastFrame } = renderWithProviders(
-        <App
-          config={mockConfig as unknown as ServerConfig}
-          settings={mockSettings}
-          version={mockVersion}
-        />,
-      );
-      currentUnmount = unmount;
-
-      // After sending, the queue should be cleared
-      // This is handled internally by setMessageQueue([]) in the useEffect
-      await vi.advanceTimersByTimeAsync(100);
-
-      // Verify the component renders without errors
-      expect(lastFrame()).toBeDefined();
-    });
-
-    it('should handle empty messages by filtering them out', () => {
-      // The handleFinalSubmit function trims and checks if length > 0
-      // before adding to queue, so empty messages are filtered
-
-      vi.mocked(useGeminiStream).mockReturnValue({
-        streamingState: StreamingState.Idle,
-        submitQuery: mockSubmitQuery,
-        initError: null,
-        pendingHistoryItems: [],
-        thought: null,
-      });
-
-      const { unmount } = renderWithProviders(
-        <App
-          config={mockConfig as unknown as ServerConfig}
-          settings={mockSettings}
-          version={mockVersion}
-        />,
-      );
-      currentUnmount = unmount;
-
-      // Empty or whitespace-only messages won't be added to queue
-      // This is enforced by the trimmedValue.length > 0 check
-      expect(mockSubmitQuery).not.toHaveBeenCalled();
-    });
-
-    it('should combine multiple queued messages with double newlines', async () => {
-      // This test verifies that when multiple messages are queued,
-      // they are combined with '\n\n' as the separator
-
-      const mockSubmitQueryFn = vi.fn();
-
-      vi.mocked(useGeminiStream).mockReturnValue({
-        streamingState: StreamingState.Idle,
-        submitQuery: mockSubmitQueryFn,
-        initError: null,
-        pendingHistoryItems: [],
-        thought: null,
-      });
-
-      const { unmount, lastFrame } = renderWithProviders(
-        <App
-          config={mockConfig as unknown as ServerConfig}
-          settings={mockSettings}
-          version={mockVersion}
-        />,
-      );
-      currentUnmount = unmount;
-
-      // The combining logic uses messageQueue.join('\n\n')
-      // This is tested by the implementation in the useEffect
-      await vi.advanceTimersByTimeAsync(100);
-
-      expect(lastFrame()).toBeDefined();
-    });
-
-    it('should limit displayed messages to MAX_DISPLAYED_QUEUED_MESSAGES', () => {
-      // This test verifies the display logic handles multiple messages correctly
-      // by checking that the MAX_DISPLAYED_QUEUED_MESSAGES constant is respected
-
-      vi.mocked(useGeminiStream).mockReturnValue({
-        streamingState: StreamingState.Responding,
-        submitQuery: mockSubmitQuery,
-        initError: null,
-        pendingHistoryItems: [],
-        thought: 'Processing...',
-      });
-
-      const { lastFrame, unmount } = renderWithProviders(
-        <App
-          config={mockConfig as unknown as ServerConfig}
-          settings={mockSettings}
-          version={mockVersion}
-        />,
-      );
-      currentUnmount = unmount;
-
-      const output = lastFrame();
-
-      // Verify the display logic exists and can handle multiple messages
-      // The actual queue behavior is tested in the useMessageQueue hook tests
-      expect(output).toBeDefined();
-
-      // Check that the component renders without errors when there are messages to display
-      expect(output).not.toContain('Error');
-    });
-
-    it('should render message queue display without errors', () => {
-      // Test that the message queue display logic renders correctly
-      // This verifies the UI changes for performance improvements work
-
-      vi.mocked(useGeminiStream).mockReturnValue({
-        streamingState: StreamingState.Responding,
-        submitQuery: mockSubmitQuery,
-        initError: null,
-        pendingHistoryItems: [],
-        thought: 'Processing...',
-      });
-
-      const { lastFrame, unmount } = renderWithProviders(
-        <App
-          config={mockConfig as unknown as ServerConfig}
-          settings={mockSettings}
-          version={mockVersion}
-        />,
-      );
-      currentUnmount = unmount;
-
-      const output = lastFrame();
-
-      // Verify component renders without errors
-      expect(output).toBeDefined();
-      expect(output).not.toContain('Error');
-
-      // Verify the component structure is intact (loading indicator should be present)
-      expect(output).toContain('esc to cancel');
-    });
-  });
-
-  describe('debug keystroke logging', () => {
-    let consoleLogSpy: ReturnType<typeof vi.spyOn>;
-
-    beforeEach(() => {
-      consoleLogSpy = vi.spyOn(console, 'log').mockImplementation(() => {});
-    });
-
-    afterEach(() => {
-      consoleLogSpy.mockRestore();
-    });
-
-    it('should pass debugKeystrokeLogging setting to KeypressProvider', () => {
-      const mockSettingsWithDebug = createMockSettings({
-        workspace: {
-          ui: { theme: 'Default' },
-          advanced: { debugKeystrokeLogging: true },
-        },
-      });
-
-      const { lastFrame, unmount } = renderWithProviders(
-        <App
-          config={mockConfig as unknown as ServerConfig}
-          settings={mockSettingsWithDebug}
-          version={mockVersion}
-        />,
-      );
-      currentUnmount = unmount;
-
-      const output = lastFrame();
-
-      expect(output).toBeDefined();
-      expect(mockSettingsWithDebug.merged.advanced?.debugKeystrokeLogging).toBe(
-        true,
-      );
-    });
-
-    it('should use default false value when debugKeystrokeLogging is not set', () => {
-      const { lastFrame, unmount } = renderWithProviders(
-        <App
-          config={mockConfig as unknown as ServerConfig}
-          settings={mockSettings}
-          version={mockVersion}
-        />,
-      );
-      currentUnmount = unmount;
-
-      const output = lastFrame();
-
-      expect(output).toBeDefined();
-      expect(
-        mockSettings.merged.advanced?.debugKeystrokeLogging,
-      ).toBeUndefined();
-    });
-  });
-
-  describe('Ctrl+C behavior', () => {
-    it('should call cancel but only clear the prompt when a tool is executing', async () => {
-      const mockCancel = vi.fn();
-      let onCancelSubmitCallback = () => {};
-
-      // Simulate a tool in the "Executing" state.
-      vi.mocked(useGeminiStream).mockImplementation(
-        (
-          _client,
-          _history,
-          _addItem,
-          _config,
-          _settings,
-          _onDebugMessage,
-          _handleSlashCommand,
-          _shellModeActive,
-          _getPreferredEditor,
-          _onAuthError,
-          _performMemoryRefresh,
-          _modelSwitchedFromQuotaError,
-          _setModelSwitchedFromQuotaError,
-          _onEditorClose,
-          onCancelSubmit, // Capture the cancel callback from App.tsx
-        ) => {
-          onCancelSubmitCallback = onCancelSubmit;
-          return {
-            streamingState: StreamingState.Responding,
-            submitQuery: vi.fn(),
-            initError: null,
-            pendingHistoryItems: [
-              {
-                type: 'tool_group',
-                tools: [
-                  {
-                    name: 'test_tool',
-                    status: 'Executing',
-                    result: '',
-                    args: {},
-                  },
-                ],
-              },
-            ],
-            thought: null,
-            cancelOngoingRequest: () => {
-              mockCancel();
-              onCancelSubmitCallback(); // <--- This is the key change
-            },
-          };
-        },
-      );
-
-      const { stdin, lastFrame, unmount } = renderWithProviders(
-        <App
-          config={mockConfig as unknown as ServerConfig}
-          settings={mockSettings}
-          version={mockVersion}
-        />,
-      );
-      currentUnmount = unmount;
-
-      // Simulate user typing something into the prompt while a tool is running.
-      stdin.write('some text');
-      await new Promise((resolve) => setTimeout(resolve, 100));
-
-      // Verify the text is in the prompt.
-      expect(lastFrame()).toContain('some text');
-
-      // Simulate Ctrl+C.
-      stdin.write('\x03');
-      await new Promise((resolve) => setTimeout(resolve, 100));
-
-      // The main cancellation handler SHOULD be called.
-      expect(mockCancel).toHaveBeenCalled();
-=======
->>>>>>> 4693137b
 
     expect(lastFrame()).toContain('MainContent');
     expect(lastFrame()).toContain('Notifications');
