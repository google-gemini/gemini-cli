/**
 * @license
 * Copyright 2025 Google LLC
 * SPDX-License-Identifier: Apache-2.0
 */

import { describe, it, expect, vi } from 'vitest';
import { render } from 'ink-testing-library';
import { Text } from 'ink';
import { App } from './App.js';
import { UIStateContext, type UIState } from './contexts/UIStateContext.js';
import { StreamingState } from './types.js';

// Mock components to isolate App component testing
vi.mock('./components/MainContent.js', () => ({
  MainContent: () => <Text>MainContent</Text>,
}));

vi.mock('./components/DialogManager.js', () => ({
  DialogManager: () => <Text>DialogManager</Text>,
}));

vi.mock('./components/Composer.js', () => ({
  Composer: () => <Text>Composer</Text>,
}));

vi.mock('./components/Notifications.js', () => ({
  Notifications: () => <Text>Notifications</Text>,
}));

vi.mock('./components/QuittingDisplay.js', () => ({
  QuittingDisplay: () => <Text>Quitting...</Text>,
}));

describe('App', () => {
  const mockUIState: Partial<UIState> = {
    streamingState: StreamingState.Idle,
    quittingMessages: null,
    dialogsVisible: false,
    mainControlsRef: { current: null },
  };

<<<<<<< HEAD
  beforeEach(() => {
    vi.spyOn(useTerminalSize, 'useTerminalSize').mockReturnValue({
      columns: 120,
      rows: 24,
    });

    const ServerConfigMocked = vi.mocked(ServerConfig, true);
    mockConfig = new ServerConfigMocked({
      embeddingModel: 'test-embedding-model',
      sandbox: undefined,
      targetDir: '/test/dir',
      debugMode: false,
      userMemory: '',
      geminiMdFileCount: 0,
      showMemoryUsage: false,
      sessionId: 'test-session-id',
      cwd: '/tmp',
      model: 'model',
    }) as unknown as MockServerConfig;
    mockVersion = '0.0.0-test';

    // Ensure the getShowMemoryUsage mock function is specifically set up if not covered by constructor mock
    if (!mockConfig.getShowMemoryUsage) {
      mockConfig.getShowMemoryUsage = vi.fn(() => false);
    }
    mockConfig.getShowMemoryUsage.mockReturnValue(false); // Default for most tests

    // Ensure a theme is set so the theme dialog does not appear.
    mockSettings = createMockSettings({ workspace: { theme: 'Default' } });

    // Ensure getWorkspaceContext is available if not added by the constructor
    if (!mockConfig.getWorkspaceContext) {
      mockConfig.getWorkspaceContext = vi.fn(() => ({
        getDirectories: vi.fn(() => ['/test/dir']),
      }));
    }
    vi.mocked(ideContext.getIdeContext).mockReturnValue(undefined);
  });

  afterEach(() => {
    if (currentUnmount) {
      currentUnmount();
      currentUnmount = undefined;
    }
    vi.clearAllMocks(); // Clear mocks after each test
  });

  describe('handleAutoUpdate', () => {
    let spawnEmitter: EventEmitter;

    beforeEach(async () => {
      const { spawn } = await import('node:child_process');
      spawnEmitter = new EventEmitter();
      spawnEmitter.stdout = new EventEmitter();
      spawnEmitter.stderr = new EventEmitter();
      (spawn as vi.Mock).mockReturnValue(spawnEmitter);
    });

    afterEach(() => {
      delete process.env.GEMINI_CLI_DISABLE_AUTOUPDATER;
    });

    it('should not start the update process when running from git', async () => {
      mockedIsGitRepository.mockResolvedValue(true);
      const info: UpdateObject = {
        update: {
          name: '@google/gemini-cli',
          latest: '1.1.0',
          current: '1.0.0',
        },
        message: 'Gemini CLI update available!',
      };
      mockedCheckForUpdates.mockResolvedValue(info);
      const { spawn } = await import('node:child_process');

      const { unmount } = renderWithProviders(
        <App
          config={mockConfig as unknown as ServerConfig}
          settings={mockSettings}
          version={mockVersion}
        />,
      );
      currentUnmount = unmount;

      // Wait for any potential async operations to complete
      await waitFor(() => {
        expect(spawn).not.toHaveBeenCalled();
      });
    });

    it('should show a success message when update succeeds', async () => {
      mockedIsGitRepository.mockResolvedValue(false);
      const info: UpdateObject = {
        update: {
          name: '@google/gemini-cli',
          latest: '1.1.0',
          current: '1.0.0',
        },
        message: 'Update available',
      };
      mockedCheckForUpdates.mockResolvedValue(info);

      const { lastFrame, unmount } = renderWithProviders(
        <App
          config={mockConfig as unknown as ServerConfig}
          settings={mockSettings}
          version={mockVersion}
        />,
      );
      currentUnmount = unmount;

      updateEventEmitter.emit('update-success', info);

      // Wait for the success message to appear
      await waitFor(() => {
        expect(lastFrame()).toContain(
          'Update successful! The new version will be used on your next run.',
        );
      });
    });

    it('should show an error message when update fails', async () => {
      mockedIsGitRepository.mockResolvedValue(false);
      const info: UpdateObject = {
        update: {
          name: '@google/gemini-cli',
          latest: '1.1.0',
          current: '1.0.0',
        },
        message: 'Update available',
      };
      mockedCheckForUpdates.mockResolvedValue(info);

      const { lastFrame, unmount } = renderWithProviders(
        <App
          config={mockConfig as unknown as ServerConfig}
          settings={mockSettings}
          version={mockVersion}
        />,
      );
      currentUnmount = unmount;

      updateEventEmitter.emit('update-failed', info);

      // Wait for the error message to appear
      await waitFor(() => {
        expect(lastFrame()).toContain(
          'Automatic update failed. Please try updating manually',
        );
      });
    });

    it('should show an error message when spawn fails', async () => {
      mockedIsGitRepository.mockResolvedValue(false);
      const info: UpdateObject = {
        update: {
          name: '@google/gemini-cli',
          latest: '1.1.0',
          current: '1.0.0',
        },
        message: 'Update available',
      };
      mockedCheckForUpdates.mockResolvedValue(info);

      const { lastFrame, unmount } = renderWithProviders(
        <App
          config={mockConfig as unknown as ServerConfig}
          settings={mockSettings}
          version={mockVersion}
        />,
      );
      currentUnmount = unmount;

      // We are testing the App's reaction to an `update-failed` event,
      // which is what should be emitted when a spawn error occurs elsewhere.
      updateEventEmitter.emit('update-failed', info);

      // Wait for the error message to appear
      await waitFor(() => {
        expect(lastFrame()).toContain(
          'Automatic update failed. Please try updating manually',
        );
      });
    });

    it('should not auto-update if GEMINI_CLI_DISABLE_AUTOUPDATER is true', async () => {
      mockedIsGitRepository.mockResolvedValue(false);
      process.env.GEMINI_CLI_DISABLE_AUTOUPDATER = 'true';
      const info: UpdateObject = {
        update: {
          name: '@google/gemini-cli',
          latest: '1.1.0',
          current: '1.0.0',
        },
        message: 'Update available',
      };
      mockedCheckForUpdates.mockResolvedValue(info);
      const { spawn } = await import('node:child_process');

      const { unmount } = renderWithProviders(
        <App
          config={mockConfig as unknown as ServerConfig}
          settings={mockSettings}
          version={mockVersion}
        />,
      );
      currentUnmount = unmount;

      // Wait for any potential async operations to complete
      await waitFor(() => {
        expect(spawn).not.toHaveBeenCalled();
      });
    });
  });

  it('should display active file when available', async () => {
    vi.mocked(ideContext.getIdeContext).mockReturnValue({
      workspaceState: {
        openFiles: [
          {
            path: '/path/to/my-file.ts',
            isActive: true,
            selectedText: 'hello',
            timestamp: 0,
          },
        ],
      },
    });

    const { lastFrame, unmount } = renderWithProviders(
      <App
        config={mockConfig as unknown as ServerConfig}
        settings={mockSettings}
        version={mockVersion}
      />,
    );
    currentUnmount = unmount;
    await Promise.resolve();
    expect(lastFrame()).toContain('1 open file (ctrl+g to view)');
  });

  it('should not display any files when not available', async () => {
    vi.mocked(ideContext.getIdeContext).mockReturnValue({
      workspaceState: {
        openFiles: [],
      },
    });

    const { lastFrame, unmount } = renderWithProviders(
      <App
        config={mockConfig as unknown as ServerConfig}
        settings={mockSettings}
        version={mockVersion}
      />,
    );
    currentUnmount = unmount;
    await Promise.resolve();
    expect(lastFrame()).not.toContain('Open File');
  });

  it('should display active file and other open files', async () => {
    vi.mocked(ideContext.getIdeContext).mockReturnValue({
      workspaceState: {
        openFiles: [
          {
            path: '/path/to/my-file.ts',
            isActive: true,
            selectedText: 'hello',
            timestamp: 0,
          },
          {
            path: '/path/to/another-file.ts',
            isActive: false,
            timestamp: 1,
          },
          {
            path: '/path/to/third-file.ts',
            isActive: false,
            timestamp: 2,
          },
        ],
      },
    });

    const { lastFrame, unmount } = renderWithProviders(
      <App
        config={mockConfig as unknown as ServerConfig}
        settings={mockSettings}
        version={mockVersion}
      />,
    );
    currentUnmount = unmount;
    await Promise.resolve();
    expect(lastFrame()).toContain('3 open files (ctrl+g to view)');
  });

  it('should display active file and other context', async () => {
    vi.mocked(ideContext.getIdeContext).mockReturnValue({
      workspaceState: {
        openFiles: [
          {
            path: '/path/to/my-file.ts',
            isActive: true,
            selectedText: 'hello',
            timestamp: 0,
          },
        ],
      },
    });
    mockConfig.getGeminiMdFileCount.mockReturnValue(1);
    mockConfig.getAllGeminiMdFilenames.mockReturnValue(['GEMINI.md']);

    const { lastFrame, unmount } = renderWithProviders(
      <App
        config={mockConfig as unknown as ServerConfig}
        settings={mockSettings}
        version={mockVersion}
      />,
    );
    currentUnmount = unmount;
    await Promise.resolve();
    expect(lastFrame()).toContain('Using: 1 open file (ctrl+g to view)');
    expect(lastFrame()).toContain('GEMINI.md');
  });

  it('should not display context summary when hideContextSummary is true', async () => {
    mockSettings = createMockSettings({
      workspace: {
        ui: { hideContextSummary: true },
      },
    });
    vi.mocked(ideContext.getIdeContext).mockReturnValue({
      workspaceState: {
        openFiles: [
          {
            path: '/path/to/my-file.ts',
            isActive: true,
            selectedText: 'hello',
            timestamp: 0,
          },
        ],
      },
    });
    mockConfig.getGeminiMdFileCount.mockReturnValue(1);
    mockConfig.getAllGeminiMdFilenames.mockReturnValue(['GEMINI.md']);

    const { lastFrame, unmount } = renderWithProviders(
      <App
        config={mockConfig as unknown as ServerConfig}
        settings={mockSettings}
        version={mockVersion}
      />,
    );
    currentUnmount = unmount;
    await Promise.resolve();
    const output = lastFrame();
    expect(output).not.toContain('Using:');
    expect(output).not.toContain('open file');
    expect(output).not.toContain('GEMINI.md file');
  });

  it('should display default "GEMINI.md" in footer when contextFileName is not set and count is 1', async () => {
    mockConfig.getGeminiMdFileCount.mockReturnValue(1);
    mockConfig.getAllGeminiMdFilenames.mockReturnValue(['GEMINI.md']);
    // For this test, ensure showMemoryUsage is false or debugMode is false if it relies on that
    mockConfig.getDebugMode.mockReturnValue(false);
    mockConfig.getShowMemoryUsage.mockReturnValue(false);

    const { lastFrame, unmount } = renderWithProviders(
      <App
        config={mockConfig as unknown as ServerConfig}
        settings={mockSettings}
        version={mockVersion}
      />,
    );
    currentUnmount = unmount;
    await Promise.resolve(); // Wait for any async updates
    expect(lastFrame()).toContain('Using: 1 GEMINI.md file');
  });

  it('should display default "GEMINI.md" with plural when contextFileName is not set and count is > 1', async () => {
    mockConfig.getGeminiMdFileCount.mockReturnValue(2);
    mockConfig.getAllGeminiMdFilenames.mockReturnValue([
      'GEMINI.md',
      'GEMINI.md',
    ]);
    mockConfig.getDebugMode.mockReturnValue(false);
    mockConfig.getShowMemoryUsage.mockReturnValue(false);

    const { lastFrame, unmount } = renderWithProviders(
      <App
        config={mockConfig as unknown as ServerConfig}
        settings={mockSettings}
        version={mockVersion}
      />,
    );
    currentUnmount = unmount;
    await Promise.resolve();
    expect(lastFrame()).toContain('Using: 2 GEMINI.md files');
  });

  it('should display custom contextFileName in footer when set and count is 1', async () => {
    mockSettings = createMockSettings({
      workspace: {
        context: { fileName: 'AGENTS.md' },
        ui: { theme: 'Default' },
      },
    });
    mockConfig.getGeminiMdFileCount.mockReturnValue(1);
    mockConfig.getAllGeminiMdFilenames.mockReturnValue(['AGENTS.md']);
    mockConfig.getDebugMode.mockReturnValue(false);
    mockConfig.getShowMemoryUsage.mockReturnValue(false);

    const { lastFrame, unmount } = renderWithProviders(
      <App
        config={mockConfig as unknown as ServerConfig}
        settings={mockSettings}
        version={mockVersion}
      />,
    );
    currentUnmount = unmount;
    await Promise.resolve();
    expect(lastFrame()).toContain('Using: 1 AGENTS.md file');
  });

  it('should display a generic message when multiple context files with different names are provided', async () => {
    mockSettings = createMockSettings({
      workspace: {
        context: { fileName: ['AGENTS.md', 'CONTEXT.md'] },
        ui: { theme: 'Default' },
      },
    });
    mockConfig.getGeminiMdFileCount.mockReturnValue(2);
    mockConfig.getAllGeminiMdFilenames.mockReturnValue([
      'AGENTS.md',
      'CONTEXT.md',
    ]);
    mockConfig.getDebugMode.mockReturnValue(false);
    mockConfig.getShowMemoryUsage.mockReturnValue(false);

    const { lastFrame, unmount } = renderWithProviders(
      <App
        config={mockConfig as unknown as ServerConfig}
        settings={mockSettings}
        version={mockVersion}
      />,
    );
    currentUnmount = unmount;
    await Promise.resolve();
    expect(lastFrame()).toContain('Using: 2 context files');
  });

  it('should display custom contextFileName with plural when set and count is > 1', async () => {
    mockSettings = createMockSettings({
      workspace: {
        context: { fileName: 'MY_NOTES.TXT' },
        ui: { theme: 'Default' },
      },
    });
    mockConfig.getGeminiMdFileCount.mockReturnValue(3);
    mockConfig.getAllGeminiMdFilenames.mockReturnValue([
      'MY_NOTES.TXT',
      'MY_NOTES.TXT',
      'MY_NOTES.TXT',
    ]);
    mockConfig.getDebugMode.mockReturnValue(false);
    mockConfig.getShowMemoryUsage.mockReturnValue(false);

    const { lastFrame, unmount } = renderWithProviders(
      <App
        config={mockConfig as unknown as ServerConfig}
        settings={mockSettings}
        version={mockVersion}
      />,
    );
    currentUnmount = unmount;
    await Promise.resolve();
    expect(lastFrame()).toContain('Using: 3 MY_NOTES.TXT files');
  });

  it('should not display context file message if count is 0, even if contextFileName is set', async () => {
    mockSettings = createMockSettings({
      workspace: {
        context: { fileName: 'ANY_FILE.MD' },
        ui: { theme: 'Default' },
      },
    });
    mockConfig.getGeminiMdFileCount.mockReturnValue(0);
    mockConfig.getAllGeminiMdFilenames.mockReturnValue([]);
    mockConfig.getDebugMode.mockReturnValue(false);
    mockConfig.getShowMemoryUsage.mockReturnValue(false);

    const { lastFrame, unmount } = renderWithProviders(
      <App
        config={mockConfig as unknown as ServerConfig}
        settings={mockSettings}
        version={mockVersion}
      />,
    );
    currentUnmount = unmount;
    await Promise.resolve();
    expect(lastFrame()).not.toContain('ANY_FILE.MD');
  });

  it('should display GEMINI.md and MCP server count when both are present', async () => {
    mockConfig.getGeminiMdFileCount.mockReturnValue(2);
    mockConfig.getAllGeminiMdFilenames.mockReturnValue([
      'GEMINI.md',
      'GEMINI.md',
    ]);
    mockConfig.getMcpServers.mockReturnValue({
      server1: {} as MCPServerConfig,
    });
    mockConfig.getDebugMode.mockReturnValue(false);
    mockConfig.getShowMemoryUsage.mockReturnValue(false);

    const { lastFrame, unmount } = renderWithProviders(
      <App
        config={mockConfig as unknown as ServerConfig}
        settings={mockSettings}
        version={mockVersion}
      />,
    );
    currentUnmount = unmount;
    await Promise.resolve();
    expect(lastFrame()).toContain('1 MCP server');
  });

  it('should display only MCP server count when GEMINI.md count is 0', async () => {
    mockConfig.getGeminiMdFileCount.mockReturnValue(0);
    mockConfig.getAllGeminiMdFilenames.mockReturnValue([]);
    mockConfig.getMcpServers.mockReturnValue({
      server1: {} as MCPServerConfig,
      server2: {} as MCPServerConfig,
    });
    mockConfig.getDebugMode.mockReturnValue(false);
    mockConfig.getShowMemoryUsage.mockReturnValue(false);

    const { lastFrame, unmount } = renderWithProviders(
      <App
        config={mockConfig as unknown as ServerConfig}
        settings={mockSettings}
        version={mockVersion}
      />,
=======
  it('should render main content and composer when not quitting', () => {
    const { lastFrame } = render(
      <UIStateContext.Provider value={mockUIState as UIState}>
        <App />
      </UIStateContext.Provider>,
>>>>>>> 13d39ef7
    );

    expect(lastFrame()).toContain('MainContent');
    expect(lastFrame()).toContain('Notifications');
    expect(lastFrame()).toContain('Composer');
  });

  it('should render quitting display when quittingMessages is set', () => {
    const quittingUIState = {
      ...mockUIState,
      quittingMessages: [{ id: 1, type: 'user', text: 'test' }],
    } as UIState;

    const { lastFrame } = render(
      <UIStateContext.Provider value={quittingUIState}>
        <App />
      </UIStateContext.Provider>,
    );

    expect(lastFrame()).toContain('Quitting...');
  });

  it('should render dialog manager when dialogs are visible', () => {
    const dialogUIState = {
      ...mockUIState,
      dialogsVisible: true,
    } as UIState;

    const { lastFrame } = render(
      <UIStateContext.Provider value={dialogUIState}>
        <App />
      </UIStateContext.Provider>,
    );

<<<<<<< HEAD
      // The prompt should now be empty as a result of the cancellation handler's logic.
      // We can't directly test the buffer's state, but we can see the rendered output.
      await waitFor(() => {
        expect(lastFrame()).not.toContain('some text');
      });
    });

    it('should render MessageQueueIndicator with correct mode', async () => {
      const { lastFrame, unmount } = renderWithProviders(
        <App
          config={mockConfig as unknown as ServerConfig}
          settings={mockSettings}
          version={mockVersion}
        />,
      );
      currentUnmount = unmount;

      await waitFor(() => {
        expect(lastFrame()).toContain('queue: wait_for_idle');
        expect(lastFrame()).toContain('Ctrl+` to toggle');
      });
    });
=======
    expect(lastFrame()).toContain('MainContent');
    expect(lastFrame()).toContain('Notifications');
    expect(lastFrame()).toContain('DialogManager');
>>>>>>> 13d39ef7
  });
});<|MERGE_RESOLUTION|>--- conflicted
+++ resolved
@@ -40,558 +40,11 @@
     mainControlsRef: { current: null },
   };
 
-<<<<<<< HEAD
-  beforeEach(() => {
-    vi.spyOn(useTerminalSize, 'useTerminalSize').mockReturnValue({
-      columns: 120,
-      rows: 24,
-    });
-
-    const ServerConfigMocked = vi.mocked(ServerConfig, true);
-    mockConfig = new ServerConfigMocked({
-      embeddingModel: 'test-embedding-model',
-      sandbox: undefined,
-      targetDir: '/test/dir',
-      debugMode: false,
-      userMemory: '',
-      geminiMdFileCount: 0,
-      showMemoryUsage: false,
-      sessionId: 'test-session-id',
-      cwd: '/tmp',
-      model: 'model',
-    }) as unknown as MockServerConfig;
-    mockVersion = '0.0.0-test';
-
-    // Ensure the getShowMemoryUsage mock function is specifically set up if not covered by constructor mock
-    if (!mockConfig.getShowMemoryUsage) {
-      mockConfig.getShowMemoryUsage = vi.fn(() => false);
-    }
-    mockConfig.getShowMemoryUsage.mockReturnValue(false); // Default for most tests
-
-    // Ensure a theme is set so the theme dialog does not appear.
-    mockSettings = createMockSettings({ workspace: { theme: 'Default' } });
-
-    // Ensure getWorkspaceContext is available if not added by the constructor
-    if (!mockConfig.getWorkspaceContext) {
-      mockConfig.getWorkspaceContext = vi.fn(() => ({
-        getDirectories: vi.fn(() => ['/test/dir']),
-      }));
-    }
-    vi.mocked(ideContext.getIdeContext).mockReturnValue(undefined);
-  });
-
-  afterEach(() => {
-    if (currentUnmount) {
-      currentUnmount();
-      currentUnmount = undefined;
-    }
-    vi.clearAllMocks(); // Clear mocks after each test
-  });
-
-  describe('handleAutoUpdate', () => {
-    let spawnEmitter: EventEmitter;
-
-    beforeEach(async () => {
-      const { spawn } = await import('node:child_process');
-      spawnEmitter = new EventEmitter();
-      spawnEmitter.stdout = new EventEmitter();
-      spawnEmitter.stderr = new EventEmitter();
-      (spawn as vi.Mock).mockReturnValue(spawnEmitter);
-    });
-
-    afterEach(() => {
-      delete process.env.GEMINI_CLI_DISABLE_AUTOUPDATER;
-    });
-
-    it('should not start the update process when running from git', async () => {
-      mockedIsGitRepository.mockResolvedValue(true);
-      const info: UpdateObject = {
-        update: {
-          name: '@google/gemini-cli',
-          latest: '1.1.0',
-          current: '1.0.0',
-        },
-        message: 'Gemini CLI update available!',
-      };
-      mockedCheckForUpdates.mockResolvedValue(info);
-      const { spawn } = await import('node:child_process');
-
-      const { unmount } = renderWithProviders(
-        <App
-          config={mockConfig as unknown as ServerConfig}
-          settings={mockSettings}
-          version={mockVersion}
-        />,
-      );
-      currentUnmount = unmount;
-
-      // Wait for any potential async operations to complete
-      await waitFor(() => {
-        expect(spawn).not.toHaveBeenCalled();
-      });
-    });
-
-    it('should show a success message when update succeeds', async () => {
-      mockedIsGitRepository.mockResolvedValue(false);
-      const info: UpdateObject = {
-        update: {
-          name: '@google/gemini-cli',
-          latest: '1.1.0',
-          current: '1.0.0',
-        },
-        message: 'Update available',
-      };
-      mockedCheckForUpdates.mockResolvedValue(info);
-
-      const { lastFrame, unmount } = renderWithProviders(
-        <App
-          config={mockConfig as unknown as ServerConfig}
-          settings={mockSettings}
-          version={mockVersion}
-        />,
-      );
-      currentUnmount = unmount;
-
-      updateEventEmitter.emit('update-success', info);
-
-      // Wait for the success message to appear
-      await waitFor(() => {
-        expect(lastFrame()).toContain(
-          'Update successful! The new version will be used on your next run.',
-        );
-      });
-    });
-
-    it('should show an error message when update fails', async () => {
-      mockedIsGitRepository.mockResolvedValue(false);
-      const info: UpdateObject = {
-        update: {
-          name: '@google/gemini-cli',
-          latest: '1.1.0',
-          current: '1.0.0',
-        },
-        message: 'Update available',
-      };
-      mockedCheckForUpdates.mockResolvedValue(info);
-
-      const { lastFrame, unmount } = renderWithProviders(
-        <App
-          config={mockConfig as unknown as ServerConfig}
-          settings={mockSettings}
-          version={mockVersion}
-        />,
-      );
-      currentUnmount = unmount;
-
-      updateEventEmitter.emit('update-failed', info);
-
-      // Wait for the error message to appear
-      await waitFor(() => {
-        expect(lastFrame()).toContain(
-          'Automatic update failed. Please try updating manually',
-        );
-      });
-    });
-
-    it('should show an error message when spawn fails', async () => {
-      mockedIsGitRepository.mockResolvedValue(false);
-      const info: UpdateObject = {
-        update: {
-          name: '@google/gemini-cli',
-          latest: '1.1.0',
-          current: '1.0.0',
-        },
-        message: 'Update available',
-      };
-      mockedCheckForUpdates.mockResolvedValue(info);
-
-      const { lastFrame, unmount } = renderWithProviders(
-        <App
-          config={mockConfig as unknown as ServerConfig}
-          settings={mockSettings}
-          version={mockVersion}
-        />,
-      );
-      currentUnmount = unmount;
-
-      // We are testing the App's reaction to an `update-failed` event,
-      // which is what should be emitted when a spawn error occurs elsewhere.
-      updateEventEmitter.emit('update-failed', info);
-
-      // Wait for the error message to appear
-      await waitFor(() => {
-        expect(lastFrame()).toContain(
-          'Automatic update failed. Please try updating manually',
-        );
-      });
-    });
-
-    it('should not auto-update if GEMINI_CLI_DISABLE_AUTOUPDATER is true', async () => {
-      mockedIsGitRepository.mockResolvedValue(false);
-      process.env.GEMINI_CLI_DISABLE_AUTOUPDATER = 'true';
-      const info: UpdateObject = {
-        update: {
-          name: '@google/gemini-cli',
-          latest: '1.1.0',
-          current: '1.0.0',
-        },
-        message: 'Update available',
-      };
-      mockedCheckForUpdates.mockResolvedValue(info);
-      const { spawn } = await import('node:child_process');
-
-      const { unmount } = renderWithProviders(
-        <App
-          config={mockConfig as unknown as ServerConfig}
-          settings={mockSettings}
-          version={mockVersion}
-        />,
-      );
-      currentUnmount = unmount;
-
-      // Wait for any potential async operations to complete
-      await waitFor(() => {
-        expect(spawn).not.toHaveBeenCalled();
-      });
-    });
-  });
-
-  it('should display active file when available', async () => {
-    vi.mocked(ideContext.getIdeContext).mockReturnValue({
-      workspaceState: {
-        openFiles: [
-          {
-            path: '/path/to/my-file.ts',
-            isActive: true,
-            selectedText: 'hello',
-            timestamp: 0,
-          },
-        ],
-      },
-    });
-
-    const { lastFrame, unmount } = renderWithProviders(
-      <App
-        config={mockConfig as unknown as ServerConfig}
-        settings={mockSettings}
-        version={mockVersion}
-      />,
-    );
-    currentUnmount = unmount;
-    await Promise.resolve();
-    expect(lastFrame()).toContain('1 open file (ctrl+g to view)');
-  });
-
-  it('should not display any files when not available', async () => {
-    vi.mocked(ideContext.getIdeContext).mockReturnValue({
-      workspaceState: {
-        openFiles: [],
-      },
-    });
-
-    const { lastFrame, unmount } = renderWithProviders(
-      <App
-        config={mockConfig as unknown as ServerConfig}
-        settings={mockSettings}
-        version={mockVersion}
-      />,
-    );
-    currentUnmount = unmount;
-    await Promise.resolve();
-    expect(lastFrame()).not.toContain('Open File');
-  });
-
-  it('should display active file and other open files', async () => {
-    vi.mocked(ideContext.getIdeContext).mockReturnValue({
-      workspaceState: {
-        openFiles: [
-          {
-            path: '/path/to/my-file.ts',
-            isActive: true,
-            selectedText: 'hello',
-            timestamp: 0,
-          },
-          {
-            path: '/path/to/another-file.ts',
-            isActive: false,
-            timestamp: 1,
-          },
-          {
-            path: '/path/to/third-file.ts',
-            isActive: false,
-            timestamp: 2,
-          },
-        ],
-      },
-    });
-
-    const { lastFrame, unmount } = renderWithProviders(
-      <App
-        config={mockConfig as unknown as ServerConfig}
-        settings={mockSettings}
-        version={mockVersion}
-      />,
-    );
-    currentUnmount = unmount;
-    await Promise.resolve();
-    expect(lastFrame()).toContain('3 open files (ctrl+g to view)');
-  });
-
-  it('should display active file and other context', async () => {
-    vi.mocked(ideContext.getIdeContext).mockReturnValue({
-      workspaceState: {
-        openFiles: [
-          {
-            path: '/path/to/my-file.ts',
-            isActive: true,
-            selectedText: 'hello',
-            timestamp: 0,
-          },
-        ],
-      },
-    });
-    mockConfig.getGeminiMdFileCount.mockReturnValue(1);
-    mockConfig.getAllGeminiMdFilenames.mockReturnValue(['GEMINI.md']);
-
-    const { lastFrame, unmount } = renderWithProviders(
-      <App
-        config={mockConfig as unknown as ServerConfig}
-        settings={mockSettings}
-        version={mockVersion}
-      />,
-    );
-    currentUnmount = unmount;
-    await Promise.resolve();
-    expect(lastFrame()).toContain('Using: 1 open file (ctrl+g to view)');
-    expect(lastFrame()).toContain('GEMINI.md');
-  });
-
-  it('should not display context summary when hideContextSummary is true', async () => {
-    mockSettings = createMockSettings({
-      workspace: {
-        ui: { hideContextSummary: true },
-      },
-    });
-    vi.mocked(ideContext.getIdeContext).mockReturnValue({
-      workspaceState: {
-        openFiles: [
-          {
-            path: '/path/to/my-file.ts',
-            isActive: true,
-            selectedText: 'hello',
-            timestamp: 0,
-          },
-        ],
-      },
-    });
-    mockConfig.getGeminiMdFileCount.mockReturnValue(1);
-    mockConfig.getAllGeminiMdFilenames.mockReturnValue(['GEMINI.md']);
-
-    const { lastFrame, unmount } = renderWithProviders(
-      <App
-        config={mockConfig as unknown as ServerConfig}
-        settings={mockSettings}
-        version={mockVersion}
-      />,
-    );
-    currentUnmount = unmount;
-    await Promise.resolve();
-    const output = lastFrame();
-    expect(output).not.toContain('Using:');
-    expect(output).not.toContain('open file');
-    expect(output).not.toContain('GEMINI.md file');
-  });
-
-  it('should display default "GEMINI.md" in footer when contextFileName is not set and count is 1', async () => {
-    mockConfig.getGeminiMdFileCount.mockReturnValue(1);
-    mockConfig.getAllGeminiMdFilenames.mockReturnValue(['GEMINI.md']);
-    // For this test, ensure showMemoryUsage is false or debugMode is false if it relies on that
-    mockConfig.getDebugMode.mockReturnValue(false);
-    mockConfig.getShowMemoryUsage.mockReturnValue(false);
-
-    const { lastFrame, unmount } = renderWithProviders(
-      <App
-        config={mockConfig as unknown as ServerConfig}
-        settings={mockSettings}
-        version={mockVersion}
-      />,
-    );
-    currentUnmount = unmount;
-    await Promise.resolve(); // Wait for any async updates
-    expect(lastFrame()).toContain('Using: 1 GEMINI.md file');
-  });
-
-  it('should display default "GEMINI.md" with plural when contextFileName is not set and count is > 1', async () => {
-    mockConfig.getGeminiMdFileCount.mockReturnValue(2);
-    mockConfig.getAllGeminiMdFilenames.mockReturnValue([
-      'GEMINI.md',
-      'GEMINI.md',
-    ]);
-    mockConfig.getDebugMode.mockReturnValue(false);
-    mockConfig.getShowMemoryUsage.mockReturnValue(false);
-
-    const { lastFrame, unmount } = renderWithProviders(
-      <App
-        config={mockConfig as unknown as ServerConfig}
-        settings={mockSettings}
-        version={mockVersion}
-      />,
-    );
-    currentUnmount = unmount;
-    await Promise.resolve();
-    expect(lastFrame()).toContain('Using: 2 GEMINI.md files');
-  });
-
-  it('should display custom contextFileName in footer when set and count is 1', async () => {
-    mockSettings = createMockSettings({
-      workspace: {
-        context: { fileName: 'AGENTS.md' },
-        ui: { theme: 'Default' },
-      },
-    });
-    mockConfig.getGeminiMdFileCount.mockReturnValue(1);
-    mockConfig.getAllGeminiMdFilenames.mockReturnValue(['AGENTS.md']);
-    mockConfig.getDebugMode.mockReturnValue(false);
-    mockConfig.getShowMemoryUsage.mockReturnValue(false);
-
-    const { lastFrame, unmount } = renderWithProviders(
-      <App
-        config={mockConfig as unknown as ServerConfig}
-        settings={mockSettings}
-        version={mockVersion}
-      />,
-    );
-    currentUnmount = unmount;
-    await Promise.resolve();
-    expect(lastFrame()).toContain('Using: 1 AGENTS.md file');
-  });
-
-  it('should display a generic message when multiple context files with different names are provided', async () => {
-    mockSettings = createMockSettings({
-      workspace: {
-        context: { fileName: ['AGENTS.md', 'CONTEXT.md'] },
-        ui: { theme: 'Default' },
-      },
-    });
-    mockConfig.getGeminiMdFileCount.mockReturnValue(2);
-    mockConfig.getAllGeminiMdFilenames.mockReturnValue([
-      'AGENTS.md',
-      'CONTEXT.md',
-    ]);
-    mockConfig.getDebugMode.mockReturnValue(false);
-    mockConfig.getShowMemoryUsage.mockReturnValue(false);
-
-    const { lastFrame, unmount } = renderWithProviders(
-      <App
-        config={mockConfig as unknown as ServerConfig}
-        settings={mockSettings}
-        version={mockVersion}
-      />,
-    );
-    currentUnmount = unmount;
-    await Promise.resolve();
-    expect(lastFrame()).toContain('Using: 2 context files');
-  });
-
-  it('should display custom contextFileName with plural when set and count is > 1', async () => {
-    mockSettings = createMockSettings({
-      workspace: {
-        context: { fileName: 'MY_NOTES.TXT' },
-        ui: { theme: 'Default' },
-      },
-    });
-    mockConfig.getGeminiMdFileCount.mockReturnValue(3);
-    mockConfig.getAllGeminiMdFilenames.mockReturnValue([
-      'MY_NOTES.TXT',
-      'MY_NOTES.TXT',
-      'MY_NOTES.TXT',
-    ]);
-    mockConfig.getDebugMode.mockReturnValue(false);
-    mockConfig.getShowMemoryUsage.mockReturnValue(false);
-
-    const { lastFrame, unmount } = renderWithProviders(
-      <App
-        config={mockConfig as unknown as ServerConfig}
-        settings={mockSettings}
-        version={mockVersion}
-      />,
-    );
-    currentUnmount = unmount;
-    await Promise.resolve();
-    expect(lastFrame()).toContain('Using: 3 MY_NOTES.TXT files');
-  });
-
-  it('should not display context file message if count is 0, even if contextFileName is set', async () => {
-    mockSettings = createMockSettings({
-      workspace: {
-        context: { fileName: 'ANY_FILE.MD' },
-        ui: { theme: 'Default' },
-      },
-    });
-    mockConfig.getGeminiMdFileCount.mockReturnValue(0);
-    mockConfig.getAllGeminiMdFilenames.mockReturnValue([]);
-    mockConfig.getDebugMode.mockReturnValue(false);
-    mockConfig.getShowMemoryUsage.mockReturnValue(false);
-
-    const { lastFrame, unmount } = renderWithProviders(
-      <App
-        config={mockConfig as unknown as ServerConfig}
-        settings={mockSettings}
-        version={mockVersion}
-      />,
-    );
-    currentUnmount = unmount;
-    await Promise.resolve();
-    expect(lastFrame()).not.toContain('ANY_FILE.MD');
-  });
-
-  it('should display GEMINI.md and MCP server count when both are present', async () => {
-    mockConfig.getGeminiMdFileCount.mockReturnValue(2);
-    mockConfig.getAllGeminiMdFilenames.mockReturnValue([
-      'GEMINI.md',
-      'GEMINI.md',
-    ]);
-    mockConfig.getMcpServers.mockReturnValue({
-      server1: {} as MCPServerConfig,
-    });
-    mockConfig.getDebugMode.mockReturnValue(false);
-    mockConfig.getShowMemoryUsage.mockReturnValue(false);
-
-    const { lastFrame, unmount } = renderWithProviders(
-      <App
-        config={mockConfig as unknown as ServerConfig}
-        settings={mockSettings}
-        version={mockVersion}
-      />,
-    );
-    currentUnmount = unmount;
-    await Promise.resolve();
-    expect(lastFrame()).toContain('1 MCP server');
-  });
-
-  it('should display only MCP server count when GEMINI.md count is 0', async () => {
-    mockConfig.getGeminiMdFileCount.mockReturnValue(0);
-    mockConfig.getAllGeminiMdFilenames.mockReturnValue([]);
-    mockConfig.getMcpServers.mockReturnValue({
-      server1: {} as MCPServerConfig,
-      server2: {} as MCPServerConfig,
-    });
-    mockConfig.getDebugMode.mockReturnValue(false);
-    mockConfig.getShowMemoryUsage.mockReturnValue(false);
-
-    const { lastFrame, unmount } = renderWithProviders(
-      <App
-        config={mockConfig as unknown as ServerConfig}
-        settings={mockSettings}
-        version={mockVersion}
-      />,
-=======
   it('should render main content and composer when not quitting', () => {
     const { lastFrame } = render(
       <UIStateContext.Provider value={mockUIState as UIState}>
         <App />
       </UIStateContext.Provider>,
->>>>>>> 13d39ef7
     );
 
     expect(lastFrame()).toContain('MainContent');
@@ -626,33 +79,8 @@
       </UIStateContext.Provider>,
     );
 
-<<<<<<< HEAD
-      // The prompt should now be empty as a result of the cancellation handler's logic.
-      // We can't directly test the buffer's state, but we can see the rendered output.
-      await waitFor(() => {
-        expect(lastFrame()).not.toContain('some text');
-      });
-    });
-
-    it('should render MessageQueueIndicator with correct mode', async () => {
-      const { lastFrame, unmount } = renderWithProviders(
-        <App
-          config={mockConfig as unknown as ServerConfig}
-          settings={mockSettings}
-          version={mockVersion}
-        />,
-      );
-      currentUnmount = unmount;
-
-      await waitFor(() => {
-        expect(lastFrame()).toContain('queue: wait_for_idle');
-        expect(lastFrame()).toContain('Ctrl+` to toggle');
-      });
-    });
-=======
     expect(lastFrame()).toContain('MainContent');
     expect(lastFrame()).toContain('Notifications');
     expect(lastFrame()).toContain('DialogManager');
->>>>>>> 13d39ef7
   });
 });