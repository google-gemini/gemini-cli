--- conflicted
+++ resolved
@@ -64,15 +64,12 @@
   AuthType,
   type IdeContext,
   ideContext,
-<<<<<<< HEAD
 } from '@thacio/auditaria-cli-core';
-=======
-} from '@google/gemini-cli-core';
 import {
   IdeIntegrationNudge,
   IdeIntegrationNudgeResult,
 } from './IdeIntegrationNudge.js';
->>>>>>> 024b8207
+import { t } from '@thacio/auditaria-cli-core';
 import { validateAuthMethod } from '../config/auth.js';
 import { useLogger } from './hooks/useLogger.js';
 import { StreamingContext } from './contexts/StreamingContext.js';
@@ -894,8 +891,13 @@
             </Box>
           )}
 
-<<<<<<< HEAD
-          {isLanguageDialogOpen ? (
+          {shouldShowIdePrompt ? (
+            <IdeIntegrationNudge
+              question={t('ide_integration_nudge.question', 'Do you want to connect your VS Code editor to Auditaria CLI?')}
+              description={t('ide_integration_nudge.description', "If you select Yes, we'll install an extension that allows the CLI to access your open files and display diffs directly in VS Code.")}
+              onComplete={handleIdePromptComplete}
+            />
+          ) : isLanguageDialogOpen ? (
             <Box flexDirection="column">
               {languageError && (
                 <Box marginBottom={1}>
@@ -908,14 +910,6 @@
                 isFirstTimeSetup={isFirstTimeSetup}
               />
             </Box>
-=======
-          {shouldShowIdePrompt ? (
-            <IdeIntegrationNudge
-              question="Do you want to connect your VS Code editor to Gemini CLI?"
-              description="If you select Yes, we'll install an extension that allows the CLI to access your open files and display diffs directly in VS Code."
-              onComplete={handleIdePromptComplete}
-            />
->>>>>>> 024b8207
           ) : shellConfirmationRequest ? (
             <ShellConfirmationDialog request={shellConfirmationRequest} />
           ) : isThemeDialogOpen ? (
