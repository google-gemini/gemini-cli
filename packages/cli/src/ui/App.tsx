--- conflicted
+++ resolved
@@ -169,14 +169,11 @@
   const [modelSwitchedFromQuotaError, setModelSwitchedFromQuotaError] =
     useState<boolean>(false);
   const [userTier, setUserTier] = useState<UserTierId | undefined>(undefined);
-<<<<<<< HEAD
   const [ideContextState, setIdeContextState] = useState<
     IdeContext | undefined
   >();
-=======
   const [openFiles, setOpenFiles] = useState<OpenFiles | undefined>();
   const [isProcessing, setIsProcessing] = useState<boolean>(false);
->>>>>>> bd850704
 
   useEffect(() => {
     const unsubscribe = ideContext.subscribeToIdeContext(setIdeContextState);
