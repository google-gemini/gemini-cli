/**
 * @license
 * Copyright 2025 Google LLC
 * SPDX-License-Identifier: Apache-2.0
 */
import { t } from '@thacio/auditaria-cli-core';

import { useCallback, useEffect, useMemo, useState, useRef } from 'react';
import {
  Box,
  DOMElement,
  measureElement,
  Static,
  Text,
  useStdin,
  useStdout,
  useInput,
  type Key as InkKeyType,
} from 'ink';
import { StreamingState, type HistoryItem, MessageType } from './types.js';
import { useTerminalSize } from './hooks/useTerminalSize.js';
import { useGeminiStream } from './hooks/useGeminiStream.js';
import { useLoadingIndicator } from './hooks/useLoadingIndicator.js';
import { useThemeCommand } from './hooks/useThemeCommand.js';
import { useAuthCommand } from './hooks/useAuthCommand.js';
import { useEditorSettings } from './hooks/useEditorSettings.js';
import { useLanguageSettings } from './hooks/useLanguageSettings.js';
import { useSlashCommandProcessor } from './hooks/slashCommandProcessor.js';
import { useAutoAcceptIndicator } from './hooks/useAutoAcceptIndicator.js';
import { useConsoleMessages } from './hooks/useConsoleMessages.js';
import { Header } from './components/Header.js';
import { LoadingIndicator } from './components/LoadingIndicator.js';
import { AutoAcceptIndicator } from './components/AutoAcceptIndicator.js';
import { ShellModeIndicator } from './components/ShellModeIndicator.js';
import { InputPrompt } from './components/InputPrompt.js';
import { Footer } from './components/Footer.js';
import { ThemeDialog } from './components/ThemeDialog.js';
import { AuthDialog } from './components/AuthDialog.js';
import { AuthInProgress } from './components/AuthInProgress.js';
import { EditorSettingsDialog } from './components/EditorSettingsDialog.js';
import { LanguageSelectionDialog } from './components/LanguageSelectionDialog.js';
import { ShellConfirmationDialog } from './components/ShellConfirmationDialog.js';
import { Colors } from './colors.js';
import { Help } from './components/Help.js';
import {
  loadHierarchicalGeminiMemory,
  loadCliConfig,
  parseArguments,
} from '../config/config.js';
import { LoadedSettings, loadSettings } from '../config/settings.js';
import { Tips } from './components/Tips.js';
import { ConsolePatcher } from './utils/ConsolePatcher.js';
import { registerCleanup } from '../utils/cleanup.js';
import { DetailedMessagesDisplay } from './components/DetailedMessagesDisplay.js';
import { HistoryItemDisplay } from './components/HistoryItemDisplay.js';
import { ContextSummaryDisplay } from './components/ContextSummaryDisplay.js';
import { IDEContextDetailDisplay } from './components/IDEContextDetailDisplay.js';
import { useHistory } from './hooks/useHistoryManager.js';
import process from 'node:process';
import {
  getErrorMessage,
  type Config,
  getAllGeminiMdFilenames,
  ApprovalMode,
  isEditorAvailable,
  EditorType,
  FlashFallbackEvent,
  logFlashFallback,
  AuthType,
  type IdeContext,
  ideContext,
<<<<<<< HEAD
} from '@thacio/auditaria-cli-core';
=======
  sessionId,
} from '@google/gemini-cli-core';
>>>>>>> 01707918
import { validateAuthMethod } from '../config/auth.js';
import { useLogger } from './hooks/useLogger.js';
import { StreamingContext } from './contexts/StreamingContext.js';
import {
  SessionStatsProvider,
  useSessionStats,
} from './contexts/SessionContext.js';
import { useGitBranchName } from './hooks/useGitBranchName.js';
import { useFocus } from './hooks/useFocus.js';
import { useBracketedPaste } from './hooks/useBracketedPaste.js';
import { useTextBuffer } from './components/shared/text-buffer.js';
import { useVimMode, VimModeProvider } from './contexts/VimModeContext.js';
import { useVim } from './hooks/vim.js';
import * as fs from 'fs';
import { UpdateNotification } from './components/UpdateNotification.js';
import {
  isProQuotaExceededError,
  isGenericQuotaExceededError,
  UserTierId,
} from '@thacio/auditaria-cli-core';
import { checkForUpdates } from './utils/updateCheck.js';
import ansiEscapes from 'ansi-escapes';
import { OverflowProvider } from './contexts/OverflowContext.js';
import { ShowMoreLines } from './components/ShowMoreLines.js';
import { PrivacyNotice } from './privacy/PrivacyNotice.js';
import { appEvents, AppEvent } from '../utils/events.js';
import { loadExtensions } from '../config/extension.js';

const CTRL_EXIT_PROMPT_DURATION_MS = 1000;

interface AppProps {
  config: Config;
  settings: LoadedSettings;
  startupWarnings?: string[];
  version: string;
}

export const AppWrapper = (props: AppProps) => (
  <SessionStatsProvider>
    <VimModeProvider settings={props.settings}>
      <App {...props} />
    </VimModeProvider>
  </SessionStatsProvider>
);

const App = (props: AppProps) => {
  const [config, setConfig] = useState<Config>(props.config);
  const [settings, setSettings] = useState<LoadedSettings>(props.settings);
  const isFocused = useFocus();
  useBracketedPaste();
  const [updateMessage, setUpdateMessage] = useState<string | null>(null);
  const { stdout } = useStdout();
  const nightly = props.version.includes('nightly');

  useEffect(() => {
    checkForUpdates().then(setUpdateMessage);
  }, []);

  const { history, addItem, clearItems, loadHistory } = useHistory();
  const {
    consoleMessages,
    handleNewMessage,
    clearConsoleMessages: clearConsoleMessagesState,
  } = useConsoleMessages();

  useEffect(() => {
    const consolePatcher = new ConsolePatcher({
      onNewMessage: handleNewMessage,
      debugMode: config.getDebugMode(),
    });
    consolePatcher.patch();
    registerCleanup(consolePatcher.cleanup);
  }, [handleNewMessage, config]);

  const { stats: sessionStats } = useSessionStats();
  const [staticNeedsRefresh, setStaticNeedsRefresh] = useState(false);
  const [staticKey, setStaticKey] = useState(0);
  const refreshStatic = useCallback(() => {
    stdout.write(ansiEscapes.clearTerminal);
    setStaticKey((prev) => prev + 1);
  }, [setStaticKey, stdout]);

  const [geminiMdFileCount, setGeminiMdFileCount] = useState<number>(0);
  const [debugMessage, setDebugMessage] = useState<string>('');
  const [showHelp, setShowHelp] = useState<boolean>(false);
  const [themeError, setThemeError] = useState<string | null>(null);
  const [authError, setAuthError] = useState<string | null>(null);
  const [editorError, setEditorError] = useState<string | null>(null);
  const [languageError, setLanguageError] = useState<string | null>(null);
  const [footerHeight, setFooterHeight] = useState<number>(0);
  const [corgiMode, setCorgiMode] = useState(false);
  const [currentModel, setCurrentModel] = useState(config.getModel());
  const [shellModeActive, setShellModeActive] = useState(false);
  const [showErrorDetails, setShowErrorDetails] = useState<boolean>(false);
  const [showToolDescriptions, setShowToolDescriptions] =
    useState<boolean>(false);
  const [showIDEContextDetail, setShowIDEContextDetail] =
    useState<boolean>(false);
  const [ctrlCPressedOnce, setCtrlCPressedOnce] = useState(false);
  const [quittingMessages, setQuittingMessages] = useState<
    HistoryItem[] | null
  >(null);
  const ctrlCTimerRef = useRef<NodeJS.Timeout | null>(null);
  const [ctrlDPressedOnce, setCtrlDPressedOnce] = useState(false);
  const ctrlDTimerRef = useRef<NodeJS.Timeout | null>(null);
  const [constrainHeight, setConstrainHeight] = useState<boolean>(true);
  const [showPrivacyNotice, setShowPrivacyNotice] = useState<boolean>(false);
  const [modelSwitchedFromQuotaError, setModelSwitchedFromQuotaError] =
    useState<boolean>(false);
  const [userTier, setUserTier] = useState<UserTierId | undefined>(undefined);
  const [ideContextState, setIdeContextState] = useState<
    IdeContext | undefined
  >();
  const [isProcessing, setIsProcessing] = useState<boolean>(false);

  useEffect(() => {
    const unsubscribe = ideContext.subscribeToIdeContext(setIdeContextState);
    // Set the initial value
    setIdeContextState(ideContext.getIdeContext());
    return unsubscribe;
  }, []);

  useEffect(() => {
    const openDebugConsole = () => {
      setShowErrorDetails(true);
      setConstrainHeight(false); // Make sure the user sees the full message.
    };
    appEvents.on(AppEvent.OpenDebugConsole, openDebugConsole);

    const logErrorHandler = (errorMessage: unknown) => {
      handleNewMessage({
        type: 'error',
        content: String(errorMessage),
        count: 1,
      });
    };
    appEvents.on(AppEvent.LogError, logErrorHandler);

    return () => {
      appEvents.off(AppEvent.OpenDebugConsole, openDebugConsole);
      appEvents.off(AppEvent.LogError, logErrorHandler);
    };
  }, [handleNewMessage]);

  const openPrivacyNotice = useCallback(() => {
    setShowPrivacyNotice(true);
  }, []);
  const initialPromptSubmitted = useRef(false);

  const errorCount = useMemo(
    () =>
      consoleMessages
        .filter((msg) => msg.type === 'error')
        .reduce((total, msg) => total + msg.count, 0),
    [consoleMessages],
  );

  const {
    isThemeDialogOpen,
    openThemeDialog,
    handleThemeSelect,
    handleThemeHighlight,
  } = useThemeCommand(settings, setThemeError, addItem);

  const {
    isAuthDialogOpen,
    openAuthDialog,
    handleAuthSelect,
    isAuthenticating,
    cancelAuthentication,
  } = useAuthCommand(settings, setAuthError, config);

  useEffect(() => {
    if (settings.merged.selectedAuthType) {
      const error = validateAuthMethod(settings.merged.selectedAuthType);
      if (error) {
        setAuthError(error);
        openAuthDialog();
      }
    }
  }, [settings.merged.selectedAuthType, openAuthDialog, setAuthError]);

  // Sync user tier from config when authentication changes
  useEffect(() => {
    // Only sync when not currently authenticating
    if (!isAuthenticating) {
      setUserTier(config.getGeminiClient()?.getUserTier());
    }
  }, [config, isAuthenticating]);

  const {
    isEditorDialogOpen,
    openEditorDialog,
    handleEditorSelect,
    exitEditorDialog,
  } = useEditorSettings(settings, setEditorError, addItem);

  const {
    isLanguageDialogOpen,
    openLanguageDialog,
    handleLanguageSelect,
    isFirstTimeSetup,
  } = useLanguageSettings(settings, setLanguageError, addItem, refreshStatic);

  const toggleCorgiMode = useCallback(() => {
    setCorgiMode((prev) => !prev);
  }, []);

  const performMemoryRefresh = useCallback(async () => {
    addItem(
      {
        type: MessageType.INFO,
        text: t('app.memory_refreshing', 'Refreshing hierarchical memory (GEMINI.md or other context files)...'),
      },
      Date.now(),
    );
    try {
      const { memoryContent, fileCount } = await loadHierarchicalGeminiMemory(
        process.cwd(),
        config.getDebugMode(),
        config.getFileService(),
        settings.merged,
        config.getExtensionContextFilePaths(),
        config.getFileFilteringOptions(),
      );

      config.setUserMemory(memoryContent);
      config.setGeminiMdFileCount(fileCount);
      setGeminiMdFileCount(fileCount);

      addItem(
        {
          type: MessageType.INFO,
          text: memoryContent.length > 0 
            ? t('app.memory_refreshed_success', 'Memory refreshed successfully. Loaded {chars} characters from {count} file(s).', { chars: memoryContent.length, count: fileCount })
            : t('app.memory_refreshed_no_content', 'Memory refreshed successfully. No memory content found.'),
        },
        Date.now(),
      );
      if (config.getDebugMode()) {
        console.log(
          `[DEBUG] Refreshed memory content in config: ${memoryContent.substring(0, 200)}...`,
        );
      }
    } catch (error) {
      const errorMessage = getErrorMessage(error);
      addItem(
        {
          type: MessageType.ERROR,
          text: t('app.memory_refresh_error', 'Error refreshing memory: {error}', { error: errorMessage }),
        },
        Date.now(),
      );
      console.error('Error refreshing memory:', error);
    }
  }, [config, addItem, settings.merged]);

  const refreshConfig = useCallback(async () => {
    const newSettings = loadSettings(process.cwd());
    const newExtensions = loadExtensions(process.cwd());
    const argv = await parseArguments();
    const newConfig = await loadCliConfig(
      newSettings.merged,
      newExtensions,
      sessionId,
      argv,
    );
    await newConfig.initialize();
    setConfig(newConfig);
    setSettings(newSettings);
    setGeminiMdFileCount(newConfig.getGeminiMdFileCount());
  }, []);

  // Watch for model changes (e.g., from Flash fallback)
  useEffect(() => {
    const checkModelChange = () => {
      const configModel = config.getModel();
      if (configModel !== currentModel) {
        setCurrentModel(configModel);
      }
    };

    // Check immediately and then periodically
    checkModelChange();
    const interval = setInterval(checkModelChange, 1000); // Check every second

    return () => clearInterval(interval);
  }, [config, currentModel]);

  // Set up Flash fallback handler
  useEffect(() => {
    const flashFallbackHandler = async (
      currentModel: string,
      fallbackModel: string,
      error?: unknown,
    ): Promise<boolean> => {
      let message: string;

      if (
        config.getContentGeneratorConfig().authType ===
        AuthType.LOGIN_WITH_GOOGLE
      ) {
        // Use actual user tier if available; otherwise, default to FREE tier behavior (safe default)
        const isPaidTier =
          userTier === UserTierId.LEGACY || userTier === UserTierId.STANDARD;

        // Check if this is a Pro quota exceeded error
        if (error && isProQuotaExceededError(error)) {
          if (isPaidTier) {
            message = t('app.quota_exceeded_pro_paid', '⚡ You have reached your daily {model} quota limit.\n⚡ Automatically switching from {model} to {fallback} for the remainder of this session.\n⚡ To continue accessing the {model} model today, consider using /auth to switch to using a paid API key from AI Studio at https://aistudio.google.com/apikey', { model: currentModel, fallback: fallbackModel });
          } else {
            message = t('app.quota_exceeded_pro_free', '⚡ You have reached your daily {model} quota limit.\n⚡ Automatically switching from {model} to {fallback} for the remainder of this session.\n⚡ To increase your limits, upgrade to a Gemini Code Assist Standard or Enterprise plan with higher limits at https://goo.gle/set-up-gemini-code-assist\n⚡ Or you can utilize a Gemini API Key. See: https://goo.gle/gemini-cli-docs-auth#gemini-api-key\n⚡ You can switch authentication methods by typing /auth', { model: currentModel, fallback: fallbackModel });
          }
        } else if (error && isGenericQuotaExceededError(error)) {
          if (isPaidTier) {
            message = t('app.quota_exceeded_generic_paid', '⚡ You have reached your daily quota limit.\n⚡ Automatically switching from {model} to {fallback} for the remainder of this session.\n⚡ To continue accessing the {model} model today, consider using /auth to switch to using a paid API key from AI Studio at https://aistudio.google.com/apikey', { model: currentModel, fallback: fallbackModel });
          } else {
            message = t('app.quota_exceeded_generic_free', '⚡ You have reached your daily quota limit.\n⚡ Automatically switching from {model} to {fallback} for the remainder of this session.\n⚡ To increase your limits, upgrade to a Gemini Code Assist Standard or Enterprise plan with higher limits at https://goo.gle/set-up-gemini-code-assist\n⚡ Or you can utilize a Gemini API Key. See: https://goo.gle/gemini-cli-docs-auth#gemini-api-key\n⚡ You can switch authentication methods by typing /auth', { model: currentModel, fallback: fallbackModel });
          }
        } else {
          if (isPaidTier) {
            // Default fallback message for other cases (like consecutive 429s)
            message = t('app.fallback_default_paid', '⚡ Automatically switching from {model} to {fallback} for faster responses for the remainder of this session.\n⚡ Possible reasons for this are that you have received multiple consecutive capacity errors or you have reached your daily {model} quota limit\n⚡ To continue accessing the {model} model today, consider using /auth to switch to using a paid API key from AI Studio at https://aistudio.google.com/apikey', { model: currentModel, fallback: fallbackModel });
          } else {
            // Default fallback message for other cases (like consecutive 429s)
            message = t('app.fallback_default_free', '⚡ Automatically switching from {model} to {fallback} for faster responses for the remainder of this session.\n⚡ Possible reasons for this are that you have received multiple consecutive capacity errors or you have reached your daily {model} quota limit\n⚡ To increase your limits, upgrade to a Gemini Code Assist Standard or Enterprise plan with higher limits at https://goo.gle/set-up-gemini-code-assist\n⚡ Or you can utilize a Gemini API Key. See: https://goo.gle/gemini-cli-docs-auth#gemini-api-key\n⚡ You can switch authentication methods by typing /auth', { model: currentModel, fallback: fallbackModel });
          }
        }

        // Add message to UI history
        addItem(
          {
            type: MessageType.INFO,
            text: message,
          },
          Date.now(),
        );

        // Set the flag to prevent tool continuation
        setModelSwitchedFromQuotaError(true);
        // Set global quota error flag to prevent Flash model calls
        config.setQuotaErrorOccurred(true);
      }

      // Switch model for future use but return false to stop current retry
      config.setModel(fallbackModel);
      logFlashFallback(
        config,
        new FlashFallbackEvent(config.getContentGeneratorConfig().authType!),
      );
      return false; // Don't continue with current prompt
    };

    config.setFlashFallbackHandler(flashFallbackHandler);
  }, [config, addItem, userTier]);

  // Terminal and UI setup
  const { rows: terminalHeight, columns: terminalWidth } = useTerminalSize();
  const { stdin, setRawMode } = useStdin();
  const isInitialMount = useRef(true);

  const widthFraction = 0.9;
  const inputWidth = Math.max(
    20,
    Math.floor(terminalWidth * widthFraction) - 3,
  );
  const suggestionsWidth = Math.max(60, Math.floor(terminalWidth * 0.8));

  // Utility callbacks
  const isValidPath = useCallback((filePath: string): boolean => {
    try {
      return fs.existsSync(filePath) && fs.statSync(filePath).isFile();
    } catch (_e) {
      return false;
    }
  }, []);

  const getPreferredEditor = useCallback(() => {
    const editorType = settings.merged.preferredEditor;
    const isValidEditor = isEditorAvailable(editorType);
    if (!isValidEditor) {
      openEditorDialog();
      return;
    }
    return editorType as EditorType;
  }, [settings, openEditorDialog]);

  const onAuthError = useCallback(() => {
    setAuthError(t('app.reauth_required', 'reauth required'));
    openAuthDialog();
  }, [openAuthDialog, setAuthError]);

  // Core hooks and processors
  const {
    vimEnabled: vimModeEnabled,
    vimMode,
    toggleVimEnabled,
  } = useVimMode();

  const {
    handleSlashCommand,
    slashCommands,
    pendingHistoryItems: pendingSlashCommandHistoryItems,
    commandContext,
    shellConfirmationRequest,
  } = useSlashCommandProcessor(
    config,
    settings,
    addItem,
    clearItems,
    loadHistory,
    refreshStatic,
    setShowHelp,
    setDebugMessage,
    openThemeDialog,
    openAuthDialog,
    openEditorDialog,
    openLanguageDialog,
    toggleCorgiMode,
    setQuittingMessages,
    openPrivacyNotice,
    toggleVimEnabled,
    setIsProcessing,
    refreshConfig,
  );

  const {
    streamingState,
    submitQuery,
    initError,
    pendingHistoryItems: pendingGeminiHistoryItems,
    thought,
  } = useGeminiStream(
    config.getGeminiClient(),
    history,
    addItem,
    setShowHelp,
    config,
    setDebugMessage,
    handleSlashCommand,
    shellModeActive,
    getPreferredEditor,
    onAuthError,
    performMemoryRefresh,
    modelSwitchedFromQuotaError,
    setModelSwitchedFromQuotaError,
  );

  // Input handling
  const handleFinalSubmit = useCallback(
    (submittedValue: string) => {
      const trimmedValue = submittedValue.trim();
      if (trimmedValue.length > 0) {
        submitQuery(trimmedValue);
      }
    },
    [submitQuery],
  );

  const buffer = useTextBuffer({
    initialText: '',
    viewport: { height: 10, width: inputWidth },
    stdin,
    setRawMode,
    isValidPath,
    shellModeActive,
  });

  const { handleInput: vimHandleInput } = useVim(buffer, handleFinalSubmit);
  const pendingHistoryItems = [...pendingSlashCommandHistoryItems];
  pendingHistoryItems.push(...pendingGeminiHistoryItems);

  const { elapsedTime, currentLoadingPhrase } =
    useLoadingIndicator(streamingState);
  const showAutoAcceptIndicator = useAutoAcceptIndicator({ config });

  const handleExit = useCallback(
    (
      pressedOnce: boolean,
      setPressedOnce: (value: boolean) => void,
      timerRef: React.MutableRefObject<NodeJS.Timeout | null>,
    ) => {
      if (pressedOnce) {
        if (timerRef.current) {
          clearTimeout(timerRef.current);
        }
        // Directly invoke the central command handler.
        handleSlashCommand('/quit');
      } else {
        setPressedOnce(true);
        timerRef.current = setTimeout(() => {
          setPressedOnce(false);
          timerRef.current = null;
        }, CTRL_EXIT_PROMPT_DURATION_MS);
      }
    },
    [handleSlashCommand],
  );

  useInput((input: string, key: InkKeyType) => {
    let enteringConstrainHeightMode = false;
    if (!constrainHeight) {
      // Automatically re-enter constrain height mode if the user types
      // anything. When constrainHeight==false, the user will experience
      // significant flickering so it is best to disable it immediately when
      // the user starts interacting with the app.
      enteringConstrainHeightMode = true;
      setConstrainHeight(true);
    }

    if (key.ctrl && input === 'o') {
      setShowErrorDetails((prev) => !prev);
    } else if (key.ctrl && input === 't') {
      const newValue = !showToolDescriptions;
      setShowToolDescriptions(newValue);

      const mcpServers = config.getMcpServers();
      if (Object.keys(mcpServers || {}).length > 0) {
        handleSlashCommand(newValue ? '/mcp desc' : '/mcp nodesc');
      }
    } else if (key.ctrl && input === 'e' && ideContextState) {
      setShowIDEContextDetail((prev) => !prev);
    } else if (key.ctrl && (input === 'c' || input === 'C')) {
      handleExit(ctrlCPressedOnce, setCtrlCPressedOnce, ctrlCTimerRef);
    } else if (key.ctrl && (input === 'd' || input === 'D')) {
      if (buffer.text.length > 0) {
        // Do nothing if there is text in the input.
        return;
      }
      handleExit(ctrlDPressedOnce, setCtrlDPressedOnce, ctrlDTimerRef);
    } else if (key.ctrl && input === 's' && !enteringConstrainHeightMode) {
      setConstrainHeight(false);
    }
  });

  useEffect(() => {
    if (config) {
      setGeminiMdFileCount(config.getGeminiMdFileCount());
    }
  }, [config]);

  const logger = useLogger();
  const [userMessages, setUserMessages] = useState<string[]>([]);

  useEffect(() => {
    const fetchUserMessages = async () => {
      const pastMessagesRaw = (await logger?.getPreviousUserMessages()) || []; // Newest first

      const currentSessionUserMessages = history
        .filter(
          (item): item is HistoryItem & { type: 'user'; text: string } =>
            item.type === 'user' &&
            typeof item.text === 'string' &&
            item.text.trim() !== '',
        )
        .map((item) => item.text)
        .reverse(); // Newest first, to match pastMessagesRaw sorting

      // Combine, with current session messages being more recent
      const combinedMessages = [
        ...currentSessionUserMessages,
        ...pastMessagesRaw,
      ];

      // Deduplicate consecutive identical messages from the combined list (still newest first)
      const deduplicatedMessages: string[] = [];
      if (combinedMessages.length > 0) {
        deduplicatedMessages.push(combinedMessages[0]); // Add the newest one unconditionally
        for (let i = 1; i < combinedMessages.length; i++) {
          if (combinedMessages[i] !== combinedMessages[i - 1]) {
            deduplicatedMessages.push(combinedMessages[i]);
          }
        }
      }
      // Reverse to oldest first for useInputHistory
      setUserMessages(deduplicatedMessages.reverse());
    };
    fetchUserMessages();
  }, [history, logger]);

  const isInputActive =
    streamingState === StreamingState.Idle && !initError && !isProcessing;

  const handleClearScreen = useCallback(() => {
    clearItems();
    clearConsoleMessagesState();
    console.clear();
    refreshStatic();
  }, [clearItems, clearConsoleMessagesState, refreshStatic]);

  const mainControlsRef = useRef<DOMElement>(null);
  const pendingHistoryItemRef = useRef<DOMElement>(null);

  useEffect(() => {
    if (mainControlsRef.current) {
      const fullFooterMeasurement = measureElement(mainControlsRef.current);
      setFooterHeight(fullFooterMeasurement.height);
    }
  }, [terminalHeight, consoleMessages, showErrorDetails]);

  const staticExtraHeight = /* margins and padding */ 3;
  const availableTerminalHeight = useMemo(
    () => terminalHeight - footerHeight - staticExtraHeight,
    [terminalHeight, footerHeight],
  );

  useEffect(() => {
    // skip refreshing Static during first mount
    if (isInitialMount.current) {
      isInitialMount.current = false;
      return;
    }

    // debounce so it doesn't fire up too often during resize
    const handler = setTimeout(() => {
      setStaticNeedsRefresh(false);
      refreshStatic();
    }, 300);

    return () => {
      clearTimeout(handler);
    };
  }, [terminalWidth, terminalHeight, refreshStatic]);

  useEffect(() => {
    if (streamingState === StreamingState.Idle && staticNeedsRefresh) {
      setStaticNeedsRefresh(false);
      refreshStatic();
    }
  }, [streamingState, refreshStatic, staticNeedsRefresh]);

  const filteredConsoleMessages = useMemo(() => {
    if (config.getDebugMode()) {
      return consoleMessages;
    }
    return consoleMessages.filter((msg) => msg.type !== 'debug');
  }, [consoleMessages, config]);

  const branchName = useGitBranchName(config.getTargetDir());

  const contextFileNames = useMemo(() => {
    const fromSettings = settings.merged.contextFileName;
    if (fromSettings) {
      return Array.isArray(fromSettings) ? fromSettings : [fromSettings];
    }
    return getAllGeminiMdFilenames();
  }, [settings.merged.contextFileName]);

  const initialPrompt = useMemo(() => config.getQuestion(), [config]);
  const geminiClient = config.getGeminiClient();

  useEffect(() => {
    if (
      initialPrompt &&
      !initialPromptSubmitted.current &&
      !isAuthenticating &&
      !isAuthDialogOpen &&
      !isThemeDialogOpen &&
      !isEditorDialogOpen &&
      !showPrivacyNotice &&
      geminiClient?.isInitialized?.()
    ) {
      submitQuery(initialPrompt);
      initialPromptSubmitted.current = true;
    }
  }, [
    initialPrompt,
    submitQuery,
    isAuthenticating,
    isAuthDialogOpen,
    isThemeDialogOpen,
    isEditorDialogOpen,
    showPrivacyNotice,
    geminiClient,
  ]);

  if (quittingMessages) {
    return (
      <Box flexDirection="column" marginBottom={1}>
        {quittingMessages.map((item) => (
          <HistoryItemDisplay
            key={item.id}
            availableTerminalHeight={
              constrainHeight ? availableTerminalHeight : undefined
            }
            terminalWidth={terminalWidth}
            item={item}
            isPending={false}
            config={config}
          />
        ))}
      </Box>
    );
  }
  const mainAreaWidth = Math.floor(terminalWidth * 0.9);
  const debugConsoleMaxHeight = Math.floor(Math.max(terminalHeight * 0.2, 5));
  // Arbitrary threshold to ensure that items in the static area are large
  // enough but not too large to make the terminal hard to use.
  const staticAreaMaxItemHeight = Math.max(terminalHeight * 4, 100);
  const placeholder = vimModeEnabled
    ? "  Press 'i' for INSERT mode and 'Esc' for NORMAL mode."
    : '  Type your message or @path/to/file';

  return (
    <StreamingContext.Provider value={streamingState}>
      <Box flexDirection="column" width="90%">
        {/* Move UpdateNotification outside Static so it can re-render when updateMessage changes */}
        {updateMessage && <UpdateNotification message={updateMessage} />}

        {/*
         * The Static component is an Ink intrinsic in which there can only be 1 per application.
         * Because of this restriction we're hacking it slightly by having a 'header' item here to
         * ensure that it's statically rendered.
         *
         * Background on the Static Item: Anything in the Static component is written a single time
         * to the console. Think of it like doing a console.log and then never using ANSI codes to
         * clear that content ever again. Effectively it has a moving frame that every time new static
         * content is set it'll flush content to the terminal and move the area which it's "clearing"
         * down a notch. Without Static the area which gets erased and redrawn continuously grows.
         */}
        <Static
          key={staticKey}
          items={[
            <Box flexDirection="column" key="header">
              {!settings.merged.hideBanner && (
                <Header
                  terminalWidth={terminalWidth}
                  version={props.version}
                  nightly={nightly}
                />
              )}
              {!settings.merged.hideTips && <Tips config={config} />}
            </Box>,
            ...history.map((h) => (
              <HistoryItemDisplay
                terminalWidth={mainAreaWidth}
                availableTerminalHeight={staticAreaMaxItemHeight}
                key={h.id}
                item={h}
                isPending={false}
                config={config}
              />
            )),
          ]}
        >
          {(item) => item}
        </Static>
        <OverflowProvider>
          <Box ref={pendingHistoryItemRef} flexDirection="column">
            {pendingHistoryItems.map((item, i) => (
              <HistoryItemDisplay
                key={i}
                availableTerminalHeight={
                  constrainHeight ? availableTerminalHeight : undefined
                }
                terminalWidth={mainAreaWidth}
                // TODO(taehykim): It seems like references to ids aren't necessary in
                // HistoryItemDisplay. Refactor later. Use a fake id for now.
                item={{ ...item, id: 0 }}
                isPending={true}
                config={config}
                isFocused={!isEditorDialogOpen}
              />
            ))}
            <ShowMoreLines constrainHeight={constrainHeight} />
          </Box>
        </OverflowProvider>

        {showHelp && <Help commands={slashCommands} />}

        <Box flexDirection="column" ref={mainControlsRef}>
          {props.startupWarnings && props.startupWarnings.length > 0 && (
            <Box
              borderStyle="round"
              borderColor={Colors.AccentYellow}
              paddingX={1}
              marginY={1}
              flexDirection="column"
            >
              {props.startupWarnings.map((warning, index) => (
                <Text key={index} color={Colors.AccentYellow}>
                  {warning}
                </Text>
              ))}
            </Box>
          )}

          {isLanguageDialogOpen ? (
            <Box flexDirection="column">
              {languageError && (
                <Box marginBottom={1}>
                  <Text color={Colors.AccentRed}>{languageError}</Text>
                </Box>
              )}
              <LanguageSelectionDialog
                onSelect={handleLanguageSelect}
                settings={settings}
                isFirstTimeSetup={isFirstTimeSetup}
              />
            </Box>
          ) : shellConfirmationRequest ? (
            <ShellConfirmationDialog request={shellConfirmationRequest} />
          ) : isThemeDialogOpen ? (
            <Box flexDirection="column">
              {themeError && (
                <Box marginBottom={1}>
                  <Text color={Colors.AccentRed}>{themeError}</Text>
                </Box>
              )}
              <ThemeDialog
                onSelect={handleThemeSelect}
                onHighlight={handleThemeHighlight}
                settings={settings}
                availableTerminalHeight={
                  constrainHeight
                    ? terminalHeight - staticExtraHeight
                    : undefined
                }
                terminalWidth={mainAreaWidth}
              />
            </Box>
          ) : isAuthenticating ? (
            <>
              <AuthInProgress
                onTimeout={() => {
                  setAuthError(t('app.auth_timeout', 'Authentication timed out. Please try again.'));
                  cancelAuthentication();
                  openAuthDialog();
                }}
              />
              {showErrorDetails && (
                <OverflowProvider>
                  <Box flexDirection="column">
                    <DetailedMessagesDisplay
                      messages={filteredConsoleMessages}
                      maxHeight={
                        constrainHeight ? debugConsoleMaxHeight : undefined
                      }
                      width={inputWidth}
                    />
                    <ShowMoreLines constrainHeight={constrainHeight} />
                  </Box>
                </OverflowProvider>
              )}
            </>
          ) : isAuthDialogOpen ? (
            <Box flexDirection="column">
              <AuthDialog
                onSelect={handleAuthSelect}
                settings={settings}
                initialErrorMessage={authError}
              />
            </Box>
          ) : isEditorDialogOpen ? (
            <Box flexDirection="column">
              {editorError && (
                <Box marginBottom={1}>
                  <Text color={Colors.AccentRed}>{editorError}</Text>
                </Box>
              )}
              <EditorSettingsDialog
                onSelect={handleEditorSelect}
                settings={settings}
                onExit={exitEditorDialog}
              />
            </Box>
          ) : showPrivacyNotice ? (
            <PrivacyNotice
              onExit={() => setShowPrivacyNotice(false)}
              config={config}
            />
          ) : (
            <>
              <LoadingIndicator
                thought={
                  streamingState === StreamingState.WaitingForConfirmation ||
                  config.getAccessibility()?.disableLoadingPhrases
                    ? undefined
                    : thought
                }
                currentLoadingPhrase={
                  config.getAccessibility()?.disableLoadingPhrases
                    ? undefined
                    : currentLoadingPhrase
                }
                elapsedTime={elapsedTime}
              />

              <Box
                marginTop={1}
                display="flex"
                justifyContent="space-between"
                width="100%"
              >
                <Box>
                  {process.env.GEMINI_SYSTEM_MD && (
                    <Text color={Colors.AccentRed}>|⌐■_■| </Text>
                  )}
                  {ctrlCPressedOnce ? (
                    <Text color={Colors.AccentYellow}>
                      {t('app.press_ctrl_c_exit', 'Press Ctrl+C again to exit.')}
                    </Text>
                  ) : ctrlDPressedOnce ? (
                    <Text color={Colors.AccentYellow}>
                      {t('app.press_ctrl_d_exit', 'Press Ctrl+D again to exit.')}
                    </Text>
                  ) : (
                    <ContextSummaryDisplay
                      ideContext={ideContextState}
                      geminiMdFileCount={geminiMdFileCount}
                      contextFileNames={contextFileNames}
                      mcpServers={config.getMcpServers()}
                      blockedMcpServers={config.getBlockedMcpServers()}
                      showToolDescriptions={showToolDescriptions}
                    />
                  )}
                </Box>
                <Box>
                  {showAutoAcceptIndicator !== ApprovalMode.DEFAULT &&
                    !shellModeActive && (
                      <AutoAcceptIndicator
                        approvalMode={showAutoAcceptIndicator}
                      />
                    )}
                  {shellModeActive && <ShellModeIndicator />}
                </Box>
              </Box>
              {showIDEContextDetail && (
                <IDEContextDetailDisplay ideContext={ideContextState} />
              )}
              {showErrorDetails && (
                <OverflowProvider>
                  <Box flexDirection="column">
                    <DetailedMessagesDisplay
                      messages={filteredConsoleMessages}
                      maxHeight={
                        constrainHeight ? debugConsoleMaxHeight : undefined
                      }
                      width={inputWidth}
                    />
                    <ShowMoreLines constrainHeight={constrainHeight} />
                  </Box>
                </OverflowProvider>
              )}

              {isInputActive && (
                <InputPrompt
                  buffer={buffer}
                  inputWidth={inputWidth}
                  suggestionsWidth={suggestionsWidth}
                  onSubmit={handleFinalSubmit}
                  userMessages={userMessages}
                  onClearScreen={handleClearScreen}
                  config={config}
                  slashCommands={slashCommands}
                  commandContext={commandContext}
                  shellModeActive={shellModeActive}
                  setShellModeActive={setShellModeActive}
                  focus={isFocused}
                  vimHandleInput={vimHandleInput}
                  placeholder={placeholder}
                />
              )}
            </>
          )}

          {initError && streamingState !== StreamingState.Responding && (
            <Box
              borderStyle="round"
              borderColor={Colors.AccentRed}
              paddingX={1}
              marginBottom={1}
            >
              {history.find(
                (item) =>
                  item.type === 'error' && item.text?.includes(initError),
              )?.text ? (
                <Text color={Colors.AccentRed}>
                  {
                    history.find(
                      (item) =>
                        item.type === 'error' && item.text?.includes(initError),
                    )?.text
                  }
                </Text>
              ) : (
                <>
                  <Text color={Colors.AccentRed}>
                    {t('app.initialization_error', 'Initialization Error: {error}', { error: initError })}
                  </Text>
                  <Text color={Colors.AccentRed}>
                    {' '}
                    {t('app.check_api_config', 'Please check API key and configuration.')}
                  </Text>
                </>
              )}
            </Box>
          )}
          <Footer
            model={currentModel}
            targetDir={config.getTargetDir()}
            debugMode={config.getDebugMode()}
            branchName={branchName}
            debugMessage={debugMessage}
            corgiMode={corgiMode}
            errorCount={errorCount}
            showErrorDetails={showErrorDetails}
            showMemoryUsage={
              config.getDebugMode() || config.getShowMemoryUsage()
            }
            promptTokenCount={sessionStats.lastPromptTokenCount}
            nightly={nightly}
            vimMode={vimModeEnabled ? vimMode : undefined}
          />
        </Box>
      </Box>
    </StreamingContext.Provider>
  );
};<|MERGE_RESOLUTION|>--- conflicted
+++ resolved
@@ -69,12 +69,8 @@
   AuthType,
   type IdeContext,
   ideContext,
-<<<<<<< HEAD
+  sessionId,
 } from '@thacio/auditaria-cli-core';
-=======
-  sessionId,
-} from '@google/gemini-cli-core';
->>>>>>> 01707918
 import { validateAuthMethod } from '../config/auth.js';
 import { useLogger } from './hooks/useLogger.js';
 import { StreamingContext } from './contexts/StreamingContext.js';
