/**
 * @license
 * Copyright 2025 Google LLC
 * SPDX-License-Identifier: Apache-2.0
 */
import { t } from '@thacio/auditaria-cli-core';
// WEB_INTERFACE_START: Import for multimodal support
import { type PartListUnion } from '@google/genai';
// WEB_INTERFACE_END

import { useCallback, useEffect, useMemo, useState, useRef } from 'react';
import {
  Box,
  type DOMElement,
  measureElement,
  Static,
  Text,
  useStdin,
  useStdout,
} from 'ink';
import {
  StreamingState,
  type HistoryItem,
  MessageType,
  ToolCallStatus,
  type HistoryItemWithoutId,
} from './types.js';
import { useTerminalSize } from './hooks/useTerminalSize.js';
import { useGeminiStream } from './hooks/useGeminiStream.js';
import { useLoadingIndicator } from './hooks/useLoadingIndicator.js';
import { useThemeCommand } from './hooks/useThemeCommand.js';
import { useAuthCommand } from './hooks/useAuthCommand.js';
import { useFolderTrust } from './hooks/useFolderTrust.js';
import { useEditorSettings } from './hooks/useEditorSettings.js';
import { useLanguageSettings } from './hooks/useLanguageSettings.js';
import { useSlashCommandProcessor } from './hooks/slashCommandProcessor.js';
import { useAutoAcceptIndicator } from './hooks/useAutoAcceptIndicator.js';
import { useMessageQueue } from './hooks/useMessageQueue.js';
import { useConsoleMessages } from './hooks/useConsoleMessages.js';
import { Header } from './components/Header.js';
import { LoadingIndicator } from './components/LoadingIndicator.js';
import { AutoAcceptIndicator } from './components/AutoAcceptIndicator.js';
import { ShellModeIndicator } from './components/ShellModeIndicator.js';
import { InputPrompt } from './components/InputPrompt.js';
import { Footer } from './components/Footer.js';
import { ThemeDialog } from './components/ThemeDialog.js';
import { AuthDialog } from './components/AuthDialog.js';
import { AuthInProgress } from './components/AuthInProgress.js';
import { EditorSettingsDialog } from './components/EditorSettingsDialog.js';
import { LanguageSelectionDialog } from './components/LanguageSelectionDialog.js';
import { FolderTrustDialog } from './components/FolderTrustDialog.js';
import { ShellConfirmationDialog } from './components/ShellConfirmationDialog.js';
import { RadioButtonSelect } from './components/shared/RadioButtonSelect.js';
import { Colors } from './colors.js';
import { loadHierarchicalGeminiMemory } from '../config/config.js';
import type { LoadedSettings } from '../config/settings.js';
import { SettingScope } from '../config/settings.js';
import { Tips } from './components/Tips.js';
import { ConsolePatcher } from './utils/ConsolePatcher.js';
import { registerCleanup } from '../utils/cleanup.js';
import { DetailedMessagesDisplay } from './components/DetailedMessagesDisplay.js';
import { HistoryItemDisplay } from './components/HistoryItemDisplay.js';
import { ContextSummaryDisplay } from './components/ContextSummaryDisplay.js';
import { useHistory } from './hooks/useHistoryManager.js';
import process from 'node:process';
import type { EditorType, Config, IdeContext } from '@thacio/auditaria-cli-core';
import {
  ApprovalMode,
  getAllGeminiMdFilenames,
  isEditorAvailable,
  getErrorMessage,
  AuthType,
  logFlashFallback,
  FlashFallbackEvent,
  ideContext,
  // WEB_INTERFACE_START: Additional imports for MCP server broadcasting
  DiscoveredMCPTool,
  getMCPServerStatus,
  getAllMCPServerStatuses,
  MCPServerStatus,
  // WEB_INTERFACE_END
  isProQuotaExceededError,
  isGenericQuotaExceededError,
  UserTierId,
<<<<<<< HEAD
} from '@thacio/auditaria-cli-core';
=======
  DEFAULT_GEMINI_FLASH_MODEL,
} from '@google/gemini-cli-core';
>>>>>>> a63e6782
import type { IdeIntegrationNudgeResult } from './IdeIntegrationNudge.js';
import { IdeIntegrationNudge } from './IdeIntegrationNudge.js';
import { validateAuthMethod } from '../config/auth.js';
import { useLogger } from './hooks/useLogger.js';
import { StreamingContext } from './contexts/StreamingContext.js';
import {
  SessionStatsProvider,
  useSessionStats,
} from './contexts/SessionContext.js';
import { useGitBranchName } from './hooks/useGitBranchName.js';
import { useFocus } from './hooks/useFocus.js';
import { useBracketedPaste } from './hooks/useBracketedPaste.js';
import { useTextBuffer } from './components/shared/text-buffer.js';
import { useVimMode, VimModeProvider } from './contexts/VimModeContext.js';
import { useVim } from './hooks/vim.js';
import type { Key } from './hooks/useKeypress.js';
import { useKeypress } from './hooks/useKeypress.js';
import { KeypressProvider, useKeypressContext } from './contexts/KeypressContext.js';
import { useKittyKeyboardProtocol } from './hooks/useKittyKeyboardProtocol.js';
import { keyMatchers, Command } from './keyMatchers.js';
import * as fs from 'node:fs';
import { UpdateNotification } from './components/UpdateNotification.js';
import type { UpdateObject } from './utils/updateCheck.js';
import ansiEscapes from 'ansi-escapes';
// WEB_INTERFACE_START: Web interface context imports
import { WebInterfaceProvider, useWebInterface } from './contexts/WebInterfaceContext.js';
import { SubmitQueryProvider, useSubmitQueryRegistration } from './contexts/SubmitQueryContext.js';
import { FooterProvider, useFooter } from './contexts/FooterContext.js';
import { LoadingStateProvider, useLoadingState } from './contexts/LoadingStateContext.js';
import type { PendingToolConfirmation } from './contexts/ToolConfirmationContext.js';
import { ToolConfirmationProvider, useToolConfirmation } from './contexts/ToolConfirmationContext.js';
import { useTerminalCapture } from './contexts/TerminalCaptureContext.js';
import { TerminalCaptureWrapper } from './components/TerminalCaptureWrapper.js';
// WEB_INTERFACE_END
import { OverflowProvider } from './contexts/OverflowContext.js';
import { ShowMoreLines } from './components/ShowMoreLines.js';
import { PrivacyNotice } from './privacy/PrivacyNotice.js';
import { useSettingsCommand } from './hooks/useSettingsCommand.js';
import { SettingsDialog } from './components/SettingsDialog.js';
import { ProQuotaDialog } from './components/ProQuotaDialog.js';
import { setUpdateHandler } from '../utils/handleAutoUpdate.js';
import { appEvents, AppEvent } from '../utils/events.js';
import { isNarrowWidth } from './utils/isNarrowWidth.js';
import { useWorkspaceMigration } from './hooks/useWorkspaceMigration.js';
import { WorkspaceMigrationDialog } from './components/WorkspaceMigrationDialog.js';

const CTRL_EXIT_PROMPT_DURATION_MS = 1000;
// Maximum number of queued messages to display in UI to prevent performance issues
const MAX_DISPLAYED_QUEUED_MESSAGES = 3;

interface AppProps {
  config: Config;
  settings: LoadedSettings;
  startupWarnings?: string[];
  version: string;
  // WEB_INTERFACE_START: Web interface props
  webEnabled?: boolean;
  webOpenBrowser?: boolean;
  webPort?: number;
  // WEB_INTERFACE_END
}

function isToolExecuting(pendingHistoryItems: HistoryItemWithoutId[]) {
  return pendingHistoryItems.some((item) => {
    if (item && item.type === 'tool_group') {
      return item.tools.some(
        (tool) => ToolCallStatus.Executing === tool.status,
      );
    }
    return false;
  });
}

export const AppWrapper = (props: AppProps) => {
  const kittyProtocolStatus = useKittyKeyboardProtocol();
  return (
    <KeypressProvider
      kittyProtocolEnabled={kittyProtocolStatus.enabled}
      config={props.config}
      debugKeystrokeLogging={
        props.settings.merged.general?.debugKeystrokeLogging
      }
    >
      <SessionStatsProvider>
        <VimModeProvider settings={props.settings}>
          {/* WEB_INTERFACE_START: Web interface provider wrappers */}
          <SubmitQueryProvider>
            <WebInterfaceProvider enabled={props.webEnabled} openBrowser={props.webOpenBrowser} port={props.webPort}>
              <FooterProvider>
                <LoadingStateProvider>
                  <ToolConfirmationProvider>
                    <TerminalCaptureWrapper>
                      {/* WEB_INTERFACE_END */}
                      <App {...props} />
                      {/* WEB_INTERFACE_START: Close web interface providers */}
                    </TerminalCaptureWrapper>
                  </ToolConfirmationProvider>
                </LoadingStateProvider>
              </FooterProvider>
            </WebInterfaceProvider>
          </SubmitQueryProvider>
          {/* WEB_INTERFACE_END */}
        </VimModeProvider>
      </SessionStatsProvider>
    </KeypressProvider>
  );
};

const App = ({ config, settings, startupWarnings = [], version, /* WEB_INTERFACE_START */ webEnabled, webOpenBrowser, webPort /* WEB_INTERFACE_END */ }: AppProps) => {
  const isFocused = useFocus();
  useBracketedPaste();
  const [updateInfo, setUpdateInfo] = useState<UpdateObject | null>(null);
  const { stdout } = useStdout();
  const nightly = version.includes('nightly');
  const { history, addItem, clearItems, loadHistory } = useHistory();

  const [idePromptAnswered, setIdePromptAnswered] = useState(false);
  const currentIDE = config.getIdeClient().getCurrentIde();
  useEffect(() => {
    registerCleanup(() => config.getIdeClient().disconnect());
  }, [config]);
  const shouldShowIdePrompt =
    currentIDE &&
    !config.getIdeMode() &&
    !settings.merged.ide?.hasSeenNudge &&
    !idePromptAnswered;

  useEffect(() => {
    const cleanup = setUpdateHandler(addItem, setUpdateInfo);
    return cleanup;
  }, [addItem]);

  const {
    consoleMessages,
    handleNewMessage,
    clearConsoleMessages: clearConsoleMessagesState,
  } = useConsoleMessages();

  useEffect(() => {
    const consolePatcher = new ConsolePatcher({
      onNewMessage: handleNewMessage,
      debugMode: config.getDebugMode(),
    });
    consolePatcher.patch();
    registerCleanup(consolePatcher.cleanup);
  }, [handleNewMessage, config]);

  const { stats: sessionStats } = useSessionStats();
  const [staticNeedsRefresh, setStaticNeedsRefresh] = useState(false);
  const [staticKey, setStaticKey] = useState(0);
  const refreshStatic = useCallback(() => {
    stdout.write(ansiEscapes.clearTerminal);
    setStaticKey((prev) => prev + 1);
  }, [setStaticKey, stdout]);

  const [geminiMdFileCount, setGeminiMdFileCount] = useState<number>(0);
  const [debugMessage, setDebugMessage] = useState<string>('');
  const [showHelp, setShowHelp] = useState<boolean>(false);
  const [themeError, setThemeError] = useState<string | null>(null);
  const [authError, setAuthError] = useState<string | null>(null);
  const [editorError, setEditorError] = useState<string | null>(null);
  const [languageError, setLanguageError] = useState<string | null>(null);
  const [footerHeight, setFooterHeight] = useState<number>(0);
  const [corgiMode, setCorgiMode] = useState(false);
  const [isTrustedFolderState, setIsTrustedFolder] = useState(
    config.isTrustedFolder(),
  );
  const [currentModel, setCurrentModel] = useState(config.getModel());
  const [shellModeActive, setShellModeActive] = useState(false);
  const [showErrorDetails, setShowErrorDetails] = useState<boolean>(false);
  const [showToolDescriptions, setShowToolDescriptions] =
    useState<boolean>(false);

  const [ctrlCPressedOnce, setCtrlCPressedOnce] = useState(false);
  const [quittingMessages, setQuittingMessages] = useState<
    HistoryItem[] | null
  >(null);
  const ctrlCTimerRef = useRef<NodeJS.Timeout | null>(null);
  const [ctrlDPressedOnce, setCtrlDPressedOnce] = useState(false);
  const ctrlDTimerRef = useRef<NodeJS.Timeout | null>(null);
  const [constrainHeight, setConstrainHeight] = useState<boolean>(true);
  const [showPrivacyNotice, setShowPrivacyNotice] = useState<boolean>(false);
  const [modelSwitchedFromQuotaError, setModelSwitchedFromQuotaError] =
    useState<boolean>(false);
  const [userTier, setUserTier] = useState<UserTierId | undefined>(undefined);
  const [ideContextState, setIdeContextState] = useState<
    IdeContext | undefined
  >();
  const [showEscapePrompt, setShowEscapePrompt] = useState(false);
  const [isProcessing, setIsProcessing] = useState<boolean>(false);

  const {
    showWorkspaceMigrationDialog,
    workspaceExtensions,
    onWorkspaceMigrationDialogOpen,
    onWorkspaceMigrationDialogClose,
  } = useWorkspaceMigration(settings);

  const [isProQuotaDialogOpen, setIsProQuotaDialogOpen] = useState(false);
  const [proQuotaDialogResolver, setProQuotaDialogResolver] = useState<
    ((value: boolean) => void) | null
  >(null);

  useEffect(() => {
    const unsubscribe = ideContext.subscribeToIdeContext(setIdeContextState);
    // Set the initial value
    setIdeContextState(ideContext.getIdeContext());
    return unsubscribe;
  }, []);

  useEffect(() => {
    const openDebugConsole = () => {
      setShowErrorDetails(true);
      setConstrainHeight(false); // Make sure the user sees the full message.
    };
    appEvents.on(AppEvent.OpenDebugConsole, openDebugConsole);

    const logErrorHandler = (errorMessage: unknown) => {
      handleNewMessage({
        type: 'error',
        content: String(errorMessage),
        count: 1,
      });
    };
    appEvents.on(AppEvent.LogError, logErrorHandler);

    return () => {
      appEvents.off(AppEvent.OpenDebugConsole, openDebugConsole);
      appEvents.off(AppEvent.LogError, logErrorHandler);
    };
  }, [handleNewMessage]);

  const openPrivacyNotice = useCallback(() => {
    setShowPrivacyNotice(true);
  }, []);

  const handleEscapePromptChange = useCallback((showPrompt: boolean) => {
    setShowEscapePrompt(showPrompt);
  }, []);

  const initialPromptSubmitted = useRef(false);

  const errorCount = useMemo(
    () =>
      consoleMessages
        .filter((msg) => msg.type === 'error')
        .reduce((total, msg) => total + msg.count, 0),
    [consoleMessages],
  );

  const {
    isThemeDialogOpen,
    openThemeDialog,
    handleThemeSelect,
    handleThemeHighlight,
  } = useThemeCommand(settings, setThemeError, addItem);

  const { isSettingsDialogOpen, openSettingsDialog, closeSettingsDialog } =
    useSettingsCommand();

  const { isFolderTrustDialogOpen, handleFolderTrustSelect, isRestarting } =
    useFolderTrust(settings, setIsTrustedFolder);

  const {
    isAuthDialogOpen,
    openAuthDialog,
    handleAuthSelect,
    isAuthenticating,
    cancelAuthentication,
  } = useAuthCommand(settings, setAuthError, config);

  useEffect(() => {
    if (
      settings.merged.security?.auth?.selectedType &&
      !settings.merged.security?.auth?.useExternal
    ) {
      const error = validateAuthMethod(
        settings.merged.security.auth.selectedType,
      );
      if (error) {
        setAuthError(error);
        openAuthDialog();
      }
    }
  }, [
    settings.merged.security?.auth?.selectedType,
    settings.merged.security?.auth?.useExternal,
    openAuthDialog,
    setAuthError,
  ]);

  // Sync user tier from config when authentication changes
  useEffect(() => {
    // Only sync when not currently authenticating
    if (!isAuthenticating) {
      setUserTier(config.getGeminiClient()?.getUserTier());
    }
  }, [config, isAuthenticating]);

  const {
    isEditorDialogOpen,
    openEditorDialog,
    handleEditorSelect,
    exitEditorDialog,
  } = useEditorSettings(settings, setEditorError, addItem);

  const {
    isLanguageDialogOpen,
    openLanguageDialog,
    handleLanguageSelect,
    isFirstTimeSetup,
  } = useLanguageSettings(settings, setLanguageError, addItem, refreshStatic);

  const toggleCorgiMode = useCallback(() => {
    setCorgiMode((prev) => !prev);
  }, []);

  const performMemoryRefresh = useCallback(async () => {
    addItem(
      {
        type: MessageType.INFO,
        text: t('app.memory_refreshing', 'Refreshing hierarchical memory (GEMINI.md or other context files)...'),
      },
      Date.now(),
    );
    try {
      const { memoryContent, fileCount } = await loadHierarchicalGeminiMemory(
        process.cwd(),
        settings.merged.context?.loadMemoryFromIncludeDirectories
          ? config.getWorkspaceContext().getDirectories()
          : [],
        config.getDebugMode(),
        config.getFileService(),
        settings.merged,
        config.getExtensionContextFilePaths(),
        settings.merged.context?.importFormat || 'tree', // Use setting or default to 'tree'
        config.getFileFilteringOptions(),
      );

      config.setUserMemory(memoryContent);
      config.setGeminiMdFileCount(fileCount);
      setGeminiMdFileCount(fileCount);

      addItem(
        {
          type: MessageType.INFO,
          text: memoryContent.length > 0 
            ? t('app.memory_refreshed_success', 'Memory refreshed successfully. Loaded {chars} characters from {count} file(s).', { chars: memoryContent.length, count: fileCount })
            : t('app.memory_refreshed_no_content', 'Memory refreshed successfully. No memory content found.'),
        },
        Date.now(),
      );
      if (config.getDebugMode()) {
        console.log(
          `[DEBUG] Refreshed memory content in config: ${memoryContent.substring(0, 200)}...`,
        );
      }
    } catch (error) {
      const errorMessage = getErrorMessage(error);
      addItem(
        {
          type: MessageType.ERROR,
          text: t('app.memory_refresh_error', 'Error refreshing memory: {error}', { error: errorMessage }),
        },
        Date.now(),
      );
      console.error('Error refreshing memory:', error);
    }
  }, [config, addItem, settings.merged]);

  // Watch for model changes (e.g., from Flash fallback)
  useEffect(() => {
    const checkModelChange = () => {
      const configModel = config.getModel();
      if (configModel !== currentModel) {
        setCurrentModel(configModel);
      }
    };

    // Check immediately and then periodically
    checkModelChange();
    const interval = setInterval(checkModelChange, 1000); // Check every second

    return () => clearInterval(interval);
  }, [config, currentModel]);

  // Set up Flash fallback handler
  useEffect(() => {
    const flashFallbackHandler = async (
      currentModel: string,
      fallbackModel: string,
      error?: unknown,
    ): Promise<boolean> => {
      // Check if we've already switched to the fallback model
      if (config.isInFallbackMode()) {
        // If we're already in fallback mode, don't show the dialog again
        return false;
      }

      let message: string;

      if (
        config.getContentGeneratorConfig().authType ===
        AuthType.LOGIN_WITH_GOOGLE
      ) {
        // Use actual user tier if available; otherwise, default to FREE tier behavior (safe default)
        const isPaidTier =
          userTier === UserTierId.LEGACY || userTier === UserTierId.STANDARD;

        // Check if this is a Pro quota exceeded error
        if (error && isProQuotaExceededError(error)) {
          if (isPaidTier) {
<<<<<<< HEAD
            message = t('app.quota_exceeded_pro_paid', '⚡ You have reached your daily {model} quota limit.\n⚡ Automatically switching from {model} to {fallback} for the remainder of this session.\n⚡ To continue accessing the {model} model today, consider using /auth to switch to using a paid API key from AI Studio at https://aistudio.google.com/apikey', { model: currentModel, fallback: fallbackModel });
          } else {
            message = t('app.quota_exceeded_pro_free', '⚡ You have reached your daily {model} quota limit.\n⚡ Automatically switching from {model} to {fallback} for the remainder of this session.\n⚡ To increase your limits, upgrade to a Gemini Code Assist Standard or Enterprise plan with higher limits at https://goo.gle/set-up-gemini-code-assist\n⚡ Or you can utilize a Gemini API Key. See: https://goo.gle/gemini-cli-docs-auth#gemini-api-key\n⚡ You can switch authentication methods by typing /auth', { model: currentModel, fallback: fallbackModel });
=======
            message = `⚡ You have reached your daily ${currentModel} quota limit.
⚡ You can choose to authenticate with a paid API key or continue with the fallback model.
⚡ To continue accessing the ${currentModel} model today, consider using /auth to switch to using a paid API key from AI Studio at https://aistudio.google.com/apikey`;
          } else {
            message = `⚡ You have reached your daily ${currentModel} quota limit.
⚡ You can choose to authenticate with a paid API key or continue with the fallback model.
⚡ To increase your limits, upgrade to a Gemini Code Assist Standard or Enterprise plan with higher limits at https://goo.gle/set-up-gemini-code-assist
⚡ Or you can utilize a Gemini API Key. See: https://goo.gle/gemini-cli-docs-auth#gemini-api-key
⚡ You can switch authentication methods by typing /auth`;
>>>>>>> a63e6782
          }
        } else if (error && isGenericQuotaExceededError(error)) {
          if (isPaidTier) {
            message = t('app.quota_exceeded_generic_paid', '⚡ You have reached your daily quota limit.\n⚡ Automatically switching from {model} to {fallback} for the remainder of this session.\n⚡ To continue accessing the {model} model today, consider using /auth to switch to using a paid API key from AI Studio at https://aistudio.google.com/apikey', { model: currentModel, fallback: fallbackModel });
          } else {
            message = t('app.quota_exceeded_generic_free', '⚡ You have reached your daily quota limit.\n⚡ Automatically switching from {model} to {fallback} for the remainder of this session.\n⚡ To increase your limits, upgrade to a Gemini Code Assist Standard or Enterprise plan with higher limits at https://goo.gle/set-up-gemini-code-assist\n⚡ Or you can utilize a Gemini API Key. See: https://goo.gle/gemini-cli-docs-auth#gemini-api-key\n⚡ You can switch authentication methods by typing /auth', { model: currentModel, fallback: fallbackModel });
          }
        } else {
          if (isPaidTier) {
            // Default fallback message for other cases (like consecutive 429s)
            message = t('app.fallback_default_paid', '⚡ Automatically switching from {model} to {fallback} for faster responses for the remainder of this session.\n⚡ Possible reasons for this are that you have received multiple consecutive capacity errors or you have reached your daily {model} quota limit\n⚡ To continue accessing the {model} model today, consider using /auth to switch to using a paid API key from AI Studio at https://aistudio.google.com/apikey', { model: currentModel, fallback: fallbackModel });
          } else {
            // Default fallback message for other cases (like consecutive 429s)
            message = t('app.fallback_default_free', '⚡ Automatically switching from {model} to {fallback} for faster responses for the remainder of this session.\n⚡ Possible reasons for this are that you have received multiple consecutive capacity errors or you have reached your daily {model} quota limit\n⚡ To increase your limits, upgrade to a Gemini Code Assist Standard or Enterprise plan with higher limits at https://goo.gle/set-up-gemini-code-assist\n⚡ Or you can utilize a Gemini API Key. See: https://goo.gle/gemini-cli-docs-auth#gemini-api-key\n⚡ You can switch authentication methods by typing /auth', { model: currentModel, fallback: fallbackModel });
          }
        }

        // Add message to UI history
        addItem(
          {
            type: MessageType.INFO,
            text: message,
          },
          Date.now(),
        );

        // For Pro quota errors, show the dialog and wait for user's choice
        if (error && isProQuotaExceededError(error)) {
          // Set the flag to prevent tool continuation
          setModelSwitchedFromQuotaError(true);
          // Set global quota error flag to prevent Flash model calls
          config.setQuotaErrorOccurred(true);

          // Show the ProQuotaDialog and wait for user's choice
          const shouldContinueWithFallback = await new Promise<boolean>(
            (resolve) => {
              setIsProQuotaDialogOpen(true);
              setProQuotaDialogResolver(() => resolve);
            },
          );

          // If user chose to continue with fallback, we don't need to stop the current prompt
          if (shouldContinueWithFallback) {
            // Switch to fallback model for future use
            config.setModel(fallbackModel);
            config.setFallbackMode(true);
            logFlashFallback(
              config,
              new FlashFallbackEvent(
                config.getContentGeneratorConfig().authType!,
              ),
            );
            return true; // Continue with current prompt using fallback model
          }

          // If user chose to authenticate, stop current prompt
          return false;
        }

        // For other quota errors, automatically switch to fallback model
        // Set the flag to prevent tool continuation
        setModelSwitchedFromQuotaError(true);
        // Set global quota error flag to prevent Flash model calls
        config.setQuotaErrorOccurred(true);
      }

      // Switch model for future use but return false to stop current retry
      config.setModel(fallbackModel);
      config.setFallbackMode(true);
      logFlashFallback(
        config,
        new FlashFallbackEvent(config.getContentGeneratorConfig().authType!),
      );
      return false; // Don't continue with current prompt
    };

    config.setFlashFallbackHandler(flashFallbackHandler);
  }, [config, addItem, userTier]);

  // Terminal and UI setup
  const { rows: terminalHeight, columns: terminalWidth } = useTerminalSize();
  const isNarrow = isNarrowWidth(terminalWidth);
  const { stdin, setRawMode } = useStdin();
  const isInitialMount = useRef(true);

  const widthFraction = 0.9;
  const inputWidth = Math.max(
    20,
    Math.floor(terminalWidth * widthFraction) - 3,
  );
  const suggestionsWidth = Math.max(20, Math.floor(terminalWidth * 0.8));

  // Utility callbacks
  const isValidPath = useCallback((filePath: string): boolean => {
    try {
      return fs.existsSync(filePath) && fs.statSync(filePath).isFile();
    } catch (_e) {
      return false;
    }
  }, []);

  const getPreferredEditor = useCallback(() => {
    const editorType = settings.merged.general?.preferredEditor;
    const isValidEditor = isEditorAvailable(editorType);
    if (!isValidEditor) {
      openEditorDialog();
      return;
    }
    return editorType as EditorType;
  }, [settings, openEditorDialog]);

  const onAuthError = useCallback(() => {
    setAuthError(t('app.reauth_required', 'reauth required'));
    openAuthDialog();
  }, [openAuthDialog, setAuthError]);

  // Core hooks and processors
  const {
    vimEnabled: vimModeEnabled,
    vimMode,
    toggleVimEnabled,
  } = useVimMode();

  const {
    handleSlashCommand,
    slashCommands,
    pendingHistoryItems: pendingSlashCommandHistoryItems,
    commandContext,
    shellConfirmationRequest,
    confirmationRequest,
  } = useSlashCommandProcessor(
    config,
    settings,
    addItem,
    clearItems,
    loadHistory,
    refreshStatic,
    setDebugMessage,
    openThemeDialog,
    openAuthDialog,
    openEditorDialog,
    openLanguageDialog,
    toggleCorgiMode,
    setQuittingMessages,
    openPrivacyNotice,
    openSettingsDialog,
    toggleVimEnabled,
    setIsProcessing,
    setGeminiMdFileCount,
  );

  const buffer = useTextBuffer({
    initialText: '',
    viewport: { height: 10, width: inputWidth },
    stdin,
    setRawMode,
    isValidPath,
    shellModeActive,
  });

  const [userMessages, setUserMessages] = useState<string[]>([]);

  // Stable reference for cancel handler to avoid circular dependency
  const cancelHandlerRef = useRef<() => void>(() => {});

  const {
    streamingState,
    submitQuery,
    initError,
    pendingHistoryItems: pendingGeminiHistoryItems,
    thought,
    cancelOngoingRequest,
  } = useGeminiStream(
    config.getGeminiClient(),
    history,
    addItem,
    config,
    setDebugMessage,
    handleSlashCommand,
    shellModeActive,
    getPreferredEditor,
    onAuthError,
    performMemoryRefresh,
    modelSwitchedFromQuotaError,
    setModelSwitchedFromQuotaError,
    refreshStatic,
    () => cancelHandlerRef.current(),
  );

  const pendingHistoryItems = useMemo(
    () => [...pendingSlashCommandHistoryItems, ...pendingGeminiHistoryItems],
    [pendingSlashCommandHistoryItems, pendingGeminiHistoryItems],
  );

  // Message queue for handling input during streaming
  const { messageQueue, addMessage, clearQueue, getQueuedMessagesText } =
    useMessageQueue({
      streamingState,
      submitQuery,
    });

  // Update the cancel handler with message queue support
  cancelHandlerRef.current = useCallback(() => {
    if (isToolExecuting(pendingHistoryItems)) {
      buffer.setText(''); // Just clear the prompt
      return;
    }

    const lastUserMessage = userMessages.at(-1);
    let textToSet = lastUserMessage || '';

    // Append queued messages if any exist
    const queuedText = getQueuedMessagesText();
    if (queuedText) {
      textToSet = textToSet ? `${textToSet}\n\n${queuedText}` : queuedText;
      clearQueue();
    }

    if (textToSet) {
      buffer.setText(textToSet);
    }
  }, [
    buffer,
    userMessages,
    getQueuedMessagesText,
    clearQueue,
    pendingHistoryItems,
  ]);

  // Input handling - queue messages for processing
  const handleFinalSubmit = useCallback(
    (submittedValue: string) => {
      addMessage(submittedValue);
    },
    [addMessage],
  );

  const handleIdePromptComplete = useCallback(
    (result: IdeIntegrationNudgeResult) => {
      if (result.userSelection === 'yes') {
        if (result.isExtensionPreInstalled) {
          handleSlashCommand('/ide enable');
        } else {
          handleSlashCommand('/ide install');
        }
        settings.setValue(
          SettingScope.User,
          'hasSeenIdeIntegrationNudge',
          true,
        );
      } else if (result.userSelection === 'dismiss') {
        settings.setValue(
          SettingScope.User,
          'hasSeenIdeIntegrationNudge',
          true,
        );
      }
      setIdePromptAnswered(true);
    },
    [handleSlashCommand, settings],
  );

  const { handleInput: vimHandleInput } = useVim(buffer, handleFinalSubmit);

  const { elapsedTime, currentLoadingPhrase } =
    useLoadingIndicator(streamingState);
  const showAutoAcceptIndicator = useAutoAcceptIndicator({ config, addItem });

  const handleExit = useCallback(
    (
      pressedOnce: boolean,
      setPressedOnce: (value: boolean) => void,
      timerRef: ReturnType<typeof useRef<NodeJS.Timeout | null>>,
    ) => {
      if (pressedOnce) {
        if (timerRef.current) {
          clearTimeout(timerRef.current);
        }
        // Directly invoke the central command handler.
        handleSlashCommand('/quit');
      } else {
        setPressedOnce(true);
        timerRef.current = setTimeout(() => {
          setPressedOnce(false);
          timerRef.current = null;
        }, CTRL_EXIT_PROMPT_DURATION_MS);
      }
    },
    [handleSlashCommand],
  );

  const handleGlobalKeypress = useCallback(
    (key: Key) => {
      // Debug log keystrokes if enabled
      if (settings.merged.general?.debugKeystrokeLogging) {
        console.log('[DEBUG] Keystroke:', JSON.stringify(key));
      }

      let enteringConstrainHeightMode = false;
      if (!constrainHeight) {
        enteringConstrainHeightMode = true;
        setConstrainHeight(true);
      }

      if (keyMatchers[Command.SHOW_ERROR_DETAILS](key)) {
        setShowErrorDetails((prev) => !prev);
      } else if (keyMatchers[Command.TOGGLE_TOOL_DESCRIPTIONS](key)) {
        const newValue = !showToolDescriptions;
        setShowToolDescriptions(newValue);

        const mcpServers = config.getMcpServers();
        if (Object.keys(mcpServers || {}).length > 0) {
          handleSlashCommand(newValue ? '/mcp desc' : '/mcp nodesc');
        }
      } else if (
        keyMatchers[Command.TOGGLE_IDE_CONTEXT_DETAIL](key) &&
        config.getIdeMode() &&
        ideContextState
      ) {
        // Show IDE status when in IDE mode and context is available.
        handleSlashCommand('/ide status');
      } else if (keyMatchers[Command.QUIT](key)) {
        // When authenticating, let AuthInProgress component handle Ctrl+C.
        if (isAuthenticating) {
          return;
        }
        if (!ctrlCPressedOnce) {
          cancelOngoingRequest?.();
        }
        handleExit(ctrlCPressedOnce, setCtrlCPressedOnce, ctrlCTimerRef);
      } else if (keyMatchers[Command.EXIT](key)) {
        if (buffer.text.length > 0) {
          return;
        }
        handleExit(ctrlDPressedOnce, setCtrlDPressedOnce, ctrlDTimerRef);
      } else if (
        keyMatchers[Command.SHOW_MORE_LINES](key) &&
        !enteringConstrainHeightMode
      ) {
        setConstrainHeight(false);
      }
    },
    [
      constrainHeight,
      setConstrainHeight,
      setShowErrorDetails,
      showToolDescriptions,
      setShowToolDescriptions,
      config,
      ideContextState,
      handleExit,
      ctrlCPressedOnce,
      setCtrlCPressedOnce,
      ctrlCTimerRef,
      buffer.text.length,
      ctrlDPressedOnce,
      setCtrlDPressedOnce,
      ctrlDTimerRef,
      handleSlashCommand,
      isAuthenticating,
      cancelOngoingRequest,
      settings.merged.general?.debugKeystrokeLogging,
    ],
  );

  useKeypress(handleGlobalKeypress, {
    isActive: true,
  });

  useEffect(() => {
    if (config) {
      setGeminiMdFileCount(config.getGeminiMdFileCount());
    }
  }, [config, config.getGeminiMdFileCount]);

  // WEB_INTERFACE_START: Web interface integration - submitQuery registration and abort handler
  const webInterface = useWebInterface();
  
  // Store current submitQuery in ref for web interface
  const submitQueryRef = useRef(submitQuery);
  useEffect(() => {
    submitQueryRef.current = submitQuery;
  }, [submitQuery]);

  // WEB_INTERFACE_START: Updated to accept PartListUnion for multimodal support
  // Create a completely stable function that will never change
  const stableWebSubmitQuery = useCallback((query: PartListUnion) => {
    if (submitQueryRef.current) {
      submitQueryRef.current(query);
    }
  }, []); // Empty dependency array - this function never changes
  // WEB_INTERFACE_END

  // Register once and never again
  const registerSubmitQuery = useSubmitQueryRegistration();
  const submitQueryRegisteredRef = useRef(false);
  useEffect(() => {
    if (!submitQueryRegisteredRef.current) {
      registerSubmitQuery(stableWebSubmitQuery);
      submitQueryRegisteredRef.current = true;
    }
  }, []); // Empty dependency array - only run once

  // Register abort handler with web interface service
  // (webInterface already declared above)
  useEffect(() => {
    if (webInterface?.service && cancelOngoingRequest) {
      webInterface.service.setAbortHandler(cancelOngoingRequest);
    }
  }, [webInterface?.service, cancelOngoingRequest]);
  // WEB_INTERFACE_END

  // Register with web interface service once
  const submitHandlerRegistered = useRef(false);
  useEffect(() => {
    const register = () => {
      if (webInterface?.service && !submitHandlerRegistered.current) {
        webInterface.service.setSubmitQueryHandler(stableWebSubmitQuery);
        submitHandlerRegistered.current = true;
      }
    };
    
    register();
    const timeout = setTimeout(register, 100);
    return () => clearTimeout(timeout);
  }, []); // Empty dependency array - only register once

  // WEB_INTERFACE_START: Terminal capture for interactive screens
  const terminalCapture = useTerminalCapture();
  // webInterface already declared above
  const { subscribe: subscribeToKeypress } = useKeypressContext();
  
  // Create a function to pre-start capture for dialogs that render immediately
  // This is exposed to slash command processor to start capture BEFORE opening dialogs
  const preStartTerminalCapture = useCallback(() => {
    // Start capture immediately to catch the initial render
    terminalCapture.setInteractiveScreenActive(true);
  }, [terminalCapture]);
  
  // Expose the pre-start function globally for the slash command processor
  useEffect(() => {
    if (webInterface?.service) {
      (global as any).__preStartTerminalCapture = preStartTerminalCapture;
    }
    return () => {
      delete (global as any).__preStartTerminalCapture;
    };
  }, [preStartTerminalCapture, webInterface]);
  
  // Detect when any interactive screen is shown
  const isAnyInteractiveScreenOpen = 
    isAuthDialogOpen || 
    isAuthenticating || 
    isThemeDialogOpen ||
    isEditorDialogOpen ||
    isLanguageDialogOpen ||
    isSettingsDialogOpen ||
    showPrivacyNotice ||
    shouldShowIdePrompt ||
    isFolderTrustDialogOpen ||
    !!shellConfirmationRequest ||
    !!confirmationRequest;
  
  // Start/stop terminal capture when interactive screens change
  useEffect(() => {
    // Start capture slightly before the screen actually opens
    // to ensure we capture the initial render
    if (isAnyInteractiveScreenOpen) {
      terminalCapture.setInteractiveScreenActive(true);
    } else {
      // Add a small delay before stopping to ensure we capture the closing animation
      const timer = setTimeout(() => {
        terminalCapture.setInteractiveScreenActive(false);
      }, 100);
      return () => clearTimeout(timer);
    }
  }, [isAnyInteractiveScreenOpen, terminalCapture]);
  
  // Handle keyboard input from web interface
  useEffect(() => {
    if (!webInterface?.service) return;
    
    const handleTerminalInput = (keyData: any) => {
      // Create a synthetic key event that matches the Ink key format
      const syntheticKey = {
        name: keyData.name,
        sequence: keyData.sequence,
        ctrl: keyData.ctrl || false,
        meta: keyData.meta || false,
        shift: keyData.shift || false,
        alt: keyData.alt || false,
        raw: keyData.sequence || '',
      };
      
      // Emit synthetic keypress event to all listeners
      // This will be picked up by any useKeypress hooks in the dialogs
      if (isAnyInteractiveScreenOpen) {
        // Directly trigger keypress handlers
        // Note: We need to use the KeypressContext to emit events
        // We'll emit the event through the context's event system
        process.stdin.emit('keypress', keyData.sequence, syntheticKey);
      }
    };
    
    // Listen for terminal input events from web interface
    webInterface.service.on('terminal_input', handleTerminalInput);
    
    return () => {
      webInterface?.service?.off('terminal_input', handleTerminalInput);
    };
  }, [webInterface?.service, isAnyInteractiveScreenOpen]);
  
  // WEB_INTERFACE_END
  
  // WEB_INTERFACE_START: Web interface broadcasting - footer, loading state, commands, MCP servers, console messages, CLI action required, startup message, and tool confirmations
  // Broadcast footer data to web interface (moved from FooterContext to avoid circular deps)
  const footerContext = useFooter();
  useEffect(() => {
    if (footerContext?.footerData && webInterface?.service && webInterface.isRunning) {
      webInterface.service.broadcastFooterData(footerContext.footerData);
    }
  }, [footerContext?.footerData]); // Only depend on footerData, not webInterface

  // Broadcast loading state to web interface (moved from LoadingStateContext to avoid circular deps)
  const loadingStateContext = useLoadingState();
  useEffect(() => {
    if (loadingStateContext?.loadingState && webInterface?.service && webInterface.isRunning) {
      webInterface.service.broadcastLoadingState(loadingStateContext.loadingState);
    }
  }, [loadingStateContext?.loadingState]); // Only depend on loadingState, not webInterface

  // Broadcast slash commands to web interface when commands are loaded or web interface connects
  useEffect(() => {
    if (slashCommands && slashCommands.length > 0 && webInterface?.service && webInterface.isRunning) {
      webInterface.service.broadcastSlashCommands(slashCommands);
    }
  }, [slashCommands?.length, webInterface?.isRunning]); // Only depend on length and running status

  // Broadcast MCP servers to web interface when web interface connects
  useEffect(() => {
    const broadcastMCPData = async () => {
      if (webInterface?.service && webInterface.isRunning) {
        const mcpServers = config.getMcpServers() || {};
        const blockedMcpServers = config.getBlockedMcpServers() || [];
        
        // Get actual server statuses from the MCP client
        const actualServerStatuses = getAllMCPServerStatuses();
        const serverStatuses = new Map<string, string>();
        
        // Convert MCPServerStatus enum values to strings
        for (const [serverName, status] of actualServerStatuses) {
          serverStatuses.set(serverName, status as string);
        }
        
        // Get actual tools from the tool registry
        const serverTools = new Map<string, DiscoveredMCPTool[]>();
        try {
          const toolRegistry = await config.getToolRegistry();
          for (const serverName of Object.keys(mcpServers)) {
            const tools = toolRegistry.getToolsByServer(serverName);
            // Filter to only DiscoveredMCPTool instances
            const mcpTools = tools.filter(tool => tool instanceof DiscoveredMCPTool) as DiscoveredMCPTool[];
            serverTools.set(serverName, mcpTools);
          }
        } catch (error) {
          console.error('Error getting tool registry:', error);
        }
        
        webInterface.service.broadcastMCPServers(
          mcpServers,
          blockedMcpServers,
          serverTools,
          serverStatuses
        );
      }
    };
    
    broadcastMCPData();
  }, [webInterface?.isRunning]); // Broadcast when web interface is ready

  // Broadcast console messages to web interface when they change
  useEffect(() => {
    if (webInterface?.service && webInterface.isRunning) {
      // Apply same filtering logic as CLI debug console
      const messagesToBroadcast = config.getDebugMode() 
        ? consoleMessages 
        : consoleMessages.filter((msg) => msg.type !== 'debug');
      
      webInterface.service.broadcastConsoleMessages(messagesToBroadcast);
    }
  }, [consoleMessages, webInterface?.isRunning, config]); // Depend on console messages and debug mode

  // Broadcast CLI action required state when interactive screens are shown
  useEffect(() => {
    if (webInterface?.service && webInterface.isRunning) {
      let reason = '';
      let message = '';
      
      // Check for any active dialog/screen
      if (isAuthDialogOpen || isAuthenticating) {
        reason = 'authentication';
        message = isAuthenticating 
          ? t('web.cli_action.auth_in_progress', 'Authentication is in progress. Please check the CLI terminal.')
          : t('web.cli_action.auth_required', 'Authentication is required. Please complete the authentication process in the CLI terminal.');
      } else if (isThemeDialogOpen) {
        reason = 'theme_selection';
        message = t('web.cli_action.theme_selection', 'Theme selection is open. Please choose a theme in the CLI terminal.');
      } else if (isEditorDialogOpen) {
        reason = 'editor_settings';
        message = t('web.cli_action.editor_settings', 'Editor settings are open. Please configure your editor in the CLI terminal.');
      } else if (isLanguageDialogOpen) {
        reason = 'language_selection';
        message = t('web.cli_action.language_selection', 'Language selection is open. Please choose a language in the CLI terminal.');
      } else if (isSettingsDialogOpen) {
        reason = 'settings';
        message = t('web.cli_action.settings', 'Settings dialog is open. Please configure your settings in the CLI terminal.');
      } else if (showPrivacyNotice) {
        reason = 'privacy_notice';
        message = t('web.cli_action.privacy_notice', 'Privacy notice is displayed. Please review it in the CLI terminal.');
      } else if (shouldShowIdePrompt) {
        reason = 'ide_integration';
        message = t('web.cli_action.ide_integration', 'IDE integration prompt is displayed. Please respond to connect your editor to Auditaria CLI in the terminal.');
      }
      
      const isActionRequired = !!reason;
      
      if (isActionRequired) {
        const title = t('web.cli_action.title', 'CLI Action Required');
        webInterface.service.broadcastCliActionRequired(true, reason, title, message);
      } else {
        // Clear the action required state when all dialogs are closed
        webInterface.service.broadcastCliActionRequired(false);
      }
    }
  }, [
    isAuthDialogOpen, 
    isAuthenticating, 
    isThemeDialogOpen,
    isEditorDialogOpen,
    isLanguageDialogOpen,
    isSettingsDialogOpen,
    showPrivacyNotice,
    shouldShowIdePrompt,
    webInterface?.isRunning
  ]); // Monitor all interactive screen states

  // Web interface port validation message
  const portValidationShownRef = useRef(false);
  useEffect(() => {
    if (webEnabled && webPort !== undefined && !portValidationShownRef.current) {
      portValidationShownRef.current = true;
      // Check if port is invalid
      if (isNaN(webPort) || webPort < 0 || webPort > 65535) {
        addItem(
          {
            type: 'error',
            text: t('web.invalid_port', `⚠️ Invalid port number: {port}. Port must be between 0-65535. Starting in another port.`, { port: webPort }),
          },
          Date.now(),
        );
      }
    }
  }, [webEnabled, webPort, addItem]);

  // Web interface startup message for --web flag
  const webStartupShownRef = useRef(false);
  useEffect(() => {
    if (webEnabled && webInterface?.isRunning && webInterface?.port && !webStartupShownRef.current) {
      webStartupShownRef.current = true;
      addItem(
        {
          type: 'info',
          text: t('commands.web.available_at', '🌐 Web interface available at http://localhost:{port}', { port: webInterface.port.toString() }),
        },
        Date.now(),
      );
    }
  }, [webEnabled, webInterface?.isRunning, webInterface?.port, addItem]);

  // Handle tool confirmations for web interface (moved from ToolConfirmationContext to avoid circular deps)
  const toolConfirmationContext = useToolConfirmation();
  useEffect(() => {
    if (toolConfirmationContext && webInterface?.service) {
      // Set up the confirmation response handler
      webInterface.service?.setConfirmationResponseHandler(
        toolConfirmationContext.handleConfirmationResponse
      );
    }
  }, [toolConfirmationContext, webInterface?.service]);

  // Broadcast new tool confirmations to web interface
  const prevConfirmationsRef = useRef<PendingToolConfirmation[]>([]);
  useEffect(() => {
    if (toolConfirmationContext?.pendingConfirmations && webInterface?.service && webInterface.isRunning) {
      const prevConfirmations = prevConfirmationsRef.current || [];
      const currentConfirmations = toolConfirmationContext.pendingConfirmations;
      
      // Only broadcast new confirmations that weren't in the previous list
      const newConfirmations = currentConfirmations.filter(current => 
        !prevConfirmations.some(prev => prev.callId === current.callId)
      );
      
      newConfirmations.forEach(confirmation => {
        webInterface.service?.broadcastToolConfirmation(confirmation);
      });
      
      // Also broadcast removals for confirmations that were removed
      const removedConfirmations = prevConfirmations.filter(prev => 
        !currentConfirmations.some(current => current.callId === prev.callId)
      );
      
      removedConfirmations.forEach(removedConfirmation => {
        webInterface.service?.broadcastToolConfirmationRemoval(removedConfirmation.callId);
      });
      
      prevConfirmationsRef.current = currentConfirmations;
    }
  }, [toolConfirmationContext?.pendingConfirmations]); // Only depend on pendingConfirmations
  // WEB_INTERFACE_END
  
  const logger = useLogger(config.storage);

  useEffect(() => {
    const fetchUserMessages = async () => {
      const pastMessagesRaw = (await logger?.getPreviousUserMessages()) || []; // Newest first

      const currentSessionUserMessages = history
        .filter(
          (item): item is HistoryItem & { type: 'user'; text: string } =>
            item.type === 'user' &&
            typeof item.text === 'string' &&
            item.text.trim() !== '',
        )
        .map((item) => item.text)
        .reverse(); // Newest first, to match pastMessagesRaw sorting

      // Combine, with current session messages being more recent
      const combinedMessages = [
        ...currentSessionUserMessages,
        ...pastMessagesRaw,
      ];

      // Deduplicate consecutive identical messages from the combined list (still newest first)
      const deduplicatedMessages: string[] = [];
      if (combinedMessages.length > 0) {
        deduplicatedMessages.push(combinedMessages[0]); // Add the newest one unconditionally
        for (let i = 1; i < combinedMessages.length; i++) {
          if (combinedMessages[i] !== combinedMessages[i - 1]) {
            deduplicatedMessages.push(combinedMessages[i]);
          }
        }
      }
      // Reverse to oldest first for useInputHistory
      setUserMessages(deduplicatedMessages.reverse());
    };
    fetchUserMessages();
  }, [history, logger]);

  const isInputActive =
    (streamingState === StreamingState.Idle ||
      streamingState === StreamingState.Responding) &&
    !initError &&
    !isProcessing &&
    !isProQuotaDialogOpen;

  const handleClearScreen = useCallback(() => {
    clearItems();
    clearConsoleMessagesState();
    console.clear();
    refreshStatic();
  }, [clearItems, clearConsoleMessagesState, refreshStatic]);

  const mainControlsRef = useRef<DOMElement>(null);
  const pendingHistoryItemRef = useRef<DOMElement>(null);

  useEffect(() => {
    if (mainControlsRef.current) {
      const fullFooterMeasurement = measureElement(mainControlsRef.current);
      setFooterHeight(fullFooterMeasurement.height);
    }
  }, [terminalHeight, consoleMessages, showErrorDetails]);

  const staticExtraHeight = /* margins and padding */ 3;
  const availableTerminalHeight = useMemo(
    () => terminalHeight - footerHeight - staticExtraHeight,
    [terminalHeight, footerHeight],
  );

  useEffect(() => {
    // skip refreshing Static during first mount
    if (isInitialMount.current) {
      isInitialMount.current = false;
      return;
    }

    // debounce so it doesn't fire up too often during resize
    const handler = setTimeout(() => {
      setStaticNeedsRefresh(false);
      refreshStatic();
    }, 300);

    return () => {
      clearTimeout(handler);
    };
  }, [terminalWidth, terminalHeight, refreshStatic]);

  useEffect(() => {
    if (streamingState === StreamingState.Idle && staticNeedsRefresh) {
      setStaticNeedsRefresh(false);
      refreshStatic();
    }
  }, [streamingState, refreshStatic, staticNeedsRefresh]);

  const filteredConsoleMessages = useMemo(() => {
    if (config.getDebugMode()) {
      return consoleMessages;
    }
    return consoleMessages.filter((msg) => msg.type !== 'debug');
  }, [consoleMessages, config]);

  const branchName = useGitBranchName(config.getTargetDir());

  const contextFileNames = useMemo(() => {
    const fromSettings = settings.merged.context?.fileName;
    if (fromSettings) {
      return Array.isArray(fromSettings) ? fromSettings : [fromSettings];
    }
    return getAllGeminiMdFilenames();
  }, [settings.merged.context?.fileName]);

  const initialPrompt = useMemo(() => config.getQuestion(), [config]);
  const geminiClient = config.getGeminiClient();

  useEffect(() => {
    if (
      initialPrompt &&
      !initialPromptSubmitted.current &&
      !isAuthenticating &&
      !isAuthDialogOpen &&
      !isThemeDialogOpen &&
      !isEditorDialogOpen &&
      !showPrivacyNotice &&
      geminiClient?.isInitialized?.()
    ) {
      submitQuery(initialPrompt);
      initialPromptSubmitted.current = true;
    }
  }, [
    initialPrompt,
    submitQuery,
    isAuthenticating,
    isAuthDialogOpen,
    isThemeDialogOpen,
    isEditorDialogOpen,
    showPrivacyNotice,
    geminiClient,
  ]);

  if (quittingMessages) {
    return (
      <Box flexDirection="column" marginBottom={1}>
        {quittingMessages.map((item) => (
          <HistoryItemDisplay
            key={item.id}
            availableTerminalHeight={
              constrainHeight ? availableTerminalHeight : undefined
            }
            terminalWidth={terminalWidth}
            item={item}
            isPending={false}
            config={config}
          />
        ))}
      </Box>
    );
  }

  const mainAreaWidth = Math.floor(terminalWidth * 0.9);
  const debugConsoleMaxHeight = Math.floor(Math.max(terminalHeight * 0.2, 5));
  // Arbitrary threshold to ensure that items in the static area are large
  // enough but not too large to make the terminal hard to use.
  const staticAreaMaxItemHeight = Math.max(terminalHeight * 4, 100);
  const placeholder = vimModeEnabled
    ? "  Press 'i' for INSERT mode and 'Esc' for NORMAL mode."
    : '  Type your message or @path/to/file';

  return (
    <StreamingContext.Provider value={streamingState}>
      <Box flexDirection="column" width="90%">
        {/*
         * The Static component is an Ink intrinsic in which there can only be 1 per application.
         * Because of this restriction we're hacking it slightly by having a 'header' item here to
         * ensure that it's statically rendered.
         *
         * Background on the Static Item: Anything in the Static component is written a single time
         * to the console. Think of it like doing a console.log and then never using ANSI codes to
         * clear that content ever again. Effectively it has a moving frame that every time new static
         * content is set it'll flush content to the terminal and move the area which it's "clearing"
         * down a notch. Without Static the area which gets erased and redrawn continuously grows.
         */}
        <Static
          key={staticKey}
          items={[
            <Box flexDirection="column" key="header">
              {!(
                settings.merged.ui?.hideBanner || config.getScreenReader()
              ) && <Header version={version} nightly={nightly} />}
              {!(settings.merged.ui?.hideTips || config.getScreenReader()) && (
                <Tips config={config} />
              )}
            </Box>,
            ...history.map((h) => (
              <HistoryItemDisplay
                terminalWidth={mainAreaWidth}
                availableTerminalHeight={staticAreaMaxItemHeight}
                key={h.id}
                item={h}
                isPending={false}
                config={config}
                commands={slashCommands}
              />
            )),
          ]}
        >
          {(item) => item}
        </Static>
        <OverflowProvider>
          <Box ref={pendingHistoryItemRef} flexDirection="column">
            {pendingHistoryItems.map((item, i) => (
              <HistoryItemDisplay
                key={i}
                availableTerminalHeight={
                  constrainHeight ? availableTerminalHeight : undefined
                }
                terminalWidth={mainAreaWidth}
                // TODO(taehykim): It seems like references to ids aren't necessary in
                // HistoryItemDisplay. Refactor later. Use a fake id for now.
                item={{ ...item, id: 0 }}
                isPending={true}
                config={config}
                isFocused={!isEditorDialogOpen}
              />
            ))}
            <ShowMoreLines constrainHeight={constrainHeight} />
          </Box>
        </OverflowProvider>

        <Box flexDirection="column" ref={mainControlsRef}>
          {/* Move UpdateNotification to render update notification above input area */}
          {updateInfo && <UpdateNotification message={updateInfo.message} />}
          {startupWarnings.length > 0 && (
            <Box
              borderStyle="round"
              borderColor={Colors.AccentYellow}
              paddingX={1}
              marginY={1}
              flexDirection="column"
            >
              {startupWarnings.map((warning, index) => (
                <Text key={index} color={Colors.AccentYellow}>
                  {warning}
                </Text>
              ))}
            </Box>
          )}
          {showWorkspaceMigrationDialog ? (
            <WorkspaceMigrationDialog
              workspaceExtensions={workspaceExtensions}
              onOpen={onWorkspaceMigrationDialogOpen}
              onClose={onWorkspaceMigrationDialogClose}
            />
          ) : shouldShowIdePrompt && currentIDE ? (
            <IdeIntegrationNudge
              ide={currentIDE}
              onComplete={handleIdePromptComplete}
            />
<<<<<<< HEAD
          ) : isLanguageDialogOpen ? (
            <Box flexDirection="column">
              {languageError && (
                <Box marginBottom={1}>
                  <Text color={Colors.AccentRed}>{languageError}</Text>
                </Box>
              )}
              <LanguageSelectionDialog
                onSelect={handleLanguageSelect}
                settings={settings}
                isFirstTimeSetup={isFirstTimeSetup}
              />
            </Box>
=======
          ) : isProQuotaDialogOpen ? (
            <ProQuotaDialog
              currentModel={config.getModel()}
              fallbackModel={DEFAULT_GEMINI_FLASH_MODEL}
              onChoice={(choice) => {
                setIsProQuotaDialogOpen(false);
                if (!proQuotaDialogResolver) return;

                const resolveValue = choice !== 'auth';
                proQuotaDialogResolver(resolveValue);
                setProQuotaDialogResolver(null);

                if (choice === 'auth') {
                  openAuthDialog();
                } else {
                  addItem(
                    {
                      type: MessageType.INFO,
                      text: 'Switched to fallback model. Tip: Press Ctrl+P to recall your previous prompt and submit it again if you wish.',
                    },
                    Date.now(),
                  );
                }
              }}
            />
>>>>>>> a63e6782
          ) : isFolderTrustDialogOpen ? (
            <FolderTrustDialog
              onSelect={handleFolderTrustSelect}
              isRestarting={isRestarting}
            />
          ) : shellConfirmationRequest ? (
            <ShellConfirmationDialog request={shellConfirmationRequest} />
          ) : confirmationRequest ? (
            <Box flexDirection="column">
              {confirmationRequest.prompt}
              <Box paddingY={1}>
                <RadioButtonSelect
                  isFocused={!!confirmationRequest}
                  items={[
                    { label: t('tool_confirmation.options.yes', 'Yes'), value: true },
                    { label: t('tool_confirmation.options.no', 'No'), value: false },
                  ]}
                  onSelect={(value: boolean) => {
                    confirmationRequest.onConfirm(value);
                  }}
                />
              </Box>
            </Box>
          ) : isThemeDialogOpen ? (
            <Box flexDirection="column">
              {themeError && (
                <Box marginBottom={1}>
                  <Text color={Colors.AccentRed}>{themeError}</Text>
                </Box>
              )}
              <ThemeDialog
                onSelect={handleThemeSelect}
                onHighlight={handleThemeHighlight}
                settings={settings}
                availableTerminalHeight={
                  constrainHeight
                    ? terminalHeight - staticExtraHeight
                    : undefined
                }
                terminalWidth={mainAreaWidth}
              />
            </Box>
          ) : isSettingsDialogOpen ? (
            <Box flexDirection="column">
              <SettingsDialog
                settings={settings}
                onSelect={() => closeSettingsDialog()}
                onRestartRequest={() => process.exit(0)}
              />
            </Box>
          ) : isAuthenticating ? (
            <>
              <AuthInProgress
                onTimeout={() => {
                  setAuthError(t('app.auth_timeout', 'Authentication timed out. Please try again.'));
                  cancelAuthentication();
                  openAuthDialog();
                }}
              />
              {showErrorDetails && (
                <OverflowProvider>
                  <Box flexDirection="column">
                    <DetailedMessagesDisplay
                      messages={filteredConsoleMessages}
                      maxHeight={
                        constrainHeight ? debugConsoleMaxHeight : undefined
                      }
                      width={inputWidth}
                    />
                    <ShowMoreLines constrainHeight={constrainHeight} />
                  </Box>
                </OverflowProvider>
              )}
            </>
          ) : isAuthDialogOpen ? (
            <Box flexDirection="column">
              <AuthDialog
                onSelect={handleAuthSelect}
                settings={settings}
                initialErrorMessage={authError}
              />
            </Box>
          ) : isEditorDialogOpen ? (
            <Box flexDirection="column">
              {editorError && (
                <Box marginBottom={1}>
                  <Text color={Colors.AccentRed}>{editorError}</Text>
                </Box>
              )}
              <EditorSettingsDialog
                onSelect={handleEditorSelect}
                settings={settings}
                onExit={exitEditorDialog}
              />
            </Box>
          ) : showPrivacyNotice ? (
            <PrivacyNotice
              onExit={() => setShowPrivacyNotice(false)}
              config={config}
            />
          ) : (
            <>
              <LoadingIndicator
                thought={
                  streamingState === StreamingState.WaitingForConfirmation ||
                  config.getAccessibility()?.disableLoadingPhrases ||
                  config.getScreenReader()
                    ? undefined
                    : thought
                }
                currentLoadingPhrase={
                  config.getAccessibility()?.disableLoadingPhrases ||
                  config.getScreenReader()
                    ? undefined
                    : currentLoadingPhrase
                }
                elapsedTime={elapsedTime}
              />

              {/* Display queued messages below loading indicator */}
              {messageQueue.length > 0 && (
                <Box flexDirection="column" marginTop={1}>
                  {messageQueue
                    .slice(0, MAX_DISPLAYED_QUEUED_MESSAGES)
                    .map((message, index) => {
                      // Ensure multi-line messages are collapsed for the preview.
                      // Replace all whitespace (including newlines) with a single space.
                      const preview = message.replace(/\s+/g, ' ');

                      return (
                        // Ensure the Box takes full width so truncation calculates correctly
                        <Box key={index} paddingLeft={2} width="100%">
                          {/* Use wrap="truncate" to ensure it fits the terminal width and doesn't wrap */}
                          <Text dimColor wrap="truncate">
                            {preview}
                          </Text>
                        </Box>
                      );
                    })}
                  {messageQueue.length > MAX_DISPLAYED_QUEUED_MESSAGES && (
                    <Box paddingLeft={2}>
                      <Text dimColor>
                        {t('message_queue.more_messages', '... (+{count} more)', {
                          count: messageQueue.length - MAX_DISPLAYED_QUEUED_MESSAGES
                        })}
                      </Text>
                    </Box>
                  )}
                </Box>
              )}

              <Box
                marginTop={1}
                justifyContent="space-between"
                width="100%"
                flexDirection={isNarrow ? 'column' : 'row'}
                alignItems={isNarrow ? 'flex-start' : 'center'}
              >
                <Box>
                  {process.env['GEMINI_SYSTEM_MD'] && (
                    <Text color={Colors.AccentRed}>|⌐■_■| </Text>
                  )}
                  {ctrlCPressedOnce ? (
                    <Text color={Colors.AccentYellow}>
                      {t('app.press_ctrl_c_exit', 'Press Ctrl+C again to exit.')}
                    </Text>
                  ) : ctrlDPressedOnce ? (
                    <Text color={Colors.AccentYellow}>
                      {t('app.press_ctrl_d_exit', 'Press Ctrl+D again to exit.')}
                    </Text>
                  ) : showEscapePrompt ? (
                    <Text color={Colors.Gray}>{t('input.escape_to_clear', 'Press Esc again to clear.')}</Text>
                  ) : (
                    <ContextSummaryDisplay
                      ideContext={ideContextState}
                      geminiMdFileCount={geminiMdFileCount}
                      contextFileNames={contextFileNames}
                      mcpServers={config.getMcpServers()}
                      blockedMcpServers={config.getBlockedMcpServers()}
                      showToolDescriptions={showToolDescriptions}
                    />
                  )}
                </Box>
                <Box paddingTop={isNarrow ? 1 : 0}>
                  {showAutoAcceptIndicator !== ApprovalMode.DEFAULT &&
                    !shellModeActive && (
                      <AutoAcceptIndicator
                        approvalMode={showAutoAcceptIndicator}
                      />
                    )}
                  {shellModeActive && <ShellModeIndicator />}
                </Box>
              </Box>

              {showErrorDetails && (
                <OverflowProvider>
                  <Box flexDirection="column">
                    <DetailedMessagesDisplay
                      messages={filteredConsoleMessages}
                      maxHeight={
                        constrainHeight ? debugConsoleMaxHeight : undefined
                      }
                      width={inputWidth}
                    />
                    <ShowMoreLines constrainHeight={constrainHeight} />
                  </Box>
                </OverflowProvider>
              )}

              {isInputActive && (
                <InputPrompt
                  buffer={buffer}
                  inputWidth={inputWidth}
                  suggestionsWidth={suggestionsWidth}
                  onSubmit={handleFinalSubmit}
                  userMessages={userMessages}
                  onClearScreen={handleClearScreen}
                  config={config}
                  slashCommands={slashCommands}
                  commandContext={commandContext}
                  shellModeActive={shellModeActive}
                  setShellModeActive={setShellModeActive}
                  onEscapePromptChange={handleEscapePromptChange}
                  focus={isFocused}
                />
              )}
            </>
          )}

          {initError && streamingState !== StreamingState.Responding && (
            <Box
              borderStyle="round"
              borderColor={Colors.AccentRed}
              paddingX={1}
              marginBottom={1}
            >
              {history.find(
                (item) =>
                  item.type === 'error' && item.text?.includes(initError),
              )?.text ? (
                <Text color={Colors.AccentRed}>
                  {
                    history.find(
                      (item) =>
                        item.type === 'error' && item.text?.includes(initError),
                    )?.text
                  }
                </Text>
              ) : (
                <>
                  <Text color={Colors.AccentRed}>
                    {t('app.initialization_error', 'Initialization Error: {error}', { error: initError })}
                  </Text>
                  <Text color={Colors.AccentRed}>
                    {' '}
                    {t('app.check_api_config', 'Please check API key and configuration.')}
                  </Text>
                </>
              )}
            </Box>
          )}
          {!settings.merged.ui?.hideFooter && (
            <Footer
              model={currentModel}
              targetDir={config.getTargetDir()}
              debugMode={config.getDebugMode()}
              branchName={branchName}
              debugMessage={debugMessage}
              corgiMode={corgiMode}
              errorCount={errorCount}
              showErrorDetails={showErrorDetails}
              showMemoryUsage={
                config.getDebugMode() ||
                settings.merged.ui?.showMemoryUsage ||
                false
              }
              promptTokenCount={sessionStats.lastPromptTokenCount}
              nightly={nightly}
              vimMode={vimModeEnabled ? vimMode : undefined}
              isTrustedFolder={isTrustedFolderState}
            />
          )}
        </Box>
      </Box>
    </StreamingContext.Provider>
  );
};<|MERGE_RESOLUTION|>--- conflicted
+++ resolved
@@ -82,12 +82,8 @@
   isProQuotaExceededError,
   isGenericQuotaExceededError,
   UserTierId,
-<<<<<<< HEAD
+  DEFAULT_GEMINI_FLASH_MODEL,
 } from '@thacio/auditaria-cli-core';
-=======
-  DEFAULT_GEMINI_FLASH_MODEL,
-} from '@google/gemini-cli-core';
->>>>>>> a63e6782
 import type { IdeIntegrationNudgeResult } from './IdeIntegrationNudge.js';
 import { IdeIntegrationNudge } from './IdeIntegrationNudge.js';
 import { validateAuthMethod } from '../config/auth.js';
@@ -500,21 +496,9 @@
         // Check if this is a Pro quota exceeded error
         if (error && isProQuotaExceededError(error)) {
           if (isPaidTier) {
-<<<<<<< HEAD
-            message = t('app.quota_exceeded_pro_paid', '⚡ You have reached your daily {model} quota limit.\n⚡ Automatically switching from {model} to {fallback} for the remainder of this session.\n⚡ To continue accessing the {model} model today, consider using /auth to switch to using a paid API key from AI Studio at https://aistudio.google.com/apikey', { model: currentModel, fallback: fallbackModel });
+            message = t('app.quota_exceeded_pro_paid_dialog', '⚡ You have reached your daily {model} quota limit.\n⚡ You can choose to authenticate with a paid API key or continue with the fallback model.\n⚡ To continue accessing the {model} model today, consider using /auth to switch to using a paid API key from AI Studio at https://aistudio.google.com/apikey', { model: currentModel });
           } else {
-            message = t('app.quota_exceeded_pro_free', '⚡ You have reached your daily {model} quota limit.\n⚡ Automatically switching from {model} to {fallback} for the remainder of this session.\n⚡ To increase your limits, upgrade to a Gemini Code Assist Standard or Enterprise plan with higher limits at https://goo.gle/set-up-gemini-code-assist\n⚡ Or you can utilize a Gemini API Key. See: https://goo.gle/gemini-cli-docs-auth#gemini-api-key\n⚡ You can switch authentication methods by typing /auth', { model: currentModel, fallback: fallbackModel });
-=======
-            message = `⚡ You have reached your daily ${currentModel} quota limit.
-⚡ You can choose to authenticate with a paid API key or continue with the fallback model.
-⚡ To continue accessing the ${currentModel} model today, consider using /auth to switch to using a paid API key from AI Studio at https://aistudio.google.com/apikey`;
-          } else {
-            message = `⚡ You have reached your daily ${currentModel} quota limit.
-⚡ You can choose to authenticate with a paid API key or continue with the fallback model.
-⚡ To increase your limits, upgrade to a Gemini Code Assist Standard or Enterprise plan with higher limits at https://goo.gle/set-up-gemini-code-assist
-⚡ Or you can utilize a Gemini API Key. See: https://goo.gle/gemini-cli-docs-auth#gemini-api-key
-⚡ You can switch authentication methods by typing /auth`;
->>>>>>> a63e6782
+            message = t('app.quota_exceeded_pro_free_dialog', '⚡ You have reached your daily {model} quota limit.\n⚡ You can choose to authenticate with a paid API key or continue with the fallback model.\n⚡ To increase your limits, upgrade to a Gemini Code Assist Standard or Enterprise plan with higher limits at https://goo.gle/set-up-gemini-code-assist\n⚡ Or you can utilize a Gemini API Key. See: https://goo.gle/gemini-cli-docs-auth#gemini-api-key\n⚡ You can switch authentication methods by typing /auth', { model: currentModel });
           }
         } else if (error && isGenericQuotaExceededError(error)) {
           if (isPaidTier) {
@@ -1491,7 +1475,6 @@
               ide={currentIDE}
               onComplete={handleIdePromptComplete}
             />
-<<<<<<< HEAD
           ) : isLanguageDialogOpen ? (
             <Box flexDirection="column">
               {languageError && (
@@ -1505,7 +1488,6 @@
                 isFirstTimeSetup={isFirstTimeSetup}
               />
             </Box>
-=======
           ) : isProQuotaDialogOpen ? (
             <ProQuotaDialog
               currentModel={config.getModel()}
@@ -1524,14 +1506,13 @@
                   addItem(
                     {
                       type: MessageType.INFO,
-                      text: 'Switched to fallback model. Tip: Press Ctrl+P to recall your previous prompt and submit it again if you wish.',
+                      text: t('app.switched_to_fallback_tip', 'Switched to fallback model. Tip: Press Ctrl+P to recall your previous prompt and submit it again if you wish.'),
                     },
                     Date.now(),
                   );
                 }
               }}
             />
->>>>>>> a63e6782
           ) : isFolderTrustDialogOpen ? (
             <FolderTrustDialog
               onSelect={handleFolderTrustSelect}
