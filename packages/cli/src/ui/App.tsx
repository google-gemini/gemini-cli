/**
 * @license
 * Copyright 2025 Google LLC
 * SPDX-License-Identifier: Apache-2.0
 */
import { t } from '@thacio/auditaria-cli-core';

import { useCallback, useEffect, useMemo, useState, useRef } from 'react';
import {
  Box,
  DOMElement,
  measureElement,
  Static,
  Text,
  useStdin,
  useStdout,
} from 'ink';
import { StreamingState, type HistoryItem, MessageType } from './types.js';
import { useTerminalSize } from './hooks/useTerminalSize.js';
import { useGeminiStream } from './hooks/useGeminiStream.js';
import { useLoadingIndicator } from './hooks/useLoadingIndicator.js';
import { useThemeCommand } from './hooks/useThemeCommand.js';
import { useAuthCommand } from './hooks/useAuthCommand.js';
import { useFolderTrust } from './hooks/useFolderTrust.js';
import { useEditorSettings } from './hooks/useEditorSettings.js';
import { useLanguageSettings } from './hooks/useLanguageSettings.js';
import { useSlashCommandProcessor } from './hooks/slashCommandProcessor.js';
import { useAutoAcceptIndicator } from './hooks/useAutoAcceptIndicator.js';
import { useConsoleMessages } from './hooks/useConsoleMessages.js';
import { Header } from './components/Header.js';
import { LoadingIndicator } from './components/LoadingIndicator.js';
import { AutoAcceptIndicator } from './components/AutoAcceptIndicator.js';
import { ShellModeIndicator } from './components/ShellModeIndicator.js';
import { InputPrompt } from './components/InputPrompt.js';
import { Footer } from './components/Footer.js';
import { ThemeDialog } from './components/ThemeDialog.js';
import { AuthDialog } from './components/AuthDialog.js';
import { AuthInProgress } from './components/AuthInProgress.js';
import { EditorSettingsDialog } from './components/EditorSettingsDialog.js';
import { LanguageSelectionDialog } from './components/LanguageSelectionDialog.js';
import { FolderTrustDialog } from './components/FolderTrustDialog.js';
import { ShellConfirmationDialog } from './components/ShellConfirmationDialog.js';
import { RadioButtonSelect } from './components/shared/RadioButtonSelect.js';
import { Colors } from './colors.js';
import { loadHierarchicalGeminiMemory } from '../config/config.js';
import { LoadedSettings, SettingScope } from '../config/settings.js';
import { Tips } from './components/Tips.js';
import { ConsolePatcher } from './utils/ConsolePatcher.js';
import { registerCleanup } from '../utils/cleanup.js';
import { DetailedMessagesDisplay } from './components/DetailedMessagesDisplay.js';
import { HistoryItemDisplay } from './components/HistoryItemDisplay.js';
import { ContextSummaryDisplay } from './components/ContextSummaryDisplay.js';
import { useHistory } from './hooks/useHistoryManager.js';
import process from 'node:process';
import {
  getErrorMessage,
  type Config,
  getAllGeminiMdFilenames,
  ApprovalMode,
  isEditorAvailable,
  EditorType,
  FlashFallbackEvent,
  logFlashFallback,
  AuthType,
  type IdeContext,
  ideContext,
  // WEB_INTERFACE_START: Additional imports for MCP server broadcasting
  DiscoveredMCPTool,
  getMCPServerStatus,
  getAllMCPServerStatuses,
  MCPServerStatus,
  // WEB_INTERFACE_END
} from '@thacio/auditaria-cli-core';
import {
  IdeIntegrationNudge,
  IdeIntegrationNudgeResult,
} from './IdeIntegrationNudge.js';
import { validateAuthMethod } from '../config/auth.js';
import { useLogger } from './hooks/useLogger.js';
import { StreamingContext } from './contexts/StreamingContext.js';
import {
  SessionStatsProvider,
  useSessionStats,
} from './contexts/SessionContext.js';
import { useGitBranchName } from './hooks/useGitBranchName.js';
import { useFocus } from './hooks/useFocus.js';
import { useBracketedPaste } from './hooks/useBracketedPaste.js';
import { useTextBuffer } from './components/shared/text-buffer.js';
import { useVimMode, VimModeProvider } from './contexts/VimModeContext.js';
import { useVim } from './hooks/vim.js';
import { useKeypress, Key } from './hooks/useKeypress.js';
import { useKittyKeyboardProtocol } from './hooks/useKittyKeyboardProtocol.js';
import { keyMatchers, Command } from './keyMatchers.js';
import * as fs from 'fs';
import { UpdateNotification } from './components/UpdateNotification.js';
import {
  isProQuotaExceededError,
  isGenericQuotaExceededError,
  UserTierId,
} from '@thacio/auditaria-cli-core';
import { UpdateObject } from './utils/updateCheck.js';
import ansiEscapes from 'ansi-escapes';
// WEB_INTERFACE_START: Web interface context imports
import { WebInterfaceProvider, useWebInterface } from './contexts/WebInterfaceContext.js';
import { SubmitQueryProvider, useSubmitQueryRegistration } from './contexts/SubmitQueryContext.js';
import { FooterProvider, useFooter } from './contexts/FooterContext.js';
import { LoadingStateProvider, useLoadingState } from './contexts/LoadingStateContext.js';
import { ToolConfirmationProvider, useToolConfirmation, PendingToolConfirmation } from './contexts/ToolConfirmationContext.js';
// WEB_INTERFACE_END
import { OverflowProvider } from './contexts/OverflowContext.js';
import { ShowMoreLines } from './components/ShowMoreLines.js';
import { PrivacyNotice } from './privacy/PrivacyNotice.js';
import { useSettingsCommand } from './hooks/useSettingsCommand.js';
import { SettingsDialog } from './components/SettingsDialog.js';
import { setUpdateHandler } from '../utils/handleAutoUpdate.js';
import { appEvents, AppEvent } from '../utils/events.js';
import { isNarrowWidth } from './utils/isNarrowWidth.js';

const CTRL_EXIT_PROMPT_DURATION_MS = 1000;

interface AppProps {
  config: Config;
  settings: LoadedSettings;
  startupWarnings?: string[];
  version: string;
  // WEB_INTERFACE_START: Web interface props
  webEnabled?: boolean;
  webOpenBrowser?: boolean;
  // WEB_INTERFACE_END
}

export const AppWrapper = (props: AppProps) => (
  <SessionStatsProvider>
    <VimModeProvider settings={props.settings}>

    {/* WEB_INTERFACE_START: Web interface provider wrappers */}
    <SubmitQueryProvider>
      <WebInterfaceProvider enabled={props.webEnabled} openBrowser={props.webOpenBrowser}>
        <FooterProvider>
          <LoadingStateProvider>
            <ToolConfirmationProvider>
              {/* WEB_INTERFACE_END */}
      <App {...props} />
              {/* WEB_INTERFACE_START: Close web interface providers */}
            </ToolConfirmationProvider>
          </LoadingStateProvider>
        </FooterProvider>
      </WebInterfaceProvider>
    </SubmitQueryProvider>
    {/* WEB_INTERFACE_END */}
    </VimModeProvider>
  </SessionStatsProvider>
);

const App = ({ config, settings, startupWarnings = [], version, /* WEB_INTERFACE_START */ webEnabled, webOpenBrowser /* WEB_INTERFACE_END */ }: AppProps) => {
  const isFocused = useFocus();
  useBracketedPaste();
  const [updateInfo, setUpdateInfo] = useState<UpdateObject | null>(null);
  const { stdout } = useStdout();
  const nightly = version.includes('nightly');
  const { history, addItem, clearItems, loadHistory } = useHistory();

  const [idePromptAnswered, setIdePromptAnswered] = useState(false);
  const currentIDE = config.getIdeClient().getCurrentIde();
  useEffect(() => {
    registerCleanup(() => config.getIdeClient().disconnect());
  }, [config]);
  const shouldShowIdePrompt =
    currentIDE &&
    !config.getIdeMode() &&
    !settings.merged.hasSeenIdeIntegrationNudge &&
    !idePromptAnswered;

  useEffect(() => {
    const cleanup = setUpdateHandler(addItem, setUpdateInfo);
    return cleanup;
  }, [addItem]);

  const {
    consoleMessages,
    handleNewMessage,
    clearConsoleMessages: clearConsoleMessagesState,
  } = useConsoleMessages();

  useEffect(() => {
    const consolePatcher = new ConsolePatcher({
      onNewMessage: handleNewMessage,
      debugMode: config.getDebugMode(),
    });
    consolePatcher.patch();
    registerCleanup(consolePatcher.cleanup);
  }, [handleNewMessage, config]);

  const { stats: sessionStats } = useSessionStats();
  const [staticNeedsRefresh, setStaticNeedsRefresh] = useState(false);
  const [staticKey, setStaticKey] = useState(0);
  const refreshStatic = useCallback(() => {
    stdout.write(ansiEscapes.clearTerminal);
    setStaticKey((prev) => prev + 1);
  }, [setStaticKey, stdout]);

  const [geminiMdFileCount, setGeminiMdFileCount] = useState<number>(0);
  const [debugMessage, setDebugMessage] = useState<string>('');
  const [showHelp, setShowHelp] = useState<boolean>(false);
  const [themeError, setThemeError] = useState<string | null>(null);
  const [authError, setAuthError] = useState<string | null>(null);
  const [editorError, setEditorError] = useState<string | null>(null);
  const [languageError, setLanguageError] = useState<string | null>(null);
  const [footerHeight, setFooterHeight] = useState<number>(0);
  const [corgiMode, setCorgiMode] = useState(false);
  const [isTrustedFolderState, setIsTrustedFolder] = useState(
    config.isTrustedFolder(),
  );
  const [currentModel, setCurrentModel] = useState(config.getModel());
  const [shellModeActive, setShellModeActive] = useState(false);
  const [showErrorDetails, setShowErrorDetails] = useState<boolean>(false);
  const [showToolDescriptions, setShowToolDescriptions] =
    useState<boolean>(false);

  const [ctrlCPressedOnce, setCtrlCPressedOnce] = useState(false);
  const [quittingMessages, setQuittingMessages] = useState<
    HistoryItem[] | null
  >(null);
  const ctrlCTimerRef = useRef<NodeJS.Timeout | null>(null);
  const [ctrlDPressedOnce, setCtrlDPressedOnce] = useState(false);
  const ctrlDTimerRef = useRef<NodeJS.Timeout | null>(null);
  const [constrainHeight, setConstrainHeight] = useState<boolean>(true);
  const [showPrivacyNotice, setShowPrivacyNotice] = useState<boolean>(false);
  const [modelSwitchedFromQuotaError, setModelSwitchedFromQuotaError] =
    useState<boolean>(false);
  const [userTier, setUserTier] = useState<UserTierId | undefined>(undefined);
  const [ideContextState, setIdeContextState] = useState<
    IdeContext | undefined
  >();
  const [showEscapePrompt, setShowEscapePrompt] = useState(false);
  const [isProcessing, setIsProcessing] = useState<boolean>(false);

  useEffect(() => {
    const unsubscribe = ideContext.subscribeToIdeContext(setIdeContextState);
    // Set the initial value
    setIdeContextState(ideContext.getIdeContext());
    return unsubscribe;
  }, []);

  useEffect(() => {
    const openDebugConsole = () => {
      setShowErrorDetails(true);
      setConstrainHeight(false); // Make sure the user sees the full message.
    };
    appEvents.on(AppEvent.OpenDebugConsole, openDebugConsole);

    const logErrorHandler = (errorMessage: unknown) => {
      handleNewMessage({
        type: 'error',
        content: String(errorMessage),
        count: 1,
      });
    };
    appEvents.on(AppEvent.LogError, logErrorHandler);

    return () => {
      appEvents.off(AppEvent.OpenDebugConsole, openDebugConsole);
      appEvents.off(AppEvent.LogError, logErrorHandler);
    };
  }, [handleNewMessage]);

  const openPrivacyNotice = useCallback(() => {
    setShowPrivacyNotice(true);
  }, []);

  const handleEscapePromptChange = useCallback((showPrompt: boolean) => {
    setShowEscapePrompt(showPrompt);
  }, []);

  const initialPromptSubmitted = useRef(false);

  const errorCount = useMemo(
    () =>
      consoleMessages
        .filter((msg) => msg.type === 'error')
        .reduce((total, msg) => total + msg.count, 0),
    [consoleMessages],
  );

  const {
    isThemeDialogOpen,
    openThemeDialog,
    handleThemeSelect,
    handleThemeHighlight,
  } = useThemeCommand(settings, setThemeError, addItem);

  const { isSettingsDialogOpen, openSettingsDialog, closeSettingsDialog } =
    useSettingsCommand();

  const { isFolderTrustDialogOpen, handleFolderTrustSelect } = useFolderTrust(
    settings,
    setIsTrustedFolder,
  );

  const {
    isAuthDialogOpen,
    openAuthDialog,
    handleAuthSelect,
    isAuthenticating,
    cancelAuthentication,
  } = useAuthCommand(settings, setAuthError, config);

  useEffect(() => {
    if (settings.merged.selectedAuthType && !settings.merged.useExternalAuth) {
      const error = validateAuthMethod(settings.merged.selectedAuthType);
      if (error) {
        setAuthError(error);
        openAuthDialog();
      }
    }
  }, [
    settings.merged.selectedAuthType,
    settings.merged.useExternalAuth,
    openAuthDialog,
    setAuthError,
  ]);

  // Sync user tier from config when authentication changes
  useEffect(() => {
    // Only sync when not currently authenticating
    if (!isAuthenticating) {
      setUserTier(config.getGeminiClient()?.getUserTier());
    }
  }, [config, isAuthenticating]);

  const {
    isEditorDialogOpen,
    openEditorDialog,
    handleEditorSelect,
    exitEditorDialog,
  } = useEditorSettings(settings, setEditorError, addItem);

  const {
    isLanguageDialogOpen,
    openLanguageDialog,
    handleLanguageSelect,
    isFirstTimeSetup,
  } = useLanguageSettings(settings, setLanguageError, addItem, refreshStatic);

  const toggleCorgiMode = useCallback(() => {
    setCorgiMode((prev) => !prev);
  }, []);

  const performMemoryRefresh = useCallback(async () => {
    addItem(
      {
        type: MessageType.INFO,
        text: t('app.memory_refreshing', 'Refreshing hierarchical memory (GEMINI.md or other context files)...'),
      },
      Date.now(),
    );
    try {
      const { memoryContent, fileCount } = await loadHierarchicalGeminiMemory(
        process.cwd(),
        settings.merged.loadMemoryFromIncludeDirectories
          ? config.getWorkspaceContext().getDirectories()
          : [],
        config.getDebugMode(),
        config.getFileService(),
        settings.merged,
        config.getExtensionContextFilePaths(),
        settings.merged.memoryImportFormat || 'tree', // Use setting or default to 'tree'
        config.getFileFilteringOptions(),
      );

      config.setUserMemory(memoryContent);
      config.setGeminiMdFileCount(fileCount);
      setGeminiMdFileCount(fileCount);

      addItem(
        {
          type: MessageType.INFO,
          text: memoryContent.length > 0 
            ? t('app.memory_refreshed_success', 'Memory refreshed successfully. Loaded {chars} characters from {count} file(s).', { chars: memoryContent.length, count: fileCount })
            : t('app.memory_refreshed_no_content', 'Memory refreshed successfully. No memory content found.'),
        },
        Date.now(),
      );
      if (config.getDebugMode()) {
        console.log(
          `[DEBUG] Refreshed memory content in config: ${memoryContent.substring(0, 200)}...`,
        );
      }
    } catch (error) {
      const errorMessage = getErrorMessage(error);
      addItem(
        {
          type: MessageType.ERROR,
          text: t('app.memory_refresh_error', 'Error refreshing memory: {error}', { error: errorMessage }),
        },
        Date.now(),
      );
      console.error('Error refreshing memory:', error);
    }
  }, [config, addItem, settings.merged]);

  // Watch for model changes (e.g., from Flash fallback)
  useEffect(() => {
    const checkModelChange = () => {
      const configModel = config.getModel();
      if (configModel !== currentModel) {
        setCurrentModel(configModel);
      }
    };

    // Check immediately and then periodically
    checkModelChange();
    const interval = setInterval(checkModelChange, 1000); // Check every second

    return () => clearInterval(interval);
  }, [config, currentModel]);

  // Set up Flash fallback handler
  useEffect(() => {
    const flashFallbackHandler = async (
      currentModel: string,
      fallbackModel: string,
      error?: unknown,
    ): Promise<boolean> => {
      let message: string;

      if (
        config.getContentGeneratorConfig().authType ===
        AuthType.LOGIN_WITH_GOOGLE
      ) {
        // Use actual user tier if available; otherwise, default to FREE tier behavior (safe default)
        const isPaidTier =
          userTier === UserTierId.LEGACY || userTier === UserTierId.STANDARD;

        // Check if this is a Pro quota exceeded error
        if (error && isProQuotaExceededError(error)) {
          if (isPaidTier) {
            message = t('app.quota_exceeded_pro_paid', '⚡ You have reached your daily {model} quota limit.\n⚡ Automatically switching from {model} to {fallback} for the remainder of this session.\n⚡ To continue accessing the {model} model today, consider using /auth to switch to using a paid API key from AI Studio at https://aistudio.google.com/apikey', { model: currentModel, fallback: fallbackModel });
          } else {
            message = t('app.quota_exceeded_pro_free', '⚡ You have reached your daily {model} quota limit.\n⚡ Automatically switching from {model} to {fallback} for the remainder of this session.\n⚡ To increase your limits, upgrade to a Gemini Code Assist Standard or Enterprise plan with higher limits at https://goo.gle/set-up-gemini-code-assist\n⚡ Or you can utilize a Gemini API Key. See: https://goo.gle/gemini-cli-docs-auth#gemini-api-key\n⚡ You can switch authentication methods by typing /auth', { model: currentModel, fallback: fallbackModel });
          }
        } else if (error && isGenericQuotaExceededError(error)) {
          if (isPaidTier) {
            message = t('app.quota_exceeded_generic_paid', '⚡ You have reached your daily quota limit.\n⚡ Automatically switching from {model} to {fallback} for the remainder of this session.\n⚡ To continue accessing the {model} model today, consider using /auth to switch to using a paid API key from AI Studio at https://aistudio.google.com/apikey', { model: currentModel, fallback: fallbackModel });
          } else {
            message = t('app.quota_exceeded_generic_free', '⚡ You have reached your daily quota limit.\n⚡ Automatically switching from {model} to {fallback} for the remainder of this session.\n⚡ To increase your limits, upgrade to a Gemini Code Assist Standard or Enterprise plan with higher limits at https://goo.gle/set-up-gemini-code-assist\n⚡ Or you can utilize a Gemini API Key. See: https://goo.gle/gemini-cli-docs-auth#gemini-api-key\n⚡ You can switch authentication methods by typing /auth', { model: currentModel, fallback: fallbackModel });
          }
        } else {
          if (isPaidTier) {
            // Default fallback message for other cases (like consecutive 429s)
            message = t('app.fallback_default_paid', '⚡ Automatically switching from {model} to {fallback} for faster responses for the remainder of this session.\n⚡ Possible reasons for this are that you have received multiple consecutive capacity errors or you have reached your daily {model} quota limit\n⚡ To continue accessing the {model} model today, consider using /auth to switch to using a paid API key from AI Studio at https://aistudio.google.com/apikey', { model: currentModel, fallback: fallbackModel });
          } else {
            // Default fallback message for other cases (like consecutive 429s)
            message = t('app.fallback_default_free', '⚡ Automatically switching from {model} to {fallback} for faster responses for the remainder of this session.\n⚡ Possible reasons for this are that you have received multiple consecutive capacity errors or you have reached your daily {model} quota limit\n⚡ To increase your limits, upgrade to a Gemini Code Assist Standard or Enterprise plan with higher limits at https://goo.gle/set-up-gemini-code-assist\n⚡ Or you can utilize a Gemini API Key. See: https://goo.gle/gemini-cli-docs-auth#gemini-api-key\n⚡ You can switch authentication methods by typing /auth', { model: currentModel, fallback: fallbackModel });
          }
        }

        // Add message to UI history
        addItem(
          {
            type: MessageType.INFO,
            text: message,
          },
          Date.now(),
        );

        // Set the flag to prevent tool continuation
        setModelSwitchedFromQuotaError(true);
        // Set global quota error flag to prevent Flash model calls
        config.setQuotaErrorOccurred(true);
      }

      // Switch model for future use but return false to stop current retry
      config.setModel(fallbackModel);
      config.setFallbackMode(true);
      logFlashFallback(
        config,
        new FlashFallbackEvent(config.getContentGeneratorConfig().authType!),
      );
      return false; // Don't continue with current prompt
    };

    config.setFlashFallbackHandler(flashFallbackHandler);
  }, [config, addItem, userTier]);

  // Terminal and UI setup
  const { rows: terminalHeight, columns: terminalWidth } = useTerminalSize();
  const isNarrow = isNarrowWidth(terminalWidth);
  const { stdin, setRawMode } = useStdin();
  const isInitialMount = useRef(true);

  const widthFraction = 0.9;
  const inputWidth = Math.max(
    20,
    Math.floor(terminalWidth * widthFraction) - 3,
  );
  const suggestionsWidth = Math.max(20, Math.floor(terminalWidth * 0.8));

  // Utility callbacks
  const isValidPath = useCallback((filePath: string): boolean => {
    try {
      return fs.existsSync(filePath) && fs.statSync(filePath).isFile();
    } catch (_e) {
      return false;
    }
  }, []);

  const getPreferredEditor = useCallback(() => {
    const editorType = settings.merged.preferredEditor;
    const isValidEditor = isEditorAvailable(editorType);
    if (!isValidEditor) {
      openEditorDialog();
      return;
    }
    return editorType as EditorType;
  }, [settings, openEditorDialog]);

  const onAuthError = useCallback(() => {
    setAuthError(t('app.reauth_required', 'reauth required'));
    openAuthDialog();
  }, [openAuthDialog, setAuthError]);

  // Core hooks and processors
  const {
    vimEnabled: vimModeEnabled,
    vimMode,
    toggleVimEnabled,
  } = useVimMode();

  const {
    handleSlashCommand,
    slashCommands,
    pendingHistoryItems: pendingSlashCommandHistoryItems,
    commandContext,
    shellConfirmationRequest,
    confirmationRequest,
  } = useSlashCommandProcessor(
    config,
    settings,
    addItem,
    clearItems,
    loadHistory,
    refreshStatic,
    setDebugMessage,
    openThemeDialog,
    openAuthDialog,
    openEditorDialog,
    openLanguageDialog,
    toggleCorgiMode,
    setQuittingMessages,
    openPrivacyNotice,
    openSettingsDialog,
    toggleVimEnabled,
    setIsProcessing,
    setGeminiMdFileCount,
  );

  const buffer = useTextBuffer({
    initialText: '',
    viewport: { height: 10, width: inputWidth },
    stdin,
    setRawMode,
    isValidPath,
    shellModeActive,
  });

  const [userMessages, setUserMessages] = useState<string[]>([]);

  const handleUserCancel = useCallback(() => {
    const lastUserMessage = userMessages.at(-1);
    if (lastUserMessage) {
      buffer.setText(lastUserMessage);
    }
  }, [buffer, userMessages]);

  const {
    streamingState,
    submitQuery,
    initError,
    pendingHistoryItems: pendingGeminiHistoryItems,
    thought,
    cancelOngoingRequest,
  } = useGeminiStream(
    config.getGeminiClient(),
    history,
    addItem,
    config,
    setDebugMessage,
    handleSlashCommand,
    shellModeActive,
    getPreferredEditor,
    onAuthError,
    performMemoryRefresh,
    modelSwitchedFromQuotaError,
    setModelSwitchedFromQuotaError,
    refreshStatic,
    handleUserCancel,
  );

  // Input handling
  const handleFinalSubmit = useCallback(
    (submittedValue: string) => {
      const trimmedValue = submittedValue.trim();
      if (trimmedValue.length > 0) {
        submitQuery(trimmedValue);
      }
    },
    [submitQuery],
  );

  const handleIdePromptComplete = useCallback(
    (result: IdeIntegrationNudgeResult) => {
      if (result.userSelection === 'yes') {
        if (result.isExtensionPreInstalled) {
          handleSlashCommand('/ide enable');
        } else {
          handleSlashCommand('/ide install');
        }
        settings.setValue(
          SettingScope.User,
          'hasSeenIdeIntegrationNudge',
          true,
        );
      } else if (result.userSelection === 'dismiss') {
        settings.setValue(
          SettingScope.User,
          'hasSeenIdeIntegrationNudge',
          true,
        );
      }
      setIdePromptAnswered(true);
    },
    [handleSlashCommand, settings],
  );

  const { handleInput: vimHandleInput } = useVim(buffer, handleFinalSubmit);
  const pendingHistoryItems = [...pendingSlashCommandHistoryItems];
  pendingHistoryItems.push(...pendingGeminiHistoryItems);

  const { elapsedTime, currentLoadingPhrase } =
    useLoadingIndicator(streamingState);
  const showAutoAcceptIndicator = useAutoAcceptIndicator({ config });
  const kittyProtocolStatus = useKittyKeyboardProtocol();

  const handleExit = useCallback(
    (
      pressedOnce: boolean,
      setPressedOnce: (value: boolean) => void,
      timerRef: React.MutableRefObject<NodeJS.Timeout | null>,
    ) => {
      if (pressedOnce) {
        if (timerRef.current) {
          clearTimeout(timerRef.current);
        }
        // Directly invoke the central command handler.
        handleSlashCommand('/quit');
      } else {
        setPressedOnce(true);
        timerRef.current = setTimeout(() => {
          setPressedOnce(false);
          timerRef.current = null;
        }, CTRL_EXIT_PROMPT_DURATION_MS);
      }
    },
    [handleSlashCommand],
  );

  const handleGlobalKeypress = useCallback(
    (key: Key) => {
      let enteringConstrainHeightMode = false;
      if (!constrainHeight) {
        enteringConstrainHeightMode = true;
        setConstrainHeight(true);
      }

      if (keyMatchers[Command.SHOW_ERROR_DETAILS](key)) {
        setShowErrorDetails((prev) => !prev);
      } else if (keyMatchers[Command.TOGGLE_TOOL_DESCRIPTIONS](key)) {
        const newValue = !showToolDescriptions;
        setShowToolDescriptions(newValue);

        const mcpServers = config.getMcpServers();
        if (Object.keys(mcpServers || {}).length > 0) {
          handleSlashCommand(newValue ? '/mcp desc' : '/mcp nodesc');
        }
      } else if (
        keyMatchers[Command.TOGGLE_IDE_CONTEXT_DETAIL](key) &&
        config.getIdeMode() &&
        ideContextState
      ) {
        // Show IDE status when in IDE mode and context is available.
        handleSlashCommand('/ide status');
      } else if (keyMatchers[Command.QUIT](key)) {
        // When authenticating, let AuthInProgress component handle Ctrl+C.
        if (isAuthenticating) {
          return;
        }
        if (!ctrlCPressedOnce) {
          cancelOngoingRequest?.();
        }
        handleExit(ctrlCPressedOnce, setCtrlCPressedOnce, ctrlCTimerRef);
      } else if (keyMatchers[Command.EXIT](key)) {
        if (buffer.text.length > 0) {
          return;
        }
        handleExit(ctrlDPressedOnce, setCtrlDPressedOnce, ctrlDTimerRef);
      } else if (
        keyMatchers[Command.SHOW_MORE_LINES](key) &&
        !enteringConstrainHeightMode
      ) {
        setConstrainHeight(false);
      }
    },
    [
      constrainHeight,
      setConstrainHeight,
      setShowErrorDetails,
      showToolDescriptions,
      setShowToolDescriptions,
      config,
      ideContextState,
      handleExit,
      ctrlCPressedOnce,
      setCtrlCPressedOnce,
      ctrlCTimerRef,
      buffer.text.length,
      ctrlDPressedOnce,
      setCtrlDPressedOnce,
      ctrlDTimerRef,
      handleSlashCommand,
      isAuthenticating,
      cancelOngoingRequest,
    ],
  );

  useKeypress(handleGlobalKeypress, {
    isActive: true,
    kittyProtocolEnabled: kittyProtocolStatus.enabled,
    config,
  });

  useEffect(() => {
    if (config) {
      setGeminiMdFileCount(config.getGeminiMdFileCount());
    }
  }, [config, config.getGeminiMdFileCount]);

  // WEB_INTERFACE_START: Web interface integration - submitQuery registration and abort handler
  // Store current submitQuery in ref for web interface
  const submitQueryRef = useRef(submitQuery);
  useEffect(() => {
    submitQueryRef.current = submitQuery;
  }, [submitQuery]);

  // Create a completely stable function that will never change
  const stableWebSubmitQuery = useCallback((query: string) => {
    if (submitQueryRef.current) {
      submitQueryRef.current(query);
    }
  }, []); // Empty dependency array - this function never changes

  // Register once and never again
  const registerSubmitQuery = useSubmitQueryRegistration();
  const submitQueryRegisteredRef = useRef(false);
  useEffect(() => {
    if (!submitQueryRegisteredRef.current) {
      registerSubmitQuery(stableWebSubmitQuery);
      submitQueryRegisteredRef.current = true;
    }
  }, []); // Empty dependency array - only run once

  // Register abort handler with web interface service
  const webInterface = useWebInterface();
  useEffect(() => {
    if (webInterface?.service && cancelOngoingRequest) {
      webInterface.service.setAbortHandler(cancelOngoingRequest);
    }
  }, [webInterface?.service, cancelOngoingRequest]);
  // WEB_INTERFACE_END

  // Register with web interface service once
  const submitHandlerRegistered = useRef(false);
  useEffect(() => {
    const register = () => {
      if (webInterface?.service && !submitHandlerRegistered.current) {
        webInterface.service.setSubmitQueryHandler(stableWebSubmitQuery);
        submitHandlerRegistered.current = true;
      }
    };
    
    register();
    const timeout = setTimeout(register, 100);
    return () => clearTimeout(timeout);
  }, []); // Empty dependency array - only register once

  // WEB_INTERFACE_START: Web interface broadcasting - footer, loading state, commands, MCP servers, console messages, CLI action required, startup message, and tool confirmations
  // Broadcast footer data to web interface (moved from FooterContext to avoid circular deps)
  const footerContext = useFooter();
  useEffect(() => {
    if (footerContext?.footerData && webInterface?.service && webInterface.isRunning) {
      webInterface.service.broadcastFooterData(footerContext.footerData);
    }
  }, [footerContext?.footerData]); // Only depend on footerData, not webInterface

  // Broadcast loading state to web interface (moved from LoadingStateContext to avoid circular deps)
  const loadingStateContext = useLoadingState();
  useEffect(() => {
    if (loadingStateContext?.loadingState && webInterface?.service && webInterface.isRunning) {
      webInterface.service.broadcastLoadingState(loadingStateContext.loadingState);
    }
  }, [loadingStateContext?.loadingState]); // Only depend on loadingState, not webInterface

  // Broadcast slash commands to web interface when commands are loaded or web interface connects
  useEffect(() => {
    if (slashCommands && slashCommands.length > 0 && webInterface?.service && webInterface.isRunning) {
      webInterface.service.broadcastSlashCommands(slashCommands);
    }
  }, [slashCommands?.length, webInterface?.isRunning]); // Only depend on length and running status

  // Broadcast MCP servers to web interface when web interface connects
  useEffect(() => {
    const broadcastMCPData = async () => {
      if (webInterface?.service && webInterface.isRunning) {
        const mcpServers = config.getMcpServers() || {};
        const blockedMcpServers = config.getBlockedMcpServers() || [];
        
        // Get actual server statuses from the MCP client
        const actualServerStatuses = getAllMCPServerStatuses();
        const serverStatuses = new Map<string, string>();
        
        // Convert MCPServerStatus enum values to strings
        for (const [serverName, status] of actualServerStatuses) {
          serverStatuses.set(serverName, status as string);
        }
        
        // Get actual tools from the tool registry
        const serverTools = new Map<string, DiscoveredMCPTool[]>();
        try {
          const toolRegistry = await config.getToolRegistry();
          for (const serverName of Object.keys(mcpServers)) {
            const tools = toolRegistry.getToolsByServer(serverName);
            // Filter to only DiscoveredMCPTool instances
            const mcpTools = tools.filter(tool => tool instanceof DiscoveredMCPTool) as DiscoveredMCPTool[];
            serverTools.set(serverName, mcpTools);
          }
        } catch (error) {
          console.error('Error getting tool registry:', error);
        }
        
        webInterface.service.broadcastMCPServers(
          mcpServers,
          blockedMcpServers,
          serverTools,
          serverStatuses
        );
      }
    };
    
    broadcastMCPData();
  }, [webInterface?.isRunning]); // Broadcast when web interface is ready

  // Broadcast console messages to web interface when they change
  useEffect(() => {
    if (webInterface?.service && webInterface.isRunning) {
      // Apply same filtering logic as CLI debug console
      const messagesToBroadcast = config.getDebugMode() 
        ? consoleMessages 
        : consoleMessages.filter((msg) => msg.type !== 'debug');
      
      webInterface.service.broadcastConsoleMessages(messagesToBroadcast);
    }
  }, [consoleMessages, webInterface?.isRunning, config]); // Depend on console messages and debug mode

  // Broadcast CLI action required state when interactive screens are shown
  useEffect(() => {
    if (webInterface?.service && webInterface.isRunning) {
      let reason = '';
      let message = '';
      
      // Check for any active dialog/screen
      if (isAuthDialogOpen || isAuthenticating) {
        reason = 'authentication';
        message = isAuthenticating 
          ? t('web.cli_action.auth_in_progress', 'Authentication is in progress. Please check the CLI terminal.')
          : t('web.cli_action.auth_required', 'Authentication is required. Please complete the authentication process in the CLI terminal.');
      } else if (isThemeDialogOpen) {
        reason = 'theme_selection';
        message = t('web.cli_action.theme_selection', 'Theme selection is open. Please choose a theme in the CLI terminal.');
      } else if (isEditorDialogOpen) {
        reason = 'editor_settings';
        message = t('web.cli_action.editor_settings', 'Editor settings are open. Please configure your editor in the CLI terminal.');
      } else if (isLanguageDialogOpen) {
        reason = 'language_selection';
        message = t('web.cli_action.language_selection', 'Language selection is open. Please choose a language in the CLI terminal.');
      } else if (isSettingsDialogOpen) {
        reason = 'settings';
        message = t('web.cli_action.settings', 'Settings dialog is open. Please configure your settings in the CLI terminal.');
      } else if (showPrivacyNotice) {
        reason = 'privacy_notice';
        message = t('web.cli_action.privacy_notice', 'Privacy notice is displayed. Please review it in the CLI terminal.');
      }
      
      const isActionRequired = !!reason;
      
      if (isActionRequired) {
        const title = t('web.cli_action.title', 'CLI Action Required');
        webInterface.service.broadcastCliActionRequired(true, reason, title, message);
      } else {
        // Clear the action required state when all dialogs are closed
        webInterface.service.broadcastCliActionRequired(false);
      }
    }
  }, [
    isAuthDialogOpen, 
    isAuthenticating, 
    isThemeDialogOpen,
    isEditorDialogOpen,
    isLanguageDialogOpen,
    isSettingsDialogOpen,
    showPrivacyNotice,
    webInterface?.isRunning
  ]); // Monitor all interactive screen states

  // Web interface startup message for --web flag
  const webStartupShownRef = useRef(false);
  useEffect(() => {
    if (webEnabled && webInterface?.isRunning && webInterface?.port && !webStartupShownRef.current) {
      webStartupShownRef.current = true;
      addItem(
        {
          type: 'info',
          text: t('commands.web.available_at', '🌐 Web interface available at http://localhost:{port}', { port: webInterface.port.toString() }),
        },
        Date.now(),
      );
    }
  }, [webEnabled, webInterface?.isRunning, webInterface?.port, addItem]);

  // Handle tool confirmations for web interface (moved from ToolConfirmationContext to avoid circular deps)
  const toolConfirmationContext = useToolConfirmation();
  useEffect(() => {
    if (toolConfirmationContext && webInterface?.service) {
      // Set up the confirmation response handler
      webInterface.service?.setConfirmationResponseHandler(
        toolConfirmationContext.handleConfirmationResponse
      );
    }
  }, [toolConfirmationContext, webInterface?.service]);

  // Broadcast new tool confirmations to web interface
  const prevConfirmationsRef = useRef<PendingToolConfirmation[]>([]);
  useEffect(() => {
    if (toolConfirmationContext?.pendingConfirmations && webInterface?.service && webInterface.isRunning) {
      const prevConfirmations = prevConfirmationsRef.current || [];
      const currentConfirmations = toolConfirmationContext.pendingConfirmations;
      
      // Only broadcast new confirmations that weren't in the previous list
      const newConfirmations = currentConfirmations.filter(current => 
        !prevConfirmations.some(prev => prev.callId === current.callId)
      );
      
      newConfirmations.forEach(confirmation => {
        webInterface.service?.broadcastToolConfirmation(confirmation);
      });
      
      // Also broadcast removals for confirmations that were removed
      const removedConfirmations = prevConfirmations.filter(prev => 
        !currentConfirmations.some(current => current.callId === prev.callId)
      );
      
      removedConfirmations.forEach(removedConfirmation => {
        webInterface.service?.broadcastToolConfirmationRemoval(removedConfirmation.callId);
      });
      
      prevConfirmationsRef.current = currentConfirmations;
    }
  }, [toolConfirmationContext?.pendingConfirmations]); // Only depend on pendingConfirmations
  // WEB_INTERFACE_END
  const logger = useLogger();

  useEffect(() => {
    const fetchUserMessages = async () => {
      const pastMessagesRaw = (await logger?.getPreviousUserMessages()) || []; // Newest first

      const currentSessionUserMessages = history
        .filter(
          (item): item is HistoryItem & { type: 'user'; text: string } =>
            item.type === 'user' &&
            typeof item.text === 'string' &&
            item.text.trim() !== '',
        )
        .map((item) => item.text)
        .reverse(); // Newest first, to match pastMessagesRaw sorting

      // Combine, with current session messages being more recent
      const combinedMessages = [
        ...currentSessionUserMessages,
        ...pastMessagesRaw,
      ];

      // Deduplicate consecutive identical messages from the combined list (still newest first)
      const deduplicatedMessages: string[] = [];
      if (combinedMessages.length > 0) {
        deduplicatedMessages.push(combinedMessages[0]); // Add the newest one unconditionally
        for (let i = 1; i < combinedMessages.length; i++) {
          if (combinedMessages[i] !== combinedMessages[i - 1]) {
            deduplicatedMessages.push(combinedMessages[i]);
          }
        }
      }
      // Reverse to oldest first for useInputHistory
      setUserMessages(deduplicatedMessages.reverse());
    };
    fetchUserMessages();
  }, [history, logger]);

  const isInputActive =
    streamingState === StreamingState.Idle && !initError && !isProcessing;

  const handleClearScreen = useCallback(() => {
    clearItems();
    clearConsoleMessagesState();
    console.clear();
    refreshStatic();
  }, [clearItems, clearConsoleMessagesState, refreshStatic]);

  const mainControlsRef = useRef<DOMElement>(null);
  const pendingHistoryItemRef = useRef<DOMElement>(null);

  useEffect(() => {
    if (mainControlsRef.current) {
      const fullFooterMeasurement = measureElement(mainControlsRef.current);
      setFooterHeight(fullFooterMeasurement.height);
    }
  }, [terminalHeight, consoleMessages, showErrorDetails]);

  const staticExtraHeight = /* margins and padding */ 3;
  const availableTerminalHeight = useMemo(
    () => terminalHeight - footerHeight - staticExtraHeight,
    [terminalHeight, footerHeight],
  );

  useEffect(() => {
    // skip refreshing Static during first mount
    if (isInitialMount.current) {
      isInitialMount.current = false;
      return;
    }

    // debounce so it doesn't fire up too often during resize
    const handler = setTimeout(() => {
      setStaticNeedsRefresh(false);
      refreshStatic();
    }, 300);

    return () => {
      clearTimeout(handler);
    };
  }, [terminalWidth, terminalHeight, refreshStatic]);

  useEffect(() => {
    if (streamingState === StreamingState.Idle && staticNeedsRefresh) {
      setStaticNeedsRefresh(false);
      refreshStatic();
    }
  }, [streamingState, refreshStatic, staticNeedsRefresh]);

  const filteredConsoleMessages = useMemo(() => {
    if (config.getDebugMode()) {
      return consoleMessages;
    }
    return consoleMessages.filter((msg) => msg.type !== 'debug');
  }, [consoleMessages, config]);

  const branchName = useGitBranchName(config.getTargetDir());

  const contextFileNames = useMemo(() => {
    const fromSettings = settings.merged.contextFileName;
    if (fromSettings) {
      return Array.isArray(fromSettings) ? fromSettings : [fromSettings];
    }
    return getAllGeminiMdFilenames();
  }, [settings.merged.contextFileName]);

  const initialPrompt = useMemo(() => config.getQuestion(), [config]);
  const geminiClient = config.getGeminiClient();

  useEffect(() => {
    if (
      initialPrompt &&
      !initialPromptSubmitted.current &&
      !isAuthenticating &&
      !isAuthDialogOpen &&
      !isThemeDialogOpen &&
      !isEditorDialogOpen &&
      !showPrivacyNotice &&
      geminiClient?.isInitialized?.()
    ) {
      submitQuery(initialPrompt);
      initialPromptSubmitted.current = true;
    }
  }, [
    initialPrompt,
    submitQuery,
    isAuthenticating,
    isAuthDialogOpen,
    isThemeDialogOpen,
    isEditorDialogOpen,
    showPrivacyNotice,
    geminiClient,
  ]);

  if (quittingMessages) {
    return (
      <Box flexDirection="column" marginBottom={1}>
        {quittingMessages.map((item) => (
          <HistoryItemDisplay
            key={item.id}
            availableTerminalHeight={
              constrainHeight ? availableTerminalHeight : undefined
            }
            terminalWidth={terminalWidth}
            item={item}
            isPending={false}
            config={config}
          />
        ))}
      </Box>
    );
  }

  const mainAreaWidth = Math.floor(terminalWidth * 0.9);
  const debugConsoleMaxHeight = Math.floor(Math.max(terminalHeight * 0.2, 5));
  // Arbitrary threshold to ensure that items in the static area are large
  // enough but not too large to make the terminal hard to use.
  const staticAreaMaxItemHeight = Math.max(terminalHeight * 4, 100);
  const placeholder = vimModeEnabled
    ? "  Press 'i' for INSERT mode and 'Esc' for NORMAL mode."
    : '  Type your message or @path/to/file';

  return (
    <StreamingContext.Provider value={streamingState}>
      <Box flexDirection="column" width="90%">
        {/*
         * The Static component is an Ink intrinsic in which there can only be 1 per application.
         * Because of this restriction we're hacking it slightly by having a 'header' item here to
         * ensure that it's statically rendered.
         *
         * Background on the Static Item: Anything in the Static component is written a single time
         * to the console. Think of it like doing a console.log and then never using ANSI codes to
         * clear that content ever again. Effectively it has a moving frame that every time new static
         * content is set it'll flush content to the terminal and move the area which it's "clearing"
         * down a notch. Without Static the area which gets erased and redrawn continuously grows.
         */}
        <Static
          key={staticKey}
          items={[
            <Box flexDirection="column" key="header">
              {!settings.merged.hideBanner && (
                <Header version={version} nightly={nightly} />
              )}
              {!settings.merged.hideTips && <Tips config={config} />}
            </Box>,
            ...history.map((h) => (
              <HistoryItemDisplay
                terminalWidth={mainAreaWidth}
                availableTerminalHeight={staticAreaMaxItemHeight}
                key={h.id}
                item={h}
                isPending={false}
                config={config}
                commands={slashCommands}
              />
            )),
          ]}
        >
          {(item) => item}
        </Static>
        <OverflowProvider>
          <Box ref={pendingHistoryItemRef} flexDirection="column">
            {pendingHistoryItems.map((item, i) => (
              <HistoryItemDisplay
                key={i}
                availableTerminalHeight={
                  constrainHeight ? availableTerminalHeight : undefined
                }
                terminalWidth={mainAreaWidth}
                // TODO(taehykim): It seems like references to ids aren't necessary in
                // HistoryItemDisplay. Refactor later. Use a fake id for now.
                item={{ ...item, id: 0 }}
                isPending={true}
                config={config}
                isFocused={!isEditorDialogOpen}
              />
            ))}
            <ShowMoreLines constrainHeight={constrainHeight} />
          </Box>
        </OverflowProvider>

        <Box flexDirection="column" ref={mainControlsRef}>
          {/* Move UpdateNotification to render update notification above input area */}
          {updateInfo && <UpdateNotification message={updateInfo.message} />}
          {startupWarnings.length > 0 && (
            <Box
              borderStyle="round"
              borderColor={Colors.AccentYellow}
              paddingX={1}
              marginY={1}
              flexDirection="column"
            >
              {startupWarnings.map((warning, index) => (
                <Text key={index} color={Colors.AccentYellow}>
                  {warning}
                </Text>
              ))}
            </Box>
          )}

          {shouldShowIdePrompt && currentIDE ? (
            <IdeIntegrationNudge
              ide={currentIDE}
              onComplete={handleIdePromptComplete}
            />
          ) : isLanguageDialogOpen ? (
            <Box flexDirection="column">
              {languageError && (
                <Box marginBottom={1}>
                  <Text color={Colors.AccentRed}>{languageError}</Text>
                </Box>
              )}
              <LanguageSelectionDialog
                onSelect={handleLanguageSelect}
                settings={settings}
                isFirstTimeSetup={isFirstTimeSetup}
              />
            </Box>
          ) : isFolderTrustDialogOpen ? (
            <FolderTrustDialog onSelect={handleFolderTrustSelect} />
          ) : shellConfirmationRequest ? (
            <ShellConfirmationDialog request={shellConfirmationRequest} />
          ) : confirmationRequest ? (
            <Box flexDirection="column">
              {confirmationRequest.prompt}
              <Box paddingY={1}>
                <RadioButtonSelect
                  items={[
                    { label: t('tool_confirmation.options.yes', 'Yes'), value: true },
                    { label: t('tool_confirmation.options.no', 'No'), value: false },
                  ]}
                  onSelect={(value: boolean) => {
                    confirmationRequest.onConfirm(value);
                  }}
                />
              </Box>
            </Box>
          ) : isThemeDialogOpen ? (
            <Box flexDirection="column">
              {themeError && (
                <Box marginBottom={1}>
                  <Text color={Colors.AccentRed}>{themeError}</Text>
                </Box>
              )}
              <ThemeDialog
                onSelect={handleThemeSelect}
                onHighlight={handleThemeHighlight}
                settings={settings}
                availableTerminalHeight={
                  constrainHeight
                    ? terminalHeight - staticExtraHeight
                    : undefined
                }
                terminalWidth={mainAreaWidth}
              />
            </Box>
          ) : isSettingsDialogOpen ? (
            <Box flexDirection="column">
              <SettingsDialog
                settings={settings}
                onSelect={() => closeSettingsDialog()}
                onRestartRequest={() => process.exit(0)}
              />
            </Box>
          ) : isAuthenticating ? (
            <>
              <AuthInProgress
                onTimeout={() => {
                  setAuthError(t('app.auth_timeout', 'Authentication timed out. Please try again.'));
                  cancelAuthentication();
                  openAuthDialog();
                }}
              />
              {showErrorDetails && (
                <OverflowProvider>
                  <Box flexDirection="column">
                    <DetailedMessagesDisplay
                      messages={filteredConsoleMessages}
                      maxHeight={
                        constrainHeight ? debugConsoleMaxHeight : undefined
                      }
                      width={inputWidth}
                    />
                    <ShowMoreLines constrainHeight={constrainHeight} />
                  </Box>
                </OverflowProvider>
              )}
            </>
          ) : isAuthDialogOpen ? (
            <Box flexDirection="column">
              <AuthDialog
                onSelect={handleAuthSelect}
                settings={settings}
                initialErrorMessage={authError}
              />
            </Box>
          ) : isEditorDialogOpen ? (
            <Box flexDirection="column">
              {editorError && (
                <Box marginBottom={1}>
                  <Text color={Colors.AccentRed}>{editorError}</Text>
                </Box>
              )}
              <EditorSettingsDialog
                onSelect={handleEditorSelect}
                settings={settings}
                onExit={exitEditorDialog}
              />
            </Box>
          ) : showPrivacyNotice ? (
            <PrivacyNotice
              onExit={() => setShowPrivacyNotice(false)}
              config={config}
            />
          ) : (
            <>
              <LoadingIndicator
                thought={
                  streamingState === StreamingState.WaitingForConfirmation ||
                  config.getAccessibility()?.disableLoadingPhrases
                    ? undefined
                    : thought
                }
                currentLoadingPhrase={
                  config.getAccessibility()?.disableLoadingPhrases
                    ? undefined
                    : currentLoadingPhrase
                }
                elapsedTime={elapsedTime}
              />

              <Box
                marginTop={1}
                justifyContent="space-between"
                width="100%"
                flexDirection={isNarrow ? 'column' : 'row'}
                alignItems={isNarrow ? 'flex-start' : 'center'}
              >
                <Box>
                  {process.env.GEMINI_SYSTEM_MD && (
                    <Text color={Colors.AccentRed}>|⌐■_■| </Text>
                  )}
                  {ctrlCPressedOnce ? (
                    <Text color={Colors.AccentYellow}>
                      {t('app.press_ctrl_c_exit', 'Press Ctrl+C again to exit.')}
                    </Text>
                  ) : ctrlDPressedOnce ? (
                    <Text color={Colors.AccentYellow}>
                      {t('app.press_ctrl_d_exit', 'Press Ctrl+D again to exit.')}
                    </Text>
                  ) : showEscapePrompt ? (
                    <Text color={Colors.Gray}>{t('input.escape_to_clear', 'Press Esc again to clear.')}</Text>
                  ) : (
                    <ContextSummaryDisplay
                      ideContext={ideContextState}
                      geminiMdFileCount={geminiMdFileCount}
                      contextFileNames={contextFileNames}
                      mcpServers={config.getMcpServers()}
                      blockedMcpServers={config.getBlockedMcpServers()}
                      showToolDescriptions={showToolDescriptions}
                    />
                  )}
                </Box>
                <Box paddingTop={isNarrow ? 1 : 0}>
                  {showAutoAcceptIndicator !== ApprovalMode.DEFAULT &&
                    !shellModeActive && (
                      <AutoAcceptIndicator
                        approvalMode={showAutoAcceptIndicator}
                      />
                    )}
                  {shellModeActive && <ShellModeIndicator />}
                </Box>
              </Box>

              {showErrorDetails && (
                <OverflowProvider>
                  <Box flexDirection="column">
                    <DetailedMessagesDisplay
                      messages={filteredConsoleMessages}
                      maxHeight={
                        constrainHeight ? debugConsoleMaxHeight : undefined
                      }
                      width={inputWidth}
                    />
                    <ShowMoreLines constrainHeight={constrainHeight} />
                  </Box>
                </OverflowProvider>
              )}

              {isInputActive && (
                <InputPrompt
                  buffer={buffer}
                  inputWidth={inputWidth}
                  suggestionsWidth={suggestionsWidth}
                  onSubmit={handleFinalSubmit}
                  userMessages={userMessages}
                  onClearScreen={handleClearScreen}
                  config={config}
                  slashCommands={slashCommands}
                  commandContext={commandContext}
                  shellModeActive={shellModeActive}
                  setShellModeActive={setShellModeActive}
                  onEscapePromptChange={handleEscapePromptChange}
                  focus={isFocused}
                />
              )}
            </>
          )}

          {initError && streamingState !== StreamingState.Responding && (
            <Box
              borderStyle="round"
              borderColor={Colors.AccentRed}
              paddingX={1}
              marginBottom={1}
            >
              {history.find(
                (item) =>
                  item.type === 'error' && item.text?.includes(initError),
              )?.text ? (
                <Text color={Colors.AccentRed}>
                  {
                    history.find(
                      (item) =>
                        item.type === 'error' && item.text?.includes(initError),
                    )?.text
                  }
                </Text>
              ) : (
                <>
                  <Text color={Colors.AccentRed}>
                    {t('app.initialization_error', 'Initialization Error: {error}', { error: initError })}
                  </Text>
                  <Text color={Colors.AccentRed}>
                    {' '}
                    {t('app.check_api_config', 'Please check API key and configuration.')}
                  </Text>
                </>
              )}
            </Box>
          )}
          <Footer
            model={currentModel}
            targetDir={config.getTargetDir()}
            debugMode={config.getDebugMode()}
            branchName={branchName}
            debugMessage={debugMessage}
            corgiMode={corgiMode}
            errorCount={errorCount}
            showErrorDetails={showErrorDetails}
            showMemoryUsage={
              config.getDebugMode() || settings.merged.showMemoryUsage || false
            }
            promptTokenCount={sessionStats.lastPromptTokenCount}
            nightly={nightly}
<<<<<<< HEAD
=======
            vimMode={vimModeEnabled ? vimMode : undefined}
            isTrustedFolder={isTrustedFolderState}
>>>>>>> 69c55827
          />
        </Box>
      </Box>
    </StreamingContext.Provider>
  );
};<|MERGE_RESOLUTION|>--- conflicted
+++ resolved
@@ -1471,11 +1471,8 @@
             }
             promptTokenCount={sessionStats.lastPromptTokenCount}
             nightly={nightly}
-<<<<<<< HEAD
-=======
             vimMode={vimModeEnabled ? vimMode : undefined}
             isTrustedFolder={isTrustedFolderState}
->>>>>>> 69c55827
           />
         </Box>
       </Box>
