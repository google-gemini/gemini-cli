/**
 * @license
 * Copyright 2025 Google LLC
 * SPDX-License-Identifier: Apache-2.0
 */
import { t } from '@thacio/auditaria-cli-core';

import { useCallback, useEffect, useMemo, useState, useRef } from 'react';
import {
  Box,
  DOMElement,
  measureElement,
  Static,
  Text,
  useStdin,
  useStdout,
  useInput,
  type Key as InkKeyType,
} from 'ink';
import { StreamingState, type HistoryItem, MessageType } from './types.js';
import { useTerminalSize } from './hooks/useTerminalSize.js';
import { useGeminiStream } from './hooks/useGeminiStream.js';
import { useLoadingIndicator } from './hooks/useLoadingIndicator.js';
import { useThemeCommand } from './hooks/useThemeCommand.js';
import { useAuthCommand } from './hooks/useAuthCommand.js';
import { useEditorSettings } from './hooks/useEditorSettings.js';
import { useLanguageSettings } from './hooks/useLanguageSettings.js';
import { useSlashCommandProcessor } from './hooks/slashCommandProcessor.js';
import { useAutoAcceptIndicator } from './hooks/useAutoAcceptIndicator.js';
import { useConsoleMessages } from './hooks/useConsoleMessages.js';
import { Header } from './components/Header.js';
import { LoadingIndicator } from './components/LoadingIndicator.js';
import { AutoAcceptIndicator } from './components/AutoAcceptIndicator.js';
import { ShellModeIndicator } from './components/ShellModeIndicator.js';
import { InputPrompt } from './components/InputPrompt.js';
import { Footer } from './components/Footer.js';
import { ThemeDialog } from './components/ThemeDialog.js';
import { AuthDialog } from './components/AuthDialog.js';
import { AuthInProgress } from './components/AuthInProgress.js';
import { EditorSettingsDialog } from './components/EditorSettingsDialog.js';
import { LanguageSelectionDialog } from './components/LanguageSelectionDialog.js';
import { Colors } from './colors.js';
import { Help } from './components/Help.js';
import { loadHierarchicalGeminiMemory } from '../config/config.js';
import { LoadedSettings } from '../config/settings.js';
import { Tips } from './components/Tips.js';
import { useConsolePatcher } from './components/ConsolePatcher.js';
import { DetailedMessagesDisplay } from './components/DetailedMessagesDisplay.js';
import { HistoryItemDisplay } from './components/HistoryItemDisplay.js';
import { ContextSummaryDisplay } from './components/ContextSummaryDisplay.js';
import { useHistory } from './hooks/useHistoryManager.js';
import process from 'node:process';
import {
  getErrorMessage,
  type Config,
  getAllGeminiMdFilenames,
  ApprovalMode,
  isEditorAvailable,
  EditorType,
<<<<<<< HEAD
} from '@thacio/auditaria-cli-core';
=======
  FlashFallbackEvent,
  logFlashFallback,
} from '@google/gemini-cli-core';
>>>>>>> 5b5f4964
import { validateAuthMethod } from '../config/auth.js';
import { useLogger } from './hooks/useLogger.js';
import { StreamingContext } from './contexts/StreamingContext.js';
import {
  SessionStatsProvider,
  useSessionStats,
} from './contexts/SessionContext.js';
import { useGitBranchName } from './hooks/useGitBranchName.js';
import { useBracketedPaste } from './hooks/useBracketedPaste.js';
import { useTextBuffer } from './components/shared/text-buffer.js';
import * as fs from 'fs';
import { UpdateNotification } from './components/UpdateNotification.js';
import {
  isProQuotaExceededError,
  isGenericQuotaExceededError,
  UserTierId,
} from '@thacio/auditaria-cli-core';
import { checkForUpdates } from './utils/updateCheck.js';
import ansiEscapes from 'ansi-escapes';
import { OverflowProvider } from './contexts/OverflowContext.js';
import { ShowMoreLines } from './components/ShowMoreLines.js';
import { PrivacyNotice } from './privacy/PrivacyNotice.js';

const CTRL_EXIT_PROMPT_DURATION_MS = 1000;

interface AppProps {
  config: Config;
  settings: LoadedSettings;
  startupWarnings?: string[];
  version: string;
}

export const AppWrapper = (props: AppProps) => (
  <SessionStatsProvider>
    <App {...props} />
  </SessionStatsProvider>
);

const App = ({ config, settings, startupWarnings = [], version }: AppProps) => {
  useBracketedPaste();
  const [updateMessage, setUpdateMessage] = useState<string | null>(null);
  const { stdout } = useStdout();
  const nightly = version.includes('nightly');

  useEffect(() => {
    checkForUpdates().then(setUpdateMessage);
  }, []);

  const { history, addItem, clearItems, loadHistory } = useHistory();
  const {
    consoleMessages,
    handleNewMessage,
    clearConsoleMessages: clearConsoleMessagesState,
  } = useConsoleMessages();
  const { stats: sessionStats } = useSessionStats();
  const [staticNeedsRefresh, setStaticNeedsRefresh] = useState(false);
  const [staticKey, setStaticKey] = useState(0);
  const refreshStatic = useCallback(() => {
    stdout.write(ansiEscapes.clearTerminal);
    setStaticKey((prev) => prev + 1);
  }, [setStaticKey, stdout]);

  const [geminiMdFileCount, setGeminiMdFileCount] = useState<number>(0);
  const [debugMessage, setDebugMessage] = useState<string>('');
  const [showHelp, setShowHelp] = useState<boolean>(false);
  const [themeError, setThemeError] = useState<string | null>(null);
  const [authError, setAuthError] = useState<string | null>(null);
  const [editorError, setEditorError] = useState<string | null>(null);
  const [languageError, setLanguageError] = useState<string | null>(null);
  const [footerHeight, setFooterHeight] = useState<number>(0);
  const [corgiMode, setCorgiMode] = useState(false);
  const [currentModel, setCurrentModel] = useState(config.getModel());
  const [shellModeActive, setShellModeActive] = useState(false);
  const [showErrorDetails, setShowErrorDetails] = useState<boolean>(false);
  const [showToolDescriptions, setShowToolDescriptions] =
    useState<boolean>(false);
  const [ctrlCPressedOnce, setCtrlCPressedOnce] = useState(false);
  const [quittingMessages, setQuittingMessages] = useState<
    HistoryItem[] | null
  >(null);
  const ctrlCTimerRef = useRef<NodeJS.Timeout | null>(null);
  const [ctrlDPressedOnce, setCtrlDPressedOnce] = useState(false);
  const ctrlDTimerRef = useRef<NodeJS.Timeout | null>(null);
  const [constrainHeight, setConstrainHeight] = useState<boolean>(true);
  const [showPrivacyNotice, setShowPrivacyNotice] = useState<boolean>(false);
  const [modelSwitchedFromQuotaError, setModelSwitchedFromQuotaError] =
    useState<boolean>(false);
  const [userTier, setUserTier] = useState<UserTierId | undefined>(undefined);

  const openPrivacyNotice = useCallback(() => {
    setShowPrivacyNotice(true);
  }, []);

  const errorCount = useMemo(
    () => consoleMessages.filter((msg) => msg.type === 'error').length,
    [consoleMessages],
  );

  const {
    isThemeDialogOpen,
    openThemeDialog,
    handleThemeSelect,
    handleThemeHighlight,
  } = useThemeCommand(settings, setThemeError, addItem);

  const {
    isAuthDialogOpen,
    openAuthDialog,
    handleAuthSelect,
    isAuthenticating,
    cancelAuthentication,
  } = useAuthCommand(settings, setAuthError, config);

  useEffect(() => {
    if (settings.merged.selectedAuthType) {
      const error = validateAuthMethod(settings.merged.selectedAuthType);
      if (error) {
        setAuthError(error);
        openAuthDialog();
      }
    }
  }, [settings.merged.selectedAuthType, openAuthDialog, setAuthError]);

  // Sync user tier from config when authentication changes
  useEffect(() => {
    const syncUserTier = async () => {
      try {
        const configUserTier = await config.getUserTier();
        if (configUserTier !== userTier) {
          setUserTier(configUserTier);
        }
      } catch (error) {
        // Silently fail - this is not critical functionality
        // Only log in debug mode to avoid cluttering the console
        if (config.getDebugMode()) {
          console.debug('Failed to sync user tier:', error);
        }
      }
    };

    // Only sync when not currently authenticating
    if (!isAuthenticating) {
      syncUserTier();
    }
  }, [config, userTier, isAuthenticating]);

  const {
    isEditorDialogOpen,
    openEditorDialog,
    handleEditorSelect,
    exitEditorDialog,
  } = useEditorSettings(settings, setEditorError, addItem);

  const {
    isLanguageDialogOpen,
    openLanguageDialog,
    handleLanguageSelect,
    isFirstTimeSetup,
  } = useLanguageSettings(settings, setLanguageError, addItem, refreshStatic);

  const toggleCorgiMode = useCallback(() => {
    setCorgiMode((prev) => !prev);
  }, []);

  const performMemoryRefresh = useCallback(async () => {
    addItem(
      {
        type: MessageType.INFO,
        text: t('app.memory_refreshing', 'Refreshing hierarchical memory (GEMINI.md or other context files)...'),
      },
      Date.now(),
    );
    try {
      const { memoryContent, fileCount } = await loadHierarchicalGeminiMemory(
        process.cwd(),
        config.getDebugMode(),
        config.getFileService(),
        config.getExtensionContextFilePaths(),
      );
      config.setUserMemory(memoryContent);
      config.setGeminiMdFileCount(fileCount);
      setGeminiMdFileCount(fileCount);

      addItem(
        {
          type: MessageType.INFO,
          text: memoryContent.length > 0 
            ? t('app.memory_refreshed_success', 'Memory refreshed successfully. Loaded {chars} characters from {count} file(s).', { chars: memoryContent.length, count: fileCount })
            : t('app.memory_refreshed_no_content', 'Memory refreshed successfully. No memory content found.'),
        },
        Date.now(),
      );
      if (config.getDebugMode()) {
        console.log(
          `[DEBUG] Refreshed memory content in config: ${memoryContent.substring(0, 200)}...`,
        );
      }
    } catch (error) {
      const errorMessage = getErrorMessage(error);
      addItem(
        {
          type: MessageType.ERROR,
          text: t('app.memory_refresh_error', 'Error refreshing memory: {error}', { error: errorMessage }),
        },
        Date.now(),
      );
      console.error('Error refreshing memory:', error);
    }
  }, [config, addItem]);

  // Watch for model changes (e.g., from Flash fallback)
  useEffect(() => {
    const checkModelChange = () => {
      const configModel = config.getModel();
      if (configModel !== currentModel) {
        setCurrentModel(configModel);
      }
    };

    // Check immediately and then periodically
    checkModelChange();
    const interval = setInterval(checkModelChange, 1000); // Check every second

    return () => clearInterval(interval);
  }, [config, currentModel]);

  // Set up Flash fallback handler
  useEffect(() => {
    const flashFallbackHandler = async (
      currentModel: string,
      fallbackModel: string,
      error?: unknown,
    ): Promise<boolean> => {
      let message: string;

      // Use actual user tier if available, otherwise default to FREE tier behavior (safe default)
      const isPaidTier =
        userTier === UserTierId.LEGACY || userTier === UserTierId.STANDARD;

      // Check if this is a Pro quota exceeded error
      if (error && isProQuotaExceededError(error)) {
        if (isPaidTier) {
          message = t('app.quota_exceeded_pro_paid', '⚡ You have reached your daily {model} quota limit.\n⚡ Automatically switching from {model} to {fallback} for the remainder of this session.\n⚡ To continue accessing the {model} model today, consider using /auth to switch to using a paid API key from AI Studio at https://aistudio.google.com/apikey', { model: currentModel, fallback: fallbackModel });
        } else {
          message = t('app.quota_exceeded_pro_free', '⚡ You have reached your daily {model} quota limit.\n⚡ Automatically switching from {model} to {fallback} for the remainder of this session.\n⚡ To increase your limits, upgrade to a Gemini Code Assist Standard or Enterprise plan with higher limits at https://goo.gle/set-up-gemini-code-assist\n⚡ Or you can utilize a Gemini API Key. See: https://goo.gle/gemini-cli-docs-auth#gemini-api-key\n⚡ You can switch authentication methods by typing /auth', { model: currentModel, fallback: fallbackModel });
        }
      } else if (error && isGenericQuotaExceededError(error)) {
        if (isPaidTier) {
          message = t('app.quota_exceeded_generic_paid', '⚡ You have reached your daily quota limit.\n⚡ Automatically switching from {model} to {fallback} for the remainder of this session.\n⚡ To continue accessing the {model} model today, consider using /auth to switch to using a paid API key from AI Studio at https://aistudio.google.com/apikey', { model: currentModel, fallback: fallbackModel });
        } else {
          message = t('app.quota_exceeded_generic_free', '⚡ You have reached your daily quota limit.\n⚡ Automatically switching from {model} to {fallback} for the remainder of this session.\n⚡ To increase your limits, upgrade to a Gemini Code Assist Standard or Enterprise plan with higher limits at https://goo.gle/set-up-gemini-code-assist\n⚡ Or you can utilize a Gemini API Key. See: https://goo.gle/gemini-cli-docs-auth#gemini-api-key\n⚡ You can switch authentication methods by typing /auth', { model: currentModel, fallback: fallbackModel });
        }
      } else {
        if (isPaidTier) {
          // Default fallback message for other cases (like consecutive 429s)
          message = t('app.fallback_default_paid', '⚡ Automatically switching from {model} to {fallback} for faster responses for the remainder of this session.\n⚡ Possible reasons for this are that you have received multiple consecutive capacity errors or you have reached your daily {model} quota limit\n⚡ To continue accessing the {model} model today, consider using /auth to switch to using a paid API key from AI Studio at https://aistudio.google.com/apikey', { model: currentModel, fallback: fallbackModel });
        } else {
          // Default fallback message for other cases (like consecutive 429s)
          message = t('app.fallback_default_free', '⚡ Automatically switching from {model} to {fallback} for faster responses for the remainder of this session.\n⚡ Possible reasons for this are that you have received multiple consecutive capacity errors or you have reached your daily {model} quota limit\n⚡ To increase your limits, upgrade to a Gemini Code Assist Standard or Enterprise plan with higher limits at https://goo.gle/set-up-gemini-code-assist\n⚡ Or you can utilize a Gemini API Key. See: https://goo.gle/gemini-cli-docs-auth#gemini-api-key\n⚡ You can switch authentication methods by typing /auth', { model: currentModel, fallback: fallbackModel });
        }
      }

      // Add message to UI history
      addItem(
        {
          type: MessageType.INFO,
          text: message,
        },
        Date.now(),
      );

      // Set the flag to prevent tool continuation
      setModelSwitchedFromQuotaError(true);
      // Set global quota error flag to prevent Flash model calls
      config.setQuotaErrorOccurred(true);
      // Switch model for future use but return false to stop current retry
      config.setModel(fallbackModel);
      logFlashFallback(
        config,
        new FlashFallbackEvent(config.getContentGeneratorConfig().authType!),
      );
      return false; // Don't continue with current prompt
    };

    config.setFlashFallbackHandler(flashFallbackHandler);
  }, [config, addItem, userTier]);

  const {
    handleSlashCommand,
    slashCommands,
    pendingHistoryItems: pendingSlashCommandHistoryItems,
    commandContext,
  } = useSlashCommandProcessor(
    config,
    settings,
    history,
    addItem,
    clearItems,
    loadHistory,
    refreshStatic,
    setShowHelp,
    setDebugMessage,
    openThemeDialog,
    openAuthDialog,
    openEditorDialog,
    openLanguageDialog,
    toggleCorgiMode,
    showToolDescriptions,
    setQuittingMessages,
    openPrivacyNotice,
  );
  const pendingHistoryItems = [...pendingSlashCommandHistoryItems];

  const { rows: terminalHeight, columns: terminalWidth } = useTerminalSize();
  const isInitialMount = useRef(true);
  const { stdin, setRawMode } = useStdin();
  const isValidPath = useCallback((filePath: string): boolean => {
    try {
      return fs.existsSync(filePath) && fs.statSync(filePath).isFile();
    } catch (_e) {
      return false;
    }
  }, []);

  const widthFraction = 0.9;
  const inputWidth = Math.max(
    20,
    Math.floor(terminalWidth * widthFraction) - 3,
  );
  const suggestionsWidth = Math.max(60, Math.floor(terminalWidth * 0.8));

  const buffer = useTextBuffer({
    initialText: '',
    viewport: { height: 10, width: inputWidth },
    stdin,
    setRawMode,
    isValidPath,
    shellModeActive,
  });

  const handleExit = useCallback(
    (
      pressedOnce: boolean,
      setPressedOnce: (value: boolean) => void,
      timerRef: React.MutableRefObject<NodeJS.Timeout | null>,
    ) => {
      if (pressedOnce) {
        if (timerRef.current) {
          clearTimeout(timerRef.current);
        }
        const quitCommand = slashCommands.find(
          (cmd) => cmd.name === 'quit' || cmd.altName === 'exit',
        );
        if (quitCommand && quitCommand.action) {
          quitCommand.action(commandContext, '');
        } else {
          // This is unlikely to be needed but added for an additional fallback.
          process.exit(0);
        }
      } else {
        setPressedOnce(true);
        timerRef.current = setTimeout(() => {
          setPressedOnce(false);
          timerRef.current = null;
        }, CTRL_EXIT_PROMPT_DURATION_MS);
      }
    },
    // Add commandContext to the dependency array here!
    [slashCommands, commandContext],
  );

  useInput((input: string, key: InkKeyType) => {
    let enteringConstrainHeightMode = false;
    if (!constrainHeight) {
      // Automatically re-enter constrain height mode if the user types
      // anything. When constrainHeight==false, the user will experience
      // significant flickering so it is best to disable it immediately when
      // the user starts interacting with the app.
      enteringConstrainHeightMode = true;
      setConstrainHeight(true);
    }

    if (key.ctrl && input === 'o') {
      setShowErrorDetails((prev) => !prev);
    } else if (key.ctrl && input === 't') {
      const newValue = !showToolDescriptions;
      setShowToolDescriptions(newValue);

      const mcpServers = config.getMcpServers();
      if (Object.keys(mcpServers || {}).length > 0) {
        handleSlashCommand(newValue ? '/mcp desc' : '/mcp nodesc');
      }
    } else if (key.ctrl && (input === 'c' || input === 'C')) {
      handleExit(ctrlCPressedOnce, setCtrlCPressedOnce, ctrlCTimerRef);
    } else if (key.ctrl && (input === 'd' || input === 'D')) {
      if (buffer.text.length > 0) {
        // Do nothing if there is text in the input.
        return;
      }
      handleExit(ctrlDPressedOnce, setCtrlDPressedOnce, ctrlDTimerRef);
    } else if (key.ctrl && input === 's' && !enteringConstrainHeightMode) {
      setConstrainHeight(false);
    }
  });

  useConsolePatcher({
    onNewMessage: handleNewMessage,
    debugMode: config.getDebugMode(),
  });

  useEffect(() => {
    if (config) {
      setGeminiMdFileCount(config.getGeminiMdFileCount());
    }
  }, [config]);

  const getPreferredEditor = useCallback(() => {
    const editorType = settings.merged.preferredEditor;
    const isValidEditor = isEditorAvailable(editorType);
    if (!isValidEditor) {
      openEditorDialog();
      return;
    }
    return editorType as EditorType;
  }, [settings, openEditorDialog]);

  const onAuthError = useCallback(() => {
    setAuthError(t('app.reauth_required', 'reauth required'));
    openAuthDialog();
  }, [openAuthDialog, setAuthError]);

  const {
    streamingState,
    submitQuery,
    initError,
    pendingHistoryItems: pendingGeminiHistoryItems,
    thought,
  } = useGeminiStream(
    config.getGeminiClient(),
    history,
    addItem,
    setShowHelp,
    config,
    setDebugMessage,
    handleSlashCommand,
    shellModeActive,
    getPreferredEditor,
    onAuthError,
    performMemoryRefresh,
    modelSwitchedFromQuotaError,
    setModelSwitchedFromQuotaError,
  );
  pendingHistoryItems.push(...pendingGeminiHistoryItems);
  const { elapsedTime, currentLoadingPhrase } =
    useLoadingIndicator(streamingState);
  const showAutoAcceptIndicator = useAutoAcceptIndicator({ config });

  const handleFinalSubmit = useCallback(
    (submittedValue: string) => {
      const trimmedValue = submittedValue.trim();
      if (trimmedValue.length > 0) {
        submitQuery(trimmedValue);
      }
    },
    [submitQuery],
  );

  const logger = useLogger();
  const [userMessages, setUserMessages] = useState<string[]>([]);

  useEffect(() => {
    const fetchUserMessages = async () => {
      const pastMessagesRaw = (await logger?.getPreviousUserMessages()) || []; // Newest first

      const currentSessionUserMessages = history
        .filter(
          (item): item is HistoryItem & { type: 'user'; text: string } =>
            item.type === 'user' &&
            typeof item.text === 'string' &&
            item.text.trim() !== '',
        )
        .map((item) => item.text)
        .reverse(); // Newest first, to match pastMessagesRaw sorting

      // Combine, with current session messages being more recent
      const combinedMessages = [
        ...currentSessionUserMessages,
        ...pastMessagesRaw,
      ];

      // Deduplicate consecutive identical messages from the combined list (still newest first)
      const deduplicatedMessages: string[] = [];
      if (combinedMessages.length > 0) {
        deduplicatedMessages.push(combinedMessages[0]); // Add the newest one unconditionally
        for (let i = 1; i < combinedMessages.length; i++) {
          if (combinedMessages[i] !== combinedMessages[i - 1]) {
            deduplicatedMessages.push(combinedMessages[i]);
          }
        }
      }
      // Reverse to oldest first for useInputHistory
      setUserMessages(deduplicatedMessages.reverse());
    };
    fetchUserMessages();
  }, [history, logger]);

  const isInputActive = streamingState === StreamingState.Idle && !initError;

  const handleClearScreen = useCallback(() => {
    clearItems();
    clearConsoleMessagesState();
    console.clear();
    refreshStatic();
  }, [clearItems, clearConsoleMessagesState, refreshStatic]);

  const mainControlsRef = useRef<DOMElement>(null);
  const pendingHistoryItemRef = useRef<DOMElement>(null);

  useEffect(() => {
    if (mainControlsRef.current) {
      const fullFooterMeasurement = measureElement(mainControlsRef.current);
      setFooterHeight(fullFooterMeasurement.height);
    }
  }, [terminalHeight, consoleMessages, showErrorDetails]);

  const staticExtraHeight = /* margins and padding */ 3;
  const availableTerminalHeight = useMemo(
    () => terminalHeight - footerHeight - staticExtraHeight,
    [terminalHeight, footerHeight],
  );

  useEffect(() => {
    // skip refreshing Static during first mount
    if (isInitialMount.current) {
      isInitialMount.current = false;
      return;
    }

    // debounce so it doesn't fire up too often during resize
    const handler = setTimeout(() => {
      setStaticNeedsRefresh(false);
      refreshStatic();
    }, 300);

    return () => {
      clearTimeout(handler);
    };
  }, [terminalWidth, terminalHeight, refreshStatic]);

  useEffect(() => {
    if (streamingState === StreamingState.Idle && staticNeedsRefresh) {
      setStaticNeedsRefresh(false);
      refreshStatic();
    }
  }, [streamingState, refreshStatic, staticNeedsRefresh]);

  const filteredConsoleMessages = useMemo(() => {
    if (config.getDebugMode()) {
      return consoleMessages;
    }
    return consoleMessages.filter((msg) => msg.type !== 'debug');
  }, [consoleMessages, config]);

  const branchName = useGitBranchName(config.getTargetDir());

  const contextFileNames = useMemo(() => {
    const fromSettings = settings.merged.contextFileName;
    if (fromSettings) {
      return Array.isArray(fromSettings) ? fromSettings : [fromSettings];
    }
    return getAllGeminiMdFilenames();
  }, [settings.merged.contextFileName]);

  if (quittingMessages) {
    return (
      <Box flexDirection="column" marginBottom={1}>
        {quittingMessages.map((item) => (
          <HistoryItemDisplay
            key={item.id}
            availableTerminalHeight={
              constrainHeight ? availableTerminalHeight : undefined
            }
            terminalWidth={terminalWidth}
            item={item}
            isPending={false}
            config={config}
          />
        ))}
      </Box>
    );
  }
  const mainAreaWidth = Math.floor(terminalWidth * 0.9);
  const debugConsoleMaxHeight = Math.floor(Math.max(terminalHeight * 0.2, 5));
  // Arbitrary threshold to ensure that items in the static area are large
  // enough but not too large to make the terminal hard to use.
  const staticAreaMaxItemHeight = Math.max(terminalHeight * 4, 100);
  return (
    <StreamingContext.Provider value={streamingState}>
      <Box flexDirection="column" marginBottom={1} width="90%">
        {/* Move UpdateNotification outside Static so it can re-render when updateMessage changes */}
        {updateMessage && <UpdateNotification message={updateMessage} />}

        {/*
         * The Static component is an Ink intrinsic in which there can only be 1 per application.
         * Because of this restriction we're hacking it slightly by having a 'header' item here to
         * ensure that it's statically rendered.
         *
         * Background on the Static Item: Anything in the Static component is written a single time
         * to the console. Think of it like doing a console.log and then never using ANSI codes to
         * clear that content ever again. Effectively it has a moving frame that every time new static
         * content is set it'll flush content to the terminal and move the area which it's "clearing"
         * down a notch. Without Static the area which gets erased and redrawn continuously grows.
         */}
        <Static
          key={staticKey}
          items={[
            <Box flexDirection="column" key="header">
              <Header
                terminalWidth={terminalWidth}
                version={version}
                nightly={nightly}
              />
              {!settings.merged.hideTips && <Tips config={config} />}
            </Box>,
            ...history.map((h) => (
              <HistoryItemDisplay
                terminalWidth={mainAreaWidth}
                availableTerminalHeight={staticAreaMaxItemHeight}
                key={h.id}
                item={h}
                isPending={false}
                config={config}
              />
            )),
          ]}
        >
          {(item) => item}
        </Static>
        <OverflowProvider>
          <Box ref={pendingHistoryItemRef} flexDirection="column">
            {pendingHistoryItems.map((item, i) => (
              <HistoryItemDisplay
                key={i}
                availableTerminalHeight={
                  constrainHeight ? availableTerminalHeight : undefined
                }
                terminalWidth={mainAreaWidth}
                // TODO(taehykim): It seems like references to ids aren't necessary in
                // HistoryItemDisplay. Refactor later. Use a fake id for now.
                item={{ ...item, id: 0 }}
                isPending={true}
                config={config}
                isFocused={!isEditorDialogOpen}
              />
            ))}
            <ShowMoreLines constrainHeight={constrainHeight} />
          </Box>
        </OverflowProvider>

        {showHelp && <Help commands={slashCommands} />}

        <Box flexDirection="column" ref={mainControlsRef}>
          {startupWarnings.length > 0 && (
            <Box
              borderStyle="round"
              borderColor={Colors.AccentYellow}
              paddingX={1}
              marginY={1}
              flexDirection="column"
            >
              {startupWarnings.map((warning, index) => (
                <Text key={index} color={Colors.AccentYellow}>
                  {warning}
                </Text>
              ))}
            </Box>
          )}

          {isLanguageDialogOpen ? (
            <Box flexDirection="column">
              {languageError && (
                <Box marginBottom={1}>
                  <Text color={Colors.AccentRed}>{languageError}</Text>
                </Box>
              )}
              <LanguageSelectionDialog
                onSelect={handleLanguageSelect}
                settings={settings}
                isFirstTimeSetup={isFirstTimeSetup}
              />
            </Box>
          ) : isThemeDialogOpen ? (
            <Box flexDirection="column">
              {themeError && (
                <Box marginBottom={1}>
                  <Text color={Colors.AccentRed}>{themeError}</Text>
                </Box>
              )}
              <ThemeDialog
                onSelect={handleThemeSelect}
                onHighlight={handleThemeHighlight}
                settings={settings}
                availableTerminalHeight={
                  constrainHeight
                    ? terminalHeight - staticExtraHeight
                    : undefined
                }
                terminalWidth={mainAreaWidth}
              />
            </Box>
          ) : isAuthenticating ? (
            <>
              <AuthInProgress
                onTimeout={() => {
                  setAuthError(t('app.auth_timeout', 'Authentication timed out. Please try again.'));
                  cancelAuthentication();
                  openAuthDialog();
                }}
              />
              {showErrorDetails && (
                <OverflowProvider>
                  <Box flexDirection="column">
                    <DetailedMessagesDisplay
                      messages={filteredConsoleMessages}
                      maxHeight={
                        constrainHeight ? debugConsoleMaxHeight : undefined
                      }
                      width={inputWidth}
                    />
                    <ShowMoreLines constrainHeight={constrainHeight} />
                  </Box>
                </OverflowProvider>
              )}
            </>
          ) : isAuthDialogOpen ? (
            <Box flexDirection="column">
              <AuthDialog
                onSelect={handleAuthSelect}
                settings={settings}
                initialErrorMessage={authError}
              />
            </Box>
          ) : isEditorDialogOpen ? (
            <Box flexDirection="column">
              {editorError && (
                <Box marginBottom={1}>
                  <Text color={Colors.AccentRed}>{editorError}</Text>
                </Box>
              )}
              <EditorSettingsDialog
                onSelect={handleEditorSelect}
                settings={settings}
                onExit={exitEditorDialog}
              />
            </Box>
          ) : showPrivacyNotice ? (
            <PrivacyNotice
              onExit={() => setShowPrivacyNotice(false)}
              config={config}
            />
          ) : (
            <>
              <LoadingIndicator
                thought={
                  streamingState === StreamingState.WaitingForConfirmation ||
                  config.getAccessibility()?.disableLoadingPhrases
                    ? undefined
                    : thought
                }
                currentLoadingPhrase={
                  config.getAccessibility()?.disableLoadingPhrases
                    ? undefined
                    : currentLoadingPhrase
                }
                elapsedTime={elapsedTime}
              />
              <Box
                marginTop={1}
                display="flex"
                justifyContent="space-between"
                width="100%"
              >
                <Box>
                  {process.env.GEMINI_SYSTEM_MD && (
                    <Text color={Colors.AccentRed}>|⌐■_■| </Text>
                  )}
                  {ctrlCPressedOnce ? (
                    <Text color={Colors.AccentYellow}>
                      {t('app.press_ctrl_c_exit', 'Press Ctrl+C again to exit.')}
                    </Text>
                  ) : ctrlDPressedOnce ? (
                    <Text color={Colors.AccentYellow}>
                      {t('app.press_ctrl_d_exit', 'Press Ctrl+D again to exit.')}
                    </Text>
                  ) : (
                    <ContextSummaryDisplay
                      geminiMdFileCount={geminiMdFileCount}
                      contextFileNames={contextFileNames}
                      mcpServers={config.getMcpServers()}
                      showToolDescriptions={showToolDescriptions}
                    />
                  )}
                </Box>
                <Box>
                  {showAutoAcceptIndicator !== ApprovalMode.DEFAULT &&
                    !shellModeActive && (
                      <AutoAcceptIndicator
                        approvalMode={showAutoAcceptIndicator}
                      />
                    )}
                  {shellModeActive && <ShellModeIndicator />}
                </Box>
              </Box>

              {showErrorDetails && (
                <OverflowProvider>
                  <Box flexDirection="column">
                    <DetailedMessagesDisplay
                      messages={filteredConsoleMessages}
                      maxHeight={
                        constrainHeight ? debugConsoleMaxHeight : undefined
                      }
                      width={inputWidth}
                    />
                    <ShowMoreLines constrainHeight={constrainHeight} />
                  </Box>
                </OverflowProvider>
              )}

              {isInputActive && (
                <InputPrompt
                  buffer={buffer}
                  inputWidth={inputWidth}
                  suggestionsWidth={suggestionsWidth}
                  onSubmit={handleFinalSubmit}
                  userMessages={userMessages}
                  onClearScreen={handleClearScreen}
                  config={config}
                  slashCommands={slashCommands}
                  commandContext={commandContext}
                  shellModeActive={shellModeActive}
                  setShellModeActive={setShellModeActive}
                />
              )}
            </>
          )}

          {initError && streamingState !== StreamingState.Responding && (
            <Box
              borderStyle="round"
              borderColor={Colors.AccentRed}
              paddingX={1}
              marginBottom={1}
            >
              {history.find(
                (item) =>
                  item.type === 'error' && item.text?.includes(initError),
              )?.text ? (
                <Text color={Colors.AccentRed}>
                  {
                    history.find(
                      (item) =>
                        item.type === 'error' && item.text?.includes(initError),
                    )?.text
                  }
                </Text>
              ) : (
                <>
                  <Text color={Colors.AccentRed}>
                    {t('app.initialization_error', 'Initialization Error: {error}', { error: initError })}
                  </Text>
                  <Text color={Colors.AccentRed}>
                    {' '}
                    {t('app.check_api_config', 'Please check API key and configuration.')}
                  </Text>
                </>
              )}
            </Box>
          )}
          <Footer
            model={currentModel}
            targetDir={config.getTargetDir()}
            debugMode={config.getDebugMode()}
            branchName={branchName}
            debugMessage={debugMessage}
            corgiMode={corgiMode}
            errorCount={errorCount}
            showErrorDetails={showErrorDetails}
            showMemoryUsage={
              config.getDebugMode() || config.getShowMemoryUsage()
            }
            promptTokenCount={sessionStats.lastPromptTokenCount}
            nightly={nightly}
          />
        </Box>
      </Box>
    </StreamingContext.Provider>
  );
};<|MERGE_RESOLUTION|>--- conflicted
+++ resolved
@@ -57,13 +57,9 @@
   ApprovalMode,
   isEditorAvailable,
   EditorType,
-<<<<<<< HEAD
-} from '@thacio/auditaria-cli-core';
-=======
   FlashFallbackEvent,
   logFlashFallback,
-} from '@google/gemini-cli-core';
->>>>>>> 5b5f4964
+} from '@thacio/auditaria-cli-core';
 import { validateAuthMethod } from '../config/auth.js';
 import { useLogger } from './hooks/useLogger.js';
 import { StreamingContext } from './contexts/StreamingContext.js';
