/**
 * @license
 * Copyright 2025 Google LLC
 * SPDX-License-Identifier: Apache-2.0
 */

import {
  ApprovalMode,
  EditorType,
  getAllGeminiMdFilenames,
  getErrorMessage,
  isEditorAvailable,
  type Config,
} from '@google/gemini-cli-core';
import ansiEscapes from 'ansi-escapes';
import * as fs from 'fs';
import {
  Box,
  DOMElement,
  measureElement,
  Static,
  Text,
  useInput,
  useStdin,
  useStdout,
  type Key as InkKeyType,
} from 'ink';
import process from 'node:process';
import { useCallback, useEffect, useMemo, useRef, useState } from 'react';
import { validateAuthMethod } from '../config/auth.js';
import { loadHierarchicalGeminiMemory } from '../config/config.js';
import { LoadedSettings } from '../config/settings.js';
import { Colors } from './colors.js';
import { AuthDialog } from './components/AuthDialog.js';
import { AuthInProgress } from './components/AuthInProgress.js';
import { AutoAcceptIndicator } from './components/AutoAcceptIndicator.js';
import { useConsolePatcher } from './components/ConsolePatcher.js';
import { ContextSummaryDisplay } from './components/ContextSummaryDisplay.js';
import { DetailedMessagesDisplay } from './components/DetailedMessagesDisplay.js';
import { EditorSettingsDialog } from './components/EditorSettingsDialog.js';
import { Footer } from './components/Footer.js';
import { Header } from './components/Header.js';
import { Help } from './components/Help.js';
import { HistoryItemDisplay } from './components/HistoryItemDisplay.js';
import { InputPrompt } from './components/InputPrompt.js';
import { LoadingIndicator } from './components/LoadingIndicator.js';
import { PromptsDialog } from './components/prompts-dialog/PromptsDialog.js';
import { useTextBuffer } from './components/shared/text-buffer.js';
import { ShellModeIndicator } from './components/ShellModeIndicator.js';
import { ShowMoreLines } from './components/ShowMoreLines.js';
import { ThemeDialog } from './components/ThemeDialog.js';
import { Tips } from './components/Tips.js';
import { UpdateNotification } from './components/UpdateNotification.js';
import { OverflowProvider } from './contexts/OverflowContext.js';
import {
  SessionStatsProvider,
  useSessionStats,
} from './contexts/SessionContext.js';
import { StreamingContext } from './contexts/StreamingContext.js';
import { useSlashCommandProcessor } from './hooks/slashCommandProcessor.js';
import { useAuthCommand } from './hooks/useAuthCommand.js';
import { useAutoAcceptIndicator } from './hooks/useAutoAcceptIndicator.js';
import { useBracketedPaste } from './hooks/useBracketedPaste.js';
import { useConsoleMessages } from './hooks/useConsoleMessages.js';
import { useEditorSettings } from './hooks/useEditorSettings.js';
import { useGeminiStream } from './hooks/useGeminiStream.js';
import { useGitBranchName } from './hooks/useGitBranchName.js';
import { useHistory } from './hooks/useHistoryManager.js';
import { useLoadingIndicator } from './hooks/useLoadingIndicator.js';
import { useLogger } from './hooks/useLogger.js';
import { usePromptsCommand } from './hooks/usePromptsCommand.js';
import { useTerminalSize } from './hooks/useTerminalSize.js';
import { useThemeCommand } from './hooks/useThemeCommand.js';
import { PrivacyNotice } from './privacy/PrivacyNotice.js';
import { MessageType, StreamingState, type HistoryItem } from './types.js';
import { checkForUpdates } from './utils/updateCheck.js';

const CTRL_EXIT_PROMPT_DURATION_MS = 1000;

interface AppProps {
  config: Config;
  settings: LoadedSettings;
  startupWarnings?: string[];
}

export const AppWrapper = (props: AppProps) => (
  <SessionStatsProvider>
    <App {...props} />
  </SessionStatsProvider>
);

const App = ({ config, settings, startupWarnings = [] }: AppProps) => {
  useBracketedPaste();
  const [updateMessage, setUpdateMessage] = useState<string | null>(null);
  const { stdout } = useStdout();

  useEffect(() => {
    checkForUpdates().then(setUpdateMessage);
  }, []);

  const { history, addItem, clearItems, loadHistory } = useHistory();
  const {
    consoleMessages,
    handleNewMessage,
    clearConsoleMessages: clearConsoleMessagesState,
  } = useConsoleMessages();
  const { stats: sessionStats } = useSessionStats();
  const [staticNeedsRefresh, setStaticNeedsRefresh] = useState(false);
  const [staticKey, setStaticKey] = useState(0);
  const refreshStatic = useCallback(() => {
    stdout.write(ansiEscapes.clearTerminal);
    setStaticKey((prev) => prev + 1);
  }, [setStaticKey, stdout]);

  const [geminiMdFileCount, setGeminiMdFileCount] = useState<number>(0);
  const [debugMessage, setDebugMessage] = useState<string>('');
  const [showHelp, setShowHelp] = useState<boolean>(false);
  const [themeError, setThemeError] = useState<string | null>(null);
  const [authError, setAuthError] = useState<string | null>(null);
  const [editorError, setEditorError] = useState<string | null>(null);
  const [footerHeight, setFooterHeight] = useState<number>(0);
  const [corgiMode, setCorgiMode] = useState(false);
  const [currentModel, setCurrentModel] = useState(config.getModel());
  const [shellModeActive, setShellModeActive] = useState(false);
  const [showErrorDetails, setShowErrorDetails] = useState<boolean>(false);
  const [showToolDescriptions, setShowToolDescriptions] =
    useState<boolean>(false);
  const [ctrlCPressedOnce, setCtrlCPressedOnce] = useState(false);
  const [quittingMessages, setQuittingMessages] = useState<
    HistoryItem[] | null
  >(null);
  const ctrlCTimerRef = useRef<NodeJS.Timeout | null>(null);
  const [ctrlDPressedOnce, setCtrlDPressedOnce] = useState(false);
  const ctrlDTimerRef = useRef<NodeJS.Timeout | null>(null);
  const [constrainHeight, setConstrainHeight] = useState<boolean>(true);
  const [showPrivacyNotice, setShowPrivacyNotice] = useState<boolean>(false);

  const openPrivacyNotice = useCallback(() => {
    setShowPrivacyNotice(true);
  }, []);

  const errorCount = useMemo(
    () => consoleMessages.filter((msg) => msg.type === 'error').length,
    [consoleMessages],
  );

  const {
    isThemeDialogOpen,
    openThemeDialog,
    handleThemeSelect,
    handleThemeHighlight,
  } = useThemeCommand(settings, setThemeError, addItem);

  const {
    isAuthDialogOpen,
    openAuthDialog,
    handleAuthSelect,
    isAuthenticating,
    cancelAuthentication,
  } = useAuthCommand(settings, setAuthError, config);

  const { isPromptsDialogOpen, openPromptsDialog, closePromptsDialog } =
    usePromptsCommand();

  useEffect(() => {
    if (settings.merged.selectedAuthType) {
      const error = validateAuthMethod(settings.merged.selectedAuthType);
      if (error) {
        setAuthError(error);
        openAuthDialog();
      }
    }
  }, [settings.merged.selectedAuthType, openAuthDialog, setAuthError]);

  const {
    isEditorDialogOpen,
    openEditorDialog,
    handleEditorSelect,
    exitEditorDialog,
  } = useEditorSettings(settings, setEditorError, addItem);

  const toggleCorgiMode = useCallback(() => {
    setCorgiMode((prev) => !prev);
  }, []);

  const performMemoryRefresh = useCallback(async () => {
    addItem(
      {
        type: MessageType.INFO,
        text: 'Refreshing hierarchical memory (GEMINI.md or other context files)...',
      },
      Date.now(),
    );
    try {
      const { memoryContent, fileCount } = await loadHierarchicalGeminiMemory(
        process.cwd(),
        config.getDebugMode(),
        config.getFileService(),
        config.getExtensionContextFilePaths(),
      );
      config.setUserMemory(memoryContent);
      config.setGeminiMdFileCount(fileCount);
      setGeminiMdFileCount(fileCount);

      addItem(
        {
          type: MessageType.INFO,
          text: `Memory refreshed successfully. ${memoryContent.length > 0 ? `Loaded ${memoryContent.length} characters from ${fileCount} file(s).` : 'No memory content found.'}`,
        },
        Date.now(),
      );
      if (config.getDebugMode()) {
        console.log(
          `[DEBUG] Refreshed memory content in config: ${memoryContent.substring(0, 200)}...`,
        );
      }
    } catch (error) {
      const errorMessage = getErrorMessage(error);
      addItem(
        {
          type: MessageType.ERROR,
          text: `Error refreshing memory: ${errorMessage}`,
        },
        Date.now(),
      );
      console.error('Error refreshing memory:', error);
    }
  }, [config, addItem]);

  // Watch for model changes (e.g., from Flash fallback)
  useEffect(() => {
    const checkModelChange = () => {
      const configModel = config.getModel();
      if (configModel !== currentModel) {
        setCurrentModel(configModel);
      }
    };

    // Check immediately and then periodically
    checkModelChange();
    const interval = setInterval(checkModelChange, 1000); // Check every second

    return () => clearInterval(interval);
  }, [config, currentModel]);

  // Set up Flash fallback handler
  useEffect(() => {
    const flashFallbackHandler = async (
      currentModel: string,
      fallbackModel: string,
    ): Promise<boolean> => {
      // Add message to UI history
      addItem(
        {
          type: MessageType.INFO,
          text: `⚡ Slow response times detected. Automatically switching from ${currentModel} to ${fallbackModel} for faster responses for the remainder of this session.
⚡ To avoid this you can either upgrade to Standard tier. See: https://goo.gle/set-up-gemini-code-assist
⚡ Or you can utilize a Gemini API Key. See: https://goo.gle/gemini-cli-docs-auth#gemini-api-key
⚡ You can switch authentication methods by typing /auth`,
        },
        Date.now(),
      );
      return true; // Always accept the fallback
    };

    config.setFlashFallbackHandler(flashFallbackHandler);
  }, [config, addItem]);

  const {
    handleSlashCommand,
    slashCommands,
    pendingHistoryItems: pendingSlashCommandHistoryItems,
    commandContext,
  } = useSlashCommandProcessor(
    config,
    settings,
    history,
    addItem,
    clearItems,
    loadHistory,
    refreshStatic,
    setShowHelp,
    setDebugMessage,
    openThemeDialog,
    openAuthDialog,
    openEditorDialog,
<<<<<<< HEAD
    openPromptsDialog,
    performMemoryRefresh,
=======
>>>>>>> 8f2da86a
    toggleCorgiMode,
    showToolDescriptions,
    setQuittingMessages,
    openPrivacyNotice,
  );
  const pendingHistoryItems = [...pendingSlashCommandHistoryItems];

  const { rows: terminalHeight, columns: terminalWidth } = useTerminalSize();
  const isInitialMount = useRef(true);
  const { stdin, setRawMode } = useStdin();
  const isValidPath = useCallback((filePath: string): boolean => {
    try {
      return fs.existsSync(filePath) && fs.statSync(filePath).isFile();
    } catch (_e) {
      return false;
    }
  }, []);

  const widthFraction = 0.9;
  const inputWidth = Math.max(
    20,
    Math.floor(terminalWidth * widthFraction) - 3,
  );
  const suggestionsWidth = Math.max(60, Math.floor(terminalWidth * 0.8));

  const buffer = useTextBuffer({
    initialText: '',
    viewport: { height: 10, width: inputWidth },
    stdin,
    setRawMode,
    isValidPath,
    shellModeActive,
  });

  const handleExit = useCallback(
    (
      pressedOnce: boolean,
      setPressedOnce: (value: boolean) => void,
      timerRef: React.MutableRefObject<NodeJS.Timeout | null>,
    ) => {
      if (pressedOnce) {
        if (timerRef.current) {
          clearTimeout(timerRef.current);
        }
        const quitCommand = slashCommands.find(
          (cmd) => cmd.name === 'quit' || cmd.altName === 'exit',
        );
        if (quitCommand && quitCommand.action) {
          quitCommand.action(commandContext, '');
        } else {
          // This is unlikely to be needed but added for an additional fallback.
          process.exit(0);
        }
      } else {
        setPressedOnce(true);
        timerRef.current = setTimeout(() => {
          setPressedOnce(false);
          timerRef.current = null;
        }, CTRL_EXIT_PROMPT_DURATION_MS);
      }
    },
    // Add commandContext to the dependency array here!
    [slashCommands, commandContext],
  );

  useInput((input: string, key: InkKeyType) => {
    let enteringConstrainHeightMode = false;
    if (!constrainHeight) {
      // Automatically re-enter constrain height mode if the user types
      // anything. When constrainHeight==false, the user will experience
      // significant flickering so it is best to disable it immediately when
      // the user starts interacting with the app.
      enteringConstrainHeightMode = true;
      setConstrainHeight(true);
    }

    if (key.ctrl && input === 'o') {
      setShowErrorDetails((prev) => !prev);
    } else if (key.ctrl && input === 't') {
      const newValue = !showToolDescriptions;
      setShowToolDescriptions(newValue);

      const mcpServers = config.getMcpServers();
      if (Object.keys(mcpServers || {}).length > 0) {
        handleSlashCommand(newValue ? '/mcp desc' : '/mcp nodesc');
      }
    } else if (key.ctrl && (input === 'c' || input === 'C')) {
      handleExit(ctrlCPressedOnce, setCtrlCPressedOnce, ctrlCTimerRef);
    } else if (key.ctrl && (input === 'd' || input === 'D')) {
      if (buffer.text.length > 0) {
        // Do nothing if there is text in the input.
        return;
      }
      handleExit(ctrlDPressedOnce, setCtrlDPressedOnce, ctrlDTimerRef);
    } else if (key.ctrl && input === 's' && !enteringConstrainHeightMode) {
      setConstrainHeight(false);
    }
  });

  useConsolePatcher({
    onNewMessage: handleNewMessage,
    debugMode: config.getDebugMode(),
  });

  useEffect(() => {
    if (config) {
      setGeminiMdFileCount(config.getGeminiMdFileCount());
    }
  }, [config]);

  const getPreferredEditor = useCallback(() => {
    const editorType = settings.merged.preferredEditor;
    const isValidEditor = isEditorAvailable(editorType);
    if (!isValidEditor) {
      openEditorDialog();
      return;
    }
    return editorType as EditorType;
  }, [settings, openEditorDialog]);

  const onAuthError = useCallback(() => {
    setAuthError('reauth required');
    openAuthDialog();
  }, [openAuthDialog, setAuthError]);

  const {
    streamingState,
    submitQuery,
    initError,
    pendingHistoryItems: pendingGeminiHistoryItems,
    thought,
  } = useGeminiStream(
    config.getGeminiClient(),
    history,
    addItem,
    setShowHelp,
    config,
    setDebugMessage,
    handleSlashCommand,
    shellModeActive,
    getPreferredEditor,
    onAuthError,
    performMemoryRefresh,
  );
  pendingHistoryItems.push(...pendingGeminiHistoryItems);
  const { elapsedTime, currentLoadingPhrase } =
    useLoadingIndicator(streamingState);
  const showAutoAcceptIndicator = useAutoAcceptIndicator({ config });

  const handleFinalSubmit = useCallback(
    (submittedValue: string) => {
      const trimmedValue = submittedValue.trim();
      if (trimmedValue.length > 0) {
        submitQuery(trimmedValue);
      }
    },
    [submitQuery],
  );

  const logger = useLogger();
  const [userMessages, setUserMessages] = useState<string[]>([]);

  useEffect(() => {
    const fetchUserMessages = async () => {
      const pastMessagesRaw = (await logger?.getPreviousUserMessages()) || []; // Newest first

      const currentSessionUserMessages = history
        .filter(
          (item): item is HistoryItem & { type: 'user'; text: string } =>
            item.type === 'user' &&
            typeof item.text === 'string' &&
            item.text.trim() !== '',
        )
        .map((item) => item.text)
        .reverse(); // Newest first, to match pastMessagesRaw sorting

      // Combine, with current session messages being more recent
      const combinedMessages = [
        ...currentSessionUserMessages,
        ...pastMessagesRaw,
      ];

      // Deduplicate consecutive identical messages from the combined list (still newest first)
      const deduplicatedMessages: string[] = [];
      if (combinedMessages.length > 0) {
        deduplicatedMessages.push(combinedMessages[0]); // Add the newest one unconditionally
        for (let i = 1; i < combinedMessages.length; i++) {
          if (combinedMessages[i] !== combinedMessages[i - 1]) {
            deduplicatedMessages.push(combinedMessages[i]);
          }
        }
      }
      // Reverse to oldest first for useInputHistory
      setUserMessages(deduplicatedMessages.reverse());
    };
    fetchUserMessages();
  }, [history, logger]);

  const isInputActive = streamingState === StreamingState.Idle && !initError;

  const handleClearScreen = useCallback(() => {
    clearItems();
    clearConsoleMessagesState();
    console.clear();
    refreshStatic();
  }, [clearItems, clearConsoleMessagesState, refreshStatic]);

  const mainControlsRef = useRef<DOMElement>(null);
  const pendingHistoryItemRef = useRef<DOMElement>(null);

  useEffect(() => {
    if (mainControlsRef.current) {
      const fullFooterMeasurement = measureElement(mainControlsRef.current);
      setFooterHeight(fullFooterMeasurement.height);
    }
  }, [terminalHeight, consoleMessages, showErrorDetails]);

  const staticExtraHeight = /* margins and padding */ 3;
  const availableTerminalHeight = useMemo(
    () => terminalHeight - footerHeight - staticExtraHeight,
    [terminalHeight, footerHeight],
  );

  useEffect(() => {
    // skip refreshing Static during first mount
    if (isInitialMount.current) {
      isInitialMount.current = false;
      return;
    }

    // debounce so it doesn't fire up too often during resize
    const handler = setTimeout(() => {
      setStaticNeedsRefresh(false);
      refreshStatic();
    }, 300);

    return () => {
      clearTimeout(handler);
    };
  }, [terminalWidth, terminalHeight, refreshStatic]);

  useEffect(() => {
    if (streamingState === StreamingState.Idle && staticNeedsRefresh) {
      setStaticNeedsRefresh(false);
      refreshStatic();
    }
  }, [streamingState, refreshStatic, staticNeedsRefresh]);

  const filteredConsoleMessages = useMemo(() => {
    if (config.getDebugMode()) {
      return consoleMessages;
    }
    return consoleMessages.filter((msg) => msg.type !== 'debug');
  }, [consoleMessages, config]);

  const branchName = useGitBranchName(config.getTargetDir());

  const contextFileNames = useMemo(() => {
    const fromSettings = settings.merged.contextFileName;
    if (fromSettings) {
      return Array.isArray(fromSettings) ? fromSettings : [fromSettings];
    }
    return getAllGeminiMdFilenames();
  }, [settings.merged.contextFileName]);

  const handlePromptsSubmit = useCallback(
    (query: string) => {
      closePromptsDialog();
      handleFinalSubmit(query);
    },
    [closePromptsDialog, handleFinalSubmit],
  );

  if (quittingMessages) {
    return (
      <Box flexDirection="column" marginBottom={1}>
        {quittingMessages.map((item) => (
          <HistoryItemDisplay
            key={item.id}
            availableTerminalHeight={
              constrainHeight ? availableTerminalHeight : undefined
            }
            terminalWidth={terminalWidth}
            item={item}
            isPending={false}
            config={config}
          />
        ))}
      </Box>
    );
  }
  const mainAreaWidth = Math.floor(terminalWidth * 0.9);
  const debugConsoleMaxHeight = Math.floor(Math.max(terminalHeight * 0.2, 5));
  // Arbitrary threshold to ensure that items in the static area are large
  // enough but not too large to make the terminal hard to use.
  const staticAreaMaxItemHeight = Math.max(terminalHeight * 4, 100);
  return (
    <StreamingContext.Provider value={streamingState}>
      <Box flexDirection="column" marginBottom={1} width="90%">
        {/* Move UpdateNotification outside Static so it can re-render when updateMessage changes */}
        {updateMessage && <UpdateNotification message={updateMessage} />}

        {/*
         * The Static component is an Ink intrinsic in which there can only be 1 per application.
         * Because of this restriction we're hacking it slightly by having a 'header' item here to
         * ensure that it's statically rendered.
         *
         * Background on the Static Item: Anything in the Static component is written a single time
         * to the console. Think of it like doing a console.log and then never using ANSI codes to
         * clear that content ever again. Effectively it has a moving frame that every time new static
         * content is set it'll flush content to the terminal and move the area which it's "clearing"
         * down a notch. Without Static the area which gets erased and redrawn continuously grows.
         */}
        <Static
          key={staticKey}
          items={[
            <Box flexDirection="column" key="header">
              <Header terminalWidth={terminalWidth} />
              {!settings.merged.hideTips && <Tips config={config} />}
            </Box>,
            ...history.map((h) => (
              <HistoryItemDisplay
                terminalWidth={mainAreaWidth}
                availableTerminalHeight={staticAreaMaxItemHeight}
                key={h.id}
                item={h}
                isPending={false}
                config={config}
              />
            )),
          ]}
        >
          {(item) => item}
        </Static>
        <OverflowProvider>
          <Box ref={pendingHistoryItemRef} flexDirection="column">
            {pendingHistoryItems.map((item, i) => (
              <HistoryItemDisplay
                key={i}
                availableTerminalHeight={
                  constrainHeight ? availableTerminalHeight : undefined
                }
                terminalWidth={mainAreaWidth}
                // TODO(taehykim): It seems like references to ids aren't necessary in
                // HistoryItemDisplay. Refactor later. Use a fake id for now.
                item={{ ...item, id: 0 }}
                isPending={true}
                config={config}
                isFocused={!isEditorDialogOpen}
              />
            ))}
            <ShowMoreLines constrainHeight={constrainHeight} />
          </Box>
        </OverflowProvider>

        {showHelp && <Help commands={slashCommands} />}

        <Box flexDirection="column" ref={mainControlsRef}>
          {startupWarnings.length > 0 && (
            <Box
              borderStyle="round"
              borderColor={Colors.AccentYellow}
              paddingX={1}
              marginY={1}
              flexDirection="column"
            >
              {startupWarnings.map((warning, index) => (
                <Text key={index} color={Colors.AccentYellow}>
                  {warning}
                </Text>
              ))}
            </Box>
          )}

          {isThemeDialogOpen ? (
            <Box flexDirection="column">
              {themeError && (
                <Box marginBottom={1}>
                  <Text color={Colors.AccentRed}>{themeError}</Text>
                </Box>
              )}
              <ThemeDialog
                onSelect={handleThemeSelect}
                onHighlight={handleThemeHighlight}
                settings={settings}
                availableTerminalHeight={
                  constrainHeight
                    ? terminalHeight - staticExtraHeight
                    : undefined
                }
                terminalWidth={mainAreaWidth}
              />
            </Box>
          ) : isAuthenticating ? (
            <AuthInProgress
              onTimeout={() => {
                setAuthError('Authentication timed out. Please try again.');
                cancelAuthentication();
                openAuthDialog();
              }}
            />
          ) : isAuthDialogOpen ? (
            <Box flexDirection="column">
              <AuthDialog
                onSelect={handleAuthSelect}
                settings={settings}
                initialErrorMessage={authError}
              />
            </Box>
          ) : isPromptsDialogOpen ? (
            <Box flexDirection="column">
              <PromptsDialog
                onSubmit={handlePromptsSubmit}
                config={config}
                onEscape={closePromptsDialog}
              />
            </Box>
          ) : isEditorDialogOpen ? (
            <Box flexDirection="column">
              {editorError && (
                <Box marginBottom={1}>
                  <Text color={Colors.AccentRed}>{editorError}</Text>
                </Box>
              )}
              <EditorSettingsDialog
                onSelect={handleEditorSelect}
                settings={settings}
                onExit={exitEditorDialog}
              />
            </Box>
          ) : showPrivacyNotice ? (
            <PrivacyNotice
              onExit={() => setShowPrivacyNotice(false)}
              config={config}
            />
          ) : (
            <>
              <LoadingIndicator
                thought={
                  streamingState === StreamingState.WaitingForConfirmation ||
                  config.getAccessibility()?.disableLoadingPhrases
                    ? undefined
                    : thought
                }
                currentLoadingPhrase={
                  config.getAccessibility()?.disableLoadingPhrases
                    ? undefined
                    : currentLoadingPhrase
                }
                elapsedTime={elapsedTime}
              />
              <Box
                marginTop={1}
                display="flex"
                justifyContent="space-between"
                width="100%"
              >
                <Box>
                  {process.env.GEMINI_SYSTEM_MD && (
                    <Text color={Colors.AccentRed}>|⌐■_■| </Text>
                  )}
                  {ctrlCPressedOnce ? (
                    <Text color={Colors.AccentYellow}>
                      Press Ctrl+C again to exit.
                    </Text>
                  ) : ctrlDPressedOnce ? (
                    <Text color={Colors.AccentYellow}>
                      Press Ctrl+D again to exit.
                    </Text>
                  ) : (
                    <ContextSummaryDisplay
                      geminiMdFileCount={geminiMdFileCount}
                      contextFileNames={contextFileNames}
                      mcpServers={config.getMcpServers()}
                      showToolDescriptions={showToolDescriptions}
                    />
                  )}
                </Box>
                <Box>
                  {showAutoAcceptIndicator !== ApprovalMode.DEFAULT &&
                    !shellModeActive && (
                      <AutoAcceptIndicator
                        approvalMode={showAutoAcceptIndicator}
                      />
                    )}
                  {shellModeActive && <ShellModeIndicator />}
                </Box>
              </Box>

              {showErrorDetails && (
                <OverflowProvider>
                  <Box flexDirection="column">
                    <DetailedMessagesDisplay
                      messages={filteredConsoleMessages}
                      maxHeight={
                        constrainHeight ? debugConsoleMaxHeight : undefined
                      }
                      width={inputWidth}
                    />
                    <ShowMoreLines constrainHeight={constrainHeight} />
                  </Box>
                </OverflowProvider>
              )}

              {isInputActive && (
                <InputPrompt
                  buffer={buffer}
                  inputWidth={inputWidth}
                  suggestionsWidth={suggestionsWidth}
                  onSubmit={handleFinalSubmit}
                  userMessages={userMessages}
                  onClearScreen={handleClearScreen}
                  config={config}
                  slashCommands={slashCommands}
                  commandContext={commandContext}
                  shellModeActive={shellModeActive}
                  setShellModeActive={setShellModeActive}
                />
              )}
            </>
          )}

          {initError && streamingState !== StreamingState.Responding && (
            <Box
              borderStyle="round"
              borderColor={Colors.AccentRed}
              paddingX={1}
              marginBottom={1}
            >
              {history.find(
                (item) =>
                  item.type === 'error' && item.text?.includes(initError),
              )?.text ? (
                <Text color={Colors.AccentRed}>
                  {
                    history.find(
                      (item) =>
                        item.type === 'error' && item.text?.includes(initError),
                    )?.text
                  }
                </Text>
              ) : (
                <>
                  <Text color={Colors.AccentRed}>
                    Initialization Error: {initError}
                  </Text>
                  <Text color={Colors.AccentRed}>
                    {' '}
                    Please check API key and configuration.
                  </Text>
                </>
              )}
            </Box>
          )}
          <Footer
            model={currentModel}
            targetDir={config.getTargetDir()}
            debugMode={config.getDebugMode()}
            branchName={branchName}
            debugMessage={debugMessage}
            corgiMode={corgiMode}
            errorCount={errorCount}
            showErrorDetails={showErrorDetails}
            showMemoryUsage={
              config.getDebugMode() || config.getShowMemoryUsage()
            }
            promptTokenCount={sessionStats.lastPromptTokenCount}
          />
        </Box>
      </Box>
    </StreamingContext.Provider>
  );
};<|MERGE_RESOLUTION|>--- conflicted
+++ resolved
@@ -284,11 +284,7 @@
     openThemeDialog,
     openAuthDialog,
     openEditorDialog,
-<<<<<<< HEAD
     openPromptsDialog,
-    performMemoryRefresh,
-=======
->>>>>>> 8f2da86a
     toggleCorgiMode,
     showToolDescriptions,
     setQuittingMessages,
