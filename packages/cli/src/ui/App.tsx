--- conflicted
+++ resolved
@@ -65,16 +65,12 @@
 import { useHistory } from './hooks/useHistoryManager.js';
 import { useInputHistoryStore } from './hooks/useInputHistoryStore.js';
 import process from 'node:process';
-<<<<<<< HEAD
-import type { EditorType, Config, IdeContext } from '@thacio/auditaria-cli-core';
-=======
 import type {
   EditorType,
   Config,
   IdeContext,
   DetectedIde,
-} from '@google/gemini-cli-core';
->>>>>>> cb43bb9c
+} from '@thacio/auditaria-cli-core';
 import {
   ApprovalMode,
   getAllGeminiMdFilenames,
@@ -94,12 +90,8 @@
   isGenericQuotaExceededError,
   UserTierId,
   DEFAULT_GEMINI_FLASH_MODEL,
-<<<<<<< HEAD
+  IdeClient,
 } from '@thacio/auditaria-cli-core';
-=======
-  IdeClient,
-} from '@google/gemini-cli-core';
->>>>>>> cb43bb9c
 import type { IdeIntegrationNudgeResult } from './IdeIntegrationNudge.js';
 import { IdeIntegrationNudge } from './IdeIntegrationNudge.js';
 import { validateAuthMethod } from '../config/auth.js';
