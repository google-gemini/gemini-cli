--- conflicted
+++ resolved
@@ -104,11 +104,8 @@
   config: Config;
   settings: LoadedSettings;
   startupWarnings?: string[];
-<<<<<<< HEAD
   initialHistory?: Content[];
-=======
   version: string;
->>>>>>> 6b19c8bd
 }
 
 export const AppWrapper = (props: AppProps) => (
@@ -119,23 +116,13 @@
   </SessionStatsProvider>
 );
 
-<<<<<<< HEAD
-const App = ({
-  config,
-  settings,
-  startupWarnings = [],
-  initialHistory = [],
-}: AppProps) => {
-=======
-const App = ({ config, settings, startupWarnings = [], version }: AppProps) => {
+const App = ({ config, settings, startupWarnings = [], version, initialHistory = [] }: AppProps) => {
   const isFocused = useFocus();
->>>>>>> 6b19c8bd
   useBracketedPaste();
   const [updateInfo, setUpdateInfo] = useState<UpdateObject | null>(null);
   const { stdout } = useStdout();
   const nightly = version.includes('nightly');
-  const { history, addItem, clearItems, loadHistory } = useHistory();
-
+  
   const [idePromptAnswered, setIdePromptAnswered] = useState(false);
   const currentIDE = config.getIdeClient().getCurrentIde();
   useEffect(() => {
@@ -148,12 +135,6 @@
     !settings.merged.hasSeenIdeIntegrationNudge &&
     !idePromptAnswered;
 
-  useEffect(() => {
-    const cleanup = setUpdateHandler(addItem, setUpdateInfo);
-    return cleanup;
-  }, [addItem]);
-
-<<<<<<< HEAD
   const convertedInitialHistory: HistoryItem[] = useMemo(
     () =>
       initialHistory.map((content, index) => ({
@@ -168,8 +149,11 @@
   const { history, addItem, clearItems, loadHistory } = useHistory(
     convertedInitialHistory,
   );
-=======
->>>>>>> 6b19c8bd
+
+  useEffect(() => {
+    const cleanup = setUpdateHandler(addItem, setUpdateInfo);
+    return cleanup;
+  }, [addItem]);
   const {
     consoleMessages,
     handleNewMessage,
