/**
 * @license
 * Copyright 2025 Google LLC
 * SPDX-License-Identifier: Apache-2.0
 */

import { useCallback, useEffect, useMemo, useState, useRef } from 'react';
import {
  Box,
  DOMElement,
  measureElement,
  Static,
  Text,
  useStdin,
  useStdout,
  useInput,
  type Key as InkKeyType,
} from 'ink';
import { StreamingState, type HistoryItem, MessageType } from './types.js';
import { useTerminalSize } from './hooks/useTerminalSize.js';
import { useGeminiStream } from './hooks/useGeminiStream.js';
import { useLoadingIndicator } from './hooks/useLoadingIndicator.js';
import { useThemeCommand } from './hooks/useThemeCommand.js';
import { useAuthCommand } from './hooks/useAuthCommand.js';
import { useEditorSettings } from './hooks/useEditorSettings.js';
import { useSlashCommandProcessor } from './hooks/slashCommandProcessor.js';
import { useAutoAcceptIndicator } from './hooks/useAutoAcceptIndicator.js';
import { useConsoleMessages } from './hooks/useConsoleMessages.js';
import { Header } from './components/Header.js';
import { LoadingIndicator } from './components/LoadingIndicator.js';
import { AutoAcceptIndicator } from './components/AutoAcceptIndicator.js';
import { ShellModeIndicator } from './components/ShellModeIndicator.js';
import { InputPrompt } from './components/InputPrompt.js';
import { Footer } from './components/Footer.js';
import { ThemeDialog } from './components/ThemeDialog.js';
import { AuthDialog } from './components/AuthDialog.js';
import { AuthInProgress } from './components/AuthInProgress.js';
import { EditorSettingsDialog } from './components/EditorSettingsDialog.js';
import { ShellConfirmationDialog } from './components/ShellConfirmationDialog.js';
import { Colors } from './colors.js';
import { Help } from './components/Help.js';
import { loadHierarchicalGeminiMemory } from '../config/config.js';
import { LoadedSettings } from '../config/settings.js';
import { Tips } from './components/Tips.js';
import { ConsolePatcher } from './utils/ConsolePatcher.js';
import { registerCleanup } from '../utils/cleanup.js';
import { DetailedMessagesDisplay } from './components/DetailedMessagesDisplay.js';
import { HistoryItemDisplay } from './components/HistoryItemDisplay.js';
import { ContextSummaryDisplay } from './components/ContextSummaryDisplay.js';
import { IDEContextDetailDisplay } from './components/IDEContextDetailDisplay.js';
import { useHistory } from './hooks/useHistoryManager.js';
import process from 'node:process';
import {
  getErrorMessage,
  type Config,
  getAllGeminiMdFilenames,
  ApprovalMode,
  isEditorAvailable,
  EditorType,
  FlashFallbackEvent,
  logFlashFallback,
  AuthType,
  type IdeContext,
  ideContext,
} from '@google/gemini-cli-core';
import { validateAuthMethod } from '../config/auth.js';
import { useLogger } from './hooks/useLogger.js';
import { StreamingContext } from './contexts/StreamingContext.js';
import {
  SessionStatsProvider,
  useSessionStats,
} from './contexts/SessionContext.js';
import { useGitBranchName } from './hooks/useGitBranchName.js';
import { useFocus } from './hooks/useFocus.js';
import { useBracketedPaste } from './hooks/useBracketedPaste.js';
import { useTextBuffer } from './components/shared/text-buffer.js';
import { useVimMode, VimModeProvider } from './contexts/VimModeContext.js';
import { useVim } from './hooks/vim.js';
import * as fs from 'fs';
import { UpdateNotification } from './components/UpdateNotification.js';
import {
  isProQuotaExceededError,
  isGenericQuotaExceededError,
  UserTierId,
} from '@google/gemini-cli-core';
import { UpdateObject } from './utils/updateCheck.js';
import ansiEscapes from 'ansi-escapes';
import { OverflowProvider } from './contexts/OverflowContext.js';
import { ShowMoreLines } from './components/ShowMoreLines.js';
import { PrivacyNotice } from './privacy/PrivacyNotice.js';
import { setUpdateHandler } from '../utils/handleAutoUpdate.js';
import { appEvents, AppEvent } from '../utils/events.js';

const CTRL_EXIT_PROMPT_DURATION_MS = 1000;

interface AppProps {
  config: Config;
  settings: LoadedSettings;
  startupWarnings?: string[];
  version: string;
}

export const AppWrapper = (props: AppProps) => (
  <SessionStatsProvider>
    <VimModeProvider settings={props.settings}>
      <App {...props} />
    </VimModeProvider>
  </SessionStatsProvider>
);

const App = ({ config, settings, startupWarnings = [], version }: AppProps) => {
  const isFocused = useFocus();
  useBracketedPaste();
  const [updateInfo, setUpdateInfo] = useState<UpdateObject | null>(null);
  const { stdout } = useStdout();
  const nightly = version.includes('nightly');
  const { history, addItem, clearItems, loadHistory } = useHistory();

  useEffect(() => {
    const cleanup = setUpdateHandler(addItem, setUpdateInfo);
    return cleanup;
  }, [addItem]);

  const {
    consoleMessages,
    handleNewMessage,
    clearConsoleMessages: clearConsoleMessagesState,
  } = useConsoleMessages();

  useEffect(() => {
    const consolePatcher = new ConsolePatcher({
      onNewMessage: handleNewMessage,
      debugMode: config.getDebugMode(),
    });
    consolePatcher.patch();
    registerCleanup(consolePatcher.cleanup);
  }, [handleNewMessage, config]);

  const { stats: sessionStats } = useSessionStats();
  const [staticNeedsRefresh, setStaticNeedsRefresh] = useState(false);
  const [staticKey, setStaticKey] = useState(0);
  const refreshStatic = useCallback(() => {
    stdout.write(ansiEscapes.clearTerminal);
    setStaticKey((prev) => prev + 1);
  }, [setStaticKey, stdout]);

  const [geminiMdFileCount, setGeminiMdFileCount] = useState<number>(0);
  const [debugMessage, setDebugMessage] = useState<string>('');
  const [showHelp, setShowHelp] = useState<boolean>(false);
  const [themeError, setThemeError] = useState<string | null>(null);
  const [authError, setAuthError] = useState<string | null>(null);
  const [editorError, setEditorError] = useState<string | null>(null);
  const [footerHeight, setFooterHeight] = useState<number>(0);
  const [corgiMode, setCorgiMode] = useState(false);
  const [currentModel, setCurrentModel] = useState(config.getModel());
  const [shellModeActive, setShellModeActive] = useState(false);
  const [showErrorDetails, setShowErrorDetails] = useState<boolean>(false);
  const [showToolDescriptions, setShowToolDescriptions] =
    useState<boolean>(false);
  const [showIDEContextDetail, setShowIDEContextDetail] =
    useState<boolean>(false);
  const [ctrlCPressedOnce, setCtrlCPressedOnce] = useState(false);
  const [quittingMessages, setQuittingMessages] = useState<
    HistoryItem[] | null
  >(null);
  const ctrlCTimerRef = useRef<NodeJS.Timeout | null>(null);
  const [ctrlDPressedOnce, setCtrlDPressedOnce] = useState(false);
  const ctrlDTimerRef = useRef<NodeJS.Timeout | null>(null);
  const [constrainHeight, setConstrainHeight] = useState<boolean>(true);
  const [showPrivacyNotice, setShowPrivacyNotice] = useState<boolean>(false);
  const [modelSwitchedFromQuotaError, setModelSwitchedFromQuotaError] =
    useState<boolean>(false);
  const [userTier, setUserTier] = useState<UserTierId | undefined>(undefined);
  const [ideContextState, setIdeContextState] = useState<
    IdeContext | undefined
  >();
  const [isProcessing, setIsProcessing] = useState<boolean>(false);

  useEffect(() => {
    const unsubscribe = ideContext.subscribeToIdeContext(setIdeContextState);
    // Set the initial value
    setIdeContextState(ideContext.getIdeContext());
    return unsubscribe;
  }, []);

  useEffect(() => {
    const openDebugConsole = () => {
      setShowErrorDetails(true);
      setConstrainHeight(false); // Make sure the user sees the full message.
    };
    appEvents.on(AppEvent.OpenDebugConsole, openDebugConsole);

    const logErrorHandler = (errorMessage: unknown) => {
      handleNewMessage({
        type: 'error',
        content: String(errorMessage),
        count: 1,
      });
    };
    appEvents.on(AppEvent.LogError, logErrorHandler);

    return () => {
      appEvents.off(AppEvent.OpenDebugConsole, openDebugConsole);
      appEvents.off(AppEvent.LogError, logErrorHandler);
    };
  }, [handleNewMessage]);

  const openPrivacyNotice = useCallback(() => {
    setShowPrivacyNotice(true);
  }, []);
  const initialPromptSubmitted = useRef(false);

  const errorCount = useMemo(
    () =>
      consoleMessages
        .filter((msg) => msg.type === 'error')
        .reduce((total, msg) => total + msg.count, 0),
    [consoleMessages],
  );

  const {
    isThemeDialogOpen,
    openThemeDialog,
    handleThemeSelect,
    handleThemeHighlight,
  } = useThemeCommand(settings, setThemeError, addItem);

  const {
    isAuthDialogOpen,
    openAuthDialog,
    handleAuthSelect,
    isAuthenticating,
    cancelAuthentication,
  } = useAuthCommand(settings, setAuthError, config);

  useEffect(() => {
    if (settings.merged.selectedAuthType) {
      const error = validateAuthMethod(settings.merged.selectedAuthType);
      if (error) {
        setAuthError(error);
        openAuthDialog();
      }
    }
  }, [settings.merged.selectedAuthType, openAuthDialog, setAuthError]);

  // Sync user tier from config when authentication changes
  useEffect(() => {
    // Only sync when not currently authenticating
    if (!isAuthenticating) {
      setUserTier(config.getGeminiClient()?.getUserTier());
    }
  }, [config, isAuthenticating]);

  const {
    isEditorDialogOpen,
    openEditorDialog,
    handleEditorSelect,
    exitEditorDialog,
  } = useEditorSettings(settings, setEditorError, addItem);

  const toggleCorgiMode = useCallback(() => {
    setCorgiMode((prev) => !prev);
  }, []);

  const performMemoryRefresh = useCallback(async () => {
    addItem(
      {
        type: MessageType.INFO,
        text: 'Refreshing hierarchical memory (GEMINI.md or other context files)...',
      },
      Date.now(),
    );
    try {
      const { memoryContent, fileCount } = await loadHierarchicalGeminiMemory(
        process.cwd(),
        config.getDebugMode(),
        config.getFileService(),
        settings.merged,
        config.getExtensionContextFilePaths(),
        config.getFileFilteringOptions(),
      );

      config.setUserMemory(memoryContent);
      config.setGeminiMdFileCount(fileCount);
      setGeminiMdFileCount(fileCount);

      addItem(
        {
          type: MessageType.INFO,
          text: `Memory refreshed successfully. ${memoryContent.length > 0 ? `Loaded ${memoryContent.length} characters from ${fileCount} file(s).` : 'No memory content found.'}`,
        },
        Date.now(),
      );
      if (config.getDebugMode()) {
        console.log(
          `[DEBUG] Refreshed memory content in config: ${memoryContent.substring(0, 200)}...`,
        );
      }
    } catch (error) {
      const errorMessage = getErrorMessage(error);
      addItem(
        {
          type: MessageType.ERROR,
          text: `Error refreshing memory: ${errorMessage}`,
        },
        Date.now(),
      );
      console.error('Error refreshing memory:', error);
    }
  }, [config, addItem, settings.merged]);

  // Watch for model changes (e.g., from Flash fallback)
  useEffect(() => {
    const checkModelChange = () => {
      const configModel = config.getModel();
      if (configModel !== currentModel) {
        setCurrentModel(configModel);
      }
    };

    // Check immediately and then periodically
    checkModelChange();
    const interval = setInterval(checkModelChange, 1000); // Check every second

    return () => clearInterval(interval);
  }, [config, currentModel]);

  // Set up Flash fallback handler
  useEffect(() => {
    const flashFallbackHandler = async (
      currentModel: string,
      fallbackModel: string,
      error?: unknown,
    ): Promise<boolean> => {
      let message: string;

      if (
        config.getContentGeneratorConfig().authType ===
        AuthType.LOGIN_WITH_GOOGLE
      ) {
        // Use actual user tier if available; otherwise, default to FREE tier behavior (safe default)
        const isPaidTier =
          userTier === UserTierId.LEGACY || userTier === UserTierId.STANDARD;

        // Check if this is a Pro quota exceeded error
        if (error && isProQuotaExceededError(error)) {
          if (isPaidTier) {
            message = `⚡ You have reached your daily ${currentModel} quota limit.
⚡ Automatically switching from ${currentModel} to ${fallbackModel} for the remainder of this session.
⚡ To continue accessing the ${currentModel} model today, consider using /auth to switch to using a paid API key from AI Studio at https://aistudio.google.com/apikey`;
          } else {
            message = `⚡ You have reached your daily ${currentModel} quota limit.
⚡ Automatically switching from ${currentModel} to ${fallbackModel} for the remainder of this session.
⚡ To increase your limits, upgrade to a Gemini Code Assist Standard or Enterprise plan with higher limits at https://goo.gle/set-up-gemini-code-assist
⚡ Or you can utilize a Gemini API Key. See: https://goo.gle/gemini-cli-docs-auth#gemini-api-key
⚡ You can switch authentication methods by typing /auth`;
          }
        } else if (error && isGenericQuotaExceededError(error)) {
          if (isPaidTier) {
            message = `⚡ You have reached your daily quota limit.
⚡ Automatically switching from ${currentModel} to ${fallbackModel} for the remainder of this session.
⚡ To continue accessing the ${currentModel} model today, consider using /auth to switch to using a paid API key from AI Studio at https://aistudio.google.com/apikey`;
          } else {
            message = `⚡ You have reached your daily quota limit.
⚡ Automatically switching from ${currentModel} to ${fallbackModel} for the remainder of this session.
⚡ To increase your limits, upgrade to a Gemini Code Assist Standard or Enterprise plan with higher limits at https://goo.gle/set-up-gemini-code-assist
⚡ Or you can utilize a Gemini API Key. See: https://goo.gle/gemini-cli-docs-auth#gemini-api-key
⚡ You can switch authentication methods by typing /auth`;
          }
        } else {
          if (isPaidTier) {
            // Default fallback message for other cases (like consecutive 429s)
            message = `⚡ Automatically switching from ${currentModel} to ${fallbackModel} for faster responses for the remainder of this session.
⚡ Possible reasons for this are that you have received multiple consecutive capacity errors or you have reached your daily ${currentModel} quota limit
⚡ To continue accessing the ${currentModel} model today, consider using /auth to switch to using a paid API key from AI Studio at https://aistudio.google.com/apikey`;
          } else {
            // Default fallback message for other cases (like consecutive 429s)
            message = `⚡ Automatically switching from ${currentModel} to ${fallbackModel} for faster responses for the remainder of this session.
⚡ Possible reasons for this are that you have received multiple consecutive capacity errors or you have reached your daily ${currentModel} quota limit
⚡ To increase your limits, upgrade to a Gemini Code Assist Standard or Enterprise plan with higher limits at https://goo.gle/set-up-gemini-code-assist
⚡ Or you can utilize a Gemini API Key. See: https://goo.gle/gemini-cli-docs-auth#gemini-api-key
⚡ You can switch authentication methods by typing /auth`;
          }
        }

        // Add message to UI history
        addItem(
          {
            type: MessageType.INFO,
            text: message,
          },
          Date.now(),
        );

        // Set the flag to prevent tool continuation
        setModelSwitchedFromQuotaError(true);
        // Set global quota error flag to prevent Flash model calls
        config.setQuotaErrorOccurred(true);
      }

      // Switch model for future use but return false to stop current retry
      config.setModel(fallbackModel);
      config.setFallbackMode(true);
      logFlashFallback(
        config,
        new FlashFallbackEvent(config.getContentGeneratorConfig().authType!),
      );
      return false; // Don't continue with current prompt
    };

    config.setFlashFallbackHandler(flashFallbackHandler);
  }, [config, addItem, userTier]);

  // Terminal and UI setup
  const { rows: terminalHeight, columns: terminalWidth } = useTerminalSize();
  const { stdin, setRawMode } = useStdin();
  const isInitialMount = useRef(true);

  const widthFraction = 0.9;
  const inputWidth = Math.max(
    20,
    Math.floor(terminalWidth * widthFraction) - 3,
  );
  const suggestionsWidth = Math.max(60, Math.floor(terminalWidth * 0.8));

  // Utility callbacks
  const isValidPath = useCallback((filePath: string): boolean => {
    try {
      return fs.existsSync(filePath) && fs.statSync(filePath).isFile();
    } catch (_e) {
      return false;
    }
  }, []);

  const getPreferredEditor = useCallback(() => {
    const editorType = settings.merged.preferredEditor;
    const isValidEditor = isEditorAvailable(editorType);
    if (!isValidEditor) {
      openEditorDialog();
      return;
    }
    return editorType as EditorType;
  }, [settings, openEditorDialog]);

  const onAuthError = useCallback(() => {
    setAuthError('reauth required');
    openAuthDialog();
  }, [openAuthDialog, setAuthError]);

  // Core hooks and processors
  const {
    vimEnabled: vimModeEnabled,
    vimMode,
    toggleVimEnabled,
  } = useVimMode();

  const {
    handleSlashCommand,
    slashCommands,
    pendingHistoryItems: pendingSlashCommandHistoryItems,
    commandContext,
    shellConfirmationRequest,
  } = useSlashCommandProcessor(
    config,
    settings,
    addItem,
    clearItems,
    loadHistory,
    refreshStatic,
    setShowHelp,
    setDebugMessage,
    openThemeDialog,
    openAuthDialog,
    openEditorDialog,
    toggleCorgiMode,
    setQuittingMessages,
    openPrivacyNotice,
    toggleVimEnabled,
    setIsProcessing,
  );

  const {
    streamingState,
    submitQuery,
    initError,
    pendingHistoryItems: pendingGeminiHistoryItems,
    thought,
  } = useGeminiStream(
    config.getGeminiClient(),
    history,
    addItem,
    setShowHelp,
    config,
    setDebugMessage,
    handleSlashCommand,
    shellModeActive,
    getPreferredEditor,
    onAuthError,
    performMemoryRefresh,
    modelSwitchedFromQuotaError,
    setModelSwitchedFromQuotaError,
  );

  // Input handling
  const handleFinalSubmit = useCallback(
    (submittedValue: string) => {
      const trimmedValue = submittedValue.trim();
      if (trimmedValue.length > 0) {
        submitQuery(trimmedValue);
      }
    },
    [submitQuery],
  );

  const buffer = useTextBuffer({
    initialText: '',
    viewport: { height: 10, width: inputWidth },
    stdin,
    setRawMode,
    isValidPath,
    shellModeActive,
  });

  const { handleInput: vimHandleInput } = useVim(buffer, handleFinalSubmit);
  const pendingHistoryItems = [...pendingSlashCommandHistoryItems];
  pendingHistoryItems.push(...pendingGeminiHistoryItems);

  const { elapsedTime, currentLoadingPhrase } =
    useLoadingIndicator(streamingState);
  const showAutoAcceptIndicator = useAutoAcceptIndicator({ config });

  const handleExit = useCallback(
    (
      pressedOnce: boolean,
      setPressedOnce: (value: boolean) => void,
      timerRef: React.MutableRefObject<NodeJS.Timeout | null>,
    ) => {
      if (pressedOnce) {
        if (timerRef.current) {
          clearTimeout(timerRef.current);
        }
        // Directly invoke the central command handler.
        handleSlashCommand('/quit');
      } else {
        setPressedOnce(true);
        timerRef.current = setTimeout(() => {
          setPressedOnce(false);
          timerRef.current = null;
        }, CTRL_EXIT_PROMPT_DURATION_MS);
      }
    },
    [handleSlashCommand],
  );

  useInput((input: string, key: InkKeyType) => {
    let enteringConstrainHeightMode = false;
    if (!constrainHeight) {
      // Automatically re-enter constrain height mode if the user types
      // anything. When constrainHeight==false, the user will experience
      // significant flickering so it is best to disable it immediately when
      // the user starts interacting with the app.
      enteringConstrainHeightMode = true;
      setConstrainHeight(true);
    }

    if (key.ctrl && input === 'o') {
      setShowErrorDetails((prev) => !prev);
    } else if (key.ctrl && input === 't') {
      const newValue = !showToolDescriptions;
      setShowToolDescriptions(newValue);

      const mcpServers = config.getMcpServers();
      if (Object.keys(mcpServers || {}).length > 0) {
        handleSlashCommand(newValue ? '/mcp desc' : '/mcp nodesc');
      }
    } else if (
      key.ctrl &&
      input === 'e' &&
      config.getIdeMode() &&
      ideContextState
    ) {
      setShowIDEContextDetail((prev) => !prev);
    } else if (key.ctrl && (input === 'c' || input === 'C')) {
      handleExit(ctrlCPressedOnce, setCtrlCPressedOnce, ctrlCTimerRef);
    } else if (key.ctrl && (input === 'd' || input === 'D')) {
      if (buffer.text.length > 0) {
        // Do nothing if there is text in the input.
        return;
      }
      handleExit(ctrlDPressedOnce, setCtrlDPressedOnce, ctrlDTimerRef);
    } else if (key.ctrl && input === 's' && !enteringConstrainHeightMode) {
      setConstrainHeight(false);
    }
  });

  useEffect(() => {
    if (config) {
      setGeminiMdFileCount(config.getGeminiMdFileCount());
    }
  }, [config]);

  const logger = useLogger();
  const [userMessages, setUserMessages] = useState<string[]>([]);

  useEffect(() => {
    const fetchUserMessages = async () => {
      const pastMessagesRaw = (await logger?.getPreviousUserMessages()) || []; // Newest first

      const currentSessionUserMessages = history
        .filter(
          (item): item is HistoryItem & { type: 'user'; text: string } =>
            item.type === 'user' &&
            typeof item.text === 'string' &&
            item.text.trim() !== '',
        )
        .map((item) => item.text)
        .reverse(); // Newest first, to match pastMessagesRaw sorting

      // Combine, with current session messages being more recent
      const combinedMessages = [
        ...currentSessionUserMessages,
        ...pastMessagesRaw,
      ];

      // Deduplicate consecutive identical messages from the combined list (still newest first)
      const deduplicatedMessages: string[] = [];
      if (combinedMessages.length > 0) {
        deduplicatedMessages.push(combinedMessages[0]); // Add the newest one unconditionally
        for (let i = 1; i < combinedMessages.length; i++) {
          if (combinedMessages[i] !== combinedMessages[i - 1]) {
            deduplicatedMessages.push(combinedMessages[i]);
          }
        }
      }
      // Reverse to oldest first for useInputHistory
      setUserMessages(deduplicatedMessages.reverse());
    };
    fetchUserMessages();
  }, [history, logger]);

  const isInputActive =
    streamingState === StreamingState.Idle && !initError && !isProcessing;

  const handleClearScreen = useCallback(() => {
    clearItems();
    clearConsoleMessagesState();
    console.clear();
    refreshStatic();
  }, [clearItems, clearConsoleMessagesState, refreshStatic]);

  const mainControlsRef = useRef<DOMElement>(null);
  const pendingHistoryItemRef = useRef<DOMElement>(null);

  useEffect(() => {
    if (mainControlsRef.current) {
      const fullFooterMeasurement = measureElement(mainControlsRef.current);
      setFooterHeight(fullFooterMeasurement.height);
    }
  }, [terminalHeight, consoleMessages, showErrorDetails]);

  const staticExtraHeight = /* margins and padding */ 3;
  const availableTerminalHeight = useMemo(
    () => terminalHeight - footerHeight - staticExtraHeight,
    [terminalHeight, footerHeight],
  );

  useEffect(() => {
    // skip refreshing Static during first mount
    if (isInitialMount.current) {
      isInitialMount.current = false;
      return;
    }

    // debounce so it doesn't fire up too often during resize
    const handler = setTimeout(() => {
      setStaticNeedsRefresh(false);
      refreshStatic();
    }, 300);

    return () => {
      clearTimeout(handler);
    };
  }, [terminalWidth, terminalHeight, refreshStatic]);

  useEffect(() => {
    if (streamingState === StreamingState.Idle && staticNeedsRefresh) {
      setStaticNeedsRefresh(false);
      refreshStatic();
    }
  }, [streamingState, refreshStatic, staticNeedsRefresh]);

  const filteredConsoleMessages = useMemo(() => {
    if (config.getDebugMode()) {
      return consoleMessages;
    }
    return consoleMessages.filter((msg) => msg.type !== 'debug');
  }, [consoleMessages, config]);

  const branchName = useGitBranchName(config.getTargetDir());

  const contextFileNames = useMemo(() => {
    const fromSettings = settings.merged.contextFileName;
    if (fromSettings) {
      return Array.isArray(fromSettings) ? fromSettings : [fromSettings];
    }
    return getAllGeminiMdFilenames();
  }, [settings.merged.contextFileName]);

  const initialPrompt = useMemo(() => config.getQuestion(), [config]);
  const geminiClient = config.getGeminiClient();

  useEffect(() => {
    if (
      initialPrompt &&
      !initialPromptSubmitted.current &&
      !isAuthenticating &&
      !isAuthDialogOpen &&
      !isThemeDialogOpen &&
      !isEditorDialogOpen &&
      !showPrivacyNotice &&
      geminiClient?.isInitialized?.()
    ) {
      submitQuery(initialPrompt);
      initialPromptSubmitted.current = true;
    }
  }, [
    initialPrompt,
    submitQuery,
    isAuthenticating,
    isAuthDialogOpen,
    isThemeDialogOpen,
    isEditorDialogOpen,
    showPrivacyNotice,
    geminiClient,
  ]);

  if (quittingMessages) {
    return (
      <Box flexDirection="column" marginBottom={1}>
        {quittingMessages.map((item) => (
          <HistoryItemDisplay
            key={item.id}
            availableTerminalHeight={
              constrainHeight ? availableTerminalHeight : undefined
            }
            terminalWidth={terminalWidth}
            item={item}
            isPending={false}
            config={config}
          />
        ))}
      </Box>
    );
  }
  const mainAreaWidth = Math.floor(terminalWidth * 0.9);
  const debugConsoleMaxHeight = Math.floor(Math.max(terminalHeight * 0.2, 5));
  // Arbitrary threshold to ensure that items in the static area are large
  // enough but not too large to make the terminal hard to use.
  const staticAreaMaxItemHeight = Math.max(terminalHeight * 4, 100);
  const placeholder = vimModeEnabled
    ? "  Press 'i' for INSERT mode and 'Esc' for NORMAL mode."
    : '  Type your message or @path/to/file';

  return (
    <StreamingContext.Provider value={streamingState}>
      <Box flexDirection="column" width="90%">
        {/*
         * The Static component is an Ink intrinsic in which there can only be 1 per application.
         * Because of this restriction we're hacking it slightly by having a 'header' item here to
         * ensure that it's statically rendered.
         *
         * Background on the Static Item: Anything in the Static component is written a single time
         * to the console. Think of it like doing a console.log and then never using ANSI codes to
         * clear that content ever again. Effectively it has a moving frame that every time new static
         * content is set it'll flush content to the terminal and move the area which it's "clearing"
         * down a notch. Without Static the area which gets erased and redrawn continuously grows.
         */}
        <Static
          key={staticKey}
          items={[
            <Box flexDirection="column" key="header">
              {!settings.merged.hideBanner && (
                <Header
                  terminalWidth={terminalWidth}
                  version={version}
                  nightly={nightly}
                />
              )}
              {!settings.merged.hideTips && <Tips config={config} />}
            </Box>,
            ...history.map((h) => (
              <HistoryItemDisplay
                terminalWidth={mainAreaWidth}
                availableTerminalHeight={staticAreaMaxItemHeight}
                key={h.id}
                item={h}
                isPending={false}
                config={config}
              />
            )),
          ]}
        >
          {(item) => item}
        </Static>
        <OverflowProvider>
          <Box ref={pendingHistoryItemRef} flexDirection="column">
            {pendingHistoryItems.map((item, i) => (
              <HistoryItemDisplay
                key={i}
                availableTerminalHeight={
                  constrainHeight ? availableTerminalHeight : undefined
                }
                terminalWidth={mainAreaWidth}
                // TODO(taehykim): It seems like references to ids aren't necessary in
                // HistoryItemDisplay. Refactor later. Use a fake id for now.
                item={{ ...item, id: 0 }}
                isPending={true}
                config={config}
                isFocused={!isEditorDialogOpen}
              />
            ))}
            <ShowMoreLines constrainHeight={constrainHeight} />
          </Box>
        </OverflowProvider>

        {showHelp && <Help commands={slashCommands} />}

        <Box flexDirection="column" ref={mainControlsRef}>
          {/* Move UpdateNotification to render update notification above input area */}
          {updateInfo && <UpdateNotification message={updateInfo.message} />}
          {startupWarnings.length > 0 && (
            <Box
              borderStyle="round"
              borderColor={Colors.AccentYellow}
              paddingX={1}
              marginY={1}
              flexDirection="column"
            >
              {startupWarnings.map((warning, index) => (
                <Text key={index} color={Colors.AccentYellow}>
                  {warning}
                </Text>
              ))}
            </Box>
          )}

          {shellConfirmationRequest ? (
            <ShellConfirmationDialog request={shellConfirmationRequest} />
          ) : isThemeDialogOpen ? (
            <Box flexDirection="column">
              {themeError && (
                <Box marginBottom={1}>
                  <Text color={Colors.AccentRed}>{themeError}</Text>
                </Box>
              )}
              <ThemeDialog
                onSelect={handleThemeSelect}
                onHighlight={handleThemeHighlight}
                settings={settings}
                availableTerminalHeight={
                  constrainHeight
                    ? terminalHeight - staticExtraHeight
                    : undefined
                }
                terminalWidth={mainAreaWidth}
              />
            </Box>
          ) : isAuthenticating ? (
            <>
              <AuthInProgress
                onTimeout={() => {
                  setAuthError('Authentication timed out. Please try again.');
                  cancelAuthentication();
                  openAuthDialog();
                }}
              />
              {showErrorDetails && (
                <OverflowProvider>
                  <Box flexDirection="column">
                    <DetailedMessagesDisplay
                      messages={filteredConsoleMessages}
                      maxHeight={
                        constrainHeight ? debugConsoleMaxHeight : undefined
                      }
                      width={inputWidth}
                    />
                    <ShowMoreLines constrainHeight={constrainHeight} />
                  </Box>
                </OverflowProvider>
              )}
            </>
          ) : isAuthDialogOpen ? (
            <Box flexDirection="column">
              <AuthDialog
                onSelect={handleAuthSelect}
                settings={settings}
                initialErrorMessage={authError}
              />
            </Box>
          ) : isEditorDialogOpen ? (
            <Box flexDirection="column">
              {editorError && (
                <Box marginBottom={1}>
                  <Text color={Colors.AccentRed}>{editorError}</Text>
                </Box>
              )}
              <EditorSettingsDialog
                onSelect={handleEditorSelect}
                settings={settings}
                onExit={exitEditorDialog}
              />
            </Box>
          ) : showPrivacyNotice ? (
            <PrivacyNotice
              onExit={() => setShowPrivacyNotice(false)}
              config={config}
            />
          ) : (
            <>
              <LoadingIndicator
                thought={
                  streamingState === StreamingState.WaitingForConfirmation ||
                  config.getAccessibility()?.disableLoadingPhrases
                    ? undefined
                    : thought
                }
                currentLoadingPhrase={
                  config.getAccessibility()?.disableLoadingPhrases
                    ? undefined
                    : currentLoadingPhrase
                }
                elapsedTime={elapsedTime}
              />

              <Box
                marginTop={1}
                display="flex"
                justifyContent="space-between"
                width="100%"
              >
                <Box>
                  {process.env.GEMINI_SYSTEM_MD && (
                    <Text color={Colors.AccentRed}>|⌐■_■| </Text>
                  )}
                  {ctrlCPressedOnce ? (
                    <Text color={Colors.AccentYellow}>
                      Press Ctrl+C again to exit.
                    </Text>
                  ) : ctrlDPressedOnce ? (
                    <Text color={Colors.AccentYellow}>
                      Press Ctrl+D again to exit.
                    </Text>
                  ) : (
                    <ContextSummaryDisplay
                      ideContext={
                        config.getIdeMode() ? ideContextState : undefined
                      }
                      geminiMdFileCount={geminiMdFileCount}
                      contextFileNames={contextFileNames}
                      mcpServers={config.getMcpServers()}
                      blockedMcpServers={config.getBlockedMcpServers()}
                      showToolDescriptions={showToolDescriptions}
                    />
                  )}
                </Box>
                <Box>
                  {showAutoAcceptIndicator !== ApprovalMode.DEFAULT &&
                    !shellModeActive && (
                      <AutoAcceptIndicator
                        approvalMode={showAutoAcceptIndicator}
                      />
                    )}
                  {shellModeActive && <ShellModeIndicator />}
                </Box>
              </Box>
              {showIDEContextDetail && (
                <IDEContextDetailDisplay
<<<<<<< HEAD
                  ideContext={config.getIdeMode() ? ideContextState : undefined}
=======
                  ideContext={ideContextState}
                  detectedIdeDisplay={config
                    .getIdeClient()
                    .getDetectedIdeDisplayName()}
>>>>>>> 967414db
                />
              )}
              {showErrorDetails && (
                <OverflowProvider>
                  <Box flexDirection="column">
                    <DetailedMessagesDisplay
                      messages={filteredConsoleMessages}
                      maxHeight={
                        constrainHeight ? debugConsoleMaxHeight : undefined
                      }
                      width={inputWidth}
                    />
                    <ShowMoreLines constrainHeight={constrainHeight} />
                  </Box>
                </OverflowProvider>
              )}

              {isInputActive && (
                <InputPrompt
                  buffer={buffer}
                  inputWidth={inputWidth}
                  suggestionsWidth={suggestionsWidth}
                  onSubmit={handleFinalSubmit}
                  userMessages={userMessages}
                  onClearScreen={handleClearScreen}
                  config={config}
                  slashCommands={slashCommands}
                  commandContext={commandContext}
                  shellModeActive={shellModeActive}
                  setShellModeActive={setShellModeActive}
                  focus={isFocused}
                  vimHandleInput={vimHandleInput}
                  placeholder={placeholder}
                />
              )}
            </>
          )}

          {initError && streamingState !== StreamingState.Responding && (
            <Box
              borderStyle="round"
              borderColor={Colors.AccentRed}
              paddingX={1}
              marginBottom={1}
            >
              {history.find(
                (item) =>
                  item.type === 'error' && item.text?.includes(initError),
              )?.text ? (
                <Text color={Colors.AccentRed}>
                  {
                    history.find(
                      (item) =>
                        item.type === 'error' && item.text?.includes(initError),
                    )?.text
                  }
                </Text>
              ) : (
                <>
                  <Text color={Colors.AccentRed}>
                    Initialization Error: {initError}
                  </Text>
                  <Text color={Colors.AccentRed}>
                    {' '}
                    Please check API key and configuration.
                  </Text>
                </>
              )}
            </Box>
          )}
          <Footer
            model={currentModel}
            targetDir={config.getTargetDir()}
            debugMode={config.getDebugMode()}
            branchName={branchName}
            debugMessage={debugMessage}
            corgiMode={corgiMode}
            errorCount={errorCount}
            showErrorDetails={showErrorDetails}
            showMemoryUsage={
              config.getDebugMode() || config.getShowMemoryUsage()
            }
            promptTokenCount={sessionStats.lastPromptTokenCount}
            nightly={nightly}
            vimMode={vimModeEnabled ? vimMode : undefined}
          />
        </Box>
      </Box>
    </StreamingContext.Provider>
  );
};<|MERGE_RESOLUTION|>--- conflicted
+++ resolved
@@ -975,14 +975,10 @@
               </Box>
               {showIDEContextDetail && (
                 <IDEContextDetailDisplay
-<<<<<<< HEAD
                   ideContext={config.getIdeMode() ? ideContextState : undefined}
-=======
-                  ideContext={ideContextState}
                   detectedIdeDisplay={config
                     .getIdeClient()
                     .getDetectedIdeDisplayName()}
->>>>>>> 967414db
                 />
               )}
               {showErrorDetails && (
