--- conflicted
+++ resolved
@@ -523,11 +523,8 @@
     performMemoryRefresh,
     modelSwitchedFromQuotaError,
     setModelSwitchedFromQuotaError,
-<<<<<<< HEAD
+    refreshStatic,
     handleUserCancel,
-=======
-    refreshStatic,
->>>>>>> 6133bea3
   );
 
   // Input handling
