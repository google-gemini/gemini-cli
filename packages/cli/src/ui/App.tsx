/**
 * @license
 * Copyright 2025 Google LLC
 * SPDX-License-Identifier: Apache-2.0
 */

import { useCallback, useEffect, useMemo, useState, useRef } from 'react';
import {
  Box,
  DOMElement,
  measureElement,
  Static,
  Text,
  useStdin,
  useInput,
  type Key as InkKeyType,
} from 'ink';
import { StreamingState, type HistoryItem, MessageType } from './types.js';
import { useTerminalSize } from './hooks/useTerminalSize.js';
import { useGeminiStream } from './hooks/useGeminiStream.js';
import { useLoadingIndicator } from './hooks/useLoadingIndicator.js';
import { useThemeCommand } from './hooks/useThemeCommand.js';
import { useEditorSettings } from './hooks/useEditorSettings.js';
import { useSlashCommandProcessor } from './hooks/slashCommandProcessor.js';
import { useAutoAcceptIndicator } from './hooks/useAutoAcceptIndicator.js';
import { useConsoleMessages } from './hooks/useConsoleMessages.js';
import { Header } from './components/Header.js';
import { LoadingIndicator } from './components/LoadingIndicator.js';
import { AutoAcceptIndicator } from './components/AutoAcceptIndicator.js';
import { ShellModeIndicator } from './components/ShellModeIndicator.js';
import { InputPrompt } from './components/InputPrompt.js';
import { Footer } from './components/Footer.js';
import { ThemeDialog } from './components/ThemeDialog.js';
import { EditorSettingsDialog } from './components/EditorSettingsDialog.js';
import { Colors } from './colors.js';
import { Help } from './components/Help.js';
import { loadHierarchicalGeminiMemory } from '../config/config.js';
import { LoadedSettings } from '../config/settings.js';
import { Tips } from './components/Tips.js';
import { useConsolePatcher } from './components/ConsolePatcher.js';
import { DetailedMessagesDisplay } from './components/DetailedMessagesDisplay.js';
import { HistoryItemDisplay } from './components/HistoryItemDisplay.js';
import { ContextSummaryDisplay } from './components/ContextSummaryDisplay.js';
import { useHistory } from './hooks/useHistoryManager.js';
import process from 'node:process';
import {
  getErrorMessage,
  type Config,
  getAllGeminiMdFilenames,
  ApprovalMode,
  isEditorAvailable,
  EditorType,
} from '@gemini-cli/core';
import { useLogger } from './hooks/useLogger.js';
import { StreamingContext } from './contexts/StreamingContext.js';
import { SessionStatsProvider } from './contexts/SessionContext.js';
import { useGitBranchName } from './hooks/useGitBranchName.js';
import { useTextBuffer } from './components/shared/text-buffer.js';
import * as fs from 'fs';

const CTRL_EXIT_PROMPT_DURATION_MS = 1000;

interface AppProps {
  config: Config;
  settings: LoadedSettings;
  startupWarnings?: string[];
}

export const AppWrapper = (props: AppProps) => (
  <SessionStatsProvider>
    <App {...props} />
  </SessionStatsProvider>
);

const App = ({ config, settings, startupWarnings = [] }: AppProps) => {
  const { history, addItem, clearItems, loadHistory } = useHistory();
  const {
    consoleMessages,
    handleNewMessage,
    clearConsoleMessages: clearConsoleMessagesState,
  } = useConsoleMessages();
  const [staticNeedsRefresh, setStaticNeedsRefresh] = useState(false);
  const [staticKey, setStaticKey] = useState(0);
  const refreshStatic = useCallback(() => {
    setStaticKey((prev) => prev + 1);
  }, [setStaticKey]);

  const [geminiMdFileCount, setGeminiMdFileCount] = useState<number>(0);
  const [debugMessage, setDebugMessage] = useState<string>('');
  const [showHelp, setShowHelp] = useState<boolean>(false);
  const [themeError, setThemeError] = useState<string | null>(null);
  const [editorError, setEditorError] = useState<string | null>(null);
  const [footerHeight, setFooterHeight] = useState<number>(0);
  const [corgiMode, setCorgiMode] = useState(false);
  const [shellModeActive, setShellModeActive] = useState(false);
  const [showErrorDetails, setShowErrorDetails] = useState<boolean>(false);
  const [showToolDescriptions, setShowToolDescriptions] =
    useState<boolean>(false);
  const [ctrlCPressedOnce, setCtrlCPressedOnce] = useState(false);
  const [quittingMessages, setQuittingMessages] = useState<
    HistoryItem[] | null
  >(null);
  const ctrlCTimerRef = useRef<NodeJS.Timeout | null>(null);
  const [ctrlDPressedOnce, setCtrlDPressedOnce] = useState(false);
  const ctrlDTimerRef = useRef<NodeJS.Timeout | null>(null);

  const errorCount = useMemo(
    () => consoleMessages.filter((msg) => msg.type === 'error').length,
    [consoleMessages],
  );

  const {
    isThemeDialogOpen,
    openThemeDialog,
    handleThemeSelect,
    handleThemeHighlight,
  } = useThemeCommand(settings, setThemeError, addItem);

  const {
    isEditorDialogOpen,
    openEditorDialog,
    handleEditorSelect,
    exitEditorDialog,
  } = useEditorSettings(settings, setEditorError, addItem);

  const toggleCorgiMode = useCallback(() => {
    setCorgiMode((prev) => !prev);
  }, []);

  const performMemoryRefresh = useCallback(async () => {
    addItem(
      {
        type: MessageType.INFO,
        text: 'Refreshing hierarchical memory (GEMINI.md files)...',
      },
      Date.now(),
    );
    try {
      const { memoryContent, fileCount } = await loadHierarchicalGeminiMemory(
        process.cwd(),
        config.getDebugMode(),
        config.getFileService(),
      );
      config.setUserMemory(memoryContent);
      config.setGeminiMdFileCount(fileCount);
      setGeminiMdFileCount(fileCount);

      addItem(
        {
          type: MessageType.INFO,
          text: `Memory refreshed successfully. ${memoryContent.length > 0 ? `Loaded ${memoryContent.length} characters from ${fileCount} file(s).` : 'No memory content found.'}`,
        },
        Date.now(),
      );
      if (config.getDebugMode()) {
        console.log(
          `[DEBUG] Refreshed memory content in config: ${memoryContent.substring(0, 200)}...`,
        );
      }
    } catch (error) {
      const errorMessage = getErrorMessage(error);
      addItem(
        {
          type: MessageType.ERROR,
          text: `Error refreshing memory: ${errorMessage}`,
        },
        Date.now(),
      );
      console.error('Error refreshing memory:', error);
    }
  }, [config, addItem]);

  const {
    handleSlashCommand,
    slashCommands,
    pendingHistoryItems: pendingSlashCommandHistoryItems,
  } = useSlashCommandProcessor(
    config,
    history,
    addItem,
    clearItems,
    loadHistory,
    refreshStatic,
    setShowHelp,
    setDebugMessage,
    openThemeDialog,
    openEditorDialog,
    performMemoryRefresh,
    toggleCorgiMode,
    showToolDescriptions,
    setQuittingMessages,
  );
  const pendingHistoryItems = [...pendingSlashCommandHistoryItems];

  const { rows: terminalHeight, columns: terminalWidth } = useTerminalSize();
  const { stdin, setRawMode } = useStdin();
  const isValidPath = useCallback((filePath: string): boolean => {
    try {
      return fs.existsSync(filePath) && fs.statSync(filePath).isFile();
    } catch (_e) {
      return false;
    }
  }, []);

  const widthFraction = 0.9;
  const inputWidth = Math.max(
    20,
    Math.round(terminalWidth * widthFraction) - 3,
  );
  const suggestionsWidth = Math.max(60, Math.floor(terminalWidth * 0.8));

  const buffer = useTextBuffer({
    initialText: '',
    viewport: { height: 10, width: inputWidth },
    stdin,
    setRawMode,
    isValidPath,
  });

  const handleExit = useCallback(
    (
      pressedOnce: boolean,
      setPressedOnce: (value: boolean) => void,
      timerRef: React.MutableRefObject<NodeJS.Timeout | null>,
    ) => {
      if (pressedOnce) {
        if (timerRef.current) {
          clearTimeout(timerRef.current);
        }
        const quitCommand = slashCommands.find(
          (cmd) => cmd.name === 'quit' || cmd.altName === 'exit',
        );
        if (quitCommand) {
          quitCommand.action('quit', '', '');
        } else {
          process.exit(0);
        }
      } else {
        setPressedOnce(true);
        timerRef.current = setTimeout(() => {
          setPressedOnce(false);
          timerRef.current = null;
        }, CTRL_EXIT_PROMPT_DURATION_MS);
      }
    },
    [slashCommands],
  );

  useInput((input: string, key: InkKeyType) => {
    if (key.ctrl && input === 'o') {
      setShowErrorDetails((prev) => !prev);
      refreshStatic();
    } else if (key.ctrl && input === 't') {
      const newValue = !showToolDescriptions;
      setShowToolDescriptions(newValue);
      refreshStatic();

      const mcpServers = config.getMcpServers();
      if (Object.keys(mcpServers || {}).length > 0) {
        handleSlashCommand(newValue ? '/mcp desc' : '/mcp nodesc');
      }
    } else if (key.ctrl && (input === 'c' || input === 'C')) {
      handleExit(ctrlCPressedOnce, setCtrlCPressedOnce, ctrlCTimerRef);
    } else if (key.ctrl && (input === 'd' || input === 'D')) {
      if (buffer.text.length > 0) {
        // Do nothing if there is text in the input.
        return;
      }
      handleExit(ctrlDPressedOnce, setCtrlDPressedOnce, ctrlDTimerRef);
    }
  });

  useConsolePatcher({
    onNewMessage: handleNewMessage,
    debugMode: config.getDebugMode(),
  });

  useEffect(() => {
    if (config) {
      setGeminiMdFileCount(config.getGeminiMdFileCount());
    }
  }, [config]);

  const getPreferredEditor = useCallback(() => {
    const editorType = settings.merged.preferredEditor;
    const isValidEditor = isEditorAvailable(editorType);
    if (!isValidEditor) {
      openEditorDialog();
      return;
    }
    return editorType as EditorType;
  }, [settings, openEditorDialog]);

  const {
    streamingState,
    submitQuery,
    initError,
<<<<<<< HEAD
    pendingHistoryItems,
    thought,
=======
    pendingHistoryItems: pendingGeminiHistoryItems,
>>>>>>> da09431b
  } = useGeminiStream(
    config.getGeminiClient(),
    history,
    addItem,
    setShowHelp,
    config,
    setDebugMessage,
    handleSlashCommand,
    shellModeActive,
    getPreferredEditor,
  );
<<<<<<< HEAD
=======
  pendingHistoryItems.push(...pendingGeminiHistoryItems);
>>>>>>> da09431b
  const { elapsedTime, currentLoadingPhrase } =
    useLoadingIndicator(streamingState);
  const showAutoAcceptIndicator = useAutoAcceptIndicator({ config });

  const handleFinalSubmit = useCallback(
    (submittedValue: string) => {
      const trimmedValue = submittedValue.trim();
      if (trimmedValue.length > 0) {
        submitQuery(trimmedValue);
      }
    },
    [submitQuery],
  );

  const logger = useLogger();
  const [userMessages, setUserMessages] = useState<string[]>([]);

  useEffect(() => {
    const fetchUserMessages = async () => {
      const pastMessagesRaw = (await logger?.getPreviousUserMessages()) || []; // Newest first

      const currentSessionUserMessages = history
        .filter(
          (item): item is HistoryItem & { type: 'user'; text: string } =>
            item.type === 'user' &&
            typeof item.text === 'string' &&
            item.text.trim() !== '',
        )
        .map((item) => item.text)
        .reverse(); // Newest first, to match pastMessagesRaw sorting

      // Combine, with current session messages being more recent
      const combinedMessages = [
        ...currentSessionUserMessages,
        ...pastMessagesRaw,
      ];

      // Deduplicate consecutive identical messages from the combined list (still newest first)
      const deduplicatedMessages: string[] = [];
      if (combinedMessages.length > 0) {
        deduplicatedMessages.push(combinedMessages[0]); // Add the newest one unconditionally
        for (let i = 1; i < combinedMessages.length; i++) {
          if (combinedMessages[i] !== combinedMessages[i - 1]) {
            deduplicatedMessages.push(combinedMessages[i]);
          }
        }
      }
      // Reverse to oldest first for useInputHistory
      setUserMessages(deduplicatedMessages.reverse());
    };
    fetchUserMessages();
  }, [history, logger]);

  const isInputActive = streamingState === StreamingState.Idle && !initError;

  const handleClearScreen = useCallback(() => {
    clearItems();
    clearConsoleMessagesState();
    console.clear();
    refreshStatic();
  }, [clearItems, clearConsoleMessagesState, refreshStatic]);

  const mainControlsRef = useRef<DOMElement>(null);
  const pendingHistoryItemRef = useRef<DOMElement>(null);

  useEffect(() => {
    if (mainControlsRef.current) {
      const fullFooterMeasurement = measureElement(mainControlsRef.current);
      setFooterHeight(fullFooterMeasurement.height);
    }
  }, [terminalHeight, consoleMessages, showErrorDetails]);

  const availableTerminalHeight = useMemo(() => {
    const staticExtraHeight = /* margins and padding */ 3;
    return terminalHeight - footerHeight - staticExtraHeight;
  }, [terminalHeight, footerHeight]);

  useEffect(() => {
    if (!pendingHistoryItems.length) {
      return;
    }

    const pendingItemDimensions = measureElement(
      pendingHistoryItemRef.current!,
    );

    // If our pending history item happens to exceed the terminal height we will most likely need to refresh
    // our static collection to ensure no duplication or tearing. This is currently working around a core bug
    // in Ink which we have a PR out to fix: https://github.com/vadimdemedes/ink/pull/717
    if (pendingItemDimensions.height > availableTerminalHeight) {
      setStaticNeedsRefresh(true);
    }
  }, [pendingHistoryItems.length, availableTerminalHeight, streamingState]);

  useEffect(() => {
    if (streamingState === StreamingState.Idle && staticNeedsRefresh) {
      setStaticNeedsRefresh(false);
      refreshStatic();
    }
  }, [streamingState, refreshStatic, staticNeedsRefresh]);

  const filteredConsoleMessages = useMemo(() => {
    if (config.getDebugMode()) {
      return consoleMessages;
    }
    return consoleMessages.filter((msg) => msg.type !== 'debug');
  }, [consoleMessages, config]);

  const branchName = useGitBranchName(config.getTargetDir());

  const contextFileNames = useMemo(() => {
    const fromSettings = settings.merged.contextFileName;
    if (fromSettings) {
      return Array.isArray(fromSettings) ? fromSettings : [fromSettings];
    }
    return getAllGeminiMdFilenames();
  }, [settings.merged.contextFileName]);

  if (quittingMessages) {
    return (
      <Box flexDirection="column" marginBottom={1}>
        {quittingMessages.map((item) => (
          <HistoryItemDisplay
            key={item.id}
            availableTerminalHeight={availableTerminalHeight}
            item={item}
            isPending={false}
            config={config}
          />
        ))}
      </Box>
    );
  }

  return (
    <StreamingContext.Provider value={streamingState}>
      <Box flexDirection="column" marginBottom={1} width="90%">
        {/*
         * The Static component is an Ink intrinsic in which there can only be 1 per application.
         * Because of this restriction we're hacking it slightly by having a 'header' item here to
         * ensure that it's statically rendered.
         *
         * Background on the Static Item: Anything in the Static component is written a single time
         * to the console. Think of it like doing a console.log and then never using ANSI codes to
         * clear that content ever again. Effectively it has a moving frame that every time new static
         * content is set it'll flush content to the terminal and move the area which it's "clearing"
         * down a notch. Without Static the area which gets erased and redrawn continuously grows.
         */}
        <Static
          key={staticKey}
          items={[
            <Box flexDirection="column" key="header">
              <Header terminalWidth={terminalWidth} />
              <Tips config={config} />
            </Box>,
            ...history.map((h) => (
              <HistoryItemDisplay
                availableTerminalHeight={availableTerminalHeight}
                key={h.id}
                item={h}
                isPending={false}
                config={config}
              />
            )),
          ]}
        >
          {(item) => item}
        </Static>
        <Box ref={pendingHistoryItemRef}>
          {pendingHistoryItems.map((item, i) => (
            <HistoryItemDisplay
              key={i}
              availableTerminalHeight={availableTerminalHeight}
              // TODO(taehykim): It seems like references to ids aren't necessary in
              // HistoryItemDisplay. Refactor later. Use a fake id for now.
              item={{ ...item, id: 0 }}
              isPending={true}
              config={config}
              isFocused={!isEditorDialogOpen}
            />
          ))}
        </Box>
        {showHelp && <Help commands={slashCommands} />}

        <Box flexDirection="column" ref={mainControlsRef}>
          {startupWarnings.length > 0 && (
            <Box
              borderStyle="round"
              borderColor={Colors.AccentYellow}
              paddingX={1}
              marginY={1}
              flexDirection="column"
            >
              {startupWarnings.map((warning, index) => (
                <Text key={index} color={Colors.AccentYellow}>
                  {warning}
                </Text>
              ))}
            </Box>
          )}

          {isThemeDialogOpen ? (
            <Box flexDirection="column">
              {themeError && (
                <Box marginBottom={1}>
                  <Text color={Colors.AccentRed}>{themeError}</Text>
                </Box>
              )}
              <ThemeDialog
                onSelect={handleThemeSelect}
                onHighlight={handleThemeHighlight}
                settings={settings}
              />
            </Box>
          ) : isEditorDialogOpen ? (
            <Box flexDirection="column">
              {editorError && (
                <Box marginBottom={1}>
                  <Text color={Colors.AccentRed}>{editorError}</Text>
                </Box>
              )}
              <EditorSettingsDialog
                onSelect={handleEditorSelect}
                settings={settings}
                onExit={exitEditorDialog}
              />
            </Box>
          ) : (
            <>
              <LoadingIndicator
                thought={
                  streamingState === StreamingState.WaitingForConfirmation ||
                  config.getAccessibility()?.disableLoadingPhrases
                    ? undefined
                    : thought
                }
                currentLoadingPhrase={
                  config.getAccessibility()?.disableLoadingPhrases
                    ? undefined
                    : currentLoadingPhrase
                }
                elapsedTime={elapsedTime}
              />
              <Box
                marginTop={1}
                display="flex"
                justifyContent="space-between"
                width="100%"
              >
                <Box>
                  {process.env.GEMINI_SYSTEM_MD && (
                    <Text color={Colors.AccentRed}>|⌐■_■| </Text>
                  )}
                  {ctrlCPressedOnce ? (
                    <Text color={Colors.AccentYellow}>
                      Press Ctrl+C again to exit.
                    </Text>
                  ) : ctrlDPressedOnce ? (
                    <Text color={Colors.AccentYellow}>
                      Press Ctrl+D again to exit.
                    </Text>
                  ) : (
                    <ContextSummaryDisplay
                      geminiMdFileCount={geminiMdFileCount}
                      contextFileNames={contextFileNames}
                      mcpServers={config.getMcpServers()}
                      showToolDescriptions={showToolDescriptions}
                    />
                  )}
                </Box>
                <Box>
                  {showAutoAcceptIndicator !== ApprovalMode.DEFAULT &&
                    !shellModeActive && (
                      <AutoAcceptIndicator
                        approvalMode={showAutoAcceptIndicator}
                      />
                    )}
                  {shellModeActive && <ShellModeIndicator />}
                </Box>
              </Box>

              {showErrorDetails && (
                <DetailedMessagesDisplay messages={filteredConsoleMessages} />
              )}

              {isInputActive && (
                <InputPrompt
                  buffer={buffer}
                  inputWidth={inputWidth}
                  suggestionsWidth={suggestionsWidth}
                  onSubmit={handleFinalSubmit}
                  userMessages={userMessages}
                  onClearScreen={handleClearScreen}
                  config={config}
                  slashCommands={slashCommands}
                  shellModeActive={shellModeActive}
                  setShellModeActive={setShellModeActive}
                />
              )}
            </>
          )}

          {initError && streamingState !== StreamingState.Responding && (
            <Box
              borderStyle="round"
              borderColor={Colors.AccentRed}
              paddingX={1}
              marginBottom={1}
            >
              {history.find(
                (item) =>
                  item.type === 'error' && item.text?.includes(initError),
              )?.text ? (
                <Text color={Colors.AccentRed}>
                  {
                    history.find(
                      (item) =>
                        item.type === 'error' && item.text?.includes(initError),
                    )?.text
                  }
                </Text>
              ) : (
                <>
                  <Text color={Colors.AccentRed}>
                    Initialization Error: {initError}
                  </Text>
                  <Text color={Colors.AccentRed}>
                    {' '}
                    Please check API key and configuration.
                  </Text>
                </>
              )}
            </Box>
          )}
          <Footer
            model={config.getModel()}
            targetDir={config.getTargetDir()}
            debugMode={config.getDebugMode()}
            branchName={branchName}
            debugMessage={debugMessage}
            corgiMode={corgiMode}
            errorCount={errorCount}
            showErrorDetails={showErrorDetails}
            showMemoryUsage={
              config.getDebugMode() || config.getShowMemoryUsage()
            }
          />
        </Box>
      </Box>
    </StreamingContext.Provider>
  );
};<|MERGE_RESOLUTION|>--- conflicted
+++ resolved
@@ -295,12 +295,8 @@
     streamingState,
     submitQuery,
     initError,
-<<<<<<< HEAD
-    pendingHistoryItems,
+    pendingHistoryItems: pendingGeminiHistoryItems,
     thought,
-=======
-    pendingHistoryItems: pendingGeminiHistoryItems,
->>>>>>> da09431b
   } = useGeminiStream(
     config.getGeminiClient(),
     history,
@@ -312,10 +308,7 @@
     shellModeActive,
     getPreferredEditor,
   );
-<<<<<<< HEAD
-=======
   pendingHistoryItems.push(...pendingGeminiHistoryItems);
->>>>>>> da09431b
   const { elapsedTime, currentLoadingPhrase } =
     useLoadingIndicator(streamingState);
   const showAutoAcceptIndicator = useAutoAcceptIndicator({ config });
