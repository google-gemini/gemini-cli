--- conflicted
+++ resolved
@@ -3,7 +3,7 @@
  * Copyright 2025 Google LLC
  * SPDX-License-Identifier: Apache-2.0
  */
-import { t } from '@google/gemini-cli-core';
+import { t } from '@thacio/auditaria-cli-core';
 // WEB_INTERFACE_START: Import for multimodal support
 import { type PartListUnion } from '@google/genai';
 // WEB_INTERFACE_END
@@ -50,7 +50,7 @@
 import { ContextSummaryDisplay } from './components/ContextSummaryDisplay.js';
 import { useHistory } from './hooks/useHistoryManager.js';
 import process from 'node:process';
-import type { EditorType, Config, IdeContext } from '@google/gemini-cli-core';
+import type { EditorType, Config, IdeContext } from '@thacio/auditaria-cli-core';
 import {
   ApprovalMode,
   getAllGeminiMdFilenames,
@@ -60,19 +60,16 @@
   logFlashFallback,
   FlashFallbackEvent,
   ideContext,
-<<<<<<< HEAD
   // WEB_INTERFACE_START: Additional imports for MCP server broadcasting
   DiscoveredMCPTool,
   getMCPServerStatus,
   getAllMCPServerStatuses,
   MCPServerStatus,
   // WEB_INTERFACE_END
-=======
   isProQuotaExceededError,
   isGenericQuotaExceededError,
   UserTierId,
->>>>>>> 0f031a7f
-} from '@google/gemini-cli-core';
+} from '@thacio/auditaria-cli-core';
 import type { IdeIntegrationNudgeResult } from './IdeIntegrationNudge.js';
 import { IdeIntegrationNudge } from './IdeIntegrationNudge.js';
 import { validateAuthMethod } from '../config/auth.js';
@@ -88,14 +85,9 @@
 import { useTextBuffer } from './components/shared/text-buffer.js';
 import { useVimMode, VimModeProvider } from './contexts/VimModeContext.js';
 import { useVim } from './hooks/vim.js';
-<<<<<<< HEAD
-import { useKeypress, Key } from './hooks/useKeypress.js';
-import { KeypressProvider, useKeypressContext } from './contexts/KeypressContext.js';
-=======
 import type { Key } from './hooks/useKeypress.js';
 import { useKeypress } from './hooks/useKeypress.js';
-import { KeypressProvider } from './contexts/KeypressContext.js';
->>>>>>> 0f031a7f
+import { KeypressProvider, useKeypressContext } from './contexts/KeypressContext.js';
 import { useKittyKeyboardProtocol } from './hooks/useKittyKeyboardProtocol.js';
 import { keyMatchers, Command } from './keyMatchers.js';
 import * as fs from 'node:fs';
@@ -107,7 +99,8 @@
 import { SubmitQueryProvider, useSubmitQueryRegistration } from './contexts/SubmitQueryContext.js';
 import { FooterProvider, useFooter } from './contexts/FooterContext.js';
 import { LoadingStateProvider, useLoadingState } from './contexts/LoadingStateContext.js';
-import { ToolConfirmationProvider, useToolConfirmation, PendingToolConfirmation } from './contexts/ToolConfirmationContext.js';
+import type { PendingToolConfirmation } from './contexts/ToolConfirmationContext.js';
+import { ToolConfirmationProvider, useToolConfirmation } from './contexts/ToolConfirmationContext.js';
 import { useTerminalCapture } from './contexts/TerminalCaptureContext.js';
 import { TerminalCaptureWrapper } from './components/TerminalCaptureWrapper.js';
 // WEB_INTERFACE_END
