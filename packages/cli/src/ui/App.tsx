--- conflicted
+++ resolved
@@ -94,12 +94,9 @@
 import { OverflowProvider } from './contexts/OverflowContext.js';
 import { ShowMoreLines } from './components/ShowMoreLines.js';
 import { PrivacyNotice } from './privacy/PrivacyNotice.js';
-<<<<<<< HEAD
 import { useChatRecordingService } from './hooks/useChatRecording.js';
 import { LoadHistoryActionReturn } from './commands/types.js';
-=======
 import { setUpdateHandler } from '../utils/handleAutoUpdate.js';
->>>>>>> 7356764a
 import { appEvents, AppEvent } from '../utils/events.js';
 
 const CTRL_EXIT_PROMPT_DURATION_MS = 1000;
@@ -132,26 +129,20 @@
   const [updateInfo, setUpdateInfo] = useState<UpdateObject | null>(null);
   const { stdout } = useStdout();
   const nightly = version.includes('nightly');
-  const { history, addItem, clearItems, loadHistory } = useHistory();
-
-  useEffect(() => {
-    const cleanup = setUpdateHandler(addItem, setUpdateInfo);
-    return cleanup;
-  }, [addItem]);
-
-<<<<<<< HEAD
+
   // Initialize the AutoSavingService to automatically log conversation history.
   const chatRecordingService = useChatRecordingService(
     config,
     resumedSessionData,
   );
 
-  const { history, addItem, clearItems, loadHistory } = useHistory({
-    chatRecordingService,
-  });
-
-=======
->>>>>>> 7356764a
+  const { history, addItem, clearItems, loadHistory } = useHistory();
+
+  useEffect(() => {
+    const cleanup = setUpdateHandler(addItem, setUpdateInfo);
+    return cleanup;
+  }, [addItem]);
+
   const {
     consoleMessages,
     handleNewMessage,
