/**
 * @license
 * Copyright 2025 Google LLC
 * SPDX-License-Identifier: Apache-2.0
 */

import { useCallback, useEffect, useMemo, useState, useRef } from 'react';
import {
  Box,
  DOMElement,
  measureElement,
  Static,
  Text,
  useStdin,
  useStdout,
  useInput,
  type Key as InkKeyType,
} from 'ink';
import { StreamingState, type HistoryItem, MessageType } from './types.js';
import { useTerminalSize } from './hooks/useTerminalSize.js';
import { useGeminiStream } from './hooks/useGeminiStream.js';
import { useLoadingIndicator } from './hooks/useLoadingIndicator.js';
import { useThemeCommand } from './hooks/useThemeCommand.js';
import { useAuthCommand } from './hooks/useAuthCommand.js';
import { useEditorSettings } from './hooks/useEditorSettings.js';
import { useSlashCommandProcessor } from './hooks/slashCommandProcessor.js';
import { useAutoAcceptIndicator } from './hooks/useAutoAcceptIndicator.js';
import { useConsoleMessages } from './hooks/useConsoleMessages.js';
import { Header } from './components/Header.js';
import { LoadingIndicator } from './components/LoadingIndicator.js';
import { AutoAcceptIndicator } from './components/AutoAcceptIndicator.js';
import { ShellModeIndicator } from './components/ShellModeIndicator.js';
import { InputPrompt } from './components/InputPrompt.js';
import { Footer } from './components/Footer.js';
import { ThemeDialog } from './components/ThemeDialog.js';
import { AuthDialog } from './components/AuthDialog.js';
import { AuthInProgress } from './components/AuthInProgress.js';
import { EditorSettingsDialog } from './components/EditorSettingsDialog.js';
import { ShellConfirmationDialog } from './components/ShellConfirmationDialog.js';
import { Colors } from './colors.js';
import { Help } from './components/Help.js';
import { loadHierarchicalGeminiMemory } from '../config/config.js';
import { LoadedSettings } from '../config/settings.js';
import { Tips } from './components/Tips.js';
import { ConsolePatcher } from './utils/ConsolePatcher.js';
import { registerCleanup } from '../utils/cleanup.js';
import { DetailedMessagesDisplay } from './components/DetailedMessagesDisplay.js';
import { HistoryItemDisplay } from './components/HistoryItemDisplay.js';
import { ContextSummaryDisplay } from './components/ContextSummaryDisplay.js';
import { IDEContextDetailDisplay } from './components/IDEContextDetailDisplay.js';
import { useHistory } from './hooks/useHistoryManager.js';
import process from 'node:process';
import {
  getErrorMessage,
  type Config,
  getAllGeminiMdFilenames,
  ApprovalMode,
  isEditorAvailable,
  EditorType,
  FlashFallbackEvent,
  logFlashFallback,
  AuthType,
  type OpenFiles,
  ideContext,
} from '@google/gemini-cli-core';
import { validateAuthMethod } from '../config/auth.js';
import { useLogger } from './hooks/useLogger.js';
import { StreamingContext } from './contexts/StreamingContext.js';
import {
  SessionStatsProvider,
  useSessionStats,
} from './contexts/SessionContext.js';
import { useGitBranchName } from './hooks/useGitBranchName.js';
import { useFocus } from './hooks/useFocus.js';
import { useBracketedPaste } from './hooks/useBracketedPaste.js';
import { useTextBuffer } from './components/shared/text-buffer.js';
import { useVimMode, VimModeProvider } from './contexts/VimModeContext.js';
import { useVim } from './hooks/vim.js';
import * as fs from 'fs';
import { UpdateNotification } from './components/UpdateNotification.js';
import {
  isProQuotaExceededError,
  isGenericQuotaExceededError,
  UserTierId,
} from '@google/gemini-cli-core';
import { checkForUpdates } from './utils/updateCheck.js';
import ansiEscapes from 'ansi-escapes';
import { OverflowProvider } from './contexts/OverflowContext.js';
import { ShowMoreLines } from './components/ShowMoreLines.js';
import { PrivacyNotice } from './privacy/PrivacyNotice.js';
import { appEvents, AppEvent } from '../utils/events.js';

const CTRL_EXIT_PROMPT_DURATION_MS = 1000;

interface AppProps {
  config: Config;
  settings: LoadedSettings;
  startupWarnings?: string[];
  version: string;
}

export const AppWrapper = (props: AppProps) => (
  <SessionStatsProvider>
    <VimModeProvider settings={props.settings}>
      <App {...props} />
    </VimModeProvider>
  </SessionStatsProvider>
);

const App = ({ config, settings, startupWarnings = [], version }: AppProps) => {
  const isFocused = useFocus();
  useBracketedPaste();
  const [updateMessage, setUpdateMessage] = useState<string | null>(null);
  const { stdout } = useStdout();
  const nightly = version.includes('nightly');

  useEffect(() => {
    checkForUpdates().then(setUpdateMessage);
  }, []);

  const { history, addItem, clearItems, loadHistory } = useHistory();
  const {
    consoleMessages,
    handleNewMessage,
    clearConsoleMessages: clearConsoleMessagesState,
  } = useConsoleMessages();

  useEffect(() => {
    const consolePatcher = new ConsolePatcher({
      onNewMessage: handleNewMessage,
      debugMode: config.getDebugMode(),
    });
    consolePatcher.patch();
    registerCleanup(consolePatcher.cleanup);
  }, [handleNewMessage, config]);

  const { stats: sessionStats } = useSessionStats();
  const [staticNeedsRefresh, setStaticNeedsRefresh] = useState(false);
  const [staticKey, setStaticKey] = useState(0);
  const refreshStatic = useCallback(() => {
    stdout.write(ansiEscapes.clearTerminal);
    setStaticKey((prev) => prev + 1);
  }, [setStaticKey, stdout]);

  const [geminiMdFileCount, setGeminiMdFileCount] = useState<number>(0);
  const [debugMessage, setDebugMessage] = useState<string>('');
  const [showHelp, setShowHelp] = useState<boolean>(false);
  const [themeError, setThemeError] = useState<string | null>(null);
  const [authError, setAuthError] = useState<string | null>(null);
  const [editorError, setEditorError] = useState<string | null>(null);
  const [footerHeight, setFooterHeight] = useState<number>(0);
  const [corgiMode, setCorgiMode] = useState(false);
  const [currentModel, setCurrentModel] = useState(config.getModel());
  const [shellModeActive, setShellModeActive] = useState(false);
  const [showErrorDetails, setShowErrorDetails] = useState<boolean>(false);
  const [showToolDescriptions, setShowToolDescriptions] =
    useState<boolean>(false);
  const [showIDEContextDetail, setShowIDEContextDetail] =
    useState<boolean>(false);
  const [ctrlCPressedOnce, setCtrlCPressedOnce] = useState(false);
  const [quittingMessages, setQuittingMessages] = useState<
    HistoryItem[] | null
  >(null);
  const ctrlCTimerRef = useRef<NodeJS.Timeout | null>(null);
  const [ctrlDPressedOnce, setCtrlDPressedOnce] = useState(false);
  const ctrlDTimerRef = useRef<NodeJS.Timeout | null>(null);
  const [constrainHeight, setConstrainHeight] = useState<boolean>(true);
  const [showPrivacyNotice, setShowPrivacyNotice] = useState<boolean>(false);
  const [modelSwitchedFromQuotaError, setModelSwitchedFromQuotaError] =
    useState<boolean>(false);
  const [userTier, setUserTier] = useState<UserTierId | undefined>(undefined);
  const [openFiles, setOpenFiles] = useState<OpenFiles | undefined>();
<<<<<<< HEAD
  const [showEscapePrompt, setShowEscapePrompt] = useState(false);
=======
  const [isProcessing, setIsProcessing] = useState<boolean>(false);
>>>>>>> bd850704

  useEffect(() => {
    const unsubscribe = ideContext.subscribeToOpenFiles(setOpenFiles);
    // Set the initial value
    setOpenFiles(ideContext.getOpenFilesContext());
    return unsubscribe;
  }, []);

  useEffect(() => {
    const openDebugConsole = () => {
      setShowErrorDetails(true);
      setConstrainHeight(false); // Make sure the user sees the full message.
    };
    appEvents.on(AppEvent.OpenDebugConsole, openDebugConsole);

    const logErrorHandler = (errorMessage: unknown) => {
      handleNewMessage({
        type: 'error',
        content: String(errorMessage),
        count: 1,
      });
    };
    appEvents.on(AppEvent.LogError, logErrorHandler);

    return () => {
      appEvents.off(AppEvent.OpenDebugConsole, openDebugConsole);
      appEvents.off(AppEvent.LogError, logErrorHandler);
    };
  }, [handleNewMessage]);

  const openPrivacyNotice = useCallback(() => {
    setShowPrivacyNotice(true);
  }, []);

  const handleEscapePromptChange = useCallback((showPrompt: boolean) => {
    setShowEscapePrompt(showPrompt);
  }, []);

  const initialPromptSubmitted = useRef(false);

  const errorCount = useMemo(
    () =>
      consoleMessages
        .filter((msg) => msg.type === 'error')
        .reduce((total, msg) => total + msg.count, 0),
    [consoleMessages],
  );

  const {
    isThemeDialogOpen,
    openThemeDialog,
    handleThemeSelect,
    handleThemeHighlight,
  } = useThemeCommand(settings, setThemeError, addItem);

  const {
    isAuthDialogOpen,
    openAuthDialog,
    handleAuthSelect,
    isAuthenticating,
    cancelAuthentication,
  } = useAuthCommand(settings, setAuthError, config);

  useEffect(() => {
    if (settings.merged.selectedAuthType) {
      const error = validateAuthMethod(settings.merged.selectedAuthType);
      if (error) {
        setAuthError(error);
        openAuthDialog();
      }
    }
  }, [settings.merged.selectedAuthType, openAuthDialog, setAuthError]);

  // Sync user tier from config when authentication changes
  useEffect(() => {
    // Only sync when not currently authenticating
    if (!isAuthenticating) {
      setUserTier(config.getGeminiClient()?.getUserTier());
    }
  }, [config, isAuthenticating]);

  const {
    isEditorDialogOpen,
    openEditorDialog,
    handleEditorSelect,
    exitEditorDialog,
  } = useEditorSettings(settings, setEditorError, addItem);

  const toggleCorgiMode = useCallback(() => {
    setCorgiMode((prev) => !prev);
  }, []);

  const performMemoryRefresh = useCallback(async () => {
    addItem(
      {
        type: MessageType.INFO,
        text: 'Refreshing hierarchical memory (GEMINI.md or other context files)...',
      },
      Date.now(),
    );
    try {
      const { memoryContent, fileCount } = await loadHierarchicalGeminiMemory(
        process.cwd(),
        config.getDebugMode(),
        config.getFileService(),
        settings.merged,
        config.getExtensionContextFilePaths(),
        config.getFileFilteringOptions(),
      );

      config.setUserMemory(memoryContent);
      config.setGeminiMdFileCount(fileCount);
      setGeminiMdFileCount(fileCount);

      addItem(
        {
          type: MessageType.INFO,
          text: `Memory refreshed successfully. ${memoryContent.length > 0 ? `Loaded ${memoryContent.length} characters from ${fileCount} file(s).` : 'No memory content found.'}`,
        },
        Date.now(),
      );
      if (config.getDebugMode()) {
        console.log(
          `[DEBUG] Refreshed memory content in config: ${memoryContent.substring(0, 200)}...`,
        );
      }
    } catch (error) {
      const errorMessage = getErrorMessage(error);
      addItem(
        {
          type: MessageType.ERROR,
          text: `Error refreshing memory: ${errorMessage}`,
        },
        Date.now(),
      );
      console.error('Error refreshing memory:', error);
    }
  }, [config, addItem, settings.merged]);

  // Watch for model changes (e.g., from Flash fallback)
  useEffect(() => {
    const checkModelChange = () => {
      const configModel = config.getModel();
      if (configModel !== currentModel) {
        setCurrentModel(configModel);
      }
    };

    // Check immediately and then periodically
    checkModelChange();
    const interval = setInterval(checkModelChange, 1000); // Check every second

    return () => clearInterval(interval);
  }, [config, currentModel]);

  // Set up Flash fallback handler
  useEffect(() => {
    const flashFallbackHandler = async (
      currentModel: string,
      fallbackModel: string,
      error?: unknown,
    ): Promise<boolean> => {
      let message: string;

      if (
        config.getContentGeneratorConfig().authType ===
        AuthType.LOGIN_WITH_GOOGLE
      ) {
        // Use actual user tier if available; otherwise, default to FREE tier behavior (safe default)
        const isPaidTier =
          userTier === UserTierId.LEGACY || userTier === UserTierId.STANDARD;

        // Check if this is a Pro quota exceeded error
        if (error && isProQuotaExceededError(error)) {
          if (isPaidTier) {
            message = `⚡ You have reached your daily ${currentModel} quota limit.
⚡ Automatically switching from ${currentModel} to ${fallbackModel} for the remainder of this session.
⚡ To continue accessing the ${currentModel} model today, consider using /auth to switch to using a paid API key from AI Studio at https://aistudio.google.com/apikey`;
          } else {
            message = `⚡ You have reached your daily ${currentModel} quota limit.
⚡ Automatically switching from ${currentModel} to ${fallbackModel} for the remainder of this session.
⚡ To increase your limits, upgrade to a Gemini Code Assist Standard or Enterprise plan with higher limits at https://goo.gle/set-up-gemini-code-assist
⚡ Or you can utilize a Gemini API Key. See: https://goo.gle/gemini-cli-docs-auth#gemini-api-key
⚡ You can switch authentication methods by typing /auth`;
          }
        } else if (error && isGenericQuotaExceededError(error)) {
          if (isPaidTier) {
            message = `⚡ You have reached your daily quota limit.
⚡ Automatically switching from ${currentModel} to ${fallbackModel} for the remainder of this session.
⚡ To continue accessing the ${currentModel} model today, consider using /auth to switch to using a paid API key from AI Studio at https://aistudio.google.com/apikey`;
          } else {
            message = `⚡ You have reached your daily quota limit.
⚡ Automatically switching from ${currentModel} to ${fallbackModel} for the remainder of this session.
⚡ To increase your limits, upgrade to a Gemini Code Assist Standard or Enterprise plan with higher limits at https://goo.gle/set-up-gemini-code-assist
⚡ Or you can utilize a Gemini API Key. See: https://goo.gle/gemini-cli-docs-auth#gemini-api-key
⚡ You can switch authentication methods by typing /auth`;
          }
        } else {
          if (isPaidTier) {
            // Default fallback message for other cases (like consecutive 429s)
            message = `⚡ Automatically switching from ${currentModel} to ${fallbackModel} for faster responses for the remainder of this session.
⚡ Possible reasons for this are that you have received multiple consecutive capacity errors or you have reached your daily ${currentModel} quota limit
⚡ To continue accessing the ${currentModel} model today, consider using /auth to switch to using a paid API key from AI Studio at https://aistudio.google.com/apikey`;
          } else {
            // Default fallback message for other cases (like consecutive 429s)
            message = `⚡ Automatically switching from ${currentModel} to ${fallbackModel} for faster responses for the remainder of this session.
⚡ Possible reasons for this are that you have received multiple consecutive capacity errors or you have reached your daily ${currentModel} quota limit
⚡ To increase your limits, upgrade to a Gemini Code Assist Standard or Enterprise plan with higher limits at https://goo.gle/set-up-gemini-code-assist
⚡ Or you can utilize a Gemini API Key. See: https://goo.gle/gemini-cli-docs-auth#gemini-api-key
⚡ You can switch authentication methods by typing /auth`;
          }
        }

        // Add message to UI history
        addItem(
          {
            type: MessageType.INFO,
            text: message,
          },
          Date.now(),
        );

        // Set the flag to prevent tool continuation
        setModelSwitchedFromQuotaError(true);
        // Set global quota error flag to prevent Flash model calls
        config.setQuotaErrorOccurred(true);
      }

      // Switch model for future use but return false to stop current retry
      config.setModel(fallbackModel);
      logFlashFallback(
        config,
        new FlashFallbackEvent(config.getContentGeneratorConfig().authType!),
      );
      return false; // Don't continue with current prompt
    };

    config.setFlashFallbackHandler(flashFallbackHandler);
  }, [config, addItem, userTier]);

  // Terminal and UI setup
  const { rows: terminalHeight, columns: terminalWidth } = useTerminalSize();
  const { stdin, setRawMode } = useStdin();
  const isInitialMount = useRef(true);

  const widthFraction = 0.9;
  const inputWidth = Math.max(
    20,
    Math.floor(terminalWidth * widthFraction) - 3,
  );
  const suggestionsWidth = Math.max(60, Math.floor(terminalWidth * 0.8));

  // Utility callbacks
  const isValidPath = useCallback((filePath: string): boolean => {
    try {
      return fs.existsSync(filePath) && fs.statSync(filePath).isFile();
    } catch (_e) {
      return false;
    }
  }, []);

  const getPreferredEditor = useCallback(() => {
    const editorType = settings.merged.preferredEditor;
    const isValidEditor = isEditorAvailable(editorType);
    if (!isValidEditor) {
      openEditorDialog();
      return;
    }
    return editorType as EditorType;
  }, [settings, openEditorDialog]);

  const onAuthError = useCallback(() => {
    setAuthError('reauth required');
    openAuthDialog();
  }, [openAuthDialog, setAuthError]);

  // Core hooks and processors
  const {
    vimEnabled: vimModeEnabled,
    vimMode,
    toggleVimEnabled,
  } = useVimMode();

  const {
    handleSlashCommand,
    slashCommands,
    pendingHistoryItems: pendingSlashCommandHistoryItems,
    commandContext,
    shellConfirmationRequest,
  } = useSlashCommandProcessor(
    config,
    settings,
    addItem,
    clearItems,
    loadHistory,
    refreshStatic,
    setShowHelp,
    setDebugMessage,
    openThemeDialog,
    openAuthDialog,
    openEditorDialog,
    toggleCorgiMode,
    setQuittingMessages,
    openPrivacyNotice,
    toggleVimEnabled,
    setIsProcessing,
  );

  const {
    streamingState,
    submitQuery,
    initError,
    pendingHistoryItems: pendingGeminiHistoryItems,
    thought,
  } = useGeminiStream(
    config.getGeminiClient(),
    history,
    addItem,
    setShowHelp,
    config,
    setDebugMessage,
    handleSlashCommand,
    shellModeActive,
    getPreferredEditor,
    onAuthError,
    performMemoryRefresh,
    modelSwitchedFromQuotaError,
    setModelSwitchedFromQuotaError,
  );

  // Input handling
  const handleFinalSubmit = useCallback(
    (submittedValue: string) => {
      const trimmedValue = submittedValue.trim();
      if (trimmedValue.length > 0) {
        submitQuery(trimmedValue);
      }
    },
    [submitQuery],
  );

  const buffer = useTextBuffer({
    initialText: '',
    viewport: { height: 10, width: inputWidth },
    stdin,
    setRawMode,
    isValidPath,
    shellModeActive,
  });

  const { handleInput: vimHandleInput } = useVim(buffer, handleFinalSubmit);
  const pendingHistoryItems = [...pendingSlashCommandHistoryItems];
  pendingHistoryItems.push(...pendingGeminiHistoryItems);

  const { elapsedTime, currentLoadingPhrase } =
    useLoadingIndicator(streamingState);
  const showAutoAcceptIndicator = useAutoAcceptIndicator({ config });

  const handleExit = useCallback(
    (
      pressedOnce: boolean,
      setPressedOnce: (value: boolean) => void,
      timerRef: React.MutableRefObject<NodeJS.Timeout | null>,
    ) => {
      if (pressedOnce) {
        if (timerRef.current) {
          clearTimeout(timerRef.current);
        }
        // Directly invoke the central command handler.
        handleSlashCommand('/quit');
      } else {
        setPressedOnce(true);
        timerRef.current = setTimeout(() => {
          setPressedOnce(false);
          timerRef.current = null;
        }, CTRL_EXIT_PROMPT_DURATION_MS);
      }
    },
    [handleSlashCommand],
  );

  const handleCtrlCWithEmptyBuffer = useCallback(() => {
    handleExit(ctrlCPressedOnce, setCtrlCPressedOnce, ctrlCTimerRef);
  }, [ctrlCPressedOnce, handleExit]);

  useInput((input: string, key: InkKeyType) => {
    // if ESC key, don't handle it in App, let InputPrompt handle it
    if (key.escape) {
      return;
    }

    let enteringConstrainHeightMode = false;
    if (!constrainHeight) {
      // Automatically re-enter constrain height mode if the user types
      // anything. When constrainHeight==false, the user will experience
      // significant flickering so it is best to disable it immediately when
      // the user starts interacting with the app.
      enteringConstrainHeightMode = true;
      setConstrainHeight(true);
    }

    if (key.ctrl && input === 'o') {
      setShowErrorDetails((prev) => !prev);
    } else if (key.ctrl && input === 't') {
      const newValue = !showToolDescriptions;
      setShowToolDescriptions(newValue);

      const mcpServers = config.getMcpServers();
      if (Object.keys(mcpServers || {}).length > 0) {
        handleSlashCommand(newValue ? '/mcp desc' : '/mcp nodesc');
      }
    } else if (key.ctrl && input === 'e' && ideContext) {
      setShowIDEContextDetail((prev) => !prev);
    } else if (key.ctrl && (input === 'c' || input === 'C')) {
      // This handler is kept for when InputPrompt is not active
      if (buffer.text.length === 0) {
        handleExit(ctrlCPressedOnce, setCtrlCPressedOnce, ctrlCTimerRef);
      }
    } else if (key.ctrl && (input === 'd' || input === 'D')) {
      if (buffer.text.length > 0) {
        // Do nothing if there is text in the input.
        return;
      }
      handleExit(ctrlDPressedOnce, setCtrlDPressedOnce, ctrlDTimerRef);
    } else if (key.ctrl && input === 's' && !enteringConstrainHeightMode) {
      setConstrainHeight(false);
    }
  });

  useEffect(() => {
    if (config) {
      setGeminiMdFileCount(config.getGeminiMdFileCount());
    }
  }, [config]);

  const logger = useLogger();
  const [userMessages, setUserMessages] = useState<string[]>([]);

  useEffect(() => {
    const fetchUserMessages = async () => {
      const pastMessagesRaw = (await logger?.getPreviousUserMessages()) || []; // Newest first

      const currentSessionUserMessages = history
        .filter(
          (item): item is HistoryItem & { type: 'user'; text: string } =>
            item.type === 'user' &&
            typeof item.text === 'string' &&
            item.text.trim() !== '',
        )
        .map((item) => item.text)
        .reverse(); // Newest first, to match pastMessagesRaw sorting

      // Combine, with current session messages being more recent
      const combinedMessages = [
        ...currentSessionUserMessages,
        ...pastMessagesRaw,
      ];

      // Deduplicate consecutive identical messages from the combined list (still newest first)
      const deduplicatedMessages: string[] = [];
      if (combinedMessages.length > 0) {
        deduplicatedMessages.push(combinedMessages[0]); // Add the newest one unconditionally
        for (let i = 1; i < combinedMessages.length; i++) {
          if (combinedMessages[i] !== combinedMessages[i - 1]) {
            deduplicatedMessages.push(combinedMessages[i]);
          }
        }
      }
      // Reverse to oldest first for useInputHistory
      setUserMessages(deduplicatedMessages.reverse());
    };
    fetchUserMessages();
  }, [history, logger]);

  const isInputActive =
    streamingState === StreamingState.Idle && !initError && !isProcessing;

  const handleClearScreen = useCallback(() => {
    clearItems();
    clearConsoleMessagesState();
    console.clear();
    refreshStatic();
  }, [clearItems, clearConsoleMessagesState, refreshStatic]);

  const mainControlsRef = useRef<DOMElement>(null);
  const pendingHistoryItemRef = useRef<DOMElement>(null);

  useEffect(() => {
    if (mainControlsRef.current) {
      const fullFooterMeasurement = measureElement(mainControlsRef.current);
      setFooterHeight(fullFooterMeasurement.height);
    }
  }, [terminalHeight, consoleMessages, showErrorDetails]);

  const staticExtraHeight = /* margins and padding */ 3;
  const availableTerminalHeight = useMemo(
    () => terminalHeight - footerHeight - staticExtraHeight,
    [terminalHeight, footerHeight],
  );

  useEffect(() => {
    // skip refreshing Static during first mount
    if (isInitialMount.current) {
      isInitialMount.current = false;
      return;
    }

    // debounce so it doesn't fire up too often during resize
    const handler = setTimeout(() => {
      setStaticNeedsRefresh(false);
      refreshStatic();
    }, 300);

    return () => {
      clearTimeout(handler);
    };
  }, [terminalWidth, terminalHeight, refreshStatic]);

  useEffect(() => {
    if (streamingState === StreamingState.Idle && staticNeedsRefresh) {
      setStaticNeedsRefresh(false);
      refreshStatic();
    }
  }, [streamingState, refreshStatic, staticNeedsRefresh]);

  const filteredConsoleMessages = useMemo(() => {
    if (config.getDebugMode()) {
      return consoleMessages;
    }
    return consoleMessages.filter((msg) => msg.type !== 'debug');
  }, [consoleMessages, config]);

  const branchName = useGitBranchName(config.getTargetDir());

  const contextFileNames = useMemo(() => {
    const fromSettings = settings.merged.contextFileName;
    if (fromSettings) {
      return Array.isArray(fromSettings) ? fromSettings : [fromSettings];
    }
    return getAllGeminiMdFilenames();
  }, [settings.merged.contextFileName]);

  const initialPrompt = useMemo(() => config.getQuestion(), [config]);
  const geminiClient = config.getGeminiClient();

  useEffect(() => {
    if (
      initialPrompt &&
      !initialPromptSubmitted.current &&
      !isAuthenticating &&
      !isAuthDialogOpen &&
      !isThemeDialogOpen &&
      !isEditorDialogOpen &&
      !showPrivacyNotice &&
      geminiClient?.isInitialized?.()
    ) {
      submitQuery(initialPrompt);
      initialPromptSubmitted.current = true;
    }
  }, [
    initialPrompt,
    submitQuery,
    isAuthenticating,
    isAuthDialogOpen,
    isThemeDialogOpen,
    isEditorDialogOpen,
    showPrivacyNotice,
    geminiClient,
  ]);

  if (quittingMessages) {
    return (
      <Box flexDirection="column" marginBottom={1}>
        {quittingMessages.map((item) => (
          <HistoryItemDisplay
            key={item.id}
            availableTerminalHeight={
              constrainHeight ? availableTerminalHeight : undefined
            }
            terminalWidth={terminalWidth}
            item={item}
            isPending={false}
            config={config}
          />
        ))}
      </Box>
    );
  }
  const mainAreaWidth = Math.floor(terminalWidth * 0.9);
  const debugConsoleMaxHeight = Math.floor(Math.max(terminalHeight * 0.2, 5));
  // Arbitrary threshold to ensure that items in the static area are large
  // enough but not too large to make the terminal hard to use.
  const staticAreaMaxItemHeight = Math.max(terminalHeight * 4, 100);
  const placeholder = vimModeEnabled
    ? "  Press 'i' for INSERT mode and 'Esc' for NORMAL mode."
    : '  Type your message or @path/to/file';

  return (
    <StreamingContext.Provider value={streamingState}>
      <Box flexDirection="column" width="90%">
        {/* Move UpdateNotification outside Static so it can re-render when updateMessage changes */}
        {updateMessage && <UpdateNotification message={updateMessage} />}

        {/*
         * The Static component is an Ink intrinsic in which there can only be 1 per application.
         * Because of this restriction we're hacking it slightly by having a 'header' item here to
         * ensure that it's statically rendered.
         *
         * Background on the Static Item: Anything in the Static component is written a single time
         * to the console. Think of it like doing a console.log and then never using ANSI codes to
         * clear that content ever again. Effectively it has a moving frame that every time new static
         * content is set it'll flush content to the terminal and move the area which it's "clearing"
         * down a notch. Without Static the area which gets erased and redrawn continuously grows.
         */}
        <Static
          key={staticKey}
          items={[
            <Box flexDirection="column" key="header">
              {!settings.merged.hideBanner && (
                <Header
                  terminalWidth={terminalWidth}
                  version={version}
                  nightly={nightly}
                />
              )}
              {!settings.merged.hideTips && <Tips config={config} />}
            </Box>,
            ...history.map((h) => (
              <HistoryItemDisplay
                terminalWidth={mainAreaWidth}
                availableTerminalHeight={staticAreaMaxItemHeight}
                key={h.id}
                item={h}
                isPending={false}
                config={config}
              />
            )),
          ]}
        >
          {(item) => item}
        </Static>
        <OverflowProvider>
          <Box ref={pendingHistoryItemRef} flexDirection="column">
            {pendingHistoryItems.map((item, i) => (
              <HistoryItemDisplay
                key={i}
                availableTerminalHeight={
                  constrainHeight ? availableTerminalHeight : undefined
                }
                terminalWidth={mainAreaWidth}
                // TODO(taehykim): It seems like references to ids aren't necessary in
                // HistoryItemDisplay. Refactor later. Use a fake id for now.
                item={{ ...item, id: 0 }}
                isPending={true}
                config={config}
                isFocused={!isEditorDialogOpen}
              />
            ))}
            <ShowMoreLines constrainHeight={constrainHeight} />
          </Box>
        </OverflowProvider>

        {showHelp && <Help commands={slashCommands} />}

        <Box flexDirection="column" ref={mainControlsRef}>
          {startupWarnings.length > 0 && (
            <Box
              borderStyle="round"
              borderColor={Colors.AccentYellow}
              paddingX={1}
              marginY={1}
              flexDirection="column"
            >
              {startupWarnings.map((warning, index) => (
                <Text key={index} color={Colors.AccentYellow}>
                  {warning}
                </Text>
              ))}
            </Box>
          )}

          {shellConfirmationRequest ? (
            <ShellConfirmationDialog request={shellConfirmationRequest} />
          ) : isThemeDialogOpen ? (
            <Box flexDirection="column">
              {themeError && (
                <Box marginBottom={1}>
                  <Text color={Colors.AccentRed}>{themeError}</Text>
                </Box>
              )}
              <ThemeDialog
                onSelect={handleThemeSelect}
                onHighlight={handleThemeHighlight}
                settings={settings}
                availableTerminalHeight={
                  constrainHeight
                    ? terminalHeight - staticExtraHeight
                    : undefined
                }
                terminalWidth={mainAreaWidth}
              />
            </Box>
          ) : isAuthenticating ? (
            <>
              <AuthInProgress
                onTimeout={() => {
                  setAuthError('Authentication timed out. Please try again.');
                  cancelAuthentication();
                  openAuthDialog();
                }}
              />
              {showErrorDetails && (
                <OverflowProvider>
                  <Box flexDirection="column">
                    <DetailedMessagesDisplay
                      messages={filteredConsoleMessages}
                      maxHeight={
                        constrainHeight ? debugConsoleMaxHeight : undefined
                      }
                      width={inputWidth}
                    />
                    <ShowMoreLines constrainHeight={constrainHeight} />
                  </Box>
                </OverflowProvider>
              )}
            </>
          ) : isAuthDialogOpen ? (
            <Box flexDirection="column">
              <AuthDialog
                onSelect={handleAuthSelect}
                settings={settings}
                initialErrorMessage={authError}
              />
            </Box>
          ) : isEditorDialogOpen ? (
            <Box flexDirection="column">
              {editorError && (
                <Box marginBottom={1}>
                  <Text color={Colors.AccentRed}>{editorError}</Text>
                </Box>
              )}
              <EditorSettingsDialog
                onSelect={handleEditorSelect}
                settings={settings}
                onExit={exitEditorDialog}
              />
            </Box>
          ) : showPrivacyNotice ? (
            <PrivacyNotice
              onExit={() => setShowPrivacyNotice(false)}
              config={config}
            />
          ) : (
            <>
              <LoadingIndicator
                thought={
                  streamingState === StreamingState.WaitingForConfirmation ||
                  config.getAccessibility()?.disableLoadingPhrases
                    ? undefined
                    : thought
                }
                currentLoadingPhrase={
                  config.getAccessibility()?.disableLoadingPhrases
                    ? undefined
                    : currentLoadingPhrase
                }
                elapsedTime={elapsedTime}
              />

              <Box
                marginTop={1}
                display="flex"
                justifyContent="space-between"
                width="100%"
              >
                <Box>
                  {process.env.GEMINI_SYSTEM_MD && (
                    <Text color={Colors.AccentRed}>|⌐■_■| </Text>
                  )}
                  {ctrlCPressedOnce ? (
                    <Text color={Colors.AccentYellow}>
                      Press Ctrl+C again to exit.
                    </Text>
                  ) : ctrlDPressedOnce ? (
                    <Text color={Colors.AccentYellow}>
                      Press Ctrl+D again to exit.
                    </Text>
                  ) : showEscapePrompt ? (
                    <Text color={Colors.Gray}>
                      Press Esc again to clear.
                    </Text>
                  ) : (
                    <ContextSummaryDisplay
                      openFiles={openFiles}
                      geminiMdFileCount={geminiMdFileCount}
                      contextFileNames={contextFileNames}
                      mcpServers={config.getMcpServers()}
                      blockedMcpServers={config.getBlockedMcpServers()}
                      showToolDescriptions={showToolDescriptions}
                    />
                  )}
                </Box>
                <Box>
                  {showAutoAcceptIndicator !== ApprovalMode.DEFAULT &&
                    !shellModeActive && (
                      <AutoAcceptIndicator
                        approvalMode={showAutoAcceptIndicator}
                      />
                    )}
                  {shellModeActive && <ShellModeIndicator />}
                </Box>
              </Box>
              {showIDEContextDetail && (
                <IDEContextDetailDisplay openFiles={openFiles} />
              )}
              {showErrorDetails && (
                <OverflowProvider>
                  <Box flexDirection="column">
                    <DetailedMessagesDisplay
                      messages={filteredConsoleMessages}
                      maxHeight={
                        constrainHeight ? debugConsoleMaxHeight : undefined
                      }
                      width={inputWidth}
                    />
                    <ShowMoreLines constrainHeight={constrainHeight} />
                  </Box>
                </OverflowProvider>
              )}

              {isInputActive && (
                <InputPrompt
                  buffer={buffer}
                  inputWidth={inputWidth}
                  suggestionsWidth={suggestionsWidth}
                  onSubmit={handleFinalSubmit}
                  userMessages={userMessages}
                  onClearScreen={handleClearScreen}
                  config={config}
                  slashCommands={slashCommands}
                  commandContext={commandContext}
                  shellModeActive={shellModeActive}
                  setShellModeActive={setShellModeActive}
                  onEscapePromptChange={handleEscapePromptChange}
                  onCtrlCWithEmptyBuffer={handleCtrlCWithEmptyBuffer}
                  focus={isFocused}
                  vimHandleInput={vimHandleInput}
                  placeholder={placeholder}
                />
              )}
            </>
          )}

          {initError && streamingState !== StreamingState.Responding && (
            <Box
              borderStyle="round"
              borderColor={Colors.AccentRed}
              paddingX={1}
              marginBottom={1}
            >
              {history.find(
                (item) =>
                  item.type === 'error' && item.text?.includes(initError),
              )?.text ? (
                <Text color={Colors.AccentRed}>
                  {
                    history.find(
                      (item) =>
                        item.type === 'error' && item.text?.includes(initError),
                    )?.text
                  }
                </Text>
              ) : (
                <>
                  <Text color={Colors.AccentRed}>
                    Initialization Error: {initError}
                  </Text>
                  <Text color={Colors.AccentRed}>
                    {' '}
                    Please check API key and configuration.
                  </Text>
                </>
              )}
            </Box>
          )}
          <Footer
            model={currentModel}
            targetDir={config.getTargetDir()}
            debugMode={config.getDebugMode()}
            branchName={branchName}
            debugMessage={debugMessage}
            corgiMode={corgiMode}
            errorCount={errorCount}
            showErrorDetails={showErrorDetails}
            showMemoryUsage={
              config.getDebugMode() || config.getShowMemoryUsage()
            }
            promptTokenCount={sessionStats.lastPromptTokenCount}
            nightly={nightly}
            vimMode={vimModeEnabled ? vimMode : undefined}
          />
        </Box>
      </Box>
    </StreamingContext.Provider>
  );
};<|MERGE_RESOLUTION|>--- conflicted
+++ resolved
@@ -170,11 +170,8 @@
     useState<boolean>(false);
   const [userTier, setUserTier] = useState<UserTierId | undefined>(undefined);
   const [openFiles, setOpenFiles] = useState<OpenFiles | undefined>();
-<<<<<<< HEAD
   const [showEscapePrompt, setShowEscapePrompt] = useState(false);
-=======
   const [isProcessing, setIsProcessing] = useState<boolean>(false);
->>>>>>> bd850704
 
   useEffect(() => {
     const unsubscribe = ideContext.subscribeToOpenFiles(setOpenFiles);
