--- conflicted
+++ resolved
@@ -305,9 +305,8 @@
       );
       console.error('Error refreshing memory:', error);
     }
-  }, [config, addItem, settings.merged]);
-
-<<<<<<< HEAD
+  }, [config, addItem, settings.merged])
+  
   const refreshConfig = useCallback(async (): Promise<Config> => {
     const newSettings = loadSettings(process.cwd());
     const newExtensions = loadExtensions(process.cwd());
@@ -325,8 +324,6 @@
     return newConfig;
   }, []);
 
-=======
->>>>>>> 83c4dddb
   // Watch for model changes (e.g., from Flash fallback)
   useEffect(() => {
     const checkModelChange = () => {
