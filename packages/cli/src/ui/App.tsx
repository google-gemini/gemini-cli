--- conflicted
+++ resolved
@@ -143,8 +143,7 @@
       config={props.config}
     >
       <SessionStatsProvider>
-<<<<<<< HEAD
-        <VimModeProvider settings={settings}>
+        <VimModeProvider settings={props.settings}>
           {/* WEB_INTERFACE_START: Web interface provider wrappers */}
           <SubmitQueryProvider>
             <WebInterfaceProvider enabled={props.webEnabled} openBrowser={props.webOpenBrowser}>
@@ -162,21 +161,13 @@
             </WebInterfaceProvider>
           </SubmitQueryProvider>
           {/* WEB_INTERFACE_END */}
-=======
-        <VimModeProvider settings={props.settings}>
-          <App {...props} />
->>>>>>> 52e340a1
         </VimModeProvider>
       </SessionStatsProvider>
     </KeypressProvider>
   );
 };
 
-<<<<<<< HEAD
-const App = ({ config, startupWarnings = [], version, /* WEB_INTERFACE_START */ webEnabled, webOpenBrowser /* WEB_INTERFACE_END */ }: AppProps) => {
-=======
-const App = ({ config, settings, startupWarnings = [], version }: AppProps) => {
->>>>>>> 52e340a1
+const App = ({ config, settings, startupWarnings = [], version, /* WEB_INTERFACE_START */ webEnabled, webOpenBrowser /* WEB_INTERFACE_END */ }: AppProps) => {
   const isFocused = useFocus();
   useBracketedPaste();
   const [updateInfo, setUpdateInfo] = useState<UpdateObject | null>(null);
