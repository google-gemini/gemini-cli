--- conflicted
+++ resolved
@@ -78,17 +78,13 @@
 import { useFocus } from './hooks/useFocus.js';
 import { useBracketedPaste } from './hooks/useBracketedPaste.js';
 import { useTextBuffer } from './components/shared/text-buffer.js';
-<<<<<<< HEAD
-import * as fs from 'node:fs';
-=======
 import { useVimMode, VimModeProvider } from './contexts/VimModeContext.js';
 import { useVim } from './hooks/vim.js';
 import { useKeypress, Key } from './hooks/useKeypress.js';
 import { KeypressProvider } from './contexts/KeypressContext.js';
 import { useKittyKeyboardProtocol } from './hooks/useKittyKeyboardProtocol.js';
 import { keyMatchers, Command } from './keyMatchers.js';
-import * as fs from 'fs';
->>>>>>> 4c1c6d2b
+import * as fs from 'node:fs';
 import { UpdateNotification } from './components/UpdateNotification.js';
 import {
   isProQuotaExceededError,
