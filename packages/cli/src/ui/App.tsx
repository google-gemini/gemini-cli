--- conflicted
+++ resolved
@@ -805,14 +805,13 @@
         !enteringConstrainHeightMode
       ) {
         setConstrainHeight(false);
+      } else if (
+        keyMatchers[Command.TOGGLE_MCP_PROMPT_DETAIL](key) &&
+        !enteringConstrainHeightMode
+      ) {
+        setShowPromptDetails((prev) => !prev);
+        setConstrainHeight(false);
       }
-<<<<<<< HEAD
-      handleExit(ctrlDPressedOnce, setCtrlDPressedOnce, ctrlDTimerRef);
-    } else if (key.ctrl && input === 's' && !enteringConstrainHeightMode) {
-      setShowPromptDetails((prev) => !prev);
-      setConstrainHeight(false);
-    }
-=======
     },
     [
       constrainHeight,
@@ -839,7 +838,6 @@
 
   useKeypress(handleGlobalKeypress, {
     isActive: true,
->>>>>>> c9e1265d
   });
 
   useEffect(() => {
