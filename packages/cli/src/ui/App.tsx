--- conflicted
+++ resolved
@@ -57,11 +57,8 @@
   EditorType,
   FlashFallbackEvent,
   logFlashFallback,
-<<<<<<< HEAD
   discoverMcpTools,
-=======
   AuthType,
->>>>>>> 34c1b581
 } from '@google/gemini-cli-core';
 import { validateAuthMethod } from '../config/auth.js';
 import { useLogger } from './hooks/useLogger.js';
