/**
 * @license
 * Copyright 2025 Google LLC
 * SPDX-License-Identifier: Apache-2.0
 */

import {
  describe,
  it,
  expect,
  vi,
  beforeEach,
  afterEach,
  type Mock,
  type MockedObject,
} from 'vitest';
import { render, cleanup } from 'ink-testing-library';
import { AppContainer } from './AppContainer.js';
import {
  type Config,
  makeFakeConfig,
  CoreEvent,
  type UserFeedbackPayload,
} from '@thacio/auditaria-cli-core';

// Mock coreEvents
const mockCoreEvents = vi.hoisted(() => ({
  on: vi.fn(),
  off: vi.fn(),
  drainFeedbackBacklog: vi.fn(),
  emit: vi.fn(),
}));

vi.mock('@thacio/auditaria-cli-core', async (importOriginal) => {
  const actual =
    await importOriginal<typeof import('@thacio/auditaria-cli-core')>();
  return {
    ...actual,
    coreEvents: mockCoreEvents,
  };
});
import type { LoadedSettings } from '../config/settings.js';
import type { InitializationResult } from '../core/initializer.js';
import { useQuotaAndFallback } from './hooks/useQuotaAndFallback.js';
import { UIStateContext, type UIState } from './contexts/UIStateContext.js';
import {
  UIActionsContext,
  type UIActions,
} from './contexts/UIActionsContext.js';
import { useContext } from 'react';

// Mock useStdout to capture terminal title writes
let mockStdout: { write: ReturnType<typeof vi.fn> };
vi.mock('ink', async (importOriginal) => {
  const actual = await importOriginal<typeof import('ink')>();
  return {
    ...actual,
    useStdout: () => ({ stdout: mockStdout }),
    measureElement: vi.fn(),
  };
});

// Helper component will read the context values provided by AppContainer
// so we can assert against them in our tests.
let capturedUIState: UIState;
let capturedUIActions: UIActions;
function TestContextConsumer() {
  capturedUIState = useContext(UIStateContext)!;
  capturedUIActions = useContext(UIActionsContext)!;
  return null;
}

vi.mock('./App.js', () => ({
  App: TestContextConsumer,
}));

vi.mock('./hooks/useQuotaAndFallback.js');
vi.mock('./hooks/useHistoryManager.js');
vi.mock('./hooks/useThemeCommand.js');
vi.mock('./auth/useAuth.js');
vi.mock('./hooks/useEditorSettings.js');
vi.mock('./hooks/useSettingsCommand.js');
vi.mock('./hooks/useModelCommand.js');
vi.mock('./hooks/slashCommandProcessor.js');
vi.mock('./hooks/useConsoleMessages.js');
vi.mock('./hooks/useTerminalSize.js', () => ({
  useTerminalSize: vi.fn(() => ({ columns: 80, rows: 24 })),
}));
vi.mock('./hooks/useGeminiStream.js');
vi.mock('./hooks/vim.js');
vi.mock('./hooks/useFocus.js');
vi.mock('./hooks/useBracketedPaste.js');
vi.mock('./hooks/useKeypress.js');
vi.mock('./hooks/useLoadingIndicator.js');
vi.mock('./hooks/useFolderTrust.js');
vi.mock('./hooks/useIdeTrustListener.js');
vi.mock('./hooks/useMessageQueue.js');
vi.mock('./hooks/useAutoAcceptIndicator.js');
vi.mock('./hooks/useGitBranchName.js');
vi.mock('./contexts/VimModeContext.js');
vi.mock('./contexts/SessionContext.js');
vi.mock('./components/shared/text-buffer.js');
vi.mock('./hooks/useLogger.js');

// Mock external utilities
vi.mock('../utils/events.js');
vi.mock('../utils/handleAutoUpdate.js');
vi.mock('./utils/ConsolePatcher.js');
vi.mock('../utils/cleanup.js');

import { useHistory } from './hooks/useHistoryManager.js';
import { useThemeCommand } from './hooks/useThemeCommand.js';
import { useAuthCommand } from './auth/useAuth.js';
import { useEditorSettings } from './hooks/useEditorSettings.js';
import { useSettingsCommand } from './hooks/useSettingsCommand.js';
import { useModelCommand } from './hooks/useModelCommand.js';
import { useSlashCommandProcessor } from './hooks/slashCommandProcessor.js';
import { useConsoleMessages } from './hooks/useConsoleMessages.js';
import { useGeminiStream } from './hooks/useGeminiStream.js';
import { useVim } from './hooks/vim.js';
import { useFolderTrust } from './hooks/useFolderTrust.js';
import { useIdeTrustListener } from './hooks/useIdeTrustListener.js';
import { useMessageQueue } from './hooks/useMessageQueue.js';
import { useAutoAcceptIndicator } from './hooks/useAutoAcceptIndicator.js';
import { useGitBranchName } from './hooks/useGitBranchName.js';
import { useVimMode } from './contexts/VimModeContext.js';
import { useSessionStats } from './contexts/SessionContext.js';
import { useTextBuffer } from './components/shared/text-buffer.js';
import { useLogger } from './hooks/useLogger.js';
import { useLoadingIndicator } from './hooks/useLoadingIndicator.js';
import { useKeypress, type Key } from './hooks/useKeypress.js';
import { measureElement } from 'ink';
import { useTerminalSize } from './hooks/useTerminalSize.js';
<<<<<<< HEAD
import { ShellExecutionService } from '@thacio/auditaria-cli-core';
=======
import { ShellExecutionService } from '@google/gemini-cli-core';
import { type ExtensionManager } from '../config/extension-manager.js';
>>>>>>> 1b302dee

describe('AppContainer State Management', () => {
  let mockConfig: Config;
  let mockSettings: LoadedSettings;
  let mockInitResult: InitializationResult;
  let mockExtensionManager: MockedObject<ExtensionManager>;

  // Create typed mocks for all hooks
  const mockedUseQuotaAndFallback = useQuotaAndFallback as Mock;
  const mockedUseHistory = useHistory as Mock;
  const mockedUseThemeCommand = useThemeCommand as Mock;
  const mockedUseAuthCommand = useAuthCommand as Mock;
  const mockedUseEditorSettings = useEditorSettings as Mock;
  const mockedUseSettingsCommand = useSettingsCommand as Mock;
  const mockedUseModelCommand = useModelCommand as Mock;
  const mockedUseSlashCommandProcessor = useSlashCommandProcessor as Mock;
  const mockedUseConsoleMessages = useConsoleMessages as Mock;
  const mockedUseGeminiStream = useGeminiStream as Mock;
  const mockedUseVim = useVim as Mock;
  const mockedUseFolderTrust = useFolderTrust as Mock;
  const mockedUseIdeTrustListener = useIdeTrustListener as Mock;
  const mockedUseMessageQueue = useMessageQueue as Mock;
  const mockedUseAutoAcceptIndicator = useAutoAcceptIndicator as Mock;
  const mockedUseGitBranchName = useGitBranchName as Mock;
  const mockedUseVimMode = useVimMode as Mock;
  const mockedUseSessionStats = useSessionStats as Mock;
  const mockedUseTextBuffer = useTextBuffer as Mock;
  const mockedUseLogger = useLogger as Mock;
  const mockedUseLoadingIndicator = useLoadingIndicator as Mock;
  const mockedUseKeypress = useKeypress as Mock;

  beforeEach(() => {
    vi.clearAllMocks();

    // Initialize mock stdout for terminal title tests
    mockStdout = { write: vi.fn() };

    // Mock computeWindowTitle function to centralize title logic testing
    vi.mock('../utils/windowTitle.js', async () => ({
      computeWindowTitle: vi.fn(
        (folderName: string) =>
          // Default behavior: return "Gemini - {folderName}" unless CLI_TITLE is set
          process.env['CLI_TITLE'] || `Gemini - ${folderName}`,
      ),
    }));

    capturedUIState = null!;
    capturedUIActions = null!;

    // **Provide a default return value for EVERY mocked hook.**
    mockedUseQuotaAndFallback.mockReturnValue({
      proQuotaRequest: null,
      handleProQuotaChoice: vi.fn(),
    });
    mockedUseHistory.mockReturnValue({
      history: [],
      addItem: vi.fn(),
      updateItem: vi.fn(),
      clearItems: vi.fn(),
      loadHistory: vi.fn(),
    });
    mockedUseThemeCommand.mockReturnValue({
      isThemeDialogOpen: false,
      openThemeDialog: vi.fn(),
      handleThemeSelect: vi.fn(),
      handleThemeHighlight: vi.fn(),
    });
    mockedUseAuthCommand.mockReturnValue({
      authState: 'authenticated',
      setAuthState: vi.fn(),
      authError: null,
      onAuthError: vi.fn(),
    });
    mockedUseEditorSettings.mockReturnValue({
      isEditorDialogOpen: false,
      openEditorDialog: vi.fn(),
      handleEditorSelect: vi.fn(),
      exitEditorDialog: vi.fn(),
    });
    mockedUseSettingsCommand.mockReturnValue({
      isSettingsDialogOpen: false,
      openSettingsDialog: vi.fn(),
      closeSettingsDialog: vi.fn(),
    });
    mockedUseModelCommand.mockReturnValue({
      isModelDialogOpen: false,
      openModelDialog: vi.fn(),
      closeModelDialog: vi.fn(),
    });
    mockedUseSlashCommandProcessor.mockReturnValue({
      handleSlashCommand: vi.fn(),
      slashCommands: [],
      pendingHistoryItems: [],
      commandContext: {},
      shellConfirmationRequest: null,
      confirmationRequest: null,
    });
    mockedUseConsoleMessages.mockReturnValue({
      consoleMessages: [],
      handleNewMessage: vi.fn(),
      clearConsoleMessages: vi.fn(),
    });
    mockedUseGeminiStream.mockReturnValue({
      streamingState: 'idle',
      submitQuery: vi.fn(),
      initError: null,
      pendingHistoryItems: [],
      thought: null,
      cancelOngoingRequest: vi.fn(),
    });
    mockedUseVim.mockReturnValue({ handleInput: vi.fn() });
    mockedUseFolderTrust.mockReturnValue({
      isFolderTrustDialogOpen: false,
      handleFolderTrustSelect: vi.fn(),
      isRestarting: false,
    });
    mockedUseIdeTrustListener.mockReturnValue({
      needsRestart: false,
      restartReason: 'NONE',
    });
    mockedUseMessageQueue.mockReturnValue({
      messageQueue: [],
      addMessage: vi.fn(),
      clearQueue: vi.fn(),
      getQueuedMessagesText: vi.fn().mockReturnValue(''),
    });
    mockedUseAutoAcceptIndicator.mockReturnValue(false);
    mockedUseGitBranchName.mockReturnValue('main');
    mockedUseVimMode.mockReturnValue({
      isVimEnabled: false,
      toggleVimEnabled: vi.fn(),
    });
    mockedUseSessionStats.mockReturnValue({ stats: {} });
    mockedUseTextBuffer.mockReturnValue({
      text: '',
      setText: vi.fn(),
      // Add other properties if AppContainer uses them
    });
    mockedUseLogger.mockReturnValue({
      getPreviousUserMessages: vi.fn().mockResolvedValue([]),
    });
    mockedUseLoadingIndicator.mockReturnValue({
      elapsedTime: '0.0s',
      currentLoadingPhrase: '',
    });

    // Mock Config
    mockConfig = makeFakeConfig();

    // Mock config's getTargetDir to return consistent workspace directory
    vi.spyOn(mockConfig, 'getTargetDir').mockReturnValue('/test/workspace');

    mockExtensionManager = vi.mockObject({
      getExtensions: vi.fn().mockReturnValue([]),
      setRequestConsent: vi.fn(),
      setRequestSetting: vi.fn(),
    } as unknown as ExtensionManager);
    vi.spyOn(mockConfig, 'getExtensionLoader').mockReturnValue(
      mockExtensionManager,
    );

    // Mock LoadedSettings
    mockSettings = {
      merged: {
        hideBanner: false,
        hideFooter: false,
        hideTips: false,
        showMemoryUsage: false,
        theme: 'default',
        ui: {
          showStatusInTitle: false,
          hideWindowTitle: false,
        },
      },
    } as unknown as LoadedSettings;

    // Mock InitializationResult
    mockInitResult = {
      themeError: null,
      authError: null,
      shouldOpenAuthDialog: false,
      geminiMdFileCount: 0,
    } as InitializationResult;
  });

  afterEach(() => {
    cleanup();
  });

  describe('Basic Rendering', () => {
    it('renders without crashing with minimal props', () => {
      expect(() => {
        render(
          <AppContainer
            config={mockConfig}
            settings={mockSettings}
            version="1.0.0"
            initializationResult={mockInitResult}
          />,
        );
      }).not.toThrow();
    });

    it('renders with startup warnings', () => {
      const startupWarnings = ['Warning 1', 'Warning 2'];

      expect(() => {
        render(
          <AppContainer
            config={mockConfig}
            settings={mockSettings}
            startupWarnings={startupWarnings}
            version="1.0.0"
            initializationResult={mockInitResult}
          />,
        );
      }).not.toThrow();
    });
  });

  describe('State Initialization', () => {
    it('initializes with theme error from initialization result', () => {
      const initResultWithError = {
        ...mockInitResult,
        themeError: 'Failed to load theme',
      };

      expect(() => {
        render(
          <AppContainer
            config={mockConfig}
            settings={mockSettings}
            version="1.0.0"
            initializationResult={initResultWithError}
          />,
        );
      }).not.toThrow();
    });

    it('handles debug mode state', () => {
      const debugConfig = makeFakeConfig();
      vi.spyOn(debugConfig, 'getDebugMode').mockReturnValue(true);

      expect(() => {
        render(
          <AppContainer
            config={debugConfig}
            settings={mockSettings}
            version="1.0.0"
            initializationResult={mockInitResult}
          />,
        );
      }).not.toThrow();
    });
  });

  describe('Context Providers', () => {
    it('provides AppContext with correct values', () => {
      const { unmount } = render(
        <AppContainer
          config={mockConfig}
          settings={mockSettings}
          version="2.0.0"
          initializationResult={mockInitResult}
        />,
      );

      // Should render and unmount cleanly
      expect(() => unmount()).not.toThrow();
    });

    it('provides UIStateContext with state management', () => {
      expect(() => {
        render(
          <AppContainer
            config={mockConfig}
            settings={mockSettings}
            version="1.0.0"
            initializationResult={mockInitResult}
          />,
        );
      }).not.toThrow();
    });

    it('provides UIActionsContext with action handlers', () => {
      expect(() => {
        render(
          <AppContainer
            config={mockConfig}
            settings={mockSettings}
            version="1.0.0"
            initializationResult={mockInitResult}
          />,
        );
      }).not.toThrow();
    });

    it('provides ConfigContext with config object', () => {
      expect(() => {
        render(
          <AppContainer
            config={mockConfig}
            settings={mockSettings}
            version="1.0.0"
            initializationResult={mockInitResult}
          />,
        );
      }).not.toThrow();
    });
  });

  describe('Settings Integration', () => {
    it('handles settings with all display options disabled', () => {
      const settingsAllHidden = {
        merged: {
          hideBanner: true,
          hideFooter: true,
          hideTips: true,
          showMemoryUsage: false,
        },
      } as unknown as LoadedSettings;

      expect(() => {
        render(
          <AppContainer
            config={mockConfig}
            settings={settingsAllHidden}
            version="1.0.0"
            initializationResult={mockInitResult}
          />,
        );
      }).not.toThrow();
    });

    it('handles settings with memory usage enabled', () => {
      const settingsWithMemory = {
        merged: {
          hideBanner: false,
          hideFooter: false,
          hideTips: false,
          showMemoryUsage: true,
        },
      } as unknown as LoadedSettings;

      expect(() => {
        render(
          <AppContainer
            config={mockConfig}
            settings={settingsWithMemory}
            version="1.0.0"
            initializationResult={mockInitResult}
          />,
        );
      }).not.toThrow();
    });
  });

  describe('Version Handling', () => {
    it.each(['1.0.0', '2.1.3-beta', '3.0.0-nightly'])(
      'handles version format: %s',
      (version) => {
        expect(() => {
          render(
            <AppContainer
              config={mockConfig}
              settings={mockSettings}
              version={version}
              initializationResult={mockInitResult}
            />,
          );
        }).not.toThrow();
      },
    );
  });

  describe('Error Handling', () => {
    it('handles config methods that might throw', () => {
      const errorConfig = makeFakeConfig();
      vi.spyOn(errorConfig, 'getModel').mockImplementation(() => {
        throw new Error('Config error');
      });

      // Should still render without crashing - errors should be handled internally
      expect(() => {
        render(
          <AppContainer
            config={errorConfig}
            settings={mockSettings}
            version="1.0.0"
            initializationResult={mockInitResult}
          />,
        );
      }).not.toThrow();
    });

    it('handles undefined settings gracefully', () => {
      const undefinedSettings = {
        merged: {},
      } as LoadedSettings;

      expect(() => {
        render(
          <AppContainer
            config={mockConfig}
            settings={undefinedSettings}
            version="1.0.0"
            initializationResult={mockInitResult}
          />,
        );
      }).not.toThrow();
    });
  });

  describe('Provider Hierarchy', () => {
    it('establishes correct provider nesting order', () => {
      // This tests that all the context providers are properly nested
      // and that the component tree can be built without circular dependencies
      const { unmount } = render(
        <AppContainer
          config={mockConfig}
          settings={mockSettings}
          version="1.0.0"
          initializationResult={mockInitResult}
        />,
      );

      expect(() => unmount()).not.toThrow();
    });
  });

  describe('Quota and Fallback Integration', () => {
    it('passes a null proQuotaRequest to UIStateContext by default', () => {
      // The default mock from beforeEach already sets proQuotaRequest to null
      render(
        <AppContainer
          config={mockConfig}
          settings={mockSettings}
          version="1.0.0"
          initializationResult={mockInitResult}
        />,
      );

      // Assert that the context value is as expected
      expect(capturedUIState.proQuotaRequest).toBeNull();
    });

    it('passes a valid proQuotaRequest to UIStateContext when provided by the hook', () => {
      // Arrange: Create a mock request object that a UI dialog would receive
      const mockRequest = {
        failedModel: 'gemini-pro',
        fallbackModel: 'gemini-flash',
        resolve: vi.fn(),
      };
      mockedUseQuotaAndFallback.mockReturnValue({
        proQuotaRequest: mockRequest,
        handleProQuotaChoice: vi.fn(),
      });

      // Act: Render the container
      render(
        <AppContainer
          config={mockConfig}
          settings={mockSettings}
          version="1.0.0"
          initializationResult={mockInitResult}
        />,
      );

      // Assert: The mock request is correctly passed through the context
      expect(capturedUIState.proQuotaRequest).toEqual(mockRequest);
    });

    it('passes the handleProQuotaChoice function to UIActionsContext', () => {
      // Arrange: Create a mock handler function
      const mockHandler = vi.fn();
      mockedUseQuotaAndFallback.mockReturnValue({
        proQuotaRequest: null,
        handleProQuotaChoice: mockHandler,
      });

      // Act: Render the container
      render(
        <AppContainer
          config={mockConfig}
          settings={mockSettings}
          version="1.0.0"
          initializationResult={mockInitResult}
        />,
      );

      // Assert: The action in the context is the mock handler we provided
      expect(capturedUIActions.handleProQuotaChoice).toBe(mockHandler);

      // You can even verify that the plumbed function is callable
      capturedUIActions.handleProQuotaChoice('auth');
      expect(mockHandler).toHaveBeenCalledWith('auth');
    });
  });

  describe('Terminal Title Update Feature', () => {
    beforeEach(() => {
      // Reset mock stdout for each test
      mockStdout = { write: vi.fn() };
    });

    it('should not update terminal title when showStatusInTitle is false', () => {
      // Arrange: Set up mock settings with showStatusInTitle disabled
      const mockSettingsWithShowStatusFalse = {
        ...mockSettings,
        merged: {
          ...mockSettings.merged,
          ui: {
            ...mockSettings.merged.ui,
            showStatusInTitle: false,
            hideWindowTitle: false,
          },
        },
      } as unknown as LoadedSettings;

      // Act: Render the container
      const { unmount } = render(
        <AppContainer
          config={mockConfig}
          settings={mockSettingsWithShowStatusFalse}
          version="1.0.0"
          initializationResult={mockInitResult}
        />,
      );

      // Assert: Check that no title-related writes occurred
      const titleWrites = mockStdout.write.mock.calls.filter((call) =>
        call[0].includes('\x1b]2;'),
      );
      expect(titleWrites).toHaveLength(0);
      unmount();
    });

    it('should not update terminal title when hideWindowTitle is true', () => {
      // Arrange: Set up mock settings with hideWindowTitle enabled
      const mockSettingsWithHideTitleTrue = {
        ...mockSettings,
        merged: {
          ...mockSettings.merged,
          ui: {
            ...mockSettings.merged.ui,
            showStatusInTitle: true,
            hideWindowTitle: true,
          },
        },
      } as unknown as LoadedSettings;

      // Act: Render the container
      const { unmount } = render(
        <AppContainer
          config={mockConfig}
          settings={mockSettingsWithHideTitleTrue}
          version="1.0.0"
          initializationResult={mockInitResult}
        />,
      );

      // Assert: Check that no title-related writes occurred
      const titleWrites = mockStdout.write.mock.calls.filter((call) =>
        call[0].includes('\x1b]2;'),
      );
      expect(titleWrites).toHaveLength(0);
      unmount();
    });

    it('should update terminal title with thought subject when in active state', () => {
      // Arrange: Set up mock settings with showStatusInTitle enabled
      const mockSettingsWithTitleEnabled = {
        ...mockSettings,
        merged: {
          ...mockSettings.merged,
          ui: {
            ...mockSettings.merged.ui,
            showStatusInTitle: true,
            hideWindowTitle: false,
          },
        },
      } as unknown as LoadedSettings;

      // Mock the streaming state and thought
      const thoughtSubject = 'Processing request';
      mockedUseGeminiStream.mockReturnValue({
        streamingState: 'responding',
        submitQuery: vi.fn(),
        initError: null,
        pendingHistoryItems: [],
        thought: { subject: thoughtSubject },
        cancelOngoingRequest: vi.fn(),
      });

      // Act: Render the container
      const { unmount } = render(
        <AppContainer
          config={mockConfig}
          settings={mockSettingsWithTitleEnabled}
          version="1.0.0"
          initializationResult={mockInitResult}
        />,
      );

      // Assert: Check that title was updated with thought subject
      const titleWrites = mockStdout.write.mock.calls.filter((call) =>
        call[0].includes('\x1b]2;'),
      );
      expect(titleWrites).toHaveLength(1);
      expect(titleWrites[0][0]).toBe(
        `\x1b]2;${thoughtSubject.padEnd(80, ' ')}\x07`,
      );
      unmount();
    });

    it('should update terminal title with default text when in Idle state and no thought subject', () => {
      // Arrange: Set up mock settings with showStatusInTitle enabled
      const mockSettingsWithTitleEnabled = {
        ...mockSettings,
        merged: {
          ...mockSettings.merged,
          ui: {
            ...mockSettings.merged.ui,
            showStatusInTitle: true,
            hideWindowTitle: false,
          },
        },
      } as unknown as LoadedSettings;

      // Mock the streaming state as Idle with no thought
      mockedUseGeminiStream.mockReturnValue({
        streamingState: 'idle',
        submitQuery: vi.fn(),
        initError: null,
        pendingHistoryItems: [],
        thought: null,
        cancelOngoingRequest: vi.fn(),
      });

      // Act: Render the container
      const { unmount } = render(
        <AppContainer
          config={mockConfig}
          settings={mockSettingsWithTitleEnabled}
          version="1.0.0"
          initializationResult={mockInitResult}
        />,
      );

      // Assert: Check that title was updated with default Idle text
      const titleWrites = mockStdout.write.mock.calls.filter((call) =>
        call[0].includes('\x1b]2;'),
      );
      expect(titleWrites).toHaveLength(1);
      expect(titleWrites[0][0]).toBe(
        `\x1b]2;${'Gemini - workspace'.padEnd(80, ' ')}\x07`,
      );
      unmount();
    });

    it('should update terminal title when in WaitingForConfirmation state with thought subject', () => {
      // Arrange: Set up mock settings with showStatusInTitle enabled
      const mockSettingsWithTitleEnabled = {
        ...mockSettings,
        merged: {
          ...mockSettings.merged,
          ui: {
            ...mockSettings.merged.ui,
            showStatusInTitle: true,
            hideWindowTitle: false,
          },
        },
      } as unknown as LoadedSettings;

      // Mock the streaming state and thought
      const thoughtSubject = 'Confirm tool execution';
      mockedUseGeminiStream.mockReturnValue({
        streamingState: 'waitingForConfirmation',
        submitQuery: vi.fn(),
        initError: null,
        pendingHistoryItems: [],
        thought: { subject: thoughtSubject },
        cancelOngoingRequest: vi.fn(),
      });

      // Act: Render the container
      const { unmount } = render(
        <AppContainer
          config={mockConfig}
          settings={mockSettingsWithTitleEnabled}
          version="1.0.0"
          initializationResult={mockInitResult}
        />,
      );

      // Assert: Check that title was updated with confirmation text
      const titleWrites = mockStdout.write.mock.calls.filter((call) =>
        call[0].includes('\x1b]2;'),
      );
      expect(titleWrites).toHaveLength(1);
      expect(titleWrites[0][0]).toBe(
        `\x1b]2;${thoughtSubject.padEnd(80, ' ')}\x07`,
      );
      unmount();
    });

    it('should pad title to exactly 80 characters', () => {
      // Arrange: Set up mock settings with showStatusInTitle enabled
      const mockSettingsWithTitleEnabled = {
        ...mockSettings,
        merged: {
          ...mockSettings.merged,
          ui: {
            ...mockSettings.merged.ui,
            showStatusInTitle: true,
            hideWindowTitle: false,
          },
        },
      } as unknown as LoadedSettings;

      // Mock the streaming state and thought with a short subject
      const shortTitle = 'Short';
      mockedUseGeminiStream.mockReturnValue({
        streamingState: 'responding',
        submitQuery: vi.fn(),
        initError: null,
        pendingHistoryItems: [],
        thought: { subject: shortTitle },
        cancelOngoingRequest: vi.fn(),
      });

      // Act: Render the container
      const { unmount } = render(
        <AppContainer
          config={mockConfig}
          settings={mockSettingsWithTitleEnabled}
          version="1.0.0"
          initializationResult={mockInitResult}
        />,
      );

      // Assert: Check that title is padded to exactly 80 characters
      const titleWrites = mockStdout.write.mock.calls.filter((call) =>
        call[0].includes('\x1b]2;'),
      );
      expect(titleWrites).toHaveLength(1);
      const calledWith = titleWrites[0][0];
      const expectedTitle = shortTitle.padEnd(80, ' ');

      expect(calledWith).toContain(shortTitle);
      expect(calledWith).toContain('\x1b]2;');
      expect(calledWith).toContain('\x07');
      expect(calledWith).toBe('\x1b]2;' + expectedTitle + '\x07');
      unmount();
    });

    it('should use correct ANSI escape code format', () => {
      // Arrange: Set up mock settings with showStatusInTitle enabled
      const mockSettingsWithTitleEnabled = {
        ...mockSettings,
        merged: {
          ...mockSettings.merged,
          ui: {
            ...mockSettings.merged.ui,
            showStatusInTitle: true,
            hideWindowTitle: false,
          },
        },
      } as unknown as LoadedSettings;

      // Mock the streaming state and thought
      const title = 'Test Title';
      mockedUseGeminiStream.mockReturnValue({
        streamingState: 'responding',
        submitQuery: vi.fn(),
        initError: null,
        pendingHistoryItems: [],
        thought: { subject: title },
        cancelOngoingRequest: vi.fn(),
      });

      // Act: Render the container
      const { unmount } = render(
        <AppContainer
          config={mockConfig}
          settings={mockSettingsWithTitleEnabled}
          version="1.0.0"
          initializationResult={mockInitResult}
        />,
      );

      // Assert: Check that the correct ANSI escape sequence is used
      const titleWrites = mockStdout.write.mock.calls.filter((call) =>
        call[0].includes('\x1b]2;'),
      );
      expect(titleWrites).toHaveLength(1);
      const expectedEscapeSequence = `\x1b]2;${title.padEnd(80, ' ')}\x07`;
      expect(titleWrites[0][0]).toBe(expectedEscapeSequence);
      unmount();
    });

    it('should use CLI_TITLE environment variable when set', () => {
      // Arrange: Set up mock settings with showStatusInTitle enabled
      const mockSettingsWithTitleEnabled = {
        ...mockSettings,
        merged: {
          ...mockSettings.merged,
          ui: {
            ...mockSettings.merged.ui,
            showStatusInTitle: true,
            hideWindowTitle: false,
          },
        },
      } as unknown as LoadedSettings;

      // Mock CLI_TITLE environment variable
      vi.stubEnv('CLI_TITLE', 'Custom Gemini Title');

      // Mock the streaming state as Idle with no thought
      mockedUseGeminiStream.mockReturnValue({
        streamingState: 'idle',
        submitQuery: vi.fn(),
        initError: null,
        pendingHistoryItems: [],
        thought: null,
        cancelOngoingRequest: vi.fn(),
      });

      // Act: Render the container
      const { unmount } = render(
        <AppContainer
          config={mockConfig}
          settings={mockSettingsWithTitleEnabled}
          version="1.0.0"
          initializationResult={mockInitResult}
        />,
      );

      // Assert: Check that title was updated with CLI_TITLE value
      const titleWrites = mockStdout.write.mock.calls.filter((call) =>
        call[0].includes('\x1b]2;'),
      );
      expect(titleWrites).toHaveLength(1);
      expect(titleWrites[0][0]).toBe(
        `\x1b]2;${'Custom Gemini Title'.padEnd(80, ' ')}\x07`,
      );
      unmount();
    });
  });

  describe('Queue Error Message', () => {
    beforeEach(() => {
      vi.useFakeTimers();
    });

    afterEach(() => {
      vi.useRealTimers();
    });

    it('should set and clear the queue error message after a timeout', async () => {
      const { rerender } = render(
        <AppContainer
          config={mockConfig}
          settings={mockSettings}
          version="1.0.0"
          initializationResult={mockInitResult}
        />,
      );

      expect(capturedUIState.queueErrorMessage).toBeNull();

      capturedUIActions.setQueueErrorMessage('Test error');
      rerender(
        <AppContainer
          config={mockConfig}
          settings={mockSettings}
          version="1.0.0"
          initializationResult={mockInitResult}
        />,
      );
      expect(capturedUIState.queueErrorMessage).toBe('Test error');

      vi.advanceTimersByTime(3000);
      rerender(
        <AppContainer
          config={mockConfig}
          settings={mockSettings}
          version="1.0.0"
          initializationResult={mockInitResult}
        />,
      );
      expect(capturedUIState.queueErrorMessage).toBeNull();
    });

    it('should reset the timer if a new error message is set', async () => {
      const { rerender } = render(
        <AppContainer
          config={mockConfig}
          settings={mockSettings}
          version="1.0.0"
          initializationResult={mockInitResult}
        />,
      );

      capturedUIActions.setQueueErrorMessage('First error');
      rerender(
        <AppContainer
          config={mockConfig}
          settings={mockSettings}
          version="1.0.0"
          initializationResult={mockInitResult}
        />,
      );
      expect(capturedUIState.queueErrorMessage).toBe('First error');

      vi.advanceTimersByTime(1500);

      capturedUIActions.setQueueErrorMessage('Second error');
      rerender(
        <AppContainer
          config={mockConfig}
          settings={mockSettings}
          version="1.0.0"
          initializationResult={mockInitResult}
        />,
      );
      expect(capturedUIState.queueErrorMessage).toBe('Second error');

      vi.advanceTimersByTime(2000);
      rerender(
        <AppContainer
          config={mockConfig}
          settings={mockSettings}
          version="1.0.0"
          initializationResult={mockInitResult}
        />,
      );
      expect(capturedUIState.queueErrorMessage).toBe('Second error');

      // 5. Advance time past the 3 second timeout from the second message
      vi.advanceTimersByTime(1000);
      rerender(
        <AppContainer
          config={mockConfig}
          settings={mockSettings}
          version="1.0.0"
          initializationResult={mockInitResult}
        />,
      );
      expect(capturedUIState.queueErrorMessage).toBeNull();
    });
  });

  describe('Terminal Height Calculation', () => {
    const mockedMeasureElement = measureElement as Mock;
    const mockedUseTerminalSize = useTerminalSize as Mock;

    it('should prevent terminal height from being less than 1', () => {
      const resizePtySpy = vi.spyOn(ShellExecutionService, 'resizePty');
      // Arrange: Simulate a small terminal and a large footer
      mockedUseTerminalSize.mockReturnValue({ columns: 80, rows: 5 });
      mockedMeasureElement.mockReturnValue({ width: 80, height: 10 }); // Footer is taller than the screen

      mockedUseGeminiStream.mockReturnValue({
        streamingState: 'idle',
        submitQuery: vi.fn(),
        initError: null,
        pendingHistoryItems: [],
        thought: null,
        cancelOngoingRequest: vi.fn(),
        activePtyId: 'some-id',
      });

      render(
        <AppContainer
          config={mockConfig}
          settings={mockSettings}
          version="1.0.0"
          initializationResult={mockInitResult}
        />,
      );

      // Assert: The shell should be resized to a minimum height of 1, not a negative number.
      // The old code would have tried to set a negative height.
      expect(resizePtySpy).toHaveBeenCalled();
      const lastCall =
        resizePtySpy.mock.calls[resizePtySpy.mock.calls.length - 1];
      // Check the height argument specifically
      expect(lastCall[2]).toBe(1);
    });
  });

  describe('Keyboard Input Handling (CTRL+C / CTRL+D)', () => {
    let handleGlobalKeypress: (key: Key) => void;
    let mockHandleSlashCommand: Mock;
    let mockCancelOngoingRequest: Mock;
    let rerender: () => void;

    // Helper function to reduce boilerplate in tests
    const setupKeypressTest = () => {
      const { rerender: inkRerender } = render(
        <AppContainer
          config={mockConfig}
          settings={mockSettings}
          version="1.0.0"
          initializationResult={mockInitResult}
        />,
      );

      rerender = () =>
        inkRerender(
          <AppContainer
            config={mockConfig}
            settings={mockSettings}
            version="1.0.0"
            initializationResult={mockInitResult}
          />,
        );
    };

    const pressKey = (key: Partial<Key>, times = 1) => {
      for (let i = 0; i < times; i++) {
        handleGlobalKeypress({
          name: 'c',
          ctrl: false,
          meta: false,
          shift: false,
          ...key,
        } as Key);
        rerender();
      }
    };

    beforeEach(() => {
      // Capture the keypress handler from the AppContainer
      mockedUseKeypress.mockImplementation((callback: (key: Key) => void) => {
        handleGlobalKeypress = callback;
      });

      // Mock slash command handler
      mockHandleSlashCommand = vi.fn();
      mockedUseSlashCommandProcessor.mockReturnValue({
        handleSlashCommand: mockHandleSlashCommand,
        slashCommands: [],
        pendingHistoryItems: [],
        commandContext: {},
        shellConfirmationRequest: null,
        confirmationRequest: null,
      });

      // Mock request cancellation
      mockCancelOngoingRequest = vi.fn();
      mockedUseGeminiStream.mockReturnValue({
        streamingState: 'idle',
        submitQuery: vi.fn(),
        initError: null,
        pendingHistoryItems: [],
        thought: null,
        cancelOngoingRequest: mockCancelOngoingRequest,
      });

      // Default empty text buffer
      mockedUseTextBuffer.mockReturnValue({
        text: '',
        setText: vi.fn(),
      });

      vi.useFakeTimers();
    });

    afterEach(() => {
      vi.useRealTimers();
    });

    describe('CTRL+C', () => {
      it('should cancel ongoing request on first press', () => {
        mockedUseGeminiStream.mockReturnValue({
          streamingState: 'responding',
          submitQuery: vi.fn(),
          initError: null,
          pendingHistoryItems: [],
          thought: null,
          cancelOngoingRequest: mockCancelOngoingRequest,
        });
        setupKeypressTest();

        pressKey({ name: 'c', ctrl: true });

        expect(mockCancelOngoingRequest).toHaveBeenCalledTimes(1);
        expect(mockHandleSlashCommand).not.toHaveBeenCalled();
      });

      it('should quit on second press', () => {
        setupKeypressTest();

        pressKey({ name: 'c', ctrl: true }, 2);

        expect(mockCancelOngoingRequest).toHaveBeenCalledTimes(2);
        expect(mockHandleSlashCommand).toHaveBeenCalledWith('/quit');
      });

      it('should reset press count after a timeout', () => {
        setupKeypressTest();

        pressKey({ name: 'c', ctrl: true });
        expect(mockHandleSlashCommand).not.toHaveBeenCalled();

        // Advance timer past the reset threshold
        vi.advanceTimersByTime(1001);

        pressKey({ name: 'c', ctrl: true });
        expect(mockHandleSlashCommand).not.toHaveBeenCalled();
      });
    });

    describe('CTRL+D', () => {
      it('should do nothing if text buffer is not empty', () => {
        mockedUseTextBuffer.mockReturnValue({
          text: 'some text',
          setText: vi.fn(),
        });
        setupKeypressTest();

        pressKey({ name: 'd', ctrl: true }, 2);

        expect(mockHandleSlashCommand).not.toHaveBeenCalled();
      });

      it('should quit on second press if buffer is empty', () => {
        setupKeypressTest();

        pressKey({ name: 'd', ctrl: true }, 2);

        expect(mockHandleSlashCommand).toHaveBeenCalledWith('/quit');
      });

      it('should reset press count after a timeout', () => {
        setupKeypressTest();

        pressKey({ name: 'd', ctrl: true });
        expect(mockHandleSlashCommand).not.toHaveBeenCalled();

        // Advance timer past the reset threshold
        vi.advanceTimersByTime(1001);

        pressKey({ name: 'd', ctrl: true });
        expect(mockHandleSlashCommand).not.toHaveBeenCalled();
      });
    });
  });

  describe('Model Dialog Integration', () => {
    it('should provide isModelDialogOpen in the UIStateContext', () => {
      mockedUseModelCommand.mockReturnValue({
        isModelDialogOpen: true,
        openModelDialog: vi.fn(),
        closeModelDialog: vi.fn(),
      });

      render(
        <AppContainer
          config={mockConfig}
          settings={mockSettings}
          version="1.0.0"
          initializationResult={mockInitResult}
        />,
      );

      expect(capturedUIState.isModelDialogOpen).toBe(true);
    });

    it('should provide model dialog actions in the UIActionsContext', () => {
      const mockCloseModelDialog = vi.fn();

      mockedUseModelCommand.mockReturnValue({
        isModelDialogOpen: false,
        openModelDialog: vi.fn(),
        closeModelDialog: mockCloseModelDialog,
      });

      render(
        <AppContainer
          config={mockConfig}
          settings={mockSettings}
          version="1.0.0"
          initializationResult={mockInitResult}
        />,
      );

      // Verify that the actions are correctly passed through context
      capturedUIActions.closeModelDialog();
      expect(mockCloseModelDialog).toHaveBeenCalled();
    });
  });

  describe('CoreEvents Integration', () => {
    it('subscribes to UserFeedback and drains backlog on mount', () => {
      render(
        <AppContainer
          config={mockConfig}
          settings={mockSettings}
          version="1.0.0"
          initializationResult={mockInitResult}
        />,
      );

      expect(mockCoreEvents.on).toHaveBeenCalledWith(
        CoreEvent.UserFeedback,
        expect.any(Function),
      );
      expect(mockCoreEvents.drainFeedbackBacklog).toHaveBeenCalledTimes(1);
    });

    it('unsubscribes from UserFeedback on unmount', () => {
      const { unmount } = render(
        <AppContainer
          config={mockConfig}
          settings={mockSettings}
          version="1.0.0"
          initializationResult={mockInitResult}
        />,
      );

      unmount();

      expect(mockCoreEvents.off).toHaveBeenCalledWith(
        CoreEvent.UserFeedback,
        expect.any(Function),
      );
    });

    it('adds history item when UserFeedback event is received', () => {
      render(
        <AppContainer
          config={mockConfig}
          settings={mockSettings}
          version="1.0.0"
          initializationResult={mockInitResult}
        />,
      );

      // Get the registered handler
      const handler = mockCoreEvents.on.mock.calls.find(
        (call: unknown[]) => call[0] === CoreEvent.UserFeedback,
      )?.[1];
      expect(handler).toBeDefined();

      // Simulate an event
      const payload: UserFeedbackPayload = {
        severity: 'error',
        message: 'Test error message',
      };
      handler(payload);

      expect(mockedUseHistory().addItem).toHaveBeenCalledWith(
        expect.objectContaining({
          type: 'error',
          text: 'Test error message',
        }),
        expect.any(Number),
      );
    });
  });
});<|MERGE_RESOLUTION|>--- conflicted
+++ resolved
@@ -131,12 +131,8 @@
 import { useKeypress, type Key } from './hooks/useKeypress.js';
 import { measureElement } from 'ink';
 import { useTerminalSize } from './hooks/useTerminalSize.js';
-<<<<<<< HEAD
 import { ShellExecutionService } from '@thacio/auditaria-cli-core';
-=======
-import { ShellExecutionService } from '@google/gemini-cli-core';
 import { type ExtensionManager } from '../config/extension-manager.js';
->>>>>>> 1b302dee
 
 describe('AppContainer State Management', () => {
   let mockConfig: Config;
