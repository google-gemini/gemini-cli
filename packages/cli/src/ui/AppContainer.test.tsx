--- conflicted
+++ resolved
@@ -1918,13 +1918,8 @@
         unmount = result.unmount;
       });
       await waitFor(() => {
-<<<<<<< HEAD
         expect(capturedUIState.banner.bannerText).toBeDefined();
         unmount();
-=======
-        expect(capturedUIState.bannerData.defaultText).toBeDefined();
-        unmount!();
->>>>>>> 3c92bdb1
       });
     });
   });
