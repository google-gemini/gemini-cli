--- conflicted
+++ resolved
@@ -37,16 +37,12 @@
   emit: vi.fn(),
 }));
 
-<<<<<<< HEAD
-vi.mock('@thacio/auditaria-cli-core', async (importOriginal) => {
-=======
 // Mock IdeClient
 const mockIdeClient = vi.hoisted(() => ({
   getInstance: vi.fn().mockReturnValue(new Promise(() => {})),
 }));
 
-vi.mock('@google/gemini-cli-core', async (importOriginal) => {
->>>>>>> b644f037
+vi.mock('@thacio/auditaria-cli-core', async (importOriginal) => {
   const actual =
     await importOriginal<typeof import('@thacio/auditaria-cli-core')>();
   return {
