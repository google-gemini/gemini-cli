/**
 * @license
 * Copyright 2025 Google LLC
 * SPDX-License-Identifier: Apache-2.0
 */

import {
  useMemo,
  useState,
  useCallback,
  useEffect,
  useRef,
  useLayoutEffect,
} from 'react';
import { type DOMElement, measureElement } from 'ink';
import { App } from './App.js';
import { AppContext } from './contexts/AppContext.js';
import { UIStateContext, type UIState } from './contexts/UIStateContext.js';
import {
  UIActionsContext,
  type UIActions,
} from './contexts/UIActionsContext.js';
import { ConfigContext } from './contexts/ConfigContext.js';
import {
  type HistoryItem,
  ToolCallStatus,
  type HistoryItemWithoutId,
  AuthState,
  StreamingState,
  MessageType,
} from './types.js';
import {
  type EditorType,
  type Config,
  type IdeInfo,
  type IdeContext,
  type UserTierId,
  type UserFeedbackPayload,
  DEFAULT_GEMINI_FLASH_MODEL,
  IdeClient,
  ideContextStore,
  getErrorMessage,
  getAllGeminiMdFilenames,
  AuthType,
  clearCachedCredentialFile,
  t,
  recordExitFail,
  ShellExecutionService,
  debugLogger,
<<<<<<< HEAD
  type DiscoveredMCPTool,
} from '@thacio/auditaria-cli-core';
=======
  coreEvents,
  CoreEvent,
} from '@google/gemini-cli-core';
>>>>>>> 3a501196
import { validateAuthMethod } from '../config/auth.js';
import { loadHierarchicalGeminiMemory } from '../config/config.js';
import process from 'node:process';
import { useHistory } from './hooks/useHistoryManager.js';
import { useMemoryMonitor } from './hooks/useMemoryMonitor.js';
import { useThemeCommand } from './hooks/useThemeCommand.js';
import { useAuthCommand } from './auth/useAuth.js';
import { useQuotaAndFallback } from './hooks/useQuotaAndFallback.js';
import { useEditorSettings } from './hooks/useEditorSettings.js';
import { useSettingsCommand } from './hooks/useSettingsCommand.js';
import { useLanguageCommand } from './hooks/useLanguageCommand.js';
import { useModelCommand } from './hooks/useModelCommand.js';
import { useSlashCommandProcessor } from './hooks/slashCommandProcessor.js';
import { useVimMode } from './contexts/VimModeContext.js';
import { useConsoleMessages } from './hooks/useConsoleMessages.js';
import { useTerminalSize } from './hooks/useTerminalSize.js';
import { calculatePromptWidths } from './components/InputPrompt.js';
import { useStdout, useStdin } from 'ink';
import { calculateMainAreaWidth } from './utils/ui-sizing.js';
import ansiEscapes from 'ansi-escapes';
import * as fs from 'node:fs';
import { basename } from 'node:path';
import { computeWindowTitle } from '../utils/windowTitle.js';
import { useTextBuffer } from './components/shared/text-buffer.js';
import { useLogger } from './hooks/useLogger.js';
import { useGeminiStream } from './hooks/useGeminiStream.js';
import { useVim } from './hooks/vim.js';
import { type LoadedSettings, SettingScope } from '../config/settings.js';
import { type InitializationResult } from '../core/initializer.js';
import { useFocus } from './hooks/useFocus.js';
import { useBracketedPaste } from './hooks/useBracketedPaste.js';
import { useKeypress, type Key } from './hooks/useKeypress.js';
import { keyMatchers, Command } from './keyMatchers.js';
import { useLoadingIndicator } from './hooks/useLoadingIndicator.js';
import { useFolderTrust } from './hooks/useFolderTrust.js';
import { useIdeTrustListener } from './hooks/useIdeTrustListener.js';
import { type IdeIntegrationNudgeResult } from './IdeIntegrationNudge.js';
import { appEvents, AppEvent } from '../utils/events.js';
import { type UpdateObject } from './utils/updateCheck.js';
import { setUpdateHandler } from '../utils/handleAutoUpdate.js';
import { ConsolePatcher } from './utils/ConsolePatcher.js';
import { registerCleanup, runExitCleanup } from '../utils/cleanup.js';
import { useMessageQueue } from './hooks/useMessageQueue.js';
import { useAutoAcceptIndicator } from './hooks/useAutoAcceptIndicator.js';
import { useSessionStats } from './contexts/SessionContext.js';
import { useGitBranchName } from './hooks/useGitBranchName.js';
// WEB_INTERFACE_START: Import hooks for web interface support
import { useWebInterface } from './contexts/WebInterfaceContext.js';
import { type PartListUnion } from '@google/genai'; // For multimodal support
import { useSubmitQueryRegistration } from './contexts/SubmitQueryContext.js';
import { useFooter } from './contexts/FooterContext.js';
import { useLoadingState } from './contexts/LoadingStateContext.js';
import { useToolConfirmation } from './contexts/ToolConfirmationContext.js';
import { useTerminalCapture } from './contexts/TerminalCaptureContext.js';
import { useKeypressContext } from './contexts/KeypressContext.js';
// WEB_INTERFACE_END
import { useExtensionUpdates } from './hooks/useExtensionUpdates.js';
import { ShellFocusContext } from './contexts/ShellFocusContext.js';
import { ExtensionEnablementManager } from '../config/extensions/extensionEnablement.js';

const CTRL_EXIT_PROMPT_DURATION_MS = 1000;
const QUEUE_ERROR_DISPLAY_DURATION_MS = 3000;

function isToolExecuting(pendingHistoryItems: HistoryItemWithoutId[]) {
  return pendingHistoryItems.some((item) => {
    if (item && item.type === 'tool_group') {
      return item.tools.some(
        (tool) => ToolCallStatus.Executing === tool.status,
      );
    }
    return false;
  });
}

interface AppContainerProps {
  config: Config;
  settings: LoadedSettings;
  startupWarnings?: string[];
  version: string;
  initializationResult: InitializationResult;
}

/**
 * The fraction of the terminal width to allocate to the shell.
 * This provides horizontal padding.
 */
const SHELL_WIDTH_FRACTION = 0.89;

/**
 * The number of lines to subtract from the available terminal height
 * for the shell. This provides vertical padding and space for other UI elements.
 */
const SHELL_HEIGHT_PADDING = 10;

export const AppContainer = (props: AppContainerProps) => {
  const { settings, config, initializationResult } = props;
  const historyManager = useHistory();
  useMemoryMonitor(historyManager);
  const [corgiMode, setCorgiMode] = useState(false);
  const [debugMessage, setDebugMessage] = useState<string>('');
  const [quittingMessages, setQuittingMessages] = useState<
    HistoryItem[] | null
  >(null);
  const [showPrivacyNotice, setShowPrivacyNotice] = useState<boolean>(false);
  const [themeError, setThemeError] = useState<string | null>(
    initializationResult.themeError,
  );
  const [isProcessing, setIsProcessing] = useState<boolean>(false);
  const [embeddedShellFocused, setEmbeddedShellFocused] = useState(false);
  const [showDebugProfiler, setShowDebugProfiler] = useState(false);

  const [geminiMdFileCount, setGeminiMdFileCount] = useState<number>(
    initializationResult.geminiMdFileCount,
  );
  const [shellModeActive, setShellModeActive] = useState(false);
  const [modelSwitchedFromQuotaError, setModelSwitchedFromQuotaError] =
    useState<boolean>(false);
  const [historyRemountKey, setHistoryRemountKey] = useState(0);
  const [updateInfo, setUpdateInfo] = useState<UpdateObject | null>(null);
  const [isTrustedFolder, setIsTrustedFolder] = useState<boolean | undefined>(
    config.isTrustedFolder(),
  );

  const [queueErrorMessage, setQueueErrorMessage] = useState<string | null>(
    null,
  );

  const extensions = config.getExtensions();
  const [extensionEnablementManager] = useState<ExtensionEnablementManager>(
    new ExtensionEnablementManager(config.getEnabledExtensions()),
  );
  const {
    extensionsUpdateState,
    extensionsUpdateStateInternal,
    dispatchExtensionStateUpdate,
    confirmUpdateExtensionRequests,
    addConfirmUpdateExtensionRequest,
  } = useExtensionUpdates(
    extensions,
    extensionEnablementManager,
    historyManager.addItem,
    config.getWorkingDir(),
  );

  const [isPermissionsDialogOpen, setPermissionsDialogOpen] = useState(false);
  const openPermissionsDialog = useCallback(
    () => setPermissionsDialogOpen(true),
    [],
  );
  const closePermissionsDialog = useCallback(
    () => setPermissionsDialogOpen(false),
    [],
  );

  const toggleDebugProfiler = useCallback(
    () => setShowDebugProfiler((prev) => !prev),
    [],
  );

  // Helper to determine the effective model, considering the fallback state.
  const getEffectiveModel = useCallback(() => {
    if (config.isInFallbackMode()) {
      return DEFAULT_GEMINI_FLASH_MODEL;
    }
    return config.getModel();
  }, [config]);

  const [currentModel, setCurrentModel] = useState(getEffectiveModel());

  const [userTier, setUserTier] = useState<UserTierId | undefined>(undefined);

  const [isConfigInitialized, setConfigInitialized] = useState(false);

  const logger = useLogger(config.storage);
  const [userMessages, setUserMessages] = useState<string[]>([]);

  // Terminal and layout hooks
  const { columns: terminalWidth, rows: terminalHeight } = useTerminalSize();
  const { stdin, setRawMode } = useStdin();
  const { stdout } = useStdout();

  // Additional hooks moved from App.tsx
  const { stats: sessionStats } = useSessionStats();
  const branchName = useGitBranchName(config.getTargetDir());

  // Layout measurements
  const mainControlsRef = useRef<DOMElement>(null);
  // For performance profiling only
  const rootUiRef = useRef<DOMElement>(null);
  const originalTitleRef = useRef(
    computeWindowTitle(basename(config.getTargetDir())),
  );
  const lastTitleRef = useRef<string | null>(null);
  const staticExtraHeight = 3;

  useEffect(() => {
    (async () => {
      // Note: the program will not work if this fails so let errors be
      // handled by the global catch.
      await config.initialize();
      setConfigInitialized(true);
    })();
    registerCleanup(async () => {
      const ideClient = await IdeClient.getInstance();
      await ideClient.disconnect();
    });
  }, [config]);

  useEffect(
    () => setUpdateHandler(historyManager.addItem, setUpdateInfo),
    [historyManager.addItem],
  );

  // Watch for model changes (e.g., from Flash fallback)
  useEffect(() => {
    const checkModelChange = () => {
      const effectiveModel = getEffectiveModel();
      if (effectiveModel !== currentModel) {
        setCurrentModel(effectiveModel);
      }
    };

    checkModelChange();
    const interval = setInterval(checkModelChange, 1000); // Check every second

    return () => clearInterval(interval);
  }, [config, currentModel, getEffectiveModel]);

  const {
    consoleMessages,
    handleNewMessage,
    clearConsoleMessages: clearConsoleMessagesState,
  } = useConsoleMessages();

  useEffect(() => {
    const consolePatcher = new ConsolePatcher({
      onNewMessage: handleNewMessage,
      debugMode: config.getDebugMode(),
    });
    consolePatcher.patch();
    registerCleanup(consolePatcher.cleanup);
  }, [handleNewMessage, config]);

  const mainAreaWidth = calculateMainAreaWidth(terminalWidth, settings);
  // Derive widths for InputPrompt using shared helper
  const { inputWidth, suggestionsWidth } = useMemo(() => {
    const { inputWidth, suggestionsWidth } =
      calculatePromptWidths(mainAreaWidth);
    return { inputWidth, suggestionsWidth };
  }, [mainAreaWidth]);

  const staticAreaMaxItemHeight = Math.max(terminalHeight * 4, 100);

  const isValidPath = useCallback((filePath: string): boolean => {
    try {
      return fs.existsSync(filePath) && fs.statSync(filePath).isFile();
    } catch (_e) {
      return false;
    }
  }, []);

  const buffer = useTextBuffer({
    initialText: '',
    viewport: { height: 10, width: inputWidth },
    stdin,
    setRawMode,
    isValidPath,
    shellModeActive,
  });

  useEffect(() => {
    const fetchUserMessages = async () => {
      const pastMessagesRaw = (await logger?.getPreviousUserMessages()) || [];
      const currentSessionUserMessages = historyManager.history
        .filter(
          (item): item is HistoryItem & { type: 'user'; text: string } =>
            item.type === 'user' &&
            typeof item.text === 'string' &&
            item.text.trim() !== '',
        )
        .map((item) => item.text)
        .reverse();
      const combinedMessages = [
        ...currentSessionUserMessages,
        ...pastMessagesRaw,
      ];
      const deduplicatedMessages: string[] = [];
      if (combinedMessages.length > 0) {
        deduplicatedMessages.push(combinedMessages[0]);
        for (let i = 1; i < combinedMessages.length; i++) {
          if (combinedMessages[i] !== combinedMessages[i - 1]) {
            deduplicatedMessages.push(combinedMessages[i]);
          }
        }
      }
      setUserMessages(deduplicatedMessages.reverse());
    };
    fetchUserMessages();
  }, [historyManager.history, logger]);

  const refreshStatic = useCallback(() => {
    stdout.write(ansiEscapes.clearTerminal);
    setHistoryRemountKey((prev) => prev + 1);
  }, [setHistoryRemountKey, stdout]);

  const {
    isThemeDialogOpen,
    openThemeDialog,
    closeThemeDialog,
    handleThemeSelect,
    handleThemeHighlight,
  } = useThemeCommand(
    settings,
    setThemeError,
    historyManager.addItem,
    initializationResult.themeError,
  );

  const { authState, setAuthState, authError, onAuthError } = useAuthCommand(
    settings,
    config,
  );

  const { proQuotaRequest, handleProQuotaChoice } = useQuotaAndFallback({
    config,
    historyManager,
    userTier,
    setAuthState,
    setModelSwitchedFromQuotaError,
  });

  // Derive auth state variables for backward compatibility with UIStateContext
  const isAuthDialogOpen = authState === AuthState.Updating;
  const isAuthenticating = authState === AuthState.Unauthenticated;

  // Create handleAuthSelect wrapper for backward compatibility
  const handleAuthSelect = useCallback(
    async (authType: AuthType | undefined, scope: SettingScope) => {
      if (authType) {
        await clearCachedCredentialFile();
        settings.setValue(scope, 'security.auth.selectedType', authType);

        try {
          await config.refreshAuth(authType);
          setAuthState(AuthState.Authenticated);
        } catch (e) {
          onAuthError(
            `Failed to authenticate: ${e instanceof Error ? e.message : String(e)}`,
          );
          return;
        }

        if (
          authType === AuthType.LOGIN_WITH_GOOGLE &&
          config.isBrowserLaunchSuppressed()
        ) {
          await runExitCleanup();
          debugLogger.log(`
----------------------------------------------------------------
Logging in with Google... Please restart Gemini CLI to continue.
----------------------------------------------------------------
          `);
          process.exit(0);
        }
      }
      setAuthState(AuthState.Authenticated);
    },
    [settings, config, setAuthState, onAuthError],
  );

  // Sync user tier from config when authentication changes
  useEffect(() => {
    // Only sync when not currently authenticating
    if (authState === AuthState.Authenticated) {
      setUserTier(config.getUserTier());
    }
  }, [config, authState]);

  // Check for enforced auth type mismatch
  useEffect(() => {
    if (
      settings.merged.security?.auth?.enforcedType &&
      settings.merged.security?.auth.selectedType &&
      settings.merged.security?.auth.enforcedType !==
        settings.merged.security?.auth.selectedType
    ) {
      onAuthError(
        `Authentication is enforced to be ${settings.merged.security?.auth.enforcedType}, but you are currently using ${settings.merged.security?.auth.selectedType}.`,
      );
    } else if (
      settings.merged.security?.auth?.selectedType &&
      !settings.merged.security?.auth?.useExternal
    ) {
      const error = validateAuthMethod(
        settings.merged.security.auth.selectedType,
      );
      if (error) {
        onAuthError(error);
      }
    }
  }, [
    settings.merged.security?.auth?.selectedType,
    settings.merged.security?.auth?.enforcedType,
    settings.merged.security?.auth?.useExternal,
    onAuthError,
  ]);

  const [editorError, setEditorError] = useState<string | null>(null);
  const {
    isEditorDialogOpen,
    openEditorDialog,
    handleEditorSelect,
    exitEditorDialog,
  } = useEditorSettings(settings, setEditorError, historyManager.addItem);

  const [languageError, setLanguageError] = useState<string | null>(null);
  const { isLanguageDialogOpen, openLanguageDialog, handleLanguageSelect } =
    useLanguageCommand(
      settings,
      setLanguageError,
      historyManager.addItem,
      refreshStatic,
    );

  const { isSettingsDialogOpen, openSettingsDialog, closeSettingsDialog } =
    useSettingsCommand();

  const { isModelDialogOpen, openModelDialog, closeModelDialog } =
    useModelCommand();

  const { toggleVimEnabled } = useVimMode();

  const slashCommandActions = useMemo(
    () => ({
      openAuthDialog: () => setAuthState(AuthState.Updating),
      openThemeDialog,
      openEditorDialog,
      openLanguageDialog,
      openPrivacyNotice: () => setShowPrivacyNotice(true),
      openSettingsDialog,
      openModelDialog,
      openPermissionsDialog,
      quit: (messages: HistoryItem[]) => {
        setQuittingMessages(messages);
        setTimeout(async () => {
          await runExitCleanup();
          process.exit(0);
        }, 100);
      },
      setDebugMessage,
      toggleCorgiMode: () => setCorgiMode((prev) => !prev),
      toggleDebugProfiler,
      dispatchExtensionStateUpdate,
      addConfirmUpdateExtensionRequest,
    }),
    [
      setAuthState,
      openThemeDialog,
      openEditorDialog,
      openLanguageDialog,
      openSettingsDialog,
      openModelDialog,
      setQuittingMessages,
      setDebugMessage,
      setShowPrivacyNotice,
      setCorgiMode,
      dispatchExtensionStateUpdate,
      openPermissionsDialog,
      addConfirmUpdateExtensionRequest,
      toggleDebugProfiler,
    ],
  );

  const {
    handleSlashCommand,
    slashCommands,
    pendingHistoryItems: pendingSlashCommandHistoryItems,
    commandContext,
    shellConfirmationRequest,
    confirmationRequest,
  } = useSlashCommandProcessor(
    config,
    settings,
    historyManager.addItem,
    historyManager.clearItems,
    historyManager.loadHistory,
    refreshStatic,
    toggleVimEnabled,
    setIsProcessing,
    setGeminiMdFileCount,
    slashCommandActions,
    extensionsUpdateStateInternal,
    isConfigInitialized,
  );

  const performMemoryRefresh = useCallback(async () => {
    historyManager.addItem(
      {
        type: MessageType.INFO,
        text: t(
          'app.memory_refreshing',
          'Refreshing hierarchical memory (GEMINI.md or other context files)...',
        ),
      },
      Date.now(),
    );
    try {
      const { memoryContent, fileCount, filePaths } =
        await loadHierarchicalGeminiMemory(
          process.cwd(),
          settings.merged.context?.loadMemoryFromIncludeDirectories
            ? config.getWorkspaceContext().getDirectories()
            : [],
          config.getDebugMode(),
          config.getFileService(),
          settings.merged,
          config.getExtensions(),
          config.isTrustedFolder(),
          settings.merged.context?.importFormat || 'tree', // Use setting or default to 'tree'
          config.getFileFilteringOptions(),
        );

      config.setUserMemory(memoryContent);
      config.setGeminiMdFileCount(fileCount);
      config.setGeminiMdFilePaths(filePaths);

      setGeminiMdFileCount(fileCount);

      historyManager.addItem(
        {
          type: MessageType.INFO,
          text:
            memoryContent.length > 0
              ? t(
                  'app.memory_refreshed_success',
                  'Memory refreshed successfully. Loaded {chars} characters from {count} file(s).',
                  { chars: memoryContent.length, count: fileCount },
                )
              : t(
                  'app.memory_refreshed_no_content',
                  'Memory refreshed successfully. No memory content found.',
                ),
        },
        Date.now(),
      );
      if (config.getDebugMode()) {
        debugLogger.log(
          `[DEBUG] Refreshed memory content in config: ${memoryContent.substring(
            0,
            200,
          )}...`,
        );
      }
    } catch (error) {
      const errorMessage = getErrorMessage(error);
      historyManager.addItem(
        {
          type: MessageType.ERROR,
          text: t(
            'app.memory_refresh_error',
            'Error refreshing memory: {error}',
            { error: errorMessage },
          ),
        },
        Date.now(),
      );
      console.error('Error refreshing memory:', error);
    }
  }, [config, historyManager, settings.merged]);

  const cancelHandlerRef = useRef<() => void>(() => {});

  const getPreferredEditor = useCallback(
    () => settings.merged.general?.preferredEditor as EditorType,
    [settings.merged.general?.preferredEditor],
  );

  const onCancelSubmit = useCallback(() => {
    cancelHandlerRef.current();
  }, []);

  const {
    streamingState,
    submitQuery,
    initError,
    pendingHistoryItems: pendingGeminiHistoryItems,
    thought,
    cancelOngoingRequest,
    handleApprovalModeChange,
    activePtyId,
    loopDetectionConfirmationRequest,
  } = useGeminiStream(
    config.getGeminiClient(),
    historyManager.history,
    historyManager.addItem,
    config,
    settings,
    setDebugMessage,
    handleSlashCommand,
    shellModeActive,
    getPreferredEditor,
    onAuthError,
    performMemoryRefresh,
    modelSwitchedFromQuotaError,
    setModelSwitchedFromQuotaError,
    refreshStatic,
    onCancelSubmit,
    setEmbeddedShellFocused,
    terminalWidth,
    terminalHeight,
    embeddedShellFocused,
  );

  // Auto-accept indicator
  const showAutoAcceptIndicator = useAutoAcceptIndicator({
    config,
    addItem: historyManager.addItem,
    onApprovalModeChange: handleApprovalModeChange,
  });

  const {
    messageQueue,
    addMessage,
    clearQueue,
    getQueuedMessagesText,
    popAllMessages,
  } = useMessageQueue({
    isConfigInitialized,
    streamingState,
    submitQuery,
  });

  cancelHandlerRef.current = useCallback(() => {
    const pendingHistoryItems = [
      ...pendingSlashCommandHistoryItems,
      ...pendingGeminiHistoryItems,
    ];
    if (isToolExecuting(pendingHistoryItems)) {
      buffer.setText(''); // Just clear the prompt
      return;
    }

    const lastUserMessage = userMessages.at(-1);
    let textToSet = lastUserMessage || '';

    const queuedText = getQueuedMessagesText();
    if (queuedText) {
      textToSet = textToSet ? `${textToSet}\n\n${queuedText}` : queuedText;
      clearQueue();
    }

    if (textToSet) {
      buffer.setText(textToSet);
    }
  }, [
    buffer,
    userMessages,
    getQueuedMessagesText,
    clearQueue,
    pendingSlashCommandHistoryItems,
    pendingGeminiHistoryItems,
  ]);

  const handleFinalSubmit = useCallback(
    (submittedValue: string) => {
      addMessage(submittedValue);
    },
    [addMessage],
  );

  const handleClearScreen = useCallback(() => {
    historyManager.clearItems();
    clearConsoleMessagesState();
    console.clear();
    refreshStatic();
  }, [historyManager, clearConsoleMessagesState, refreshStatic]);

  const { handleInput: vimHandleInput } = useVim(buffer, handleFinalSubmit);

  /**
   * Determines if the input prompt should be active and accept user input.
   * Input is disabled during:
   * - Initialization errors
   * - Slash command processing
   * - Tool confirmations (WaitingForConfirmation state)
   * - Any future streaming states not explicitly allowed
   */
  const isInputActive =
    !initError &&
    !isProcessing &&
    !!slashCommands &&
    (streamingState === StreamingState.Idle ||
      streamingState === StreamingState.Responding) &&
    !proQuotaRequest;

  const [controlsHeight, setControlsHeight] = useState(0);

  useLayoutEffect(() => {
    if (mainControlsRef.current) {
      const fullFooterMeasurement = measureElement(mainControlsRef.current);
      if (fullFooterMeasurement.height > 0) {
        setControlsHeight(fullFooterMeasurement.height);
      }
    }
  }, [buffer, terminalWidth, terminalHeight]);

  // Compute available terminal height based on controls measurement
  const availableTerminalHeight = Math.max(
    0,
    terminalHeight - controlsHeight - staticExtraHeight - 2,
  );

  config.setShellExecutionConfig({
    terminalWidth: Math.floor(terminalWidth * SHELL_WIDTH_FRACTION),
    terminalHeight: Math.max(
      Math.floor(availableTerminalHeight - SHELL_HEIGHT_PADDING),
      1,
    ),
    pager: settings.merged.tools?.shell?.pager,
    showColor: settings.merged.tools?.shell?.showColor,
  });

  const isFocused = useFocus();
  useBracketedPaste();

  // Context file names computation
  const contextFileNames = useMemo(() => {
    const fromSettings = settings.merged.context?.fileName;
    return fromSettings
      ? Array.isArray(fromSettings)
        ? fromSettings
        : [fromSettings]
      : getAllGeminiMdFilenames();
  }, [settings.merged.context?.fileName]);

  // Initial prompt handling
  const initialPrompt = useMemo(() => config.getQuestion(), [config]);
  const initialPromptSubmitted = useRef(false);
  const geminiClient = config.getGeminiClient();

  useEffect(() => {
    if (activePtyId) {
      ShellExecutionService.resizePty(
        activePtyId,
        Math.floor(terminalWidth * SHELL_WIDTH_FRACTION),
        Math.max(Math.floor(availableTerminalHeight - SHELL_HEIGHT_PADDING), 1),
      );
    }
  }, [terminalWidth, availableTerminalHeight, activePtyId]);

  useEffect(() => {
    if (
      initialPrompt &&
      isConfigInitialized &&
      !initialPromptSubmitted.current &&
      !isAuthenticating &&
      !isAuthDialogOpen &&
      !isThemeDialogOpen &&
      !isEditorDialogOpen &&
      !showPrivacyNotice &&
      geminiClient?.isInitialized?.()
    ) {
      handleFinalSubmit(initialPrompt);
      initialPromptSubmitted.current = true;
    }
  }, [
    initialPrompt,
    isConfigInitialized,
    handleFinalSubmit,
    isAuthenticating,
    isAuthDialogOpen,
    isThemeDialogOpen,
    isEditorDialogOpen,
    showPrivacyNotice,
    geminiClient,
  ]);

  const [idePromptAnswered, setIdePromptAnswered] = useState(false);
  const [currentIDE, setCurrentIDE] = useState<IdeInfo | null>(null);

  useEffect(() => {
    const getIde = async () => {
      const ideClient = await IdeClient.getInstance();
      const currentIde = ideClient.getCurrentIde();
      setCurrentIDE(currentIde || null);
    };
    getIde();
  }, []);
  const shouldShowIdePrompt = Boolean(
    currentIDE &&
      !config.getIdeMode() &&
      !settings.merged.ide?.hasSeenNudge &&
      !idePromptAnswered,
  );

  const [showErrorDetails, setShowErrorDetails] = useState<boolean>(false);
  const [showFullTodos, setShowFullTodos] = useState<boolean>(false);
  const [renderMarkdown, setRenderMarkdown] = useState<boolean>(true);

  const [ctrlCPressCount, setCtrlCPressCount] = useState(0);
  const ctrlCTimerRef = useRef<NodeJS.Timeout | null>(null);
  const [ctrlDPressCount, setCtrlDPressCount] = useState(0);
  const ctrlDTimerRef = useRef<NodeJS.Timeout | null>(null);
  const [constrainHeight, setConstrainHeight] = useState<boolean>(true);
  const [ideContextState, setIdeContextState] = useState<
    IdeContext | undefined
  >();
  const [showEscapePrompt, setShowEscapePrompt] = useState(false);
  const [showIdeRestartPrompt, setShowIdeRestartPrompt] = useState(false);

  const { isFolderTrustDialogOpen, handleFolderTrustSelect, isRestarting } =
    useFolderTrust(settings, setIsTrustedFolder, historyManager.addItem);
  const {
    needsRestart: ideNeedsRestart,
    restartReason: ideTrustRestartReason,
  } = useIdeTrustListener();
  const isInitialMount = useRef(true);

  useEffect(() => {
    if (ideNeedsRestart) {
      // IDE trust changed, force a restart.
      setShowIdeRestartPrompt(true);
    }
  }, [ideNeedsRestart]);

  useEffect(() => {
    if (queueErrorMessage) {
      const timer = setTimeout(() => {
        setQueueErrorMessage(null);
      }, QUEUE_ERROR_DISPLAY_DURATION_MS);

      return () => clearTimeout(timer);
    }
    return undefined;
  }, [queueErrorMessage, setQueueErrorMessage]);

  useEffect(() => {
    if (isInitialMount.current) {
      isInitialMount.current = false;
      return;
    }

    const handler = setTimeout(() => {
      refreshStatic();
    }, 300);

    return () => {
      clearTimeout(handler);
    };
  }, [terminalWidth, refreshStatic]);

  useEffect(() => {
    const unsubscribe = ideContextStore.subscribe(setIdeContextState);
    setIdeContextState(ideContextStore.get());
    return unsubscribe;
  }, []);

  useEffect(() => {
    const openDebugConsole = () => {
      setShowErrorDetails(true);
      setConstrainHeight(false);
    };
    appEvents.on(AppEvent.OpenDebugConsole, openDebugConsole);

    const logErrorHandler = (errorMessage: unknown) => {
      handleNewMessage({
        type: 'error',
        content: String(errorMessage),
        count: 1,
      });
    };
    appEvents.on(AppEvent.LogError, logErrorHandler);

    return () => {
      appEvents.off(AppEvent.OpenDebugConsole, openDebugConsole);
      appEvents.off(AppEvent.LogError, logErrorHandler);
    };
  }, [handleNewMessage]);

  useEffect(() => {
    if (ctrlCTimerRef.current) {
      clearTimeout(ctrlCTimerRef.current);
      ctrlCTimerRef.current = null;
    }
    if (ctrlCPressCount > 2) {
      recordExitFail(config);
    }
    if (ctrlCPressCount > 1) {
      handleSlashCommand('/quit');
    } else {
      ctrlCTimerRef.current = setTimeout(() => {
        setCtrlCPressCount(0);
        ctrlCTimerRef.current = null;
      }, CTRL_EXIT_PROMPT_DURATION_MS);
    }
  }, [ctrlCPressCount, config, setCtrlCPressCount, handleSlashCommand]);

  useEffect(() => {
    if (ctrlDTimerRef.current) {
      clearTimeout(ctrlDTimerRef.current);
      ctrlCTimerRef.current = null;
    }
    if (ctrlDPressCount > 2) {
      recordExitFail(config);
    }
    if (ctrlDPressCount > 1) {
      handleSlashCommand('/quit');
    } else {
      ctrlDTimerRef.current = setTimeout(() => {
        setCtrlDPressCount(0);
        ctrlDTimerRef.current = null;
      }, CTRL_EXIT_PROMPT_DURATION_MS);
    }
  }, [ctrlDPressCount, config, setCtrlDPressCount, handleSlashCommand]);

  const handleEscapePromptChange = useCallback((showPrompt: boolean) => {
    setShowEscapePrompt(showPrompt);
  }, []);

  const handleIdePromptComplete = useCallback(
    (result: IdeIntegrationNudgeResult) => {
      if (result.userSelection === 'yes') {
        handleSlashCommand('/ide install');
        settings.setValue(
          SettingScope.User,
          'hasSeenIdeIntegrationNudge',
          true,
        );
      } else if (result.userSelection === 'dismiss') {
        settings.setValue(
          SettingScope.User,
          'hasSeenIdeIntegrationNudge',
          true,
        );
      }
      setIdePromptAnswered(true);
    },
    [handleSlashCommand, settings],
  );

  const { elapsedTime, currentLoadingPhrase } = useLoadingIndicator(
    streamingState,
    settings.merged.ui?.customWittyPhrases,
  );

  const handleGlobalKeypress = useCallback(
    (key: Key) => {
      // Debug log keystrokes if enabled
      if (settings.merged.general?.debugKeystrokeLogging) {
        debugLogger.log('[DEBUG] Keystroke:', JSON.stringify(key));
      }

      if (keyMatchers[Command.QUIT](key)) {
        // If the user presses Ctrl+C, we want to cancel any ongoing requests.
        // This should happen regardless of the count.
        cancelOngoingRequest?.();

        setCtrlCPressCount((prev) => prev + 1);
        return;
      } else if (keyMatchers[Command.EXIT](key)) {
        if (buffer.text.length > 0) {
          return;
        }
        setCtrlDPressCount((prev) => prev + 1);
        return;
      }

      let enteringConstrainHeightMode = false;
      if (!constrainHeight) {
        enteringConstrainHeightMode = true;
        setConstrainHeight(true);
      }

      if (keyMatchers[Command.SHOW_ERROR_DETAILS](key)) {
        setShowErrorDetails((prev) => !prev);
      } else if (keyMatchers[Command.SHOW_FULL_TODOS](key)) {
        setShowFullTodos((prev) => !prev);
      } else if (keyMatchers[Command.TOGGLE_MARKDOWN](key)) {
        setRenderMarkdown((prev) => {
          const newValue = !prev;
          // Force re-render of static content
          refreshStatic();
          return newValue;
        });
      } else if (
        keyMatchers[Command.TOGGLE_IDE_CONTEXT_DETAIL](key) &&
        config.getIdeMode() &&
        ideContextState
      ) {
        handleSlashCommand('/ide status');
      } else if (
        keyMatchers[Command.SHOW_MORE_LINES](key) &&
        !enteringConstrainHeightMode
      ) {
        setConstrainHeight(false);
      } else if (keyMatchers[Command.TOGGLE_SHELL_INPUT_FOCUS](key)) {
        if (activePtyId || embeddedShellFocused) {
          setEmbeddedShellFocused((prev) => !prev);
        }
      }
    },
    [
      constrainHeight,
      setConstrainHeight,
      setShowErrorDetails,
      config,
      ideContextState,
      setCtrlCPressCount,
      buffer.text.length,
      setCtrlDPressCount,
      handleSlashCommand,
      cancelOngoingRequest,
      activePtyId,
      embeddedShellFocused,
      settings.merged.general?.debugKeystrokeLogging,
      refreshStatic,
    ],
  );

  useKeypress(handleGlobalKeypress, { isActive: true });

  // Update terminal title with Gemini CLI status and thoughts
  useEffect(() => {
    // Respect both showStatusInTitle and hideWindowTitle settings
    if (
      !settings.merged.ui?.showStatusInTitle ||
      settings.merged.ui?.hideWindowTitle
    )
      return;

    let title;
    if (streamingState === StreamingState.Idle) {
      title = originalTitleRef.current;
    } else {
      const statusText = thought?.subject
        ?.replace(/[\r\n]+/g, ' ')
        .substring(0, 80);
      title = statusText || originalTitleRef.current;
    }

    // Pad the title to a fixed width to prevent taskbar icon resizing.
    const paddedTitle = title.padEnd(80, ' ');

    // Only update the title if it's different from the last value we set
    if (lastTitleRef.current !== paddedTitle) {
      lastTitleRef.current = paddedTitle;
      stdout.write(`\x1b]2;${paddedTitle}\x07`);
    }
    // Note: We don't need to reset the window title on exit because Gemini CLI is already doing that elsewhere
  }, [
    streamingState,
    thought,
    settings.merged.ui?.showStatusInTitle,
    settings.merged.ui?.hideWindowTitle,
    stdout,
  ]);

  useEffect(() => {
    const handleUserFeedback = (payload: UserFeedbackPayload) => {
      let type: MessageType;
      switch (payload.severity) {
        case 'error':
          type = MessageType.ERROR;
          break;
        case 'warning':
          type = MessageType.WARNING;
          break;
        case 'info':
          type = MessageType.INFO;
          break;
        default:
          throw new Error(
            `Unexpected severity for user feedback: ${payload.severity}`,
          );
      }

      historyManager.addItem(
        {
          type,
          text: payload.message,
        },
        Date.now(),
      );

      // If there is an attached error object, log it to the debug drawer.
      if (payload.error) {
        debugLogger.warn(
          `[Feedback Details for "${payload.message}"]`,
          payload.error,
        );
      }
    };

    coreEvents.on(CoreEvent.UserFeedback, handleUserFeedback);

    // Flush any messages that happened during startup before this component
    // mounted.
    coreEvents.drainFeedbackBacklog();

    return () => {
      coreEvents.off(CoreEvent.UserFeedback, handleUserFeedback);
    };
  }, [historyManager]);

  const filteredConsoleMessages = useMemo(() => {
    if (config.getDebugMode()) {
      return consoleMessages;
    }
    return consoleMessages.filter((msg) => msg.type !== 'debug');
  }, [consoleMessages, config]);

  // Computed values
  const errorCount = useMemo(
    () =>
      filteredConsoleMessages
        .filter((msg) => msg.type === 'error')
        .reduce((total, msg) => total + msg.count, 0),
    [filteredConsoleMessages],
  );

  const nightly = props.version.includes('nightly');

  const dialogsVisible =
    shouldShowIdePrompt ||
    isFolderTrustDialogOpen ||
    !!shellConfirmationRequest ||
    !!confirmationRequest ||
    confirmUpdateExtensionRequests.length > 0 ||
    !!loopDetectionConfirmationRequest ||
    isThemeDialogOpen ||
    isSettingsDialogOpen ||
    isModelDialogOpen ||
    isPermissionsDialogOpen ||
    isAuthenticating ||
    isAuthDialogOpen ||
    isEditorDialogOpen ||
    isLanguageDialogOpen ||
    showPrivacyNotice ||
    showIdeRestartPrompt ||
    !!proQuotaRequest;

  const pendingHistoryItems = useMemo(
    () => [...pendingSlashCommandHistoryItems, ...pendingGeminiHistoryItems],
    [pendingSlashCommandHistoryItems, pendingGeminiHistoryItems],
  );

  // WEB_INTERFACE_START: Web interface integration - submitQuery registration and abort handler
  const webInterface = useWebInterface();

  // Store current submitQuery in ref for web interface
  const submitQueryRef = useRef(submitQuery);
  useEffect(() => {
    submitQueryRef.current = submitQuery;
  }, [submitQuery]);

  // Create a completely stable function that will never change
  const stableWebSubmitQuery = useCallback((query: PartListUnion) => {
    if (submitQueryRef.current) {
      submitQueryRef.current(query);
    }
  }, []); // Empty dependency array - this function never changes

  // Register once and never again
  const registerSubmitQuery = useSubmitQueryRegistration();
  const submitQueryRegisteredRef = useRef(false);
  useEffect(() => {
    if (!submitQueryRegisteredRef.current) {
      registerSubmitQuery(stableWebSubmitQuery);
      submitQueryRegisteredRef.current = true;
    }
    // eslint-disable-next-line react-hooks/exhaustive-deps
  }, []); // Empty dependency array - only run once

  // Register abort handler with web interface service
  useEffect(() => {
    if (webInterface?.service && cancelOngoingRequest) {
      webInterface.service.setAbortHandler(cancelOngoingRequest);
    }
  }, [webInterface?.service, cancelOngoingRequest]);

  // Register with web interface service once
  const submitHandlerRegistered = useRef(false);

  useEffect(() => {
    const register = () => {
      if (webInterface?.service && !submitHandlerRegistered.current) {
        webInterface.service.setSubmitQueryHandler(stableWebSubmitQuery);
        submitHandlerRegistered.current = true;
      }
    };

    register();
    const timeout = setTimeout(register, 100);
    return () => clearTimeout(timeout);
    // eslint-disable-next-line react-hooks/exhaustive-deps
  }, []); // Empty dependency array - only register once

  // Terminal capture for interactive screens
  const terminalCapture = useTerminalCapture();
  useKeypressContext(); // Required for keypress context initialization

  // Create a function to pre-start capture for dialogs that render immediately
  const preStartTerminalCapture = useCallback(() => {
    // Start capture immediately to catch the initial render
    terminalCapture.setInteractiveScreenActive(true);
  }, [terminalCapture]);

  // Expose the pre-start function globally for the slash command processor
  useEffect(() => {
    if (webInterface?.service) {
      (global as Record<string, unknown>).__preStartTerminalCapture =
        preStartTerminalCapture;
    }
    return () => {
      delete (global as Record<string, unknown>).__preStartTerminalCapture;
    };
  }, [preStartTerminalCapture, webInterface]);

  // Detect when any interactive screen is shown
  const isAnyInteractiveScreenOpen =
    authState === AuthState.Updating ||
    authState === AuthState.Unauthenticated ||
    isThemeDialogOpen ||
    isEditorDialogOpen ||
    isLanguageDialogOpen ||
    isSettingsDialogOpen ||
    isModelDialogOpen ||
    showPrivacyNotice ||
    shouldShowIdePrompt ||
    isFolderTrustDialogOpen ||
    !!proQuotaRequest ||
    !!shellConfirmationRequest ||
    !!confirmationRequest ||
    !!loopDetectionConfirmationRequest;

  // Start/stop terminal capture when interactive screens change
  useEffect(() => {
    if (isAnyInteractiveScreenOpen) {
      terminalCapture.setInteractiveScreenActive(true);
    } else {
      const timer = setTimeout(() => {
        terminalCapture.setInteractiveScreenActive(false);
      }, 100);
      return () => clearTimeout(timer);
    }
  }, [isAnyInteractiveScreenOpen, terminalCapture]);

  // Handle keyboard input from web interface
  useEffect(() => {
    if (!webInterface?.service) return;

    const handleTerminalInput = (keyData: {
      name?: string;
      sequence?: string;
      ctrl?: boolean;
      meta?: boolean;
      shift?: boolean;
      alt?: boolean;
    }) => {
      // Create a synthetic key event that matches the Ink key format
      const syntheticKey = {
        name: keyData.name,
        sequence: keyData.sequence,
        ctrl: keyData.ctrl || false,
        meta: keyData.meta || false,
        shift: keyData.shift || false,
        alt: keyData.alt || false,
        raw: keyData.sequence || '',
      };

      // Emit synthetic keypress event to all listeners
      if (isAnyInteractiveScreenOpen) {
        // Fix for VSCode terminal ESC key handling
        process.stdin.emit('keypress', syntheticKey.sequence, syntheticKey);
      }
    };

    // Listen for terminal input events from web interface
    webInterface.service.on('terminal_input', handleTerminalInput);

    return () => {
      webInterface?.service?.off('terminal_input', handleTerminalInput);
    };
  }, [webInterface?.service, isAnyInteractiveScreenOpen]);

  // Web interface broadcasting - footer, loading state, commands, MCP servers, console messages, CLI action required, startup message, and tool confirmations
  const footerContext = useFooter();
  useEffect(() => {
    if (
      footerContext?.footerData &&
      webInterface?.service &&
      webInterface.isRunning
    ) {
      webInterface.service.broadcastFooterData(footerContext.footerData);
    }
  }, [
    footerContext?.footerData,
    webInterface?.service,
    webInterface?.isRunning,
  ]);

  useLoadingState(); // Required for loading state context initialization
  useEffect(() => {
    if (webInterface?.service && webInterface.isRunning) {
      webInterface.service.broadcastLoadingState({
        isLoading: streamingState === StreamingState.Responding || isProcessing,
        streamingState,
        elapsedTime,
        currentLoadingPhrase,
        thought:
          typeof thought === 'string' ? thought : thought?.subject || null,
        thoughtObject:
          typeof thought === 'object' && thought !== null ? thought : null,
      });
    }
  }, [
    webInterface?.service,
    webInterface?.isRunning,
    streamingState,
    elapsedTime,
    currentLoadingPhrase,
    isProcessing,
    thought,
  ]);

  // Broadcast slash commands
  useEffect(() => {
    if (slashCommands && webInterface?.service && webInterface.isRunning) {
      webInterface.service.broadcastSlashCommands(slashCommands);
    }
  }, [slashCommands, webInterface?.service, webInterface?.isRunning]);

  // Broadcast MCP servers when they change
  useEffect(() => {
    if (webInterface?.service && webInterface.isRunning) {
      const mcpServers = config.getMcpServers();
      if (mcpServers) {
        // For now, pass empty arrays/maps for the additional parameters
        // These would need to be obtained from the actual MCP system
        const blockedServers: Array<{ name: string; extensionName: string }> =
          [];
        const serverTools = new Map<string, DiscoveredMCPTool[]>();
        const serverStatuses = new Map<string, string>();

        // Set all servers as connected for now
        Object.keys(mcpServers).forEach((name) => {
          serverStatuses.set(name, 'connected');
          serverTools.set(name, []);
        });

        webInterface.service.broadcastMCPServers(
          mcpServers,
          blockedServers,
          serverTools,
          serverStatuses,
        );
      }
    }
  }, [config, webInterface?.service, webInterface?.isRunning]);

  // Broadcast console messages
  useEffect(() => {
    if (
      filteredConsoleMessages &&
      webInterface?.service &&
      webInterface.isRunning
    ) {
      webInterface.service.broadcastConsoleMessages(filteredConsoleMessages);
    }
  }, [filteredConsoleMessages, webInterface?.service, webInterface?.isRunning]);

  // Broadcast CLI action required messages for different dialogs
  useEffect(() => {
    if (webInterface?.service && webInterface.isRunning) {
      let message = '';
      const title = t('web.cli_action.title', 'CLI Action Required');
      let reason = 'general';

      if (shouldShowIdePrompt) {
        message = t(
          'web.cli_action.ide_integration',
          'IDE integration prompt is displayed. Please respond to connect your editor to Auditaria CLI in the terminal.',
        );
        reason = 'ide_integration';
      } else if (isAuthenticating || isAuthDialogOpen) {
        const authMessageKey = isAuthenticating
          ? 'web.cli_action.auth_in_progress'
          : 'web.cli_action.auth_required';
        const authMessageFallback = isAuthenticating
          ? 'Authentication is in progress. Please check the CLI terminal.'
          : 'Authentication is required. Please complete the authentication process in the CLI terminal.';
        message = t(authMessageKey, authMessageFallback);
        reason = 'authentication';
      } else if (isThemeDialogOpen) {
        message = t(
          'web.cli_action.theme_selection',
          'Theme selection is open. Please choose a theme in the CLI terminal.',
        );
        reason = 'theme_selection';
      } else if (isEditorDialogOpen) {
        message = t(
          'web.cli_action.editor_settings',
          'Editor settings are open. Please configure your editor in the CLI terminal.',
        );
        reason = 'editor_settings';
      } else if (isLanguageDialogOpen) {
        message = t(
          'web.cli_action.language_selection',
          'Language selection is open. Please choose a language in the CLI terminal.',
        );
        reason = 'language_selection';
      } else if (isSettingsDialogOpen) {
        message = t(
          'web.cli_action.settings',
          'Settings dialog is open. Please configure settings in the CLI terminal.',
        );
        reason = 'settings';
      } else if (isModelDialogOpen) {
        message = t(
          'web.cli_action.model_selection',
          'Model selection is open. Please choose a model in the CLI terminal.',
        );
        reason = 'model_selection';
      } else if (isFolderTrustDialogOpen) {
        message = t(
          'web.cli_action.folder_trust',
          'Folder trust dialog is open. Please respond in the CLI terminal.',
        );
        reason = 'folder_trust';
      } else if (showPrivacyNotice) {
        message = t(
          'web.cli_action.privacy_notice',
          'Privacy notice is displayed. Please review in the CLI terminal.',
        );
        reason = 'privacy_notice';
      } else if (proQuotaRequest) {
        message = t(
          'web.cli_action.quota_exceeded',
          'Quota exceeded dialog is open. Please choose an option in the CLI terminal.',
        );
        reason = 'quota_exceeded';
      } else if (shellConfirmationRequest) {
        message = t(
          'web.cli_action.shell_confirmation',
          'Shell command confirmation required. Please respond in the CLI terminal.',
        );
        reason = 'shell_confirmation';
      } else if (confirmationRequest) {
        message = t(
          'web.cli_action.confirmation',
          'Confirmation required. Please respond in the CLI terminal.',
        );
        reason = 'confirmation';
      } else if (loopDetectionConfirmationRequest) {
        message = t(
          'web.cli_action.loop_detection',
          'Loop detection confirmation required. Please choose whether to keep or disable loop detection in the CLI terminal.',
        );
        reason = 'loop_detection';
      }

      if (message) {
        webInterface.service.broadcastCliActionRequired(
          true,
          reason,
          title,
          message,
        );
      } else {
        webInterface.service.broadcastCliActionRequired(false);
      }
    }
  }, [
    webInterface?.service,
    webInterface?.isRunning,
    shouldShowIdePrompt,
    isAuthenticating,
    isAuthDialogOpen,
    isThemeDialogOpen,
    isEditorDialogOpen,
    isLanguageDialogOpen,
    isSettingsDialogOpen,
    isModelDialogOpen,
    isFolderTrustDialogOpen,
    showPrivacyNotice,
    proQuotaRequest,
    shellConfirmationRequest,
    confirmationRequest,
    loopDetectionConfirmationRequest,
  ]);

  // Broadcast startup message once
  useEffect(() => {
    if (
      webInterface?.service &&
      webInterface.isRunning &&
      initializationResult.geminiMdFileCount
    ) {
      const startupMessage = t(
        'web.startup_message',
        'Auditaria CLI is ready. Loaded {count} context file(s).',
        {
          count: initializationResult.geminiMdFileCount,
        },
      );
      // Use a generic broadcast since there's no specific setStartupMessage method
      webInterface.service.broadcastMessage({
        id: Date.now(),
        type: 'info',
        text: startupMessage,
      } as HistoryItem);
    }
  }, [
    webInterface?.service,
    webInterface?.isRunning,
    initializationResult.geminiMdFileCount,
  ]);

  // Tool confirmation broadcasting and response handling
  const toolConfirmationContext = useToolConfirmation();

  // Register confirmation response handler from web interface
  useEffect(() => {
    if (toolConfirmationContext && webInterface?.service) {
      webInterface.service.setConfirmationResponseHandler(
        (callId, outcome, payload) => {
          toolConfirmationContext.handleConfirmationResponse(
            callId,
            outcome,
            payload,
          );
        },
      );
    }
  }, [toolConfirmationContext, webInterface?.service]);

  // Broadcast pending confirmations
  useEffect(() => {
    const pendingConfirmation =
      toolConfirmationContext?.pendingConfirmations?.[0];
    if (
      pendingConfirmation &&
      webInterface?.service &&
      webInterface.isRunning
    ) {
      webInterface.service.broadcastToolConfirmation(pendingConfirmation);
    }
  }, [
    toolConfirmationContext?.pendingConfirmations,
    webInterface?.service,
    webInterface?.isRunning,
  ]);

  // Broadcast confirmation removal when confirmations are resolved
  useEffect(() => {
    if (webInterface?.service && webInterface.isRunning) {
      // When a confirmation is removed from the queue, broadcast the removal
      const activeConfirmations =
        toolConfirmationContext?.pendingConfirmations || [];
      const trackedConfirmations = [
        // eslint-disable-next-line @typescript-eslint/no-explicit-any
        ...((webInterface.service as any).activeToolConfirmations?.keys() ||
          []),
      ];

      // Find confirmations that were tracked but are no longer pending
      trackedConfirmations.forEach((callId) => {
        if (!activeConfirmations.some((c) => c.callId === callId)) {
          webInterface.service!.broadcastToolConfirmationRemoval(callId);
        }
      });
    }
  }, [
    toolConfirmationContext?.pendingConfirmations,
    webInterface?.service,
    webInterface?.isRunning,
  ]);

  // Broadcast history updates
  useEffect(() => {
    if (historyManager.history && webInterface?.service) {
      webInterface.service.setCurrentHistory(historyManager.history);
    }
  }, [historyManager.history, webInterface?.service]);

  // Broadcast pending items
  const pendingItem =
    pendingHistoryItems.length > 0
      ? (pendingHistoryItems[0] as HistoryItem)
      : null;
  useEffect(() => {
    if (webInterface?.service) {
      webInterface.service.broadcastPendingItem(pendingItem);
    }
  }, [pendingItem, webInterface?.service]);
  // WEB_INTERFACE_END

  const uiState: UIState = useMemo(
    () => ({
      history: historyManager.history,
      historyManager,
      isThemeDialogOpen,
      themeError,
      isAuthenticating,
      isConfigInitialized,
      authError,
      isAuthDialogOpen,
      editorError,
      isEditorDialogOpen,
      languageError,
      isLanguageDialogOpen,
      showPrivacyNotice,
      corgiMode,
      debugMessage,
      quittingMessages,
      isSettingsDialogOpen,
      isModelDialogOpen,
      isPermissionsDialogOpen,
      slashCommands,
      pendingSlashCommandHistoryItems,
      commandContext,
      shellConfirmationRequest,
      confirmationRequest,
      confirmUpdateExtensionRequests,
      loopDetectionConfirmationRequest,
      geminiMdFileCount,
      streamingState,
      initError,
      pendingGeminiHistoryItems,
      thought,
      shellModeActive,
      userMessages,
      buffer,
      inputWidth,
      suggestionsWidth,
      isInputActive,
      shouldShowIdePrompt,
      isFolderTrustDialogOpen: isFolderTrustDialogOpen ?? false,
      isTrustedFolder,
      constrainHeight,
      showErrorDetails,
      showFullTodos,
      filteredConsoleMessages,
      ideContextState,
      renderMarkdown,
      ctrlCPressedOnce: ctrlCPressCount >= 1,
      ctrlDPressedOnce: ctrlDPressCount >= 1,
      showEscapePrompt,
      isFocused,
      elapsedTime,
      currentLoadingPhrase,
      historyRemountKey,
      messageQueue,
      queueErrorMessage,
      showAutoAcceptIndicator,
      currentModel,
      userTier,
      proQuotaRequest,
      contextFileNames,
      errorCount,
      availableTerminalHeight,
      mainAreaWidth,
      staticAreaMaxItemHeight,
      staticExtraHeight,
      dialogsVisible,
      pendingHistoryItems,
      nightly,
      branchName,
      sessionStats,
      terminalWidth,
      terminalHeight,
      mainControlsRef,
      rootUiRef,
      currentIDE,
      updateInfo,
      showIdeRestartPrompt,
      ideTrustRestartReason,
      isRestarting,
      extensionsUpdateState,
      activePtyId,
      embeddedShellFocused,
      showDebugProfiler,
    }),
    [
      isThemeDialogOpen,
      themeError,
      isAuthenticating,
      isConfigInitialized,
      authError,
      isAuthDialogOpen,
      editorError,
      isEditorDialogOpen,
      languageError,
      isLanguageDialogOpen,
      showPrivacyNotice,
      corgiMode,
      debugMessage,
      quittingMessages,
      isSettingsDialogOpen,
      isModelDialogOpen,
      isPermissionsDialogOpen,
      slashCommands,
      pendingSlashCommandHistoryItems,
      commandContext,
      shellConfirmationRequest,
      confirmationRequest,
      confirmUpdateExtensionRequests,
      loopDetectionConfirmationRequest,
      geminiMdFileCount,
      streamingState,
      initError,
      pendingGeminiHistoryItems,
      thought,
      shellModeActive,
      userMessages,
      buffer,
      inputWidth,
      suggestionsWidth,
      isInputActive,
      shouldShowIdePrompt,
      isFolderTrustDialogOpen,
      isTrustedFolder,
      constrainHeight,
      showErrorDetails,
      showFullTodos,
      filteredConsoleMessages,
      ideContextState,
      renderMarkdown,
      ctrlCPressCount,
      ctrlDPressCount,
      showEscapePrompt,
      isFocused,
      elapsedTime,
      currentLoadingPhrase,
      historyRemountKey,
      messageQueue,
      queueErrorMessage,
      showAutoAcceptIndicator,
      userTier,
      proQuotaRequest,
      contextFileNames,
      errorCount,
      availableTerminalHeight,
      mainAreaWidth,
      staticAreaMaxItemHeight,
      staticExtraHeight,
      dialogsVisible,
      pendingHistoryItems,
      nightly,
      branchName,
      sessionStats,
      terminalWidth,
      terminalHeight,
      mainControlsRef,
      rootUiRef,
      currentIDE,
      updateInfo,
      showIdeRestartPrompt,
      ideTrustRestartReason,
      isRestarting,
      currentModel,
      extensionsUpdateState,
      activePtyId,
      historyManager,
      embeddedShellFocused,
      showDebugProfiler,
    ],
  );

  const exitPrivacyNotice = useCallback(
    () => setShowPrivacyNotice(false),
    [setShowPrivacyNotice],
  );

  const uiActions: UIActions = useMemo(
    () => ({
      handleThemeSelect,
      closeThemeDialog,
      handleThemeHighlight,
      handleAuthSelect,
      setAuthState,
      onAuthError,
      handleEditorSelect,
      exitEditorDialog,
      handleLanguageSelect,
      exitPrivacyNotice,
      closeSettingsDialog,
      closeModelDialog,
      closePermissionsDialog,
      setShellModeActive,
      vimHandleInput,
      handleIdePromptComplete,
      handleFolderTrustSelect,
      setConstrainHeight,
      onEscapePromptChange: handleEscapePromptChange,
      refreshStatic,
      handleFinalSubmit,
      handleClearScreen,
      handleProQuotaChoice,
      setQueueErrorMessage,
      popAllMessages,
    }),
    [
      handleThemeSelect,
      closeThemeDialog,
      handleThemeHighlight,
      handleAuthSelect,
      setAuthState,
      onAuthError,
      handleEditorSelect,
      exitEditorDialog,
      handleLanguageSelect,
      exitPrivacyNotice,
      closeSettingsDialog,
      closeModelDialog,
      closePermissionsDialog,
      setShellModeActive,
      vimHandleInput,
      handleIdePromptComplete,
      handleFolderTrustSelect,
      setConstrainHeight,
      handleEscapePromptChange,
      refreshStatic,
      handleFinalSubmit,
      handleClearScreen,
      handleProQuotaChoice,
      setQueueErrorMessage,
      popAllMessages,
    ],
  );

  return (
    <UIStateContext.Provider value={uiState}>
      <UIActionsContext.Provider value={uiActions}>
        <ConfigContext.Provider value={config}>
          <AppContext.Provider
            value={{
              version: props.version,
              startupWarnings: props.startupWarnings || [],
            }}
          >
            <ShellFocusContext.Provider value={isFocused}>
              <App />
            </ShellFocusContext.Provider>
          </AppContext.Provider>
        </ConfigContext.Provider>
      </UIActionsContext.Provider>
    </UIStateContext.Provider>
  );
};<|MERGE_RESOLUTION|>--- conflicted
+++ resolved
@@ -47,14 +47,10 @@
   recordExitFail,
   ShellExecutionService,
   debugLogger,
-<<<<<<< HEAD
   type DiscoveredMCPTool,
-} from '@thacio/auditaria-cli-core';
-=======
   coreEvents,
   CoreEvent,
-} from '@google/gemini-cli-core';
->>>>>>> 3a501196
+} from '@thacio/auditaria-cli-core';
 import { validateAuthMethod } from '../config/auth.js';
 import { loadHierarchicalGeminiMemory } from '../config/config.js';
 import process from 'node:process';
