/**
 * @license
 * Copyright 2025 Google LLC
 * SPDX-License-Identifier: Apache-2.0
 */

import {
  useMemo,
  useState,
  useCallback,
  useEffect,
  useRef,
  useLayoutEffect,
} from 'react';
import { type DOMElement, measureElement } from 'ink';
import { App } from './App.js';
import { AppContext } from './contexts/AppContext.js';
import { UIStateContext, type UIState } from './contexts/UIStateContext.js';
import {
  UIActionsContext,
  type UIActions,
} from './contexts/UIActionsContext.js';
import { ConfigContext } from './contexts/ConfigContext.js';
import {
  type HistoryItem,
  ToolCallStatus,
  type HistoryItemWithoutId,
  AuthState,
  StreamingState,
  MessageType,
} from './types.js';
import {
  type EditorType,
  type Config,
  type IdeInfo,
  type IdeContext,
  type UserTierId,
  DEFAULT_GEMINI_FLASH_MODEL,
  IdeClient,
  ideContextStore,
  getErrorMessage,
  getAllGeminiMdFilenames,
  AuthType,
  clearCachedCredentialFile,
  t,
  ShellExecutionService,
} from '@thacio/auditaria-cli-core';
import { validateAuthMethod } from '../config/auth.js';
import { loadHierarchicalGeminiMemory } from '../config/config.js';
import process from 'node:process';
import { useHistory } from './hooks/useHistoryManager.js';
import { useMemoryMonitor } from './hooks/useMemoryMonitor.js';
import { useThemeCommand } from './hooks/useThemeCommand.js';
import { useAuthCommand } from './auth/useAuth.js';
import { useQuotaAndFallback } from './hooks/useQuotaAndFallback.js';
import { useEditorSettings } from './hooks/useEditorSettings.js';
import { useSettingsCommand } from './hooks/useSettingsCommand.js';
import { useLanguageCommand } from './hooks/useLanguageCommand.js';
import { useModelCommand } from './hooks/useModelCommand.js';
import { useSlashCommandProcessor } from './hooks/slashCommandProcessor.js';
import { useVimMode } from './contexts/VimModeContext.js';
import { useConsoleMessages } from './hooks/useConsoleMessages.js';
import { useTerminalSize } from './hooks/useTerminalSize.js';
import { calculatePromptWidths } from './components/InputPrompt.js';
import { useStdin, useStdout } from 'ink';
import ansiEscapes from 'ansi-escapes';
import * as fs from 'node:fs';
import { basename } from 'node:path';
import { computeWindowTitle } from '../utils/windowTitle.js';
import { useTextBuffer } from './components/shared/text-buffer.js';
import { useLogger } from './hooks/useLogger.js';
import { useGeminiStream } from './hooks/useGeminiStream.js';
import { useVim } from './hooks/vim.js';
import { type LoadedSettings, SettingScope } from '../config/settings.js';
import { type InitializationResult } from '../core/initializer.js';
import { useFocus } from './hooks/useFocus.js';
import { useBracketedPaste } from './hooks/useBracketedPaste.js';
import { useKeypress, type Key } from './hooks/useKeypress.js';
import { keyMatchers, Command } from './keyMatchers.js';
import { useLoadingIndicator } from './hooks/useLoadingIndicator.js';
import { useFolderTrust } from './hooks/useFolderTrust.js';
import { useIdeTrustListener } from './hooks/useIdeTrustListener.js';
import { type IdeIntegrationNudgeResult } from './IdeIntegrationNudge.js';
import { appEvents, AppEvent } from '../utils/events.js';
import { type UpdateObject } from './utils/updateCheck.js';
import { setUpdateHandler } from '../utils/handleAutoUpdate.js';
import { ConsolePatcher } from './utils/ConsolePatcher.js';
import { registerCleanup, runExitCleanup } from '../utils/cleanup.js';
import { useMessageQueue } from './hooks/useMessageQueue.js';
import { useAutoAcceptIndicator } from './hooks/useAutoAcceptIndicator.js';
import { useWorkspaceMigration } from './hooks/useWorkspaceMigration.js';
import { useSessionStats } from './contexts/SessionContext.js';
import { useGitBranchName } from './hooks/useGitBranchName.js';
// WEB_INTERFACE_START: Import hooks for web interface support
import { useWebInterface } from './contexts/WebInterfaceContext.js';
import { type PartListUnion } from '@google/genai';  // For multimodal support
import { useSubmitQueryRegistration } from './contexts/SubmitQueryContext.js';
import { useFooter } from './contexts/FooterContext.js';
import { useLoadingState } from './contexts/LoadingStateContext.js';
import { useToolConfirmation } from './contexts/ToolConfirmationContext.js';
import { useTerminalCapture } from './contexts/TerminalCaptureContext.js';
import { useKeypressContext } from './contexts/KeypressContext.js';
// WEB_INTERFACE_END
import { useExtensionUpdates } from './hooks/useExtensionUpdates.js';
import { ShellFocusContext } from './contexts/ShellFocusContext.js';

const CTRL_EXIT_PROMPT_DURATION_MS = 1000;

function isToolExecuting(pendingHistoryItems: HistoryItemWithoutId[]) {
  return pendingHistoryItems.some((item) => {
    if (item && item.type === 'tool_group') {
      return item.tools.some(
        (tool) => ToolCallStatus.Executing === tool.status,
      );
    }
    return false;
  });
}

interface AppContainerProps {
  config: Config;
  settings: LoadedSettings;
  startupWarnings?: string[];
  version: string;
  initializationResult: InitializationResult;
}

/**
 * The fraction of the terminal width to allocate to the shell.
 * This provides horizontal padding.
 */
const SHELL_WIDTH_FRACTION = 0.89;

/**
 * The number of lines to subtract from the available terminal height
 * for the shell. This provides vertical padding and space for other UI elements.
 */
const SHELL_HEIGHT_PADDING = 10;

export const AppContainer = (props: AppContainerProps) => {
  const { settings, config, initializationResult } = props;
  const historyManager = useHistory();
  useMemoryMonitor(historyManager);
  const [corgiMode, setCorgiMode] = useState(false);
  const [debugMessage, setDebugMessage] = useState<string>('');
  const [quittingMessages, setQuittingMessages] = useState<
    HistoryItem[] | null
  >(null);
  const [showPrivacyNotice, setShowPrivacyNotice] = useState<boolean>(false);
  const [themeError, setThemeError] = useState<string | null>(
    initializationResult.themeError,
  );
  const [isProcessing, setIsProcessing] = useState<boolean>(false);
  const [embeddedShellFocused, setEmbeddedShellFocused] = useState(false);

  const [geminiMdFileCount, setGeminiMdFileCount] = useState<number>(
    initializationResult.geminiMdFileCount,
  );
  const [shellModeActive, setShellModeActive] = useState(false);
  const [modelSwitchedFromQuotaError, setModelSwitchedFromQuotaError] =
    useState<boolean>(false);
  const [historyRemountKey, setHistoryRemountKey] = useState(0);
  const [updateInfo, setUpdateInfo] = useState<UpdateObject | null>(null);
  const [isTrustedFolder, setIsTrustedFolder] = useState<boolean | undefined>(
    config.isTrustedFolder(),
  );

  const extensions = config.getExtensions();
  const {
    extensionsUpdateState,
    setExtensionsUpdateState,
    confirmUpdateExtensionRequests,
    addConfirmUpdateExtensionRequest,
  } = useExtensionUpdates(
    extensions,
    historyManager.addItem,
    config.getWorkingDir(),
  );

  const [isPermissionsDialogOpen, setPermissionsDialogOpen] = useState(false);
  const openPermissionsDialog = useCallback(
    () => setPermissionsDialogOpen(true),
    [],
  );
  const closePermissionsDialog = useCallback(
    () => setPermissionsDialogOpen(false),
    [],
  );

  // Helper to determine the effective model, considering the fallback state.
  const getEffectiveModel = useCallback(() => {
    if (config.isInFallbackMode()) {
      return DEFAULT_GEMINI_FLASH_MODEL;
    }
    return config.getModel();
  }, [config]);

  const [currentModel, setCurrentModel] = useState(getEffectiveModel());

  const [userTier, setUserTier] = useState<UserTierId | undefined>(undefined);

  const [isConfigInitialized, setConfigInitialized] = useState(false);

  const logger = useLogger(config.storage);
  const [userMessages, setUserMessages] = useState<string[]>([]);

  // Terminal and layout hooks
  const { columns: terminalWidth, rows: terminalHeight } = useTerminalSize();
  const { stdin, setRawMode } = useStdin();
  const { stdout } = useStdout();

  // Additional hooks moved from App.tsx
  const { stats: sessionStats } = useSessionStats();
  const branchName = useGitBranchName(config.getTargetDir());

  // Layout measurements
  const mainControlsRef = useRef<DOMElement>(null);
  const originalTitleRef = useRef(
    computeWindowTitle(basename(config.getTargetDir())),
  );
  const lastTitleRef = useRef<string | null>(null);
  const staticExtraHeight = 3;

  useEffect(() => {
    (async () => {
      // Note: the program will not work if this fails so let errors be
      // handled by the global catch.
      await config.initialize();
      setConfigInitialized(true);
    })();
    registerCleanup(async () => {
      const ideClient = await IdeClient.getInstance();
      await ideClient.disconnect();
    });
  }, [config]);

  useEffect(
    () => setUpdateHandler(historyManager.addItem, setUpdateInfo),
    [historyManager.addItem],
  );

  // Watch for model changes (e.g., from Flash fallback)
  useEffect(() => {
    const checkModelChange = () => {
      const effectiveModel = getEffectiveModel();
      if (effectiveModel !== currentModel) {
        setCurrentModel(effectiveModel);
      }
    };

    checkModelChange();
    const interval = setInterval(checkModelChange, 1000); // Check every second

    return () => clearInterval(interval);
  }, [config, currentModel, getEffectiveModel]);

  const {
    consoleMessages,
    handleNewMessage,
    clearConsoleMessages: clearConsoleMessagesState,
  } = useConsoleMessages();

  useEffect(() => {
    const consolePatcher = new ConsolePatcher({
      onNewMessage: handleNewMessage,
      debugMode: config.getDebugMode(),
    });
    consolePatcher.patch();
    registerCleanup(consolePatcher.cleanup);
  }, [handleNewMessage, config]);

  // Derive widths for InputPrompt using shared helper
  const { inputWidth, suggestionsWidth } = useMemo(() => {
    const { inputWidth, suggestionsWidth } =
      calculatePromptWidths(terminalWidth);
    return { inputWidth, suggestionsWidth };
  }, [terminalWidth]);
  const mainAreaWidth = Math.floor(terminalWidth * 0.9);
  const staticAreaMaxItemHeight = Math.max(terminalHeight * 4, 100);

  const isValidPath = useCallback((filePath: string): boolean => {
    try {
      return fs.existsSync(filePath) && fs.statSync(filePath).isFile();
    } catch (_e) {
      return false;
    }
  }, []);

  const buffer = useTextBuffer({
    initialText: '',
    viewport: { height: 10, width: inputWidth },
    stdin,
    setRawMode,
    isValidPath,
    shellModeActive,
  });

  useEffect(() => {
    const fetchUserMessages = async () => {
      const pastMessagesRaw = (await logger?.getPreviousUserMessages()) || [];
      const currentSessionUserMessages = historyManager.history
        .filter(
          (item): item is HistoryItem & { type: 'user'; text: string } =>
            item.type === 'user' &&
            typeof item.text === 'string' &&
            item.text.trim() !== '',
        )
        .map((item) => item.text)
        .reverse();
      const combinedMessages = [
        ...currentSessionUserMessages,
        ...pastMessagesRaw,
      ];
      const deduplicatedMessages: string[] = [];
      if (combinedMessages.length > 0) {
        deduplicatedMessages.push(combinedMessages[0]);
        for (let i = 1; i < combinedMessages.length; i++) {
          if (combinedMessages[i] !== combinedMessages[i - 1]) {
            deduplicatedMessages.push(combinedMessages[i]);
          }
        }
      }
      setUserMessages(deduplicatedMessages.reverse());
    };
    fetchUserMessages();
  }, [historyManager.history, logger]);

  const refreshStatic = useCallback(() => {
    stdout.write(ansiEscapes.clearTerminal);
    setHistoryRemountKey((prev) => prev + 1);
  }, [setHistoryRemountKey, stdout]);

  const {
    isThemeDialogOpen,
    openThemeDialog,
    handleThemeSelect,
    handleThemeHighlight,
  } = useThemeCommand(
    settings,
    setThemeError,
    historyManager.addItem,
    initializationResult.themeError,
  );

  const { authState, setAuthState, authError, onAuthError } = useAuthCommand(
    settings,
    config,
  );

  const { proQuotaRequest, handleProQuotaChoice } = useQuotaAndFallback({
    config,
    historyManager,
    userTier,
    setAuthState,
    setModelSwitchedFromQuotaError,
  });

  // Derive auth state variables for backward compatibility with UIStateContext
  const isAuthDialogOpen = authState === AuthState.Updating;
  const isAuthenticating = authState === AuthState.Unauthenticated;

  // Create handleAuthSelect wrapper for backward compatibility
  const handleAuthSelect = useCallback(
    async (authType: AuthType | undefined, scope: SettingScope) => {
      if (authType) {
        await clearCachedCredentialFile();
        settings.setValue(scope, 'security.auth.selectedType', authType);

        try {
          await config.refreshAuth(authType);
          setAuthState(AuthState.Authenticated);
        } catch (e) {
          onAuthError(
            `Failed to authenticate: ${e instanceof Error ? e.message : String(e)}`,
          );
          return;
        }

        if (
          authType === AuthType.LOGIN_WITH_GOOGLE &&
          config.isBrowserLaunchSuppressed()
        ) {
          await runExitCleanup();
          console.log(`
----------------------------------------------------------------
Logging in with Google... Please restart Gemini CLI to continue.
----------------------------------------------------------------
          `);
          process.exit(0);
        }
      }
      setAuthState(AuthState.Authenticated);
    },
    [settings, config, setAuthState, onAuthError],
  );

  // Sync user tier from config when authentication changes
  useEffect(() => {
    // Only sync when not currently authenticating
    if (authState === AuthState.Authenticated) {
      setUserTier(config.getUserTier());
    }
  }, [config, authState]);

  // Check for enforced auth type mismatch
  useEffect(() => {
    if (
      settings.merged.security?.auth?.enforcedType &&
      settings.merged.security?.auth.selectedType &&
      settings.merged.security?.auth.enforcedType !==
        settings.merged.security?.auth.selectedType
    ) {
      onAuthError(
        `Authentication is enforced to be ${settings.merged.security?.auth.enforcedType}, but you are currently using ${settings.merged.security?.auth.selectedType}.`,
      );
    } else if (
      settings.merged.security?.auth?.selectedType &&
      !settings.merged.security?.auth?.useExternal
    ) {
      const error = validateAuthMethod(
        settings.merged.security.auth.selectedType,
      );
      if (error) {
        onAuthError(error);
      }
    }
  }, [
    settings.merged.security?.auth?.selectedType,
    settings.merged.security?.auth?.enforcedType,
    settings.merged.security?.auth?.useExternal,
    onAuthError,
  ]);

  const [editorError, setEditorError] = useState<string | null>(null);
  const {
    isEditorDialogOpen,
    openEditorDialog,
    handleEditorSelect,
    exitEditorDialog,
  } = useEditorSettings(settings, setEditorError, historyManager.addItem);

  const [languageError, setLanguageError] = useState<string | null>(null);
  const { isLanguageDialogOpen, openLanguageDialog, handleLanguageSelect } =
    useLanguageCommand(
      settings,
      setLanguageError,
      historyManager.addItem,
      refreshStatic,
    );

  const { isSettingsDialogOpen, openSettingsDialog, closeSettingsDialog } =
    useSettingsCommand();

  const { isModelDialogOpen, openModelDialog, closeModelDialog } =
    useModelCommand();

  const {
    showWorkspaceMigrationDialog,
    workspaceExtensions,
    onWorkspaceMigrationDialogOpen,
    onWorkspaceMigrationDialogClose,
  } = useWorkspaceMigration(settings);

  const { toggleVimEnabled } = useVimMode();

  const slashCommandActions = useMemo(
    () => ({
      openAuthDialog: () => setAuthState(AuthState.Updating),
      openThemeDialog,
      openEditorDialog,
      openLanguageDialog,
      openPrivacyNotice: () => setShowPrivacyNotice(true),
      openSettingsDialog,
      openModelDialog,
      openPermissionsDialog,
      quit: (messages: HistoryItem[]) => {
        setQuittingMessages(messages);
        setTimeout(async () => {
          await runExitCleanup();
          process.exit(0);
        }, 100);
      },
      setDebugMessage,
      toggleCorgiMode: () => setCorgiMode((prev) => !prev),
      setExtensionsUpdateState,
      addConfirmUpdateExtensionRequest,
    }),
    [
      setAuthState,
      openThemeDialog,
      openEditorDialog,
      openLanguageDialog,
      openSettingsDialog,
      openModelDialog,
      setQuittingMessages,
      setDebugMessage,
      setShowPrivacyNotice,
      setCorgiMode,
      setExtensionsUpdateState,
      openPermissionsDialog,
      addConfirmUpdateExtensionRequest,
    ],
  );

  const {
    handleSlashCommand,
    slashCommands,
    pendingHistoryItems: pendingSlashCommandHistoryItems,
    commandContext,
    shellConfirmationRequest,
    confirmationRequest,
  } = useSlashCommandProcessor(
    config,
    settings,
    historyManager.addItem,
    historyManager.clearItems,
    historyManager.loadHistory,
    refreshStatic,
    toggleVimEnabled,
    setIsProcessing,
    setGeminiMdFileCount,
    slashCommandActions,
    extensionsUpdateState,
    isConfigInitialized,
  );

  const performMemoryRefresh = useCallback(async () => {
    historyManager.addItem(
      {
        type: MessageType.INFO,
        text: t('app.memory_refreshing', 'Refreshing hierarchical memory (GEMINI.md or other context files)...'),
      },
      Date.now(),
    );
    try {
      const { memoryContent, fileCount } = await loadHierarchicalGeminiMemory(
        process.cwd(),
        settings.merged.context?.loadMemoryFromIncludeDirectories
          ? config.getWorkspaceContext().getDirectories()
          : [],
        config.getDebugMode(),
        config.getFileService(),
        settings.merged,
        config.getExtensionContextFilePaths(),
        config.isTrustedFolder(),
        settings.merged.context?.importFormat || 'tree', // Use setting or default to 'tree'
        config.getFileFilteringOptions(),
      );

      config.setUserMemory(memoryContent);
      config.setGeminiMdFileCount(fileCount);
      setGeminiMdFileCount(fileCount);

      historyManager.addItem(
        {
          type: MessageType.INFO,
          text:
            memoryContent.length > 0
              ? t(
                  'app.memory_refreshed_success',
                  'Memory refreshed successfully. Loaded {chars} characters from {count} file(s).',
                  { chars: memoryContent.length, count: fileCount }
                )
              : t('app.memory_refreshed_no_content', 'Memory refreshed successfully. No memory content found.'),
        },
        Date.now(),
      );
      if (config.getDebugMode()) {
        console.log(
          `[DEBUG] Refreshed memory content in config: ${memoryContent.substring(
            0,
            200,
          )}...`,
        );
      }
    } catch (error) {
      const errorMessage = getErrorMessage(error);
      historyManager.addItem(
        {
          type: MessageType.ERROR,
          text: t('app.memory_refresh_error', 'Error refreshing memory: {error}', { error: errorMessage }),
        },
        Date.now(),
      );
      console.error('Error refreshing memory:', error);
    }
  }, [config, historyManager, settings.merged]);

  const cancelHandlerRef = useRef<() => void>(() => {});

  const {
    streamingState,
    submitQuery,
    initError,
    pendingHistoryItems: pendingGeminiHistoryItems,
    thought,
    cancelOngoingRequest,
    handleApprovalModeChange,
    activePtyId,
    loopDetectionConfirmationRequest,
  } = useGeminiStream(
    config.getGeminiClient(),
    historyManager.history,
    historyManager.addItem,
    config,
    settings,
    setDebugMessage,
    handleSlashCommand,
    shellModeActive,
    () => settings.merged.general?.preferredEditor as EditorType,
    onAuthError,
    performMemoryRefresh,
    modelSwitchedFromQuotaError,
    setModelSwitchedFromQuotaError,
    refreshStatic,
    () => cancelHandlerRef.current(),
    setEmbeddedShellFocused,
    terminalWidth,
    terminalHeight,
    embeddedShellFocused,
  );

  // Auto-accept indicator
  const showAutoAcceptIndicator = useAutoAcceptIndicator({
    config,
    addItem: historyManager.addItem,
    onApprovalModeChange: handleApprovalModeChange,
  });

  const { messageQueue, addMessage, clearQueue, getQueuedMessagesText } =
    useMessageQueue({
      isConfigInitialized,
      streamingState,
      submitQuery,
    });

  cancelHandlerRef.current = useCallback(() => {
    const pendingHistoryItems = [
      ...pendingSlashCommandHistoryItems,
      ...pendingGeminiHistoryItems,
    ];
    if (isToolExecuting(pendingHistoryItems)) {
      buffer.setText(''); // Just clear the prompt
      return;
    }

    const lastUserMessage = userMessages.at(-1);
    let textToSet = lastUserMessage || '';

    const queuedText = getQueuedMessagesText();
    if (queuedText) {
      textToSet = textToSet ? `${textToSet}\n\n${queuedText}` : queuedText;
      clearQueue();
    }

    if (textToSet) {
      buffer.setText(textToSet);
    }
  }, [
    buffer,
    userMessages,
    getQueuedMessagesText,
    clearQueue,
    pendingSlashCommandHistoryItems,
    pendingGeminiHistoryItems,
  ]);

  const handleFinalSubmit = useCallback(
    (submittedValue: string) => {
      addMessage(submittedValue);
    },
    [addMessage],
  );

  const handleClearScreen = useCallback(() => {
    historyManager.clearItems();
    clearConsoleMessagesState();
    console.clear();
    refreshStatic();
  }, [historyManager, clearConsoleMessagesState, refreshStatic]);

  const { handleInput: vimHandleInput } = useVim(buffer, handleFinalSubmit);

  /**
   * Determines if the input prompt should be active and accept user input.
   * Input is disabled during:
   * - Initialization errors
   * - Slash command processing
   * - Tool confirmations (WaitingForConfirmation state)
   * - Any future streaming states not explicitly allowed
   */
  const isInputActive =
    !initError &&
    !isProcessing &&
    (streamingState === StreamingState.Idle ||
      streamingState === StreamingState.Responding) &&
    !proQuotaRequest;

  const [controlsHeight, setControlsHeight] = useState(0);

  useLayoutEffect(() => {
    if (mainControlsRef.current) {
      const fullFooterMeasurement = measureElement(mainControlsRef.current);
      if (fullFooterMeasurement.height > 0) {
        setControlsHeight(fullFooterMeasurement.height);
      }
    }
  }, [buffer, terminalWidth, terminalHeight]);

  // Compute available terminal height based on controls measurement
  const availableTerminalHeight = Math.max(
    0,
    terminalHeight - controlsHeight - staticExtraHeight - 2,
  );

  config.setShellExecutionConfig({
    terminalWidth: Math.floor(terminalWidth * SHELL_WIDTH_FRACTION),
    terminalHeight: Math.max(
      Math.floor(availableTerminalHeight - SHELL_HEIGHT_PADDING),
      1,
    ),
    pager: settings.merged.tools?.shell?.pager,
    showColor: settings.merged.tools?.shell?.showColor,
  });

  const isFocused = useFocus();
  useBracketedPaste();

  // Context file names computation
  const contextFileNames = useMemo(() => {
    const fromSettings = settings.merged.context?.fileName;
    return fromSettings
      ? Array.isArray(fromSettings)
        ? fromSettings
        : [fromSettings]
      : getAllGeminiMdFilenames();
  }, [settings.merged.context?.fileName]);


  // Initial prompt handling
  const initialPrompt = useMemo(() => config.getQuestion(), [config]);
  const initialPromptSubmitted = useRef(false);
  const geminiClient = config.getGeminiClient();

  useEffect(() => {
    if (activePtyId) {
      ShellExecutionService.resizePty(
        activePtyId,
        Math.floor(terminalWidth * SHELL_WIDTH_FRACTION),
        Math.max(Math.floor(availableTerminalHeight - SHELL_HEIGHT_PADDING), 1),
      );
    }
  }, [terminalWidth, availableTerminalHeight, activePtyId]);

  useEffect(() => {
    if (
      initialPrompt &&
      isConfigInitialized &&
      !initialPromptSubmitted.current &&
      !isAuthenticating &&
      !isAuthDialogOpen &&
      !isThemeDialogOpen &&
      !isEditorDialogOpen &&
      !showPrivacyNotice &&
      geminiClient?.isInitialized?.()
    ) {
      handleFinalSubmit(initialPrompt);
      initialPromptSubmitted.current = true;
    }
  }, [
    initialPrompt,
    isConfigInitialized,
    handleFinalSubmit,
    isAuthenticating,
    isAuthDialogOpen,
    isThemeDialogOpen,
    isEditorDialogOpen,
    showPrivacyNotice,
    geminiClient,
  ]);

  const [idePromptAnswered, setIdePromptAnswered] = useState(false);
  const [currentIDE, setCurrentIDE] = useState<IdeInfo | null>(null);

  useEffect(() => {
    const getIde = async () => {
      const ideClient = await IdeClient.getInstance();
      const currentIde = ideClient.getCurrentIde();
      setCurrentIDE(currentIde || null);
    };
    getIde();
  }, []);
  const shouldShowIdePrompt = Boolean(
    currentIDE &&
      !config.getIdeMode() &&
      !settings.merged.ide?.hasSeenNudge &&
      !idePromptAnswered,
  );

  const [showErrorDetails, setShowErrorDetails] = useState<boolean>(false);
  const [showToolDescriptions, setShowToolDescriptions] =
    useState<boolean>(false);

  const [ctrlCPressedOnce, setCtrlCPressedOnce] = useState(false);
  const ctrlCTimerRef = useRef<NodeJS.Timeout | null>(null);
  const [ctrlDPressedOnce, setCtrlDPressedOnce] = useState(false);
  const ctrlDTimerRef = useRef<NodeJS.Timeout | null>(null);
  const [constrainHeight, setConstrainHeight] = useState<boolean>(true);
  const [ideContextState, setIdeContextState] = useState<
    IdeContext | undefined
  >();
  const [showEscapePrompt, setShowEscapePrompt] = useState(false);
  const [showIdeRestartPrompt, setShowIdeRestartPrompt] = useState(false);

  const { isFolderTrustDialogOpen, handleFolderTrustSelect, isRestarting } =
    useFolderTrust(settings, setIsTrustedFolder);
  const {
    needsRestart: ideNeedsRestart,
    restartReason: ideTrustRestartReason,
  } = useIdeTrustListener();
  const isInitialMount = useRef(true);

  useEffect(() => {
    if (ideNeedsRestart) {
      // IDE trust changed, force a restart.
      setShowIdeRestartPrompt(true);
    }
  }, [ideNeedsRestart]);

  useEffect(() => {
    if (isInitialMount.current) {
      isInitialMount.current = false;
      return;
    }

    const handler = setTimeout(() => {
      refreshStatic();
    }, 300);

    return () => {
      clearTimeout(handler);
    };
  }, [terminalWidth, refreshStatic]);

  useEffect(() => {
    const unsubscribe = ideContextStore.subscribe(setIdeContextState);
    setIdeContextState(ideContextStore.get());
    return unsubscribe;
  }, []);

  useEffect(() => {
    const openDebugConsole = () => {
      setShowErrorDetails(true);
      setConstrainHeight(false);
    };
    appEvents.on(AppEvent.OpenDebugConsole, openDebugConsole);

    const logErrorHandler = (errorMessage: unknown) => {
      handleNewMessage({
        type: 'error',
        content: String(errorMessage),
        count: 1,
      });
    };
    appEvents.on(AppEvent.LogError, logErrorHandler);

    return () => {
      appEvents.off(AppEvent.OpenDebugConsole, openDebugConsole);
      appEvents.off(AppEvent.LogError, logErrorHandler);
    };
  }, [handleNewMessage]);

  const handleEscapePromptChange = useCallback((showPrompt: boolean) => {
    setShowEscapePrompt(showPrompt);
  }, []);

  const handleIdePromptComplete = useCallback(
    (result: IdeIntegrationNudgeResult) => {
      if (result.userSelection === 'yes') {
        handleSlashCommand('/ide install');
        settings.setValue(
          SettingScope.User,
          'hasSeenIdeIntegrationNudge',
          true,
        );
      } else if (result.userSelection === 'dismiss') {
        settings.setValue(
          SettingScope.User,
          'hasSeenIdeIntegrationNudge',
          true,
        );
      }
      setIdePromptAnswered(true);
    },
    [handleSlashCommand, settings],
  );

  const { elapsedTime, currentLoadingPhrase } = useLoadingIndicator(
    streamingState,
    settings.merged.ui?.customWittyPhrases,
  );

  const handleExit = useCallback(
    (
      pressedOnce: boolean,
      setPressedOnce: (value: boolean) => void,
      timerRef: React.MutableRefObject<NodeJS.Timeout | null>,
    ) => {
      if (pressedOnce) {
        if (timerRef.current) {
          clearTimeout(timerRef.current);
        }
        handleSlashCommand('/quit');
      } else {
        setPressedOnce(true);
        timerRef.current = setTimeout(() => {
          setPressedOnce(false);
          timerRef.current = null;
        }, CTRL_EXIT_PROMPT_DURATION_MS);
      }
    },
    [handleSlashCommand],
  );

  const handleGlobalKeypress = useCallback(
    (key: Key) => {
      // Debug log keystrokes if enabled
      if (settings.merged.general?.debugKeystrokeLogging) {
        console.log('[DEBUG] Keystroke:', JSON.stringify(key));
      }

      if (keyMatchers[Command.QUIT](key)) {
        if (!ctrlCPressedOnce) {
          cancelOngoingRequest?.();
        }

        if (!ctrlCPressedOnce) {
          setCtrlCPressedOnce(true);
          ctrlCTimerRef.current = setTimeout(() => {
            setCtrlCPressedOnce(false);
            ctrlCTimerRef.current = null;
          }, CTRL_EXIT_PROMPT_DURATION_MS);
          return;
        }

        handleExit(ctrlCPressedOnce, setCtrlCPressedOnce, ctrlCTimerRef);
        return;
      } else if (keyMatchers[Command.EXIT](key)) {
        if (buffer.text.length > 0) {
          return;
        }
        handleExit(ctrlDPressedOnce, setCtrlDPressedOnce, ctrlDTimerRef);
        return;
      }

      let enteringConstrainHeightMode = false;
      if (!constrainHeight) {
        enteringConstrainHeightMode = true;
        setConstrainHeight(true);
      }

      if (keyMatchers[Command.SHOW_ERROR_DETAILS](key)) {
        setShowErrorDetails((prev) => !prev);
      } else if (keyMatchers[Command.TOGGLE_TOOL_DESCRIPTIONS](key)) {
        const newValue = !showToolDescriptions;
        setShowToolDescriptions(newValue);

        const mcpServers = config.getMcpServers();
        if (Object.keys(mcpServers || {}).length > 0) {
          handleSlashCommand(newValue ? '/mcp desc' : '/mcp nodesc');
        }
      } else if (
        keyMatchers[Command.TOGGLE_IDE_CONTEXT_DETAIL](key) &&
        config.getIdeMode() &&
        ideContextState
      ) {
        handleSlashCommand('/ide status');
      } else if (
        keyMatchers[Command.SHOW_MORE_LINES](key) &&
        !enteringConstrainHeightMode
      ) {
        setConstrainHeight(false);
      } else if (keyMatchers[Command.TOGGLE_SHELL_INPUT_FOCUS](key)) {
        if (activePtyId || embeddedShellFocused) {
          setEmbeddedShellFocused((prev) => !prev);
        }
      }
    },
    [
      constrainHeight,
      setConstrainHeight,
      setShowErrorDetails,
      showToolDescriptions,
      setShowToolDescriptions,
      config,
      ideContextState,
      handleExit,
      ctrlCPressedOnce,
      setCtrlCPressedOnce,
      ctrlCTimerRef,
      buffer.text.length,
      ctrlDPressedOnce,
      setCtrlDPressedOnce,
      ctrlDTimerRef,
      handleSlashCommand,
      cancelOngoingRequest,
      activePtyId,
      embeddedShellFocused,
      settings.merged.general?.debugKeystrokeLogging,
    ],
  );

  useKeypress(handleGlobalKeypress, { isActive: true });

  // Update terminal title with Gemini CLI status and thoughts
  useEffect(() => {
    // Respect both showStatusInTitle and hideWindowTitle settings
    if (
      !settings.merged.ui?.showStatusInTitle ||
      settings.merged.ui?.hideWindowTitle
    )
      return;

    let title;
    if (streamingState === StreamingState.Idle) {
      title = originalTitleRef.current;
    } else {
      const statusText = thought?.subject
        ?.replace(/[\r\n]+/g, ' ')
        .substring(0, 80);
      title = statusText || originalTitleRef.current;
    }

    // Pad the title to a fixed width to prevent taskbar icon resizing.
    const paddedTitle = title.padEnd(80, ' ');

    // Only update the title if it's different from the last value we set
    if (lastTitleRef.current !== paddedTitle) {
      lastTitleRef.current = paddedTitle;
      stdout.write(`\x1b]2;${paddedTitle}\x07`);
    }
    // Note: We don't need to reset the window title on exit because Gemini CLI is already doing that elsewhere
  }, [
    streamingState,
    thought,
    settings.merged.ui?.showStatusInTitle,
    settings.merged.ui?.hideWindowTitle,
    stdout,
  ]);

  const filteredConsoleMessages = useMemo(() => {
    if (config.getDebugMode()) {
      return consoleMessages;
    }
    return consoleMessages.filter((msg) => msg.type !== 'debug');
  }, [consoleMessages, config]);

  // Computed values
  const errorCount = useMemo(
    () =>
      filteredConsoleMessages
        .filter((msg) => msg.type === 'error')
        .reduce((total, msg) => total + msg.count, 0),
    [filteredConsoleMessages],
  );

  const nightly = props.version.includes('nightly');

<<<<<<< HEAD
  const dialogsVisible = useMemo(
    () =>
      showWorkspaceMigrationDialog ||
      shouldShowIdePrompt ||
      isFolderTrustDialogOpen ||
      !!shellConfirmationRequest ||
      !!confirmationRequest ||
      !!loopDetectionConfirmationRequest ||
      isThemeDialogOpen ||
      isSettingsDialogOpen ||
      isModelDialogOpen ||
      isPermissionsDialogOpen ||
      isAuthenticating ||
      isAuthDialogOpen ||
      isEditorDialogOpen ||
      isLanguageDialogOpen ||
      showPrivacyNotice ||
      showIdeRestartPrompt ||
      !!proQuotaRequest,
    [
      showWorkspaceMigrationDialog,
      shouldShowIdePrompt,
      isFolderTrustDialogOpen,
      shellConfirmationRequest,
      confirmationRequest,
      loopDetectionConfirmationRequest,
      isThemeDialogOpen,
      isSettingsDialogOpen,
      isModelDialogOpen,
      isPermissionsDialogOpen,
      isAuthenticating,
      isAuthDialogOpen,
      isEditorDialogOpen,
      isLanguageDialogOpen,
      showPrivacyNotice,
      showIdeRestartPrompt,
      proQuotaRequest,
    ],
  );
=======
  const dialogsVisible =
    showWorkspaceMigrationDialog ||
    shouldShowIdePrompt ||
    isFolderTrustDialogOpen ||
    !!shellConfirmationRequest ||
    !!confirmationRequest ||
    confirmUpdateExtensionRequests.length > 0 ||
    !!loopDetectionConfirmationRequest ||
    isThemeDialogOpen ||
    isSettingsDialogOpen ||
    isModelDialogOpen ||
    isPermissionsDialogOpen ||
    isAuthenticating ||
    isAuthDialogOpen ||
    isEditorDialogOpen ||
    showPrivacyNotice ||
    showIdeRestartPrompt ||
    !!proQuotaRequest;
>>>>>>> cea1a867

  const pendingHistoryItems = useMemo(
    () => [...pendingSlashCommandHistoryItems, ...pendingGeminiHistoryItems],
    [pendingSlashCommandHistoryItems, pendingGeminiHistoryItems],
  );

  // WEB_INTERFACE_START: Web interface integration - submitQuery registration and abort handler
  const webInterface = useWebInterface();

  // Store current submitQuery in ref for web interface
  const submitQueryRef = useRef(submitQuery);
  useEffect(() => {
    submitQueryRef.current = submitQuery;
  }, [submitQuery]);

  // Create a completely stable function that will never change
  const stableWebSubmitQuery = useCallback((query: PartListUnion) => {
    if (submitQueryRef.current) {
      submitQueryRef.current(query);
    }
  }, []); // Empty dependency array - this function never changes

  // Register once and never again
  const registerSubmitQuery = useSubmitQueryRegistration();
  const submitQueryRegisteredRef = useRef(false);
  useEffect(() => {
    if (!submitQueryRegisteredRef.current) {
      registerSubmitQuery(stableWebSubmitQuery);
      submitQueryRegisteredRef.current = true;
    }
  }, []); // Empty dependency array - only run once

  // Register abort handler with web interface service
  useEffect(() => {
    if (webInterface?.service && cancelOngoingRequest) {
      webInterface.service.setAbortHandler(cancelOngoingRequest);
    }
  }, [webInterface?.service, cancelOngoingRequest]);

  // Register with web interface service once
  const submitHandlerRegistered = useRef(false);
  // eslint-disable-next-line react-hooks/exhaustive-deps
  useEffect(() => {
    const register = () => {
      if (webInterface?.service && !submitHandlerRegistered.current) {
        webInterface.service.setSubmitQueryHandler(stableWebSubmitQuery);
        submitHandlerRegistered.current = true;
      }
    };

    register();
    const timeout = setTimeout(register, 100);
    return () => clearTimeout(timeout);
  }, []); // Empty dependency array - only register once

  // Terminal capture for interactive screens
  const terminalCapture = useTerminalCapture();
  useKeypressContext(); // Required for keypress context initialization

  // Create a function to pre-start capture for dialogs that render immediately
  const preStartTerminalCapture = useCallback(() => {
    // Start capture immediately to catch the initial render
    terminalCapture.setInteractiveScreenActive(true);
  }, [terminalCapture]);

  // Expose the pre-start function globally for the slash command processor
  useEffect(() => {
    if (webInterface?.service) {
      (global as Record<string, unknown>).__preStartTerminalCapture = preStartTerminalCapture;
    }
    return () => {
      delete (global as Record<string, unknown>).__preStartTerminalCapture;
    };
    // eslint-disable-next-line react-hooks/exhaustive-deps
  }, [preStartTerminalCapture, webInterface]);

  // Detect when any interactive screen is shown
  const isAnyInteractiveScreenOpen =
    authState === AuthState.Updating ||
    authState === AuthState.Unauthenticated ||
    isThemeDialogOpen ||
    isEditorDialogOpen ||
    isLanguageDialogOpen ||
    isSettingsDialogOpen ||
    isModelDialogOpen ||
    showPrivacyNotice ||
    shouldShowIdePrompt ||
    isFolderTrustDialogOpen ||
    !!proQuotaRequest ||
    !!shellConfirmationRequest ||
    !!confirmationRequest ||
    !!loopDetectionConfirmationRequest;

  // Start/stop terminal capture when interactive screens change
  useEffect(() => {
    if (isAnyInteractiveScreenOpen) {
      terminalCapture.setInteractiveScreenActive(true);
    } else {
      const timer = setTimeout(() => {
        terminalCapture.setInteractiveScreenActive(false);
      }, 100);
      return () => clearTimeout(timer);
    }
  }, [isAnyInteractiveScreenOpen, terminalCapture]);

  // Handle keyboard input from web interface
  useEffect(() => {
    if (!webInterface?.service) return;

    const handleTerminalInput = (keyData: { name?: string; sequence?: string; ctrl?: boolean; meta?: boolean; shift?: boolean; alt?: boolean }) => {
      // Create a synthetic key event that matches the Ink key format
      const syntheticKey = {
        name: keyData.name,
        sequence: keyData.sequence,
        ctrl: keyData.ctrl || false,
        meta: keyData.meta || false,
        shift: keyData.shift || false,
        alt: keyData.alt || false,
        raw: keyData.sequence || '',
      };

      // Emit synthetic keypress event to all listeners
      if (isAnyInteractiveScreenOpen) {
        // Fix for VSCode terminal ESC key handling
        process.stdin.emit('keypress', syntheticKey.sequence, syntheticKey);
      }
    };

    // Listen for terminal input events from web interface
    webInterface.service.on('terminal_input', handleTerminalInput);

    return () => {
      webInterface?.service?.off('terminal_input', handleTerminalInput);
    };
  }, [webInterface?.service, isAnyInteractiveScreenOpen]);

  // Web interface broadcasting - footer, loading state, commands, MCP servers, console messages, CLI action required, startup message, and tool confirmations
  const footerContext = useFooter();
  useEffect(() => {
    if (footerContext?.footerData && webInterface?.service && webInterface.isRunning) {
      webInterface.service.broadcastFooterData(footerContext.footerData);
    }
  }, [footerContext?.footerData, webInterface?.service, webInterface?.isRunning]);

  useLoadingState(); // Required for loading state context initialization
  useEffect(() => {
    if (webInterface?.service && webInterface.isRunning) {
      webInterface.service.broadcastLoadingState({
        isLoading: streamingState === StreamingState.Responding || isProcessing,
        streamingState,
        elapsedTime,
        currentLoadingPhrase,
        thought: typeof thought === 'string' ? thought : (thought?.subject || null),
        thoughtObject: typeof thought === 'object' && thought !== null ? thought : null,
      });
    }
  }, [webInterface?.service, webInterface?.isRunning, streamingState, elapsedTime, currentLoadingPhrase, isProcessing, thought]);

  // Broadcast slash commands
  useEffect(() => {
    if (slashCommands && webInterface?.service && webInterface.isRunning) {
      webInterface.service.broadcastSlashCommands(slashCommands);
    }
  }, [slashCommands, webInterface?.service, webInterface?.isRunning]);

  // Broadcast MCP servers when they change
  useEffect(() => {
    if (webInterface?.service && webInterface.isRunning) {
      const mcpServers = config.getMcpServers();
      if (mcpServers) {
        // For now, pass empty arrays/maps for the additional parameters
        // These would need to be obtained from the actual MCP system
        const blockedServers: Array<{ name: string; extensionName: string }> = [];
        const serverTools = new Map<string, any[]>();
        const serverStatuses = new Map<string, string>();

        // Set all servers as connected for now
        Object.keys(mcpServers).forEach(name => {
          serverStatuses.set(name, 'connected');
          serverTools.set(name, []);
        });

        webInterface.service.broadcastMCPServers(mcpServers, blockedServers, serverTools, serverStatuses);
      }
    }
  }, [config, webInterface?.service, webInterface?.isRunning]);

  // Broadcast console messages
  useEffect(() => {
    if (filteredConsoleMessages && webInterface?.service && webInterface.isRunning) {
      webInterface.service.broadcastConsoleMessages(filteredConsoleMessages);
    }
  }, [filteredConsoleMessages, webInterface?.service, webInterface?.isRunning]);

  // Broadcast CLI action required messages for different dialogs
  useEffect(() => {
    if (webInterface?.service && webInterface.isRunning) {
      let message = '';
      let title = t('web.cli_action.title', 'CLI Action Required');
      let reason = 'general';

      if (shouldShowIdePrompt) {
        message = t('web.cli_action.ide_integration', 'IDE integration prompt is displayed. Please respond to connect your editor to Auditaria CLI in the terminal.');
        reason = 'ide_integration';
      } else if (isAuthenticating || isAuthDialogOpen) {
        const authMessageKey = isAuthenticating ? 'web.cli_action.auth_in_progress' : 'web.cli_action.auth_required';
        const authMessageFallback = isAuthenticating
          ? 'Authentication is in progress. Please check the CLI terminal.'
          : 'Authentication is required. Please complete the authentication process in the CLI terminal.';
        message = t(authMessageKey, authMessageFallback);
        reason = 'authentication';
      } else if (isThemeDialogOpen) {
        message = t('web.cli_action.theme_selection', 'Theme selection is open. Please choose a theme in the CLI terminal.');
        reason = 'theme_selection';
      } else if (isEditorDialogOpen) {
        message = t('web.cli_action.editor_settings', 'Editor settings are open. Please configure your editor in the CLI terminal.');
        reason = 'editor_settings';
      } else if (isLanguageDialogOpen) {
        message = t('web.cli_action.language_selection', 'Language selection is open. Please choose a language in the CLI terminal.');
        reason = 'language_selection';
      } else if (isSettingsDialogOpen) {
        message = t('web.cli_action.settings', 'Settings dialog is open. Please configure settings in the CLI terminal.');
        reason = 'settings';
      } else if (isModelDialogOpen) {
        message = t('web.cli_action.model_selection', 'Model selection is open. Please choose a model in the CLI terminal.');
        reason = 'model_selection';
      } else if (isFolderTrustDialogOpen) {
        message = t('web.cli_action.folder_trust', 'Folder trust dialog is open. Please respond in the CLI terminal.');
        reason = 'folder_trust';
      } else if (showPrivacyNotice) {
        message = t('web.cli_action.privacy_notice', 'Privacy notice is displayed. Please review in the CLI terminal.');
        reason = 'privacy_notice';
      } else if (proQuotaRequest) {
        message = t('web.cli_action.quota_exceeded', 'Quota exceeded dialog is open. Please choose an option in the CLI terminal.');
        reason = 'quota_exceeded';
      } else if (shellConfirmationRequest) {
        message = t('web.cli_action.shell_confirmation', 'Shell command confirmation required. Please respond in the CLI terminal.');
        reason = 'shell_confirmation';
      } else if (confirmationRequest) {
        message = t('web.cli_action.confirmation', 'Confirmation required. Please respond in the CLI terminal.');
        reason = 'confirmation';
      } else if (loopDetectionConfirmationRequest) {
        message = t('web.cli_action.loop_detection', 'Loop detection confirmation required. Please choose whether to keep or disable loop detection in the CLI terminal.');
        reason = 'loop_detection';
      }

      if (message) {
        webInterface.service.broadcastCliActionRequired(true, reason, title, message);
      } else {
        webInterface.service.broadcastCliActionRequired(false);
      }
    }
  }, [
    webInterface?.service,
    webInterface?.isRunning,
    shouldShowIdePrompt,
    isAuthenticating,
    isAuthDialogOpen,
    isThemeDialogOpen,
    isEditorDialogOpen,
    isLanguageDialogOpen,
    isSettingsDialogOpen,
    isModelDialogOpen,
    isFolderTrustDialogOpen,
    showPrivacyNotice,
    proQuotaRequest,
    shellConfirmationRequest,
    confirmationRequest,
    loopDetectionConfirmationRequest,
  ]);

  // Broadcast startup message once
  useEffect(() => {
    if (webInterface?.service && webInterface.isRunning && initializationResult.geminiMdFileCount) {
      const startupMessage = t('web.startup_message', 'Auditaria CLI is ready. Loaded {count} context file(s).', {
        count: initializationResult.geminiMdFileCount,
      });
      // Use a generic broadcast since there's no specific setStartupMessage method
      webInterface.service.broadcastMessage({
        id: Date.now(),
        type: 'info',
        text: startupMessage,
      } as HistoryItem);
    }
  }, [webInterface?.service, webInterface?.isRunning, initializationResult.geminiMdFileCount]);

  // Tool confirmation broadcasting
  const toolConfirmationContext = useToolConfirmation();
  useEffect(() => {
    const pendingConfirmation = toolConfirmationContext?.pendingConfirmations?.[0];
    if (pendingConfirmation && webInterface?.service && webInterface.isRunning) {
      webInterface.service.broadcastToolConfirmation(pendingConfirmation);
    }
  }, [toolConfirmationContext?.pendingConfirmations, webInterface?.service, webInterface?.isRunning]);

  // Broadcast history updates
  useEffect(() => {
    if (historyManager.history && webInterface?.service) {
      webInterface.service.setCurrentHistory(historyManager.history);
    }
  }, [historyManager.history, webInterface?.service]);

  // Broadcast pending items
  const pendingItem = pendingHistoryItems.length > 0 ? pendingHistoryItems[0] as HistoryItem : null;
  useEffect(() => {
    if (webInterface?.service) {
      webInterface.service.broadcastPendingItem(pendingItem);
    }
  }, [pendingItem, webInterface?.service]);
  // WEB_INTERFACE_END

  const uiState: UIState = useMemo(
    () => ({
      history: historyManager.history,
      historyManager,
      isThemeDialogOpen,
      themeError,
      isAuthenticating,
      isConfigInitialized,
      authError,
      isAuthDialogOpen,
      editorError,
      isEditorDialogOpen,
      languageError,
      isLanguageDialogOpen,
      showPrivacyNotice,
      corgiMode,
      debugMessage,
      quittingMessages,
      isSettingsDialogOpen,
      isModelDialogOpen,
      isPermissionsDialogOpen,
      slashCommands,
      pendingSlashCommandHistoryItems,
      commandContext,
      shellConfirmationRequest,
      confirmationRequest,
      confirmUpdateExtensionRequests,
      loopDetectionConfirmationRequest,
      geminiMdFileCount,
      streamingState,
      initError,
      pendingGeminiHistoryItems,
      thought,
      shellModeActive,
      userMessages,
      buffer,
      inputWidth,
      suggestionsWidth,
      isInputActive,
      shouldShowIdePrompt,
      isFolderTrustDialogOpen: isFolderTrustDialogOpen ?? false,
      isTrustedFolder,
      constrainHeight,
      showErrorDetails,
      filteredConsoleMessages,
      ideContextState,
      showToolDescriptions,
      ctrlCPressedOnce,
      ctrlDPressedOnce,
      showEscapePrompt,
      isFocused,
      elapsedTime,
      currentLoadingPhrase,
      historyRemountKey,
      messageQueue,
      showAutoAcceptIndicator,
      showWorkspaceMigrationDialog,
      workspaceExtensions,
      currentModel,
      userTier,
      proQuotaRequest,
      contextFileNames,
      errorCount,
      availableTerminalHeight,
      mainAreaWidth,
      staticAreaMaxItemHeight,
      staticExtraHeight,
      dialogsVisible,
      pendingHistoryItems,
      nightly,
      branchName,
      sessionStats,
      terminalWidth,
      terminalHeight,
      mainControlsRef,
      currentIDE,
      updateInfo,
      showIdeRestartPrompt,
      ideTrustRestartReason,
      isRestarting,
      extensionsUpdateState,
      activePtyId,
      embeddedShellFocused,
    }),
    [
      isThemeDialogOpen,
      themeError,
      isAuthenticating,
      isConfigInitialized,
      authError,
      isAuthDialogOpen,
      editorError,
      isEditorDialogOpen,
      languageError,
      isLanguageDialogOpen,
      showPrivacyNotice,
      corgiMode,
      debugMessage,
      quittingMessages,
      isSettingsDialogOpen,
      isModelDialogOpen,
      isPermissionsDialogOpen,
      slashCommands,
      pendingSlashCommandHistoryItems,
      commandContext,
      shellConfirmationRequest,
      confirmationRequest,
      confirmUpdateExtensionRequests,
      loopDetectionConfirmationRequest,
      geminiMdFileCount,
      streamingState,
      initError,
      pendingGeminiHistoryItems,
      thought,
      shellModeActive,
      userMessages,
      buffer,
      inputWidth,
      suggestionsWidth,
      isInputActive,
      shouldShowIdePrompt,
      isFolderTrustDialogOpen,
      isTrustedFolder,
      constrainHeight,
      showErrorDetails,
      filteredConsoleMessages,
      ideContextState,
      showToolDescriptions,
      ctrlCPressedOnce,
      ctrlDPressedOnce,
      showEscapePrompt,
      isFocused,
      elapsedTime,
      currentLoadingPhrase,
      historyRemountKey,
      messageQueue,
      showAutoAcceptIndicator,
      showWorkspaceMigrationDialog,
      workspaceExtensions,
      userTier,
      proQuotaRequest,
      contextFileNames,
      errorCount,
      availableTerminalHeight,
      mainAreaWidth,
      staticAreaMaxItemHeight,
      staticExtraHeight,
      dialogsVisible,
      pendingHistoryItems,
      nightly,
      branchName,
      sessionStats,
      terminalWidth,
      terminalHeight,
      mainControlsRef,
      currentIDE,
      updateInfo,
      showIdeRestartPrompt,
      ideTrustRestartReason,
      isRestarting,
      currentModel,
      extensionsUpdateState,
      activePtyId,
      historyManager,
      embeddedShellFocused,
    ],
  );

  const uiActions: UIActions = useMemo(
    () => ({
      handleThemeSelect,
      handleThemeHighlight,
      handleAuthSelect,
      setAuthState,
      onAuthError,
      handleEditorSelect,
      exitEditorDialog,
      handleLanguageSelect,
      exitPrivacyNotice: () => setShowPrivacyNotice(false),
      closeSettingsDialog,
      closeModelDialog,
      closePermissionsDialog,
      setShellModeActive,
      vimHandleInput,
      handleIdePromptComplete,
      handleFolderTrustSelect,
      setConstrainHeight,
      onEscapePromptChange: handleEscapePromptChange,
      refreshStatic,
      handleFinalSubmit,
      handleClearScreen,
      onWorkspaceMigrationDialogOpen,
      onWorkspaceMigrationDialogClose,
      handleProQuotaChoice,
    }),
    [
      handleThemeSelect,
      handleThemeHighlight,
      handleAuthSelect,
      setAuthState,
      onAuthError,
      handleEditorSelect,
      exitEditorDialog,
      handleLanguageSelect,
      closeSettingsDialog,
      closeModelDialog,
      closePermissionsDialog,
      setShellModeActive,
      vimHandleInput,
      handleIdePromptComplete,
      handleFolderTrustSelect,
      setConstrainHeight,
      handleEscapePromptChange,
      refreshStatic,
      handleFinalSubmit,
      handleClearScreen,
      onWorkspaceMigrationDialogOpen,
      onWorkspaceMigrationDialogClose,
      handleProQuotaChoice,
    ],
  );

  return (
    <UIStateContext.Provider value={uiState}>
      <UIActionsContext.Provider value={uiActions}>
        <ConfigContext.Provider value={config}>
          <AppContext.Provider
            value={{
              version: props.version,
              startupWarnings: props.startupWarnings || [],
            }}
          >
            <ShellFocusContext.Provider value={isFocused}>
              <App />
            </ShellFocusContext.Provider>
          </AppContext.Provider>
        </ConfigContext.Provider>
      </UIActionsContext.Provider>
    </UIStateContext.Provider>
  );
};<|MERGE_RESOLUTION|>--- conflicted
+++ resolved
@@ -1066,7 +1066,6 @@
 
   const nightly = props.version.includes('nightly');
 
-<<<<<<< HEAD
   const dialogsVisible = useMemo(
     () =>
       showWorkspaceMigrationDialog ||
@@ -1074,6 +1073,7 @@
       isFolderTrustDialogOpen ||
       !!shellConfirmationRequest ||
       !!confirmationRequest ||
+      confirmUpdateExtensionRequests.length > 0 ||
       !!loopDetectionConfirmationRequest ||
       isThemeDialogOpen ||
       isSettingsDialogOpen ||
@@ -1092,6 +1092,7 @@
       isFolderTrustDialogOpen,
       shellConfirmationRequest,
       confirmationRequest,
+      confirmUpdateExtensionRequests,
       loopDetectionConfirmationRequest,
       isThemeDialogOpen,
       isSettingsDialogOpen,
@@ -1106,26 +1107,6 @@
       proQuotaRequest,
     ],
   );
-=======
-  const dialogsVisible =
-    showWorkspaceMigrationDialog ||
-    shouldShowIdePrompt ||
-    isFolderTrustDialogOpen ||
-    !!shellConfirmationRequest ||
-    !!confirmationRequest ||
-    confirmUpdateExtensionRequests.length > 0 ||
-    !!loopDetectionConfirmationRequest ||
-    isThemeDialogOpen ||
-    isSettingsDialogOpen ||
-    isModelDialogOpen ||
-    isPermissionsDialogOpen ||
-    isAuthenticating ||
-    isAuthDialogOpen ||
-    isEditorDialogOpen ||
-    showPrivacyNotice ||
-    showIdeRestartPrompt ||
-    !!proQuotaRequest;
->>>>>>> cea1a867
 
   const pendingHistoryItems = useMemo(
     () => [...pendingSlashCommandHistoryItems, ...pendingGeminiHistoryItems],
