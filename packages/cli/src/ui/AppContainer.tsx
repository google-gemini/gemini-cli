/**
 * @license
 * Copyright 2025 Google LLC
 * SPDX-License-Identifier: Apache-2.0
 */

import {
  useMemo,
  useState,
  useCallback,
  useEffect,
  useRef,
  useLayoutEffect,
} from 'react';
import { type DOMElement, measureElement } from 'ink';
import { App } from './App.js';
import { AppContext } from './contexts/AppContext.js';
import { UIStateContext, type UIState } from './contexts/UIStateContext.js';
import {
  UIActionsContext,
  type UIActions,
} from './contexts/UIActionsContext.js';
import { ConfigContext } from './contexts/ConfigContext.js';
import {
  type HistoryItem,
  ToolCallStatus,
  type HistoryItemWithoutId,
  AuthState,
} from './types.js';
import { MessageType, StreamingState } from './types.js';
import {
  type EditorType,
  type Config,
  type IdeInfo,
  type IdeContext,
  type UserTierId,
  DEFAULT_GEMINI_FLASH_MODEL,
  IdeClient,
  ideContextStore,
  getErrorMessage,
  getAllGeminiMdFilenames,
  AuthType,
  clearCachedCredentialFile,
  ShellExecutionService,
} from '@google/gemini-cli-core';
import { validateAuthMethod } from '../config/auth.js';
import { loadHierarchicalGeminiMemory } from '../config/config.js';
import process from 'node:process';
import { useHistory } from './hooks/useHistoryManager.js';
import { useMemoryMonitor } from './hooks/useMemoryMonitor.js';
import { useThemeCommand } from './hooks/useThemeCommand.js';
import { useAuthCommand } from './auth/useAuth.js';
import { useQuotaAndFallback } from './hooks/useQuotaAndFallback.js';
import { useEditorSettings } from './hooks/useEditorSettings.js';
import { useSettingsCommand } from './hooks/useSettingsCommand.js';
import { useModelCommand } from './hooks/useModelCommand.js';
import { useSlashCommandProcessor } from './hooks/slashCommandProcessor.js';
import { useVimMode } from './contexts/VimModeContext.js';
import { useConsoleMessages } from './hooks/useConsoleMessages.js';
import { useTerminalSize } from './hooks/useTerminalSize.js';
import { calculatePromptWidths } from './components/InputPrompt.js';
import { useStdout, useStdin } from 'ink';
import { calculateMainAreaWidth } from './utils/ui-sizing.js';
import ansiEscapes from 'ansi-escapes';
import * as fs from 'node:fs';
import { basename } from 'node:path';
import { computeWindowTitle } from '../utils/windowTitle.js';
import { useTextBuffer } from './components/shared/text-buffer.js';
import { useLogger } from './hooks/useLogger.js';
import { useGeminiStream } from './hooks/useGeminiStream.js';
import { useVim } from './hooks/vim.js';
import { type LoadedSettings, SettingScope } from '../config/settings.js';
import { type InitializationResult } from '../core/initializer.js';
import { useFocus } from './hooks/useFocus.js';
import { useBracketedPaste } from './hooks/useBracketedPaste.js';
import { useKeypress, type Key } from './hooks/useKeypress.js';
import { keyMatchers, Command } from './keyMatchers.js';
import { useLoadingIndicator } from './hooks/useLoadingIndicator.js';
import { useFolderTrust } from './hooks/useFolderTrust.js';
import { useIdeTrustListener } from './hooks/useIdeTrustListener.js';
import { type IdeIntegrationNudgeResult } from './IdeIntegrationNudge.js';
import { appEvents, AppEvent } from '../utils/events.js';
import { type UpdateObject } from './utils/updateCheck.js';
import { setUpdateHandler } from '../utils/handleAutoUpdate.js';
import { ConsolePatcher } from './utils/ConsolePatcher.js';
import { registerCleanup, runExitCleanup } from '../utils/cleanup.js';
import { useMessageQueue } from './hooks/useMessageQueue.js';
import { useAutoAcceptIndicator } from './hooks/useAutoAcceptIndicator.js';
import { useSessionStats } from './contexts/SessionContext.js';
import { useGitBranchName } from './hooks/useGitBranchName.js';
import { useExtensionUpdates } from './hooks/useExtensionUpdates.js';
import { ShellFocusContext } from './contexts/ShellFocusContext.js';
import { useShellHistory } from './hooks/useShellHistory.js';

const CTRL_EXIT_PROMPT_DURATION_MS = 1000;
const QUEUE_ERROR_DISPLAY_DURATION_MS = 3000;

function isToolExecuting(pendingHistoryItems: HistoryItemWithoutId[]) {
  return pendingHistoryItems.some((item) => {
    if (item && item.type === 'tool_group') {
      return item.tools.some(
        (tool) => ToolCallStatus.Executing === tool.status,
      );
    }
    return false;
  });
}

interface AppContainerProps {
  config: Config;
  settings: LoadedSettings;
  startupWarnings?: string[];
  version: string;
  initializationResult: InitializationResult;
}

/**
 * The fraction of the terminal width to allocate to the shell.
 * This provides horizontal padding.
 */
const SHELL_WIDTH_FRACTION = 0.89;

/**
 * The number of lines to subtract from the available terminal height
 * for the shell. This provides vertical padding and space for other UI elements.
 */
const SHELL_HEIGHT_PADDING = 10;

export const AppContainer = (props: AppContainerProps) => {
  const { settings, config, initializationResult } = props;
  const historyManager = useHistory();
  useMemoryMonitor(historyManager);
  const [corgiMode, setCorgiMode] = useState(false);
  const [debugMessage, setDebugMessage] = useState<string>('');
  const [quittingMessages, setQuittingMessages] = useState<
    HistoryItem[] | null
  >(null);
  const [showPrivacyNotice, setShowPrivacyNotice] = useState<boolean>(false);
  const [themeError, setThemeError] = useState<string | null>(
    initializationResult.themeError,
  );
  const [isProcessing, setIsProcessing] = useState<boolean>(false);
  const [embeddedShellFocused, setEmbeddedShellFocused] = useState(false);
  const quickCommandAbortControllerRef = useRef<AbortController | null>(null);
  const [showDebugProfiler, setShowDebugProfiler] = useState(false);

  const [geminiMdFileCount, setGeminiMdFileCount] = useState<number>(
    initializationResult.geminiMdFileCount,
  );
  const [shellModeActive, setShellModeActive] = useState(false);
  const [modelSwitchedFromQuotaError, setModelSwitchedFromQuotaError] =
    useState<boolean>(false);
  const [historyRemountKey, setHistoryRemountKey] = useState(0);
  const [updateInfo, setUpdateInfo] = useState<UpdateObject | null>(null);
  const [isTrustedFolder, setIsTrustedFolder] = useState<boolean | undefined>(
    config.isTrustedFolder(),
  );

  const [queueErrorMessage, setQueueErrorMessage] = useState<string | null>(
    null,
  );

  const extensions = config.getExtensions();
  const {
    extensionsUpdateState,
    extensionsUpdateStateInternal,
    dispatchExtensionStateUpdate,
    confirmUpdateExtensionRequests,
    addConfirmUpdateExtensionRequest,
  } = useExtensionUpdates(
    extensions,
    historyManager.addItem,
    config.getWorkingDir(),
  );

  const [isPermissionsDialogOpen, setPermissionsDialogOpen] = useState(false);
  const openPermissionsDialog = useCallback(
    () => setPermissionsDialogOpen(true),
    [],
  );
  const closePermissionsDialog = useCallback(
    () => setPermissionsDialogOpen(false),
    [],
  );

  const toggleDebugProfiler = useCallback(
    () => setShowDebugProfiler((prev) => !prev),
    [],
  );

  // Helper to determine the effective model, considering the fallback state.
  const getEffectiveModel = useCallback(() => {
    if (config.isInFallbackMode()) {
      return DEFAULT_GEMINI_FLASH_MODEL;
    }
    return config.getModel();
  }, [config]);

  const [currentModel, setCurrentModel] = useState(getEffectiveModel());

  const [userTier, setUserTier] = useState<UserTierId | undefined>(undefined);

  const [isConfigInitialized, setConfigInitialized] = useState(false);

  const logger = useLogger(config.storage);
  const [userMessages, setUserMessages] = useState<string[]>([]);

  // Terminal and layout hooks
  const { columns: terminalWidth, rows: terminalHeight } = useTerminalSize();
  const { stdin, setRawMode } = useStdin();
  const { stdout } = useStdout();

  // Additional hooks moved from App.tsx
  const { stats: sessionStats } = useSessionStats();
  const branchName = useGitBranchName(config.getTargetDir());

  // Layout measurements
  const mainControlsRef = useRef<DOMElement>(null);
  // For performance profiling only
  const rootUiRef = useRef<DOMElement>(null);
  const originalTitleRef = useRef(
    computeWindowTitle(basename(config.getTargetDir())),
  );
  const lastTitleRef = useRef<string | null>(null);
  const staticExtraHeight = 3;

  useEffect(() => {
    (async () => {
      // Note: the program will not work if this fails so let errors be
      // handled by the global catch.
      await config.initialize();
      setConfigInitialized(true);
    })();
    registerCleanup(async () => {
      const ideClient = await IdeClient.getInstance();
      await ideClient.disconnect();
    });
  }, [config]);

  useEffect(
    () => setUpdateHandler(historyManager.addItem, setUpdateInfo),
    [historyManager.addItem],
  );

  // Watch for model changes (e.g., from Flash fallback)
  useEffect(() => {
    const checkModelChange = () => {
      const effectiveModel = getEffectiveModel();
      if (effectiveModel !== currentModel) {
        setCurrentModel(effectiveModel);
      }
    };

    checkModelChange();
    const interval = setInterval(checkModelChange, 1000); // Check every second

    return () => clearInterval(interval);
  }, [config, currentModel, getEffectiveModel]);

  const {
    consoleMessages,
    handleNewMessage,
    clearConsoleMessages: clearConsoleMessagesState,
  } = useConsoleMessages();

  useEffect(() => {
    const consolePatcher = new ConsolePatcher({
      onNewMessage: handleNewMessage,
      debugMode: config.getDebugMode(),
    });
    consolePatcher.patch();
    registerCleanup(consolePatcher.cleanup);
  }, [handleNewMessage, config]);

  const mainAreaWidth = calculateMainAreaWidth(terminalWidth, settings);
  // Derive widths for InputPrompt using shared helper
  const { inputWidth, suggestionsWidth } = useMemo(() => {
    const { inputWidth, suggestionsWidth } =
      calculatePromptWidths(mainAreaWidth);
    return { inputWidth, suggestionsWidth };
  }, [mainAreaWidth]);

  const staticAreaMaxItemHeight = Math.max(terminalHeight * 4, 100);

  const isValidPath = useCallback((filePath: string): boolean => {
    try {
      return fs.existsSync(filePath) && fs.statSync(filePath).isFile();
    } catch (_e) {
      return false;
    }
  }, []);

  const buffer = useTextBuffer({
    initialText: '',
    viewport: { height: 10, width: inputWidth },
    stdin,
    setRawMode,
    isValidPath,
    shellModeActive,
  });

  const shellHistory = useShellHistory(config.getProjectRoot());

  useEffect(() => {
    const fetchUserMessages = async () => {
      const pastMessagesRaw = (await logger?.getPreviousUserMessages()) || [];
      const currentSessionUserMessages = historyManager.history
        .filter(
          (item): item is HistoryItem & { type: 'user'; text: string } =>
            item.type === 'user' &&
            typeof item.text === 'string' &&
            item.text.trim() !== '',
        )
        .map((item) => item.text)
        .reverse();
      const combinedMessages = [
        ...currentSessionUserMessages,
        ...pastMessagesRaw,
      ];
      const deduplicatedMessages: string[] = [];
      if (combinedMessages.length > 0) {
        deduplicatedMessages.push(combinedMessages[0]);
        for (let i = 1; i < combinedMessages.length; i++) {
          if (combinedMessages[i] !== combinedMessages[i - 1]) {
            deduplicatedMessages.push(combinedMessages[i]);
          }
        }
      }
      setUserMessages(deduplicatedMessages.reverse());
    };
    fetchUserMessages();
  }, [historyManager.history, logger]);

  const refreshStatic = useCallback(() => {
    stdout.write(ansiEscapes.clearTerminal);
    setHistoryRemountKey((prev) => prev + 1);
  }, [setHistoryRemountKey, stdout]);

  const {
    isThemeDialogOpen,
    openThemeDialog,
    handleThemeSelect,
    handleThemeHighlight,
  } = useThemeCommand(
    settings,
    setThemeError,
    historyManager.addItem,
    initializationResult.themeError,
  );

  const { authState, setAuthState, authError, onAuthError } = useAuthCommand(
    settings,
    config,
  );

  const { proQuotaRequest, handleProQuotaChoice } = useQuotaAndFallback({
    config,
    historyManager,
    userTier,
    setAuthState,
    setModelSwitchedFromQuotaError,
  });

  // Derive auth state variables for backward compatibility with UIStateContext
  const isAuthDialogOpen = authState === AuthState.Updating;
  const isAuthenticating = authState === AuthState.Unauthenticated;

  // Create handleAuthSelect wrapper for backward compatibility
  const handleAuthSelect = useCallback(
    async (authType: AuthType | undefined, scope: SettingScope) => {
      if (authType) {
        await clearCachedCredentialFile();
        settings.setValue(scope, 'security.auth.selectedType', authType);

        try {
          await config.refreshAuth(authType);
          setAuthState(AuthState.Authenticated);
        } catch (e) {
          onAuthError(
            `Failed to authenticate: ${e instanceof Error ? e.message : String(e)}`,
          );
          return;
        }

        if (
          authType === AuthType.LOGIN_WITH_GOOGLE &&
          config.isBrowserLaunchSuppressed()
        ) {
          await runExitCleanup();
          console.log(`
----------------------------------------------------------------
Logging in with Google... Please restart Gemini CLI to continue.
----------------------------------------------------------------
          `);
          process.exit(0);
        }
      }
      setAuthState(AuthState.Authenticated);
    },
    [settings, config, setAuthState, onAuthError],
  );

  // Sync user tier from config when authentication changes
  useEffect(() => {
    // Only sync when not currently authenticating
    if (authState === AuthState.Authenticated) {
      setUserTier(config.getUserTier());
    }
  }, [config, authState]);

  // Check for enforced auth type mismatch
  useEffect(() => {
    if (
      settings.merged.security?.auth?.enforcedType &&
      settings.merged.security?.auth.selectedType &&
      settings.merged.security?.auth.enforcedType !==
        settings.merged.security?.auth.selectedType
    ) {
      onAuthError(
        `Authentication is enforced to be ${settings.merged.security?.auth.enforcedType}, but you are currently using ${settings.merged.security?.auth.selectedType}.`,
      );
    } else if (
      settings.merged.security?.auth?.selectedType &&
      !settings.merged.security?.auth?.useExternal
    ) {
      const error = validateAuthMethod(
        settings.merged.security.auth.selectedType,
      );
      if (error) {
        onAuthError(error);
      }
    }
  }, [
    settings.merged.security?.auth?.selectedType,
    settings.merged.security?.auth?.enforcedType,
    settings.merged.security?.auth?.useExternal,
    onAuthError,
  ]);

  const [editorError, setEditorError] = useState<string | null>(null);
  const {
    isEditorDialogOpen,
    openEditorDialog,
    handleEditorSelect,
    exitEditorDialog,
  } = useEditorSettings(settings, setEditorError, historyManager.addItem);

  const { isSettingsDialogOpen, openSettingsDialog, closeSettingsDialog } =
    useSettingsCommand();

  const { isModelDialogOpen, openModelDialog, closeModelDialog } =
    useModelCommand();

  const { toggleVimEnabled } = useVimMode();

  const slashCommandActions = useMemo(
    () => ({
      openAuthDialog: () => setAuthState(AuthState.Updating),
      openThemeDialog,
      openEditorDialog,
      openPrivacyNotice: () => setShowPrivacyNotice(true),
      openSettingsDialog,
      openModelDialog,
      openPermissionsDialog,
      quit: (messages: HistoryItem[]) => {
        setQuittingMessages(messages);
        setTimeout(async () => {
          await runExitCleanup();
          process.exit(0);
        }, 100);
      },
      setDebugMessage,
      toggleCorgiMode: () => setCorgiMode((prev) => !prev),
      toggleDebugProfiler,
      dispatchExtensionStateUpdate,
      addConfirmUpdateExtensionRequest,
    }),
    [
      setAuthState,
      openThemeDialog,
      openEditorDialog,
      openSettingsDialog,
      openModelDialog,
      setQuittingMessages,
      setDebugMessage,
      setShowPrivacyNotice,
      setCorgiMode,
      dispatchExtensionStateUpdate,
      openPermissionsDialog,
      addConfirmUpdateExtensionRequest,
      toggleDebugProfiler,
    ],
  );

  const {
    handleSlashCommand,
    slashCommands,
    pendingHistoryItems: pendingSlashCommandHistoryItems,
    commandContext,
    shellConfirmationRequest,
    confirmationRequest,
  } = useSlashCommandProcessor(
    config,
    settings,
    historyManager.addItem,
    historyManager.clearItems,
    historyManager.loadHistory,
    refreshStatic,
    toggleVimEnabled,
    setIsProcessing,
    setGeminiMdFileCount,
    slashCommandActions,
    extensionsUpdateStateInternal,
    isConfigInitialized,
  );

  const performMemoryRefresh = useCallback(async () => {
    historyManager.addItem(
      {
        type: MessageType.INFO,
        text: 'Refreshing hierarchical memory (GEMINI.md or other context files)...',
      },
      Date.now(),
    );
    try {
      const { memoryContent, fileCount, filePaths } =
        await loadHierarchicalGeminiMemory(
          process.cwd(),
          settings.merged.context?.loadMemoryFromIncludeDirectories
            ? config.getWorkspaceContext().getDirectories()
            : [],
          config.getDebugMode(),
          config.getFileService(),
          settings.merged,
          config.getExtensionContextFilePaths(),
          config.isTrustedFolder(),
          settings.merged.context?.importFormat || 'tree', // Use setting or default to 'tree'
          config.getFileFilteringOptions(),
        );

      config.setUserMemory(memoryContent);
      config.setGeminiMdFileCount(fileCount);
      config.setGeminiMdFilePaths(filePaths);

      setGeminiMdFileCount(fileCount);

      historyManager.addItem(
        {
          type: MessageType.INFO,
          text: `Memory refreshed successfully. ${
            memoryContent.length > 0
              ? `Loaded ${memoryContent.length} characters from ${fileCount} file(s).`
              : 'No memory content found.'
          }`,
        },
        Date.now(),
      );
      if (config.getDebugMode()) {
        console.log(
          `[DEBUG] Refreshed memory content in config: ${memoryContent.substring(
            0,
            200,
          )}...`,
        );
      }
    } catch (error) {
      const errorMessage = getErrorMessage(error);
      historyManager.addItem(
        {
          type: MessageType.ERROR,
          text: `Error refreshing memory: ${errorMessage}`,
        },
        Date.now(),
      );
      console.error('Error refreshing memory:', error);
    }
  }, [config, historyManager, settings.merged]);

  const cancelHandlerRef = useRef<() => void>(() => {});

  const {
    streamingState,
    submitQuery,
    initError,
    pendingHistoryItems: pendingGeminiHistoryItems,
    thought,
    cancelOngoingRequest,
    handleApprovalModeChange,
    activePtyId,
    loopDetectionConfirmationRequest,
    handleShellCommand,
  } = useGeminiStream(
    config.getGeminiClient(),
    historyManager.history,
    historyManager.addItem,
    config,
    settings,
    setDebugMessage,
    handleSlashCommand,
    shellModeActive,
    () => settings.merged.general?.preferredEditor as EditorType,
    onAuthError,
    performMemoryRefresh,
    modelSwitchedFromQuotaError,
    setModelSwitchedFromQuotaError,
    refreshStatic,
    () => cancelHandlerRef.current(),
    setEmbeddedShellFocused,
    terminalWidth,
    terminalHeight,
    embeddedShellFocused,
  );

  // Auto-accept indicator
  const showAutoAcceptIndicator = useAutoAcceptIndicator({
    config,
    addItem: historyManager.addItem,
    onApprovalModeChange: handleApprovalModeChange,
  });

  const {
    messageQueue,
    addMessage,
    clearQueue,
    getQueuedMessagesText,
    popAllMessages,
  } = useMessageQueue({
    isConfigInitialized,
    streamingState,
    submitQuery,
  });

  cancelHandlerRef.current = useCallback(() => {
    const pendingHistoryItems = [
      ...pendingSlashCommandHistoryItems,
      ...pendingGeminiHistoryItems,
    ];
    if (isToolExecuting(pendingHistoryItems)) {
      buffer.setText(''); // Just clear the prompt
      return;
    }

    const lastUserMessage = userMessages.at(-1);
    let textToSet = lastUserMessage || '';

    const queuedText = getQueuedMessagesText();
    if (queuedText) {
      textToSet = textToSet ? `${textToSet}\n\n${queuedText}` : queuedText;
      clearQueue();
    }

    if (textToSet) {
      buffer.setText(textToSet);
    }
  }, [
    buffer,
    userMessages,
    getQueuedMessagesText,
    clearQueue,
    pendingSlashCommandHistoryItems,
    pendingGeminiHistoryItems,
  ]);

  const handleFinalSubmit = useCallback(
    (submittedValue: string) => {
      addMessage(submittedValue);
    },
    [addMessage],
  );

  const handleClearScreen = useCallback(() => {
    historyManager.clearItems();
    clearConsoleMessagesState();
    console.clear();
    refreshStatic();
  }, [historyManager, clearConsoleMessagesState, refreshStatic]);

  const { handleInput: vimHandleInput } = useVim(buffer, handleFinalSubmit);

  /**
   * Determines if the input prompt should be active and accept user input.
   * Input is disabled during:
   * - Initialization errors
   * - Slash command processing
   * - Tool confirmations (WaitingForConfirmation state)
   * - Any future streaming states not explicitly allowed
   */
  const isInputActive =
    !initError &&
    !isProcessing &&
    !!slashCommands &&
    (streamingState === StreamingState.Idle ||
      streamingState === StreamingState.Responding) &&
    !proQuotaRequest;

  const [controlsHeight, setControlsHeight] = useState(0);

  useLayoutEffect(() => {
    if (mainControlsRef.current) {
      const fullFooterMeasurement = measureElement(mainControlsRef.current);
      if (fullFooterMeasurement.height > 0) {
        setControlsHeight(fullFooterMeasurement.height);
      }
    }
  }, [buffer, terminalWidth, terminalHeight]);

  // Compute available terminal height based on controls measurement
  const availableTerminalHeight = Math.max(
    0,
    terminalHeight - controlsHeight - staticExtraHeight - 2,
  );

  config.setShellExecutionConfig({
    terminalWidth: Math.floor(terminalWidth * SHELL_WIDTH_FRACTION),
    terminalHeight: Math.max(
      Math.floor(availableTerminalHeight - SHELL_HEIGHT_PADDING),
      1,
    ),
    pager: settings.merged.tools?.shell?.pager,
    showColor: settings.merged.tools?.shell?.showColor,
  });

  const isFocused = useFocus();
  useBracketedPaste();

  // Context file names computation
  const contextFileNames = useMemo(() => {
    const fromSettings = settings.merged.context?.fileName;
    return fromSettings
      ? Array.isArray(fromSettings)
        ? fromSettings
        : [fromSettings]
      : getAllGeminiMdFilenames();
  }, [settings.merged.context?.fileName]);
  // Initial prompt handling
  const initialPrompt = useMemo(() => config.getQuestion(), [config]);
  const initialPromptSubmitted = useRef(false);
  const geminiClient = config.getGeminiClient();

  useEffect(() => {
    if (activePtyId) {
      ShellExecutionService.resizePty(
        activePtyId,
        Math.floor(terminalWidth * SHELL_WIDTH_FRACTION),
        Math.max(Math.floor(availableTerminalHeight - SHELL_HEIGHT_PADDING), 1),
      );
    }
  }, [terminalWidth, availableTerminalHeight, activePtyId]);

  useEffect(() => {
    if (
      initialPrompt &&
      isConfigInitialized &&
      !initialPromptSubmitted.current &&
      !isAuthenticating &&
      !isAuthDialogOpen &&
      !isThemeDialogOpen &&
      !isEditorDialogOpen &&
      !showPrivacyNotice &&
      geminiClient?.isInitialized?.()
    ) {
      handleFinalSubmit(initialPrompt);
      initialPromptSubmitted.current = true;
    }
  }, [
    initialPrompt,
    isConfigInitialized,
    handleFinalSubmit,
    isAuthenticating,
    isAuthDialogOpen,
    isThemeDialogOpen,
    isEditorDialogOpen,
    showPrivacyNotice,
    geminiClient,
  ]);

  const [idePromptAnswered, setIdePromptAnswered] = useState(false);
  const [currentIDE, setCurrentIDE] = useState<IdeInfo | null>(null);

  useEffect(() => {
    const getIde = async () => {
      const ideClient = await IdeClient.getInstance();
      const currentIde = ideClient.getCurrentIde();
      setCurrentIDE(currentIde || null);
    };
    getIde();
  }, []);
  const shouldShowIdePrompt = Boolean(
    currentIDE &&
      !config.getIdeMode() &&
      !settings.merged.ide?.hasSeenNudge &&
      !idePromptAnswered,
  );

  const [showErrorDetails, setShowErrorDetails] = useState<boolean>(false);
  const [showFullTodos, setShowFullTodos] = useState<boolean>(false);
  const [renderMarkdown, setRenderMarkdown] = useState<boolean>(true);

  const [ctrlCPressedOnce, setCtrlCPressedOnce] = useState(false);
  const ctrlCTimerRef = useRef<NodeJS.Timeout | null>(null);
  const [ctrlDPressedOnce, setCtrlDPressedOnce] = useState(false);
  const ctrlDTimerRef = useRef<NodeJS.Timeout | null>(null);
  const [constrainHeight, setConstrainHeight] = useState<boolean>(true);
  const [ideContextState, setIdeContextState] = useState<
    IdeContext | undefined
  >();
  const [showEscapePrompt, setShowEscapePrompt] = useState(false);
  const [showIdeRestartPrompt, setShowIdeRestartPrompt] = useState(false);

  const { isFolderTrustDialogOpen, handleFolderTrustSelect, isRestarting } =
    useFolderTrust(settings, setIsTrustedFolder, historyManager.addItem);
  const {
    needsRestart: ideNeedsRestart,
    restartReason: ideTrustRestartReason,
  } = useIdeTrustListener();
  const isInitialMount = useRef(true);

  useEffect(() => {
    if (ideNeedsRestart) {
      // IDE trust changed, force a restart.
      setShowIdeRestartPrompt(true);
    }
  }, [ideNeedsRestart]);

  useEffect(() => {
    if (queueErrorMessage) {
      const timer = setTimeout(() => {
        setQueueErrorMessage(null);
      }, QUEUE_ERROR_DISPLAY_DURATION_MS);

      return () => clearTimeout(timer);
    }
    return undefined;
  }, [queueErrorMessage, setQueueErrorMessage]);

  useEffect(() => {
    if (isInitialMount.current) {
      isInitialMount.current = false;
      return;
    }

    const handler = setTimeout(() => {
      refreshStatic();
    }, 300);

    return () => {
      clearTimeout(handler);
    };
  }, [terminalWidth, refreshStatic]);

  useEffect(() => {
    const unsubscribe = ideContextStore.subscribe(setIdeContextState);
    setIdeContextState(ideContextStore.get());
    return unsubscribe;
  }, []);

  useEffect(() => {
    const openDebugConsole = () => {
      setShowErrorDetails(true);
      setConstrainHeight(false);
    };
    appEvents.on(AppEvent.OpenDebugConsole, openDebugConsole);

    const logErrorHandler = (errorMessage: unknown) => {
      handleNewMessage({
        type: 'error',
        content: String(errorMessage),
        count: 1,
      });
    };
    appEvents.on(AppEvent.LogError, logErrorHandler);

    return () => {
      appEvents.off(AppEvent.OpenDebugConsole, openDebugConsole);
      appEvents.off(AppEvent.LogError, logErrorHandler);
    };
  }, [handleNewMessage]);

  const handleEscapePromptChange = useCallback((showPrompt: boolean) => {
    setShowEscapePrompt(showPrompt);
  }, []);

  const handleIdePromptComplete = useCallback(
    (result: IdeIntegrationNudgeResult) => {
      if (result.userSelection === 'yes') {
        handleSlashCommand('/ide install');
        settings.setValue(
          SettingScope.User,
          'hasSeenIdeIntegrationNudge',
          true,
        );
      } else if (result.userSelection === 'dismiss') {
        settings.setValue(
          SettingScope.User,
          'hasSeenIdeIntegrationNudge',
          true,
        );
      }
      setIdePromptAnswered(true);
    },
    [handleSlashCommand, settings],
  );

  const { elapsedTime, currentLoadingPhrase } = useLoadingIndicator(
    streamingState,
    settings.merged.ui?.customWittyPhrases,
  );

  const handleExit = useCallback(
    (
      pressedOnce: boolean,
      setPressedOnce: (value: boolean) => void,
      timerRef: React.MutableRefObject<NodeJS.Timeout | null>,
    ) => {
      if (pressedOnce) {
        if (timerRef.current) {
          clearTimeout(timerRef.current);
        }
        handleSlashCommand('/quit');
      } else {
        setPressedOnce(true);
        timerRef.current = setTimeout(() => {
          setPressedOnce(false);
          timerRef.current = null;
        }, CTRL_EXIT_PROMPT_DURATION_MS);
      }
    },
    [handleSlashCommand],
  );

  const handleGlobalKeypress = useCallback(
    (key: Key) => {
      // Debug log keystrokes if enabled
      if (settings.merged.general?.debugKeystrokeLogging) {
        console.log('[DEBUG] Keystroke:', JSON.stringify(key));
      }

      if (keyMatchers[Command.QUIT](key)) {
        if (!ctrlCPressedOnce) {
          cancelOngoingRequest?.();
          // Also cancel quick command if one is running
          quickCommandAbortControllerRef.current?.abort();
          quickCommandAbortControllerRef.current = null;
        }

        if (!ctrlCPressedOnce) {
          setCtrlCPressedOnce(true);
          ctrlCTimerRef.current = setTimeout(() => {
            setCtrlCPressedOnce(false);
            ctrlCTimerRef.current = null;
          }, CTRL_EXIT_PROMPT_DURATION_MS);
          return;
        }

        handleExit(ctrlCPressedOnce, setCtrlCPressedOnce, ctrlCTimerRef);
        return;
      } else if (keyMatchers[Command.EXIT](key)) {
        if (buffer.text.length > 0) {
          return;
        }
        handleExit(ctrlDPressedOnce, setCtrlDPressedOnce, ctrlDTimerRef);
        return;
      }

      let enteringConstrainHeightMode = false;
      if (!constrainHeight) {
        enteringConstrainHeightMode = true;
        setConstrainHeight(true);
      }

      if (keyMatchers[Command.SHOW_ERROR_DETAILS](key)) {
        setShowErrorDetails((prev) => !prev);
      } else if (keyMatchers[Command.SHOW_FULL_TODOS](key)) {
        setShowFullTodos((prev) => !prev);
      } else if (keyMatchers[Command.TOGGLE_MARKDOWN](key)) {
        setRenderMarkdown((prev) => {
          const newValue = !prev;
          // Force re-render of static content
          refreshStatic();
          return newValue;
        });
      } else if (
        keyMatchers[Command.TOGGLE_IDE_CONTEXT_DETAIL](key) &&
        config.getIdeMode() &&
        ideContextState
      ) {
        handleSlashCommand('/ide status');
      } else if (
        keyMatchers[Command.SHOW_MORE_LINES](key) &&
        !enteringConstrainHeightMode
      ) {
        setConstrainHeight(false);
      } else if (keyMatchers[Command.EXECUTE_PROMPT_COMMAND](key)) {
        const commandToExecute = buffer.text.trim();
        if (commandToExecute) {
          buffer.setText('');
          // Add command to shell history
          shellHistory.addCommandToHistory(commandToExecute);
          const abortController = new AbortController();
          // Store the controller so Ctrl+C can cancel it
          quickCommandAbortControllerRef.current = abortController;

          // Clear the ref when the command completes or is aborted
          const cleanup = () => {
            if (quickCommandAbortControllerRef.current === abortController) {
              quickCommandAbortControllerRef.current = null;
            }
          };
          abortController.signal.addEventListener('abort', cleanup, {
            once: true,
          });

          // Using the same shell command processor as Shell Mode
          handleShellCommand(commandToExecute, abortController.signal);
        }
        // Consume the key event even if buffer is empty to prevent newline
        return;
      } else if (keyMatchers[Command.TOGGLE_SHELL_INPUT_FOCUS](key)) {
        if (activePtyId || embeddedShellFocused) {
          setEmbeddedShellFocused((prev) => !prev);
        }
      }
    },
    [
      constrainHeight,
      setConstrainHeight,
      setShowErrorDetails,
      config,
      ideContextState,
      handleExit,
      ctrlCPressedOnce,
      setCtrlCPressedOnce,
      ctrlCTimerRef,
      buffer,
      ctrlDPressedOnce,
      setCtrlDPressedOnce,
      ctrlDTimerRef,
      handleSlashCommand,
      cancelOngoingRequest,
      activePtyId,
      embeddedShellFocused,
      settings.merged.general?.debugKeystrokeLogging,
<<<<<<< HEAD
      handleShellCommand,
      shellHistory,
=======
      refreshStatic,
>>>>>>> c8518d6a
    ],
  );

  useKeypress(handleGlobalKeypress, { isActive: true });

  // Update terminal title with Gemini CLI status and thoughts
  useEffect(() => {
    // Respect both showStatusInTitle and hideWindowTitle settings
    if (
      !settings.merged.ui?.showStatusInTitle ||
      settings.merged.ui?.hideWindowTitle
    )
      return;

    let title;
    if (streamingState === StreamingState.Idle) {
      title = originalTitleRef.current;
    } else {
      const statusText = thought?.subject
        ?.replace(/[\r\n]+/g, ' ')
        .substring(0, 80);
      title = statusText || originalTitleRef.current;
    }

    // Pad the title to a fixed width to prevent taskbar icon resizing.
    const paddedTitle = title.padEnd(80, ' ');

    // Only update the title if it's different from the last value we set
    if (lastTitleRef.current !== paddedTitle) {
      lastTitleRef.current = paddedTitle;
      stdout.write(`\x1b]2;${paddedTitle}\x07`);
    }
    // Note: We don't need to reset the window title on exit because Gemini CLI is already doing that elsewhere
  }, [
    streamingState,
    thought,
    settings.merged.ui?.showStatusInTitle,
    settings.merged.ui?.hideWindowTitle,
    stdout,
  ]);

  const filteredConsoleMessages = useMemo(() => {
    if (config.getDebugMode()) {
      return consoleMessages;
    }
    return consoleMessages.filter((msg) => msg.type !== 'debug');
  }, [consoleMessages, config]);

  // Computed values
  const errorCount = useMemo(
    () =>
      filteredConsoleMessages
        .filter((msg) => msg.type === 'error')
        .reduce((total, msg) => total + msg.count, 0),
    [filteredConsoleMessages],
  );

  const nightly = props.version.includes('nightly');

  const dialogsVisible =
    shouldShowIdePrompt ||
    isFolderTrustDialogOpen ||
    !!shellConfirmationRequest ||
    !!confirmationRequest ||
    confirmUpdateExtensionRequests.length > 0 ||
    !!loopDetectionConfirmationRequest ||
    isThemeDialogOpen ||
    isSettingsDialogOpen ||
    isModelDialogOpen ||
    isPermissionsDialogOpen ||
    isAuthenticating ||
    isAuthDialogOpen ||
    isEditorDialogOpen ||
    showPrivacyNotice ||
    showIdeRestartPrompt ||
    !!proQuotaRequest;

  const pendingHistoryItems = useMemo(
    () => [...pendingSlashCommandHistoryItems, ...pendingGeminiHistoryItems],
    [pendingSlashCommandHistoryItems, pendingGeminiHistoryItems],
  );

  const uiState: UIState = useMemo(
    () => ({
      history: historyManager.history,
      historyManager,
      isThemeDialogOpen,
      themeError,
      isAuthenticating,
      isConfigInitialized,
      authError,
      isAuthDialogOpen,
      editorError,
      isEditorDialogOpen,
      showPrivacyNotice,
      corgiMode,
      debugMessage,
      quittingMessages,
      isSettingsDialogOpen,
      isModelDialogOpen,
      isPermissionsDialogOpen,
      slashCommands,
      pendingSlashCommandHistoryItems,
      commandContext,
      shellConfirmationRequest,
      confirmationRequest,
      confirmUpdateExtensionRequests,
      loopDetectionConfirmationRequest,
      geminiMdFileCount,
      streamingState,
      initError,
      pendingGeminiHistoryItems,
      thought,
      shellModeActive,
      userMessages,
      buffer,
      inputWidth,
      suggestionsWidth,
      isInputActive,
      shouldShowIdePrompt,
      isFolderTrustDialogOpen: isFolderTrustDialogOpen ?? false,
      isTrustedFolder,
      constrainHeight,
      showErrorDetails,
      showFullTodos,
      filteredConsoleMessages,
      ideContextState,
      renderMarkdown,
      ctrlCPressedOnce,
      ctrlDPressedOnce,
      showEscapePrompt,
      isFocused,
      elapsedTime,
      currentLoadingPhrase,
      historyRemountKey,
      messageQueue,
      queueErrorMessage,
      showAutoAcceptIndicator,
      currentModel,
      userTier,
      proQuotaRequest,
      contextFileNames,
      errorCount,
      availableTerminalHeight,
      mainAreaWidth,
      staticAreaMaxItemHeight,
      staticExtraHeight,
      dialogsVisible,
      pendingHistoryItems,
      nightly,
      branchName,
      sessionStats,
      terminalWidth,
      terminalHeight,
      mainControlsRef,
      rootUiRef,
      currentIDE,
      updateInfo,
      showIdeRestartPrompt,
      ideTrustRestartReason,
      isRestarting,
      extensionsUpdateState,
      activePtyId,
      embeddedShellFocused,
      showDebugProfiler,
    }),
    [
      isThemeDialogOpen,
      themeError,
      isAuthenticating,
      isConfigInitialized,
      authError,
      isAuthDialogOpen,
      editorError,
      isEditorDialogOpen,
      showPrivacyNotice,
      corgiMode,
      debugMessage,
      quittingMessages,
      isSettingsDialogOpen,
      isModelDialogOpen,
      isPermissionsDialogOpen,
      slashCommands,
      pendingSlashCommandHistoryItems,
      commandContext,
      shellConfirmationRequest,
      confirmationRequest,
      confirmUpdateExtensionRequests,
      loopDetectionConfirmationRequest,
      geminiMdFileCount,
      streamingState,
      initError,
      pendingGeminiHistoryItems,
      thought,
      shellModeActive,
      userMessages,
      buffer,
      inputWidth,
      suggestionsWidth,
      isInputActive,
      shouldShowIdePrompt,
      isFolderTrustDialogOpen,
      isTrustedFolder,
      constrainHeight,
      showErrorDetails,
      showFullTodos,
      filteredConsoleMessages,
      ideContextState,
      renderMarkdown,
      ctrlCPressedOnce,
      ctrlDPressedOnce,
      showEscapePrompt,
      isFocused,
      elapsedTime,
      currentLoadingPhrase,
      historyRemountKey,
      messageQueue,
      queueErrorMessage,
      showAutoAcceptIndicator,
      userTier,
      proQuotaRequest,
      contextFileNames,
      errorCount,
      availableTerminalHeight,
      mainAreaWidth,
      staticAreaMaxItemHeight,
      staticExtraHeight,
      dialogsVisible,
      pendingHistoryItems,
      nightly,
      branchName,
      sessionStats,
      terminalWidth,
      terminalHeight,
      mainControlsRef,
      rootUiRef,
      currentIDE,
      updateInfo,
      showIdeRestartPrompt,
      ideTrustRestartReason,
      isRestarting,
      currentModel,
      extensionsUpdateState,
      activePtyId,
      historyManager,
      embeddedShellFocused,
      showDebugProfiler,
    ],
  );

  const exitPrivacyNotice = useCallback(
    () => setShowPrivacyNotice(false),
    [setShowPrivacyNotice],
  );

  const uiActions: UIActions = useMemo(
    () => ({
      handleThemeSelect,
      handleThemeHighlight,
      handleAuthSelect,
      setAuthState,
      onAuthError,
      handleEditorSelect,
      exitEditorDialog,
      exitPrivacyNotice,
      closeSettingsDialog,
      closeModelDialog,
      closePermissionsDialog,
      setShellModeActive,
      vimHandleInput,
      handleIdePromptComplete,
      handleFolderTrustSelect,
      setConstrainHeight,
      onEscapePromptChange: handleEscapePromptChange,
      refreshStatic,
      handleFinalSubmit,
      handleClearScreen,
      handleProQuotaChoice,
      setQueueErrorMessage,
      popAllMessages,
    }),
    [
      handleThemeSelect,
      handleThemeHighlight,
      handleAuthSelect,
      setAuthState,
      onAuthError,
      handleEditorSelect,
      exitEditorDialog,
      exitPrivacyNotice,
      closeSettingsDialog,
      closeModelDialog,
      closePermissionsDialog,
      setShellModeActive,
      vimHandleInput,
      handleIdePromptComplete,
      handleFolderTrustSelect,
      setConstrainHeight,
      handleEscapePromptChange,
      refreshStatic,
      handleFinalSubmit,
      handleClearScreen,
      handleProQuotaChoice,
      setQueueErrorMessage,
      popAllMessages,
    ],
  );

  return (
    <UIStateContext.Provider value={uiState}>
      <UIActionsContext.Provider value={uiActions}>
        <ConfigContext.Provider value={config}>
          <AppContext.Provider
            value={{
              version: props.version,
              startupWarnings: props.startupWarnings || [],
            }}
          >
            <ShellFocusContext.Provider value={isFocused}>
              <App />
            </ShellFocusContext.Provider>
          </AppContext.Provider>
        </ConfigContext.Provider>
      </UIActionsContext.Provider>
    </UIStateContext.Provider>
  );
};<|MERGE_RESOLUTION|>--- conflicted
+++ resolved
@@ -1040,12 +1040,9 @@
       activePtyId,
       embeddedShellFocused,
       settings.merged.general?.debugKeystrokeLogging,
-<<<<<<< HEAD
       handleShellCommand,
       shellHistory,
-=======
       refreshStatic,
->>>>>>> c8518d6a
     ],
   );
 
