--- conflicted
+++ resolved
@@ -175,12 +175,8 @@
     null,
   );
   const [copyModeEnabled, setCopyModeEnabled] = useState(false);
-<<<<<<< HEAD
   const [isPlanMode, setIsPlanMode] = useState<boolean>(false);
-  const [onEditorClose] = useState<() => void>(() => () => {});
-=======
   const [pendingRestorePrompt, setPendingRestorePrompt] = useState(false);
->>>>>>> d72f35c2
 
   const [shellModeActive, setShellModeActive] = useState(false);
   const [modelSwitchedFromQuotaError, setModelSwitchedFromQuotaError] =
@@ -734,10 +730,6 @@
     isPlanMode,
     modelSwitchedFromQuotaError,
     setModelSwitchedFromQuotaError,
-<<<<<<< HEAD
-    onEditorClose,
-=======
->>>>>>> d72f35c2
     onCancelSubmit,
     setEmbeddedShellFocused,
     terminalWidth,
