--- conflicted
+++ resolved
@@ -44,12 +44,9 @@
   clearCachedCredentialFile,
   t,
   ShellExecutionService,
-<<<<<<< HEAD
+  debugLogger,
+  type DiscoveredMCPTool,
 } from '@thacio/auditaria-cli-core';
-=======
-  debugLogger,
-} from '@google/gemini-cli-core';
->>>>>>> b364f376
 import { validateAuthMethod } from '../config/auth.js';
 import { loadHierarchicalGeminiMemory } from '../config/config.js';
 import process from 'node:process';
@@ -98,7 +95,7 @@
 import { useGitBranchName } from './hooks/useGitBranchName.js';
 // WEB_INTERFACE_START: Import hooks for web interface support
 import { useWebInterface } from './contexts/WebInterfaceContext.js';
-import { type PartListUnion } from '@google/genai';  // For multimodal support
+import { type PartListUnion } from '@google/genai'; // For multimodal support
 import { useSubmitQueryRegistration } from './contexts/SubmitQueryContext.js';
 import { useFooter } from './contexts/FooterContext.js';
 import { useLoadingState } from './contexts/LoadingStateContext.js';
@@ -549,7 +546,10 @@
     historyManager.addItem(
       {
         type: MessageType.INFO,
-        text: t('app.memory_refreshing', 'Refreshing hierarchical memory (GEMINI.md or other context files)...'),
+        text: t(
+          'app.memory_refreshing',
+          'Refreshing hierarchical memory (GEMINI.md or other context files)...',
+        ),
       },
       Date.now(),
     );
@@ -583,9 +583,12 @@
               ? t(
                   'app.memory_refreshed_success',
                   'Memory refreshed successfully. Loaded {chars} characters from {count} file(s).',
-                  { chars: memoryContent.length, count: fileCount }
+                  { chars: memoryContent.length, count: fileCount },
                 )
-              : t('app.memory_refreshed_no_content', 'Memory refreshed successfully. No memory content found.'),
+              : t(
+                  'app.memory_refreshed_no_content',
+                  'Memory refreshed successfully. No memory content found.',
+                ),
         },
         Date.now(),
       );
@@ -602,7 +605,11 @@
       historyManager.addItem(
         {
           type: MessageType.ERROR,
-          text: t('app.memory_refresh_error', 'Error refreshing memory: {error}', { error: errorMessage }),
+          text: t(
+            'app.memory_refresh_error',
+            'Error refreshing memory: {error}',
+            { error: errorMessage },
+          ),
         },
         Date.now(),
       );
@@ -765,7 +772,6 @@
         : [fromSettings]
       : getAllGeminiMdFilenames();
   }, [settings.merged.context?.fileName]);
-
 
   // Initial prompt handling
   const initialPrompt = useMemo(() => config.getQuestion(), [config]);
@@ -1155,6 +1161,7 @@
       registerSubmitQuery(stableWebSubmitQuery);
       submitQueryRegisteredRef.current = true;
     }
+    // eslint-disable-next-line react-hooks/exhaustive-deps
   }, []); // Empty dependency array - only run once
 
   // Register abort handler with web interface service
@@ -1166,7 +1173,7 @@
 
   // Register with web interface service once
   const submitHandlerRegistered = useRef(false);
-  // eslint-disable-next-line react-hooks/exhaustive-deps
+
   useEffect(() => {
     const register = () => {
       if (webInterface?.service && !submitHandlerRegistered.current) {
@@ -1178,6 +1185,7 @@
     register();
     const timeout = setTimeout(register, 100);
     return () => clearTimeout(timeout);
+    // eslint-disable-next-line react-hooks/exhaustive-deps
   }, []); // Empty dependency array - only register once
 
   // Terminal capture for interactive screens
@@ -1193,12 +1201,12 @@
   // Expose the pre-start function globally for the slash command processor
   useEffect(() => {
     if (webInterface?.service) {
-      (global as Record<string, unknown>).__preStartTerminalCapture = preStartTerminalCapture;
+      (global as Record<string, unknown>).__preStartTerminalCapture =
+        preStartTerminalCapture;
     }
     return () => {
       delete (global as Record<string, unknown>).__preStartTerminalCapture;
     };
-    // eslint-disable-next-line react-hooks/exhaustive-deps
   }, [preStartTerminalCapture, webInterface]);
 
   // Detect when any interactive screen is shown
@@ -1234,7 +1242,14 @@
   useEffect(() => {
     if (!webInterface?.service) return;
 
-    const handleTerminalInput = (keyData: { name?: string; sequence?: string; ctrl?: boolean; meta?: boolean; shift?: boolean; alt?: boolean }) => {
+    const handleTerminalInput = (keyData: {
+      name?: string;
+      sequence?: string;
+      ctrl?: boolean;
+      meta?: boolean;
+      shift?: boolean;
+      alt?: boolean;
+    }) => {
       // Create a synthetic key event that matches the Ink key format
       const syntheticKey = {
         name: keyData.name,
@@ -1264,10 +1279,18 @@
   // Web interface broadcasting - footer, loading state, commands, MCP servers, console messages, CLI action required, startup message, and tool confirmations
   const footerContext = useFooter();
   useEffect(() => {
-    if (footerContext?.footerData && webInterface?.service && webInterface.isRunning) {
+    if (
+      footerContext?.footerData &&
+      webInterface?.service &&
+      webInterface.isRunning
+    ) {
       webInterface.service.broadcastFooterData(footerContext.footerData);
     }
-  }, [footerContext?.footerData, webInterface?.service, webInterface?.isRunning]);
+  }, [
+    footerContext?.footerData,
+    webInterface?.service,
+    webInterface?.isRunning,
+  ]);
 
   useLoadingState(); // Required for loading state context initialization
   useEffect(() => {
@@ -1277,11 +1300,21 @@
         streamingState,
         elapsedTime,
         currentLoadingPhrase,
-        thought: typeof thought === 'string' ? thought : (thought?.subject || null),
-        thoughtObject: typeof thought === 'object' && thought !== null ? thought : null,
+        thought:
+          typeof thought === 'string' ? thought : thought?.subject || null,
+        thoughtObject:
+          typeof thought === 'object' && thought !== null ? thought : null,
       });
     }
-  }, [webInterface?.service, webInterface?.isRunning, streamingState, elapsedTime, currentLoadingPhrase, isProcessing, thought]);
+  }, [
+    webInterface?.service,
+    webInterface?.isRunning,
+    streamingState,
+    elapsedTime,
+    currentLoadingPhrase,
+    isProcessing,
+    thought,
+  ]);
 
   // Broadcast slash commands
   useEffect(() => {
@@ -1297,24 +1330,34 @@
       if (mcpServers) {
         // For now, pass empty arrays/maps for the additional parameters
         // These would need to be obtained from the actual MCP system
-        const blockedServers: Array<{ name: string; extensionName: string }> = [];
-        const serverTools = new Map<string, any[]>();
+        const blockedServers: Array<{ name: string; extensionName: string }> =
+          [];
+        const serverTools = new Map<string, DiscoveredMCPTool[]>();
         const serverStatuses = new Map<string, string>();
 
         // Set all servers as connected for now
-        Object.keys(mcpServers).forEach(name => {
+        Object.keys(mcpServers).forEach((name) => {
           serverStatuses.set(name, 'connected');
           serverTools.set(name, []);
         });
 
-        webInterface.service.broadcastMCPServers(mcpServers, blockedServers, serverTools, serverStatuses);
+        webInterface.service.broadcastMCPServers(
+          mcpServers,
+          blockedServers,
+          serverTools,
+          serverStatuses,
+        );
       }
     }
   }, [config, webInterface?.service, webInterface?.isRunning]);
 
   // Broadcast console messages
   useEffect(() => {
-    if (filteredConsoleMessages && webInterface?.service && webInterface.isRunning) {
+    if (
+      filteredConsoleMessages &&
+      webInterface?.service &&
+      webInterface.isRunning
+    ) {
       webInterface.service.broadcastConsoleMessages(filteredConsoleMessages);
     }
   }, [filteredConsoleMessages, webInterface?.service, webInterface?.isRunning]);
@@ -1323,56 +1366,99 @@
   useEffect(() => {
     if (webInterface?.service && webInterface.isRunning) {
       let message = '';
-      let title = t('web.cli_action.title', 'CLI Action Required');
+      const title = t('web.cli_action.title', 'CLI Action Required');
       let reason = 'general';
 
       if (shouldShowIdePrompt) {
-        message = t('web.cli_action.ide_integration', 'IDE integration prompt is displayed. Please respond to connect your editor to Auditaria CLI in the terminal.');
+        message = t(
+          'web.cli_action.ide_integration',
+          'IDE integration prompt is displayed. Please respond to connect your editor to Auditaria CLI in the terminal.',
+        );
         reason = 'ide_integration';
       } else if (isAuthenticating || isAuthDialogOpen) {
-        const authMessageKey = isAuthenticating ? 'web.cli_action.auth_in_progress' : 'web.cli_action.auth_required';
+        const authMessageKey = isAuthenticating
+          ? 'web.cli_action.auth_in_progress'
+          : 'web.cli_action.auth_required';
         const authMessageFallback = isAuthenticating
           ? 'Authentication is in progress. Please check the CLI terminal.'
           : 'Authentication is required. Please complete the authentication process in the CLI terminal.';
         message = t(authMessageKey, authMessageFallback);
         reason = 'authentication';
       } else if (isThemeDialogOpen) {
-        message = t('web.cli_action.theme_selection', 'Theme selection is open. Please choose a theme in the CLI terminal.');
+        message = t(
+          'web.cli_action.theme_selection',
+          'Theme selection is open. Please choose a theme in the CLI terminal.',
+        );
         reason = 'theme_selection';
       } else if (isEditorDialogOpen) {
-        message = t('web.cli_action.editor_settings', 'Editor settings are open. Please configure your editor in the CLI terminal.');
+        message = t(
+          'web.cli_action.editor_settings',
+          'Editor settings are open. Please configure your editor in the CLI terminal.',
+        );
         reason = 'editor_settings';
       } else if (isLanguageDialogOpen) {
-        message = t('web.cli_action.language_selection', 'Language selection is open. Please choose a language in the CLI terminal.');
+        message = t(
+          'web.cli_action.language_selection',
+          'Language selection is open. Please choose a language in the CLI terminal.',
+        );
         reason = 'language_selection';
       } else if (isSettingsDialogOpen) {
-        message = t('web.cli_action.settings', 'Settings dialog is open. Please configure settings in the CLI terminal.');
+        message = t(
+          'web.cli_action.settings',
+          'Settings dialog is open. Please configure settings in the CLI terminal.',
+        );
         reason = 'settings';
       } else if (isModelDialogOpen) {
-        message = t('web.cli_action.model_selection', 'Model selection is open. Please choose a model in the CLI terminal.');
+        message = t(
+          'web.cli_action.model_selection',
+          'Model selection is open. Please choose a model in the CLI terminal.',
+        );
         reason = 'model_selection';
       } else if (isFolderTrustDialogOpen) {
-        message = t('web.cli_action.folder_trust', 'Folder trust dialog is open. Please respond in the CLI terminal.');
+        message = t(
+          'web.cli_action.folder_trust',
+          'Folder trust dialog is open. Please respond in the CLI terminal.',
+        );
         reason = 'folder_trust';
       } else if (showPrivacyNotice) {
-        message = t('web.cli_action.privacy_notice', 'Privacy notice is displayed. Please review in the CLI terminal.');
+        message = t(
+          'web.cli_action.privacy_notice',
+          'Privacy notice is displayed. Please review in the CLI terminal.',
+        );
         reason = 'privacy_notice';
       } else if (proQuotaRequest) {
-        message = t('web.cli_action.quota_exceeded', 'Quota exceeded dialog is open. Please choose an option in the CLI terminal.');
+        message = t(
+          'web.cli_action.quota_exceeded',
+          'Quota exceeded dialog is open. Please choose an option in the CLI terminal.',
+        );
         reason = 'quota_exceeded';
       } else if (shellConfirmationRequest) {
-        message = t('web.cli_action.shell_confirmation', 'Shell command confirmation required. Please respond in the CLI terminal.');
+        message = t(
+          'web.cli_action.shell_confirmation',
+          'Shell command confirmation required. Please respond in the CLI terminal.',
+        );
         reason = 'shell_confirmation';
       } else if (confirmationRequest) {
-        message = t('web.cli_action.confirmation', 'Confirmation required. Please respond in the CLI terminal.');
+        message = t(
+          'web.cli_action.confirmation',
+          'Confirmation required. Please respond in the CLI terminal.',
+        );
         reason = 'confirmation';
       } else if (loopDetectionConfirmationRequest) {
-        message = t('web.cli_action.loop_detection', 'Loop detection confirmation required. Please choose whether to keep or disable loop detection in the CLI terminal.');
+        message = t(
+          'web.cli_action.loop_detection',
+          'Loop detection confirmation required. Please choose whether to keep or disable loop detection in the CLI terminal.',
+        );
         reason = 'loop_detection';
       }
 
       if (message) {
-        webInterface.service.broadcastCliActionRequired(true, reason, title, message);
+        webInterface.service.broadcastCliActionRequired(
+          true,
+          reason,
+          title,
+          message,
+        );
       } else {
         webInterface.service.broadcastCliActionRequired(false);
       }
@@ -1398,10 +1484,18 @@
 
   // Broadcast startup message once
   useEffect(() => {
-    if (webInterface?.service && webInterface.isRunning && initializationResult.geminiMdFileCount) {
-      const startupMessage = t('web.startup_message', 'Auditaria CLI is ready. Loaded {count} context file(s).', {
-        count: initializationResult.geminiMdFileCount,
-      });
+    if (
+      webInterface?.service &&
+      webInterface.isRunning &&
+      initializationResult.geminiMdFileCount
+    ) {
+      const startupMessage = t(
+        'web.startup_message',
+        'Auditaria CLI is ready. Loaded {count} context file(s).',
+        {
+          count: initializationResult.geminiMdFileCount,
+        },
+      );
       // Use a generic broadcast since there's no specific setStartupMessage method
       webInterface.service.broadcastMessage({
         id: Date.now(),
@@ -1409,7 +1503,11 @@
         text: startupMessage,
       } as HistoryItem);
     }
-  }, [webInterface?.service, webInterface?.isRunning, initializationResult.geminiMdFileCount]);
+  }, [
+    webInterface?.service,
+    webInterface?.isRunning,
+    initializationResult.geminiMdFileCount,
+  ]);
 
   // Tool confirmation broadcasting and response handling
   const toolConfirmationContext = useToolConfirmation();
@@ -1417,35 +1515,59 @@
   // Register confirmation response handler from web interface
   useEffect(() => {
     if (toolConfirmationContext && webInterface?.service) {
-      webInterface.service.setConfirmationResponseHandler((callId, outcome, payload) => {
-        toolConfirmationContext.handleConfirmationResponse(callId, outcome, payload);
-      });
+      webInterface.service.setConfirmationResponseHandler(
+        (callId, outcome, payload) => {
+          toolConfirmationContext.handleConfirmationResponse(
+            callId,
+            outcome,
+            payload,
+          );
+        },
+      );
     }
   }, [toolConfirmationContext, webInterface?.service]);
 
   // Broadcast pending confirmations
   useEffect(() => {
-    const pendingConfirmation = toolConfirmationContext?.pendingConfirmations?.[0];
-    if (pendingConfirmation && webInterface?.service && webInterface.isRunning) {
+    const pendingConfirmation =
+      toolConfirmationContext?.pendingConfirmations?.[0];
+    if (
+      pendingConfirmation &&
+      webInterface?.service &&
+      webInterface.isRunning
+    ) {
       webInterface.service.broadcastToolConfirmation(pendingConfirmation);
     }
-  }, [toolConfirmationContext?.pendingConfirmations, webInterface?.service, webInterface?.isRunning]);
+  }, [
+    toolConfirmationContext?.pendingConfirmations,
+    webInterface?.service,
+    webInterface?.isRunning,
+  ]);
 
   // Broadcast confirmation removal when confirmations are resolved
   useEffect(() => {
     if (webInterface?.service && webInterface.isRunning) {
       // When a confirmation is removed from the queue, broadcast the removal
-      const activeConfirmations = toolConfirmationContext?.pendingConfirmations || [];
-      const trackedConfirmations = [...(webInterface.service as any).activeToolConfirmations?.keys() || []];
+      const activeConfirmations =
+        toolConfirmationContext?.pendingConfirmations || [];
+      const trackedConfirmations = [
+        // eslint-disable-next-line @typescript-eslint/no-explicit-any
+        ...((webInterface.service as any).activeToolConfirmations?.keys() ||
+          []),
+      ];
 
       // Find confirmations that were tracked but are no longer pending
-      trackedConfirmations.forEach(callId => {
-        if (!activeConfirmations.some(c => c.callId === callId)) {
+      trackedConfirmations.forEach((callId) => {
+        if (!activeConfirmations.some((c) => c.callId === callId)) {
           webInterface.service!.broadcastToolConfirmationRemoval(callId);
         }
       });
     }
-  }, [toolConfirmationContext?.pendingConfirmations, webInterface?.service, webInterface?.isRunning]);
+  }, [
+    toolConfirmationContext?.pendingConfirmations,
+    webInterface?.service,
+    webInterface?.isRunning,
+  ]);
 
   // Broadcast history updates
   useEffect(() => {
@@ -1455,7 +1577,10 @@
   }, [historyManager.history, webInterface?.service]);
 
   // Broadcast pending items
-  const pendingItem = pendingHistoryItems.length > 0 ? pendingHistoryItems[0] as HistoryItem : null;
+  const pendingItem =
+    pendingHistoryItems.length > 0
+      ? (pendingHistoryItems[0] as HistoryItem)
+      : null;
   useEffect(() => {
     if (webInterface?.service) {
       webInterface.service.broadcastPendingItem(pendingItem);
