--- conflicted
+++ resolved
@@ -1641,12 +1641,8 @@
       onAuthError,
       handleEditorSelect,
       exitEditorDialog,
-<<<<<<< HEAD
       handleLanguageSelect,
-      exitPrivacyNotice: () => setShowPrivacyNotice(false),
-=======
       exitPrivacyNotice,
->>>>>>> cd354aeb
       closeSettingsDialog,
       closeModelDialog,
       closePermissionsDialog,
@@ -1671,11 +1667,8 @@
       onAuthError,
       handleEditorSelect,
       exitEditorDialog,
-<<<<<<< HEAD
       handleLanguageSelect,
-=======
       exitPrivacyNotice,
->>>>>>> cd354aeb
       closeSettingsDialog,
       closeModelDialog,
       closePermissionsDialog,
