/**
 * @license
 * Copyright 2025 Google LLC
 * SPDX-License-Identifier: Apache-2.0
 */

import {
  useMemo,
  useState,
  useCallback,
  useEffect,
  useRef,
  useLayoutEffect,
} from 'react';
import { type DOMElement, measureElement } from 'ink';
import { App } from './App.js';
import { AppContext } from './contexts/AppContext.js';
import { UIStateContext, type UIState } from './contexts/UIStateContext.js';
import {
  UIActionsContext,
  type UIActions,
} from './contexts/UIActionsContext.js';
import { ConfigContext } from './contexts/ConfigContext.js';
import {
  type HistoryItem,
  ToolCallStatus,
  type HistoryItemWithoutId,
  AuthState,
} from './types.js';
import { MessageType, StreamingState } from './types.js';
import {
  type EditorType,
  type Config,
  type IdeInfo,
  type IdeContext,
  type UserTierId,
  type UserFeedbackPayload,
  IdeClient,
  ideContextStore,
  getErrorMessage,
  getAllGeminiMdFilenames,
  AuthType,
  clearCachedCredentialFile,
  type ResumedSessionData,
  recordExitFail,
  ShellExecutionService,
  saveApiKey,
  debugLogger,
  coreEvents,
  CoreEvent,
  refreshServerHierarchicalMemory,
  type MemoryChangedPayload,
  writeToStdout,
  disableMouseEvents,
  enterAlternateScreen,
  enableMouseEvents,
  disableLineWrapping,
  shouldEnterAlternateScreen,
  startupProfiler,
  SessionStartSource,
  SessionEndReason,
  fireSessionStartHook,
  fireSessionEndHook,
  generateSummary,
} from '@google/gemini-cli-core';
import { validateAuthMethod } from '../config/auth.js';
import process from 'node:process';
import { useHistory } from './hooks/useHistoryManager.js';
import { useMemoryMonitor } from './hooks/useMemoryMonitor.js';
import { useThemeCommand } from './hooks/useThemeCommand.js';
import { useAuthCommand } from './auth/useAuth.js';
import { useQuotaAndFallback } from './hooks/useQuotaAndFallback.js';
import { useEditorSettings } from './hooks/useEditorSettings.js';
import { useSettingsCommand } from './hooks/useSettingsCommand.js';
import { useModelCommand } from './hooks/useModelCommand.js';
import { useSlashCommandProcessor } from './hooks/slashCommandProcessor.js';
import { useVimMode } from './contexts/VimModeContext.js';
import { useConsoleMessages } from './hooks/useConsoleMessages.js';
import { useTerminalSize } from './hooks/useTerminalSize.js';
import { calculatePromptWidths } from './components/InputPrompt.js';
import { useApp, useStdout, useStdin } from 'ink';
import { calculateMainAreaWidth } from './utils/ui-sizing.js';
import ansiEscapes from 'ansi-escapes';
import * as fs from 'node:fs';
import { basename } from 'node:path';
import { computeWindowTitle } from '../utils/windowTitle.js';
import { useTextBuffer } from './components/shared/text-buffer.js';
import { useLogger } from './hooks/useLogger.js';
import { useGeminiStream } from './hooks/useGeminiStream.js';
import { useVim } from './hooks/vim.js';
import { type LoadableSettingScope, SettingScope } from '../config/settings.js';
import { type InitializationResult } from '../core/initializer.js';
import { useFocus } from './hooks/useFocus.js';
import { useBracketedPaste } from './hooks/useBracketedPaste.js';
import { useKeypress, type Key } from './hooks/useKeypress.js';
import { keyMatchers, Command } from './keyMatchers.js';
import { useLoadingIndicator } from './hooks/useLoadingIndicator.js';
import { useFolderTrust } from './hooks/useFolderTrust.js';
import { useIdeTrustListener } from './hooks/useIdeTrustListener.js';
import { type IdeIntegrationNudgeResult } from './IdeIntegrationNudge.js';
import { appEvents, AppEvent } from '../utils/events.js';
import { type UpdateObject } from './utils/updateCheck.js';
import { setUpdateHandler } from '../utils/handleAutoUpdate.js';
import { registerCleanup, runExitCleanup } from '../utils/cleanup.js';
import { RELAUNCH_EXIT_CODE } from '../utils/processUtils.js';
import type { SessionInfo } from '../utils/sessionUtils.js';
import { useMessageQueue } from './hooks/useMessageQueue.js';
import { useAutoAcceptIndicator } from './hooks/useAutoAcceptIndicator.js';
import { useSessionStats } from './contexts/SessionContext.js';
import { useGitBranchName } from './hooks/useGitBranchName.js';
import {
  useConfirmUpdateRequests,
  useExtensionUpdates,
} from './hooks/useExtensionUpdates.js';
import { ShellFocusContext } from './contexts/ShellFocusContext.js';
import { type ExtensionManager } from '../config/extension-manager.js';
import { requestConsentInteractive } from '../config/extensions/consent.js';
import { useSessionBrowser } from './hooks/useSessionBrowser.js';
import { useSessionResume } from './hooks/useSessionResume.js';
import { useIncludeDirsTrust } from './hooks/useIncludeDirsTrust.js';
import { isWorkspaceTrusted } from '../config/trustedFolders.js';
import { useAlternateBuffer } from './hooks/useAlternateBuffer.js';
import { useSettings } from './contexts/SettingsContext.js';
import { terminalCapabilityManager } from './utils/terminalCapabilityManager.js';
import { useInputHistoryStore } from './hooks/useInputHistoryStore.js';
import { enableBracketedPaste } from './utils/bracketedPaste.js';
import { type BannerData } from './hooks/useBanner.js';

const WARNING_PROMPT_DURATION_MS = 1000;
const QUEUE_ERROR_DISPLAY_DURATION_MS = 3000;

function isToolExecuting(pendingHistoryItems: HistoryItemWithoutId[]) {
  return pendingHistoryItems.some((item) => {
    if (item && item.type === 'tool_group') {
      return item.tools.some(
        (tool) => ToolCallStatus.Executing === tool.status,
      );
    }
    return false;
  });
}

interface AppContainerProps {
  config: Config;
  startupWarnings?: string[];
  version: string;
  initializationResult: InitializationResult;
  resumedSessionData?: ResumedSessionData;
}

/**
 * The fraction of the terminal width to allocate to the shell.
 * This provides horizontal padding.
 */
const SHELL_WIDTH_FRACTION = 0.89;

/**
 * The number of lines to subtract from the available terminal height
 * for the shell. This provides vertical padding and space for other UI elements.
 */
const SHELL_HEIGHT_PADDING = 10;

export const AppContainer = (props: AppContainerProps) => {
  const { config, initializationResult, resumedSessionData } = props;
  const historyManager = useHistory({
    chatRecordingService: config.getGeminiClient()?.getChatRecordingService(),
  });
  useMemoryMonitor(historyManager);
  const settings = useSettings();
  const isAlternateBuffer = useAlternateBuffer();
  const [corgiMode, setCorgiMode] = useState(false);
  const [debugMessage, setDebugMessage] = useState<string>('');
  const [quittingMessages, setQuittingMessages] = useState<
    HistoryItem[] | null
  >(null);
  const [showPrivacyNotice, setShowPrivacyNotice] = useState<boolean>(false);
  const [themeError, setThemeError] = useState<string | null>(
    initializationResult.themeError,
  );
  const [isProcessing, setIsProcessing] = useState<boolean>(false);
  const [embeddedShellFocused, setEmbeddedShellFocused] = useState(false);
  const [showDebugProfiler, setShowDebugProfiler] = useState(false);
  const [customDialog, setCustomDialog] = useState<React.ReactNode | null>(
    null,
  );
  const [copyModeEnabled, setCopyModeEnabled] = useState(false);
  const [pendingRestorePrompt, setPendingRestorePrompt] = useState(false);

  const [shellModeActive, setShellModeActive] = useState(false);
  const [modelSwitchedFromQuotaError, setModelSwitchedFromQuotaError] =
    useState<boolean>(false);
  const [historyRemountKey, setHistoryRemountKey] = useState(0);
  const [updateInfo, setUpdateInfo] = useState<UpdateObject | null>(null);
  const [isTrustedFolder, setIsTrustedFolder] = useState<boolean | undefined>(
    isWorkspaceTrusted(settings.merged).isTrusted,
  );

  const [queueErrorMessage, setQueueErrorMessage] = useState<string | null>(
    null,
  );

  const [banner, setBanner] = useState<BannerData>({
    bannerText: {
      title: '',
      body: '',
    },
    isWarning: false,
  });
  const [bannerVisible, setBannerVisible] = useState(true);

  const extensionManager = config.getExtensionLoader() as ExtensionManager;
  // We are in the interactive CLI, update how we request consent and settings.
  extensionManager.setRequestConsent((description) =>
    requestConsentInteractive(description, addConfirmUpdateExtensionRequest),
  );
  extensionManager.setRequestSetting();

  const { addConfirmUpdateExtensionRequest, confirmUpdateExtensionRequests } =
    useConfirmUpdateRequests();
  const {
    extensionsUpdateState,
    extensionsUpdateStateInternal,
    dispatchExtensionStateUpdate,
  } = useExtensionUpdates(
    extensionManager,
    historyManager.addItem,
    config.getEnableExtensionReloading(),
  );

  const [isPermissionsDialogOpen, setPermissionsDialogOpen] = useState(false);
  const [permissionsDialogProps, setPermissionsDialogProps] = useState<{
    targetDirectory?: string;
  } | null>(null);
  const openPermissionsDialog = useCallback(
    (props?: { targetDirectory?: string }) => {
      setPermissionsDialogOpen(true);
      setPermissionsDialogProps(props ?? null);
    },
    [],
  );
  const closePermissionsDialog = useCallback(() => {
    setPermissionsDialogOpen(false);
    setPermissionsDialogProps(null);
  }, []);

  const toggleDebugProfiler = useCallback(
    () => setShowDebugProfiler((prev) => !prev),
    [],
  );

  // Helper to determine the effective model, considering the fallback state.
  const getEffectiveModel = useCallback(() => config.getModel(), [config]);

  const [currentModel, setCurrentModel] = useState(getEffectiveModel());

  const [userTier, setUserTier] = useState<UserTierId | undefined>(undefined);

  const [isConfigInitialized, setConfigInitialized] = useState(false);

  const logger = useLogger(config.storage);
  const { inputHistory, addInput, initializeFromLogger } =
    useInputHistoryStore();

  // Terminal and layout hooks
  const { columns: terminalWidth, rows: terminalHeight } = useTerminalSize();
  const { stdin, setRawMode } = useStdin();
  const { stdout } = useStdout();
  const app = useApp();

  // Additional hooks moved from App.tsx
  const { stats: sessionStats } = useSessionStats();
  const branchName = useGitBranchName(config.getTargetDir());

  // Layout measurements
  const mainControlsRef = useRef<DOMElement>(null);
  // For performance profiling only
  const rootUiRef = useRef<DOMElement>(null);
  const originalTitleRef = useRef(
    computeWindowTitle(basename(config.getTargetDir())),
  );
  const lastTitleRef = useRef<string | null>(null);
  const staticExtraHeight = 3;

  useEffect(() => {
    // eslint-disable-next-line @typescript-eslint/no-floating-promises
    (async () => {
      // Note: the program will not work if this fails so let errors be
      // handled by the global catch.
      await config.initialize();
      setConfigInitialized(true);
      startupProfiler.flush(config);

      // Fire SessionStart hook through MessageBus (only if hooks are enabled)
      // Must be called AFTER config.initialize() to ensure HookRegistry is loaded
      const hooksEnabled = config.getEnableHooks();
      const hookMessageBus = config.getMessageBus();
      if (hooksEnabled && hookMessageBus) {
        const sessionStartSource = resumedSessionData
          ? SessionStartSource.Resume
          : SessionStartSource.Startup;
        await fireSessionStartHook(hookMessageBus, sessionStartSource);
      }

      // Fire-and-forget: generate summary for previous session in background
      generateSummary(config).catch((e) => {
        debugLogger.warn('Background summary generation failed:', e);
      });
    })();
    registerCleanup(async () => {
      // Turn off mouse scroll.
      disableMouseEvents();
      const ideClient = await IdeClient.getInstance();
      await ideClient.disconnect();

      // Fire SessionEnd hook on cleanup (only if hooks are enabled)
      const hooksEnabled = config.getEnableHooks();
      const hookMessageBus = config.getMessageBus();
      if (hooksEnabled && hookMessageBus) {
        await fireSessionEndHook(hookMessageBus, SessionEndReason.Exit);
      }
    });
  }, [config, resumedSessionData]);

  useEffect(
    () => setUpdateHandler(historyManager.addItem, setUpdateInfo),
    [historyManager.addItem],
  );

  // Subscribe to fallback mode and model changes from core
  useEffect(() => {
    const handleModelChanged = () => {
      setCurrentModel(config.getModel());
    };

    coreEvents.on(CoreEvent.ModelChanged, handleModelChanged);
    return () => {
      coreEvents.off(CoreEvent.ModelChanged, handleModelChanged);
    };
  }, [getEffectiveModel, config]);

  const { consoleMessages, clearConsoleMessages: clearConsoleMessagesState } =
    useConsoleMessages();

  const mainAreaWidth = calculateMainAreaWidth(terminalWidth, settings);
  // Derive widths for InputPrompt using shared helper
  const { inputWidth, suggestionsWidth } = useMemo(() => {
    const { inputWidth, suggestionsWidth } =
      calculatePromptWidths(mainAreaWidth);
    return { inputWidth, suggestionsWidth };
  }, [mainAreaWidth]);

  const staticAreaMaxItemHeight = Math.max(terminalHeight * 4, 100);

  const isValidPath = useCallback((filePath: string): boolean => {
    try {
      return fs.existsSync(filePath) && fs.statSync(filePath).isFile();
    } catch (_e) {
      return false;
    }
  }, []);

  const buffer = useTextBuffer({
    initialText: '',
    viewport: { height: 10, width: inputWidth },
    stdin,
    setRawMode,
    isValidPath,
    shellModeActive,
  });

  // Initialize input history from logger (past sessions)
  useEffect(() => {
    // eslint-disable-next-line @typescript-eslint/no-floating-promises
    initializeFromLogger(logger);
  }, [logger, initializeFromLogger]);

  const refreshStatic = useCallback(() => {
    if (!isAlternateBuffer) {
      stdout.write(ansiEscapes.clearTerminal);
    }
    setHistoryRemountKey((prev) => prev + 1);
  }, [setHistoryRemountKey, isAlternateBuffer, stdout]);

  const handleEditorClose = useCallback(() => {
    if (
      shouldEnterAlternateScreen(isAlternateBuffer, config.getScreenReader())
    ) {
      // The editor may have exited alternate buffer mode so we need to
      // enter it again to be safe.
      enterAlternateScreen();
      enableMouseEvents();
      disableLineWrapping();
      app.rerender();
    }
    enableBracketedPaste();
    terminalCapabilityManager.enableKittyProtocol();
    refreshStatic();
  }, [refreshStatic, isAlternateBuffer, app, config]);

  useEffect(() => {
    coreEvents.on(CoreEvent.ExternalEditorClosed, handleEditorClose);
    return () => {
      coreEvents.off(CoreEvent.ExternalEditorClosed, handleEditorClose);
    };
  }, [handleEditorClose]);

  useEffect(() => {
    if (
      !(settings.merged.ui?.hideBanner || config.getScreenReader()) &&
      bannerVisible &&
      banner.bannerText
    ) {
      // The header should show a banner but the Header is rendered in static
      // so we must trigger a static refresh for it to be visible.
      refreshStatic();
    }
  }, [bannerVisible, banner.bannerText, settings, config, refreshStatic]);

  const {
    isThemeDialogOpen,
    openThemeDialog,
    closeThemeDialog,
    handleThemeSelect,
    handleThemeHighlight,
  } = useThemeCommand(
    settings,
    setThemeError,
    historyManager.addItem,
    initializationResult.themeError,
  );

  const {
    authState,
    setAuthState,
    authError,
    onAuthError,
    apiKeyDefaultValue,
    reloadApiKey,
  } = useAuthCommand(settings, config);

  const { proQuotaRequest, handleProQuotaChoice } = useQuotaAndFallback({
    config,
    historyManager,
    userTier,
    setModelSwitchedFromQuotaError,
  });

  // Derive auth state variables for backward compatibility with UIStateContext
  const isAuthDialogOpen = authState === AuthState.Updating;
  const isAuthenticating = authState === AuthState.Unauthenticated;

  // Session browser and resume functionality
  const isGeminiClientInitialized = config.getGeminiClient()?.isInitialized();

  const { loadHistoryForResume } = useSessionResume({
    config,
    historyManager,
    refreshStatic,
    isGeminiClientInitialized,
    setQuittingMessages,
    resumedSessionData,
    isAuthenticating,
  });
  const {
    isSessionBrowserOpen,
    openSessionBrowser,
    closeSessionBrowser,
    handleResumeSession,
    handleDeleteSession: handleDeleteSessionSync,
  } = useSessionBrowser(config, loadHistoryForResume);
  // Wrap handleDeleteSession to return a Promise for UIActions interface
  const handleDeleteSession = useCallback(
    async (session: SessionInfo): Promise<void> => {
      handleDeleteSessionSync(session);
    },
    [handleDeleteSessionSync],
  );

  // Create handleAuthSelect wrapper for backward compatibility
  const handleAuthSelect = useCallback(
    async (authType: AuthType | undefined, scope: LoadableSettingScope) => {
      if (authType) {
        await clearCachedCredentialFile();
        settings.setValue(scope, 'security.auth.selectedType', authType);

        try {
          await config.refreshAuth(authType);
          setAuthState(AuthState.Authenticated);
        } catch (e) {
          onAuthError(
            `Failed to authenticate: ${e instanceof Error ? e.message : String(e)}`,
          );
          return;
        }

        if (
          authType === AuthType.LOGIN_WITH_GOOGLE &&
          config.isBrowserLaunchSuppressed()
        ) {
          await runExitCleanup();
          writeToStdout(`
----------------------------------------------------------------
Logging in with Google... Restarting Gemini CLI to continue.
----------------------------------------------------------------
          `);
          process.exit(RELAUNCH_EXIT_CODE);
        }
      }
      setAuthState(AuthState.Authenticated);
    },
    [settings, config, setAuthState, onAuthError],
  );

  const handleApiKeySubmit = useCallback(
    async (apiKey: string) => {
      try {
        onAuthError(null);
        if (!apiKey.trim() && apiKey.length > 1) {
          onAuthError(
            'API key cannot be empty string with length greater than 1.',
          );
          return;
        }

        await saveApiKey(apiKey);
        await reloadApiKey();
        await config.refreshAuth(AuthType.USE_GEMINI);
        setAuthState(AuthState.Authenticated);
      } catch (e) {
        onAuthError(
          `Failed to save API key: ${e instanceof Error ? e.message : String(e)}`,
        );
      }
    },
    [setAuthState, onAuthError, reloadApiKey, config],
  );

  const handleApiKeyCancel = useCallback(() => {
    // Go back to auth method selection
    setAuthState(AuthState.Updating);
  }, [setAuthState]);

  // Sync user tier from config when authentication changes
  useEffect(() => {
    // Only sync when not currently authenticating
    if (authState === AuthState.Authenticated) {
      setUserTier(config.getUserTier());
    }
  }, [config, authState]);

  // Check for enforced auth type mismatch
  useEffect(() => {
    if (
      settings.merged.security?.auth?.enforcedType &&
      settings.merged.security?.auth.selectedType &&
      settings.merged.security?.auth.enforcedType !==
        settings.merged.security?.auth.selectedType
    ) {
      onAuthError(
        `Authentication is enforced to be ${settings.merged.security?.auth.enforcedType}, but you are currently using ${settings.merged.security?.auth.selectedType}.`,
      );
    } else if (
      settings.merged.security?.auth?.selectedType &&
      !settings.merged.security?.auth?.useExternal
    ) {
      // We skip validation for Gemini API key here because it might be stored
      // in the keychain, which we can't check synchronously.
      // The useAuth hook handles validation for this case.
      if (settings.merged.security.auth.selectedType === AuthType.USE_GEMINI) {
        return;
      }

      const error = validateAuthMethod(
        settings.merged.security.auth.selectedType,
      );
      if (error) {
        onAuthError(error);
      }
    }
  }, [
    settings.merged.security?.auth?.selectedType,
    settings.merged.security?.auth?.enforcedType,
    settings.merged.security?.auth?.useExternal,
    onAuthError,
  ]);

  const [editorError, setEditorError] = useState<string | null>(null);
  const {
    isEditorDialogOpen,
    openEditorDialog,
    handleEditorSelect,
    exitEditorDialog,
  } = useEditorSettings(settings, setEditorError, historyManager.addItem);

  const { isSettingsDialogOpen, openSettingsDialog, closeSettingsDialog } =
    useSettingsCommand();

  const { isModelDialogOpen, openModelDialog, closeModelDialog } =
    useModelCommand();

  const { toggleVimEnabled } = useVimMode();

  const slashCommandActions = useMemo(
    () => ({
      openAuthDialog: () => setAuthState(AuthState.Updating),
      openThemeDialog,
      openEditorDialog,
      openPrivacyNotice: () => setShowPrivacyNotice(true),
      openSettingsDialog,
      openSessionBrowser,
      openModelDialog,
      openPermissionsDialog,
      quit: (messages: HistoryItem[]) => {
        setQuittingMessages(messages);
        setTimeout(async () => {
          await runExitCleanup();
          process.exit(0);
        }, 100);
      },
      setDebugMessage,
      toggleCorgiMode: () => setCorgiMode((prev) => !prev),
      toggleDebugProfiler,
      dispatchExtensionStateUpdate,
      addConfirmUpdateExtensionRequest,
    }),
    [
      setAuthState,
      openThemeDialog,
      openEditorDialog,
      openSettingsDialog,
      openSessionBrowser,
      openModelDialog,
      setQuittingMessages,
      setDebugMessage,
      setShowPrivacyNotice,
      setCorgiMode,
      dispatchExtensionStateUpdate,
      openPermissionsDialog,
      addConfirmUpdateExtensionRequest,
      toggleDebugProfiler,
    ],
  );

  const {
    handleSlashCommand,
    slashCommands,
    pendingHistoryItems: pendingSlashCommandHistoryItems,
    commandContext,
    shellConfirmationRequest,
    confirmationRequest,
  } = useSlashCommandProcessor(
    config,
    settings,
    historyManager.addItem,
    historyManager.clearItems,
    historyManager.loadHistory,
    refreshStatic,
    toggleVimEnabled,
    setIsProcessing,
    slashCommandActions,
    extensionsUpdateStateInternal,
    isConfigInitialized,
    setBannerVisible,
    setCustomDialog,
  );

  const performMemoryRefresh = useCallback(async () => {
    historyManager.addItem(
      {
        type: MessageType.INFO,
        text: 'Refreshing hierarchical memory (GEMINI.md or other context files)...',
      },
      Date.now(),
    );
    try {
      const { memoryContent, fileCount } =
        await refreshServerHierarchicalMemory(config);

      historyManager.addItem(
        {
          type: MessageType.INFO,
          text: `Memory refreshed successfully. ${
            memoryContent.length > 0
              ? `Loaded ${memoryContent.length} characters from ${fileCount} file(s).`
              : 'No memory content found.'
          }`,
        },
        Date.now(),
      );
      if (config.getDebugMode()) {
        debugLogger.log(
          `[DEBUG] Refreshed memory content in config: ${memoryContent.substring(
            0,
            200,
          )}...`,
        );
      }
    } catch (error) {
      const errorMessage = getErrorMessage(error);
      historyManager.addItem(
        {
          type: MessageType.ERROR,
          text: `Error refreshing memory: ${errorMessage}`,
        },
        Date.now(),
      );
      debugLogger.warn('Error refreshing memory:', error);
    }
  }, [config, historyManager]);

  const cancelHandlerRef = useRef<(shouldRestorePrompt?: boolean) => void>(
    () => {},
  );

  const getPreferredEditor = useCallback(
    () => settings.merged.general?.preferredEditor as EditorType,
    [settings.merged.general?.preferredEditor],
  );

  const onCancelSubmit = useCallback((shouldRestorePrompt?: boolean) => {
    if (shouldRestorePrompt) {
      setPendingRestorePrompt(true);
    } else {
      setPendingRestorePrompt(false);
      cancelHandlerRef.current(false);
    }
  }, []);

  useEffect(() => {
    if (pendingRestorePrompt) {
      const lastHistoryUserMsg = historyManager.history.findLast(
        (h) => h.type === 'user',
      );
      const lastUserMsg = inputHistory.at(-1);

      if (
        !lastHistoryUserMsg ||
        (typeof lastHistoryUserMsg.text === 'string' &&
          lastHistoryUserMsg.text === lastUserMsg)
      ) {
        cancelHandlerRef.current(true);
        setPendingRestorePrompt(false);
      }
    }
  }, [pendingRestorePrompt, inputHistory, historyManager.history]);

  const {
    streamingState,
    submitQuery,
    initError,
    pendingHistoryItems: pendingGeminiHistoryItems,
    thought,
    cancelOngoingRequest,
    handleApprovalModeChange,
    activePtyId,
    loopDetectionConfirmationRequest,
    lastOutputTime,
  } = useGeminiStream(
    config.getGeminiClient(),
    historyManager.history,
    historyManager.addItem,
    config,
    settings,
    setDebugMessage,
    handleSlashCommand,
    shellModeActive,
    getPreferredEditor,
    onAuthError,
    performMemoryRefresh,
    modelSwitchedFromQuotaError,
    setModelSwitchedFromQuotaError,
    onCancelSubmit,
    setEmbeddedShellFocused,
    terminalWidth,
    terminalHeight,
    embeddedShellFocused,
  );

  // Auto-accept indicator
  const showAutoAcceptIndicator = useAutoAcceptIndicator({
    config,
    addItem: historyManager.addItem,
    onApprovalModeChange: handleApprovalModeChange,
  });

  const {
    messageQueue,
    addMessage,
    clearQueue,
    getQueuedMessagesText,
    popAllMessages,
  } = useMessageQueue({
    isConfigInitialized,
    streamingState,
    submitQuery,
  });

  cancelHandlerRef.current = useCallback(
    (shouldRestorePrompt: boolean = true) => {
      const pendingHistoryItems = [
        ...pendingSlashCommandHistoryItems,
        ...pendingGeminiHistoryItems,
      ];
      if (isToolExecuting(pendingHistoryItems)) {
        buffer.setText(''); // Just clear the prompt
        return;
      }

      const lastUserMessage = inputHistory.at(-1);
      let textToSet = shouldRestorePrompt ? lastUserMessage || '' : '';

      const queuedText = getQueuedMessagesText();
      if (queuedText) {
        textToSet = textToSet ? `${textToSet}\n\n${queuedText}` : queuedText;
        clearQueue();
      }

      if (textToSet || !shouldRestorePrompt) {
        buffer.setText(textToSet);
      }
    },
    [
      buffer,
      inputHistory,
      getQueuedMessagesText,
      clearQueue,
      pendingSlashCommandHistoryItems,
      pendingGeminiHistoryItems,
    ],
  );

  const handleFinalSubmit = useCallback(
    (submittedValue: string) => {
      addMessage(submittedValue);
      addInput(submittedValue); // Track input for up-arrow history
    },
    [addMessage, addInput],
  );

  const handleClearScreen = useCallback(() => {
    historyManager.clearItems();
    clearConsoleMessagesState();
    if (!isAlternateBuffer) {
      console.clear();
    }
    refreshStatic();
  }, [
    historyManager,
    clearConsoleMessagesState,
    refreshStatic,
    isAlternateBuffer,
  ]);

  const { handleInput: vimHandleInput } = useVim(buffer, handleFinalSubmit);

  /**
   * Determines if the input prompt should be active and accept user input.
   * Input is disabled during:
   * - Initialization errors
   * - Slash command processing
   * - Tool confirmations (WaitingForConfirmation state)
   * - Any future streaming states not explicitly allowed
   */
  const isInputActive =
    !initError &&
    !isProcessing &&
    !!slashCommands &&
    (streamingState === StreamingState.Idle ||
      streamingState === StreamingState.Responding) &&
    !proQuotaRequest;

  const [controlsHeight, setControlsHeight] = useState(0);

  useLayoutEffect(() => {
    if (mainControlsRef.current) {
      const fullFooterMeasurement = measureElement(mainControlsRef.current);
      if (
        fullFooterMeasurement.height > 0 &&
        fullFooterMeasurement.height !== controlsHeight
      ) {
        setControlsHeight(fullFooterMeasurement.height);
      }
    }
  }, [buffer, terminalWidth, terminalHeight, controlsHeight]);

  // Compute available terminal height based on controls measurement
  const availableTerminalHeight = Math.max(
    0,
    terminalHeight - controlsHeight - staticExtraHeight - 2,
  );

  config.setShellExecutionConfig({
    terminalWidth: Math.floor(terminalWidth * SHELL_WIDTH_FRACTION),
    terminalHeight: Math.max(
      Math.floor(availableTerminalHeight - SHELL_HEIGHT_PADDING),
      1,
    ),
    pager: settings.merged.tools?.shell?.pager,
    showColor: settings.merged.tools?.shell?.showColor,
  });

  const isFocused = useFocus();
  useBracketedPaste();

  // Context file names computation
  const contextFileNames = useMemo(() => {
    const fromSettings = settings.merged.context?.fileName;
    return fromSettings
      ? Array.isArray(fromSettings)
        ? fromSettings
        : [fromSettings]
      : getAllGeminiMdFilenames();
  }, [settings.merged.context?.fileName]);
  // Initial prompt handling
  const initialPrompt = useMemo(() => config.getQuestion(), [config]);
  const initialPromptSubmitted = useRef(false);
  const geminiClient = config.getGeminiClient();

  useEffect(() => {
    if (activePtyId) {
      try {
        ShellExecutionService.resizePty(
          activePtyId,
          Math.floor(terminalWidth * SHELL_WIDTH_FRACTION),
          Math.max(
            Math.floor(availableTerminalHeight - SHELL_HEIGHT_PADDING),
            1,
          ),
        );
      } catch (e) {
        // This can happen in a race condition where the pty exits
        // right before we try to resize it.
        if (
          !(
            e instanceof Error &&
            e.message.includes('Cannot resize a pty that has already exited')
          )
        ) {
          throw e;
        }
      }
    }
  }, [terminalWidth, availableTerminalHeight, activePtyId]);

  useEffect(() => {
    if (
      initialPrompt &&
      isConfigInitialized &&
      !initialPromptSubmitted.current &&
      !isAuthenticating &&
      !isAuthDialogOpen &&
      !isThemeDialogOpen &&
      !isEditorDialogOpen &&
      !showPrivacyNotice &&
      geminiClient?.isInitialized?.()
    ) {
      handleFinalSubmit(initialPrompt);
      initialPromptSubmitted.current = true;
    }
  }, [
    initialPrompt,
    isConfigInitialized,
    handleFinalSubmit,
    isAuthenticating,
    isAuthDialogOpen,
    isThemeDialogOpen,
    isEditorDialogOpen,
    showPrivacyNotice,
    geminiClient,
  ]);

  const [idePromptAnswered, setIdePromptAnswered] = useState(false);
  const [currentIDE, setCurrentIDE] = useState<IdeInfo | null>(null);

  useEffect(() => {
    const getIde = async () => {
      const ideClient = await IdeClient.getInstance();
      const currentIde = ideClient.getCurrentIde();
      setCurrentIDE(currentIde || null);
    };
    // eslint-disable-next-line @typescript-eslint/no-floating-promises
    getIde();
  }, []);
  const shouldShowIdePrompt = Boolean(
    currentIDE &&
      !config.getIdeMode() &&
      !settings.merged.ide?.hasSeenNudge &&
      !idePromptAnswered,
  );

  const [showErrorDetails, setShowErrorDetails] = useState<boolean>(false);
  const [showFullTodos, setShowFullTodos] = useState<boolean>(false);
  const [renderMarkdown, setRenderMarkdown] = useState<boolean>(true);

  const [ctrlCPressCount, setCtrlCPressCount] = useState(0);
  const ctrlCTimerRef = useRef<NodeJS.Timeout | null>(null);
  const [ctrlDPressCount, setCtrlDPressCount] = useState(0);
  const ctrlDTimerRef = useRef<NodeJS.Timeout | null>(null);
  const [constrainHeight, setConstrainHeight] = useState<boolean>(true);
  const [ideContextState, setIdeContextState] = useState<
    IdeContext | undefined
  >();
  const [showEscapePrompt, setShowEscapePrompt] = useState(false);
  const [showIdeRestartPrompt, setShowIdeRestartPrompt] = useState(false);
  const [warningMessage, setWarningMessage] = useState<string | null>(null);

  const { isFolderTrustDialogOpen, handleFolderTrustSelect, isRestarting } =
    useFolderTrust(settings, setIsTrustedFolder, historyManager.addItem);
  const {
    needsRestart: ideNeedsRestart,
    restartReason: ideTrustRestartReason,
  } = useIdeTrustListener();
  const isInitialMount = useRef(true);

  useIncludeDirsTrust(config, isTrustedFolder, historyManager, setCustomDialog);

  useEffect(() => {
    let timeoutId: NodeJS.Timeout;

    const handleWarning = (message: string) => {
      setWarningMessage(message);
      if (timeoutId) {
        clearTimeout(timeoutId);
      }
      timeoutId = setTimeout(() => {
        setWarningMessage(null);
      }, WARNING_PROMPT_DURATION_MS);
    };

    const handleSelectionWarning = () => {
      handleWarning('Press Ctrl-S to enter selection mode to copy text.');
    };
    const handlePasteTimeout = () => {
      handleWarning('Paste Timed out. Possibly due to slow connection.');
    };
    appEvents.on(AppEvent.SelectionWarning, handleSelectionWarning);
    appEvents.on(AppEvent.PasteTimeout, handlePasteTimeout);
    return () => {
      appEvents.off(AppEvent.SelectionWarning, handleSelectionWarning);
      appEvents.off(AppEvent.PasteTimeout, handlePasteTimeout);
      if (timeoutId) {
        clearTimeout(timeoutId);
      }
    };
  }, []);

  useEffect(() => {
    if (ideNeedsRestart) {
      // IDE trust changed, force a restart.
      setShowIdeRestartPrompt(true);
    }
  }, [ideNeedsRestart]);

  useEffect(() => {
    if (queueErrorMessage) {
      const timer = setTimeout(() => {
        setQueueErrorMessage(null);
      }, QUEUE_ERROR_DISPLAY_DURATION_MS);

      return () => clearTimeout(timer);
    }
    return undefined;
  }, [queueErrorMessage, setQueueErrorMessage]);

  useEffect(() => {
    if (isInitialMount.current) {
      isInitialMount.current = false;
      return;
    }

    const handler = setTimeout(() => {
      refreshStatic();
    }, 300);

    return () => {
      clearTimeout(handler);
    };
  }, [terminalWidth, refreshStatic]);

  useEffect(() => {
    const unsubscribe = ideContextStore.subscribe(setIdeContextState);
    setIdeContextState(ideContextStore.get());
    return unsubscribe;
  }, []);

  useEffect(() => {
    const openDebugConsole = () => {
      setShowErrorDetails(true);
      setConstrainHeight(false);
    };
    appEvents.on(AppEvent.OpenDebugConsole, openDebugConsole);

    return () => {
      appEvents.off(AppEvent.OpenDebugConsole, openDebugConsole);
    };
  }, [config]);

  useEffect(() => {
    if (ctrlCTimerRef.current) {
      clearTimeout(ctrlCTimerRef.current);
      ctrlCTimerRef.current = null;
    }
    if (ctrlCPressCount > 2) {
      recordExitFail(config);
    }
    if (ctrlCPressCount > 1) {
      // eslint-disable-next-line @typescript-eslint/no-floating-promises
      handleSlashCommand('/quit', undefined, undefined, false);
    } else {
      ctrlCTimerRef.current = setTimeout(() => {
        setCtrlCPressCount(0);
        ctrlCTimerRef.current = null;
      }, WARNING_PROMPT_DURATION_MS);
    }
  }, [ctrlCPressCount, config, setCtrlCPressCount, handleSlashCommand]);

  useEffect(() => {
    if (ctrlDTimerRef.current) {
      clearTimeout(ctrlDTimerRef.current);
      ctrlCTimerRef.current = null;
    }
    if (ctrlDPressCount > 2) {
      recordExitFail(config);
    }
    if (ctrlDPressCount > 1) {
      // eslint-disable-next-line @typescript-eslint/no-floating-promises
      handleSlashCommand('/quit', undefined, undefined, false);
    } else {
      ctrlDTimerRef.current = setTimeout(() => {
        setCtrlDPressCount(0);
        ctrlDTimerRef.current = null;
      }, WARNING_PROMPT_DURATION_MS);
    }
  }, [ctrlDPressCount, config, setCtrlDPressCount, handleSlashCommand]);

  const handleEscapePromptChange = useCallback((showPrompt: boolean) => {
    setShowEscapePrompt(showPrompt);
  }, []);

  const handleIdePromptComplete = useCallback(
    (result: IdeIntegrationNudgeResult) => {
      if (result.userSelection === 'yes') {
        // eslint-disable-next-line @typescript-eslint/no-floating-promises
        handleSlashCommand('/ide install');
        settings.setValue(
          SettingScope.User,
          'hasSeenIdeIntegrationNudge',
          true,
        );
      } else if (result.userSelection === 'dismiss') {
        settings.setValue(
          SettingScope.User,
          'hasSeenIdeIntegrationNudge',
          true,
        );
      }
      setIdePromptAnswered(true);
    },
    [handleSlashCommand, settings],
  );

  const { elapsedTime, currentLoadingPhrase } = useLoadingIndicator(
    streamingState,
    settings.merged.ui?.customWittyPhrases,
    !!activePtyId && !embeddedShellFocused,
    lastOutputTime,
  );

  const handleGlobalKeypress = useCallback(
    (key: Key) => {
      if (copyModeEnabled) {
        setCopyModeEnabled(false);
        enableMouseEvents();
        // We don't want to process any other keys if we're in copy mode.
        return;
      }

      // Debug log keystrokes if enabled
      if (settings.merged.general?.debugKeystrokeLogging) {
        debugLogger.log('[DEBUG] Keystroke:', JSON.stringify(key));
      }

      if (isAlternateBuffer && keyMatchers[Command.TOGGLE_COPY_MODE](key)) {
        setCopyModeEnabled(true);
        disableMouseEvents();
        return;
      }

      if (keyMatchers[Command.QUIT](key)) {
        // If the user presses Ctrl+C, we want to cancel any ongoing requests.
        // This should happen regardless of the count.
        cancelOngoingRequest?.();

        setCtrlCPressCount((prev) => prev + 1);
        return;
      } else if (keyMatchers[Command.EXIT](key)) {
        if (buffer.text.length > 0) {
          return;
        }
        setCtrlDPressCount((prev) => prev + 1);
        return;
      }

      let enteringConstrainHeightMode = false;
      if (!constrainHeight) {
        enteringConstrainHeightMode = true;
        setConstrainHeight(true);
      }

      if (keyMatchers[Command.SHOW_ERROR_DETAILS](key)) {
        setShowErrorDetails((prev) => !prev);
      } else if (keyMatchers[Command.SHOW_FULL_TODOS](key)) {
        setShowFullTodos((prev) => !prev);
      } else if (keyMatchers[Command.TOGGLE_MARKDOWN](key)) {
        setRenderMarkdown((prev) => {
          const newValue = !prev;
          // Force re-render of static content
          refreshStatic();
          return newValue;
        });
      } else if (
        keyMatchers[Command.TOGGLE_IDE_CONTEXT_DETAIL](key) &&
        config.getIdeMode() &&
        ideContextState
      ) {
        // eslint-disable-next-line @typescript-eslint/no-floating-promises
        handleSlashCommand('/ide status');
      } else if (
        keyMatchers[Command.SHOW_MORE_LINES](key) &&
        !enteringConstrainHeightMode
      ) {
        setConstrainHeight(false);
      } else if (keyMatchers[Command.TOGGLE_SHELL_INPUT_FOCUS](key)) {
        if (activePtyId || embeddedShellFocused) {
          setEmbeddedShellFocused((prev) => !prev);
        }
      }
    },
    [
      constrainHeight,
      setConstrainHeight,
      setShowErrorDetails,
      config,
      ideContextState,
      setCtrlCPressCount,
      buffer.text.length,
      setCtrlDPressCount,
      handleSlashCommand,
      cancelOngoingRequest,
      activePtyId,
      embeddedShellFocused,
      settings.merged.general?.debugKeystrokeLogging,
      refreshStatic,
      setCopyModeEnabled,
      copyModeEnabled,
      isAlternateBuffer,
    ],
  );

  useKeypress(handleGlobalKeypress, { isActive: true });

  // Update terminal title with Gemini CLI status and thoughts
  useEffect(() => {
    // Respect both showStatusInTitle and hideWindowTitle settings
    if (
      !settings.merged.ui?.showStatusInTitle ||
      settings.merged.ui?.hideWindowTitle
    )
      return;

    let title;
    if (streamingState === StreamingState.Idle) {
      title = originalTitleRef.current;
    } else {
      const statusText = thought?.subject
        ?.replace(/[\r\n]+/g, ' ')
        .substring(0, 80);
      title = statusText || originalTitleRef.current;
    }

    // Pad the title to a fixed width to prevent taskbar icon resizing.
    const paddedTitle = title.padEnd(80, ' ');

    // Only update the title if it's different from the last value we set
    if (lastTitleRef.current !== paddedTitle) {
      lastTitleRef.current = paddedTitle;
      stdout.write(`\x1b]2;${paddedTitle}\x07`);
    }
    // Note: We don't need to reset the window title on exit because Gemini CLI is already doing that elsewhere
  }, [
    streamingState,
    thought,
    settings.merged.ui?.showStatusInTitle,
    settings.merged.ui?.hideWindowTitle,
    stdout,
  ]);

  useEffect(() => {
    const handleUserFeedback = (payload: UserFeedbackPayload) => {
      let type: MessageType;
      switch (payload.severity) {
        case 'error':
          type = MessageType.ERROR;
          break;
        case 'warning':
          type = MessageType.WARNING;
          break;
        case 'info':
          type = MessageType.INFO;
          break;
        default:
          throw new Error(
            `Unexpected severity for user feedback: ${payload.severity}`,
          );
      }

      historyManager.addItem(
        {
          type,
          text: payload.message,
        },
        Date.now(),
      );

      // If there is an attached error object, log it to the debug drawer.
      if (payload.error) {
        debugLogger.warn(
          `[Feedback Details for "${payload.message}"]`,
          payload.error,
        );
      }
    };

    coreEvents.on(CoreEvent.UserFeedback, handleUserFeedback);

    // Flush any messages that happened during startup before this component
    // mounted.
    coreEvents.drainBacklogs();

    return () => {
      coreEvents.off(CoreEvent.UserFeedback, handleUserFeedback);
    };
  }, [historyManager]);

  const filteredConsoleMessages = useMemo(() => {
    if (config.getDebugMode()) {
      return consoleMessages;
    }
    return consoleMessages.filter((msg) => msg.type !== 'debug');
  }, [consoleMessages, config]);

  // Computed values
  const errorCount = useMemo(
    () =>
      filteredConsoleMessages
        .filter((msg) => msg.type === 'error')
        .reduce((total, msg) => total + msg.count, 0),
    [filteredConsoleMessages],
  );

  const nightly = props.version.includes('nightly');

  const dialogsVisible =
    shouldShowIdePrompt ||
    isFolderTrustDialogOpen ||
    !!shellConfirmationRequest ||
    !!confirmationRequest ||
    !!customDialog ||
    confirmUpdateExtensionRequests.length > 0 ||
    !!loopDetectionConfirmationRequest ||
    isThemeDialogOpen ||
    isSettingsDialogOpen ||
    isModelDialogOpen ||
    isPermissionsDialogOpen ||
    isAuthenticating ||
    isAuthDialogOpen ||
    isEditorDialogOpen ||
    showPrivacyNotice ||
    showIdeRestartPrompt ||
    !!proQuotaRequest ||
    isSessionBrowserOpen ||
    isAuthDialogOpen ||
    authState === AuthState.AwaitingApiKeyInput;

  const pendingHistoryItems = useMemo(
    () => [...pendingSlashCommandHistoryItems, ...pendingGeminiHistoryItems],
    [pendingSlashCommandHistoryItems, pendingGeminiHistoryItems],
  );

  const [geminiMdFileCount, setGeminiMdFileCount] = useState<number>(
    config.getGeminiMdFileCount(),
  );
  useEffect(() => {
    const handleMemoryChanged = (result: MemoryChangedPayload) => {
      setGeminiMdFileCount(result.fileCount);
    };
    coreEvents.on(CoreEvent.MemoryChanged, handleMemoryChanged);
    return () => {
      coreEvents.off(CoreEvent.MemoryChanged, handleMemoryChanged);
    };
  }, []);

  useEffect(() => {
    let isMounted = true;

    const fetchBannerTexts = async () => {
      const [bannerTextUI] = await Promise.all([config.getEvent()]);

      if (isMounted) {
        const bannerText =
          bannerTextUI !== undefined
            ? {
                title: bannerTextUI.campaignNotification.title,
                body: bannerTextUI.campaignNotification.body,
              }
            : { title: '', body: '' };
        const isWarning =
          bannerTextUI?.campaignNotification?.action?.text === 'WARNING';
        setBanner({ bannerText, isWarning });
        setBannerVisible(true);
        const authType = config.getContentGeneratorConfig()?.authType;
        if (
          authType === AuthType.USE_GEMINI ||
          authType === AuthType.USE_VERTEX_AI
        ) {
<<<<<<< HEAD
          setBanner({
            bannerText: {
              title: 'Gemini 3 Flash and Pro are now available.',
              body: 'Enable "Preview features" in /settings. \nLearn more at https://goo.gle/enable-preview-features',
            },
            isWarning: false,
          });
=======
          setDefaultBannerText(
            'Gemini 3 Flash and Pro are now available. \nEnable "Preview features" in /settings. \nLearn more at https://goo.gle/enable-preview-features',
          );
>>>>>>> 3c92bdb1
        }
      }
    };
    // eslint-disable-next-line @typescript-eslint/no-floating-promises
    fetchBannerTexts();

    return () => {
      isMounted = false;
    };
  }, [config, refreshStatic]);

  const uiState: UIState = useMemo(
    () => ({
      history: historyManager.history,
      historyManager,
      isThemeDialogOpen,
      themeError,
      isAuthenticating,
      isConfigInitialized,
      authError,
      isAuthDialogOpen,
      isAwaitingApiKeyInput: authState === AuthState.AwaitingApiKeyInput,
      apiKeyDefaultValue,
      editorError,
      isEditorDialogOpen,
      showPrivacyNotice,
      corgiMode,
      debugMessage,
      quittingMessages,
      isSettingsDialogOpen,
      isSessionBrowserOpen,
      isModelDialogOpen,
      isPermissionsDialogOpen,
      permissionsDialogProps,
      slashCommands,
      pendingSlashCommandHistoryItems,
      commandContext,
      shellConfirmationRequest,
      confirmationRequest,
      confirmUpdateExtensionRequests,
      loopDetectionConfirmationRequest,
      geminiMdFileCount,
      streamingState,
      initError,
      pendingGeminiHistoryItems,
      thought,
      shellModeActive,
      userMessages: inputHistory,
      buffer,
      inputWidth,
      suggestionsWidth,
      isInputActive,
      shouldShowIdePrompt,
      isFolderTrustDialogOpen: isFolderTrustDialogOpen ?? false,
      isTrustedFolder,
      constrainHeight,
      showErrorDetails,
      showFullTodos,
      filteredConsoleMessages,
      ideContextState,
      renderMarkdown,
      ctrlCPressedOnce: ctrlCPressCount >= 1,
      ctrlDPressedOnce: ctrlDPressCount >= 1,
      showEscapePrompt,
      isFocused,
      elapsedTime,
      currentLoadingPhrase,
      historyRemountKey,
      messageQueue,
      queueErrorMessage,
      showAutoAcceptIndicator,
      currentModel,
      userTier,
      proQuotaRequest,
      contextFileNames,
      errorCount,
      availableTerminalHeight,
      mainAreaWidth,
      staticAreaMaxItemHeight,
      staticExtraHeight,
      dialogsVisible,
      pendingHistoryItems,
      nightly,
      branchName,
      sessionStats,
      terminalWidth,
      terminalHeight,
      mainControlsRef,
      rootUiRef,
      currentIDE,
      updateInfo,
      showIdeRestartPrompt,
      ideTrustRestartReason,
      isRestarting,
      extensionsUpdateState,
      activePtyId,
      embeddedShellFocused,
      showDebugProfiler,
      customDialog,
      copyModeEnabled,
      warningMessage,
      banner,
      bannerVisible,
      terminalBackgroundColor: config.getTerminalBackground(),
    }),
    [
      isThemeDialogOpen,
      themeError,
      isAuthenticating,
      isConfigInitialized,
      authError,
      isAuthDialogOpen,
      editorError,
      isEditorDialogOpen,
      showPrivacyNotice,
      corgiMode,
      debugMessage,
      quittingMessages,
      isSettingsDialogOpen,
      isSessionBrowserOpen,
      isModelDialogOpen,
      isPermissionsDialogOpen,
      permissionsDialogProps,
      slashCommands,
      pendingSlashCommandHistoryItems,
      commandContext,
      shellConfirmationRequest,
      confirmationRequest,
      confirmUpdateExtensionRequests,
      loopDetectionConfirmationRequest,
      geminiMdFileCount,
      streamingState,
      initError,
      pendingGeminiHistoryItems,
      thought,
      shellModeActive,
      inputHistory,
      buffer,
      inputWidth,
      suggestionsWidth,
      isInputActive,
      shouldShowIdePrompt,
      isFolderTrustDialogOpen,
      isTrustedFolder,
      constrainHeight,
      showErrorDetails,
      showFullTodos,
      filteredConsoleMessages,
      ideContextState,
      renderMarkdown,
      ctrlCPressCount,
      ctrlDPressCount,
      showEscapePrompt,
      isFocused,
      elapsedTime,
      currentLoadingPhrase,
      historyRemountKey,
      messageQueue,
      queueErrorMessage,
      showAutoAcceptIndicator,
      userTier,
      proQuotaRequest,
      contextFileNames,
      errorCount,
      availableTerminalHeight,
      mainAreaWidth,
      staticAreaMaxItemHeight,
      staticExtraHeight,
      dialogsVisible,
      pendingHistoryItems,
      nightly,
      branchName,
      sessionStats,
      terminalWidth,
      terminalHeight,
      mainControlsRef,
      rootUiRef,
      currentIDE,
      updateInfo,
      showIdeRestartPrompt,
      ideTrustRestartReason,
      isRestarting,
      currentModel,
      extensionsUpdateState,
      activePtyId,
      historyManager,
      embeddedShellFocused,
      showDebugProfiler,
      customDialog,
      apiKeyDefaultValue,
      authState,
      copyModeEnabled,
      warningMessage,
      banner,
      bannerVisible,
      config,
    ],
  );

  const exitPrivacyNotice = useCallback(
    () => setShowPrivacyNotice(false),
    [setShowPrivacyNotice],
  );

  const uiActions: UIActions = useMemo(
    () => ({
      handleThemeSelect,
      closeThemeDialog,
      handleThemeHighlight,
      handleAuthSelect,
      setAuthState,
      onAuthError,
      handleEditorSelect,
      exitEditorDialog,
      exitPrivacyNotice,
      closeSettingsDialog,
      closeModelDialog,
      openPermissionsDialog,
      closePermissionsDialog,
      setShellModeActive,
      vimHandleInput,
      handleIdePromptComplete,
      handleFolderTrustSelect,
      setConstrainHeight,
      onEscapePromptChange: handleEscapePromptChange,
      refreshStatic,
      handleFinalSubmit,
      handleClearScreen,
      handleProQuotaChoice,
      openSessionBrowser,
      closeSessionBrowser,
      handleResumeSession,
      handleDeleteSession,
      setQueueErrorMessage,
      popAllMessages,
      handleApiKeySubmit,
      handleApiKeyCancel,
      setBannerVisible,
      setEmbeddedShellFocused,
    }),
    [
      handleThemeSelect,
      closeThemeDialog,
      handleThemeHighlight,
      handleAuthSelect,
      setAuthState,
      onAuthError,
      handleEditorSelect,
      exitEditorDialog,
      exitPrivacyNotice,
      closeSettingsDialog,
      closeModelDialog,
      openPermissionsDialog,
      closePermissionsDialog,
      setShellModeActive,
      vimHandleInput,
      handleIdePromptComplete,
      handleFolderTrustSelect,
      setConstrainHeight,
      handleEscapePromptChange,
      refreshStatic,
      handleFinalSubmit,
      handleClearScreen,
      handleProQuotaChoice,
      openSessionBrowser,
      closeSessionBrowser,
      handleResumeSession,
      handleDeleteSession,
      setQueueErrorMessage,
      popAllMessages,
      handleApiKeySubmit,
      handleApiKeyCancel,
      setBannerVisible,
      setEmbeddedShellFocused,
    ],
  );

  return (
    <UIStateContext.Provider value={uiState}>
      <UIActionsContext.Provider value={uiActions}>
        <ConfigContext.Provider value={config}>
          <AppContext.Provider
            value={{
              version: props.version,
              startupWarnings: props.startupWarnings || [],
            }}
          >
            <ShellFocusContext.Provider value={isFocused}>
              <App />
            </ShellFocusContext.Provider>
          </AppContext.Provider>
        </ConfigContext.Provider>
      </UIActionsContext.Provider>
    </UIStateContext.Provider>
  );
};<|MERGE_RESOLUTION|>--- conflicted
+++ resolved
@@ -1423,7 +1423,6 @@
           authType === AuthType.USE_GEMINI ||
           authType === AuthType.USE_VERTEX_AI
         ) {
-<<<<<<< HEAD
           setBanner({
             bannerText: {
               title: 'Gemini 3 Flash and Pro are now available.',
@@ -1431,11 +1430,6 @@
             },
             isWarning: false,
           });
-=======
-          setDefaultBannerText(
-            'Gemini 3 Flash and Pro are now available. \nEnable "Preview features" in /settings. \nLearn more at https://goo.gle/enable-preview-features',
-          );
->>>>>>> 3c92bdb1
         }
       }
     };
