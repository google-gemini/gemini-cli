/**
 * @license
 * Copyright 2025 Google LLC
 * SPDX-License-Identifier: Apache-2.0
 */

import {
  useMemo,
  useState,
  useCallback,
  useEffect,
  useRef,
  useLayoutEffect,
} from 'react';
import { type DOMElement, measureElement } from 'ink';
import { App } from './App.js';
import { AppContext } from './contexts/AppContext.js';
import { UIStateContext, type UIState } from './contexts/UIStateContext.js';
import {
  UIActionsContext,
  type UIActions,
} from './contexts/UIActionsContext.js';
import { ConfigContext } from './contexts/ConfigContext.js';
import {
  type HistoryItem,
  ToolCallStatus,
  type HistoryItemWithoutId,
  AuthState,
  StreamingState,
  MessageType,
} from './types.js';
import {
  type EditorType,
  type Config,
  type IdeInfo,
  type IdeContext,
  type UserTierId,
  DEFAULT_GEMINI_FLASH_MODEL,
  IdeClient,
  ideContextStore,
  getErrorMessage,
  getAllGeminiMdFilenames,
  AuthType,
  clearCachedCredentialFile,
  t,
  ShellExecutionService,
} from '@thacio/auditaria-cli-core';
import { validateAuthMethod } from '../config/auth.js';
import { loadHierarchicalGeminiMemory } from '../config/config.js';
import process from 'node:process';
import { useHistory } from './hooks/useHistoryManager.js';
import { useMemoryMonitor } from './hooks/useMemoryMonitor.js';
import { useThemeCommand } from './hooks/useThemeCommand.js';
import { useAuthCommand } from './auth/useAuth.js';
import { useQuotaAndFallback } from './hooks/useQuotaAndFallback.js';
import { useEditorSettings } from './hooks/useEditorSettings.js';
import { useSettingsCommand } from './hooks/useSettingsCommand.js';
import { useLanguageCommand } from './hooks/useLanguageCommand.js';
import { useModelCommand } from './hooks/useModelCommand.js';
import { useSlashCommandProcessor } from './hooks/slashCommandProcessor.js';
import { useVimMode } from './contexts/VimModeContext.js';
import { useConsoleMessages } from './hooks/useConsoleMessages.js';
import { useTerminalSize } from './hooks/useTerminalSize.js';
import { calculatePromptWidths } from './components/InputPrompt.js';
import { useStdin, useStdout } from 'ink';
import ansiEscapes from 'ansi-escapes';
import * as fs from 'node:fs';
import { basename } from 'node:path';
import { computeWindowTitle } from '../utils/windowTitle.js';
import { useTextBuffer } from './components/shared/text-buffer.js';
import { useLogger } from './hooks/useLogger.js';
import { useGeminiStream } from './hooks/useGeminiStream.js';
import { useVim } from './hooks/vim.js';
import { type LoadedSettings, SettingScope } from '../config/settings.js';
import { type InitializationResult } from '../core/initializer.js';
import { useFocus } from './hooks/useFocus.js';
import { useBracketedPaste } from './hooks/useBracketedPaste.js';
import { useKeypress, type Key } from './hooks/useKeypress.js';
import { keyMatchers, Command } from './keyMatchers.js';
import { useLoadingIndicator } from './hooks/useLoadingIndicator.js';
import { useFolderTrust } from './hooks/useFolderTrust.js';
import { useIdeTrustListener } from './hooks/useIdeTrustListener.js';
import { type IdeIntegrationNudgeResult } from './IdeIntegrationNudge.js';
import { appEvents, AppEvent } from '../utils/events.js';
import { type UpdateObject } from './utils/updateCheck.js';
import { setUpdateHandler } from '../utils/handleAutoUpdate.js';
import { ConsolePatcher } from './utils/ConsolePatcher.js';
import { registerCleanup, runExitCleanup } from '../utils/cleanup.js';
import { useMessageQueue } from './hooks/useMessageQueue.js';
import { useAutoAcceptIndicator } from './hooks/useAutoAcceptIndicator.js';
import { useWorkspaceMigration } from './hooks/useWorkspaceMigration.js';
import { useSessionStats } from './contexts/SessionContext.js';
import { useGitBranchName } from './hooks/useGitBranchName.js';
// WEB_INTERFACE_START: Import hooks for web interface support
import { useWebInterface } from './contexts/WebInterfaceContext.js';
import { type PartListUnion } from '@google/genai';  // For multimodal support
import { useSubmitQueryRegistration } from './contexts/SubmitQueryContext.js';
import { useFooter } from './contexts/FooterContext.js';
import { useLoadingState } from './contexts/LoadingStateContext.js';
import { useToolConfirmation } from './contexts/ToolConfirmationContext.js';
import { useTerminalCapture } from './contexts/TerminalCaptureContext.js';
import { useKeypressContext } from './contexts/KeypressContext.js';
// WEB_INTERFACE_END
import { useExtensionUpdates } from './hooks/useExtensionUpdates.js';
import { ShellFocusContext } from './contexts/ShellFocusContext.js';

const CTRL_EXIT_PROMPT_DURATION_MS = 1000;

function isToolExecuting(pendingHistoryItems: HistoryItemWithoutId[]) {
  return pendingHistoryItems.some((item) => {
    if (item && item.type === 'tool_group') {
      return item.tools.some(
        (tool) => ToolCallStatus.Executing === tool.status,
      );
    }
    return false;
  });
}

interface AppContainerProps {
  config: Config;
  settings: LoadedSettings;
  startupWarnings?: string[];
  version: string;
  initializationResult: InitializationResult;
}

/**
 * The fraction of the terminal width to allocate to the shell.
 * This provides horizontal padding.
 */
const SHELL_WIDTH_FRACTION = 0.89;

/**
 * The number of lines to subtract from the available terminal height
 * for the shell. This provides vertical padding and space for other UI elements.
 */
const SHELL_HEIGHT_PADDING = 10;

export const AppContainer = (props: AppContainerProps) => {
  const { settings, config, initializationResult } = props;
  const historyManager = useHistory();
  useMemoryMonitor(historyManager);
  const [corgiMode, setCorgiMode] = useState(false);
  const [debugMessage, setDebugMessage] = useState<string>('');
  const [quittingMessages, setQuittingMessages] = useState<
    HistoryItem[] | null
  >(null);
  const [showPrivacyNotice, setShowPrivacyNotice] = useState<boolean>(false);
  const [themeError, setThemeError] = useState<string | null>(
    initializationResult.themeError,
  );
  const [isProcessing, setIsProcessing] = useState<boolean>(false);
  const [embeddedShellFocused, setEmbeddedShellFocused] = useState(false);

  const [geminiMdFileCount, setGeminiMdFileCount] = useState<number>(
    initializationResult.geminiMdFileCount,
  );
  const [shellModeActive, setShellModeActive] = useState(false);
  const [modelSwitchedFromQuotaError, setModelSwitchedFromQuotaError] =
    useState<boolean>(false);
  const [historyRemountKey, setHistoryRemountKey] = useState(0);
  const [updateInfo, setUpdateInfo] = useState<UpdateObject | null>(null);
  const [isTrustedFolder, setIsTrustedFolder] = useState<boolean | undefined>(
    config.isTrustedFolder(),
  );

  const extensions = config.getExtensions();
  const { extensionsUpdateState, setExtensionsUpdateState } =
    useExtensionUpdates(
      extensions,
      historyManager.addItem,
      config.getWorkingDir(),
    );

  const [isPermissionsDialogOpen, setPermissionsDialogOpen] = useState(false);
  const openPermissionsDialog = useCallback(
    () => setPermissionsDialogOpen(true),
    [],
  );
  const closePermissionsDialog = useCallback(
    () => setPermissionsDialogOpen(false),
    [],
  );

  // Helper to determine the effective model, considering the fallback state.
  const getEffectiveModel = useCallback(() => {
    if (config.isInFallbackMode()) {
      return DEFAULT_GEMINI_FLASH_MODEL;
    }
    return config.getModel();
  }, [config]);

  const [currentModel, setCurrentModel] = useState(getEffectiveModel());

  const [userTier, setUserTier] = useState<UserTierId | undefined>(undefined);

  const [isConfigInitialized, setConfigInitialized] = useState(false);

  const logger = useLogger(config.storage);
  const [userMessages, setUserMessages] = useState<string[]>([]);

  // Terminal and layout hooks
  const { columns: terminalWidth, rows: terminalHeight } = useTerminalSize();
  const { stdin, setRawMode } = useStdin();
  const { stdout } = useStdout();

  // Additional hooks moved from App.tsx
  const { stats: sessionStats } = useSessionStats();
  const branchName = useGitBranchName(config.getTargetDir());

  // Layout measurements
  const mainControlsRef = useRef<DOMElement>(null);
  const originalTitleRef = useRef(
    computeWindowTitle(basename(config.getTargetDir())),
  );
  const lastTitleRef = useRef<string | null>(null);
  const staticExtraHeight = 3;

  useEffect(() => {
    (async () => {
      // Note: the program will not work if this fails so let errors be
      // handled by the global catch.
      await config.initialize();
      setConfigInitialized(true);
    })();
    registerCleanup(async () => {
      const ideClient = await IdeClient.getInstance();
      await ideClient.disconnect();
    });
  }, [config]);

  useEffect(
    () => setUpdateHandler(historyManager.addItem, setUpdateInfo),
    [historyManager.addItem],
  );

  // Watch for model changes (e.g., from Flash fallback)
  useEffect(() => {
    const checkModelChange = () => {
      const effectiveModel = getEffectiveModel();
      if (effectiveModel !== currentModel) {
        setCurrentModel(effectiveModel);
      }
    };

    checkModelChange();
    const interval = setInterval(checkModelChange, 1000); // Check every second

    return () => clearInterval(interval);
  }, [config, currentModel, getEffectiveModel]);

  const {
    consoleMessages,
    handleNewMessage,
    clearConsoleMessages: clearConsoleMessagesState,
  } = useConsoleMessages();

  useEffect(() => {
    const consolePatcher = new ConsolePatcher({
      onNewMessage: handleNewMessage,
      debugMode: config.getDebugMode(),
    });
    consolePatcher.patch();
    registerCleanup(consolePatcher.cleanup);
  }, [handleNewMessage, config]);

  // Derive widths for InputPrompt using shared helper
  const { inputWidth, suggestionsWidth } = useMemo(() => {
    const { inputWidth, suggestionsWidth } =
      calculatePromptWidths(terminalWidth);
    return { inputWidth, suggestionsWidth };
  }, [terminalWidth]);
  const mainAreaWidth = Math.floor(terminalWidth * 0.9);
  const staticAreaMaxItemHeight = Math.max(terminalHeight * 4, 100);

  const isValidPath = useCallback((filePath: string): boolean => {
    try {
      return fs.existsSync(filePath) && fs.statSync(filePath).isFile();
    } catch (_e) {
      return false;
    }
  }, []);

  const buffer = useTextBuffer({
    initialText: '',
    viewport: { height: 10, width: inputWidth },
    stdin,
    setRawMode,
    isValidPath,
    shellModeActive,
  });

  useEffect(() => {
    const fetchUserMessages = async () => {
      const pastMessagesRaw = (await logger?.getPreviousUserMessages()) || [];
      const currentSessionUserMessages = historyManager.history
        .filter(
          (item): item is HistoryItem & { type: 'user'; text: string } =>
            item.type === 'user' &&
            typeof item.text === 'string' &&
            item.text.trim() !== '',
        )
        .map((item) => item.text)
        .reverse();
      const combinedMessages = [
        ...currentSessionUserMessages,
        ...pastMessagesRaw,
      ];
      const deduplicatedMessages: string[] = [];
      if (combinedMessages.length > 0) {
        deduplicatedMessages.push(combinedMessages[0]);
        for (let i = 1; i < combinedMessages.length; i++) {
          if (combinedMessages[i] !== combinedMessages[i - 1]) {
            deduplicatedMessages.push(combinedMessages[i]);
          }
        }
      }
      setUserMessages(deduplicatedMessages.reverse());
    };
    fetchUserMessages();
  }, [historyManager.history, logger]);

  const refreshStatic = useCallback(() => {
    stdout.write(ansiEscapes.clearTerminal);
    setHistoryRemountKey((prev) => prev + 1);
  }, [setHistoryRemountKey, stdout]);

  const {
    isThemeDialogOpen,
    openThemeDialog,
    handleThemeSelect,
    handleThemeHighlight,
  } = useThemeCommand(
    settings,
    setThemeError,
    historyManager.addItem,
    initializationResult.themeError,
  );

  const { authState, setAuthState, authError, onAuthError } = useAuthCommand(
    settings,
    config,
  );

  const { proQuotaRequest, handleProQuotaChoice } = useQuotaAndFallback({
    config,
    historyManager,
    userTier,
    setAuthState,
    setModelSwitchedFromQuotaError,
  });

  // Derive auth state variables for backward compatibility with UIStateContext
  const isAuthDialogOpen = authState === AuthState.Updating;
  const isAuthenticating = authState === AuthState.Unauthenticated;

  // Create handleAuthSelect wrapper for backward compatibility
  const handleAuthSelect = useCallback(
    async (authType: AuthType | undefined, scope: SettingScope) => {
      if (authType) {
        await clearCachedCredentialFile();
        settings.setValue(scope, 'security.auth.selectedType', authType);

        try {
          await config.refreshAuth(authType);
          setAuthState(AuthState.Authenticated);
        } catch (e) {
          onAuthError(
            `Failed to authenticate: ${e instanceof Error ? e.message : String(e)}`,
          );
          return;
        }

        if (
          authType === AuthType.LOGIN_WITH_GOOGLE &&
          config.isBrowserLaunchSuppressed()
        ) {
          await runExitCleanup();
          console.log(`
----------------------------------------------------------------
Logging in with Google... Please restart Gemini CLI to continue.
----------------------------------------------------------------
          `);
          process.exit(0);
        }
      }
      setAuthState(AuthState.Authenticated);
    },
    [settings, config, setAuthState, onAuthError],
  );

  // Sync user tier from config when authentication changes
  useEffect(() => {
    // Only sync when not currently authenticating
    if (authState === AuthState.Authenticated) {
      setUserTier(config.getUserTier());
    }
  }, [config, authState]);

  // Check for enforced auth type mismatch
  useEffect(() => {
    if (
      settings.merged.security?.auth?.enforcedType &&
      settings.merged.security?.auth.selectedType &&
      settings.merged.security?.auth.enforcedType !==
        settings.merged.security?.auth.selectedType
    ) {
      onAuthError(
        `Authentication is enforced to be ${settings.merged.security?.auth.enforcedType}, but you are currently using ${settings.merged.security?.auth.selectedType}.`,
      );
    } else if (
      settings.merged.security?.auth?.selectedType &&
      !settings.merged.security?.auth?.useExternal
    ) {
      const error = validateAuthMethod(
        settings.merged.security.auth.selectedType,
      );
      if (error) {
        onAuthError(error);
      }
    }
  }, [
    settings.merged.security?.auth?.selectedType,
    settings.merged.security?.auth?.enforcedType,
    settings.merged.security?.auth?.useExternal,
    onAuthError,
  ]);

  const [editorError, setEditorError] = useState<string | null>(null);
  const {
    isEditorDialogOpen,
    openEditorDialog,
    handleEditorSelect,
    exitEditorDialog,
  } = useEditorSettings(settings, setEditorError, historyManager.addItem);

  const [languageError, setLanguageError] = useState<string | null>(null);
  const { isLanguageDialogOpen, openLanguageDialog, handleLanguageSelect } =
    useLanguageCommand(
      settings,
      setLanguageError,
      historyManager.addItem,
      refreshStatic,
    );

  const { isSettingsDialogOpen, openSettingsDialog, closeSettingsDialog } =
    useSettingsCommand();

  const { isModelDialogOpen, openModelDialog, closeModelDialog } =
    useModelCommand();

  const {
    showWorkspaceMigrationDialog,
    workspaceExtensions,
    onWorkspaceMigrationDialogOpen,
    onWorkspaceMigrationDialogClose,
  } = useWorkspaceMigration(settings);

  const { toggleVimEnabled } = useVimMode();

  const slashCommandActions = useMemo(
    () => ({
      openAuthDialog: () => setAuthState(AuthState.Updating),
      openThemeDialog,
      openEditorDialog,
      openLanguageDialog,
      openPrivacyNotice: () => setShowPrivacyNotice(true),
      openSettingsDialog,
      openModelDialog,
      openPermissionsDialog,
      quit: (messages: HistoryItem[]) => {
        setQuittingMessages(messages);
        setTimeout(async () => {
          await runExitCleanup();
          process.exit(0);
        }, 100);
      },
      setDebugMessage,
      toggleCorgiMode: () => setCorgiMode((prev) => !prev),
      setExtensionsUpdateState,
    }),
    [
      setAuthState,
      openThemeDialog,
      openEditorDialog,
      openLanguageDialog,
      openSettingsDialog,
      openModelDialog,
      setQuittingMessages,
      setDebugMessage,
      setShowPrivacyNotice,
      setCorgiMode,
      setExtensionsUpdateState,
      openPermissionsDialog,
    ],
  );

  const {
    handleSlashCommand,
    slashCommands,
    pendingHistoryItems: pendingSlashCommandHistoryItems,
    commandContext,
    shellConfirmationRequest,
    confirmationRequest,
  } = useSlashCommandProcessor(
    config,
    settings,
    historyManager.addItem,
    historyManager.clearItems,
    historyManager.loadHistory,
    refreshStatic,
    toggleVimEnabled,
    setIsProcessing,
    setGeminiMdFileCount,
    slashCommandActions,
    extensionsUpdateState,
    isConfigInitialized,
  );

  const performMemoryRefresh = useCallback(async () => {
    historyManager.addItem(
      {
        type: MessageType.INFO,
        text: t('app.memory_refreshing', 'Refreshing hierarchical memory (GEMINI.md or other context files)...'),
      },
      Date.now(),
    );
    try {
      const { memoryContent, fileCount } = await loadHierarchicalGeminiMemory(
        process.cwd(),
        settings.merged.context?.loadMemoryFromIncludeDirectories
          ? config.getWorkspaceContext().getDirectories()
          : [],
        config.getDebugMode(),
        config.getFileService(),
        settings.merged,
        config.getExtensionContextFilePaths(),
        config.isTrustedFolder(),
        settings.merged.context?.importFormat || 'tree', // Use setting or default to 'tree'
        config.getFileFilteringOptions(),
      );

      config.setUserMemory(memoryContent);
      config.setGeminiMdFileCount(fileCount);
      setGeminiMdFileCount(fileCount);

      historyManager.addItem(
        {
          type: MessageType.INFO,
          text:
            memoryContent.length > 0
              ? t(
                  'app.memory_refreshed_success',
                  'Memory refreshed successfully. Loaded {chars} characters from {count} file(s).',
                  { chars: memoryContent.length, count: fileCount }
                )
              : t('app.memory_refreshed_no_content', 'Memory refreshed successfully. No memory content found.'),
        },
        Date.now(),
      );
      if (config.getDebugMode()) {
        console.log(
          `[DEBUG] Refreshed memory content in config: ${memoryContent.substring(
            0,
            200,
          )}...`,
        );
      }
    } catch (error) {
      const errorMessage = getErrorMessage(error);
      historyManager.addItem(
        {
          type: MessageType.ERROR,
          text: t('app.memory_refresh_error', 'Error refreshing memory: {error}', { error: errorMessage }),
        },
        Date.now(),
      );
      console.error('Error refreshing memory:', error);
    }
  }, [config, historyManager, settings.merged]);

  const cancelHandlerRef = useRef<() => void>(() => {});

  const {
    streamingState,
    submitQuery,
    initError,
    pendingHistoryItems: pendingGeminiHistoryItems,
    thought,
    cancelOngoingRequest,
    handleApprovalModeChange,
    activePtyId,
    loopDetectionConfirmationRequest,
  } = useGeminiStream(
    config.getGeminiClient(),
    historyManager.history,
    historyManager.addItem,
    config,
    settings,
    setDebugMessage,
    handleSlashCommand,
    shellModeActive,
    () => settings.merged.general?.preferredEditor as EditorType,
    onAuthError,
    performMemoryRefresh,
    modelSwitchedFromQuotaError,
    setModelSwitchedFromQuotaError,
    refreshStatic,
    () => cancelHandlerRef.current(),
    setEmbeddedShellFocused,
    terminalWidth,
    terminalHeight,
    embeddedShellFocused,
  );

  // Auto-accept indicator
  const showAutoAcceptIndicator = useAutoAcceptIndicator({
    config,
    addItem: historyManager.addItem,
    onApprovalModeChange: handleApprovalModeChange,
  });

  const { messageQueue, addMessage, clearQueue, getQueuedMessagesText } =
    useMessageQueue({
      isConfigInitialized,
      streamingState,
      submitQuery,
    });

  cancelHandlerRef.current = useCallback(() => {
    const pendingHistoryItems = [
      ...pendingSlashCommandHistoryItems,
      ...pendingGeminiHistoryItems,
    ];
    if (isToolExecuting(pendingHistoryItems)) {
      buffer.setText(''); // Just clear the prompt
      return;
    }

    const lastUserMessage = userMessages.at(-1);
    let textToSet = lastUserMessage || '';

    const queuedText = getQueuedMessagesText();
    if (queuedText) {
      textToSet = textToSet ? `${textToSet}\n\n${queuedText}` : queuedText;
      clearQueue();
    }

    if (textToSet) {
      buffer.setText(textToSet);
    }
  }, [
    buffer,
    userMessages,
    getQueuedMessagesText,
    clearQueue,
    pendingSlashCommandHistoryItems,
    pendingGeminiHistoryItems,
  ]);

  const handleFinalSubmit = useCallback(
    (submittedValue: string) => {
      addMessage(submittedValue);
    },
    [addMessage],
  );

  const handleClearScreen = useCallback(() => {
    historyManager.clearItems();
    clearConsoleMessagesState();
    console.clear();
    refreshStatic();
  }, [historyManager, clearConsoleMessagesState, refreshStatic]);

  const { handleInput: vimHandleInput } = useVim(buffer, handleFinalSubmit);

  /**
   * Determines if the input prompt should be active and accept user input.
   * Input is disabled during:
   * - Initialization errors
   * - Slash command processing
   * - Tool confirmations (WaitingForConfirmation state)
   * - Any future streaming states not explicitly allowed
   */
  const isInputActive =
    !initError &&
    !isProcessing &&
    (streamingState === StreamingState.Idle ||
      streamingState === StreamingState.Responding) &&
    !proQuotaRequest;

  const [controlsHeight, setControlsHeight] = useState(0);

  useLayoutEffect(() => {
    if (mainControlsRef.current) {
      const fullFooterMeasurement = measureElement(mainControlsRef.current);
      if (fullFooterMeasurement.height > 0) {
        setControlsHeight(fullFooterMeasurement.height);
      }
    }
  }, [buffer, terminalWidth, terminalHeight]);

  // Compute available terminal height based on controls measurement
  const availableTerminalHeight = Math.max(
    0,
    terminalHeight - controlsHeight - staticExtraHeight - 2,
  );

  config.setShellExecutionConfig({
    terminalWidth: Math.floor(terminalWidth * SHELL_WIDTH_FRACTION),
    terminalHeight: Math.max(
      Math.floor(availableTerminalHeight - SHELL_HEIGHT_PADDING),
      1,
    ),
    pager: settings.merged.tools?.shell?.pager,
    showColor: settings.merged.tools?.shell?.showColor,
  });

  const isFocused = useFocus();
  useBracketedPaste();

  // Context file names computation
  const contextFileNames = useMemo(() => {
    const fromSettings = settings.merged.context?.fileName;
    return fromSettings
      ? Array.isArray(fromSettings)
        ? fromSettings
        : [fromSettings]
      : getAllGeminiMdFilenames();
  }, [settings.merged.context?.fileName]);


  // Initial prompt handling
  const initialPrompt = useMemo(() => config.getQuestion(), [config]);
  const initialPromptSubmitted = useRef(false);
  const geminiClient = config.getGeminiClient();

  useEffect(() => {
    if (activePtyId) {
      ShellExecutionService.resizePty(
        activePtyId,
        Math.floor(terminalWidth * SHELL_WIDTH_FRACTION),
        Math.max(Math.floor(availableTerminalHeight - SHELL_HEIGHT_PADDING), 1),
      );
    }
  }, [terminalWidth, availableTerminalHeight, activePtyId]);

  useEffect(() => {
    if (
      initialPrompt &&
      isConfigInitialized &&
      !initialPromptSubmitted.current &&
      !isAuthenticating &&
      !isAuthDialogOpen &&
      !isThemeDialogOpen &&
      !isEditorDialogOpen &&
      !showPrivacyNotice &&
      geminiClient?.isInitialized?.()
    ) {
      handleFinalSubmit(initialPrompt);
      initialPromptSubmitted.current = true;
    }
  }, [
    initialPrompt,
    isConfigInitialized,
    handleFinalSubmit,
    isAuthenticating,
    isAuthDialogOpen,
    isThemeDialogOpen,
    isEditorDialogOpen,
    showPrivacyNotice,
    geminiClient,
  ]);

  const [idePromptAnswered, setIdePromptAnswered] = useState(false);
  const [currentIDE, setCurrentIDE] = useState<IdeInfo | null>(null);

  useEffect(() => {
    const getIde = async () => {
      const ideClient = await IdeClient.getInstance();
      const currentIde = ideClient.getCurrentIde();
      setCurrentIDE(currentIde || null);
    };
    getIde();
  }, []);
  const shouldShowIdePrompt = Boolean(
    currentIDE &&
      !config.getIdeMode() &&
      !settings.merged.ide?.hasSeenNudge &&
      !idePromptAnswered,
  );

  const [showErrorDetails, setShowErrorDetails] = useState<boolean>(false);
  const [showToolDescriptions, setShowToolDescriptions] =
    useState<boolean>(false);

  const [ctrlCPressedOnce, setCtrlCPressedOnce] = useState(false);
  const ctrlCTimerRef = useRef<NodeJS.Timeout | null>(null);
  const [ctrlDPressedOnce, setCtrlDPressedOnce] = useState(false);
  const ctrlDTimerRef = useRef<NodeJS.Timeout | null>(null);
  const [constrainHeight, setConstrainHeight] = useState<boolean>(true);
  const [ideContextState, setIdeContextState] = useState<
    IdeContext | undefined
  >();
  const [showEscapePrompt, setShowEscapePrompt] = useState(false);
  const [showIdeRestartPrompt, setShowIdeRestartPrompt] = useState(false);

  const { isFolderTrustDialogOpen, handleFolderTrustSelect, isRestarting } =
    useFolderTrust(settings, setIsTrustedFolder);
  const {
    needsRestart: ideNeedsRestart,
    restartReason: ideTrustRestartReason,
  } = useIdeTrustListener();
  const isInitialMount = useRef(true);

  useEffect(() => {
    if (ideNeedsRestart) {
      // IDE trust changed, force a restart.
      setShowIdeRestartPrompt(true);
    }
  }, [ideNeedsRestart]);

  useEffect(() => {
    if (isInitialMount.current) {
      isInitialMount.current = false;
      return;
    }

    const handler = setTimeout(() => {
      refreshStatic();
    }, 300);

    return () => {
      clearTimeout(handler);
    };
  }, [terminalWidth, refreshStatic]);

  useEffect(() => {
    const unsubscribe = ideContextStore.subscribe(setIdeContextState);
    setIdeContextState(ideContextStore.get());
    return unsubscribe;
  }, []);

  useEffect(() => {
    const openDebugConsole = () => {
      setShowErrorDetails(true);
      setConstrainHeight(false);
    };
    appEvents.on(AppEvent.OpenDebugConsole, openDebugConsole);

    const logErrorHandler = (errorMessage: unknown) => {
      handleNewMessage({
        type: 'error',
        content: String(errorMessage),
        count: 1,
      });
    };
    appEvents.on(AppEvent.LogError, logErrorHandler);

    return () => {
      appEvents.off(AppEvent.OpenDebugConsole, openDebugConsole);
      appEvents.off(AppEvent.LogError, logErrorHandler);
    };
  }, [handleNewMessage]);

  const handleEscapePromptChange = useCallback((showPrompt: boolean) => {
    setShowEscapePrompt(showPrompt);
  }, []);

  const handleIdePromptComplete = useCallback(
    (result: IdeIntegrationNudgeResult) => {
      if (result.userSelection === 'yes') {
        handleSlashCommand('/ide install');
        settings.setValue(
          SettingScope.User,
          'hasSeenIdeIntegrationNudge',
          true,
        );
      } else if (result.userSelection === 'dismiss') {
        settings.setValue(
          SettingScope.User,
          'hasSeenIdeIntegrationNudge',
          true,
        );
      }
      setIdePromptAnswered(true);
    },
    [handleSlashCommand, settings],
  );

  const { elapsedTime, currentLoadingPhrase } = useLoadingIndicator(
    streamingState,
    settings.merged.ui?.customWittyPhrases,
  );

  const handleExit = useCallback(
    (
      pressedOnce: boolean,
      setPressedOnce: (value: boolean) => void,
      timerRef: React.MutableRefObject<NodeJS.Timeout | null>,
    ) => {
      if (pressedOnce) {
        if (timerRef.current) {
          clearTimeout(timerRef.current);
        }
        handleSlashCommand('/quit');
      } else {
        setPressedOnce(true);
        timerRef.current = setTimeout(() => {
          setPressedOnce(false);
          timerRef.current = null;
        }, CTRL_EXIT_PROMPT_DURATION_MS);
      }
    },
    [handleSlashCommand],
  );

  const handleGlobalKeypress = useCallback(
    (key: Key) => {
      // Debug log keystrokes if enabled
      if (settings.merged.general?.debugKeystrokeLogging) {
        console.log('[DEBUG] Keystroke:', JSON.stringify(key));
      }

      if (keyMatchers[Command.QUIT](key)) {
        if (!ctrlCPressedOnce) {
          cancelOngoingRequest?.();
        }

        if (!ctrlCPressedOnce) {
          setCtrlCPressedOnce(true);
          ctrlCTimerRef.current = setTimeout(() => {
            setCtrlCPressedOnce(false);
            ctrlCTimerRef.current = null;
          }, CTRL_EXIT_PROMPT_DURATION_MS);
          return;
        }

        handleExit(ctrlCPressedOnce, setCtrlCPressedOnce, ctrlCTimerRef);
        return;
      } else if (keyMatchers[Command.EXIT](key)) {
        if (buffer.text.length > 0) {
          return;
        }
        handleExit(ctrlDPressedOnce, setCtrlDPressedOnce, ctrlDTimerRef);
        return;
      }

      let enteringConstrainHeightMode = false;
      if (!constrainHeight) {
        enteringConstrainHeightMode = true;
        setConstrainHeight(true);
      }

      if (keyMatchers[Command.SHOW_ERROR_DETAILS](key)) {
        setShowErrorDetails((prev) => !prev);
      } else if (keyMatchers[Command.TOGGLE_TOOL_DESCRIPTIONS](key)) {
        const newValue = !showToolDescriptions;
        setShowToolDescriptions(newValue);

        const mcpServers = config.getMcpServers();
        if (Object.keys(mcpServers || {}).length > 0) {
          handleSlashCommand(newValue ? '/mcp desc' : '/mcp nodesc');
        }
      } else if (
        keyMatchers[Command.TOGGLE_IDE_CONTEXT_DETAIL](key) &&
        config.getIdeMode() &&
        ideContextState
      ) {
        handleSlashCommand('/ide status');
      } else if (
        keyMatchers[Command.SHOW_MORE_LINES](key) &&
        !enteringConstrainHeightMode
      ) {
        setConstrainHeight(false);
      } else if (keyMatchers[Command.TOGGLE_SHELL_INPUT_FOCUS](key)) {
        if (activePtyId || embeddedShellFocused) {
          setEmbeddedShellFocused((prev) => !prev);
        }
      }
    },
    [
      constrainHeight,
      setConstrainHeight,
      setShowErrorDetails,
      showToolDescriptions,
      setShowToolDescriptions,
      config,
      ideContextState,
      handleExit,
      ctrlCPressedOnce,
      setCtrlCPressedOnce,
      ctrlCTimerRef,
      buffer.text.length,
      ctrlDPressedOnce,
      setCtrlDPressedOnce,
      ctrlDTimerRef,
      handleSlashCommand,
      cancelOngoingRequest,
      activePtyId,
      embeddedShellFocused,
      settings.merged.general?.debugKeystrokeLogging,
    ],
  );

  useKeypress(handleGlobalKeypress, { isActive: true });

  // Update terminal title with Gemini CLI status and thoughts
  useEffect(() => {
    // Respect both showStatusInTitle and hideWindowTitle settings
    if (
      !settings.merged.ui?.showStatusInTitle ||
      settings.merged.ui?.hideWindowTitle
    )
      return;

    let title;
    if (streamingState === StreamingState.Idle) {
      title = originalTitleRef.current;
    } else {
      const statusText = thought?.subject
        ?.replace(/[\r\n]+/g, ' ')
        .substring(0, 80);
      title = statusText || originalTitleRef.current;
    }

    // Pad the title to a fixed width to prevent taskbar icon resizing.
    const paddedTitle = title.padEnd(80, ' ');

    // Only update the title if it's different from the last value we set
    if (lastTitleRef.current !== paddedTitle) {
      lastTitleRef.current = paddedTitle;
      stdout.write(`\x1b]2;${paddedTitle}\x07`);
    }
    // Note: We don't need to reset the window title on exit because Gemini CLI is already doing that elsewhere
  }, [
    streamingState,
    thought,
    settings.merged.ui?.showStatusInTitle,
    settings.merged.ui?.hideWindowTitle,
    stdout,
  ]);

  const filteredConsoleMessages = useMemo(() => {
    if (config.getDebugMode()) {
      return consoleMessages;
    }
    return consoleMessages.filter((msg) => msg.type !== 'debug');
  }, [consoleMessages, config]);

  // Computed values
  const errorCount = useMemo(
    () =>
      filteredConsoleMessages
        .filter((msg) => msg.type === 'error')
        .reduce((total, msg) => total + msg.count, 0),
    [filteredConsoleMessages],
  );

  const nightly = props.version.includes('nightly');

<<<<<<< HEAD
  const dialogsVisible = useMemo(
    () =>
      showWorkspaceMigrationDialog ||
      shouldShowIdePrompt ||
      isFolderTrustDialogOpen ||
      !!shellConfirmationRequest ||
      !!confirmationRequest ||
      !!loopDetectionConfirmationRequest ||
      isThemeDialogOpen ||
      isSettingsDialogOpen ||
      isModelDialogOpen ||
      isPermissionsDialogOpen ||
      isAuthenticating ||
      isAuthDialogOpen ||
      isEditorDialogOpen ||
      isLanguageDialogOpen ||
      showPrivacyNotice ||
      !!proQuotaRequest,
    [
      showWorkspaceMigrationDialog,
      shouldShowIdePrompt,
      isFolderTrustDialogOpen,
      shellConfirmationRequest,
      confirmationRequest,
      loopDetectionConfirmationRequest,
      isThemeDialogOpen,
      isSettingsDialogOpen,
      isModelDialogOpen,
      isPermissionsDialogOpen,
      isAuthenticating,
      isAuthDialogOpen,
      isEditorDialogOpen,
      isLanguageDialogOpen,
      showPrivacyNotice,
      proQuotaRequest,
    ],
  );
=======
  const dialogsVisible =
    showWorkspaceMigrationDialog ||
    shouldShowIdePrompt ||
    isFolderTrustDialogOpen ||
    !!shellConfirmationRequest ||
    !!confirmationRequest ||
    !!loopDetectionConfirmationRequest ||
    isThemeDialogOpen ||
    isSettingsDialogOpen ||
    isModelDialogOpen ||
    isPermissionsDialogOpen ||
    isAuthenticating ||
    isAuthDialogOpen ||
    isEditorDialogOpen ||
    showPrivacyNotice ||
    showIdeRestartPrompt ||
    !!proQuotaRequest;
>>>>>>> d6933c77

  const pendingHistoryItems = useMemo(
    () => [...pendingSlashCommandHistoryItems, ...pendingGeminiHistoryItems],
    [pendingSlashCommandHistoryItems, pendingGeminiHistoryItems],
  );

  // WEB_INTERFACE_START: Web interface integration - submitQuery registration and abort handler
  const webInterface = useWebInterface();

  // Store current submitQuery in ref for web interface
  const submitQueryRef = useRef(submitQuery);
  useEffect(() => {
    submitQueryRef.current = submitQuery;
  }, [submitQuery]);

  // Create a completely stable function that will never change
  const stableWebSubmitQuery = useCallback((query: PartListUnion) => {
    if (submitQueryRef.current) {
      submitQueryRef.current(query);
    }
  }, []); // Empty dependency array - this function never changes

  // Register once and never again
  const registerSubmitQuery = useSubmitQueryRegistration();
  const submitQueryRegisteredRef = useRef(false);
  useEffect(() => {
    if (!submitQueryRegisteredRef.current) {
      registerSubmitQuery(stableWebSubmitQuery);
      submitQueryRegisteredRef.current = true;
    }
  }, []); // Empty dependency array - only run once

  // Register abort handler with web interface service
  useEffect(() => {
    if (webInterface?.service && cancelOngoingRequest) {
      webInterface.service.setAbortHandler(cancelOngoingRequest);
    }
  }, [webInterface?.service, cancelOngoingRequest]);

  // Register with web interface service once
  const submitHandlerRegistered = useRef(false);
  // eslint-disable-next-line react-hooks/exhaustive-deps
  useEffect(() => {
    const register = () => {
      if (webInterface?.service && !submitHandlerRegistered.current) {
        webInterface.service.setSubmitQueryHandler(stableWebSubmitQuery);
        submitHandlerRegistered.current = true;
      }
    };

    register();
    const timeout = setTimeout(register, 100);
    return () => clearTimeout(timeout);
  }, []); // Empty dependency array - only register once

  // Terminal capture for interactive screens
  const terminalCapture = useTerminalCapture();
  useKeypressContext(); // Required for keypress context initialization

  // Create a function to pre-start capture for dialogs that render immediately
  const preStartTerminalCapture = useCallback(() => {
    // Start capture immediately to catch the initial render
    terminalCapture.setInteractiveScreenActive(true);
  }, [terminalCapture]);

  // Expose the pre-start function globally for the slash command processor
  useEffect(() => {
    if (webInterface?.service) {
      (global as Record<string, unknown>).__preStartTerminalCapture = preStartTerminalCapture;
    }
    return () => {
      delete (global as Record<string, unknown>).__preStartTerminalCapture;
    };
    // eslint-disable-next-line react-hooks/exhaustive-deps
  }, [preStartTerminalCapture, webInterface]);

  // Detect when any interactive screen is shown
  const isAnyInteractiveScreenOpen =
    authState === AuthState.Updating ||
    authState === AuthState.Unauthenticated ||
    isThemeDialogOpen ||
    isEditorDialogOpen ||
    isLanguageDialogOpen ||
    isSettingsDialogOpen ||
    isModelDialogOpen ||
    showPrivacyNotice ||
    shouldShowIdePrompt ||
    isFolderTrustDialogOpen ||
    !!proQuotaRequest ||
    !!shellConfirmationRequest ||
    !!confirmationRequest ||
    !!loopDetectionConfirmationRequest;

  // Start/stop terminal capture when interactive screens change
  useEffect(() => {
    if (isAnyInteractiveScreenOpen) {
      terminalCapture.setInteractiveScreenActive(true);
    } else {
      const timer = setTimeout(() => {
        terminalCapture.setInteractiveScreenActive(false);
      }, 100);
      return () => clearTimeout(timer);
    }
  }, [isAnyInteractiveScreenOpen, terminalCapture]);

  // Handle keyboard input from web interface
  useEffect(() => {
    if (!webInterface?.service) return;

    const handleTerminalInput = (keyData: { name?: string; sequence?: string; ctrl?: boolean; meta?: boolean; shift?: boolean; alt?: boolean }) => {
      // Create a synthetic key event that matches the Ink key format
      const syntheticKey = {
        name: keyData.name,
        sequence: keyData.sequence,
        ctrl: keyData.ctrl || false,
        meta: keyData.meta || false,
        shift: keyData.shift || false,
        alt: keyData.alt || false,
        raw: keyData.sequence || '',
      };

      // Emit synthetic keypress event to all listeners
      if (isAnyInteractiveScreenOpen) {
        // Fix for VSCode terminal ESC key handling
        process.stdin.emit('keypress', syntheticKey.sequence, syntheticKey);
      }
    };

    // Listen for terminal input events from web interface
    webInterface.service.on('terminal_input', handleTerminalInput);

    return () => {
      webInterface?.service?.off('terminal_input', handleTerminalInput);
    };
  }, [webInterface?.service, isAnyInteractiveScreenOpen]);

  // Web interface broadcasting - footer, loading state, commands, MCP servers, console messages, CLI action required, startup message, and tool confirmations
  const footerContext = useFooter();
  useEffect(() => {
    if (footerContext?.footerData && webInterface?.service && webInterface.isRunning) {
      webInterface.service.broadcastFooterData(footerContext.footerData);
    }
  }, [footerContext?.footerData, webInterface?.service, webInterface?.isRunning]);

  useLoadingState(); // Required for loading state context initialization
  useEffect(() => {
    if (webInterface?.service && webInterface.isRunning) {
      webInterface.service.broadcastLoadingState({
        isLoading: streamingState === StreamingState.Responding || isProcessing,
        streamingState,
        elapsedTime,
        currentLoadingPhrase,
        thought: typeof thought === 'string' ? thought : (thought?.subject || null),
        thoughtObject: typeof thought === 'object' && thought !== null ? thought : null,
      });
    }
  }, [webInterface?.service, webInterface?.isRunning, streamingState, elapsedTime, currentLoadingPhrase, isProcessing, thought]);

  // Broadcast slash commands
  useEffect(() => {
    if (slashCommands && webInterface?.service && webInterface.isRunning) {
      webInterface.service.broadcastSlashCommands(slashCommands);
    }
  }, [slashCommands, webInterface?.service, webInterface?.isRunning]);

  // Broadcast MCP servers when they change
  useEffect(() => {
    if (webInterface?.service && webInterface.isRunning) {
      const mcpServers = config.getMcpServers();
      if (mcpServers) {
        // For now, pass empty arrays/maps for the additional parameters
        // These would need to be obtained from the actual MCP system
        const blockedServers: Array<{ name: string; extensionName: string }> = [];
        const serverTools = new Map<string, any[]>();
        const serverStatuses = new Map<string, string>();

        // Set all servers as connected for now
        Object.keys(mcpServers).forEach(name => {
          serverStatuses.set(name, 'connected');
          serverTools.set(name, []);
        });

        webInterface.service.broadcastMCPServers(mcpServers, blockedServers, serverTools, serverStatuses);
      }
    }
  }, [config, webInterface?.service, webInterface?.isRunning]);

  // Broadcast console messages
  useEffect(() => {
    if (filteredConsoleMessages && webInterface?.service && webInterface.isRunning) {
      webInterface.service.broadcastConsoleMessages(filteredConsoleMessages);
    }
  }, [filteredConsoleMessages, webInterface?.service, webInterface?.isRunning]);

  // Broadcast CLI action required messages for different dialogs
  useEffect(() => {
    if (webInterface?.service && webInterface.isRunning) {
      let message = '';
      let title = t('web.cli_action.title', 'CLI Action Required');
      let reason = 'general';

      if (shouldShowIdePrompt) {
        message = t('web.cli_action.ide_integration', 'IDE integration prompt is displayed. Please respond to connect your editor to Auditaria CLI in the terminal.');
        reason = 'ide_integration';
      } else if (isAuthenticating || isAuthDialogOpen) {
        const authMessageKey = isAuthenticating ? 'web.cli_action.auth_in_progress' : 'web.cli_action.auth_required';
        const authMessageFallback = isAuthenticating
          ? 'Authentication is in progress. Please check the CLI terminal.'
          : 'Authentication is required. Please complete the authentication process in the CLI terminal.';
        message = t(authMessageKey, authMessageFallback);
        reason = 'authentication';
      } else if (isThemeDialogOpen) {
        message = t('web.cli_action.theme_selection', 'Theme selection is open. Please choose a theme in the CLI terminal.');
        reason = 'theme_selection';
      } else if (isEditorDialogOpen) {
        message = t('web.cli_action.editor_settings', 'Editor settings are open. Please configure your editor in the CLI terminal.');
        reason = 'editor_settings';
      } else if (isLanguageDialogOpen) {
        message = t('web.cli_action.language_selection', 'Language selection is open. Please choose a language in the CLI terminal.');
        reason = 'language_selection';
      } else if (isSettingsDialogOpen) {
        message = t('web.cli_action.settings', 'Settings dialog is open. Please configure settings in the CLI terminal.');
        reason = 'settings';
      } else if (isModelDialogOpen) {
        message = t('web.cli_action.model_selection', 'Model selection is open. Please choose a model in the CLI terminal.');
        reason = 'model_selection';
      } else if (isFolderTrustDialogOpen) {
        message = t('web.cli_action.folder_trust', 'Folder trust dialog is open. Please respond in the CLI terminal.');
        reason = 'folder_trust';
      } else if (showPrivacyNotice) {
        message = t('web.cli_action.privacy_notice', 'Privacy notice is displayed. Please review in the CLI terminal.');
        reason = 'privacy_notice';
      } else if (proQuotaRequest) {
        message = t('web.cli_action.quota_exceeded', 'Quota exceeded dialog is open. Please choose an option in the CLI terminal.');
        reason = 'quota_exceeded';
      } else if (shellConfirmationRequest) {
        message = t('web.cli_action.shell_confirmation', 'Shell command confirmation required. Please respond in the CLI terminal.');
        reason = 'shell_confirmation';
      } else if (confirmationRequest) {
        message = t('web.cli_action.confirmation', 'Confirmation required. Please respond in the CLI terminal.');
        reason = 'confirmation';
      } else if (loopDetectionConfirmationRequest) {
        message = t('web.cli_action.loop_detection', 'Loop detection confirmation required. Please choose whether to keep or disable loop detection in the CLI terminal.');
        reason = 'loop_detection';
      }

      if (message) {
        webInterface.service.broadcastCliActionRequired(true, reason, title, message);
      } else {
        webInterface.service.broadcastCliActionRequired(false);
      }
    }
  }, [
    webInterface?.service,
    webInterface?.isRunning,
    shouldShowIdePrompt,
    isAuthenticating,
    isAuthDialogOpen,
    isThemeDialogOpen,
    isEditorDialogOpen,
    isLanguageDialogOpen,
    isSettingsDialogOpen,
    isModelDialogOpen,
    isFolderTrustDialogOpen,
    showPrivacyNotice,
    proQuotaRequest,
    shellConfirmationRequest,
    confirmationRequest,
    loopDetectionConfirmationRequest,
  ]);

  // Broadcast startup message once
  useEffect(() => {
    if (webInterface?.service && webInterface.isRunning && initializationResult.geminiMdFileCount) {
      const startupMessage = t('web.startup_message', 'Auditaria CLI is ready. Loaded {count} context file(s).', {
        count: initializationResult.geminiMdFileCount,
      });
      // Use a generic broadcast since there's no specific setStartupMessage method
      webInterface.service.broadcastMessage({
        id: Date.now(),
        type: 'info',
        text: startupMessage,
      } as HistoryItem);
    }
  }, [webInterface?.service, webInterface?.isRunning, initializationResult.geminiMdFileCount]);

  // Tool confirmation broadcasting
  const toolConfirmationContext = useToolConfirmation();
  useEffect(() => {
    const pendingConfirmation = toolConfirmationContext?.pendingConfirmations?.[0];
    if (pendingConfirmation && webInterface?.service && webInterface.isRunning) {
      webInterface.service.broadcastToolConfirmation(pendingConfirmation);
    }
  }, [toolConfirmationContext?.pendingConfirmations, webInterface?.service, webInterface?.isRunning]);

  // Broadcast history updates
  useEffect(() => {
    if (historyManager.history && webInterface?.service) {
      webInterface.service.setCurrentHistory(historyManager.history);
    }
  }, [historyManager.history, webInterface?.service]);

  // Broadcast pending items
  const pendingItem = pendingHistoryItems.length > 0 ? pendingHistoryItems[0] as HistoryItem : null;
  useEffect(() => {
    if (webInterface?.service) {
      webInterface.service.broadcastPendingItem(pendingItem);
    }
  }, [pendingItem, webInterface?.service]);
  // WEB_INTERFACE_END

  const uiState: UIState = useMemo(
    () => ({
      history: historyManager.history,
      historyManager,
      isThemeDialogOpen,
      themeError,
      isAuthenticating,
      isConfigInitialized,
      authError,
      isAuthDialogOpen,
      editorError,
      isEditorDialogOpen,
      languageError,
      isLanguageDialogOpen,
      showPrivacyNotice,
      corgiMode,
      debugMessage,
      quittingMessages,
      isSettingsDialogOpen,
      isModelDialogOpen,
      isPermissionsDialogOpen,
      slashCommands,
      pendingSlashCommandHistoryItems,
      commandContext,
      shellConfirmationRequest,
      confirmationRequest,
      loopDetectionConfirmationRequest,
      geminiMdFileCount,
      streamingState,
      initError,
      pendingGeminiHistoryItems,
      thought,
      shellModeActive,
      userMessages,
      buffer,
      inputWidth,
      suggestionsWidth,
      isInputActive,
      shouldShowIdePrompt,
      isFolderTrustDialogOpen: isFolderTrustDialogOpen ?? false,
      isTrustedFolder,
      constrainHeight,
      showErrorDetails,
      filteredConsoleMessages,
      ideContextState,
      showToolDescriptions,
      ctrlCPressedOnce,
      ctrlDPressedOnce,
      showEscapePrompt,
      isFocused,
      elapsedTime,
      currentLoadingPhrase,
      historyRemountKey,
      messageQueue,
      showAutoAcceptIndicator,
      showWorkspaceMigrationDialog,
      workspaceExtensions,
      currentModel,
      userTier,
      proQuotaRequest,
      contextFileNames,
      errorCount,
      availableTerminalHeight,
      mainAreaWidth,
      staticAreaMaxItemHeight,
      staticExtraHeight,
      dialogsVisible,
      pendingHistoryItems,
      nightly,
      branchName,
      sessionStats,
      terminalWidth,
      terminalHeight,
      mainControlsRef,
      currentIDE,
      updateInfo,
      showIdeRestartPrompt,
      ideTrustRestartReason,
      isRestarting,
      extensionsUpdateState,
      activePtyId,
      embeddedShellFocused,
    }),
    [
      isThemeDialogOpen,
      themeError,
      isAuthenticating,
      isConfigInitialized,
      authError,
      isAuthDialogOpen,
      editorError,
      isEditorDialogOpen,
      languageError,
      isLanguageDialogOpen,
      showPrivacyNotice,
      corgiMode,
      debugMessage,
      quittingMessages,
      isSettingsDialogOpen,
      isModelDialogOpen,
      isPermissionsDialogOpen,
      slashCommands,
      pendingSlashCommandHistoryItems,
      commandContext,
      shellConfirmationRequest,
      confirmationRequest,
      loopDetectionConfirmationRequest,
      geminiMdFileCount,
      streamingState,
      initError,
      pendingGeminiHistoryItems,
      thought,
      shellModeActive,
      userMessages,
      buffer,
      inputWidth,
      suggestionsWidth,
      isInputActive,
      shouldShowIdePrompt,
      isFolderTrustDialogOpen,
      isTrustedFolder,
      constrainHeight,
      showErrorDetails,
      filteredConsoleMessages,
      ideContextState,
      showToolDescriptions,
      ctrlCPressedOnce,
      ctrlDPressedOnce,
      showEscapePrompt,
      isFocused,
      elapsedTime,
      currentLoadingPhrase,
      historyRemountKey,
      messageQueue,
      showAutoAcceptIndicator,
      showWorkspaceMigrationDialog,
      workspaceExtensions,
      userTier,
      proQuotaRequest,
      contextFileNames,
      errorCount,
      availableTerminalHeight,
      mainAreaWidth,
      staticAreaMaxItemHeight,
      staticExtraHeight,
      dialogsVisible,
      pendingHistoryItems,
      nightly,
      branchName,
      sessionStats,
      terminalWidth,
      terminalHeight,
      mainControlsRef,
      currentIDE,
      updateInfo,
      showIdeRestartPrompt,
      ideTrustRestartReason,
      isRestarting,
      currentModel,
      extensionsUpdateState,
      activePtyId,
      historyManager,
      embeddedShellFocused,
    ],
  );

  const uiActions: UIActions = useMemo(
    () => ({
      handleThemeSelect,
      handleThemeHighlight,
      handleAuthSelect,
      setAuthState,
      onAuthError,
      handleEditorSelect,
      exitEditorDialog,
      handleLanguageSelect,
      exitPrivacyNotice: () => setShowPrivacyNotice(false),
      closeSettingsDialog,
      closeModelDialog,
      closePermissionsDialog,
      setShellModeActive,
      vimHandleInput,
      handleIdePromptComplete,
      handleFolderTrustSelect,
      setConstrainHeight,
      onEscapePromptChange: handleEscapePromptChange,
      refreshStatic,
      handleFinalSubmit,
      handleClearScreen,
      onWorkspaceMigrationDialogOpen,
      onWorkspaceMigrationDialogClose,
      handleProQuotaChoice,
    }),
    [
      handleThemeSelect,
      handleThemeHighlight,
      handleAuthSelect,
      setAuthState,
      onAuthError,
      handleEditorSelect,
      exitEditorDialog,
      handleLanguageSelect,
      closeSettingsDialog,
      closeModelDialog,
      closePermissionsDialog,
      setShellModeActive,
      vimHandleInput,
      handleIdePromptComplete,
      handleFolderTrustSelect,
      setConstrainHeight,
      handleEscapePromptChange,
      refreshStatic,
      handleFinalSubmit,
      handleClearScreen,
      onWorkspaceMigrationDialogOpen,
      onWorkspaceMigrationDialogClose,
      handleProQuotaChoice,
    ],
  );

  return (
    <UIStateContext.Provider value={uiState}>
      <UIActionsContext.Provider value={uiActions}>
        <ConfigContext.Provider value={config}>
          <AppContext.Provider
            value={{
              version: props.version,
              startupWarnings: props.startupWarnings || [],
            }}
          >
            <ShellFocusContext.Provider value={isFocused}>
              <App />
            </ShellFocusContext.Provider>
          </AppContext.Provider>
        </ConfigContext.Provider>
      </UIActionsContext.Provider>
    </UIStateContext.Provider>
  );
};<|MERGE_RESOLUTION|>--- conflicted
+++ resolved
@@ -1060,7 +1060,6 @@
 
   const nightly = props.version.includes('nightly');
 
-<<<<<<< HEAD
   const dialogsVisible = useMemo(
     () =>
       showWorkspaceMigrationDialog ||
@@ -1078,6 +1077,7 @@
       isEditorDialogOpen ||
       isLanguageDialogOpen ||
       showPrivacyNotice ||
+      showIdeRestartPrompt ||
       !!proQuotaRequest,
     [
       showWorkspaceMigrationDialog,
@@ -1095,28 +1095,10 @@
       isEditorDialogOpen,
       isLanguageDialogOpen,
       showPrivacyNotice,
+      showIdeRestartPrompt,
       proQuotaRequest,
     ],
   );
-=======
-  const dialogsVisible =
-    showWorkspaceMigrationDialog ||
-    shouldShowIdePrompt ||
-    isFolderTrustDialogOpen ||
-    !!shellConfirmationRequest ||
-    !!confirmationRequest ||
-    !!loopDetectionConfirmationRequest ||
-    isThemeDialogOpen ||
-    isSettingsDialogOpen ||
-    isModelDialogOpen ||
-    isPermissionsDialogOpen ||
-    isAuthenticating ||
-    isAuthDialogOpen ||
-    isEditorDialogOpen ||
-    showPrivacyNotice ||
-    showIdeRestartPrompt ||
-    !!proQuotaRequest;
->>>>>>> d6933c77
 
   const pendingHistoryItems = useMemo(
     () => [...pendingSlashCommandHistoryItems, ...pendingGeminiHistoryItems],
