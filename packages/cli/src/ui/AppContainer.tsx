--- conflicted
+++ resolved
@@ -1507,11 +1507,7 @@
       pendingGeminiHistoryItems,
       thought,
       shellModeActive,
-<<<<<<< HEAD
-      inputHistory, // Changed from userMessages
-=======
-      inputHistory,
->>>>>>> f2466e52
+
       buffer,
       inputWidth,
       suggestionsWidth,
