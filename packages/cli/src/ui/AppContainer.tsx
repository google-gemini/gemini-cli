/**
 * @license
 * Copyright 2025 Google LLC
 * SPDX-License-Identifier: Apache-2.0
 */

import {
  useMemo,
  useState,
  useCallback,
  useEffect,
  useRef,
  useLayoutEffect,
} from 'react';
import { type DOMElement, measureElement } from 'ink';
import { App } from './App.js';
import { AppContext } from './contexts/AppContext.js';
import { UIStateContext, type UIState } from './contexts/UIStateContext.js';
import {
  UIActionsContext,
  type UIActions,
} from './contexts/UIActionsContext.js';
import { ConfigContext } from './contexts/ConfigContext.js';
import {
  type HistoryItem,
  ToolCallStatus,
  type HistoryItemWithoutId,
  AuthState,
} from './types.js';
import { MessageType, StreamingState } from './types.js';
import {
  type EditorType,
  type Config,
  type IdeInfo,
  type IdeContext,
  type UserTierId,
  type UserFeedbackPayload,
  IdeClient,
  ideContextStore,
  getErrorMessage,
  getAllGeminiMdFilenames,
  AuthType,
  clearCachedCredentialFile,
  type ResumedSessionData,
  recordExitFail,
  ShellExecutionService,
  saveApiKey,
  debugLogger,
  coreEvents,
  CoreEvent,
  refreshServerHierarchicalMemory,
  type MemoryChangedPayload,
  writeToStdout,
  disableMouseEvents,
  enterAlternateScreen,
  enableMouseEvents,
  disableLineWrapping,
  shouldEnterAlternateScreen,
  startupProfiler,
  SessionStartSource,
  SessionEndReason,
  fireSessionStartHook,
  fireSessionEndHook,
  generateSummary,
} from '@google/gemini-cli-core';
import { validateAuthMethod } from '../config/auth.js';
import process from 'node:process';
import { useHistory } from './hooks/useHistoryManager.js';
import { useMemoryMonitor } from './hooks/useMemoryMonitor.js';
import { useThemeCommand } from './hooks/useThemeCommand.js';
import { useAuthCommand } from './auth/useAuth.js';
import { useQuotaAndFallback } from './hooks/useQuotaAndFallback.js';
import { useEditorSettings } from './hooks/useEditorSettings.js';
import { useSettingsCommand } from './hooks/useSettingsCommand.js';
import { useModelCommand } from './hooks/useModelCommand.js';
import { useSlashCommandProcessor } from './hooks/slashCommandProcessor.js';
import { useVimMode } from './contexts/VimModeContext.js';
import { useConsoleMessages } from './hooks/useConsoleMessages.js';
import { useTerminalSize } from './hooks/useTerminalSize.js';
import { calculatePromptWidths } from './components/InputPrompt.js';
import { useApp, useStdout, useStdin } from 'ink';
import { calculateMainAreaWidth } from './utils/ui-sizing.js';
import ansiEscapes from 'ansi-escapes';
import * as fs from 'node:fs';
import { basename } from 'node:path';
import { computeWindowTitle } from '../utils/windowTitle.js';
import { useTextBuffer } from './components/shared/text-buffer.js';
import { useLogger } from './hooks/useLogger.js';
import { useGeminiStream } from './hooks/useGeminiStream.js';
import { useVim } from './hooks/vim.js';
import { type LoadableSettingScope, SettingScope } from '../config/settings.js';
import { type InitializationResult } from '../core/initializer.js';
import { useFocus } from './hooks/useFocus.js';
import { useBracketedPaste } from './hooks/useBracketedPaste.js';
import { useKeypress, type Key } from './hooks/useKeypress.js';
import { keyMatchers, Command } from './keyMatchers.js';
import { useLoadingIndicator } from './hooks/useLoadingIndicator.js';
import { useFolderTrust } from './hooks/useFolderTrust.js';
import { useIdeTrustListener } from './hooks/useIdeTrustListener.js';
import { type IdeIntegrationNudgeResult } from './IdeIntegrationNudge.js';
import { appEvents, AppEvent } from '../utils/events.js';
import { type UpdateObject } from './utils/updateCheck.js';
import { setUpdateHandler } from '../utils/handleAutoUpdate.js';
import { registerCleanup, runExitCleanup } from '../utils/cleanup.js';
import { RELAUNCH_EXIT_CODE } from '../utils/processUtils.js';
import type { SessionInfo } from '../utils/sessionUtils.js';
import { useMessageQueue } from './hooks/useMessageQueue.js';
import { useAutoAcceptIndicator } from './hooks/useAutoAcceptIndicator.js';
import { useSessionStats } from './contexts/SessionContext.js';
import { useGitBranchName } from './hooks/useGitBranchName.js';
import {
  useConfirmUpdateRequests,
  useExtensionUpdates,
} from './hooks/useExtensionUpdates.js';
import { ShellFocusContext } from './contexts/ShellFocusContext.js';
import { type ExtensionManager } from '../config/extension-manager.js';
import { requestConsentInteractive } from '../config/extensions/consent.js';
import { useSessionBrowser } from './hooks/useSessionBrowser.js';
import { useSessionResume } from './hooks/useSessionResume.js';
import { useIncludeDirsTrust } from './hooks/useIncludeDirsTrust.js';
import { isWorkspaceTrusted } from '../config/trustedFolders.js';
import { useAlternateBuffer } from './hooks/useAlternateBuffer.js';
import { useSettings } from './contexts/SettingsContext.js';
import { terminalCapabilityManager } from './utils/terminalCapabilityManager.js';
import { useInputHistoryStore } from './hooks/useInputHistoryStore.js';
import { enableBracketedPaste } from './utils/bracketedPaste.js';
import { useBanner } from './hooks/useBanner.js';

const WARNING_PROMPT_DURATION_MS = 1000;
const QUEUE_ERROR_DISPLAY_DURATION_MS = 3000;

function isToolExecuting(pendingHistoryItems: HistoryItemWithoutId[]) {
  return pendingHistoryItems.some((item) => {
    if (item && item.type === 'tool_group') {
      return item.tools.some(
        (tool) => ToolCallStatus.Executing === tool.status,
      );
    }
    return false;
  });
}

interface AppContainerProps {
  config: Config;
  startupWarnings?: string[];
  version: string;
  initializationResult: InitializationResult;
  resumedSessionData?: ResumedSessionData;
}

/**
 * The fraction of the terminal width to allocate to the shell.
 * This provides horizontal padding.
 */
const SHELL_WIDTH_FRACTION = 0.89;

/**
 * The number of lines to subtract from the available terminal height
 * for the shell. This provides vertical padding and space for other UI elements.
 */
const SHELL_HEIGHT_PADDING = 10;

export const AppContainer = (props: AppContainerProps) => {
  const { config, initializationResult, resumedSessionData } = props;
  const historyManager = useHistory({
    chatRecordingService: config.getGeminiClient()?.getChatRecordingService(),
  });
  useMemoryMonitor(historyManager);
  const settings = useSettings();
  const isAlternateBuffer = useAlternateBuffer();
  const [corgiMode, setCorgiMode] = useState(false);
  const [debugMessage, setDebugMessage] = useState<string>('');
  const [quittingMessages, setQuittingMessages] = useState<
    HistoryItem[] | null
  >(null);
  const [showPrivacyNotice, setShowPrivacyNotice] = useState<boolean>(false);
  const [themeError, setThemeError] = useState<string | null>(
    initializationResult.themeError,
  );
  const [isProcessing, setIsProcessing] = useState<boolean>(false);
  const [embeddedShellFocused, setEmbeddedShellFocused] = useState(false);
  const [showDebugProfiler, setShowDebugProfiler] = useState(false);
  const [customDialog, setCustomDialog] = useState<React.ReactNode | null>(
    null,
  );
  const [copyModeEnabled, setCopyModeEnabled] = useState(false);
  const [pendingRestorePrompt, setPendingRestorePrompt] = useState(false);
  const toggleBackgroundShellRef = useRef<() => void>(() => {});
  const isBackgroundShellVisibleRef = useRef<boolean>(false);

  const [shellModeActive, setShellModeActive] = useState(false);
  const [modelSwitchedFromQuotaError, setModelSwitchedFromQuotaError] =
    useState<boolean>(false);
  const [historyRemountKey, setHistoryRemountKey] = useState(0);
  const [updateInfo, setUpdateInfo] = useState<UpdateObject | null>(null);
  const [isTrustedFolder, setIsTrustedFolder] = useState<boolean | undefined>(
    isWorkspaceTrusted(settings.merged).isTrusted,
  );

  const [queueErrorMessage, setQueueErrorMessage] = useState<string | null>(
    null,
  );

  const [defaultBannerText, setDefaultBannerText] = useState('');
  const [warningBannerText, setWarningBannerText] = useState('');
  const [bannerVisible, setBannerVisible] = useState(true);

  const bannerData = useMemo(
    () => ({
      defaultText: defaultBannerText,
      warningText: warningBannerText,
    }),
    [defaultBannerText, warningBannerText],
  );

  const { bannerText } = useBanner(bannerData, config);

  const extensionManager = config.getExtensionLoader() as ExtensionManager;
  // We are in the interactive CLI, update how we request consent and settings.
  extensionManager.setRequestConsent((description) =>
    requestConsentInteractive(description, addConfirmUpdateExtensionRequest),
  );
  extensionManager.setRequestSetting();

  const { addConfirmUpdateExtensionRequest, confirmUpdateExtensionRequests } =
    useConfirmUpdateRequests();
  const {
    extensionsUpdateState,
    extensionsUpdateStateInternal,
    dispatchExtensionStateUpdate,
  } = useExtensionUpdates(
    extensionManager,
    historyManager.addItem,
    config.getEnableExtensionReloading(),
  );

  const [isPermissionsDialogOpen, setPermissionsDialogOpen] = useState(false);
  const [permissionsDialogProps, setPermissionsDialogProps] = useState<{
    targetDirectory?: string;
  } | null>(null);
  const openPermissionsDialog = useCallback(
    (props?: { targetDirectory?: string }) => {
      setPermissionsDialogOpen(true);
      setPermissionsDialogProps(props ?? null);
    },
    [],
  );
  const closePermissionsDialog = useCallback(() => {
    setPermissionsDialogOpen(false);
    setPermissionsDialogProps(null);
  }, []);

  const toggleDebugProfiler = useCallback(
    () => setShowDebugProfiler((prev) => !prev),
    [],
  );

  // Helper to determine the effective model, considering the fallback state.
  const getEffectiveModel = useCallback(() => config.getModel(), [config]);

  const [currentModel, setCurrentModel] = useState(getEffectiveModel());

  const [userTier, setUserTier] = useState<UserTierId | undefined>(undefined);

  const [isConfigInitialized, setConfigInitialized] = useState(false);

  const logger = useLogger(config.storage);
  const { inputHistory, addInput, initializeFromLogger } =
    useInputHistoryStore();

  // Terminal and layout hooks
  const { columns: terminalWidth, rows: terminalHeight } = useTerminalSize();
  const { stdin, setRawMode } = useStdin();
  const { stdout } = useStdout();
  const app = useApp();

  // Additional hooks moved from App.tsx
  const { stats: sessionStats } = useSessionStats();
  const branchName = useGitBranchName(config.getTargetDir());

  // Layout measurements
  const mainControlsRef = useRef<DOMElement>(null);
  // For performance profiling only
  const rootUiRef = useRef<DOMElement>(null);
  const originalTitleRef = useRef(
    computeWindowTitle(basename(config.getTargetDir())),
  );
  const lastTitleRef = useRef<string | null>(null);
  const staticExtraHeight = 3;

  useEffect(() => {
    // eslint-disable-next-line @typescript-eslint/no-floating-promises
    (async () => {
      // Note: the program will not work if this fails so let errors be
      // handled by the global catch.
      await config.initialize();
      setConfigInitialized(true);
      startupProfiler.flush(config);

      // Fire SessionStart hook through MessageBus (only if hooks are enabled)
      // Must be called AFTER config.initialize() to ensure HookRegistry is loaded
      const hooksEnabled = config.getEnableHooks();
      const hookMessageBus = config.getMessageBus();
      if (hooksEnabled && hookMessageBus) {
        const sessionStartSource = resumedSessionData
          ? SessionStartSource.Resume
          : SessionStartSource.Startup;
        await fireSessionStartHook(hookMessageBus, sessionStartSource);
      }

      // Fire-and-forget: generate summary for previous session in background
      generateSummary(config).catch((e) => {
        debugLogger.warn('Background summary generation failed:', e);
      });
    })();
    registerCleanup(async () => {
      // Turn off mouse scroll.
      disableMouseEvents();
      const ideClient = await IdeClient.getInstance();
      await ideClient.disconnect();

      // Fire SessionEnd hook on cleanup (only if hooks are enabled)
      const hooksEnabled = config.getEnableHooks();
      const hookMessageBus = config.getMessageBus();
      if (hooksEnabled && hookMessageBus) {
        await fireSessionEndHook(hookMessageBus, SessionEndReason.Exit);
      }
    });
  }, [config, resumedSessionData]);

  useEffect(
    () => setUpdateHandler(historyManager.addItem, setUpdateInfo),
    [historyManager.addItem],
  );

  // Subscribe to fallback mode and model changes from core
  useEffect(() => {
    const handleModelChanged = () => {
      setCurrentModel(config.getModel());
    };

    coreEvents.on(CoreEvent.ModelChanged, handleModelChanged);
    return () => {
      coreEvents.off(CoreEvent.ModelChanged, handleModelChanged);
    };
  }, [getEffectiveModel, config]);

  const { consoleMessages, clearConsoleMessages: clearConsoleMessagesState } =
    useConsoleMessages();

  const mainAreaWidth = calculateMainAreaWidth(terminalWidth, settings);
  // Derive widths for InputPrompt using shared helper
  const { inputWidth, suggestionsWidth } = useMemo(() => {
    const { inputWidth, suggestionsWidth } =
      calculatePromptWidths(mainAreaWidth);
    return { inputWidth, suggestionsWidth };
  }, [mainAreaWidth]);

  const staticAreaMaxItemHeight = Math.max(terminalHeight * 4, 100);

  const isValidPath = useCallback((filePath: string): boolean => {
    try {
      return fs.existsSync(filePath) && fs.statSync(filePath).isFile();
    } catch (_e) {
      return false;
    }
  }, []);

  const buffer = useTextBuffer({
    initialText: '',
    viewport: { height: 10, width: inputWidth },
    stdin,
    setRawMode,
    isValidPath,
    shellModeActive,
  });

  // Initialize input history from logger (past sessions)
  useEffect(() => {
    // eslint-disable-next-line @typescript-eslint/no-floating-promises
    initializeFromLogger(logger);
  }, [logger, initializeFromLogger]);

  const refreshStatic = useCallback(() => {
    if (!isAlternateBuffer) {
      stdout.write(ansiEscapes.clearTerminal);
    }
    setHistoryRemountKey((prev) => prev + 1);
  }, [setHistoryRemountKey, isAlternateBuffer, stdout]);

  const handleEditorClose = useCallback(() => {
    if (
      shouldEnterAlternateScreen(isAlternateBuffer, config.getScreenReader())
    ) {
      // The editor may have exited alternate buffer mode so we need to
      // enter it again to be safe.
      enterAlternateScreen();
      enableMouseEvents();
      disableLineWrapping();
      app.rerender();
    }
    enableBracketedPaste();
    terminalCapabilityManager.enableKittyProtocol();
    refreshStatic();
  }, [refreshStatic, isAlternateBuffer, app, config]);

  useEffect(() => {
    coreEvents.on(CoreEvent.ExternalEditorClosed, handleEditorClose);
    return () => {
      coreEvents.off(CoreEvent.ExternalEditorClosed, handleEditorClose);
    };
  }, [handleEditorClose]);

  useEffect(() => {
    if (
      !(settings.merged.ui?.hideBanner || config.getScreenReader()) &&
      bannerVisible &&
      bannerText
    ) {
      // The header should show a banner but the Header is rendered in static
      // so we must trigger a static refresh for it to be visible.
      refreshStatic();
    }
  }, [bannerVisible, bannerText, settings, config, refreshStatic]);

  const {
    isThemeDialogOpen,
    openThemeDialog,
    closeThemeDialog,
    handleThemeSelect,
    handleThemeHighlight,
  } = useThemeCommand(
    settings,
    setThemeError,
    historyManager.addItem,
    initializationResult.themeError,
  );

  const {
    authState,
    setAuthState,
    authError,
    onAuthError,
    apiKeyDefaultValue,
    reloadApiKey,
  } = useAuthCommand(settings, config);

  const { proQuotaRequest, handleProQuotaChoice } = useQuotaAndFallback({
    config,
    historyManager,
    userTier,
    setModelSwitchedFromQuotaError,
  });

  // Derive auth state variables for backward compatibility with UIStateContext
  const isAuthDialogOpen = authState === AuthState.Updating;
  const isAuthenticating = authState === AuthState.Unauthenticated;

  // Session browser and resume functionality
  const isGeminiClientInitialized = config.getGeminiClient()?.isInitialized();

  const { loadHistoryForResume } = useSessionResume({
    config,
    historyManager,
    refreshStatic,
    isGeminiClientInitialized,
    setQuittingMessages,
    resumedSessionData,
    isAuthenticating,
  });
  const {
    isSessionBrowserOpen,
    openSessionBrowser,
    closeSessionBrowser,
    handleResumeSession,
    handleDeleteSession: handleDeleteSessionSync,
  } = useSessionBrowser(config, loadHistoryForResume);
  // Wrap handleDeleteSession to return a Promise for UIActions interface
  const handleDeleteSession = useCallback(
    async (session: SessionInfo): Promise<void> => {
      handleDeleteSessionSync(session);
    },
    [handleDeleteSessionSync],
  );

  // Create handleAuthSelect wrapper for backward compatibility
  const handleAuthSelect = useCallback(
    async (authType: AuthType | undefined, scope: LoadableSettingScope) => {
      if (authType) {
        await clearCachedCredentialFile();
        settings.setValue(scope, 'security.auth.selectedType', authType);

        try {
          await config.refreshAuth(authType);
          setAuthState(AuthState.Authenticated);
        } catch (e) {
          onAuthError(
            `Failed to authenticate: ${e instanceof Error ? e.message : String(e)}`,
          );
          return;
        }

        if (
          authType === AuthType.LOGIN_WITH_GOOGLE &&
          config.isBrowserLaunchSuppressed()
        ) {
          await runExitCleanup();
          writeToStdout(`
----------------------------------------------------------------
Logging in with Google... Restarting Gemini CLI to continue.
----------------------------------------------------------------
          `);
          process.exit(RELAUNCH_EXIT_CODE);
        }
      }
      setAuthState(AuthState.Authenticated);
    },
    [settings, config, setAuthState, onAuthError],
  );

  const handleApiKeySubmit = useCallback(
    async (apiKey: string) => {
      try {
        onAuthError(null);
        if (!apiKey.trim() && apiKey.length > 1) {
          onAuthError(
            'API key cannot be empty string with length greater than 1.',
          );
          return;
        }

        await saveApiKey(apiKey);
        await reloadApiKey();
        await config.refreshAuth(AuthType.USE_GEMINI);
        setAuthState(AuthState.Authenticated);
      } catch (e) {
        onAuthError(
          `Failed to save API key: ${e instanceof Error ? e.message : String(e)}`,
        );
      }
    },
    [setAuthState, onAuthError, reloadApiKey, config],
  );

  const handleApiKeyCancel = useCallback(() => {
    // Go back to auth method selection
    setAuthState(AuthState.Updating);
  }, [setAuthState]);

  // Sync user tier from config when authentication changes
  useEffect(() => {
    // Only sync when not currently authenticating
    if (authState === AuthState.Authenticated) {
      setUserTier(config.getUserTier());
    }
  }, [config, authState]);

  // Check for enforced auth type mismatch
  useEffect(() => {
    if (
      settings.merged.security?.auth?.enforcedType &&
      settings.merged.security?.auth.selectedType &&
      settings.merged.security?.auth.enforcedType !==
        settings.merged.security?.auth.selectedType
    ) {
      onAuthError(
        `Authentication is enforced to be ${settings.merged.security?.auth.enforcedType}, but you are currently using ${settings.merged.security?.auth.selectedType}.`,
      );
    } else if (
      settings.merged.security?.auth?.selectedType &&
      !settings.merged.security?.auth?.useExternal
    ) {
      // We skip validation for Gemini API key here because it might be stored
      // in the keychain, which we can't check synchronously.
      // The useAuth hook handles validation for this case.
      if (settings.merged.security.auth.selectedType === AuthType.USE_GEMINI) {
        return;
      }

      const error = validateAuthMethod(
        settings.merged.security.auth.selectedType,
      );
      if (error) {
        onAuthError(error);
      }
    }
  }, [
    settings.merged.security?.auth?.selectedType,
    settings.merged.security?.auth?.enforcedType,
    settings.merged.security?.auth?.useExternal,
    onAuthError,
  ]);

  const [editorError, setEditorError] = useState<string | null>(null);
  const {
    isEditorDialogOpen,
    openEditorDialog,
    handleEditorSelect,
    exitEditorDialog,
  } = useEditorSettings(settings, setEditorError, historyManager.addItem);

  const { isSettingsDialogOpen, openSettingsDialog, closeSettingsDialog } =
    useSettingsCommand();

  const { isModelDialogOpen, openModelDialog, closeModelDialog } =
    useModelCommand();

  const { toggleVimEnabled } = useVimMode();

  const slashCommandActions = useMemo(
    () => ({
      openAuthDialog: () => setAuthState(AuthState.Updating),
      openThemeDialog,
      openEditorDialog,
      openPrivacyNotice: () => setShowPrivacyNotice(true),
      openSettingsDialog,
      openSessionBrowser,
      openModelDialog,
      openPermissionsDialog,
      quit: (messages: HistoryItem[]) => {
        setQuittingMessages(messages);
        setTimeout(async () => {
          await runExitCleanup();
          process.exit(0);
        }, 100);
      },
      setDebugMessage,
      toggleCorgiMode: () => setCorgiMode((prev) => !prev),
      toggleDebugProfiler,
      dispatchExtensionStateUpdate,
      addConfirmUpdateExtensionRequest,
      toggleBackgroundShell: () => {
        toggleBackgroundShellRef.current();
        if (!isBackgroundShellVisibleRef.current) {
          setEmbeddedShellFocused(true);
        }
      },
    }),
    [
      setAuthState,
      openThemeDialog,
      openEditorDialog,
      openSettingsDialog,
      openSessionBrowser,
      openModelDialog,
      setQuittingMessages,
      setDebugMessage,
      setShowPrivacyNotice,
      setCorgiMode,
      dispatchExtensionStateUpdate,
      openPermissionsDialog,
      addConfirmUpdateExtensionRequest,
      toggleDebugProfiler,
    ],
  );

  const {
    handleSlashCommand,
    slashCommands,
    pendingHistoryItems: pendingSlashCommandHistoryItems,
    commandContext,
    shellConfirmationRequest,
    confirmationRequest,
  } = useSlashCommandProcessor(
    config,
    settings,
    historyManager.addItem,
    historyManager.clearItems,
    historyManager.loadHistory,
    refreshStatic,
    toggleVimEnabled,
    setIsProcessing,
    slashCommandActions,
    extensionsUpdateStateInternal,
    isConfigInitialized,
    setBannerVisible,
    setCustomDialog,
  );

  const performMemoryRefresh = useCallback(async () => {
    historyManager.addItem(
      {
        type: MessageType.INFO,
        text: 'Refreshing hierarchical memory (GEMINI.md or other context files)...',
      },
      Date.now(),
    );
    try {
      const { memoryContent, fileCount } =
        await refreshServerHierarchicalMemory(config);

      historyManager.addItem(
        {
          type: MessageType.INFO,
          text: `Memory refreshed successfully. ${
            memoryContent.length > 0
              ? `Loaded ${memoryContent.length} characters from ${fileCount} file(s).`
              : 'No memory content found.'
          }`,
        },
        Date.now(),
      );
      if (config.getDebugMode()) {
        debugLogger.log(
          `[DEBUG] Refreshed memory content in config: ${memoryContent.substring(
            0,
            200,
          )}...`,
        );
      }
    } catch (error) {
      const errorMessage = getErrorMessage(error);
      historyManager.addItem(
        {
          type: MessageType.ERROR,
          text: `Error refreshing memory: ${errorMessage}`,
        },
        Date.now(),
      );
      debugLogger.warn('Error refreshing memory:', error);
    }
  }, [config, historyManager]);

  const cancelHandlerRef = useRef<(shouldRestorePrompt?: boolean) => void>(
    () => {},
  );

  const getPreferredEditor = useCallback(
    () => settings.merged.general?.preferredEditor as EditorType,
    [settings.merged.general?.preferredEditor],
  );

  const onCancelSubmit = useCallback((shouldRestorePrompt?: boolean) => {
    if (shouldRestorePrompt) {
      setPendingRestorePrompt(true);
    } else {
      setPendingRestorePrompt(false);
      cancelHandlerRef.current(false);
    }
  }, []);

  useEffect(() => {
    if (pendingRestorePrompt) {
      const lastHistoryUserMsg = historyManager.history.findLast(
        (h) => h.type === 'user',
      );
      const lastUserMsg = inputHistory.at(-1);

      if (
        !lastHistoryUserMsg ||
        (typeof lastHistoryUserMsg.text === 'string' &&
          lastHistoryUserMsg.text === lastUserMsg)
      ) {
        cancelHandlerRef.current(true);
        setPendingRestorePrompt(false);
      }
    }
  }, [pendingRestorePrompt, inputHistory, historyManager.history]);

  const {
    streamingState,
    submitQuery,
    initError,
    pendingHistoryItems: pendingGeminiHistoryItems,
    thought,
    cancelOngoingRequest,
    handleApprovalModeChange,
    activePtyId,
    loopDetectionConfirmationRequest,
    backgroundShellCount,
    isBackgroundShellVisible,
    toggleBackgroundShell,
    backgroundCurrentShell,
    backgroundShells,
    dismissBackgroundShell,
    lastOutputTime,
  } = useGeminiStream(
    config.getGeminiClient(),
    historyManager.history,
    historyManager.addItem,
    config,
    settings,
    setDebugMessage,
    handleSlashCommand,
    shellModeActive,
    getPreferredEditor,
    onAuthError,
    performMemoryRefresh,
    modelSwitchedFromQuotaError,
    setModelSwitchedFromQuotaError,
    onCancelSubmit,
    setEmbeddedShellFocused,
    terminalWidth,
    terminalHeight,
    embeddedShellFocused,
  );

  useEffect(() => {
    toggleBackgroundShellRef.current = toggleBackgroundShell;
  }, [toggleBackgroundShell]);

  useEffect(() => {
    isBackgroundShellVisibleRef.current = isBackgroundShellVisible;
  }, [isBackgroundShellVisible]);

  // Auto-accept indicator
  const showAutoAcceptIndicator = useAutoAcceptIndicator({
    config,
    addItem: historyManager.addItem,
    onApprovalModeChange: handleApprovalModeChange,
  });

  useEffect(() => {
    registerCleanup(async () => {
      // Turn off mouse scroll.
      disableMouseEvents();
      // Kill all background shells
      for (const pid of backgroundShells.keys()) {
        ShellExecutionService.kill(pid);
      }
      const ideClient = await IdeClient.getInstance();
      await ideClient.disconnect();
    });
  }, [config, backgroundShells]);

  const {
    messageQueue,
    addMessage,
    clearQueue,
    getQueuedMessagesText,
    popAllMessages,
  } = useMessageQueue({
    isConfigInitialized,
    streamingState,
    submitQuery,
  });

  const [activeBackgroundShellPid, setActiveBackgroundShellPid] = useState<
    number | null
  >(null);
  const [isBackgroundShellListOpen, setIsBackgroundShellListOpen] =
    useState(false);

  useEffect(() => {
    if (backgroundShells.size === 0) {
      if (activeBackgroundShellPid !== null) {
        setActiveBackgroundShellPid(null);
      }
      if (isBackgroundShellListOpen) {
        setIsBackgroundShellListOpen(false);
      }
    } else if (
      activeBackgroundShellPid === null ||
      !backgroundShells.has(activeBackgroundShellPid)
    ) {
      // If active shell is closed or none selected, select the first one (last added usually, or just first in iteration)
      setActiveBackgroundShellPid(backgroundShells.keys().next().value ?? null);
    }
  }, [
    backgroundShells,
    activeBackgroundShellPid,
    backgroundShellCount,
    isBackgroundShellListOpen,
  ]);

  const visibleBackgroundShell =
    isBackgroundShellVisible &&
    activeBackgroundShellPid !== null &&
    backgroundShells.has(activeBackgroundShellPid)
      ? backgroundShells.get(activeBackgroundShellPid)
      : undefined;

  useEffect(() => {
    if (embeddedShellFocused) {
      const hasActiveForegroundShell = !!activePtyId;
      const hasVisibleBackgroundShell =
        isBackgroundShellVisible && backgroundShells.size > 0;

      if (!hasActiveForegroundShell && !hasVisibleBackgroundShell) {
        setEmbeddedShellFocused(false);
      }
    }
  }, [
    isBackgroundShellVisible,
    backgroundShells,
    embeddedShellFocused,
    backgroundShellCount,
    activePtyId,
  ]);

  cancelHandlerRef.current = useCallback(
    (shouldRestorePrompt: boolean = true) => {
      const pendingHistoryItems = [
        ...pendingSlashCommandHistoryItems,
        ...pendingGeminiHistoryItems,
      ];
      if (isToolExecuting(pendingHistoryItems)) {
        buffer.setText(''); // Just clear the prompt
        return;
      }

      const lastUserMessage = inputHistory.at(-1);
      let textToSet = shouldRestorePrompt ? lastUserMessage || '' : '';

      const queuedText = getQueuedMessagesText();
      if (queuedText) {
        textToSet = textToSet ? `${textToSet}\n\n${queuedText}` : queuedText;
        clearQueue();
      }

      if (textToSet || !shouldRestorePrompt) {
        buffer.setText(textToSet);
      }
    },
    [
      buffer,
      inputHistory,
      getQueuedMessagesText,
      clearQueue,
      pendingSlashCommandHistoryItems,
      pendingGeminiHistoryItems,
    ],
  );

  const handleFinalSubmit = useCallback(
    (submittedValue: string) => {
      addMessage(submittedValue);
      addInput(submittedValue); // Track input for up-arrow history
    },
    [addMessage, addInput],
  );

  const handleClearScreen = useCallback(() => {
    historyManager.clearItems();
    clearConsoleMessagesState();
    if (!isAlternateBuffer) {
      console.clear();
    }
    refreshStatic();
  }, [
    historyManager,
    clearConsoleMessagesState,
    refreshStatic,
    isAlternateBuffer,
  ]);

  const { handleInput: vimHandleInput } = useVim(buffer, handleFinalSubmit);

  /**
   * Determines if the input prompt should be active and accept user input.
   * Input is disabled during:
   * - Initialization errors
   * - Slash command processing
   * - Tool confirmations (WaitingForConfirmation state)
   * - Any future streaming states not explicitly allowed
   */
  const isInputActive =
    !initError &&
    !isProcessing &&
    !!slashCommands &&
    (streamingState === StreamingState.Idle ||
      streamingState === StreamingState.Responding) &&
    !proQuotaRequest;

  const [controlsHeight, setControlsHeight] = useState(0);

  useLayoutEffect(() => {
    if (mainControlsRef.current) {
      const fullFooterMeasurement = measureElement(mainControlsRef.current);
      if (
        fullFooterMeasurement.height > 0 &&
        fullFooterMeasurement.height !== controlsHeight
      ) {
        setControlsHeight(fullFooterMeasurement.height);
      }
    }
  }, [buffer, terminalWidth, terminalHeight, controlsHeight]);

  // Compute available terminal height based on controls measurement
  const backgroundShellHeight =
    isBackgroundShellVisible && backgroundShells.size > 0
      ? Math.max(Math.floor(terminalHeight * 0.3), 5)
      : 0;

  const availableTerminalHeight = Math.max(
    0,
    terminalHeight -
      controlsHeight -
      staticExtraHeight -
      2 -
      backgroundShellHeight,
  );

  config.setShellExecutionConfig({
    terminalWidth: Math.floor(terminalWidth * SHELL_WIDTH_FRACTION),
    terminalHeight: Math.max(
      Math.floor(availableTerminalHeight - SHELL_HEIGHT_PADDING),
      1,
    ),
    pager: settings.merged.tools?.shell?.pager,
    showColor: settings.merged.tools?.shell?.showColor,
  });

  const isFocused = useFocus();
  useBracketedPaste();

  // Context file names computation
  const contextFileNames = useMemo(() => {
    const fromSettings = settings.merged.context?.fileName;
    return fromSettings
      ? Array.isArray(fromSettings)
        ? fromSettings
        : [fromSettings]
      : getAllGeminiMdFilenames();
  }, [settings.merged.context?.fileName]);
  // Initial prompt handling
  const initialPrompt = useMemo(() => config.getQuestion(), [config]);
  const initialPromptSubmitted = useRef(false);
  const geminiClient = config.getGeminiClient();

  useEffect(() => {
    if (activePtyId) {
      try {
        ShellExecutionService.resizePty(
          activePtyId,
          Math.floor(terminalWidth * SHELL_WIDTH_FRACTION),
          Math.max(
            Math.floor(availableTerminalHeight - SHELL_HEIGHT_PADDING),
            1,
          ),
        );
      } catch (e) {
        // This can happen in a race condition where the pty exits
        // right before we try to resize it.
        if (
          !(
            e instanceof Error &&
            e.message.includes('Cannot resize a pty that has already exited')
          )
        ) {
          throw e;
        }
      }
    }
  }, [terminalWidth, availableTerminalHeight, activePtyId]);

  useEffect(() => {
    if (
      initialPrompt &&
      isConfigInitialized &&
      !initialPromptSubmitted.current &&
      !isAuthenticating &&
      !isAuthDialogOpen &&
      !isThemeDialogOpen &&
      !isEditorDialogOpen &&
      !showPrivacyNotice &&
      geminiClient?.isInitialized?.()
    ) {
      handleFinalSubmit(initialPrompt);
      initialPromptSubmitted.current = true;
    }
  }, [
    initialPrompt,
    isConfigInitialized,
    handleFinalSubmit,
    isAuthenticating,
    isAuthDialogOpen,
    isThemeDialogOpen,
    isEditorDialogOpen,
    showPrivacyNotice,
    geminiClient,
  ]);

  const [idePromptAnswered, setIdePromptAnswered] = useState(false);
  const [currentIDE, setCurrentIDE] = useState<IdeInfo | null>(null);

  useEffect(() => {
    const getIde = async () => {
      const ideClient = await IdeClient.getInstance();
      const currentIde = ideClient.getCurrentIde();
      setCurrentIDE(currentIde || null);
    };
    // eslint-disable-next-line @typescript-eslint/no-floating-promises
    getIde();
  }, []);
  const shouldShowIdePrompt = Boolean(
    currentIDE &&
      !config.getIdeMode() &&
      !settings.merged.ide?.hasSeenNudge &&
      !idePromptAnswered,
  );

  const [showErrorDetails, setShowErrorDetails] = useState<boolean>(false);
  const [showFullTodos, setShowFullTodos] = useState<boolean>(false);
  const [renderMarkdown, setRenderMarkdown] = useState<boolean>(true);

  const [ctrlCPressCount, setCtrlCPressCount] = useState(0);
  const ctrlCTimerRef = useRef<NodeJS.Timeout | null>(null);
  const [ctrlDPressCount, setCtrlDPressCount] = useState(0);
  const ctrlDTimerRef = useRef<NodeJS.Timeout | null>(null);
  const [constrainHeight, setConstrainHeight] = useState<boolean>(true);
  const [ideContextState, setIdeContextState] = useState<
    IdeContext | undefined
  >();
  const [showEscapePrompt, setShowEscapePrompt] = useState(false);
  const [showIdeRestartPrompt, setShowIdeRestartPrompt] = useState(false);
  const [warningMessage, setWarningMessage] = useState<string | null>(null);

  const { isFolderTrustDialogOpen, handleFolderTrustSelect, isRestarting } =
    useFolderTrust(settings, setIsTrustedFolder, historyManager.addItem);
  const {
    needsRestart: ideNeedsRestart,
    restartReason: ideTrustRestartReason,
  } = useIdeTrustListener();
  const isInitialMount = useRef(true);

  useIncludeDirsTrust(config, isTrustedFolder, historyManager, setCustomDialog);

  useEffect(() => {
    let timeoutId: NodeJS.Timeout;

    const handleWarning = (message: string) => {
      setWarningMessage(message);
      if (timeoutId) {
        clearTimeout(timeoutId);
      }
      timeoutId = setTimeout(() => {
        setWarningMessage(null);
      }, WARNING_PROMPT_DURATION_MS);
    };

    const handleSelectionWarning = () => {
      handleWarning('Press Ctrl-S to enter selection mode to copy text.');
    };
    const handlePasteTimeout = () => {
      handleWarning('Paste Timed out. Possibly due to slow connection.');
    };
    appEvents.on(AppEvent.SelectionWarning, handleSelectionWarning);
    appEvents.on(AppEvent.PasteTimeout, handlePasteTimeout);
    return () => {
      appEvents.off(AppEvent.SelectionWarning, handleSelectionWarning);
      appEvents.off(AppEvent.PasteTimeout, handlePasteTimeout);
      if (timeoutId) {
        clearTimeout(timeoutId);
      }
    };
  }, []);

  useEffect(() => {
    if (ideNeedsRestart) {
      // IDE trust changed, force a restart.
      setShowIdeRestartPrompt(true);
    }
  }, [ideNeedsRestart]);

  useEffect(() => {
    if (queueErrorMessage) {
      const timer = setTimeout(() => {
        setQueueErrorMessage(null);
      }, QUEUE_ERROR_DISPLAY_DURATION_MS);

      return () => clearTimeout(timer);
    }
    return undefined;
  }, [queueErrorMessage, setQueueErrorMessage]);

  useEffect(() => {
    if (isInitialMount.current) {
      isInitialMount.current = false;
      return;
    }

    const handler = setTimeout(() => {
      refreshStatic();
    }, 300);

    return () => {
      clearTimeout(handler);
    };
  }, [terminalWidth, refreshStatic]);

  useEffect(() => {
    const unsubscribe = ideContextStore.subscribe(setIdeContextState);
    setIdeContextState(ideContextStore.get());
    return unsubscribe;
  }, []);

  useEffect(() => {
    const openDebugConsole = () => {
      setShowErrorDetails(true);
      setConstrainHeight(false);
    };
    appEvents.on(AppEvent.OpenDebugConsole, openDebugConsole);

    return () => {
      appEvents.off(AppEvent.OpenDebugConsole, openDebugConsole);
    };
  }, [config]);

  useEffect(() => {
    if (ctrlCTimerRef.current) {
      clearTimeout(ctrlCTimerRef.current);
      ctrlCTimerRef.current = null;
    }
    if (ctrlCPressCount > 2) {
      recordExitFail(config);
    }
    if (ctrlCPressCount > 1) {
      // eslint-disable-next-line @typescript-eslint/no-floating-promises
      handleSlashCommand('/quit', undefined, undefined, false);
    } else {
      ctrlCTimerRef.current = setTimeout(() => {
        setCtrlCPressCount(0);
        ctrlCTimerRef.current = null;
      }, WARNING_PROMPT_DURATION_MS);
    }
  }, [ctrlCPressCount, config, setCtrlCPressCount, handleSlashCommand]);

  useEffect(() => {
    if (ctrlDTimerRef.current) {
      clearTimeout(ctrlDTimerRef.current);
      ctrlCTimerRef.current = null;
    }
    if (ctrlDPressCount > 2) {
      recordExitFail(config);
    }
    if (ctrlDPressCount > 1) {
      // eslint-disable-next-line @typescript-eslint/no-floating-promises
      handleSlashCommand('/quit', undefined, undefined, false);
    } else {
      ctrlDTimerRef.current = setTimeout(() => {
        setCtrlDPressCount(0);
        ctrlDTimerRef.current = null;
      }, WARNING_PROMPT_DURATION_MS);
    }
  }, [ctrlDPressCount, config, setCtrlDPressCount, handleSlashCommand]);

  const handleEscapePromptChange = useCallback((showPrompt: boolean) => {
    setShowEscapePrompt(showPrompt);
  }, []);

  const handleIdePromptComplete = useCallback(
    (result: IdeIntegrationNudgeResult) => {
      if (result.userSelection === 'yes') {
        // eslint-disable-next-line @typescript-eslint/no-floating-promises
        handleSlashCommand('/ide install');
        settings.setValue(
          SettingScope.User,
          'hasSeenIdeIntegrationNudge',
          true,
        );
      } else if (result.userSelection === 'dismiss') {
        settings.setValue(
          SettingScope.User,
          'hasSeenIdeIntegrationNudge',
          true,
        );
      }
      setIdePromptAnswered(true);
    },
    [handleSlashCommand, settings],
  );

  const { elapsedTime, currentLoadingPhrase } = useLoadingIndicator(
    streamingState,
    settings.merged.ui?.customWittyPhrases,
    !!activePtyId && !embeddedShellFocused,
    lastOutputTime,
  );

  const handleGlobalKeypress = useCallback(
    (key: Key) => {
      if (copyModeEnabled) {
        setCopyModeEnabled(false);
        enableMouseEvents();
        // We don't want to process any other keys if we're in copy mode.
        return;
      }

      // Debug log keystrokes if enabled
      if (settings.merged.general?.debugKeystrokeLogging) {
        debugLogger.log('[DEBUG] Keystroke:', JSON.stringify(key));
      }

      if (isAlternateBuffer && keyMatchers[Command.TOGGLE_COPY_MODE](key)) {
        setCopyModeEnabled(true);
        disableMouseEvents();
        return;
      }

      if (keyMatchers[Command.QUIT](key)) {
        // If the user presses Ctrl+C, we want to cancel any ongoing requests.
        // This should happen regardless of the count.
        cancelOngoingRequest?.();

        setCtrlCPressCount((prev) => prev + 1);
        return;
      } else if (keyMatchers[Command.EXIT](key)) {
        if (buffer.text.length > 0) {
          return;
        }
        setCtrlDPressCount((prev) => prev + 1);
        return;
      }

      let enteringConstrainHeightMode = false;
      if (!constrainHeight) {
        enteringConstrainHeightMode = true;
        setConstrainHeight(true);
      }

      if (keyMatchers[Command.SHOW_ERROR_DETAILS](key)) {
        setShowErrorDetails((prev) => !prev);
      } else if (keyMatchers[Command.SHOW_FULL_TODOS](key)) {
        setShowFullTodos((prev) => !prev);
      } else if (keyMatchers[Command.TOGGLE_MARKDOWN](key)) {
        setRenderMarkdown((prev) => {
          const newValue = !prev;
          // Force re-render of static content
          refreshStatic();
          return newValue;
        });
      } else if (
        keyMatchers[Command.TOGGLE_IDE_CONTEXT_DETAIL](key) &&
        config.getIdeMode() &&
        ideContextState
      ) {
        // eslint-disable-next-line @typescript-eslint/no-floating-promises
        handleSlashCommand('/ide status');
      } else if (
        keyMatchers[Command.SHOW_MORE_LINES](key) &&
        !enteringConstrainHeightMode
      ) {
        setConstrainHeight(false);
      } else if (keyMatchers[Command.TOGGLE_SHELL_INPUT_FOCUS](key)) {
        if (activePtyId || embeddedShellFocused || visibleBackgroundShell) {
          setEmbeddedShellFocused((prev) => !prev);
        }
      } else if (keyMatchers[Command.TOGGLE_BACKGROUND_SHELL](key)) {
        if (activePtyId) {
          backgroundCurrentShell();
        } else {
          toggleBackgroundShell();
          if (!isBackgroundShellVisible) {
            // We are about to show it, so focus it
            setEmbeddedShellFocused(true);
          }
        }
      } else if (keyMatchers[Command.TOGGLE_BACKGROUND_SHELL_LIST](key)) {
        if (backgroundShells.size > 0) {
          // Only toggle if shells exist
          if (!isBackgroundShellVisible) {
            toggleBackgroundShell();
          }
          if (!embeddedShellFocused) {
            setEmbeddedShellFocused(true);
          }
          // If already focused and list open, maybe close it? Or toggle?
          // The behavior requested is global Ctrl+O opens the list.
          // Let's make it a toggle or an open.
          // "i need to press ctrl+f inorder to press ctrl+o" -> user implies it should just work.
          // So if not visible/focused, we make it visible/focused AND open the list.
          setIsBackgroundShellListOpen(true);
        }
      }
    },
    [
      constrainHeight,
      setConstrainHeight,
      setShowErrorDetails,
      config,
      ideContextState,
      setCtrlCPressCount,
      buffer.text.length,
      setCtrlDPressCount,
      handleSlashCommand,
      cancelOngoingRequest,
      activePtyId,
      embeddedShellFocused,
      settings.merged.general?.debugKeystrokeLogging,
      refreshStatic,
      setCopyModeEnabled,
      copyModeEnabled,
      isAlternateBuffer,
      backgroundCurrentShell,
      toggleBackgroundShell,
      backgroundShells,
      isBackgroundShellVisible,
      visibleBackgroundShell,
      setIsBackgroundShellListOpen,
    ],
  );

  useKeypress(handleGlobalKeypress, { isActive: true });

  // Update terminal title with Gemini CLI status and thoughts
  useEffect(() => {
    // Respect both showStatusInTitle and hideWindowTitle settings
    if (
      !settings.merged.ui?.showStatusInTitle ||
      settings.merged.ui?.hideWindowTitle
    )
      return;

    let title;
    if (streamingState === StreamingState.Idle) {
      title = originalTitleRef.current;
    } else {
      const statusText = thought?.subject
        ?.replace(/[\r\n]+/g, ' ')
        .substring(0, 80);
      title = statusText || originalTitleRef.current;
    }

    // Pad the title to a fixed width to prevent taskbar icon resizing.
    const paddedTitle = title.padEnd(80, ' ');

    // Only update the title if it's different from the last value we set
    if (lastTitleRef.current !== paddedTitle) {
      lastTitleRef.current = paddedTitle;
      stdout.write(`\x1b]2;${paddedTitle}\x07`);
    }
    // Note: We don't need to reset the window title on exit because Gemini CLI is already doing that elsewhere
  }, [
    streamingState,
    thought,
    settings.merged.ui?.showStatusInTitle,
    settings.merged.ui?.hideWindowTitle,
    stdout,
  ]);

  useEffect(() => {
    const handleUserFeedback = (payload: UserFeedbackPayload) => {
      let type: MessageType;
      switch (payload.severity) {
        case 'error':
          type = MessageType.ERROR;
          break;
        case 'warning':
          type = MessageType.WARNING;
          break;
        case 'info':
          type = MessageType.INFO;
          break;
        default:
          throw new Error(
            `Unexpected severity for user feedback: ${payload.severity}`,
          );
      }

      historyManager.addItem(
        {
          type,
          text: payload.message,
        },
        Date.now(),
      );

      // If there is an attached error object, log it to the debug drawer.
      if (payload.error) {
        debugLogger.warn(
          `[Feedback Details for "${payload.message}"]`,
          payload.error,
        );
      }
    };

    coreEvents.on(CoreEvent.UserFeedback, handleUserFeedback);

    // Flush any messages that happened during startup before this component
    // mounted.
    coreEvents.drainBacklogs();

    return () => {
      coreEvents.off(CoreEvent.UserFeedback, handleUserFeedback);
    };
  }, [historyManager]);

  const filteredConsoleMessages = useMemo(() => {
    if (config.getDebugMode()) {
      return consoleMessages;
    }
    return consoleMessages.filter((msg) => msg.type !== 'debug');
  }, [consoleMessages, config]);

  // Computed values
  const errorCount = useMemo(
    () =>
      filteredConsoleMessages
        .filter((msg) => msg.type === 'error')
        .reduce((total, msg) => total + msg.count, 0),
    [filteredConsoleMessages],
  );

  const nightly = props.version.includes('nightly');

  const dialogsVisible =
    shouldShowIdePrompt ||
    isFolderTrustDialogOpen ||
    !!shellConfirmationRequest ||
    !!confirmationRequest ||
    !!customDialog ||
    confirmUpdateExtensionRequests.length > 0 ||
    !!loopDetectionConfirmationRequest ||
    isThemeDialogOpen ||
    isSettingsDialogOpen ||
    isModelDialogOpen ||
    isPermissionsDialogOpen ||
    isAuthenticating ||
    isAuthDialogOpen ||
    isEditorDialogOpen ||
    showPrivacyNotice ||
    showIdeRestartPrompt ||
    !!proQuotaRequest ||
    isSessionBrowserOpen ||
    isAuthDialogOpen ||
    authState === AuthState.AwaitingApiKeyInput;

  const pendingHistoryItems = useMemo(
    () => [...pendingSlashCommandHistoryItems, ...pendingGeminiHistoryItems],
    [pendingSlashCommandHistoryItems, pendingGeminiHistoryItems],
  );

  const [geminiMdFileCount, setGeminiMdFileCount] = useState<number>(
    config.getGeminiMdFileCount(),
  );
  useEffect(() => {
    const handleMemoryChanged = (result: MemoryChangedPayload) => {
      setGeminiMdFileCount(result.fileCount);
    };
    coreEvents.on(CoreEvent.MemoryChanged, handleMemoryChanged);
    return () => {
      coreEvents.off(CoreEvent.MemoryChanged, handleMemoryChanged);
    };
  }, []);

  useEffect(() => {
    let isMounted = true;

    const fetchBannerTexts = async () => {
      const [defaultBanner, warningBanner] = await Promise.all([
        config.getBannerTextNoCapacityIssues(),
        config.getBannerTextCapacityIssues(),
      ]);

      if (isMounted) {
        setDefaultBannerText(defaultBanner);
        setWarningBannerText(warningBanner);
        setBannerVisible(true);
        const authType = config.getContentGeneratorConfig()?.authType;
        if (
          authType === AuthType.USE_GEMINI ||
          authType === AuthType.USE_VERTEX_AI
        ) {
          setDefaultBannerText(
            'Gemini 3 Flash and Pro are now available. \nEnable "Preview features" in /settings. \nLearn more at https://goo.gle/enable-preview-features',
          );
        }
      }
    };
    // eslint-disable-next-line @typescript-eslint/no-floating-promises
    fetchBannerTexts();

    return () => {
      isMounted = false;
    };
  }, [config, refreshStatic]);

  const uiState: UIState = useMemo(
    () => ({
      history: historyManager.history,
      historyManager,
      isThemeDialogOpen,
      themeError,
      isAuthenticating,
      isConfigInitialized,
      authError,
      isAuthDialogOpen,
      isAwaitingApiKeyInput: authState === AuthState.AwaitingApiKeyInput,
      apiKeyDefaultValue,
      editorError,
      isEditorDialogOpen,
      showPrivacyNotice,
      corgiMode,
      debugMessage,
      quittingMessages,
      isSettingsDialogOpen,
      isSessionBrowserOpen,
      isModelDialogOpen,
      isPermissionsDialogOpen,
      permissionsDialogProps,
      slashCommands,
      pendingSlashCommandHistoryItems,
      commandContext,
      shellConfirmationRequest,
      confirmationRequest,
      confirmUpdateExtensionRequests,
      loopDetectionConfirmationRequest,
      geminiMdFileCount,
      streamingState,
      initError,
      pendingGeminiHistoryItems,
      thought,
      shellModeActive,
      userMessages: inputHistory,
      buffer,
      inputWidth,
      suggestionsWidth,
      isInputActive,
      shouldShowIdePrompt,
      isFolderTrustDialogOpen: isFolderTrustDialogOpen ?? false,
      isTrustedFolder,
      constrainHeight,
      showErrorDetails,
      showFullTodos,
      filteredConsoleMessages,
      ideContextState,
      renderMarkdown,
      ctrlCPressedOnce: ctrlCPressCount >= 1,
      ctrlDPressedOnce: ctrlDPressCount >= 1,
      showEscapePrompt,
      isFocused,
      elapsedTime,
      currentLoadingPhrase,
      historyRemountKey,
      messageQueue,
      queueErrorMessage,
      showAutoAcceptIndicator,
      currentModel,
      userTier,
      proQuotaRequest,
      contextFileNames,
      errorCount,
      availableTerminalHeight,
      mainAreaWidth,
      staticAreaMaxItemHeight,
      staticExtraHeight,
      dialogsVisible,
      pendingHistoryItems,
      nightly,
      branchName,
      sessionStats,
      terminalWidth,
      terminalHeight,
      mainControlsRef,
      rootUiRef,
      currentIDE,
      updateInfo,
      showIdeRestartPrompt,
      ideTrustRestartReason,
      isRestarting,
      extensionsUpdateState,
      activePtyId,
      backgroundShellCount,
      embeddedShellFocused,
      showDebugProfiler,
      customDialog,
      copyModeEnabled,
      warningMessage,
      bannerData,
      bannerVisible,
<<<<<<< HEAD
      backgroundShells,
      activeBackgroundShellPid,
      backgroundShellHeight,
      isBackgroundShellListOpen,
=======
      terminalBackgroundColor: config.getTerminalBackground(),
>>>>>>> 181da07d
    }),
    [
      isThemeDialogOpen,
      themeError,
      isAuthenticating,
      isConfigInitialized,
      authError,
      isAuthDialogOpen,
      editorError,
      isEditorDialogOpen,
      showPrivacyNotice,
      corgiMode,
      debugMessage,
      quittingMessages,
      isSettingsDialogOpen,
      isSessionBrowserOpen,
      isModelDialogOpen,
      isPermissionsDialogOpen,
      permissionsDialogProps,
      slashCommands,
      pendingSlashCommandHistoryItems,
      commandContext,
      shellConfirmationRequest,
      confirmationRequest,
      confirmUpdateExtensionRequests,
      loopDetectionConfirmationRequest,
      geminiMdFileCount,
      streamingState,
      initError,
      pendingGeminiHistoryItems,
      thought,
      shellModeActive,
      inputHistory,
      buffer,
      inputWidth,
      suggestionsWidth,
      isInputActive,
      shouldShowIdePrompt,
      isFolderTrustDialogOpen,
      isTrustedFolder,
      constrainHeight,
      showErrorDetails,
      showFullTodos,
      filteredConsoleMessages,
      ideContextState,
      renderMarkdown,
      ctrlCPressCount,
      ctrlDPressCount,
      showEscapePrompt,
      isFocused,
      elapsedTime,
      currentLoadingPhrase,
      historyRemountKey,
      messageQueue,
      queueErrorMessage,
      showAutoAcceptIndicator,
      userTier,
      proQuotaRequest,
      contextFileNames,
      errorCount,
      availableTerminalHeight,
      mainAreaWidth,
      staticAreaMaxItemHeight,
      staticExtraHeight,
      dialogsVisible,
      pendingHistoryItems,
      nightly,
      branchName,
      sessionStats,
      terminalWidth,
      terminalHeight,
      mainControlsRef,
      rootUiRef,
      currentIDE,
      updateInfo,
      showIdeRestartPrompt,
      ideTrustRestartReason,
      isRestarting,
      currentModel,
      extensionsUpdateState,
      activePtyId,
      backgroundShellCount,
      historyManager,
      embeddedShellFocused,
      showDebugProfiler,
      customDialog,
      apiKeyDefaultValue,
      authState,
      copyModeEnabled,
      warningMessage,
      bannerData,
      bannerVisible,
<<<<<<< HEAD
      backgroundShellHeight,
      isBackgroundShellListOpen,
      backgroundShells,
      activeBackgroundShellPid,
=======
      config,
>>>>>>> 181da07d
    ],
  );

  const exitPrivacyNotice = useCallback(
    () => setShowPrivacyNotice(false),
    [setShowPrivacyNotice],
  );

  const uiActions: UIActions = useMemo(
    () => ({
      handleThemeSelect,
      closeThemeDialog,
      handleThemeHighlight,
      handleAuthSelect,
      setAuthState,
      onAuthError,
      handleEditorSelect,
      exitEditorDialog,
      exitPrivacyNotice,
      closeSettingsDialog,
      closeModelDialog,
      openPermissionsDialog,
      closePermissionsDialog,
      setShellModeActive,
      vimHandleInput,
      handleIdePromptComplete,
      handleFolderTrustSelect,
      setConstrainHeight,
      onEscapePromptChange: handleEscapePromptChange,
      refreshStatic,
      handleFinalSubmit,
      handleClearScreen,
      handleProQuotaChoice,
      openSessionBrowser,
      closeSessionBrowser,
      handleResumeSession,
      handleDeleteSession,
      setQueueErrorMessage,
      popAllMessages,
      handleApiKeySubmit,
      handleApiKeyCancel,
      setBannerVisible,
      setEmbeddedShellFocused,
      dismissBackgroundShell,
      setActiveBackgroundShellPid,
      setIsBackgroundShellListOpen,
    }),
    [
      handleThemeSelect,
      closeThemeDialog,
      handleThemeHighlight,
      handleAuthSelect,
      setAuthState,
      onAuthError,
      handleEditorSelect,
      exitEditorDialog,
      exitPrivacyNotice,
      closeSettingsDialog,
      closeModelDialog,
      openPermissionsDialog,
      closePermissionsDialog,
      setShellModeActive,
      vimHandleInput,
      handleIdePromptComplete,
      handleFolderTrustSelect,
      setConstrainHeight,
      handleEscapePromptChange,
      refreshStatic,
      handleFinalSubmit,
      handleClearScreen,
      handleProQuotaChoice,
      openSessionBrowser,
      closeSessionBrowser,
      handleResumeSession,
      handleDeleteSession,
      setQueueErrorMessage,
      popAllMessages,
      handleApiKeySubmit,
      handleApiKeyCancel,
      setBannerVisible,
      setEmbeddedShellFocused,
      dismissBackgroundShell,
      setActiveBackgroundShellPid,
      setIsBackgroundShellListOpen,
    ],
  );

  return (
    <UIStateContext.Provider value={uiState}>
      <UIActionsContext.Provider value={uiActions}>
        <ConfigContext.Provider value={config}>
          <AppContext.Provider
            value={{
              version: props.version,
              startupWarnings: props.startupWarnings || [],
            }}
          >
            <ShellFocusContext.Provider value={isFocused}>
              <App />
            </ShellFocusContext.Provider>
          </AppContext.Provider>
        </ConfigContext.Provider>
      </UIActionsContext.Provider>
    </UIStateContext.Provider>
  );
};<|MERGE_RESOLUTION|>--- conflicted
+++ resolved
@@ -1659,14 +1659,11 @@
       warningMessage,
       bannerData,
       bannerVisible,
-<<<<<<< HEAD
       backgroundShells,
       activeBackgroundShellPid,
       backgroundShellHeight,
       isBackgroundShellListOpen,
-=======
       terminalBackgroundColor: config.getTerminalBackground(),
->>>>>>> 181da07d
     }),
     [
       isThemeDialogOpen,
@@ -1759,14 +1756,11 @@
       warningMessage,
       bannerData,
       bannerVisible,
-<<<<<<< HEAD
       backgroundShellHeight,
       isBackgroundShellListOpen,
       backgroundShells,
       activeBackgroundShellPid,
-=======
       config,
->>>>>>> 181da07d
     ],
   );
 
