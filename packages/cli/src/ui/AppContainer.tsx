/**
 * @license
 * Copyright 2025 Google LLC
 * SPDX-License-Identifier: Apache-2.0
 */

import {
  useMemo,
  useState,
  useCallback,
  useEffect,
  useRef,
  useLayoutEffect,
} from 'react';
import { type DOMElement, measureElement } from 'ink';
import { App } from './App.js';
import { AppContext } from './contexts/AppContext.js';
import { UIStateContext, type UIState } from './contexts/UIStateContext.js';
import {
  UIActionsContext,
  type UIActions,
} from './contexts/UIActionsContext.js';
import { ConfigContext } from './contexts/ConfigContext.js';
import {
  type HistoryItem,
  ToolCallStatus,
  type HistoryItemWithoutId,
  AuthState,
  StreamingState,
  MessageType,
} from './types.js';
import {
  type EditorType,
  type Config,
  type IdeInfo,
  type IdeContext,
  type UserTierId,
  DEFAULT_GEMINI_FLASH_MODEL,
  IdeClient,
  ideContextStore,
  getErrorMessage,
  getAllGeminiMdFilenames,
  AuthType,
  clearCachedCredentialFile,
  t,
  ShellExecutionService,
} from '@thacio/auditaria-cli-core';
import { validateAuthMethod } from '../config/auth.js';
import { loadHierarchicalGeminiMemory } from '../config/config.js';
import process from 'node:process';
import { useHistory } from './hooks/useHistoryManager.js';
import { useMemoryMonitor } from './hooks/useMemoryMonitor.js';
import { useThemeCommand } from './hooks/useThemeCommand.js';
import { useAuthCommand } from './auth/useAuth.js';
import { useQuotaAndFallback } from './hooks/useQuotaAndFallback.js';
import { useEditorSettings } from './hooks/useEditorSettings.js';
import { useSettingsCommand } from './hooks/useSettingsCommand.js';
import { useLanguageCommand } from './hooks/useLanguageCommand.js';
import { useSlashCommandProcessor } from './hooks/slashCommandProcessor.js';
import { useVimMode } from './contexts/VimModeContext.js';
import { useConsoleMessages } from './hooks/useConsoleMessages.js';
import { useTerminalSize } from './hooks/useTerminalSize.js';
import { calculatePromptWidths } from './components/InputPrompt.js';
import { useStdin, useStdout } from 'ink';
import ansiEscapes from 'ansi-escapes';
import * as fs from 'node:fs';
import { useTextBuffer } from './components/shared/text-buffer.js';
import { useLogger } from './hooks/useLogger.js';
import { useGeminiStream } from './hooks/useGeminiStream.js';
import { useVim } from './hooks/vim.js';
import { type LoadedSettings, SettingScope } from '../config/settings.js';
import { type InitializationResult } from '../core/initializer.js';
import { useFocus } from './hooks/useFocus.js';
import { useBracketedPaste } from './hooks/useBracketedPaste.js';
import { useKeypress, type Key } from './hooks/useKeypress.js';
import { keyMatchers, Command } from './keyMatchers.js';
import { useLoadingIndicator } from './hooks/useLoadingIndicator.js';
import { useFolderTrust } from './hooks/useFolderTrust.js';
import { useIdeTrustListener } from './hooks/useIdeTrustListener.js';
import { type IdeIntegrationNudgeResult } from './IdeIntegrationNudge.js';
import { appEvents, AppEvent } from '../utils/events.js';
import { type UpdateObject } from './utils/updateCheck.js';
import { setUpdateHandler } from '../utils/handleAutoUpdate.js';
import { ConsolePatcher } from './utils/ConsolePatcher.js';
import { registerCleanup, runExitCleanup } from '../utils/cleanup.js';
import { useMessageQueue } from './hooks/useMessageQueue.js';
import { useAutoAcceptIndicator } from './hooks/useAutoAcceptIndicator.js';
import { useWorkspaceMigration } from './hooks/useWorkspaceMigration.js';
import { useSessionStats } from './contexts/SessionContext.js';
import { useGitBranchName } from './hooks/useGitBranchName.js';
<<<<<<< HEAD
// WEB_INTERFACE_START: Import hooks for web interface support
import { useWebInterface } from './contexts/WebInterfaceContext.js';
import { type PartListUnion } from '@google/genai';  // For multimodal support
import { useSubmitQueryRegistration } from './contexts/SubmitQueryContext.js';
import { useFooter } from './contexts/FooterContext.js';
import { useLoadingState } from './contexts/LoadingStateContext.js';
import { useToolConfirmation, type PendingToolConfirmation } from './contexts/ToolConfirmationContext.js';
import { useTerminalCapture } from './contexts/TerminalCaptureContext.js';
import { useKeypressContext } from './contexts/KeypressContext.js';
// WEB_INTERFACE_END
=======
import { useExtensionUpdates } from './hooks/useExtensionUpdates.js';
>>>>>>> 22b7d865
import { FocusContext } from './contexts/FocusContext.js';

const CTRL_EXIT_PROMPT_DURATION_MS = 1000;

function isToolExecuting(pendingHistoryItems: HistoryItemWithoutId[]) {
  return pendingHistoryItems.some((item) => {
    if (item && item.type === 'tool_group') {
      return item.tools.some(
        (tool) => ToolCallStatus.Executing === tool.status,
      );
    }
    return false;
  });
}

interface AppContainerProps {
  config: Config;
  settings: LoadedSettings;
  startupWarnings?: string[];
  version: string;
  initializationResult: InitializationResult;
}

/**
 * The fraction of the terminal width to allocate to the shell.
 * This provides horizontal padding.
 */
const SHELL_WIDTH_FRACTION = 0.89;

/**
 * The number of lines to subtract from the available terminal height
 * for the shell. This provides vertical padding and space for other UI elements.
 */
const SHELL_HEIGHT_PADDING = 10;

export const AppContainer = (props: AppContainerProps) => {
  const { settings, config, initializationResult } = props;
  const historyManager = useHistory();
  useMemoryMonitor(historyManager);
  const [corgiMode, setCorgiMode] = useState(false);
  const [debugMessage, setDebugMessage] = useState<string>('');
  const [quittingMessages, setQuittingMessages] = useState<
    HistoryItem[] | null
  >(null);
  const [showPrivacyNotice, setShowPrivacyNotice] = useState<boolean>(false);
  const [themeError, setThemeError] = useState<string | null>(
    initializationResult.themeError,
  );
  const [isProcessing, setIsProcessing] = useState<boolean>(false);
  const [shellFocused, setShellFocused] = useState(false);

  const [geminiMdFileCount, setGeminiMdFileCount] = useState<number>(
    initializationResult.geminiMdFileCount,
  );
  const [shellModeActive, setShellModeActive] = useState(false);
  const [modelSwitchedFromQuotaError, setModelSwitchedFromQuotaError] =
    useState<boolean>(false);
  const [historyRemountKey, setHistoryRemountKey] = useState(0);
  const [updateInfo, setUpdateInfo] = useState<UpdateObject | null>(null);
  const [isTrustedFolder, setIsTrustedFolder] = useState<boolean | undefined>(
    config.isTrustedFolder(),
  );

  const extensions = config.getExtensions();
  const { extensionsUpdateState, setExtensionsUpdateState } =
    useExtensionUpdates(
      extensions,
      historyManager.addItem,
      config.getWorkingDir(),
    );

  // Helper to determine the effective model, considering the fallback state.
  const getEffectiveModel = useCallback(() => {
    if (config.isInFallbackMode()) {
      return DEFAULT_GEMINI_FLASH_MODEL;
    }
    return config.getModel();
  }, [config]);

  const [currentModel, setCurrentModel] = useState(getEffectiveModel());

  const [userTier, setUserTier] = useState<UserTierId | undefined>(undefined);

  const [isConfigInitialized, setConfigInitialized] = useState(false);

  const logger = useLogger(config.storage);
  const [userMessages, setUserMessages] = useState<string[]>([]);

  // Terminal and layout hooks
  const { columns: terminalWidth, rows: terminalHeight } = useTerminalSize();
  const { stdin, setRawMode } = useStdin();
  const { stdout } = useStdout();

  // Additional hooks moved from App.tsx
  const { stats: sessionStats } = useSessionStats();
  const branchName = useGitBranchName(config.getTargetDir());

  // Layout measurements
  const mainControlsRef = useRef<DOMElement>(null);
  const staticExtraHeight = 3;

  useEffect(() => {
    (async () => {
      // Note: the program will not work if this fails so let errors be
      // handled by the global catch.
      await config.initialize();
      setConfigInitialized(true);
    })();
    registerCleanup(async () => {
      const ideClient = await IdeClient.getInstance();
      await ideClient.disconnect();
    });
  }, [config]);

  useEffect(
    () => setUpdateHandler(historyManager.addItem, setUpdateInfo),
    [historyManager.addItem],
  );

  // Watch for model changes (e.g., from Flash fallback)
  useEffect(() => {
    const checkModelChange = () => {
      const effectiveModel = getEffectiveModel();
      if (effectiveModel !== currentModel) {
        setCurrentModel(effectiveModel);
      }
    };

    checkModelChange();
    const interval = setInterval(checkModelChange, 1000); // Check every second

    return () => clearInterval(interval);
  }, [config, currentModel, getEffectiveModel]);

  const {
    consoleMessages,
    handleNewMessage,
    clearConsoleMessages: clearConsoleMessagesState,
  } = useConsoleMessages();

  useEffect(() => {
    const consolePatcher = new ConsolePatcher({
      onNewMessage: handleNewMessage,
      debugMode: config.getDebugMode(),
    });
    consolePatcher.patch();
    registerCleanup(consolePatcher.cleanup);
  }, [handleNewMessage, config]);

  // Derive widths for InputPrompt using shared helper
  const { inputWidth, suggestionsWidth } = useMemo(() => {
    const { inputWidth, suggestionsWidth } =
      calculatePromptWidths(terminalWidth);
    return { inputWidth, suggestionsWidth };
  }, [terminalWidth]);
  const mainAreaWidth = Math.floor(terminalWidth * 0.9);
  const staticAreaMaxItemHeight = Math.max(terminalHeight * 4, 100);

  const isValidPath = useCallback((filePath: string): boolean => {
    try {
      return fs.existsSync(filePath) && fs.statSync(filePath).isFile();
    } catch (_e) {
      return false;
    }
  }, []);

  const buffer = useTextBuffer({
    initialText: '',
    viewport: { height: 10, width: inputWidth },
    stdin,
    setRawMode,
    isValidPath,
    shellModeActive,
  });

  useEffect(() => {
    const fetchUserMessages = async () => {
      const pastMessagesRaw = (await logger?.getPreviousUserMessages()) || [];
      const currentSessionUserMessages = historyManager.history
        .filter(
          (item): item is HistoryItem & { type: 'user'; text: string } =>
            item.type === 'user' &&
            typeof item.text === 'string' &&
            item.text.trim() !== '',
        )
        .map((item) => item.text)
        .reverse();
      const combinedMessages = [
        ...currentSessionUserMessages,
        ...pastMessagesRaw,
      ];
      const deduplicatedMessages: string[] = [];
      if (combinedMessages.length > 0) {
        deduplicatedMessages.push(combinedMessages[0]);
        for (let i = 1; i < combinedMessages.length; i++) {
          if (combinedMessages[i] !== combinedMessages[i - 1]) {
            deduplicatedMessages.push(combinedMessages[i]);
          }
        }
      }
      setUserMessages(deduplicatedMessages.reverse());
    };
    fetchUserMessages();
  }, [historyManager.history, logger]);

  const refreshStatic = useCallback(() => {
    stdout.write(ansiEscapes.clearTerminal);
    setHistoryRemountKey((prev) => prev + 1);
  }, [setHistoryRemountKey, stdout]);

  const {
    isThemeDialogOpen,
    openThemeDialog,
    handleThemeSelect,
    handleThemeHighlight,
  } = useThemeCommand(
    settings,
    setThemeError,
    historyManager.addItem,
    initializationResult.themeError,
  );

  const { authState, setAuthState, authError, onAuthError } = useAuthCommand(
    settings,
    config,
  );

  const { proQuotaRequest, handleProQuotaChoice } = useQuotaAndFallback({
    config,
    historyManager,
    userTier,
    setAuthState,
    setModelSwitchedFromQuotaError,
  });

  // Derive auth state variables for backward compatibility with UIStateContext
  const isAuthDialogOpen = authState === AuthState.Updating;
  const isAuthenticating = authState === AuthState.Unauthenticated;

  // Create handleAuthSelect wrapper for backward compatibility
  const handleAuthSelect = useCallback(
    async (authType: AuthType | undefined, scope: SettingScope) => {
      if (authType) {
        await clearCachedCredentialFile();
        settings.setValue(scope, 'security.auth.selectedType', authType);

        try {
          await config.refreshAuth(authType);
          setAuthState(AuthState.Authenticated);
        } catch (e) {
          onAuthError(
            `Failed to authenticate: ${e instanceof Error ? e.message : String(e)}`,
          );
          return;
        }

        if (
          authType === AuthType.LOGIN_WITH_GOOGLE &&
          config.isBrowserLaunchSuppressed()
        ) {
          await runExitCleanup();
          console.log(`
----------------------------------------------------------------
Logging in with Google... Please restart Gemini CLI to continue.
----------------------------------------------------------------
          `);
          process.exit(0);
        }
      }
      setAuthState(AuthState.Authenticated);
    },
    [settings, config, setAuthState, onAuthError],
  );

  // Sync user tier from config when authentication changes
  useEffect(() => {
    // Only sync when not currently authenticating
    if (authState === AuthState.Authenticated) {
      setUserTier(config.getUserTier());
    }
  }, [config, authState]);

  // Check for enforced auth type mismatch
  useEffect(() => {
    if (
      settings.merged.security?.auth?.enforcedType &&
      settings.merged.security?.auth.selectedType &&
      settings.merged.security?.auth.enforcedType !==
        settings.merged.security?.auth.selectedType
    ) {
      onAuthError(
        `Authentication is enforced to be ${settings.merged.security?.auth.enforcedType}, but you are currently using ${settings.merged.security?.auth.selectedType}.`,
      );
    } else if (
      settings.merged.security?.auth?.selectedType &&
      !settings.merged.security?.auth?.useExternal
    ) {
      const error = validateAuthMethod(
        settings.merged.security.auth.selectedType,
      );
      if (error) {
        onAuthError(error);
      }
    }
  }, [
    settings.merged.security?.auth?.selectedType,
    settings.merged.security?.auth?.enforcedType,
    settings.merged.security?.auth?.useExternal,
    onAuthError,
  ]);

  const [editorError, setEditorError] = useState<string | null>(null);
  const {
    isEditorDialogOpen,
    openEditorDialog,
    handleEditorSelect,
    exitEditorDialog,
  } = useEditorSettings(settings, setEditorError, historyManager.addItem);

  const [languageError, setLanguageError] = useState<string | null>(null);
  const { isLanguageDialogOpen, openLanguageDialog, handleLanguageSelect } =
    useLanguageCommand(
      settings,
      setLanguageError,
      historyManager.addItem,
      refreshStatic,
    );

  const { isSettingsDialogOpen, openSettingsDialog, closeSettingsDialog } =
    useSettingsCommand();

  const {
    showWorkspaceMigrationDialog,
    workspaceExtensions,
    onWorkspaceMigrationDialogOpen,
    onWorkspaceMigrationDialogClose,
  } = useWorkspaceMigration(settings);

  const { toggleVimEnabled } = useVimMode();

  const slashCommandActions = useMemo(
    () => ({
      openAuthDialog: () => setAuthState(AuthState.Updating),
      openThemeDialog,
      openEditorDialog,
      openLanguageDialog,
      openPrivacyNotice: () => setShowPrivacyNotice(true),
      openSettingsDialog,
      quit: (messages: HistoryItem[]) => {
        setQuittingMessages(messages);
        setTimeout(async () => {
          await runExitCleanup();
          process.exit(0);
        }, 100);
      },
      setDebugMessage,
      toggleCorgiMode: () => setCorgiMode((prev) => !prev),
      setExtensionsUpdateState,
    }),
    [
      setAuthState,
      openThemeDialog,
      openEditorDialog,
      openLanguageDialog,
      openSettingsDialog,
      setQuittingMessages,
      setDebugMessage,
      setShowPrivacyNotice,
      setCorgiMode,
      setExtensionsUpdateState,
    ],
  );

  const {
    handleSlashCommand,
    slashCommands,
    pendingHistoryItems: pendingSlashCommandHistoryItems,
    commandContext,
    shellConfirmationRequest,
    confirmationRequest,
  } = useSlashCommandProcessor(
    config,
    settings,
    historyManager.addItem,
    historyManager.clearItems,
    historyManager.loadHistory,
    refreshStatic,
    toggleVimEnabled,
    setIsProcessing,
    setGeminiMdFileCount,
    slashCommandActions,
    extensionsUpdateState,
    isConfigInitialized,
  );

  const performMemoryRefresh = useCallback(async () => {
    historyManager.addItem(
      {
        type: MessageType.INFO,
        text: t('app.memory_refreshing', 'Refreshing hierarchical memory (GEMINI.md or other context files)...'),
      },
      Date.now(),
    );
    try {
      const { memoryContent, fileCount } = await loadHierarchicalGeminiMemory(
        process.cwd(),
        settings.merged.context?.loadMemoryFromIncludeDirectories
          ? config.getWorkspaceContext().getDirectories()
          : [],
        config.getDebugMode(),
        config.getFileService(),
        settings.merged,
        config.getExtensionContextFilePaths(),
        config.isTrustedFolder(),
        settings.merged.context?.importFormat || 'tree', // Use setting or default to 'tree'
        config.getFileFilteringOptions(),
      );

      config.setUserMemory(memoryContent);
      config.setGeminiMdFileCount(fileCount);
      setGeminiMdFileCount(fileCount);

      historyManager.addItem(
        {
          type: MessageType.INFO,
          text:
            memoryContent.length > 0
              ? t(
                  'app.memory_refreshed_success',
                  'Memory refreshed successfully. Loaded {chars} characters from {count} file(s).',
                  { chars: memoryContent.length, count: fileCount }
                )
              : t('app.memory_refreshed_no_content', 'Memory refreshed successfully. No memory content found.'),
        },
        Date.now(),
      );
      if (config.getDebugMode()) {
        console.log(
          `[DEBUG] Refreshed memory content in config: ${memoryContent.substring(
            0,
            200,
          )}...`,
        );
      }
    } catch (error) {
      const errorMessage = getErrorMessage(error);
      historyManager.addItem(
        {
          type: MessageType.ERROR,
          text: t('app.memory_refresh_error', 'Error refreshing memory: {error}', { error: errorMessage }),
        },
        Date.now(),
      );
      console.error('Error refreshing memory:', error);
    }
  }, [config, historyManager, settings.merged]);

  const cancelHandlerRef = useRef<() => void>(() => {});

  const {
    streamingState,
    submitQuery,
    initError,
    pendingHistoryItems: pendingGeminiHistoryItems,
    thought,
    cancelOngoingRequest,
    handleApprovalModeChange,
    activePtyId,
    loopDetectionConfirmationRequest,
  } = useGeminiStream(
    config.getGeminiClient(),
    historyManager.history,
    historyManager.addItem,
    config,
    settings,
    setDebugMessage,
    handleSlashCommand,
    shellModeActive,
    () => settings.merged.general?.preferredEditor as EditorType,
    onAuthError,
    performMemoryRefresh,
    modelSwitchedFromQuotaError,
    setModelSwitchedFromQuotaError,
    refreshStatic,
    () => cancelHandlerRef.current(),
    setShellFocused,
    terminalWidth,
    terminalHeight,
    shellFocused,
  );

  // Auto-accept indicator
  const showAutoAcceptIndicator = useAutoAcceptIndicator({
    config,
    addItem: historyManager.addItem,
    onApprovalModeChange: handleApprovalModeChange,
  });

  const { messageQueue, addMessage, clearQueue, getQueuedMessagesText } =
    useMessageQueue({
      isConfigInitialized,
      streamingState,
      submitQuery,
    });

  cancelHandlerRef.current = useCallback(() => {
    const pendingHistoryItems = [
      ...pendingSlashCommandHistoryItems,
      ...pendingGeminiHistoryItems,
    ];
    if (isToolExecuting(pendingHistoryItems)) {
      buffer.setText(''); // Just clear the prompt
      return;
    }

    const lastUserMessage = userMessages.at(-1);
    let textToSet = lastUserMessage || '';

    const queuedText = getQueuedMessagesText();
    if (queuedText) {
      textToSet = textToSet ? `${textToSet}\n\n${queuedText}` : queuedText;
      clearQueue();
    }

    if (textToSet) {
      buffer.setText(textToSet);
    }
  }, [
    buffer,
    userMessages,
    getQueuedMessagesText,
    clearQueue,
    pendingSlashCommandHistoryItems,
    pendingGeminiHistoryItems,
  ]);

  const handleFinalSubmit = useCallback(
    (submittedValue: string) => {
      addMessage(submittedValue);
    },
    [addMessage],
  );

  const handleClearScreen = useCallback(() => {
    historyManager.clearItems();
    clearConsoleMessagesState();
    console.clear();
    refreshStatic();
  }, [historyManager, clearConsoleMessagesState, refreshStatic]);

  const { handleInput: vimHandleInput } = useVim(buffer, handleFinalSubmit);

  /**
   * Determines if the input prompt should be active and accept user input.
   * Input is disabled during:
   * - Initialization errors
   * - Slash command processing
   * - Tool confirmations (WaitingForConfirmation state)
   * - Any future streaming states not explicitly allowed
   */
  const isInputActive =
    !initError &&
    !isProcessing &&
    (streamingState === StreamingState.Idle ||
      streamingState === StreamingState.Responding) &&
    !proQuotaRequest;

  const [controlsHeight, setControlsHeight] = useState(0);

  useLayoutEffect(() => {
    if (mainControlsRef.current) {
      const fullFooterMeasurement = measureElement(mainControlsRef.current);
      if (fullFooterMeasurement.height > 0) {
        setControlsHeight(fullFooterMeasurement.height);
      }
    }
  }, [buffer, terminalWidth, terminalHeight]);

  // Compute available terminal height based on controls measurement
  const availableTerminalHeight = Math.max(
    0,
    terminalHeight - controlsHeight - staticExtraHeight - 2,
  );

  config.setShellExecutionConfig({
    terminalWidth: Math.floor(terminalWidth * SHELL_WIDTH_FRACTION),
    terminalHeight: Math.max(
      Math.floor(availableTerminalHeight - SHELL_HEIGHT_PADDING),
      1,
    ),
    pager: settings.merged.tools?.shell?.pager,
    showColor: settings.merged.tools?.shell?.showColor,
  });

  const isFocused = useFocus();
  useBracketedPaste();

  // Context file names computation
  const contextFileNames = useMemo(() => {
    const fromSettings = settings.merged.context?.fileName;
    return fromSettings
      ? Array.isArray(fromSettings)
        ? fromSettings
        : [fromSettings]
      : getAllGeminiMdFilenames();
  }, [settings.merged.context?.fileName]);


  // Initial prompt handling
  const initialPrompt = useMemo(() => config.getQuestion(), [config]);
  const initialPromptSubmitted = useRef(false);
  const geminiClient = config.getGeminiClient();

  useEffect(() => {
    if (activePtyId) {
      ShellExecutionService.resizePty(
        activePtyId,
        Math.floor(terminalWidth * SHELL_WIDTH_FRACTION),
        Math.max(Math.floor(availableTerminalHeight - SHELL_HEIGHT_PADDING), 1),
      );
    }
  }, [terminalWidth, availableTerminalHeight, activePtyId]);

  useEffect(() => {
    if (
      initialPrompt &&
      isConfigInitialized &&
      !initialPromptSubmitted.current &&
      !isAuthenticating &&
      !isAuthDialogOpen &&
      !isThemeDialogOpen &&
      !isEditorDialogOpen &&
      !showPrivacyNotice &&
      geminiClient?.isInitialized?.()
    ) {
      handleFinalSubmit(initialPrompt);
      initialPromptSubmitted.current = true;
    }
  }, [
    initialPrompt,
    isConfigInitialized,
    handleFinalSubmit,
    isAuthenticating,
    isAuthDialogOpen,
    isThemeDialogOpen,
    isEditorDialogOpen,
    showPrivacyNotice,
    geminiClient,
  ]);

  const [idePromptAnswered, setIdePromptAnswered] = useState(false);
  const [currentIDE, setCurrentIDE] = useState<IdeInfo | null>(null);

  useEffect(() => {
    const getIde = async () => {
      const ideClient = await IdeClient.getInstance();
      const currentIde = ideClient.getCurrentIde();
      setCurrentIDE(currentIde || null);
    };
    getIde();
  }, []);
  const shouldShowIdePrompt = Boolean(
    currentIDE &&
      !config.getIdeMode() &&
      !settings.merged.ide?.hasSeenNudge &&
      !idePromptAnswered,
  );

  const [showErrorDetails, setShowErrorDetails] = useState<boolean>(false);
  const [showToolDescriptions, setShowToolDescriptions] =
    useState<boolean>(false);

  const [ctrlCPressedOnce, setCtrlCPressedOnce] = useState(false);
  const ctrlCTimerRef = useRef<NodeJS.Timeout | null>(null);
  const [ctrlDPressedOnce, setCtrlDPressedOnce] = useState(false);
  const ctrlDTimerRef = useRef<NodeJS.Timeout | null>(null);
  const [constrainHeight, setConstrainHeight] = useState<boolean>(true);
  const [ideContextState, setIdeContextState] = useState<
    IdeContext | undefined
  >();
  const [showEscapePrompt, setShowEscapePrompt] = useState(false);
  const [showIdeRestartPrompt, setShowIdeRestartPrompt] = useState(false);

  const { isFolderTrustDialogOpen, handleFolderTrustSelect, isRestarting } =
    useFolderTrust(settings, setIsTrustedFolder, refreshStatic);
  const { needsRestart: ideNeedsRestart } = useIdeTrustListener();
  const isInitialMount = useRef(true);

  useEffect(() => {
    if (ideNeedsRestart) {
      // IDE trust changed, force a restart.
      setShowIdeRestartPrompt(true);
    }
  }, [ideNeedsRestart]);

  useEffect(() => {
    if (isInitialMount.current) {
      isInitialMount.current = false;
      return;
    }

    const handler = setTimeout(() => {
      refreshStatic();
    }, 300);

    return () => {
      clearTimeout(handler);
    };
  }, [terminalWidth, refreshStatic]);

  useEffect(() => {
    const unsubscribe = ideContextStore.subscribe(setIdeContextState);
    setIdeContextState(ideContextStore.get());
    return unsubscribe;
  }, []);

  useEffect(() => {
    const openDebugConsole = () => {
      setShowErrorDetails(true);
      setConstrainHeight(false);
    };
    appEvents.on(AppEvent.OpenDebugConsole, openDebugConsole);

    const logErrorHandler = (errorMessage: unknown) => {
      handleNewMessage({
        type: 'error',
        content: String(errorMessage),
        count: 1,
      });
    };
    appEvents.on(AppEvent.LogError, logErrorHandler);

    return () => {
      appEvents.off(AppEvent.OpenDebugConsole, openDebugConsole);
      appEvents.off(AppEvent.LogError, logErrorHandler);
    };
  }, [handleNewMessage]);

  const handleEscapePromptChange = useCallback((showPrompt: boolean) => {
    setShowEscapePrompt(showPrompt);
  }, []);

  const handleIdePromptComplete = useCallback(
    (result: IdeIntegrationNudgeResult) => {
      if (result.userSelection === 'yes') {
        handleSlashCommand('/ide install');
        settings.setValue(
          SettingScope.User,
          'hasSeenIdeIntegrationNudge',
          true,
        );
      } else if (result.userSelection === 'dismiss') {
        settings.setValue(
          SettingScope.User,
          'hasSeenIdeIntegrationNudge',
          true,
        );
      }
      setIdePromptAnswered(true);
    },
    [handleSlashCommand, settings],
  );

  const { elapsedTime, currentLoadingPhrase } =
    useLoadingIndicator(streamingState);

  const handleExit = useCallback(
    (
      pressedOnce: boolean,
      setPressedOnce: (value: boolean) => void,
      timerRef: React.MutableRefObject<NodeJS.Timeout | null>,
    ) => {
      if (pressedOnce) {
        if (timerRef.current) {
          clearTimeout(timerRef.current);
        }
        handleSlashCommand('/quit');
      } else {
        setPressedOnce(true);
        timerRef.current = setTimeout(() => {
          setPressedOnce(false);
          timerRef.current = null;
        }, CTRL_EXIT_PROMPT_DURATION_MS);
      }
    },
    [handleSlashCommand],
  );

  const handleGlobalKeypress = useCallback(
    (key: Key) => {
      // Debug log keystrokes if enabled
      if (settings.merged.general?.debugKeystrokeLogging) {
        console.log('[DEBUG] Keystroke:', JSON.stringify(key));
      }

      const anyDialogOpen =
        isThemeDialogOpen ||
        isAuthDialogOpen ||
        isEditorDialogOpen ||
        isLanguageDialogOpen ||
        isSettingsDialogOpen ||
        isFolderTrustDialogOpen ||
        showPrivacyNotice;
      if (anyDialogOpen) {
        return;
      }

      let enteringConstrainHeightMode = false;
      if (!constrainHeight) {
        enteringConstrainHeightMode = true;
        setConstrainHeight(true);
      }

      if (keyMatchers[Command.SHOW_ERROR_DETAILS](key)) {
        setShowErrorDetails((prev) => !prev);
      } else if (keyMatchers[Command.TOGGLE_TOOL_DESCRIPTIONS](key)) {
        const newValue = !showToolDescriptions;
        setShowToolDescriptions(newValue);

        const mcpServers = config.getMcpServers();
        if (Object.keys(mcpServers || {}).length > 0) {
          handleSlashCommand(newValue ? '/mcp desc' : '/mcp nodesc');
        }
      } else if (
        keyMatchers[Command.TOGGLE_IDE_CONTEXT_DETAIL](key) &&
        config.getIdeMode() &&
        ideContextState
      ) {
        handleSlashCommand('/ide status');
      } else if (keyMatchers[Command.QUIT](key)) {
        if (!ctrlCPressedOnce) {
          cancelOngoingRequest?.();
        }
        handleExit(ctrlCPressedOnce, setCtrlCPressedOnce, ctrlCTimerRef);
      } else if (keyMatchers[Command.EXIT](key)) {
        if (buffer.text.length > 0) {
          return;
        }
        handleExit(ctrlDPressedOnce, setCtrlDPressedOnce, ctrlDTimerRef);
      } else if (
        keyMatchers[Command.SHOW_MORE_LINES](key) &&
        !enteringConstrainHeightMode
      ) {
        setConstrainHeight(false);
      } else if (keyMatchers[Command.TOGGLE_SHELL_INPUT_FOCUS](key)) {
        if (activePtyId || shellFocused) {
          setShellFocused((prev) => !prev);
        }
      }
    },
    [
      constrainHeight,
      setConstrainHeight,
      setShowErrorDetails,
      showToolDescriptions,
      setShowToolDescriptions,
      config,
      ideContextState,
      handleExit,
      ctrlCPressedOnce,
      setCtrlCPressedOnce,
      ctrlCTimerRef,
      buffer.text.length,
      ctrlDPressedOnce,
      setCtrlDPressedOnce,
      ctrlDTimerRef,
      handleSlashCommand,
      cancelOngoingRequest,
      isThemeDialogOpen,
      isAuthDialogOpen,
      isEditorDialogOpen,
      isSettingsDialogOpen,
      isFolderTrustDialogOpen,
      showPrivacyNotice,
      activePtyId,
      shellFocused,
      settings.merged.general?.debugKeystrokeLogging,
    ],
  );

  useKeypress(handleGlobalKeypress, { isActive: true });
  useKeypress(
    (key) => {
      if (key.name === 'r' || key.name === 'R') {
        process.exit(0);
      }
    },
    { isActive: showIdeRestartPrompt },
  );

  const filteredConsoleMessages = useMemo(() => {
    if (config.getDebugMode()) {
      return consoleMessages;
    }
    return consoleMessages.filter((msg) => msg.type !== 'debug');
  }, [consoleMessages, config]);

  // Computed values
  const errorCount = useMemo(
    () =>
      filteredConsoleMessages
        .filter((msg) => msg.type === 'error')
        .reduce((total, msg) => total + msg.count, 0),
    [filteredConsoleMessages],
  );

  const nightly = props.version.includes('nightly');

  const dialogsVisible = useMemo(
    () =>
      showWorkspaceMigrationDialog ||
      shouldShowIdePrompt ||
      isFolderTrustDialogOpen ||
      !!shellConfirmationRequest ||
      !!confirmationRequest ||
      !!loopDetectionConfirmationRequest ||
      isThemeDialogOpen ||
      isSettingsDialogOpen ||
      isAuthenticating ||
      isAuthDialogOpen ||
      isEditorDialogOpen ||
      isLanguageDialogOpen ||
      showPrivacyNotice ||
      !!proQuotaRequest,
    [
      showWorkspaceMigrationDialog,
      shouldShowIdePrompt,
      isFolderTrustDialogOpen,
      shellConfirmationRequest,
      confirmationRequest,
      loopDetectionConfirmationRequest,
      isThemeDialogOpen,
      isSettingsDialogOpen,
      isAuthenticating,
      isAuthDialogOpen,
      isEditorDialogOpen,
      isLanguageDialogOpen,
      showPrivacyNotice,
      proQuotaRequest,
    ],
  );

  const pendingHistoryItems = useMemo(
    () => [...pendingSlashCommandHistoryItems, ...pendingGeminiHistoryItems],
    [pendingSlashCommandHistoryItems, pendingGeminiHistoryItems],
  );

  // WEB_INTERFACE_START: Web interface integration - submitQuery registration and abort handler
  const webInterface = useWebInterface();

  // Store current submitQuery in ref for web interface
  const submitQueryRef = useRef(submitQuery);
  useEffect(() => {
    submitQueryRef.current = submitQuery;
  }, [submitQuery]);

  // Create a completely stable function that will never change
  const stableWebSubmitQuery = useCallback((query: PartListUnion) => {
    if (submitQueryRef.current) {
      submitQueryRef.current(query);
    }
  }, []); // Empty dependency array - this function never changes

  // Register once and never again
  const registerSubmitQuery = useSubmitQueryRegistration();
  const submitQueryRegisteredRef = useRef(false);
  useEffect(() => {
    if (!submitQueryRegisteredRef.current) {
      registerSubmitQuery(stableWebSubmitQuery);
      submitQueryRegisteredRef.current = true;
    }
  }, []); // Empty dependency array - only run once

  // Register abort handler with web interface service
  useEffect(() => {
    if (webInterface?.service && cancelOngoingRequest) {
      webInterface.service.setAbortHandler(cancelOngoingRequest);
    }
  }, [webInterface?.service, cancelOngoingRequest]);

  // Register with web interface service once
  const submitHandlerRegistered = useRef(false);
  useEffect(() => {
    const register = () => {
      if (webInterface?.service && !submitHandlerRegistered.current) {
        webInterface.service.setSubmitQueryHandler(stableWebSubmitQuery);
        submitHandlerRegistered.current = true;
      }
    };

    register();
    const timeout = setTimeout(register, 100);
    return () => clearTimeout(timeout);
  }, []); // Empty dependency array - only register once

  // Terminal capture for interactive screens
  const terminalCapture = useTerminalCapture();
  const { subscribe: subscribeToKeypress } = useKeypressContext();

  // Create a function to pre-start capture for dialogs that render immediately
  const preStartTerminalCapture = useCallback(() => {
    // Start capture immediately to catch the initial render
    terminalCapture.setInteractiveScreenActive(true);
  }, [terminalCapture]);

  // Expose the pre-start function globally for the slash command processor
  useEffect(() => {
    if (webInterface?.service) {
      (global as any).__preStartTerminalCapture = preStartTerminalCapture;
    }
    return () => {
      delete (global as any).__preStartTerminalCapture;
    };
  }, [preStartTerminalCapture, webInterface]);

  // Detect when any interactive screen is shown
  const isAnyInteractiveScreenOpen =
    authState === AuthState.Updating ||
    authState === AuthState.Unauthenticated ||
    isThemeDialogOpen ||
    isEditorDialogOpen ||
    isLanguageDialogOpen ||
    isSettingsDialogOpen ||
    showPrivacyNotice ||
    shouldShowIdePrompt ||
    isFolderTrustDialogOpen ||
    !!proQuotaRequest ||
    !!shellConfirmationRequest ||
    !!confirmationRequest ||
    !!loopDetectionConfirmationRequest;

  // Start/stop terminal capture when interactive screens change
  useEffect(() => {
    if (isAnyInteractiveScreenOpen) {
      terminalCapture.setInteractiveScreenActive(true);
    } else {
      const timer = setTimeout(() => {
        terminalCapture.setInteractiveScreenActive(false);
      }, 100);
      return () => clearTimeout(timer);
    }
  }, [isAnyInteractiveScreenOpen, terminalCapture]);

  // Handle keyboard input from web interface
  useEffect(() => {
    if (!webInterface?.service) return;

    const handleTerminalInput = (keyData: any) => {
      // Create a synthetic key event that matches the Ink key format
      const syntheticKey = {
        name: keyData.name,
        sequence: keyData.sequence,
        ctrl: keyData.ctrl || false,
        meta: keyData.meta || false,
        shift: keyData.shift || false,
        alt: keyData.alt || false,
        raw: keyData.sequence || '',
      };

      // Emit synthetic keypress event to all listeners
      if (isAnyInteractiveScreenOpen) {
        // Fix for VSCode terminal ESC key handling
        process.stdin.emit('keypress', syntheticKey.sequence, syntheticKey);
      }
    };

    // Listen for terminal input events from web interface
    webInterface.service.on('terminal_input', handleTerminalInput);

    return () => {
      webInterface?.service?.off('terminal_input', handleTerminalInput);
    };
  }, [webInterface?.service, isAnyInteractiveScreenOpen]);

  // Web interface broadcasting - footer, loading state, commands, MCP servers, console messages, CLI action required, startup message, and tool confirmations
  const footerContext = useFooter();
  useEffect(() => {
    if (footerContext?.footerData && webInterface?.service && webInterface.isRunning) {
      webInterface.service.broadcastFooterData(footerContext.footerData);
    }
  }, [footerContext?.footerData, webInterface?.service, webInterface?.isRunning]);

  const loadingStateContext = useLoadingState();
  useEffect(() => {
    if (webInterface?.service && webInterface.isRunning) {
      webInterface.service.broadcastLoadingState({
        isLoading: streamingState === StreamingState.Responding || isProcessing,
        streamingState,
        elapsedTime,
        currentLoadingPhrase,
        thought: typeof thought === 'string' ? thought : (thought?.subject || null),
        thoughtObject: typeof thought === 'object' && thought !== null ? thought : null,
      });
    }
  }, [webInterface?.service, webInterface?.isRunning, streamingState, elapsedTime, currentLoadingPhrase, isProcessing, thought]);

  // Broadcast slash commands
  useEffect(() => {
    if (slashCommands && webInterface?.service && webInterface.isRunning) {
      webInterface.service.broadcastSlashCommands(slashCommands);
    }
  }, [slashCommands, webInterface?.service, webInterface?.isRunning]);

  // Broadcast MCP servers when they change
  useEffect(() => {
    if (webInterface?.service && webInterface.isRunning) {
      const mcpServers = config.getMcpServers();
      if (mcpServers) {
        // For now, pass empty arrays/maps for the additional parameters
        // These would need to be obtained from the actual MCP system
        const blockedServers: Array<{ name: string; extensionName: string }> = [];
        const serverTools = new Map<string, any[]>();
        const serverStatuses = new Map<string, string>();

        // Set all servers as connected for now
        Object.keys(mcpServers).forEach(name => {
          serverStatuses.set(name, 'connected');
          serverTools.set(name, []);
        });

        webInterface.service.broadcastMCPServers(mcpServers, blockedServers, serverTools, serverStatuses);
      }
    }
  }, [config, webInterface?.service, webInterface?.isRunning]);

  // Broadcast console messages
  useEffect(() => {
    if (filteredConsoleMessages && webInterface?.service && webInterface.isRunning) {
      webInterface.service.broadcastConsoleMessages(filteredConsoleMessages);
    }
  }, [filteredConsoleMessages, webInterface?.service, webInterface?.isRunning]);

  // Broadcast CLI action required messages for different dialogs
  useEffect(() => {
    if (webInterface?.service && webInterface.isRunning) {
      let message = '';
      let title = t('web.cli_action.title', 'CLI Action Required');
      let reason = 'general';

      if (shouldShowIdePrompt) {
        message = t('web.cli_action.ide_integration', 'IDE integration prompt is displayed. Please respond to connect your editor to Auditaria CLI in the terminal.');
        reason = 'ide_integration';
      } else if (isAuthenticating || isAuthDialogOpen) {
        const authMessageKey = isAuthenticating ? 'web.cli_action.auth_in_progress' : 'web.cli_action.auth_required';
        const authMessageFallback = isAuthenticating
          ? 'Authentication is in progress. Please check the CLI terminal.'
          : 'Authentication is required. Please complete the authentication process in the CLI terminal.';
        message = t(authMessageKey, authMessageFallback);
        reason = 'authentication';
      } else if (isThemeDialogOpen) {
        message = t('web.cli_action.theme_selection', 'Theme selection is open. Please choose a theme in the CLI terminal.');
        reason = 'theme_selection';
      } else if (isEditorDialogOpen) {
        message = t('web.cli_action.editor_settings', 'Editor settings are open. Please configure your editor in the CLI terminal.');
        reason = 'editor_settings';
      } else if (isLanguageDialogOpen) {
        message = t('web.cli_action.language_selection', 'Language selection is open. Please choose a language in the CLI terminal.');
        reason = 'language_selection';
      } else if (isSettingsDialogOpen) {
        message = t('web.cli_action.settings', 'Settings dialog is open. Please configure settings in the CLI terminal.');
        reason = 'settings';
      } else if (isFolderTrustDialogOpen) {
        message = t('web.cli_action.folder_trust', 'Folder trust dialog is open. Please respond in the CLI terminal.');
        reason = 'folder_trust';
      } else if (showPrivacyNotice) {
        message = t('web.cli_action.privacy_notice', 'Privacy notice is displayed. Please review in the CLI terminal.');
        reason = 'privacy_notice';
      } else if (proQuotaRequest) {
        message = t('web.cli_action.quota_exceeded', 'Quota exceeded dialog is open. Please choose an option in the CLI terminal.');
        reason = 'quota_exceeded';
      } else if (shellConfirmationRequest) {
        message = t('web.cli_action.shell_confirmation', 'Shell command confirmation required. Please respond in the CLI terminal.');
        reason = 'shell_confirmation';
      } else if (confirmationRequest) {
        message = t('web.cli_action.confirmation', 'Confirmation required. Please respond in the CLI terminal.');
        reason = 'confirmation';
      } else if (loopDetectionConfirmationRequest) {
        message = t('web.cli_action.loop_detection', 'Loop detection confirmation required. Please choose whether to keep or disable loop detection in the CLI terminal.');
        reason = 'loop_detection';
      }

      if (message) {
        webInterface.service.broadcastCliActionRequired(true, reason, title, message);
      } else {
        webInterface.service.broadcastCliActionRequired(false);
      }
    }
  }, [
    webInterface?.service,
    webInterface?.isRunning,
    shouldShowIdePrompt,
    isAuthenticating,
    isAuthDialogOpen,
    isThemeDialogOpen,
    isEditorDialogOpen,
    isLanguageDialogOpen,
    isSettingsDialogOpen,
    isFolderTrustDialogOpen,
    showPrivacyNotice,
    proQuotaRequest,
    shellConfirmationRequest,
    confirmationRequest,
    loopDetectionConfirmationRequest,
  ]);

  // Broadcast startup message once
  useEffect(() => {
    if (webInterface?.service && webInterface.isRunning && initializationResult.geminiMdFileCount) {
      const startupMessage = t('web.startup_message', 'Auditaria CLI is ready. Loaded {count} context file(s).', {
        count: initializationResult.geminiMdFileCount,
      });
      // Use a generic broadcast since there's no specific setStartupMessage method
      webInterface.service.broadcastMessage({
        id: Date.now(),
        type: 'info',
        text: startupMessage,
      } as HistoryItem);
    }
  }, [webInterface?.service, webInterface?.isRunning, initializationResult.geminiMdFileCount]);

  // Tool confirmation broadcasting
  const toolConfirmationContext = useToolConfirmation();
  useEffect(() => {
    const pendingConfirmation = toolConfirmationContext?.pendingConfirmations?.[0];
    if (pendingConfirmation && webInterface?.service && webInterface.isRunning) {
      webInterface.service.broadcastToolConfirmation(pendingConfirmation);
    }
  }, [toolConfirmationContext?.pendingConfirmations, webInterface?.service, webInterface?.isRunning]);

  // Broadcast history updates
  useEffect(() => {
    if (historyManager.history && webInterface?.service) {
      webInterface.service.setCurrentHistory(historyManager.history);
    }
  }, [historyManager.history, webInterface?.service]);

  // Broadcast pending items
  const pendingItem = pendingHistoryItems.length > 0 ? pendingHistoryItems[0] as HistoryItem : null;
  useEffect(() => {
    if (webInterface?.service) {
      webInterface.service.broadcastPendingItem(pendingItem);
    }
  }, [pendingItem, webInterface?.service]);
  // WEB_INTERFACE_END

  const uiState: UIState = useMemo(
    () => ({
      history: historyManager.history,
      isThemeDialogOpen,
      themeError,
      isAuthenticating,
      isConfigInitialized,
      authError,
      isAuthDialogOpen,
      editorError,
      isEditorDialogOpen,
      languageError,
      isLanguageDialogOpen,
      showPrivacyNotice,
      corgiMode,
      debugMessage,
      quittingMessages,
      isSettingsDialogOpen,
      slashCommands,
      pendingSlashCommandHistoryItems,
      commandContext,
      shellConfirmationRequest,
      confirmationRequest,
      loopDetectionConfirmationRequest,
      geminiMdFileCount,
      streamingState,
      initError,
      pendingGeminiHistoryItems,
      thought,
      shellModeActive,
      userMessages,
      buffer,
      inputWidth,
      suggestionsWidth,
      isInputActive,
      shouldShowIdePrompt,
      isFolderTrustDialogOpen: isFolderTrustDialogOpen ?? false,
      isTrustedFolder,
      constrainHeight,
      showErrorDetails,
      filteredConsoleMessages,
      ideContextState,
      showToolDescriptions,
      ctrlCPressedOnce,
      ctrlDPressedOnce,
      showEscapePrompt,
      isFocused,
      elapsedTime,
      currentLoadingPhrase,
      historyRemountKey,
      messageQueue,
      showAutoAcceptIndicator,
      showWorkspaceMigrationDialog,
      workspaceExtensions,
      currentModel,
      userTier,
      proQuotaRequest,
      contextFileNames,
      errorCount,
      availableTerminalHeight,
      mainAreaWidth,
      staticAreaMaxItemHeight,
      staticExtraHeight,
      dialogsVisible,
      pendingHistoryItems,
      nightly,
      branchName,
      sessionStats,
      terminalWidth,
      terminalHeight,
      mainControlsRef,
      currentIDE,
      updateInfo,
      showIdeRestartPrompt,
      isRestarting,
      extensionsUpdateState,
      activePtyId,
      shellFocused,
    }),
    [
      historyManager.history,
      isThemeDialogOpen,
      themeError,
      isAuthenticating,
      isConfigInitialized,
      authError,
      isAuthDialogOpen,
      editorError,
      isEditorDialogOpen,
      languageError,
      isLanguageDialogOpen,
      showPrivacyNotice,
      corgiMode,
      debugMessage,
      quittingMessages,
      isSettingsDialogOpen,
      slashCommands,
      pendingSlashCommandHistoryItems,
      commandContext,
      shellConfirmationRequest,
      confirmationRequest,
      loopDetectionConfirmationRequest,
      geminiMdFileCount,
      streamingState,
      initError,
      pendingGeminiHistoryItems,
      thought,
      shellModeActive,
      userMessages,
      buffer,
      inputWidth,
      suggestionsWidth,
      isInputActive,
      shouldShowIdePrompt,
      isFolderTrustDialogOpen,
      isTrustedFolder,
      constrainHeight,
      showErrorDetails,
      filteredConsoleMessages,
      ideContextState,
      showToolDescriptions,
      ctrlCPressedOnce,
      ctrlDPressedOnce,
      showEscapePrompt,
      isFocused,
      elapsedTime,
      currentLoadingPhrase,
      historyRemountKey,
      messageQueue,
      showAutoAcceptIndicator,
      showWorkspaceMigrationDialog,
      workspaceExtensions,
      userTier,
      proQuotaRequest,
      contextFileNames,
      errorCount,
      availableTerminalHeight,
      mainAreaWidth,
      staticAreaMaxItemHeight,
      staticExtraHeight,
      dialogsVisible,
      pendingHistoryItems,
      nightly,
      branchName,
      sessionStats,
      terminalWidth,
      terminalHeight,
      mainControlsRef,
      currentIDE,
      updateInfo,
      showIdeRestartPrompt,
      isRestarting,
      currentModel,
      extensionsUpdateState,
      activePtyId,
      shellFocused,
    ],
  );

  const uiActions: UIActions = useMemo(
    () => ({
      handleThemeSelect,
      handleThemeHighlight,
      handleAuthSelect,
      setAuthState,
      onAuthError,
      handleEditorSelect,
      exitEditorDialog,
      handleLanguageSelect,
      exitPrivacyNotice: () => setShowPrivacyNotice(false),
      closeSettingsDialog,
      setShellModeActive,
      vimHandleInput,
      handleIdePromptComplete,
      handleFolderTrustSelect,
      setConstrainHeight,
      onEscapePromptChange: handleEscapePromptChange,
      refreshStatic,
      handleFinalSubmit,
      handleClearScreen,
      onWorkspaceMigrationDialogOpen,
      onWorkspaceMigrationDialogClose,
      handleProQuotaChoice,
    }),
    [
      handleThemeSelect,
      handleThemeHighlight,
      handleAuthSelect,
      setAuthState,
      onAuthError,
      handleEditorSelect,
      exitEditorDialog,
      handleLanguageSelect,
      closeSettingsDialog,
      setShellModeActive,
      vimHandleInput,
      handleIdePromptComplete,
      handleFolderTrustSelect,
      setConstrainHeight,
      handleEscapePromptChange,
      refreshStatic,
      handleFinalSubmit,
      handleClearScreen,
      onWorkspaceMigrationDialogOpen,
      onWorkspaceMigrationDialogClose,
      handleProQuotaChoice,
    ],
  );

  return (
    <UIStateContext.Provider value={uiState}>
      <UIActionsContext.Provider value={uiActions}>
        <ConfigContext.Provider value={config}>
          <AppContext.Provider
            value={{
              version: props.version,
              startupWarnings: props.startupWarnings || [],
            }}
          >
            <FocusContext.Provider value={isFocused}>
              <App />
            </FocusContext.Provider>
          </AppContext.Provider>
        </ConfigContext.Provider>
      </UIActionsContext.Provider>
    </UIStateContext.Provider>
  );
};<|MERGE_RESOLUTION|>--- conflicted
+++ resolved
@@ -88,7 +88,6 @@
 import { useWorkspaceMigration } from './hooks/useWorkspaceMigration.js';
 import { useSessionStats } from './contexts/SessionContext.js';
 import { useGitBranchName } from './hooks/useGitBranchName.js';
-<<<<<<< HEAD
 // WEB_INTERFACE_START: Import hooks for web interface support
 import { useWebInterface } from './contexts/WebInterfaceContext.js';
 import { type PartListUnion } from '@google/genai';  // For multimodal support
@@ -99,9 +98,7 @@
 import { useTerminalCapture } from './contexts/TerminalCaptureContext.js';
 import { useKeypressContext } from './contexts/KeypressContext.js';
 // WEB_INTERFACE_END
-=======
 import { useExtensionUpdates } from './hooks/useExtensionUpdates.js';
->>>>>>> 22b7d865
 import { FocusContext } from './contexts/FocusContext.js';
 
 const CTRL_EXIT_PROMPT_DURATION_MS = 1000;
