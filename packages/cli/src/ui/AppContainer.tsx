/**
 * @license
 * Copyright 2025 Google LLC
 * SPDX-License-Identifier: Apache-2.0
 */

import {
  useMemo,
  useState,
  useCallback,
  useEffect,
  useRef,
  useLayoutEffect,
} from 'react';
import { type DOMElement, measureElement } from 'ink';
import { App } from './App.js';
import { AppContext } from './contexts/AppContext.js';
import { UIStateContext, type UIState } from './contexts/UIStateContext.js';
import {
  UIActionsContext,
  type UIActions,
} from './contexts/UIActionsContext.js';
import { ConfigContext } from './contexts/ConfigContext.js';
import {
  type HistoryItem,
  ToolCallStatus,
  type HistoryItemWithoutId,
  AuthState,
  StreamingState,
  MessageType,
} from './types.js';
import {
  type EditorType,
  type Config,
  type IdeInfo,
  type IdeContext,
  type UserTierId,
  type UserFeedbackPayload,
  DEFAULT_GEMINI_FLASH_MODEL,
  IdeClient,
  ideContextStore,
  getErrorMessage,
  getAllGeminiMdFilenames,
  AuthType,
  clearCachedCredentialFile,
  t,
  recordExitFail,
  ShellExecutionService,
  saveApiKey,
  debugLogger,
  type DiscoveredMCPTool,
  coreEvents,
  CoreEvent,
<<<<<<< HEAD
} from '@thacio/auditaria-cli-core';
=======
  type ModelChangedPayload,
} from '@google/gemini-cli-core';
>>>>>>> 265f24e5
import { validateAuthMethod } from '../config/auth.js';
import { loadHierarchicalGeminiMemory } from '../config/config.js';
import { getPolicyErrorsForUI } from '../config/policy.js';
import process from 'node:process';
import { useHistory } from './hooks/useHistoryManager.js';
import { useMemoryMonitor } from './hooks/useMemoryMonitor.js';
import { useThemeCommand } from './hooks/useThemeCommand.js';
import { useAuthCommand } from './auth/useAuth.js';
import { useQuotaAndFallback } from './hooks/useQuotaAndFallback.js';
import { useEditorSettings } from './hooks/useEditorSettings.js';
import { useSettingsCommand } from './hooks/useSettingsCommand.js';
import { useLanguageCommand } from './hooks/useLanguageCommand.js';
import { useModelCommand } from './hooks/useModelCommand.js';
import { useSlashCommandProcessor } from './hooks/slashCommandProcessor.js';
import { useVimMode } from './contexts/VimModeContext.js';
import { useConsoleMessages } from './hooks/useConsoleMessages.js';
import { useTerminalSize } from './hooks/useTerminalSize.js';
import { calculatePromptWidths } from './components/InputPrompt.js';
import { useStdout, useStdin } from 'ink';
import { calculateMainAreaWidth } from './utils/ui-sizing.js';
import ansiEscapes from 'ansi-escapes';
import * as fs from 'node:fs';
import { basename } from 'node:path';
import { computeWindowTitle } from '../utils/windowTitle.js';
import { useTextBuffer } from './components/shared/text-buffer.js';
import { useLogger } from './hooks/useLogger.js';
import { useGeminiStream } from './hooks/useGeminiStream.js';
import { useVim } from './hooks/vim.js';
import { type LoadedSettings, SettingScope } from '../config/settings.js';
import { type InitializationResult } from '../core/initializer.js';
import { useFocus } from './hooks/useFocus.js';
import { useBracketedPaste } from './hooks/useBracketedPaste.js';
import { useKeypress, type Key } from './hooks/useKeypress.js';
import { keyMatchers, Command } from './keyMatchers.js';
import { useLoadingIndicator } from './hooks/useLoadingIndicator.js';
import { useFolderTrust } from './hooks/useFolderTrust.js';
import { useIdeTrustListener } from './hooks/useIdeTrustListener.js';
import { type IdeIntegrationNudgeResult } from './IdeIntegrationNudge.js';
import { appEvents, AppEvent } from '../utils/events.js';
import { type UpdateObject } from './utils/updateCheck.js';
import { setUpdateHandler } from '../utils/handleAutoUpdate.js';
import { ConsolePatcher } from './utils/ConsolePatcher.js';
import { registerCleanup, runExitCleanup } from '../utils/cleanup.js';
import { useMessageQueue } from './hooks/useMessageQueue.js';
import { useAutoAcceptIndicator } from './hooks/useAutoAcceptIndicator.js';
import { useSessionStats } from './contexts/SessionContext.js';
import { useGitBranchName } from './hooks/useGitBranchName.js';
// WEB_INTERFACE_START: Import hooks for web interface support
import { useWebInterface } from './contexts/WebInterfaceContext.js';
import { type PartListUnion } from '@google/genai'; // For multimodal support
import { useSubmitQueryRegistration } from './contexts/SubmitQueryContext.js';
import { useFooter } from './contexts/FooterContext.js';
import { useLoadingState } from './contexts/LoadingStateContext.js';
import { useToolConfirmation } from './contexts/ToolConfirmationContext.js';
import { useTerminalCapture } from './contexts/TerminalCaptureContext.js';
import { useKeypressContext } from './contexts/KeypressContext.js';
// WEB_INTERFACE_END
import {
  useConfirmUpdateRequests,
  useExtensionUpdates,
} from './hooks/useExtensionUpdates.js';
import { ShellFocusContext } from './contexts/ShellFocusContext.js';
import { type ExtensionManager } from '../config/extension-manager.js';
import { requestConsentInteractive } from '../config/extensions/consent.js';

const CTRL_EXIT_PROMPT_DURATION_MS = 1000;
const QUEUE_ERROR_DISPLAY_DURATION_MS = 3000;

function isToolExecuting(pendingHistoryItems: HistoryItemWithoutId[]) {
  return pendingHistoryItems.some((item) => {
    if (item && item.type === 'tool_group') {
      return item.tools.some(
        (tool) => ToolCallStatus.Executing === tool.status,
      );
    }
    return false;
  });
}

interface AppContainerProps {
  config: Config;
  settings: LoadedSettings;
  startupWarnings?: string[];
  version: string;
  initializationResult: InitializationResult;
}

/**
 * The fraction of the terminal width to allocate to the shell.
 * This provides horizontal padding.
 */
const SHELL_WIDTH_FRACTION = 0.89;

/**
 * The number of lines to subtract from the available terminal height
 * for the shell. This provides vertical padding and space for other UI elements.
 */
const SHELL_HEIGHT_PADDING = 10;

export const AppContainer = (props: AppContainerProps) => {
  const { settings, config, initializationResult } = props;
  const historyManager = useHistory();
  useMemoryMonitor(historyManager);
  const [corgiMode, setCorgiMode] = useState(false);
  const [debugMessage, setDebugMessage] = useState<string>('');
  const [quittingMessages, setQuittingMessages] = useState<
    HistoryItem[] | null
  >(null);
  const [showPrivacyNotice, setShowPrivacyNotice] = useState<boolean>(false);
  const [themeError, setThemeError] = useState<string | null>(
    initializationResult.themeError,
  );
  const [isProcessing, setIsProcessing] = useState<boolean>(false);
  const [embeddedShellFocused, setEmbeddedShellFocused] = useState(false);
  const [showDebugProfiler, setShowDebugProfiler] = useState(false);

  const [geminiMdFileCount, setGeminiMdFileCount] = useState<number>(
    initializationResult.geminiMdFileCount,
  );
  const [shellModeActive, setShellModeActive] = useState(false);
  const [modelSwitchedFromQuotaError, setModelSwitchedFromQuotaError] =
    useState<boolean>(false);
  const [historyRemountKey, setHistoryRemountKey] = useState(0);
  const [updateInfo, setUpdateInfo] = useState<UpdateObject | null>(null);
  const [isTrustedFolder, setIsTrustedFolder] = useState<boolean | undefined>(
    config.isTrustedFolder(),
  );

  const [queueErrorMessage, setQueueErrorMessage] = useState<string | null>(
    null,
  );

  const extensionManager = config.getExtensionLoader() as ExtensionManager;
  // We are in the interactive CLI, update how we request consent and settings.
  extensionManager.setRequestConsent((description) =>
    requestConsentInteractive(description, addConfirmUpdateExtensionRequest),
  );
  extensionManager.setRequestSetting();

  const { addConfirmUpdateExtensionRequest, confirmUpdateExtensionRequests } =
    useConfirmUpdateRequests();
  const {
    extensionsUpdateState,
    extensionsUpdateStateInternal,
    dispatchExtensionStateUpdate,
  } = useExtensionUpdates(
    extensionManager,
    historyManager.addItem,
    config.getEnableExtensionReloading(),
  );

  const [isPermissionsDialogOpen, setPermissionsDialogOpen] = useState(false);
  const openPermissionsDialog = useCallback(
    () => setPermissionsDialogOpen(true),
    [],
  );
  const closePermissionsDialog = useCallback(
    () => setPermissionsDialogOpen(false),
    [],
  );

  const toggleDebugProfiler = useCallback(
    () => setShowDebugProfiler((prev) => !prev),
    [],
  );

  // Helper to determine the effective model, considering the fallback state.
  const getEffectiveModel = useCallback(() => {
    if (config.isInFallbackMode()) {
      return DEFAULT_GEMINI_FLASH_MODEL;
    }
    return config.getModel();
  }, [config]);

  const [currentModel, setCurrentModel] = useState(getEffectiveModel());

  const [userTier, setUserTier] = useState<UserTierId | undefined>(undefined);

  const [isConfigInitialized, setConfigInitialized] = useState(false);

  const logger = useLogger(config.storage);
  const [userMessages, setUserMessages] = useState<string[]>([]);

  // Terminal and layout hooks
  const { columns: terminalWidth, rows: terminalHeight } = useTerminalSize();
  const { stdin, setRawMode } = useStdin();
  const { stdout } = useStdout();

  // Additional hooks moved from App.tsx
  const { stats: sessionStats } = useSessionStats();
  const branchName = useGitBranchName(config.getTargetDir());

  // Layout measurements
  const mainControlsRef = useRef<DOMElement>(null);
  // For performance profiling only
  const rootUiRef = useRef<DOMElement>(null);
  const originalTitleRef = useRef(
    computeWindowTitle(basename(config.getTargetDir())),
  );
  const lastTitleRef = useRef<string | null>(null);
  const staticExtraHeight = 3;

  useEffect(() => {
    (async () => {
      // Note: the program will not work if this fails so let errors be
      // handled by the global catch.
      await config.initialize();
      setConfigInitialized(true);
    })();
    registerCleanup(async () => {
      const ideClient = await IdeClient.getInstance();
      await ideClient.disconnect();
    });
  }, [config]);

  useEffect(
    () => setUpdateHandler(historyManager.addItem, setUpdateInfo),
    [historyManager.addItem],
  );

  // Subscribe to fallback mode and model changes from core
  useEffect(() => {
    const handleFallbackModeChanged = () => {
      const effectiveModel = getEffectiveModel();
      setCurrentModel(effectiveModel);
    };

    const handleModelChanged = (payload: ModelChangedPayload) => {
      setCurrentModel(payload.model);
    };

    coreEvents.on(CoreEvent.FallbackModeChanged, handleFallbackModeChanged);
    coreEvents.on(CoreEvent.ModelChanged, handleModelChanged);
    return () => {
      coreEvents.off(CoreEvent.FallbackModeChanged, handleFallbackModeChanged);
      coreEvents.off(CoreEvent.ModelChanged, handleModelChanged);
    };
  }, [getEffectiveModel]);

  const {
    consoleMessages,
    handleNewMessage,
    clearConsoleMessages: clearConsoleMessagesState,
  } = useConsoleMessages();

  useEffect(() => {
    const consolePatcher = new ConsolePatcher({
      onNewMessage: handleNewMessage,
      debugMode: config.getDebugMode(),
    });
    consolePatcher.patch();
    registerCleanup(consolePatcher.cleanup);
  }, [handleNewMessage, config]);

  const mainAreaWidth = calculateMainAreaWidth(terminalWidth, settings);
  // Derive widths for InputPrompt using shared helper
  const { inputWidth, suggestionsWidth } = useMemo(() => {
    const { inputWidth, suggestionsWidth } =
      calculatePromptWidths(mainAreaWidth);
    return { inputWidth, suggestionsWidth };
  }, [mainAreaWidth]);

  const staticAreaMaxItemHeight = Math.max(terminalHeight * 4, 100);

  const isValidPath = useCallback((filePath: string): boolean => {
    try {
      return fs.existsSync(filePath) && fs.statSync(filePath).isFile();
    } catch (_e) {
      return false;
    }
  }, []);

  const buffer = useTextBuffer({
    initialText: '',
    viewport: { height: 10, width: inputWidth },
    stdin,
    setRawMode,
    isValidPath,
    shellModeActive,
  });

  useEffect(() => {
    const fetchUserMessages = async () => {
      const pastMessagesRaw = (await logger?.getPreviousUserMessages()) || [];
      const currentSessionUserMessages = historyManager.history
        .filter(
          (item): item is HistoryItem & { type: 'user'; text: string } =>
            item.type === 'user' &&
            typeof item.text === 'string' &&
            item.text.trim() !== '',
        )
        .map((item) => item.text)
        .reverse();
      const combinedMessages = [
        ...currentSessionUserMessages,
        ...pastMessagesRaw,
      ];
      const deduplicatedMessages: string[] = [];
      if (combinedMessages.length > 0) {
        deduplicatedMessages.push(combinedMessages[0]);
        for (let i = 1; i < combinedMessages.length; i++) {
          if (combinedMessages[i] !== combinedMessages[i - 1]) {
            deduplicatedMessages.push(combinedMessages[i]);
          }
        }
      }
      setUserMessages(deduplicatedMessages.reverse());
    };
    fetchUserMessages();
  }, [historyManager.history, logger]);

  const refreshStatic = useCallback(() => {
    stdout.write(ansiEscapes.clearTerminal);
    setHistoryRemountKey((prev) => prev + 1);
  }, [setHistoryRemountKey, stdout]);

  const {
    isThemeDialogOpen,
    openThemeDialog,
    closeThemeDialog,
    handleThemeSelect,
    handleThemeHighlight,
  } = useThemeCommand(
    settings,
    setThemeError,
    historyManager.addItem,
    initializationResult.themeError,
  );

  const {
    authState,
    setAuthState,
    authError,
    onAuthError,
    apiKeyDefaultValue,
    reloadApiKey,
  } = useAuthCommand(settings, config);

  const { proQuotaRequest, handleProQuotaChoice } = useQuotaAndFallback({
    config,
    historyManager,
    userTier,
    setAuthState,
    setModelSwitchedFromQuotaError,
  });

  // Derive auth state variables for backward compatibility with UIStateContext
  const isAuthDialogOpen = authState === AuthState.Updating;
  const isAuthenticating = authState === AuthState.Unauthenticated;

  // Create handleAuthSelect wrapper for backward compatibility
  const handleAuthSelect = useCallback(
    async (authType: AuthType | undefined, scope: SettingScope) => {
      if (authType) {
        await clearCachedCredentialFile();
        settings.setValue(scope, 'security.auth.selectedType', authType);

        try {
          await config.refreshAuth(authType);
          setAuthState(AuthState.Authenticated);
        } catch (e) {
          onAuthError(
            `Failed to authenticate: ${e instanceof Error ? e.message : String(e)}`,
          );
          return;
        }

        if (
          authType === AuthType.LOGIN_WITH_GOOGLE &&
          config.isBrowserLaunchSuppressed()
        ) {
          await runExitCleanup();
          debugLogger.log(`
----------------------------------------------------------------
Logging in with Google... Please restart Gemini CLI to continue.
----------------------------------------------------------------
          `);
          process.exit(0);
        }
      }
      setAuthState(AuthState.Authenticated);
    },
    [settings, config, setAuthState, onAuthError],
  );

  const handleApiKeySubmit = useCallback(
    async (apiKey: string) => {
      try {
        if (!apiKey.trim() && apiKey.length > 1) {
          onAuthError(
            'API key cannot be empty string with length greater than 1.',
          );
          return;
        }

        await saveApiKey(apiKey);
        await reloadApiKey();
        await config.refreshAuth(AuthType.USE_GEMINI);
        setAuthState(AuthState.Authenticated);
      } catch (e) {
        onAuthError(
          `Failed to save API key: ${e instanceof Error ? e.message : String(e)}`,
        );
      }
    },
    [setAuthState, onAuthError, reloadApiKey, config],
  );

  const handleApiKeyCancel = useCallback(() => {
    // Go back to auth method selection
    setAuthState(AuthState.Updating);
  }, [setAuthState]);

  // Sync user tier from config when authentication changes
  useEffect(() => {
    // Only sync when not currently authenticating
    if (authState === AuthState.Authenticated) {
      setUserTier(config.getUserTier());
    }
  }, [config, authState]);

  // Check for enforced auth type mismatch
  useEffect(() => {
    if (
      settings.merged.security?.auth?.enforcedType &&
      settings.merged.security?.auth.selectedType &&
      settings.merged.security?.auth.enforcedType !==
        settings.merged.security?.auth.selectedType
    ) {
      onAuthError(
        `Authentication is enforced to be ${settings.merged.security?.auth.enforcedType}, but you are currently using ${settings.merged.security?.auth.selectedType}.`,
      );
    } else if (
      settings.merged.security?.auth?.selectedType &&
      !settings.merged.security?.auth?.useExternal
    ) {
      const error = validateAuthMethod(
        settings.merged.security.auth.selectedType,
      );
      if (error) {
        onAuthError(error);
      }
    }
  }, [
    settings.merged.security?.auth?.selectedType,
    settings.merged.security?.auth?.enforcedType,
    settings.merged.security?.auth?.useExternal,
    onAuthError,
  ]);

  const [editorError, setEditorError] = useState<string | null>(null);
  const {
    isEditorDialogOpen,
    openEditorDialog,
    handleEditorSelect,
    exitEditorDialog,
  } = useEditorSettings(settings, setEditorError, historyManager.addItem);

  const [languageError, setLanguageError] = useState<string | null>(null);
  const { isLanguageDialogOpen, openLanguageDialog, handleLanguageSelect } =
    useLanguageCommand(
      settings,
      setLanguageError,
      historyManager.addItem,
      refreshStatic,
    );

  const { isSettingsDialogOpen, openSettingsDialog, closeSettingsDialog } =
    useSettingsCommand();

  const { isModelDialogOpen, openModelDialog, closeModelDialog } =
    useModelCommand();

  const { toggleVimEnabled } = useVimMode();

  const slashCommandActions = useMemo(
    () => ({
      openAuthDialog: () => setAuthState(AuthState.Updating),
      openThemeDialog,
      openEditorDialog,
      openLanguageDialog,
      openPrivacyNotice: () => setShowPrivacyNotice(true),
      openSettingsDialog,
      openModelDialog,
      openPermissionsDialog,
      quit: (messages: HistoryItem[]) => {
        setQuittingMessages(messages);
        setTimeout(async () => {
          await runExitCleanup();
          process.exit(0);
        }, 100);
      },
      setDebugMessage,
      toggleCorgiMode: () => setCorgiMode((prev) => !prev),
      toggleDebugProfiler,
      dispatchExtensionStateUpdate,
      addConfirmUpdateExtensionRequest,
    }),
    [
      setAuthState,
      openThemeDialog,
      openEditorDialog,
      openLanguageDialog,
      openSettingsDialog,
      openModelDialog,
      setQuittingMessages,
      setDebugMessage,
      setShowPrivacyNotice,
      setCorgiMode,
      dispatchExtensionStateUpdate,
      openPermissionsDialog,
      addConfirmUpdateExtensionRequest,
      toggleDebugProfiler,
    ],
  );

  const {
    handleSlashCommand,
    slashCommands,
    pendingHistoryItems: pendingSlashCommandHistoryItems,
    commandContext,
    shellConfirmationRequest,
    confirmationRequest,
  } = useSlashCommandProcessor(
    config,
    settings,
    historyManager.addItem,
    historyManager.clearItems,
    historyManager.loadHistory,
    refreshStatic,
    toggleVimEnabled,
    setIsProcessing,
    setGeminiMdFileCount,
    slashCommandActions,
    extensionsUpdateStateInternal,
    isConfigInitialized,
  );

  const performMemoryRefresh = useCallback(async () => {
    historyManager.addItem(
      {
        type: MessageType.INFO,
        text: t(
          'app.memory_refreshing',
          'Refreshing hierarchical memory (GEMINI.md or other context files)...',
        ),
      },
      Date.now(),
    );
    try {
      const { memoryContent, fileCount, filePaths } =
        await loadHierarchicalGeminiMemory(
          process.cwd(),
          settings.merged.context?.loadMemoryFromIncludeDirectories
            ? config.getWorkspaceContext().getDirectories()
            : [],
          config.getDebugMode(),
          config.getFileService(),
          settings.merged,
          config.getExtensionLoader(),
          config.isTrustedFolder(),
          settings.merged.context?.importFormat || 'tree', // Use setting or default to 'tree'
          config.getFileFilteringOptions(),
        );

      config.setUserMemory(memoryContent);
      config.setGeminiMdFileCount(fileCount);
      config.setGeminiMdFilePaths(filePaths);

      setGeminiMdFileCount(fileCount);

      historyManager.addItem(
        {
          type: MessageType.INFO,
          text:
            memoryContent.length > 0
              ? t(
                  'app.memory_refreshed_success',
                  'Memory refreshed successfully. Loaded {chars} characters from {count} file(s).',
                  { chars: memoryContent.length, count: fileCount },
                )
              : t(
                  'app.memory_refreshed_no_content',
                  'Memory refreshed successfully. No memory content found.',
                ),
        },
        Date.now(),
      );
      if (config.getDebugMode()) {
        debugLogger.log(
          `[DEBUG] Refreshed memory content in config: ${memoryContent.substring(
            0,
            200,
          )}...`,
        );
      }
    } catch (error) {
      const errorMessage = getErrorMessage(error);
      historyManager.addItem(
        {
          type: MessageType.ERROR,
          text: t(
            'app.memory_refresh_error',
            'Error refreshing memory: {error}',
            { error: errorMessage },
          ),
        },
        Date.now(),
      );
      debugLogger.warn('Error refreshing memory:', error);
    }
  }, [config, historyManager, settings.merged]);

  const cancelHandlerRef = useRef<() => void>(() => {});

  const getPreferredEditor = useCallback(
    () => settings.merged.general?.preferredEditor as EditorType,
    [settings.merged.general?.preferredEditor],
  );

  const onCancelSubmit = useCallback(() => {
    cancelHandlerRef.current();
  }, []);

  const {
    streamingState,
    submitQuery,
    initError,
    pendingHistoryItems: pendingGeminiHistoryItems,
    thought,
    cancelOngoingRequest,
    handleApprovalModeChange,
    activePtyId,
    loopDetectionConfirmationRequest,
  } = useGeminiStream(
    config.getGeminiClient(),
    historyManager.history,
    historyManager.addItem,
    config,
    settings,
    setDebugMessage,
    handleSlashCommand,
    shellModeActive,
    getPreferredEditor,
    onAuthError,
    performMemoryRefresh,
    modelSwitchedFromQuotaError,
    setModelSwitchedFromQuotaError,
    refreshStatic,
    onCancelSubmit,
    setEmbeddedShellFocused,
    terminalWidth,
    terminalHeight,
    embeddedShellFocused,
  );

  // Auto-accept indicator
  const showAutoAcceptIndicator = useAutoAcceptIndicator({
    config,
    addItem: historyManager.addItem,
    onApprovalModeChange: handleApprovalModeChange,
  });

  const {
    messageQueue,
    addMessage,
    clearQueue,
    getQueuedMessagesText,
    popAllMessages,
  } = useMessageQueue({
    isConfigInitialized,
    streamingState,
    submitQuery,
  });

  cancelHandlerRef.current = useCallback(() => {
    const pendingHistoryItems = [
      ...pendingSlashCommandHistoryItems,
      ...pendingGeminiHistoryItems,
    ];
    if (isToolExecuting(pendingHistoryItems)) {
      buffer.setText(''); // Just clear the prompt
      return;
    }

    const lastUserMessage = userMessages.at(-1);
    let textToSet = lastUserMessage || '';

    const queuedText = getQueuedMessagesText();
    if (queuedText) {
      textToSet = textToSet ? `${textToSet}\n\n${queuedText}` : queuedText;
      clearQueue();
    }

    if (textToSet) {
      buffer.setText(textToSet);
    }
  }, [
    buffer,
    userMessages,
    getQueuedMessagesText,
    clearQueue,
    pendingSlashCommandHistoryItems,
    pendingGeminiHistoryItems,
  ]);

  const handleFinalSubmit = useCallback(
    (submittedValue: string) => {
      addMessage(submittedValue);
    },
    [addMessage],
  );

  const handleClearScreen = useCallback(() => {
    historyManager.clearItems();
    clearConsoleMessagesState();
    console.clear();
    refreshStatic();
  }, [historyManager, clearConsoleMessagesState, refreshStatic]);

  const { handleInput: vimHandleInput } = useVim(buffer, handleFinalSubmit);

  /**
   * Determines if the input prompt should be active and accept user input.
   * Input is disabled during:
   * - Initialization errors
   * - Slash command processing
   * - Tool confirmations (WaitingForConfirmation state)
   * - Any future streaming states not explicitly allowed
   */
  const isInputActive =
    !initError &&
    !isProcessing &&
    !!slashCommands &&
    (streamingState === StreamingState.Idle ||
      streamingState === StreamingState.Responding) &&
    !proQuotaRequest;

  const [controlsHeight, setControlsHeight] = useState(0);

  useLayoutEffect(() => {
    if (mainControlsRef.current) {
      const fullFooterMeasurement = measureElement(mainControlsRef.current);
      if (fullFooterMeasurement.height > 0) {
        setControlsHeight(fullFooterMeasurement.height);
      }
    }
  }, [buffer, terminalWidth, terminalHeight]);

  // Compute available terminal height based on controls measurement
  const availableTerminalHeight = Math.max(
    0,
    terminalHeight - controlsHeight - staticExtraHeight - 2,
  );

  config.setShellExecutionConfig({
    terminalWidth: Math.floor(terminalWidth * SHELL_WIDTH_FRACTION),
    terminalHeight: Math.max(
      Math.floor(availableTerminalHeight - SHELL_HEIGHT_PADDING),
      1,
    ),
    pager: settings.merged.tools?.shell?.pager,
    showColor: settings.merged.tools?.shell?.showColor,
  });

  const isFocused = useFocus();
  useBracketedPaste();

  // Context file names computation
  const contextFileNames = useMemo(() => {
    const fromSettings = settings.merged.context?.fileName;
    return fromSettings
      ? Array.isArray(fromSettings)
        ? fromSettings
        : [fromSettings]
      : getAllGeminiMdFilenames();
  }, [settings.merged.context?.fileName]);

  // Initial prompt handling
  const initialPrompt = useMemo(() => config.getQuestion(), [config]);
  const initialPromptSubmitted = useRef(false);
  const geminiClient = config.getGeminiClient();

  useEffect(() => {
    if (activePtyId) {
      ShellExecutionService.resizePty(
        activePtyId,
        Math.floor(terminalWidth * SHELL_WIDTH_FRACTION),
        Math.max(Math.floor(availableTerminalHeight - SHELL_HEIGHT_PADDING), 1),
      );
    }
  }, [terminalWidth, availableTerminalHeight, activePtyId]);

  useEffect(() => {
    if (
      initialPrompt &&
      isConfigInitialized &&
      !initialPromptSubmitted.current &&
      !isAuthenticating &&
      !isAuthDialogOpen &&
      !isThemeDialogOpen &&
      !isEditorDialogOpen &&
      !showPrivacyNotice &&
      geminiClient?.isInitialized?.()
    ) {
      handleFinalSubmit(initialPrompt);
      initialPromptSubmitted.current = true;
    }
  }, [
    initialPrompt,
    isConfigInitialized,
    handleFinalSubmit,
    isAuthenticating,
    isAuthDialogOpen,
    isThemeDialogOpen,
    isEditorDialogOpen,
    showPrivacyNotice,
    geminiClient,
  ]);

  const [idePromptAnswered, setIdePromptAnswered] = useState(false);
  const [currentIDE, setCurrentIDE] = useState<IdeInfo | null>(null);

  useEffect(() => {
    const getIde = async () => {
      const ideClient = await IdeClient.getInstance();
      const currentIde = ideClient.getCurrentIde();
      setCurrentIDE(currentIde || null);
    };
    getIde();
  }, []);
  const shouldShowIdePrompt = Boolean(
    currentIDE &&
      !config.getIdeMode() &&
      !settings.merged.ide?.hasSeenNudge &&
      !idePromptAnswered,
  );

  const [showErrorDetails, setShowErrorDetails] = useState<boolean>(false);
  const [showFullTodos, setShowFullTodos] = useState<boolean>(false);
  const [renderMarkdown, setRenderMarkdown] = useState<boolean>(true);

  const [ctrlCPressCount, setCtrlCPressCount] = useState(0);
  const ctrlCTimerRef = useRef<NodeJS.Timeout | null>(null);
  const [ctrlDPressCount, setCtrlDPressCount] = useState(0);
  const ctrlDTimerRef = useRef<NodeJS.Timeout | null>(null);
  const [constrainHeight, setConstrainHeight] = useState<boolean>(true);
  const [ideContextState, setIdeContextState] = useState<
    IdeContext | undefined
  >();
  const [showEscapePrompt, setShowEscapePrompt] = useState(false);
  const [showIdeRestartPrompt, setShowIdeRestartPrompt] = useState(false);

  const { isFolderTrustDialogOpen, handleFolderTrustSelect, isRestarting } =
    useFolderTrust(settings, setIsTrustedFolder, historyManager.addItem);
  const {
    needsRestart: ideNeedsRestart,
    restartReason: ideTrustRestartReason,
  } = useIdeTrustListener();
  const isInitialMount = useRef(true);

  useEffect(() => {
    if (ideNeedsRestart) {
      // IDE trust changed, force a restart.
      setShowIdeRestartPrompt(true);
    }
  }, [ideNeedsRestart]);

  useEffect(() => {
    if (queueErrorMessage) {
      const timer = setTimeout(() => {
        setQueueErrorMessage(null);
      }, QUEUE_ERROR_DISPLAY_DURATION_MS);

      return () => clearTimeout(timer);
    }
    return undefined;
  }, [queueErrorMessage, setQueueErrorMessage]);

  useEffect(() => {
    if (isInitialMount.current) {
      isInitialMount.current = false;
      return;
    }

    const handler = setTimeout(() => {
      refreshStatic();
    }, 300);

    return () => {
      clearTimeout(handler);
    };
  }, [terminalWidth, refreshStatic]);

  useEffect(() => {
    const unsubscribe = ideContextStore.subscribe(setIdeContextState);
    setIdeContextState(ideContextStore.get());
    return unsubscribe;
  }, []);

  useEffect(() => {
    const openDebugConsole = () => {
      setShowErrorDetails(true);
      setConstrainHeight(false);
    };
    appEvents.on(AppEvent.OpenDebugConsole, openDebugConsole);

    const logErrorHandler = (errorMessage: unknown) => {
      handleNewMessage({
        type: 'error',
        content: String(errorMessage),
        count: 1,
      });
    };
    appEvents.on(AppEvent.LogError, logErrorHandler);

    // Emit any policy errors that were stored during config loading
    // Only show these when message bus integration is enabled, as policies
    // are only active when the message bus is being used.
    if (config.getEnableMessageBusIntegration()) {
      const policyErrors = getPolicyErrorsForUI();
      if (policyErrors.length > 0) {
        for (const error of policyErrors) {
          appEvents.emit(AppEvent.LogError, error);
        }
      }
    }

    return () => {
      appEvents.off(AppEvent.OpenDebugConsole, openDebugConsole);
      appEvents.off(AppEvent.LogError, logErrorHandler);
    };
  }, [handleNewMessage, config]);

  useEffect(() => {
    if (ctrlCTimerRef.current) {
      clearTimeout(ctrlCTimerRef.current);
      ctrlCTimerRef.current = null;
    }
    if (ctrlCPressCount > 2) {
      recordExitFail(config);
    }
    if (ctrlCPressCount > 1) {
      handleSlashCommand('/quit');
    } else {
      ctrlCTimerRef.current = setTimeout(() => {
        setCtrlCPressCount(0);
        ctrlCTimerRef.current = null;
      }, CTRL_EXIT_PROMPT_DURATION_MS);
    }
  }, [ctrlCPressCount, config, setCtrlCPressCount, handleSlashCommand]);

  useEffect(() => {
    if (ctrlDTimerRef.current) {
      clearTimeout(ctrlDTimerRef.current);
      ctrlCTimerRef.current = null;
    }
    if (ctrlDPressCount > 2) {
      recordExitFail(config);
    }
    if (ctrlDPressCount > 1) {
      handleSlashCommand('/quit');
    } else {
      ctrlDTimerRef.current = setTimeout(() => {
        setCtrlDPressCount(0);
        ctrlDTimerRef.current = null;
      }, CTRL_EXIT_PROMPT_DURATION_MS);
    }
  }, [ctrlDPressCount, config, setCtrlDPressCount, handleSlashCommand]);

  const handleEscapePromptChange = useCallback((showPrompt: boolean) => {
    setShowEscapePrompt(showPrompt);
  }, []);

  const handleIdePromptComplete = useCallback(
    (result: IdeIntegrationNudgeResult) => {
      if (result.userSelection === 'yes') {
        handleSlashCommand('/ide install');
        settings.setValue(
          SettingScope.User,
          'hasSeenIdeIntegrationNudge',
          true,
        );
      } else if (result.userSelection === 'dismiss') {
        settings.setValue(
          SettingScope.User,
          'hasSeenIdeIntegrationNudge',
          true,
        );
      }
      setIdePromptAnswered(true);
    },
    [handleSlashCommand, settings],
  );

  const { elapsedTime, currentLoadingPhrase } = useLoadingIndicator(
    streamingState,
    settings.merged.ui?.customWittyPhrases,
  );

  const handleGlobalKeypress = useCallback(
    (key: Key) => {
      // Debug log keystrokes if enabled
      if (settings.merged.general?.debugKeystrokeLogging) {
        debugLogger.log('[DEBUG] Keystroke:', JSON.stringify(key));
      }

      if (keyMatchers[Command.QUIT](key)) {
        // If the user presses Ctrl+C, we want to cancel any ongoing requests.
        // This should happen regardless of the count.
        cancelOngoingRequest?.();

        setCtrlCPressCount((prev) => prev + 1);
        return;
      } else if (keyMatchers[Command.EXIT](key)) {
        if (buffer.text.length > 0) {
          return;
        }
        setCtrlDPressCount((prev) => prev + 1);
        return;
      }

      let enteringConstrainHeightMode = false;
      if (!constrainHeight) {
        enteringConstrainHeightMode = true;
        setConstrainHeight(true);
      }

      if (keyMatchers[Command.SHOW_ERROR_DETAILS](key)) {
        setShowErrorDetails((prev) => !prev);
      } else if (keyMatchers[Command.SHOW_FULL_TODOS](key)) {
        setShowFullTodos((prev) => !prev);
      } else if (keyMatchers[Command.TOGGLE_MARKDOWN](key)) {
        setRenderMarkdown((prev) => {
          const newValue = !prev;
          // Force re-render of static content
          refreshStatic();
          return newValue;
        });
      } else if (
        keyMatchers[Command.TOGGLE_IDE_CONTEXT_DETAIL](key) &&
        config.getIdeMode() &&
        ideContextState
      ) {
        handleSlashCommand('/ide status');
      } else if (
        keyMatchers[Command.SHOW_MORE_LINES](key) &&
        !enteringConstrainHeightMode
      ) {
        setConstrainHeight(false);
      } else if (keyMatchers[Command.TOGGLE_SHELL_INPUT_FOCUS](key)) {
        if (activePtyId || embeddedShellFocused) {
          setEmbeddedShellFocused((prev) => !prev);
        }
      }
    },
    [
      constrainHeight,
      setConstrainHeight,
      setShowErrorDetails,
      config,
      ideContextState,
      setCtrlCPressCount,
      buffer.text.length,
      setCtrlDPressCount,
      handleSlashCommand,
      cancelOngoingRequest,
      activePtyId,
      embeddedShellFocused,
      settings.merged.general?.debugKeystrokeLogging,
      refreshStatic,
    ],
  );

  useKeypress(handleGlobalKeypress, { isActive: true });

  // Update terminal title with Gemini CLI status and thoughts
  useEffect(() => {
    // Respect both showStatusInTitle and hideWindowTitle settings
    if (
      !settings.merged.ui?.showStatusInTitle ||
      settings.merged.ui?.hideWindowTitle
    )
      return;

    let title;
    if (streamingState === StreamingState.Idle) {
      title = originalTitleRef.current;
    } else {
      const statusText = thought?.subject
        ?.replace(/[\r\n]+/g, ' ')
        .substring(0, 80);
      title = statusText || originalTitleRef.current;
    }

    // Pad the title to a fixed width to prevent taskbar icon resizing.
    const paddedTitle = title.padEnd(80, ' ');

    // Only update the title if it's different from the last value we set
    if (lastTitleRef.current !== paddedTitle) {
      lastTitleRef.current = paddedTitle;
      stdout.write(`\x1b]2;${paddedTitle}\x07`);
    }
    // Note: We don't need to reset the window title on exit because Gemini CLI is already doing that elsewhere
  }, [
    streamingState,
    thought,
    settings.merged.ui?.showStatusInTitle,
    settings.merged.ui?.hideWindowTitle,
    stdout,
  ]);

  useEffect(() => {
    const handleUserFeedback = (payload: UserFeedbackPayload) => {
      let type: MessageType;
      switch (payload.severity) {
        case 'error':
          type = MessageType.ERROR;
          break;
        case 'warning':
          type = MessageType.WARNING;
          break;
        case 'info':
          type = MessageType.INFO;
          break;
        default:
          throw new Error(
            `Unexpected severity for user feedback: ${payload.severity}`,
          );
      }

      historyManager.addItem(
        {
          type,
          text: payload.message,
        },
        Date.now(),
      );

      // If there is an attached error object, log it to the debug drawer.
      if (payload.error) {
        debugLogger.warn(
          `[Feedback Details for "${payload.message}"]`,
          payload.error,
        );
      }
    };

    coreEvents.on(CoreEvent.UserFeedback, handleUserFeedback);

    // Flush any messages that happened during startup before this component
    // mounted.
    coreEvents.drainFeedbackBacklog();

    return () => {
      coreEvents.off(CoreEvent.UserFeedback, handleUserFeedback);
    };
  }, [historyManager]);

  const filteredConsoleMessages = useMemo(() => {
    if (config.getDebugMode()) {
      return consoleMessages;
    }
    return consoleMessages.filter((msg) => msg.type !== 'debug');
  }, [consoleMessages, config]);

  // Computed values
  const errorCount = useMemo(
    () =>
      filteredConsoleMessages
        .filter((msg) => msg.type === 'error')
        .reduce((total, msg) => total + msg.count, 0),
    [filteredConsoleMessages],
  );

  const nightly = props.version.includes('nightly');

  const dialogsVisible =
    shouldShowIdePrompt ||
    isFolderTrustDialogOpen ||
    !!shellConfirmationRequest ||
    !!confirmationRequest ||
    confirmUpdateExtensionRequests.length > 0 ||
    !!loopDetectionConfirmationRequest ||
    isThemeDialogOpen ||
    isSettingsDialogOpen ||
    isModelDialogOpen ||
    isPermissionsDialogOpen ||
    isAuthenticating ||
    isAuthDialogOpen ||
    isEditorDialogOpen ||
    isLanguageDialogOpen ||
    showPrivacyNotice ||
    showIdeRestartPrompt ||
    !!proQuotaRequest ||
    isAuthDialogOpen ||
    authState === AuthState.AwaitingApiKeyInput;

  const pendingHistoryItems = useMemo(
    () => [...pendingSlashCommandHistoryItems, ...pendingGeminiHistoryItems],
    [pendingSlashCommandHistoryItems, pendingGeminiHistoryItems],
  );

  // WEB_INTERFACE_START: Web interface integration - submitQuery registration and abort handler
  const webInterface = useWebInterface();

  // Store current submitQuery in ref for web interface
  const submitQueryRef = useRef(submitQuery);
  useEffect(() => {
    submitQueryRef.current = submitQuery;
  }, [submitQuery]);

  // Create a completely stable function that will never change
  const stableWebSubmitQuery = useCallback((query: PartListUnion) => {
    if (submitQueryRef.current) {
      submitQueryRef.current(query);
    }
  }, []); // Empty dependency array - this function never changes

  // Register once and never again
  const registerSubmitQuery = useSubmitQueryRegistration();
  const submitQueryRegisteredRef = useRef(false);
  useEffect(() => {
    if (!submitQueryRegisteredRef.current) {
      registerSubmitQuery(stableWebSubmitQuery);
      submitQueryRegisteredRef.current = true;
    }
    // eslint-disable-next-line react-hooks/exhaustive-deps
  }, []); // Empty dependency array - only run once

  // Register abort handler with web interface service
  useEffect(() => {
    if (webInterface?.service && cancelOngoingRequest) {
      webInterface.service.setAbortHandler(cancelOngoingRequest);
    }
  }, [webInterface?.service, cancelOngoingRequest]);

  // Register with web interface service once
  const submitHandlerRegistered = useRef(false);

  useEffect(() => {
    const register = () => {
      if (webInterface?.service && !submitHandlerRegistered.current) {
        webInterface.service.setSubmitQueryHandler(stableWebSubmitQuery);
        submitHandlerRegistered.current = true;
      }
    };

    register();
    const timeout = setTimeout(register, 100);
    return () => clearTimeout(timeout);
    // eslint-disable-next-line react-hooks/exhaustive-deps
  }, []); // Empty dependency array - only register once

  // Terminal capture for interactive screens
  const terminalCapture = useTerminalCapture();
  useKeypressContext(); // Required for keypress context initialization

  // Create a function to pre-start capture for dialogs that render immediately
  const preStartTerminalCapture = useCallback(() => {
    // Start capture immediately to catch the initial render
    terminalCapture.setInteractiveScreenActive(true);
  }, [terminalCapture]);

  // Expose the pre-start function globally for the slash command processor
  useEffect(() => {
    if (webInterface?.service) {
      (global as Record<string, unknown>).__preStartTerminalCapture =
        preStartTerminalCapture;
    }
    return () => {
      delete (global as Record<string, unknown>).__preStartTerminalCapture;
    };
  }, [preStartTerminalCapture, webInterface]);

  // Detect when any interactive screen is shown
  const isAnyInteractiveScreenOpen =
    authState === AuthState.Updating ||
    authState === AuthState.Unauthenticated ||
    isThemeDialogOpen ||
    isEditorDialogOpen ||
    isLanguageDialogOpen ||
    isSettingsDialogOpen ||
    isModelDialogOpen ||
    showPrivacyNotice ||
    shouldShowIdePrompt ||
    isFolderTrustDialogOpen ||
    !!proQuotaRequest ||
    !!shellConfirmationRequest ||
    !!confirmationRequest ||
    !!loopDetectionConfirmationRequest;

  // Start/stop terminal capture when interactive screens change
  useEffect(() => {
    if (isAnyInteractiveScreenOpen) {
      terminalCapture.setInteractiveScreenActive(true);
    } else {
      const timer = setTimeout(() => {
        terminalCapture.setInteractiveScreenActive(false);
      }, 100);
      return () => clearTimeout(timer);
    }
  }, [isAnyInteractiveScreenOpen, terminalCapture]);

  // Handle keyboard input from web interface
  useEffect(() => {
    if (!webInterface?.service) return;

    const handleTerminalInput = (keyData: {
      name?: string;
      sequence?: string;
      ctrl?: boolean;
      meta?: boolean;
      shift?: boolean;
      alt?: boolean;
    }) => {
      // Only emit when interactive screens are open (terminal capture is active)
      if (isAnyInteractiveScreenOpen && keyData.sequence) {
        // Emit as 'data' event - Ink's KeypressProvider in PassThrough mode listens for 'data', not 'keypress'
        process.stdin.emit('data', keyData.sequence);
      }
    };

    // Listen for terminal input events from web interface
    webInterface.service.on('terminal_input', handleTerminalInput);

    return () => {
      webInterface?.service?.off('terminal_input', handleTerminalInput);
    };
  }, [webInterface?.service, isAnyInteractiveScreenOpen]);

  // Web interface broadcasting - footer, loading state, commands, MCP servers, console messages, CLI action required, startup message, and tool confirmations
  const footerContext = useFooter();
  useEffect(() => {
    if (
      footerContext?.footerData &&
      webInterface?.service &&
      webInterface.isRunning
    ) {
      webInterface.service.broadcastFooterData(footerContext.footerData);
    }
  }, [
    footerContext?.footerData,
    webInterface?.service,
    webInterface?.isRunning,
  ]);

  useLoadingState(); // Required for loading state context initialization
  useEffect(() => {
    if (webInterface?.service && webInterface.isRunning) {
      webInterface.service.broadcastLoadingState({
        isLoading: streamingState === StreamingState.Responding || isProcessing,
        streamingState,
        elapsedTime,
        currentLoadingPhrase,
        thought:
          typeof thought === 'string' ? thought : thought?.subject || null,
        thoughtObject:
          typeof thought === 'object' && thought !== null ? thought : null,
      });
    }
  }, [
    webInterface?.service,
    webInterface?.isRunning,
    streamingState,
    elapsedTime,
    currentLoadingPhrase,
    isProcessing,
    thought,
  ]);

  // Broadcast slash commands
  useEffect(() => {
    if (slashCommands && webInterface?.service && webInterface.isRunning) {
      webInterface.service.broadcastSlashCommands(slashCommands);
    }
  }, [slashCommands, webInterface?.service, webInterface?.isRunning]);

  // Broadcast MCP servers when they change
  useEffect(() => {
    if (webInterface?.service && webInterface.isRunning) {
      const mcpServers = config.getMcpServers();
      if (mcpServers) {
        // For now, pass empty arrays/maps for the additional parameters
        // These would need to be obtained from the actual MCP system
        const blockedServers: Array<{ name: string; extensionName: string }> =
          [];
        const serverTools = new Map<string, DiscoveredMCPTool[]>();
        const serverStatuses = new Map<string, string>();

        // Set all servers as connected for now
        Object.keys(mcpServers).forEach((name) => {
          serverStatuses.set(name, 'connected');
          serverTools.set(name, []);
        });

        webInterface.service.broadcastMCPServers(
          mcpServers,
          blockedServers,
          serverTools,
          serverStatuses,
        );
      }
    }
  }, [config, webInterface?.service, webInterface?.isRunning]);

  // Broadcast console messages
  useEffect(() => {
    if (
      filteredConsoleMessages &&
      webInterface?.service &&
      webInterface.isRunning
    ) {
      webInterface.service.broadcastConsoleMessages(filteredConsoleMessages);
    }
  }, [filteredConsoleMessages, webInterface?.service, webInterface?.isRunning]);

  // Broadcast CLI action required messages for different dialogs
  useEffect(() => {
    if (webInterface?.service && webInterface.isRunning) {
      let message = '';
      const title = t('web.cli_action.title', 'CLI Action Required');
      let reason = 'general';

      if (shouldShowIdePrompt) {
        message = t(
          'web.cli_action.ide_integration',
          'IDE integration prompt is displayed. Please respond to connect your editor to Auditaria CLI in the terminal.',
        );
        reason = 'ide_integration';
      } else if (isAuthenticating || isAuthDialogOpen) {
        const authMessageKey = isAuthenticating
          ? 'web.cli_action.auth_in_progress'
          : 'web.cli_action.auth_required';
        const authMessageFallback = isAuthenticating
          ? 'Authentication is in progress. Please check the CLI terminal.'
          : 'Authentication is required. Please complete the authentication process in the CLI terminal.';
        message = t(authMessageKey, authMessageFallback);
        reason = 'authentication';
      } else if (isThemeDialogOpen) {
        message = t(
          'web.cli_action.theme_selection',
          'Theme selection is open. Please choose a theme in the CLI terminal.',
        );
        reason = 'theme_selection';
      } else if (isEditorDialogOpen) {
        message = t(
          'web.cli_action.editor_settings',
          'Editor settings are open. Please configure your editor in the CLI terminal.',
        );
        reason = 'editor_settings';
      } else if (isLanguageDialogOpen) {
        message = t(
          'web.cli_action.language_selection',
          'Language selection is open. Please choose a language in the CLI terminal.',
        );
        reason = 'language_selection';
      } else if (isSettingsDialogOpen) {
        message = t(
          'web.cli_action.settings',
          'Settings dialog is open. Please configure settings in the CLI terminal.',
        );
        reason = 'settings';
      } else if (isModelDialogOpen) {
        message = t(
          'web.cli_action.model_selection',
          'Model selection is open. Please choose a model in the CLI terminal.',
        );
        reason = 'model_selection';
      } else if (isFolderTrustDialogOpen) {
        message = t(
          'web.cli_action.folder_trust',
          'Folder trust dialog is open. Please respond in the CLI terminal.',
        );
        reason = 'folder_trust';
      } else if (showPrivacyNotice) {
        message = t(
          'web.cli_action.privacy_notice',
          'Privacy notice is displayed. Please review in the CLI terminal.',
        );
        reason = 'privacy_notice';
      } else if (proQuotaRequest) {
        message = t(
          'web.cli_action.quota_exceeded',
          'Quota exceeded dialog is open. Please choose an option in the CLI terminal.',
        );
        reason = 'quota_exceeded';
      } else if (shellConfirmationRequest) {
        message = t(
          'web.cli_action.shell_confirmation',
          'Shell command confirmation required. Please respond in the CLI terminal.',
        );
        reason = 'shell_confirmation';
      } else if (confirmationRequest) {
        message = t(
          'web.cli_action.confirmation',
          'Confirmation required. Please respond in the CLI terminal.',
        );
        reason = 'confirmation';
      } else if (loopDetectionConfirmationRequest) {
        message = t(
          'web.cli_action.loop_detection',
          'Loop detection confirmation required. Please choose whether to keep or disable loop detection in the CLI terminal.',
        );
        reason = 'loop_detection';
      }

      if (message) {
        webInterface.service.broadcastCliActionRequired(
          true,
          reason,
          title,
          message,
        );
      } else {
        webInterface.service.broadcastCliActionRequired(false);
      }
    }
  }, [
    webInterface?.service,
    webInterface?.isRunning,
    shouldShowIdePrompt,
    isAuthenticating,
    isAuthDialogOpen,
    isThemeDialogOpen,
    isEditorDialogOpen,
    isLanguageDialogOpen,
    isSettingsDialogOpen,
    isModelDialogOpen,
    isFolderTrustDialogOpen,
    showPrivacyNotice,
    proQuotaRequest,
    shellConfirmationRequest,
    confirmationRequest,
    loopDetectionConfirmationRequest,
  ]);

  // Broadcast startup message once
  useEffect(() => {
    if (
      webInterface?.service &&
      webInterface.isRunning &&
      initializationResult.geminiMdFileCount
    ) {
      const startupMessage = t(
        'web.startup_message',
        'Auditaria CLI is ready. Loaded {count} context file(s).',
        {
          count: initializationResult.geminiMdFileCount,
        },
      );
      // Use a generic broadcast since there's no specific setStartupMessage method
      webInterface.service.broadcastMessage({
        id: Date.now(),
        type: 'info',
        text: startupMessage,
      } as HistoryItem);
    }
  }, [
    webInterface?.service,
    webInterface?.isRunning,
    initializationResult.geminiMdFileCount,
  ]);

  // Tool confirmation broadcasting and response handling
  const toolConfirmationContext = useToolConfirmation();

  // Register confirmation response handler from web interface
  useEffect(() => {
    if (toolConfirmationContext && webInterface?.service) {
      webInterface.service.setConfirmationResponseHandler(
        (callId, outcome, payload) => {
          toolConfirmationContext.handleConfirmationResponse(
            callId,
            outcome,
            payload,
          );
        },
      );
    }
  }, [toolConfirmationContext, webInterface?.service]);

  // Broadcast pending confirmations
  useEffect(() => {
    const pendingConfirmation =
      toolConfirmationContext?.pendingConfirmations?.[0];
    if (
      pendingConfirmation &&
      webInterface?.service &&
      webInterface.isRunning
    ) {
      webInterface.service.broadcastToolConfirmation(pendingConfirmation);
    }
  }, [
    toolConfirmationContext?.pendingConfirmations,
    webInterface?.service,
    webInterface?.isRunning,
  ]);

  // Broadcast confirmation removal when confirmations are resolved
  useEffect(() => {
    if (webInterface?.service && webInterface.isRunning) {
      // When a confirmation is removed from the queue, broadcast the removal
      const activeConfirmations =
        toolConfirmationContext?.pendingConfirmations || [];
      const trackedConfirmations = [
        // eslint-disable-next-line @typescript-eslint/no-explicit-any
        ...((webInterface.service as any).activeToolConfirmations?.keys() ||
          []),
      ];

      // Find confirmations that were tracked but are no longer pending
      trackedConfirmations.forEach((callId) => {
        if (!activeConfirmations.some((c) => c.callId === callId)) {
          webInterface.service!.broadcastToolConfirmationRemoval(callId);
        }
      });
    }
  }, [
    toolConfirmationContext?.pendingConfirmations,
    webInterface?.service,
    webInterface?.isRunning,
  ]);

  // Broadcast history updates
  useEffect(() => {
    if (historyManager.history && webInterface?.service) {
      webInterface.service.setCurrentHistory(historyManager.history);
    }
  }, [historyManager.history, webInterface?.service]);

  // Broadcast pending items
  const pendingItem =
    pendingHistoryItems.length > 0
      ? (pendingHistoryItems[0] as HistoryItem)
      : null;
  useEffect(() => {
    if (webInterface?.service) {
      webInterface.service.broadcastPendingItem(pendingItem);
    }
  }, [pendingItem, webInterface?.service]);
  // WEB_INTERFACE_END

  const uiState: UIState = useMemo(
    () => ({
      history: historyManager.history,
      historyManager,
      isThemeDialogOpen,
      themeError,
      isAuthenticating,
      isConfigInitialized,
      authError,
      isAuthDialogOpen,
      isAwaitingApiKeyInput: authState === AuthState.AwaitingApiKeyInput,
      apiKeyDefaultValue,
      editorError,
      isEditorDialogOpen,
      languageError,
      isLanguageDialogOpen,
      showPrivacyNotice,
      corgiMode,
      debugMessage,
      quittingMessages,
      isSettingsDialogOpen,
      isModelDialogOpen,
      isPermissionsDialogOpen,
      slashCommands,
      pendingSlashCommandHistoryItems,
      commandContext,
      shellConfirmationRequest,
      confirmationRequest,
      confirmUpdateExtensionRequests,
      loopDetectionConfirmationRequest,
      geminiMdFileCount,
      streamingState,
      initError,
      pendingGeminiHistoryItems,
      thought,
      shellModeActive,
      userMessages,
      buffer,
      inputWidth,
      suggestionsWidth,
      isInputActive,
      shouldShowIdePrompt,
      isFolderTrustDialogOpen: isFolderTrustDialogOpen ?? false,
      isTrustedFolder,
      constrainHeight,
      showErrorDetails,
      showFullTodos,
      filteredConsoleMessages,
      ideContextState,
      renderMarkdown,
      ctrlCPressedOnce: ctrlCPressCount >= 1,
      ctrlDPressedOnce: ctrlDPressCount >= 1,
      showEscapePrompt,
      isFocused,
      elapsedTime,
      currentLoadingPhrase,
      historyRemountKey,
      messageQueue,
      queueErrorMessage,
      showAutoAcceptIndicator,
      currentModel,
      userTier,
      proQuotaRequest,
      contextFileNames,
      errorCount,
      availableTerminalHeight,
      mainAreaWidth,
      staticAreaMaxItemHeight,
      staticExtraHeight,
      dialogsVisible,
      pendingHistoryItems,
      nightly,
      branchName,
      sessionStats,
      terminalWidth,
      terminalHeight,
      mainControlsRef,
      rootUiRef,
      currentIDE,
      updateInfo,
      showIdeRestartPrompt,
      ideTrustRestartReason,
      isRestarting,
      extensionsUpdateState,
      activePtyId,
      embeddedShellFocused,
      showDebugProfiler,
    }),
    [
      isThemeDialogOpen,
      themeError,
      isAuthenticating,
      isConfigInitialized,
      authError,
      isAuthDialogOpen,
      editorError,
      isEditorDialogOpen,
      languageError,
      isLanguageDialogOpen,
      showPrivacyNotice,
      corgiMode,
      debugMessage,
      quittingMessages,
      isSettingsDialogOpen,
      isModelDialogOpen,
      isPermissionsDialogOpen,
      slashCommands,
      pendingSlashCommandHistoryItems,
      commandContext,
      shellConfirmationRequest,
      confirmationRequest,
      confirmUpdateExtensionRequests,
      loopDetectionConfirmationRequest,
      geminiMdFileCount,
      streamingState,
      initError,
      pendingGeminiHistoryItems,
      thought,
      shellModeActive,
      userMessages,
      buffer,
      inputWidth,
      suggestionsWidth,
      isInputActive,
      shouldShowIdePrompt,
      isFolderTrustDialogOpen,
      isTrustedFolder,
      constrainHeight,
      showErrorDetails,
      showFullTodos,
      filteredConsoleMessages,
      ideContextState,
      renderMarkdown,
      ctrlCPressCount,
      ctrlDPressCount,
      showEscapePrompt,
      isFocused,
      elapsedTime,
      currentLoadingPhrase,
      historyRemountKey,
      messageQueue,
      queueErrorMessage,
      showAutoAcceptIndicator,
      userTier,
      proQuotaRequest,
      contextFileNames,
      errorCount,
      availableTerminalHeight,
      mainAreaWidth,
      staticAreaMaxItemHeight,
      staticExtraHeight,
      dialogsVisible,
      pendingHistoryItems,
      nightly,
      branchName,
      sessionStats,
      terminalWidth,
      terminalHeight,
      mainControlsRef,
      rootUiRef,
      currentIDE,
      updateInfo,
      showIdeRestartPrompt,
      ideTrustRestartReason,
      isRestarting,
      currentModel,
      extensionsUpdateState,
      activePtyId,
      historyManager,
      embeddedShellFocused,
      showDebugProfiler,
      apiKeyDefaultValue,
      authState,
    ],
  );

  const exitPrivacyNotice = useCallback(
    () => setShowPrivacyNotice(false),
    [setShowPrivacyNotice],
  );

  const uiActions: UIActions = useMemo(
    () => ({
      handleThemeSelect,
      closeThemeDialog,
      handleThemeHighlight,
      handleAuthSelect,
      setAuthState,
      onAuthError,
      handleEditorSelect,
      exitEditorDialog,
      handleLanguageSelect,
      exitPrivacyNotice,
      closeSettingsDialog,
      closeModelDialog,
      closePermissionsDialog,
      setShellModeActive,
      vimHandleInput,
      handleIdePromptComplete,
      handleFolderTrustSelect,
      setConstrainHeight,
      onEscapePromptChange: handleEscapePromptChange,
      refreshStatic,
      handleFinalSubmit,
      handleClearScreen,
      handleProQuotaChoice,
      setQueueErrorMessage,
      popAllMessages,
      handleApiKeySubmit,
      handleApiKeyCancel,
    }),
    [
      handleThemeSelect,
      closeThemeDialog,
      handleThemeHighlight,
      handleAuthSelect,
      setAuthState,
      onAuthError,
      handleEditorSelect,
      exitEditorDialog,
      handleLanguageSelect,
      exitPrivacyNotice,
      closeSettingsDialog,
      closeModelDialog,
      closePermissionsDialog,
      setShellModeActive,
      vimHandleInput,
      handleIdePromptComplete,
      handleFolderTrustSelect,
      setConstrainHeight,
      handleEscapePromptChange,
      refreshStatic,
      handleFinalSubmit,
      handleClearScreen,
      handleProQuotaChoice,
      setQueueErrorMessage,
      popAllMessages,
      handleApiKeySubmit,
      handleApiKeyCancel,
    ],
  );

  return (
    <UIStateContext.Provider value={uiState}>
      <UIActionsContext.Provider value={uiActions}>
        <ConfigContext.Provider value={config}>
          <AppContext.Provider
            value={{
              version: props.version,
              startupWarnings: props.startupWarnings || [],
            }}
          >
            <ShellFocusContext.Provider value={isFocused}>
              <App />
            </ShellFocusContext.Provider>
          </AppContext.Provider>
        </ConfigContext.Provider>
      </UIActionsContext.Provider>
    </UIStateContext.Provider>
  );
};<|MERGE_RESOLUTION|>--- conflicted
+++ resolved
@@ -51,12 +51,8 @@
   type DiscoveredMCPTool,
   coreEvents,
   CoreEvent,
-<<<<<<< HEAD
-} from '@thacio/auditaria-cli-core';
-=======
   type ModelChangedPayload,
 } from '@google/gemini-cli-core';
->>>>>>> 265f24e5
 import { validateAuthMethod } from '../config/auth.js';
 import { loadHierarchicalGeminiMemory } from '../config/config.js';
 import { getPolicyErrorsForUI } from '../config/policy.js';
