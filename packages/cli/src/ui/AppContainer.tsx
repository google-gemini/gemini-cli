--- conflicted
+++ resolved
@@ -257,31 +257,18 @@
     [historyManager.addItem],
   );
 
-<<<<<<< HEAD
   // Subscribe to model change events from core
-=======
-  // Subscribe to fallback mode and model changes from core
->>>>>>> 3f90001f
-  useEffect(() => {
-    const handleModelChanged = (_payload: ModelChangedPayload) => {
-      setCurrentModel(config.getModel());
-    };
-
-<<<<<<< HEAD
-    setCurrentModel(config.getModel());
-    coreEvents.on(CoreEvent.ModelChanged, handleModelChanged);
-
-    return () => {
-=======
+  useEffect(() => {
     const handleModelChanged = (payload: ModelChangedPayload) => {
       setCurrentModel(payload.model);
     };
 
-    coreEvents.on(CoreEvent.FallbackModeChanged, handleFallbackModeChanged);
+    // TODO: I don't think this is necessary
+    // Initialize with current model
+    setCurrentModel(config.getModel());
+
     coreEvents.on(CoreEvent.ModelChanged, handleModelChanged);
     return () => {
-      coreEvents.off(CoreEvent.FallbackModeChanged, handleFallbackModeChanged);
->>>>>>> 3f90001f
       coreEvents.off(CoreEvent.ModelChanged, handleModelChanged);
     };
   }, [config]);
