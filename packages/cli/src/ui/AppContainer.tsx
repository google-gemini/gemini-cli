--- conflicted
+++ resolved
@@ -43,11 +43,8 @@
   getAllGeminiMdFilenames,
   AuthType,
   clearCachedCredentialFile,
-<<<<<<< HEAD
   t,
-=======
   type ResumedSessionData,
->>>>>>> 6893d274
   recordExitFail,
   ShellExecutionService,
   saveApiKey,
