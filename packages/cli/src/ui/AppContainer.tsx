--- conflicted
+++ resolved
@@ -518,146 +518,6 @@
     }
   }, [config, historyManager, settings.merged]);
 
-<<<<<<< HEAD
-  // Set up Flash fallback handler
-  useEffect(() => {
-    const flashFallbackHandler = async (
-      currentModel: string,
-      fallbackModel: string,
-      error?: unknown,
-    ): Promise<boolean> => {
-      // Check if we've already switched to the fallback model
-      if (config.isInFallbackMode()) {
-        // If we're already in fallback mode, don't show the dialog again
-        return false;
-      }
-
-      let message: string;
-
-      if (
-        config.getContentGeneratorConfig().authType ===
-        AuthType.LOGIN_WITH_GOOGLE
-      ) {
-        // Use actual user tier if available; otherwise, default to FREE tier behavior (safe default)
-        const isPaidTier =
-          userTier === UserTierId.LEGACY || userTier === UserTierId.STANDARD;
-
-        // Check if this is a Pro quota exceeded error
-        if (error && isProQuotaExceededError(error)) {
-          if (isPaidTier) {
-            message = t(
-              'app.quota_exceeded_pro_paid_dialog',
-              '⚡ You have reached your daily {model} quota limit.\n⚡ You can choose to authenticate with a paid API key or continue with the fallback model.\n⚡ To continue accessing the {model} model today, consider using /auth to switch to using a paid API key from AI Studio at https://aistudio.google.com/apikey',
-              { model: currentModel }
-            );
-          } else {
-            message = t(
-              'app.quota_exceeded_pro_free_dialog',
-              '⚡ You have reached your daily {model} quota limit.\n⚡ You can choose to authenticate with a paid API key or continue with the fallback model.\n⚡ To increase your limits, upgrade to a Gemini Code Assist Standard or Enterprise plan with higher limits at https://goo.gle/set-up-gemini-code-assist\n⚡ Or you can utilize a Gemini API Key. See: https://goo.gle/gemini-cli-docs-auth#gemini-api-key\n⚡ You can switch authentication methods by typing /auth',
-              { model: currentModel }
-            );
-          }
-        } else if (error && isGenericQuotaExceededError(error)) {
-          if (isPaidTier) {
-            message = t(
-              'app.quota_exceeded_generic_paid',
-              '⚡ You have reached your daily quota limit.\n⚡ Automatically switching from {model} to {fallback} for the remainder of this session.\n⚡ To continue accessing the {model} model today, consider using /auth to switch to using a paid API key from AI Studio at https://aistudio.google.com/apikey',
-              { model: currentModel, fallback: fallbackModel }
-            );
-          } else {
-            message = t(
-              'app.quota_exceeded_generic_free',
-              '⚡ You have reached your daily quota limit.\n⚡ Automatically switching from {model} to {fallback} for the remainder of this session.\n⚡ To increase your limits, upgrade to a Gemini Code Assist Standard or Enterprise plan with higher limits at https://goo.gle/set-up-gemini-code-assist\n⚡ Or you can utilize a Gemini API Key. See: https://goo.gle/gemini-cli-docs-auth#gemini-api-key\n⚡ You can switch authentication methods by typing /auth',
-              { model: currentModel, fallback: fallbackModel }
-            );
-          }
-        } else {
-          if (isPaidTier) {
-            // Default fallback message for other cases (like consecutive 429s)
-            message = t(
-              'app.fallback_default_paid',
-              '⚡ Automatically switching from {model} to {fallback} for faster responses for the remainder of this session.\n⚡ Possible reasons for this are that you have received multiple consecutive capacity errors or you have reached your daily {model} quota limit\n⚡ To continue accessing the {model} model today, consider using /auth to switch to using a paid API key from AI Studio at https://aistudio.google.com/apikey',
-              { model: currentModel, fallback: fallbackModel }
-            );
-          } else {
-            // Default fallback message for other cases (like consecutive 429s)
-            message = t(
-              'app.fallback_default_free',
-              '⚡ Automatically switching from {model} to {fallback} for faster responses for the remainder of this session.\n⚡ Possible reasons for this are that you have received multiple consecutive capacity errors or you have reached your daily {model} quota limit\n⚡ To increase your limits, upgrade to a Gemini Code Assist Standard or Enterprise plan with higher limits at https://goo.gle/set-up-gemini-code-assist\n⚡ Or you can utilize a Gemini API Key. See: https://goo.gle/gemini-cli-docs-auth#gemini-api-key\n⚡ You can switch authentication methods by typing /auth',
-              { model: currentModel, fallback: fallbackModel }
-            );
-          }
-        }
-
-        // Add message to UI history
-        historyManager.addItem(
-          {
-            type: MessageType.INFO,
-            text: message,
-          },
-          Date.now(),
-        );
-
-        // For Pro quota errors, show the dialog and wait for user's choice
-        if (error && isProQuotaExceededError(error)) {
-          // Set the flag to prevent tool continuation
-          setModelSwitchedFromQuotaError(true);
-          // Set global quota error flag to prevent Flash model calls
-          config.setQuotaErrorOccurred(true);
-
-          // Show the ProQuotaDialog and wait for user's choice
-          const shouldContinueWithFallback = await new Promise<boolean>(
-            (resolve) => {
-              // WEB_INTERFACE_START: Pre-start terminal capture for ProQuotaDialog
-              if ((global as any).__preStartTerminalCapture) {
-                (global as any).__preStartTerminalCapture();
-              }
-              // WEB_INTERFACE_END
-              setIsProQuotaDialogOpen(true);
-              setProQuotaDialogResolver(() => resolve);
-            },
-          );
-
-          // If user chose to continue with fallback, we don't need to stop the current prompt
-          if (shouldContinueWithFallback) {
-            // Switch to fallback model for future use
-            config.setModel(fallbackModel);
-            config.setFallbackMode(true);
-            logFlashFallback(
-              config,
-              new FlashFallbackEvent(
-                config.getContentGeneratorConfig().authType!,
-              ),
-            );
-            return true; // Continue with current prompt using fallback model
-          }
-
-          // If user chose to authenticate, stop current prompt
-          return false;
-        }
-
-        // For other quota errors, automatically switch to fallback model
-        // Set the flag to prevent tool continuation
-        setModelSwitchedFromQuotaError(true);
-        // Set global quota error flag to prevent Flash model calls
-        config.setQuotaErrorOccurred(true);
-      }
-
-      // Switch model for future use but return false to stop current retry
-      config.setModel(fallbackModel);
-      config.setFallbackMode(true);
-      logFlashFallback(
-        config,
-        new FlashFallbackEvent(config.getContentGeneratorConfig().authType!),
-      );
-      return false; // Don't continue with current prompt
-    };
-
-    config.setFlashFallbackHandler(flashFallbackHandler);
-  }, [config, historyManager, userTier]);
-
-=======
->>>>>>> f6f2fff7
   const cancelHandlerRef = useRef<() => void>(() => {});
 
   const {
@@ -1174,7 +1034,7 @@
     showPrivacyNotice ||
     shouldShowIdePrompt ||
     isFolderTrustDialogOpen ||
-    isProQuotaDialogOpen ||
+    !!proQuotaRequest ||
     !!shellConfirmationRequest ||
     !!confirmationRequest;
 
@@ -1314,7 +1174,7 @@
       } else if (showPrivacyNotice) {
         message = t('web.cli_action.privacy_notice', 'Privacy notice is displayed. Please review in the CLI terminal.');
         reason = 'privacy_notice';
-      } else if (isProQuotaDialogOpen) {
+      } else if (proQuotaRequest) {
         message = t('web.cli_action.quota_exceeded', 'Quota exceeded dialog is open. Please choose an option in the CLI terminal.');
         reason = 'quota_exceeded';
       } else if (shellConfirmationRequest) {
@@ -1343,7 +1203,7 @@
     isSettingsDialogOpen,
     isFolderTrustDialogOpen,
     showPrivacyNotice,
-    isProQuotaDialogOpen,
+    proQuotaRequest,
     shellConfirmationRequest,
     confirmationRequest,
   ]);
