--- conflicted
+++ resolved
@@ -88,11 +88,7 @@
       <Box marginBottom={1} flexDirection="column">
         <Text>
           <Text color="yellow">{'> '}</Text>
-<<<<<<< HEAD
-          {t('ide_integration_nudge.question', `Do you want to connect ${ideName ?? 'your'} editor to Auditaria CLI?`, { ideName: ideName ?? 'your' })}
-=======
-          {`Do you want to connect ${ideName ?? 'your editor'} to Gemini CLI?`}
->>>>>>> 776627c8
+          {t('ide_integration_nudge.question', `Do you want to connect ${ideName ?? 'your editor'} to Auditaria CLI?`, { ideName: ideName ?? 'your editor' })}
         </Text>
         <Text dimColor>{installText}</Text>
       </Box>
