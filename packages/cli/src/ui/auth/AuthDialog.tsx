/**
 * @license
 * Copyright 2025 Google LLC
 * SPDX-License-Identifier: Apache-2.0
 */
import { t } from '@thacio/auditaria-cli-core';

import type React from 'react';
import { useCallback } from 'react';
import { Box, Text } from 'ink';
import { theme } from '../semantic-colors.js';
import { RadioButtonSelect } from '../components/shared/RadioButtonSelect.js';
import type { LoadedSettings } from '../../config/settings.js';
import { SettingScope } from '../../config/settings.js';
import {
  AuthType,
  clearCachedCredentialFile,
  type Config,
} from '@thacio/auditaria-cli-core';
import { useKeypress } from '../hooks/useKeypress.js';
import { AuthState } from '../types.js';
import { runExitCleanup } from '../../utils/cleanup.js';
import { validateAuthMethodWithSettings } from './useAuth.js';

interface AuthDialogProps {
  config: Config;
  settings: LoadedSettings;
  setAuthState: (state: AuthState) => void;
  authError: string | null;
  onAuthError: (error: string) => void;
}

export function AuthDialog({
  config,
  settings,
  setAuthState,
  authError,
  onAuthError,
}: AuthDialogProps): React.JSX.Element {
  let items = [
    {
      label: t('auth_dialog.options.login_google_free', 'Login with Google - Free Tier'),
      value: AuthType.LOGIN_WITH_GOOGLE,
    },
    {
      label: t('auth_dialog.options.login_google_gca', 'Login with Google - Gemini Code Assist (Requires GOOGLE_CLOUD_PROJECT)'),
      value: AuthType.LOGIN_WITH_GOOGLE_GCA,
    },
    ...(process.env['CLOUD_SHELL'] === 'true'
      ? [
          {
            label: t('auth_dialog.options.cloud_shell', 'Use Cloud Shell user credentials'),
            value: AuthType.CLOUD_SHELL,
          },
        ]
      : []),
    {
      label: t('auth_dialog.options.gemini_api', 'Use Gemini API Key'),
      value: AuthType.USE_GEMINI,
    },
    { label: t('auth_dialog.options.vertex_ai', 'Vertex AI'), value: AuthType.USE_VERTEX_AI },
  ];

  if (settings.merged.security?.auth?.enforcedType) {
    items = items.filter(
      (item) => item.value === settings.merged.security?.auth?.enforcedType,
    );
  }

  let defaultAuthType = null;
  const defaultAuthTypeEnv = process.env['GEMINI_DEFAULT_AUTH_TYPE'];
  if (
    defaultAuthTypeEnv &&
    Object.values(AuthType).includes(defaultAuthTypeEnv as AuthType)
  ) {
    defaultAuthType = defaultAuthTypeEnv as AuthType;
  }

  let initialAuthIndex = items.findIndex((item) => {
    if (settings.merged.security?.auth?.selectedType) {
      return item.value === settings.merged.security.auth.selectedType;
    }

    if (defaultAuthType) {
      return item.value === defaultAuthType;
    }

    if (process.env['GEMINI_API_KEY']) {
      return item.value === AuthType.USE_GEMINI;
    }

    return item.value === AuthType.LOGIN_WITH_GOOGLE;
  });
  if (settings.merged.security?.auth?.enforcedType) {
    initialAuthIndex = 0;
  }

  const onSelect = useCallback(
    async (authType: AuthType | undefined, scope: SettingScope) => {
      if (authType) {
        await clearCachedCredentialFile();

        settings.setValue(scope, 'security.auth.selectedType', authType);
        if (
          authType === AuthType.LOGIN_WITH_GOOGLE &&
          config.isBrowserLaunchSuppressed()
        ) {
          runExitCleanup();
          console.log(
            `
----------------------------------------------------------------
${t('oauth.restart_cli_message', 'Logging in with Google... Please restart Auditaria CLI to continue.')}
----------------------------------------------------------------
            `,
          );
          process.exit(0);
        }
      }
      setAuthState(AuthState.Unauthenticated);
    },
    [settings, config, setAuthState],
  );

  const handleAuthSelect = (authMethod: AuthType) => {
    const error = validateAuthMethodWithSettings(authMethod, settings);
    if (error) {
      onAuthError(error);
    } else {
      onSelect(authMethod, SettingScope.User);
    }
  };

  useKeypress(
    (key) => {
      if (key.name === 'escape') {
        // Prevent exit if there is an error message.
        // This means they user is not authenticated yet.
        if (authError) {
          return;
        }
        if (settings.merged.security?.auth?.selectedType === undefined) {
          // Prevent exiting if no auth method is set
          onAuthError(
            t('auth_dialog.messages.must_select_auth', 'You must select an auth method to proceed. Press Ctrl+C twice to exit.'),
          );
          return;
        }
        onSelect(undefined, SettingScope.User);
      }
    },
    { isActive: true },
  );

  return (
    <Box
      borderStyle="round"
      borderColor={theme.border.default}
      flexDirection="column"
      padding={1}
      width="100%"
    >
<<<<<<< HEAD
      <Text bold>{t('auth_dialog.dialog_title', 'Get started')}</Text>
=======
      <Text bold color={theme.text.primary}>
        Get started
      </Text>
>>>>>>> 67f7dae4
      <Box marginTop={1}>
        <Text color={theme.text.primary}>{t('auth_dialog.dialog_question', 'How would you like to authenticate for this project?')}</Text>
      </Box>
      <Box marginTop={1}>
        <RadioButtonSelect
          items={items}
          initialIndex={initialAuthIndex}
          onSelect={handleAuthSelect}
        />
      </Box>
      {authError && (
        <Box marginTop={1}>
          <Text color={theme.status.error}>{authError}</Text>
        </Box>
      )}
      <Box marginTop={1}>
        <Text color={theme.text.secondary}>{t('auth_dialog.messages.use_enter', '(Use Enter to select)')}</Text>
      </Box>
      <Box marginTop={1}>
        <Text color={theme.text.primary}>{t('auth_dialog.messages.terms_privacy', 'Terms of Services and Privacy Notice for Gemini CLI')}</Text>
      </Box>
      <Box marginTop={1}>
        <Text color={theme.text.link}>
          {
            'https://github.com/google-gemini/gemini-cli/blob/main/docs/tos-privacy.md'
          }
        </Text>
      </Box>
    </Box>
  );
}<|MERGE_RESOLUTION|>--- conflicted
+++ resolved
@@ -159,13 +159,7 @@
       padding={1}
       width="100%"
     >
-<<<<<<< HEAD
-      <Text bold>{t('auth_dialog.dialog_title', 'Get started')}</Text>
-=======
-      <Text bold color={theme.text.primary}>
-        Get started
-      </Text>
->>>>>>> 67f7dae4
+      <Text bold color={theme.text.primary}>{t('auth_dialog.dialog_title', 'Get started')}</Text>
       <Box marginTop={1}>
         <Text color={theme.text.primary}>{t('auth_dialog.dialog_question', 'How would you like to authenticate for this project?')}</Text>
       </Box>
