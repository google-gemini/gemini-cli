/**
 * @license
 * Copyright 2025 Google LLC
 * SPDX-License-Identifier: Apache-2.0
 */

import { t } from '@thacio/auditaria-cli-core';

import type React from 'react';
import { useCallback } from 'react';
import { Box, Text } from 'ink';
import { theme } from '../semantic-colors.js';
import { RadioButtonSelect } from '../components/shared/RadioButtonSelect.js';
import type { LoadedSettings } from '../../config/settings.js';
import { SettingScope } from '../../config/settings.js';
import {
  AuthType,
  clearCachedCredentialFile,
  type Config,
} from '@thacio/auditaria-cli-core';
import { useKeypress } from '../hooks/useKeypress.js';
import { AuthState } from '../types.js';
import { runExitCleanup } from '../../utils/cleanup.js';
import { validateAuthMethodWithSettings } from './useAuth.js';

interface AuthDialogProps {
  config: Config;
  settings: LoadedSettings;
  setAuthState: (state: AuthState) => void;
  authError: string | null;
  onAuthError: (error: string | null) => void;
}

export function AuthDialog({
  config,
  settings,
  setAuthState,
  authError,
  onAuthError,
}: AuthDialogProps): React.JSX.Element {
  let items = [
    {
      label: t(
        'auth_dialog.options.login_google_free',
        'Login with Google - Free Tier',
      ),
      value: AuthType.LOGIN_WITH_GOOGLE,
      key: AuthType.LOGIN_WITH_GOOGLE,
    },
    {
      label: t(
        'auth_dialog.options.login_google_gca',
        'Login with Google - Gemini Code Assist (Requires GOOGLE_CLOUD_PROJECT)',
      ),
      value: AuthType.LOGIN_WITH_GOOGLE_GCA,
      key: AuthType.LOGIN_WITH_GOOGLE_GCA,
    },
    ...(process.env['CLOUD_SHELL'] === 'true'
      ? [
          {
            label: t(
              'auth_dialog.options.cloud_shell',
              'Use Cloud Shell user credentials',
            ),
            value: AuthType.CLOUD_SHELL,
            key: AuthType.CLOUD_SHELL,
          },
        ]
      : []),
    {
      label: t('auth_dialog.options.gemini_api', 'Use Gemini API Key'),
      value: AuthType.USE_GEMINI,
      key: AuthType.USE_GEMINI,
    },
    {
      label: t('auth_dialog.options.vertex_ai', 'Vertex AI'),
      value: AuthType.USE_VERTEX_AI,
      key: AuthType.USE_VERTEX_AI,
    },
  ];

  if (settings.merged.security?.auth?.enforcedType) {
    items = items.filter(
      (item) => item.value === settings.merged.security?.auth?.enforcedType,
    );
  }

  let defaultAuthType = null;
  const defaultAuthTypeEnv = process.env['GEMINI_DEFAULT_AUTH_TYPE'];
  if (
    defaultAuthTypeEnv &&
    Object.values(AuthType).includes(defaultAuthTypeEnv as AuthType)
  ) {
    defaultAuthType = defaultAuthTypeEnv as AuthType;
  }

  let initialAuthIndex = items.findIndex((item) => {
    if (settings.merged.security?.auth?.selectedType) {
      return item.value === settings.merged.security.auth.selectedType;
    }

    if (defaultAuthType) {
      return item.value === defaultAuthType;
    }

    if (process.env['GEMINI_API_KEY']) {
      return item.value === AuthType.USE_GEMINI;
    }

    return item.value === AuthType.LOGIN_WITH_GOOGLE;
  });
  if (settings.merged.security?.auth?.enforcedType) {
    initialAuthIndex = 0;
  }

  const onSelect = useCallback(
    async (authType: AuthType | undefined, scope: SettingScope) => {
      if (authType) {
        await clearCachedCredentialFile();

        settings.setValue(scope, 'security.auth.selectedType', authType);
        if (
          authType === AuthType.LOGIN_WITH_GOOGLE &&
          config.isBrowserLaunchSuppressed()
        ) {
          runExitCleanup();
          console.log(
            `
----------------------------------------------------------------
${t('oauth.restart_cli_message', 'Logging in with Google... Please restart Auditaria CLI to continue.')}
----------------------------------------------------------------
            `,
          );
          process.exit(0);
        }
      }
      setAuthState(AuthState.Unauthenticated);
    },
    [settings, config, setAuthState],
  );

  const handleAuthSelect = (authMethod: AuthType) => {
    const error = validateAuthMethodWithSettings(authMethod, settings);
    if (error) {
      onAuthError(error);
    } else {
      onSelect(authMethod, SettingScope.User);
    }
  };

  useKeypress(
    (key) => {
      if (key.name === 'escape') {
        // Prevent exit if there is an error message.
        // This means they user is not authenticated yet.
        if (authError) {
          return;
        }
        if (settings.merged.security?.auth?.selectedType === undefined) {
          // Prevent exiting if no auth method is set
          onAuthError(
            t(
              'auth_dialog.messages.must_select_auth',
              'You must select an auth method to proceed. Press Ctrl+C twice to exit.',
            ),
          );
          return;
        }
        onSelect(undefined, SettingScope.User);
      }
    },
    { isActive: true },
  );

  return (
    <Box
      borderStyle="round"
      borderColor={theme.border.default}
      flexDirection="column"
      padding={1}
      width="100%"
    >
      <Text bold color={theme.text.primary}>
        {t('auth_dialog.dialog_title', 'Get started')}
      </Text>
      <Box marginTop={1}>
        <Text color={theme.text.primary}>
          {t(
            'auth_dialog.dialog_question',
            'How would you like to authenticate for this project?',
          )}
        </Text>
      </Box>
      <Box marginTop={1}>
        <RadioButtonSelect
          items={items}
          initialIndex={initialAuthIndex}
          onSelect={handleAuthSelect}
          onHighlight={() => {
            onAuthError(null);
          }}
        />
      </Box>
      {authError && (
        <Box marginTop={1}>
          <Text color={theme.status.error}>{authError}</Text>
        </Box>
      )}
      <Box marginTop={1}>
        <Text color={theme.text.secondary}>
<<<<<<< HEAD
          {t('auth_dialog.messages.use_enter', '(Use Enter to select)')}
=======
          (Use Enter to select, Esc to close)
>>>>>>> 2b61ac53
        </Text>
      </Box>
      <Box marginTop={1}>
        <Text color={theme.text.primary}>
          {t(
            'auth_dialog.messages.terms_privacy',
            'Terms of Services and Privacy Notice for Gemini CLI',
          )}
        </Text>
      </Box>
      <Box marginTop={1}>
        <Text color={theme.text.link}>
          {
            'https://github.com/google-gemini/gemini-cli/blob/main/docs/tos-privacy.md'
          }
        </Text>
      </Box>
    </Box>
  );
}<|MERGE_RESOLUTION|>--- conflicted
+++ resolved
@@ -208,11 +208,10 @@
       )}
       <Box marginTop={1}>
         <Text color={theme.text.secondary}>
-<<<<<<< HEAD
-          {t('auth_dialog.messages.use_enter', '(Use Enter to select)')}
-=======
-          (Use Enter to select, Esc to close)
->>>>>>> 2b61ac53
+          {t(
+            'auth_dialog.messages.use_enter',
+            '(Use Enter to select, Esc to close)',
+          )}
         </Text>
       </Box>
       <Box marginTop={1}>
