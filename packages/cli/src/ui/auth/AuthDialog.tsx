/**
 * @license
 * Copyright 2025 Google LLC
 * SPDX-License-Identifier: Apache-2.0
 */

import type React from 'react';
import { useCallback } from 'react';
import { Box, Text } from 'ink';
import { theme } from '../semantic-colors.js';
import { RadioButtonSelect } from '../components/shared/RadioButtonSelect.js';
import type { LoadedSettings } from '../../config/settings.js';
import { SettingScope } from '../../config/settings.js';
import {
  AuthType,
  clearCachedCredentialFile,
  debugLogger,
  type Config,
} from '@google/gemini-cli-core';
import { useKeypress } from '../hooks/useKeypress.js';
import { AuthState } from '../types.js';
import { runExitCleanup } from '../../utils/cleanup.js';
import { validateAuthMethodWithSettings } from './useAuth.js';

interface AuthDialogProps {
  config: Config;
  settings: LoadedSettings;
  setAuthState: (state: AuthState) => void;
  authError: string | null;
  onAuthError: (error: string | null) => void;
}

export function AuthDialog({
  config,
  settings,
  setAuthState,
  authError,
  onAuthError,
}: AuthDialogProps): React.JSX.Element {
  let items = [
    {
      label: 'Login with Google',
      value: AuthType.LOGIN_WITH_GOOGLE,
      key: AuthType.LOGIN_WITH_GOOGLE,
    },
    ...(process.env['CLOUD_SHELL'] === 'true'
      ? [
          {
            label: 'Use Cloud Shell user credentials',
            value: AuthType.CLOUD_SHELL,
            key: AuthType.CLOUD_SHELL,
          },
        ]
      : []),
    {
      label: 'Use Gemini API Key',
      value: AuthType.USE_GEMINI,
      key: AuthType.USE_GEMINI,
    },
    {
      label: 'Vertex AI',
      value: AuthType.USE_VERTEX_AI,
      key: AuthType.USE_VERTEX_AI,
    },
  ];

  if (settings.merged.security?.auth?.enforcedType) {
    items = items.filter(
      (item) => item.value === settings.merged.security?.auth?.enforcedType,
    );
  }

  let defaultAuthType = null;
  const defaultAuthTypeEnv = process.env['GEMINI_DEFAULT_AUTH_TYPE'];
  if (
    defaultAuthTypeEnv &&
    Object.values(AuthType).includes(defaultAuthTypeEnv as AuthType)
  ) {
    defaultAuthType = defaultAuthTypeEnv as AuthType;
  }

  let initialAuthIndex = items.findIndex((item) => {
    if (settings.merged.security?.auth?.selectedType) {
      return item.value === settings.merged.security.auth.selectedType;
    }

    if (defaultAuthType) {
      return item.value === defaultAuthType;
    }

    if (process.env['GEMINI_API_KEY']) {
      return item.value === AuthType.USE_GEMINI;
    }

    return item.value === AuthType.LOGIN_WITH_GOOGLE;
  });
  if (settings.merged.security?.auth?.enforcedType) {
    initialAuthIndex = 0;
  }

  const onSelect = useCallback(
    async (authType: AuthType | undefined, scope: SettingScope) => {
      if (authType) {
        await clearCachedCredentialFile();

        settings.setValue(scope, 'security.auth.selectedType', authType);
        if (
          authType === AuthType.LOGIN_WITH_GOOGLE &&
          config.isBrowserLaunchSuppressed()
        ) {
          runExitCleanup();
          debugLogger.log(
            `
----------------------------------------------------------------
Logging in with Google... Please restart Gemini CLI to continue.
----------------------------------------------------------------
            `,
          );
          process.exit(0);
        }
      }
      if (authType === AuthType.USE_GEMINI) {
        setAuthState(AuthState.AwaitingApiKeyInput);
        return;
      }
      setAuthState(AuthState.Unauthenticated);
    },
    [settings, config, setAuthState],
  );

  const handleAuthSelect = (authMethod: AuthType) => {
    const error = validateAuthMethodWithSettings(authMethod, settings);
    if (error) {
      onAuthError(error);
    } else {
      onSelect(authMethod, SettingScope.User);
    }
  };

  useKeypress(
    (key) => {
      if (key.name === 'escape') {
        // Prevent exit if there is an error message.
        // This means they user is not authenticated yet.
        if (authError) {
          return;
        }
        if (settings.merged.security?.auth?.selectedType === undefined) {
          // Prevent exiting if no auth method is set
          onAuthError(
            'You must select an auth method to proceed. Press Ctrl+C twice to exit.',
          );
          return;
        }
        onSelect(undefined, SettingScope.User);
      }
    },
    { isActive: true },
  );

  return (
    <Box
      borderStyle="round"
      borderColor={theme.border.focused}
      flexDirection="row"
      padding={1}
      width="100%"
      alignItems="flex-start"
    >
      <Text color={theme.text.accent}>? </Text>
      <Box flexDirection="column" flexGrow={1}>
        <Text bold color={theme.text.primary}>
          Get started
        </Text>
        <Box marginTop={1}>
          <Text color={theme.text.primary}>
            How would you like to authenticate for this project?
          </Text>
        </Box>
        <Box marginTop={1}>
          <RadioButtonSelect
            items={items}
            initialIndex={initialAuthIndex}
            onSelect={handleAuthSelect}
            onHighlight={() => {
              onAuthError(null);
            }}
          />
        </Box>
        {authError && (
          <Box marginTop={1}>
            <Text color={theme.status.error}>{authError}</Text>
          </Box>
        )}
        <Box marginTop={1}>
          <Text color={theme.text.secondary}>(Use Enter to select)</Text>
        </Box>
        <Box marginTop={1}>
          <Text color={theme.text.primary}>
            Terms of Services and Privacy Notice for Gemini CLI
          </Text>
        </Box>
        <Box marginTop={1}>
          <Text color={theme.text.link}>
            {
              'https://github.com/google-gemini/gemini-cli/blob/main/docs/tos-privacy.md'
            }
          </Text>
        </Box>
<<<<<<< HEAD
=======
      )}
      <Box marginTop={1}>
        <Text color={theme.text.secondary}>
          (Use Enter to select, Esc to close)
        </Text>
      </Box>
      <Box marginTop={1}>
        <Text color={theme.text.primary}>
          Terms of Services and Privacy Notice for Gemini CLI
        </Text>
      </Box>
      <Box marginTop={1}>
        <Text color={theme.text.link}>
          {
            'https://github.com/google-gemini/gemini-cli/blob/main/docs/tos-privacy.md'
          }
        </Text>
>>>>>>> d9f0b9c6
      </Box>
    </Box>
  );
}<|MERGE_RESOLUTION|>--- conflicted
+++ resolved
@@ -207,26 +207,6 @@
             }
           </Text>
         </Box>
-<<<<<<< HEAD
-=======
-      )}
-      <Box marginTop={1}>
-        <Text color={theme.text.secondary}>
-          (Use Enter to select, Esc to close)
-        </Text>
-      </Box>
-      <Box marginTop={1}>
-        <Text color={theme.text.primary}>
-          Terms of Services and Privacy Notice for Gemini CLI
-        </Text>
-      </Box>
-      <Box marginTop={1}>
-        <Text color={theme.text.link}>
-          {
-            'https://github.com/google-gemini/gemini-cli/blob/main/docs/tos-privacy.md'
-          }
-        </Text>
->>>>>>> d9f0b9c6
       </Box>
     </Box>
   );
