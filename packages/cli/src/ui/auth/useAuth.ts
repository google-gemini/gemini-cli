/**
 * @license
 * Copyright 2025 Google LLC
 * SPDX-License-Identifier: Apache-2.0
 */

import { useState, useEffect, useCallback } from 'react';
import type { LoadedSettings } from '../../config/settings.js';
<<<<<<< HEAD
import {
  AuthType,
  type Config,
  ApiKeyCredentialStorage,
} from '@google/gemini-cli-core';
=======
import { AuthType, debugLogger, type Config } from '@google/gemini-cli-core';
>>>>>>> d9f0b9c6
import { getErrorMessage } from '@google/gemini-cli-core';
import { AuthState } from '../types.js';
import { validateAuthMethod } from '../../config/auth.js';

export function validateAuthMethodWithSettings(
  authType: AuthType,
  settings: LoadedSettings,
): string | null {
  const enforcedType = settings.merged.security?.auth?.enforcedType;
  if (enforcedType && enforcedType !== authType) {
    return `Authentication is enforced to be ${enforcedType}, but you are currently using ${authType}.`;
  }
  if (settings.merged.security?.auth?.useExternal) {
    return null;
  }
  // If using Gemini API key, we don't validate it here as we might need to prompt for it.
  if (authType === AuthType.USE_GEMINI) {
    return null;
  }
  return validateAuthMethod(authType);
}

export const useAuthCommand = (settings: LoadedSettings, config: Config) => {
  const [authState, setAuthState] = useState<AuthState>(
    AuthState.Unauthenticated,
  );

  const [authError, setAuthError] = useState<string | null>(null);
  const [apiKeyDefaultValue, setApiKeyDefaultValue] = useState<
    string | undefined
  >(undefined);

  const onAuthError = useCallback(
    (error: string | null) => {
      setAuthError(error);
      if (error) {
        setAuthState(AuthState.Updating);
      }
    },
    [setAuthError, setAuthState],
  );

  const reloadApiKey = useCallback(async () => {
    const envKey = process.env['GEMINI_API_KEY'] ?? undefined;
    const storedKey = await ApiKeyCredentialStorage.loadApiKey();
    const key = envKey || storedKey;
    setApiKeyDefaultValue(key);
    return key; // Return the key for immediate use
  }, []);

  useEffect(() => {
    (async () => {
      if (authState !== AuthState.Unauthenticated) {
        return;
      }

      const authType = settings.merged.security?.auth?.selectedType;
      if (!authType) {
        if (process.env['GEMINI_API_KEY']) {
          onAuthError(
            'Existing API key detected (GEMINI_API_KEY). Select "Gemini API Key" option to use it.',
          );
        } else {
          onAuthError('No authentication method selected.');
        }
        return;
      }

      if (authType === AuthType.USE_GEMINI) {
        const key = await reloadApiKey(); // Use the unified function
        if (!key) {
          setAuthState(AuthState.AwaitingApiKeyInput);
          return;
        }
      }

      const error = validateAuthMethodWithSettings(authType, settings);
      if (error) {
        onAuthError(error);
        return;
      }

      const defaultAuthType = process.env['GEMINI_DEFAULT_AUTH_TYPE'];
      if (
        defaultAuthType &&
        !Object.values(AuthType).includes(defaultAuthType as AuthType)
      ) {
        onAuthError(
          `Invalid value for GEMINI_DEFAULT_AUTH_TYPE: "${defaultAuthType}". ` +
            `Valid values are: ${Object.values(AuthType).join(', ')}.`,
        );
        return;
      }

      try {
        await config.refreshAuth(authType);

        debugLogger.log(`Authenticated via "${authType}".`);
        setAuthError(null);
        setAuthState(AuthState.Authenticated);
      } catch (e) {
        onAuthError(`Failed to login. Message: ${getErrorMessage(e)}`);
      }
    })();
  }, [
    settings,
    config,
    authState,
    setAuthState,
    setAuthError,
    onAuthError,
    reloadApiKey,
  ]);

  return {
    authState,
    setAuthState,
    authError,
    onAuthError,
    apiKeyDefaultValue,
    reloadApiKey,
  };
};<|MERGE_RESOLUTION|>--- conflicted
+++ resolved
@@ -6,15 +6,12 @@
 
 import { useState, useEffect, useCallback } from 'react';
 import type { LoadedSettings } from '../../config/settings.js';
-<<<<<<< HEAD
 import {
   AuthType,
   type Config,
   ApiKeyCredentialStorage,
+  debugLogger,
 } from '@google/gemini-cli-core';
-=======
-import { AuthType, debugLogger, type Config } from '@google/gemini-cli-core';
->>>>>>> d9f0b9c6
 import { getErrorMessage } from '@google/gemini-cli-core';
 import { AuthState } from '../types.js';
 import { validateAuthMethod } from '../../config/auth.js';
@@ -59,7 +56,7 @@
 
   const reloadApiKey = useCallback(async () => {
     const envKey = process.env['GEMINI_API_KEY'] ?? undefined;
-    const storedKey = await ApiKeyCredentialStorage.loadApiKey();
+    const storedKey = (await ApiKeyCredentialStorage.loadApiKey()) ?? '';
     const key = envKey || storedKey;
     setApiKeyDefaultValue(key);
     return key; // Return the key for immediate use
