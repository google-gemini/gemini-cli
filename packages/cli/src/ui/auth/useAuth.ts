--- conflicted
+++ resolved
@@ -6,18 +6,13 @@
 
 import { useState, useEffect, useCallback } from 'react';
 import type { LoadedSettings } from '../../config/settings.js';
-<<<<<<< HEAD
-import { AuthType, type Config } from '@thacio/auditaria-cli-core';
-import { getErrorMessage, t } from '@thacio/auditaria-cli-core';
-=======
 import {
   AuthType,
   type Config,
   loadApiKey,
-  debugLogger,
-} from '@google/gemini-cli-core';
-import { getErrorMessage } from '@google/gemini-cli-core';
->>>>>>> 06035d5d
+  getErrorMessage,
+  t,
+} from '@thacio/auditaria-cli-core';
 import { AuthState } from '../types.js';
 import { validateAuthMethod } from '../../config/auth.js';
 
