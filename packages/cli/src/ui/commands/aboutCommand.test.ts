/**
 * @license
 * Copyright 2025 Google LLC
 * SPDX-License-Identifier: Apache-2.0
 */

import { describe, it, expect, beforeEach, vi, afterEach } from 'vitest';
import { aboutCommand } from './aboutCommand.js';
import { type CommandContext } from './types.js';
import { createMockCommandContext } from '../../test-utils/mockCommandContext.js';
import * as versionUtils from '../../utils/version.js';
import { MessageType } from '../types.js';
import { IdeClient } from '@thacio/auditaria-cli-core';

vi.mock('@thacio/auditaria-cli-core', async (importOriginal) => {
  const actual =
    await importOriginal<typeof import('@thacio/auditaria-cli-core')>();
  return {
    ...actual,
    IdeClient: {
      getInstance: vi.fn().mockResolvedValue({
        getDetectedIdeDisplayName: vi.fn().mockReturnValue('test-ide'),
      }),
    },
    UserAccountManager: vi.fn().mockImplementation(() => ({
      getCachedGoogleAccount: vi.fn().mockReturnValue('test-email@example.com'),
    })),
  };
});

vi.mock('../../utils/version.js', () => ({
  getCliVersion: vi.fn(),
}));

describe('aboutCommand', () => {
  let mockContext: CommandContext;
  const originalPlatform = process.platform;
  const originalEnv = { ...process.env };

  beforeEach(() => {
    mockContext = createMockCommandContext({
      services: {
        config: {
          getModel: vi.fn(),
          getIdeMode: vi.fn().mockReturnValue(true),
          getGeminiClient: vi.fn(),
        },
        settings: {
          merged: {
            security: {
              auth: {
                selectedType: 'oauth-gca',
              },
            },
          },
        },
      },
      ui: {
        addItem: vi.fn(),
      },
    } as unknown as CommandContext);

    vi.mocked(versionUtils.getCliVersion).mockResolvedValue('test-version');
    vi.spyOn(mockContext.services.config!, 'getModel').mockReturnValue(
      'test-model',
    );
    process.env['GOOGLE_CLOUD_PROJECT'] = 'test-gcp-project';
    Object.defineProperty(process, 'platform', {
      value: 'test-os',
    });
    vi.spyOn(mockContext.services.config!, 'getGeminiClient').mockReturnValue({
      getUserTier: vi.fn().mockReturnValue(undefined),
    } as unknown as ReturnType<
      NonNullable<typeof mockContext.services.config>['getGeminiClient']
    >);
  });

  afterEach(() => {
    vi.unstubAllEnvs();
    Object.defineProperty(process, 'platform', {
      value: originalPlatform,
    });
    process.env = originalEnv;
    vi.clearAllMocks();
  });

  it('should have the correct name and description', () => {
    expect(aboutCommand.name).toBe('about');
    expect(aboutCommand.description).toBe('Show version info');
  });

  it('should call addItem with all version info', async () => {
    process.env['SANDBOX'] = '';
    if (!aboutCommand.action) {
      throw new Error('The about command must have an action.');
    }

    await aboutCommand.action(mockContext, '');

    expect(mockContext.ui.addItem).toHaveBeenCalledWith(
      {
        type: MessageType.ABOUT,
        cliVersion: 'test-version',
        osVersion: 'test-os',
        sandboxEnv: 'no sandbox',
        modelVersion: 'test-model',
        selectedAuthType: 'oauth-gca',
        gcpProject: 'test-gcp-project',
        ideClient: 'test-ide',
<<<<<<< HEAD
        userTier: undefined,
=======
        userEmail: 'test-email@example.com',
>>>>>>> 43d6dc36
      },
      expect.any(Number),
    );
  });

  it('should show the correct sandbox environment variable', async () => {
    process.env['SANDBOX'] = 'gemini-sandbox';
    if (!aboutCommand.action) {
      throw new Error('The about command must have an action.');
    }

    await aboutCommand.action(mockContext, '');

    expect(mockContext.ui.addItem).toHaveBeenCalledWith(
      expect.objectContaining({
        sandboxEnv: 'gemini-sandbox',
      }),
      expect.any(Number),
    );
  });

  it('should show sandbox-exec profile when applicable', async () => {
    process.env['SANDBOX'] = 'sandbox-exec';
    process.env['SEATBELT_PROFILE'] = 'test-profile';
    if (!aboutCommand.action) {
      throw new Error('The about command must have an action.');
    }

    await aboutCommand.action(mockContext, '');

    expect(mockContext.ui.addItem).toHaveBeenCalledWith(
      expect.objectContaining({
        sandboxEnv: 'sandbox-exec (test-profile)',
      }),
      expect.any(Number),
    );
  });

  it('should not show ide client when it is not detected', async () => {
    vi.mocked(IdeClient.getInstance).mockResolvedValue({
      getDetectedIdeDisplayName: vi.fn().mockReturnValue(undefined),
    } as unknown as IdeClient);

    process.env['SANDBOX'] = '';
    if (!aboutCommand.action) {
      throw new Error('The about command must have an action.');
    }

    await aboutCommand.action(mockContext, '');

    expect(mockContext.ui.addItem).toHaveBeenCalledWith(
      expect.objectContaining({
        type: MessageType.ABOUT,
        cliVersion: 'test-version',
        osVersion: 'test-os',
        sandboxEnv: 'no sandbox',
        modelVersion: 'test-model',
        selectedAuthType: 'oauth',
        gcpProject: '',
        ideClient: '',
      }),
      expect.any(Number),
    );
  });
});<|MERGE_RESOLUTION|>--- conflicted
+++ resolved
@@ -107,11 +107,8 @@
         selectedAuthType: 'oauth-gca',
         gcpProject: 'test-gcp-project',
         ideClient: 'test-ide',
-<<<<<<< HEAD
         userTier: undefined,
-=======
         userEmail: 'test-email@example.com',
->>>>>>> 43d6dc36
       },
       expect.any(Number),
     );
