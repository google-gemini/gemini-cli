/**
 * @license
 * Copyright 2025 Google LLC
 * SPDX-License-Identifier: Apache-2.0
 */

import { describe, it, expect, beforeEach, vi, afterEach } from 'vitest';
import { aboutCommand } from './aboutCommand.js';
import { type CommandContext } from './types.js';
import { createMockCommandContext } from '../../test-utils/mockCommandContext.js';
import * as versionUtils from '../../utils/version.js';
import { MessageType } from '../types.js';

import type { IdeClient } from '../../../../core/src/ide/ide-client.js';

vi.mock('../../utils/version.js', () => ({
  getCliVersion: vi.fn(),
}));

describe('aboutCommand', () => {
  let mockContext: CommandContext;
  const originalPlatform = process.platform;
  const originalEnv = { ...process.env };

  beforeEach(() => {
    mockContext = createMockCommandContext({
      services: {
        config: {
          getModel: vi.fn(),
          getIdeClient: vi.fn(),
          getIdeMode: vi.fn().mockReturnValue(true),
        },
        settings: {
          merged: {
<<<<<<< HEAD
            security: {
              auth: {
                selectedType: 'oauth-gca',
              },
            },
=======
            selectedAuthType: 'test-auth',
>>>>>>> da7901ac
          },
        },
      },
      ui: {
        addItem: vi.fn(),
      },
    } as unknown as CommandContext);

    vi.mocked(versionUtils.getCliVersion).mockResolvedValue('test-version');
    vi.spyOn(mockContext.services.config!, 'getModel').mockReturnValue(
      'test-model',
    );
    process.env['GOOGLE_CLOUD_PROJECT'] = 'test-gcp-project';
    Object.defineProperty(process, 'platform', {
      value: 'test-os',
    });
    vi.spyOn(mockContext.services.config!, 'getIdeClient').mockReturnValue({
      getDetectedIdeDisplayName: vi.fn().mockReturnValue('test-ide'),
    } as Partial<IdeClient> as IdeClient);
  });

  afterEach(() => {
    vi.unstubAllEnvs();
    Object.defineProperty(process, 'platform', {
      value: originalPlatform,
    });
    process.env = originalEnv;
    vi.clearAllMocks();
  });

  it('should have the correct name and description', () => {
    expect(aboutCommand.name).toBe('about');
    expect(aboutCommand.description).toBe('show version info');
  });

  it('should call addItem with all version info', async () => {
    process.env['SANDBOX'] = '';
    if (!aboutCommand.action) {
      throw new Error('The about command must have an action.');
    }

    await aboutCommand.action(mockContext, '');

    expect(mockContext.ui.addItem).toHaveBeenCalledWith(
      {
        type: MessageType.ABOUT,
        cliVersion: 'test-version',
        osVersion: 'test-os',
        sandboxEnv: 'no sandbox',
        modelVersion: 'test-model',
        selectedAuthType: 'test-auth',
        gcpProject: 'test-gcp-project',
        ideClient: 'test-ide',
      },
      expect.any(Number),
    );
  });

  it('should show the correct sandbox environment variable', async () => {
    process.env['SANDBOX'] = 'gemini-sandbox';
    if (!aboutCommand.action) {
      throw new Error('The about command must have an action.');
    }

    await aboutCommand.action(mockContext, '');

    expect(mockContext.ui.addItem).toHaveBeenCalledWith(
      expect.objectContaining({
        sandboxEnv: 'gemini-sandbox',
      }),
      expect.any(Number),
    );
  });

  it('should show sandbox-exec profile when applicable', async () => {
    process.env['SANDBOX'] = 'sandbox-exec';
    process.env['SEATBELT_PROFILE'] = 'test-profile';
    if (!aboutCommand.action) {
      throw new Error('The about command must have an action.');
    }

    await aboutCommand.action(mockContext, '');

    expect(mockContext.ui.addItem).toHaveBeenCalledWith(
      expect.objectContaining({
        sandboxEnv: 'sandbox-exec (test-profile)',
      }),
      expect.any(Number),
    );
  });

  it('should not show ide client when it is not detected', async () => {
<<<<<<< HEAD
    // Change to oauth type that doesn't use GCP project
    mockContext.services.settings.merged.security!.auth!.selectedType = 'oauth';

=======
>>>>>>> da7901ac
    vi.spyOn(mockContext.services.config!, 'getIdeClient').mockReturnValue({
      getDetectedIdeDisplayName: vi.fn().mockReturnValue(undefined),
    } as Partial<IdeClient> as IdeClient);

    process.env.SANDBOX = '';
    if (!aboutCommand.action) {
      throw new Error('The about command must have an action.');
    }

    await aboutCommand.action(mockContext, '');

    expect(mockContext.ui.addItem).toHaveBeenCalledWith(
      expect.objectContaining({
        type: MessageType.ABOUT,
        cliVersion: 'test-version',
        osVersion: 'test-os',
        sandboxEnv: 'no sandbox',
        modelVersion: 'test-model',
        selectedAuthType: 'test-auth',
        gcpProject: 'test-gcp-project',
        ideClient: '',
      }),
      expect.any(Number),
    );
  });
});<|MERGE_RESOLUTION|>--- conflicted
+++ resolved
@@ -32,15 +32,11 @@
         },
         settings: {
           merged: {
-<<<<<<< HEAD
             security: {
               auth: {
-                selectedType: 'oauth-gca',
+                selectedType: 'test-auth',
               },
             },
-=======
-            selectedAuthType: 'test-auth',
->>>>>>> da7901ac
           },
         },
       },
@@ -133,12 +129,6 @@
   });
 
   it('should not show ide client when it is not detected', async () => {
-<<<<<<< HEAD
-    // Change to oauth type that doesn't use GCP project
-    mockContext.services.settings.merged.security!.auth!.selectedType = 'oauth';
-
-=======
->>>>>>> da7901ac
     vi.spyOn(mockContext.services.config!, 'getIdeClient').mockReturnValue({
       getDetectedIdeDisplayName: vi.fn().mockReturnValue(undefined),
     } as Partial<IdeClient> as IdeClient);
