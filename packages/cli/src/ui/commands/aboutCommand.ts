--- conflicted
+++ resolved
@@ -9,11 +9,7 @@
 import { CommandKind } from './types.js';
 import process from 'node:process';
 import { MessageType, type HistoryItemAbout } from '../types.js';
-<<<<<<< HEAD
-import { t } from '@thacio/auditaria-cli-core';
-=======
-import { IdeClient } from '@google/gemini-cli-core';
->>>>>>> cb43bb9c
+import { t, IdeClient } from '@thacio/auditaria-cli-core';
 
 export const aboutCommand: SlashCommand = {
   name: 'about',
@@ -35,7 +31,6 @@
     const cliVersion = await getCliVersion();
     const selectedAuthType =
       context.services.settings.merged.security?.auth?.selectedType || '';
-<<<<<<< HEAD
     // Only show GCP Project for auth types that actually use it
     const gcpProject =
       selectedAuthType === 'oauth-gca' ||
@@ -43,15 +38,8 @@
       selectedAuthType === 'cloud-shell'
         ? process.env['GOOGLE_CLOUD_PROJECT'] || ''
         : '';
-    const ideClient =
-      (context.services.config?.getIdeMode() &&
-        context.services.config?.getIdeClient()?.getDetectedIdeDisplayName()) ||
-      '';
+    const ideClient = await getIdeClientName(context);
     const userTier = context.services.config?.getGeminiClient()?.getUserTier();
-=======
-    const gcpProject = process.env['GOOGLE_CLOUD_PROJECT'] || '';
-    const ideClient = await getIdeClientName(context);
->>>>>>> cb43bb9c
 
     const aboutItem: Omit<HistoryItemAbout, 'id'> = {
       type: MessageType.ABOUT,
