/**
 * @license
 * Copyright 2025 Google LLC
 * SPDX-License-Identifier: Apache-2.0
 */

import open from 'open';
import process from 'node:process';
import {
  type CommandContext,
  type SlashCommand,
  CommandKind,
} from './types.js';
import { MessageType } from '../types.js';
import { t, sessionId, IdeClient } from '@thacio/auditaria-cli-core';
import { GIT_COMMIT_INFO } from '../../generated/git-commit.js';
import { formatMemoryUsage } from '../utils/formatters.js';
import { getCliVersion } from '../../utils/version.js';

export const bugCommand: SlashCommand = {
  name: 'bug',
<<<<<<< HEAD
  get description() {
    return t('commands.bug.description', 'submit a bug report');
  },
=======
  description: 'Submit a bug report',
>>>>>>> b4a405c6
  kind: CommandKind.BUILT_IN,
  action: async (context: CommandContext, args?: string): Promise<void> => {
    const bugDescription = (args || '').trim();
    const { config } = context.services;

    const osVersion = `${process.platform} ${process.version}`;
    let sandboxEnv = t('commands.bug.no_sandbox', 'no sandbox');
    if (process.env['SANDBOX'] && process.env['SANDBOX'] !== 'sandbox-exec') {
      sandboxEnv = process.env['SANDBOX'].replace(/^gemini-(?:code-)?/, '');
    } else if (process.env['SANDBOX'] === 'sandbox-exec') {
      sandboxEnv = `sandbox-exec (${
        process.env['SEATBELT_PROFILE'] || t('commands.bug.unknown_profile', 'unknown')
      })`;
    }
    const modelVersion = config?.getModel() || t('commands.bug.unknown_model', 'Unknown');
    const cliVersion = await getCliVersion();
    const memoryUsage = formatMemoryUsage(process.memoryUsage().rss);
    const ideClient = await getIdeClientName(context);

    let info = `
* **CLI Version:** ${cliVersion}
* **Git Commit:** ${GIT_COMMIT_INFO}
* **Session ID:** ${sessionId}
* **Operating System:** ${osVersion}
* **Sandbox Environment:** ${sandboxEnv}
* **Model Version:** ${modelVersion}
* **Memory Usage:** ${memoryUsage}
`;
    if (ideClient) {
      info += `* **IDE Client:** ${ideClient}\n`;
    }

    let bugReportUrl =
      'https://github.com/google-gemini/gemini-cli/issues/new?template=bug_report.yml&title={title}&info={info}';

    const bugCommandSettings = config?.getBugCommand();
    if (bugCommandSettings?.urlTemplate) {
      bugReportUrl = bugCommandSettings.urlTemplate;
    }

    bugReportUrl = bugReportUrl
      .replace('{title}', encodeURIComponent(bugDescription))
      .replace('{info}', encodeURIComponent(info));

    context.ui.addItem(
      {
        type: MessageType.INFO,
        text: t('commands.bug.submit_message', 'To submit your bug report, please open the following URL in your browser:\n{url}', { url: bugReportUrl }),
      },
      Date.now(),
    );

    try {
      await open(bugReportUrl);
    } catch (error) {
      const errorMessage =
        error instanceof Error ? error.message : String(error);
      context.ui.addItem(
        {
          type: MessageType.ERROR,
          text: t('commands.bug.browser_error', 'Could not open URL in browser: {error}', { error: errorMessage }),
        },
        Date.now(),
      );
    }
  },
};

async function getIdeClientName(context: CommandContext) {
  if (!context.services.config?.getIdeMode()) {
    return '';
  }
  const ideClient = await IdeClient.getInstance();
  return ideClient.getDetectedIdeDisplayName() ?? '';
}<|MERGE_RESOLUTION|>--- conflicted
+++ resolved
@@ -19,13 +19,9 @@
 
 export const bugCommand: SlashCommand = {
   name: 'bug',
-<<<<<<< HEAD
   get description() {
-    return t('commands.bug.description', 'submit a bug report');
+    return t('commands.bug.description', 'Submit a bug report');
   },
-=======
-  description: 'Submit a bug report',
->>>>>>> b4a405c6
   kind: CommandKind.BUILT_IN,
   action: async (context: CommandContext, args?: string): Promise<void> => {
     const bugDescription = (args || '').trim();
