/**
 * @license
 * Copyright 2025 Google LLC
 * SPDX-License-Identifier: Apache-2.0
 */

import type { Mocked } from 'vitest';
import { vi, describe, it, expect, beforeEach, afterEach } from 'vitest';

import type {
  MessageActionReturn,
  SlashCommand,
  type CommandContext,
} from './types.js';
import { createMockCommandContext } from '../../test-utils/mockCommandContext.js';
import type { Content } from '@google/genai';
import type { GeminiClient } from '@google/gemini-cli-core';

import * as fsPromises from 'node:fs/promises';
import { chatCommand } from './chatCommand.js';
<<<<<<< HEAD
import type { Stats } from 'fs';
import type { HistoryItemWithoutId } from '../types.js';
=======
import { Stats } from 'node:fs';
import { HistoryItemWithoutId } from '../types.js';
>>>>>>> ee4feea0

vi.mock('fs/promises', () => ({
  stat: vi.fn(),
  readdir: vi.fn().mockResolvedValue(['file1.txt', 'file2.txt'] as string[]),
}));

describe('chatCommand', () => {
  const mockFs = fsPromises as Mocked<typeof fsPromises>;

  let mockContext: CommandContext;
  let mockGetChat: ReturnType<typeof vi.fn>;
  let mockSaveCheckpoint: ReturnType<typeof vi.fn>;
  let mockLoadCheckpoint: ReturnType<typeof vi.fn>;
  let mockDeleteCheckpoint: ReturnType<typeof vi.fn>;
  let mockGetHistory: ReturnType<typeof vi.fn>;

  const getSubCommand = (
    name: 'list' | 'save' | 'resume' | 'delete',
  ): SlashCommand => {
    const subCommand = chatCommand.subCommands?.find(
      (cmd) => cmd.name === name,
    );
    if (!subCommand) {
      throw new Error(`/chat ${name} command not found.`);
    }
    return subCommand;
  };

  beforeEach(() => {
    mockGetHistory = vi.fn().mockReturnValue([]);
    mockGetChat = vi.fn().mockResolvedValue({
      getHistory: mockGetHistory,
    });
    mockSaveCheckpoint = vi.fn().mockResolvedValue(undefined);
    mockLoadCheckpoint = vi.fn().mockResolvedValue([]);
    mockDeleteCheckpoint = vi.fn().mockResolvedValue(true);

    mockContext = createMockCommandContext({
      services: {
        config: {
          getProjectRoot: () => '/project/root',
          getGeminiClient: () =>
            ({
              getChat: mockGetChat,
            }) as unknown as GeminiClient,
          storage: {
            getProjectTempDir: () => '/project/root/.gemini/tmp/mockhash',
          },
        },
        logger: {
          saveCheckpoint: mockSaveCheckpoint,
          loadCheckpoint: mockLoadCheckpoint,
          deleteCheckpoint: mockDeleteCheckpoint,
          initialize: vi.fn().mockResolvedValue(undefined),
        },
      },
    });
  });

  afterEach(() => {
    vi.restoreAllMocks();
  });

  it('should have the correct main command definition', () => {
    expect(chatCommand.name).toBe('chat');
    expect(chatCommand.description).toBe('Manage conversation history.');
    expect(chatCommand.subCommands).toHaveLength(4);
  });

  describe('list subcommand', () => {
    let listCommand: SlashCommand;

    beforeEach(() => {
      listCommand = getSubCommand('list');
    });

    it('should inform when no checkpoints are found', async () => {
      mockFs.readdir.mockImplementation(
        (async (_: string): Promise<string[]> =>
          [] as string[]) as unknown as typeof fsPromises.readdir,
      );
      const result = await listCommand?.action?.(mockContext, '');
      expect(result).toEqual({
        type: 'message',
        messageType: 'info',
        content: 'No saved conversation checkpoints found.',
      });
    });

    it('should list found checkpoints', async () => {
      const fakeFiles = ['checkpoint-test1.json', 'checkpoint-test2.json'];
      const date = new Date();

      mockFs.readdir.mockImplementation(
        (async (_: string): Promise<string[]> =>
          fakeFiles as string[]) as unknown as typeof fsPromises.readdir,
      );
      mockFs.stat.mockImplementation((async (path: string): Promise<Stats> => {
        if (path.endsWith('test1.json')) {
          return { mtime: date } as Stats;
        }
        return { mtime: new Date(date.getTime() + 1000) } as Stats;
      }) as unknown as typeof fsPromises.stat);

      const result = (await listCommand?.action?.(
        mockContext,
        '',
      )) as MessageActionReturn;

      const content = result?.content ?? '';
      expect(result?.type).toBe('message');
      expect(content).toContain('List of saved conversations:');
      const isoDate = date
        .toISOString()
        .match(/(\d{4}-\d{2}-\d{2})T(\d{2}:\d{2}:\d{2})/);
      const formattedDate = isoDate ? `${isoDate[1]} ${isoDate[2]}` : '';
      expect(content).toContain(formattedDate);
      const index1 = content.indexOf('- \u001b[36mtest1\u001b[0m');
      const index2 = content.indexOf('- \u001b[36mtest2\u001b[0m');
      expect(index1).toBeGreaterThanOrEqual(0);
      expect(index2).toBeGreaterThan(index1);
    });

    it('should handle invalid date formats gracefully', async () => {
      const fakeFiles = ['checkpoint-baddate.json'];
      const badDate = {
        toISOString: () => 'an-invalid-date-string',
      } as Date;

      mockFs.readdir.mockResolvedValue(fakeFiles);
      mockFs.stat.mockResolvedValue({ mtime: badDate } as Stats);

      const result = (await listCommand?.action?.(
        mockContext,
        '',
      )) as MessageActionReturn;

      const content = result?.content ?? '';
      expect(content).toContain('(saved on Invalid Date)');
    });
  });
  describe('save subcommand', () => {
    let saveCommand: SlashCommand;
    const tag = 'my-tag';
    let mockCheckpointExists: ReturnType<typeof vi.fn>;

    beforeEach(() => {
      saveCommand = getSubCommand('save');
      mockCheckpointExists = vi.fn().mockResolvedValue(false);
      mockContext.services.logger.checkpointExists = mockCheckpointExists;
    });

    it('should return an error if tag is missing', async () => {
      const result = await saveCommand?.action?.(mockContext, '  ');
      expect(result).toEqual({
        type: 'message',
        messageType: 'error',
        content: 'Missing tag. Usage: /chat save <tag>',
      });
    });

    it('should inform if conversation history is empty or only contains system context', async () => {
      mockGetHistory.mockReturnValue([]);
      let result = await saveCommand?.action?.(mockContext, tag);
      expect(result).toEqual({
        type: 'message',
        messageType: 'info',
        content: 'No conversation found to save.',
      });

      mockGetHistory.mockReturnValue([
        { role: 'user', parts: [{ text: 'context for our chat' }] },
        { role: 'model', parts: [{ text: 'Got it. Thanks for the context!' }] },
      ]);
      result = await saveCommand?.action?.(mockContext, tag);
      expect(result).toEqual({
        type: 'message',
        messageType: 'info',
        content: 'No conversation found to save.',
      });

      mockGetHistory.mockReturnValue([
        { role: 'user', parts: [{ text: 'context for our chat' }] },
        { role: 'model', parts: [{ text: 'Got it. Thanks for the context!' }] },
        { role: 'user', parts: [{ text: 'Hello, how are you?' }] },
      ]);
      result = await saveCommand?.action?.(mockContext, tag);
      expect(result).toEqual({
        type: 'message',
        messageType: 'info',
        content: `Conversation checkpoint saved with tag: ${tag}.`,
      });
    });

    it('should return confirm_action if checkpoint already exists', async () => {
      mockCheckpointExists.mockResolvedValue(true);
      mockContext.invocation = {
        raw: `/chat save ${tag}`,
        name: 'save',
        args: tag,
      };

      const result = await saveCommand?.action?.(mockContext, tag);

      expect(mockCheckpointExists).toHaveBeenCalledWith(tag);
      expect(mockSaveCheckpoint).not.toHaveBeenCalled();
      expect(result).toMatchObject({
        type: 'confirm_action',
        originalInvocation: { raw: `/chat save ${tag}` },
      });
      // Check that prompt is a React element
      expect(result).toHaveProperty('prompt');
    });

    it('should save the conversation if overwrite is confirmed', async () => {
      const history: Content[] = [
        { role: 'user', parts: [{ text: 'context for our chat' }] },
        { role: 'model', parts: [{ text: 'Got it. Thanks for the context!' }] },
        { role: 'user', parts: [{ text: 'hello' }] },
        { role: 'model', parts: [{ text: 'Hi there!' }] },
      ];
      mockGetHistory.mockReturnValue(history);
      mockContext.overwriteConfirmed = true;

      const result = await saveCommand?.action?.(mockContext, tag);

      expect(mockCheckpointExists).not.toHaveBeenCalled(); // Should skip existence check
      expect(mockSaveCheckpoint).toHaveBeenCalledWith(history, tag);
      expect(result).toEqual({
        type: 'message',
        messageType: 'info',
        content: `Conversation checkpoint saved with tag: ${tag}.`,
      });
    });
  });

  describe('resume subcommand', () => {
    const goodTag = 'good-tag';
    const badTag = 'bad-tag';

    let resumeCommand: SlashCommand;
    beforeEach(() => {
      resumeCommand = getSubCommand('resume');
    });

    it('should return an error if tag is missing', async () => {
      const result = await resumeCommand?.action?.(mockContext, '');

      expect(result).toEqual({
        type: 'message',
        messageType: 'error',
        content: 'Missing tag. Usage: /chat resume <tag>',
      });
    });

    it('should inform if checkpoint is not found', async () => {
      mockLoadCheckpoint.mockResolvedValue([]);

      const result = await resumeCommand?.action?.(mockContext, badTag);

      expect(result).toEqual({
        type: 'message',
        messageType: 'info',
        content: `No saved checkpoint found with tag: ${badTag}.`,
      });
    });

    it('should resume a conversation', async () => {
      const conversation: Content[] = [
        { role: 'user', parts: [{ text: 'hello gemini' }] },
        { role: 'model', parts: [{ text: 'hello world' }] },
      ];
      mockLoadCheckpoint.mockResolvedValue(conversation);

      const result = await resumeCommand?.action?.(mockContext, goodTag);

      expect(result).toEqual({
        type: 'load_history',
        history: [
          { type: 'user', text: 'hello gemini' },
          { type: 'gemini', text: 'hello world' },
        ] as HistoryItemWithoutId[],
        clientHistory: conversation,
      });
    });

    describe('completion', () => {
      it('should provide completion suggestions', async () => {
        const fakeFiles = ['checkpoint-alpha.json', 'checkpoint-beta.json'];
        mockFs.readdir.mockImplementation(
          (async (_: string): Promise<string[]> =>
            fakeFiles as string[]) as unknown as typeof fsPromises.readdir,
        );

        mockFs.stat.mockImplementation(
          (async (_: string): Promise<Stats> =>
            ({
              mtime: new Date(),
            }) as Stats) as unknown as typeof fsPromises.stat,
        );

        const result = await resumeCommand?.completion?.(mockContext, 'a');

        expect(result).toEqual(['alpha']);
      });

      it('should suggest filenames sorted by modified time (newest first)', async () => {
        const fakeFiles = ['checkpoint-test1.json', 'checkpoint-test2.json'];
        const date = new Date();
        mockFs.readdir.mockImplementation(
          (async (_: string): Promise<string[]> =>
            fakeFiles as string[]) as unknown as typeof fsPromises.readdir,
        );
        mockFs.stat.mockImplementation((async (
          path: string,
        ): Promise<Stats> => {
          if (path.endsWith('test1.json')) {
            return { mtime: date } as Stats;
          }
          return { mtime: new Date(date.getTime() + 1000) } as Stats;
        }) as unknown as typeof fsPromises.stat);

        const result = await resumeCommand?.completion?.(mockContext, '');
        // Sort items by last modified time (newest first)
        expect(result).toEqual(['test2', 'test1']);
      });
    });
  });

  describe('delete subcommand', () => {
    let deleteCommand: SlashCommand;
    const tag = 'my-tag';
    beforeEach(() => {
      deleteCommand = getSubCommand('delete');
    });

    it('should return an error if tag is missing', async () => {
      const result = await deleteCommand?.action?.(mockContext, '  ');
      expect(result).toEqual({
        type: 'message',
        messageType: 'error',
        content: 'Missing tag. Usage: /chat delete <tag>',
      });
    });

    it('should return an error if checkpoint is not found', async () => {
      mockDeleteCheckpoint.mockResolvedValue(false);
      const result = await deleteCommand?.action?.(mockContext, tag);
      expect(result).toEqual({
        type: 'message',
        messageType: 'error',
        content: `Error: No checkpoint found with tag '${tag}'.`,
      });
    });

    it('should delete the conversation', async () => {
      const result = await deleteCommand?.action?.(mockContext, tag);

      expect(mockDeleteCheckpoint).toHaveBeenCalledWith(tag);
      expect(result).toEqual({
        type: 'message',
        messageType: 'info',
        content: `Conversation checkpoint '${tag}' has been deleted.`,
      });
    });

    describe('completion', () => {
      it('should provide completion suggestions', async () => {
        const fakeFiles = ['checkpoint-alpha.json', 'checkpoint-beta.json'];
        mockFs.readdir.mockImplementation(
          (async (_: string): Promise<string[]> =>
            fakeFiles as string[]) as unknown as typeof fsPromises.readdir,
        );

        mockFs.stat.mockImplementation(
          (async (_: string): Promise<Stats> =>
            ({
              mtime: new Date(),
            }) as Stats) as unknown as typeof fsPromises.stat,
        );

        const result = await deleteCommand?.completion?.(mockContext, 'a');

        expect(result).toEqual(['alpha']);
      });
    });
  });
});<|MERGE_RESOLUTION|>--- conflicted
+++ resolved
@@ -18,13 +18,8 @@
 
 import * as fsPromises from 'node:fs/promises';
 import { chatCommand } from './chatCommand.js';
-<<<<<<< HEAD
-import type { Stats } from 'fs';
+import type { Stats } from 'node:fs';
 import type { HistoryItemWithoutId } from '../types.js';
-=======
-import { Stats } from 'node:fs';
-import { HistoryItemWithoutId } from '../types.js';
->>>>>>> ee4feea0
 
 vi.mock('fs/promises', () => ({
   stat: vi.fn(),
