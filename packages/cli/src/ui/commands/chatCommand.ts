--- conflicted
+++ resolved
@@ -15,13 +15,8 @@
   CommandKind,
   SlashCommandActionReturn,
 } from './types.js';
-<<<<<<< HEAD
 import { decodeTagName, t } from '@thacio/auditaria-cli-core';
-import path from 'path';
-=======
-import { decodeTagName } from '@google/gemini-cli-core';
 import path from 'node:path';
->>>>>>> ee4feea0
 import { HistoryItemWithoutId, MessageType } from '../types.js';
 
 interface ChatDetail {
