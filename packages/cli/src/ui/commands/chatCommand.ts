/**
 * @license
 * Copyright 2025 Google LLC
 * SPDX-License-Identifier: Apache-2.0
 */

import * as fsPromises from 'node:fs/promises';
import React from 'react';
import { Text } from 'ink';
import { theme } from '../semantic-colors.js';
import type {
  CommandContext,
  SlashCommand,
  SlashCommandActionReturn,
} from './types.js';
import { CommandKind } from './types.js';
import {
  decodeTagName,
  type MessageActionReturn,
} from '@google/gemini-cli-core';
import path from 'node:path';
import type {
  HistoryItemWithoutId,
  HistoryItemChatList,
  ChatDetail,
} from '../types.js';
import { MessageType } from '../types.js';
import type { Content } from '@google/genai';

const getSavedChatTags = async (
  context: CommandContext,
  mtSortDesc: boolean,
): Promise<ChatDetail[]> => {
  const cfg = context.services.config;
  const geminiDir = cfg?.storage?.getProjectTempDir();
  if (!geminiDir) {
    return [];
  }
  try {
    const file_head = 'checkpoint-';
    const file_tail = '.json';
    const files = await fsPromises.readdir(geminiDir);
    const chatDetails: ChatDetail[] = [];

    for (const file of files) {
      if (file.startsWith(file_head) && file.endsWith(file_tail)) {
        const filePath = path.join(geminiDir, file);
        const stats = await fsPromises.stat(filePath);
        const tagName = file.slice(file_head.length, -file_tail.length);
        chatDetails.push({
          name: decodeTagName(tagName),
          mtime: stats.mtime.toISOString(),
        });
      }
    }

    chatDetails.sort((a, b) =>
      mtSortDesc
        ? b.mtime.localeCompare(a.mtime)
        : a.mtime.localeCompare(b.mtime),
    );

    return chatDetails;
  } catch (_err) {
    return [];
  }
};

const listCommand: SlashCommand = {
  name: 'list',
  description: 'List saved conversation checkpoints',
  kind: CommandKind.BUILT_IN,
  autoExecute: true,
  action: async (context): Promise<void> => {
    const chatDetails = await getSavedChatTags(context, false);

    const item: HistoryItemChatList = {
      type: MessageType.CHAT_LIST,
      chats: chatDetails,
    };

    context.ui.addItem(item, Date.now());
  },
};

const saveCommand: SlashCommand = {
  name: 'save',
  description:
    'Save the current conversation as a checkpoint. Usage: /chat save <tag>',
  kind: CommandKind.BUILT_IN,
  autoExecute: false,
  action: async (context, args): Promise<SlashCommandActionReturn | void> => {
    const tag = args.trim();
    if (!tag) {
      return {
        type: 'message',
        messageType: 'error',
        content: 'Missing tag. Usage: /chat save <tag>',
      };
    }

    const { logger, config } = context.services;
    await logger.initialize();

    if (!context.overwriteConfirmed) {
      const exists = await logger.checkpointExists(tag);
      if (exists) {
        return {
          type: 'confirm_action',
          prompt: React.createElement(
            Text,
            null,
            'A checkpoint with the tag ',
            React.createElement(Text, { color: theme.text.accent }, tag),
            ' already exists. Do you want to overwrite it?',
          ),
          originalInvocation: {
            raw: context.invocation?.raw || `/chat save ${tag}`,
          },
        };
      }
    }

    const chat = await config?.getGeminiClient()?.getChat();
    if (!chat) {
      return {
        type: 'message',
        messageType: 'error',
        content: 'No chat client available to save conversation.',
      };
    }

    const history = chat.getHistory();
    if (history.length > 2) {
      const authType = config?.getContentGeneratorConfig()?.authType;
      await logger.saveCheckpoint({ history, authType }, tag);
      return {
        type: 'message',
        messageType: 'info',
        content: `Conversation checkpoint saved with tag: ${decodeTagName(
          tag,
        )}.`,
      };
    } else {
      return {
        type: 'message',
        messageType: 'info',
        content: 'No conversation found to save.',
      };
    }
  },
};

const resumeCommand: SlashCommand = {
  name: 'resume',
  altNames: ['load'],
  description:
    'Resume a conversation from a checkpoint. Usage: /chat resume <tag>',
  kind: CommandKind.BUILT_IN,
  autoExecute: true,
  action: async (context, args) => {
    const tag = args.trim();
    if (!tag) {
      return {
        type: 'message',
        messageType: 'error',
        content: 'Missing tag. Usage: /chat resume <tag>',
      };
    }

    const { logger, config } = context.services;
    await logger.initialize();
    const checkpoint = await logger.loadCheckpoint(tag);
    const conversation = checkpoint.history;

    if (conversation.length === 0) {
      return {
        type: 'message',
        messageType: 'info',
        content: `No saved checkpoint found with tag: ${decodeTagName(tag)}.`,
      };
    }

    const currentAuthType = config?.getContentGeneratorConfig()?.authType;
    if (
      checkpoint.authType &&
      currentAuthType &&
      checkpoint.authType !== currentAuthType
    ) {
      return {
        type: 'message',
        messageType: 'error',
        content: `Cannot resume chat. It was saved with a different authentication method (${checkpoint.authType}) than the current one (${currentAuthType}).`,
      };
    }

    const rolemap: { [key: string]: MessageType } = {
      user: MessageType.USER,
      model: MessageType.GEMINI,
    };

    const uiHistory: HistoryItemWithoutId[] = [];
    let hasSystemPrompt = false;
    let i = 0;

    for (const item of conversation) {
      i += 1;
      const text =
        item.parts
          ?.filter((m) => !!m.text)
          .map((m) => m.text)
          .join('') || '';
      if (!text) {
        continue;
      }
      if (i === 1 && text.match(/context for our chat/)) {
        hasSystemPrompt = true;
      }
      if (i > 2 || !hasSystemPrompt) {
        uiHistory.push({
          type: (item.role && rolemap[item.role]) || MessageType.GEMINI,
          text,
        } as HistoryItemWithoutId);
      }
    }
    return {
      type: 'load_history',
      history: uiHistory,
      clientHistory: conversation,
    };
  },
  completion: async (context, partialArg) => {
    const chatDetails = await getSavedChatTags(context, true);
    return chatDetails
      .map((chat) => chat.name)
      .filter((name) => name.startsWith(partialArg));
  },
};

const deleteCommand: SlashCommand = {
  name: 'delete',
  description: 'Delete a conversation checkpoint. Usage: /chat delete <tag>',
  kind: CommandKind.BUILT_IN,
<<<<<<< HEAD
  action: async (context, args): Promise<SlashCommandActionReturn> => {
=======
  autoExecute: true,
  action: async (context, args): Promise<MessageActionReturn> => {
>>>>>>> 5ea5107d
    const tag = args.trim();
    if (!tag) {
      return {
        type: 'message',
        messageType: 'error',
        content: 'Missing tag. Usage: /chat delete <tag>',
      };
    }

    const { logger } = context.services;
    await logger.initialize();

    const exists = await logger.checkpointExists(tag);

    if (!exists) {
      return {
        type: 'message',
        messageType: 'error',
        content: `Error: No checkpoint found with tag '${tag}'.`,
      };
    }

    if (!context.overwriteConfirmed) {
      return {
        type: 'confirm_action',
        prompt: React.createElement(
          Text,
          null,
          'Are you sure you want to delete conversation checkpoint: ',
          React.createElement(Text, { color: theme.text.accent }, tag),
          '?',
        ),
        originalInvocation: {
          raw: context.invocation?.raw || `/chat delete ${tag}`,
        },
      };
    }

    const deleted = await logger.deleteCheckpoint(tag);

    if (deleted) {
      return {
        type: 'message',
        messageType: 'info',
        content: `Conversation checkpoint '${tag}' has been deleted.`,
      };
    } else {
      return {
        type: 'message',
        messageType: 'error',
        content: `Error: Failed to delete checkpoint '${tag}'.`,
      };
    }
  },
  completion: async (context, partialArg) => {
    const chatDetails = await getSavedChatTags(context, true);
    return chatDetails
      .map((chat) => chat.name)
      .filter((name) => name.startsWith(partialArg));
  },
};

export function serializeHistoryToMarkdown(history: Content[]): string {
  return history
    .map((item) => {
      const text =
        item.parts
          ?.map((part) => {
            if (part.text) {
              return part.text;
            }
            if (part.functionCall) {
              return `**Tool Command**:\n\`\`\`json\n${JSON.stringify(
                part.functionCall,
                null,
                2,
              )}\n\`\`\``;
            }
            if (part.functionResponse) {
              return `**Tool Response**:\n\`\`\`json\n${JSON.stringify(
                part.functionResponse,
                null,
                2,
              )}\n\`\`\``;
            }
            return '';
          })
          .join('') || '';
      const roleIcon = item.role === 'user' ? '🧑‍💻' : '✨';
      return `## ${(item.role || 'model').toUpperCase()} ${roleIcon}\n\n${text}`;
    })
    .join('\n\n---\n\n');
}

const shareCommand: SlashCommand = {
  name: 'share',
  description:
    'Share the current conversation to a markdown or json file. Usage: /chat share <file>',
  kind: CommandKind.BUILT_IN,
  autoExecute: false,
  action: async (context, args): Promise<MessageActionReturn> => {
    let filePathArg = args.trim();
    if (!filePathArg) {
      filePathArg = `gemini-conversation-${Date.now()}.json`;
    }

    const filePath = path.resolve(filePathArg);
    const extension = path.extname(filePath);
    if (extension !== '.md' && extension !== '.json') {
      return {
        type: 'message',
        messageType: 'error',
        content: 'Invalid file format. Only .md and .json are supported.',
      };
    }

    const chat = await context.services.config?.getGeminiClient()?.getChat();
    if (!chat) {
      return {
        type: 'message',
        messageType: 'error',
        content: 'No chat client available to share conversation.',
      };
    }

    const history = chat.getHistory();

    // An empty conversation has two hidden messages that setup the context for
    // the chat. Thus, to check whether a conversation has been started, we
    // can't check for length 0.
    if (history.length <= 2) {
      return {
        type: 'message',
        messageType: 'info',
        content: 'No conversation found to share.',
      };
    }

    let content = '';
    if (extension === '.json') {
      content = JSON.stringify(history, null, 2);
    } else {
      content = serializeHistoryToMarkdown(history);
    }

    try {
      await fsPromises.writeFile(filePath, content);
      return {
        type: 'message',
        messageType: 'info',
        content: `Conversation shared to ${filePath}`,
      };
    } catch (err) {
      const errorMessage = err instanceof Error ? err.message : String(err);
      return {
        type: 'message',
        messageType: 'error',
        content: `Error sharing conversation: ${errorMessage}`,
      };
    }
  },
};

export const chatCommand: SlashCommand = {
  name: 'chat',
  description: 'Manage conversation history',
  kind: CommandKind.BUILT_IN,
  autoExecute: false,
  subCommands: [
    listCommand,
    saveCommand,
    resumeCommand,
    deleteCommand,
    shareCommand,
  ],
};<|MERGE_RESOLUTION|>--- conflicted
+++ resolved
@@ -241,12 +241,7 @@
   name: 'delete',
   description: 'Delete a conversation checkpoint. Usage: /chat delete <tag>',
   kind: CommandKind.BUILT_IN,
-<<<<<<< HEAD
   action: async (context, args): Promise<SlashCommandActionReturn> => {
-=======
-  autoExecute: true,
-  action: async (context, args): Promise<MessageActionReturn> => {
->>>>>>> 5ea5107d
     const tag = args.trim();
     if (!tag) {
       return {
