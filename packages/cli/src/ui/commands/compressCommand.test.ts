--- conflicted
+++ resolved
@@ -4,15 +4,11 @@
  * SPDX-License-Identifier: Apache-2.0
  */
 
-<<<<<<< HEAD
-import type { GeminiClient } from '@thacio/auditaria-cli-core';
-=======
 import {
   CompressionStatus,
   type ChatCompressionInfo,
   type GeminiClient,
-} from '@google/gemini-cli-core';
->>>>>>> cd2e237c
+} from '@thacio/auditaria-cli-core';
 import { vi, describe, it, expect, beforeEach } from 'vitest';
 import { compressCommand } from './compressCommand.js';
 import { createMockCommandContext } from '../../test-utils/mockCommandContext.js';
