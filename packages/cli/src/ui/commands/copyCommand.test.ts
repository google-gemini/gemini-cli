--- conflicted
+++ resolved
@@ -227,13 +227,9 @@
     expect(result).toMatchObject({
       type: 'message',
       messageType: 'error',
-<<<<<<< HEAD
       content: expect.stringContaining(
         'Failed to copy to the clipboard. This may be blocked in remote sessions.'
       ),
-=======
-      content: `Failed to copy to the clipboard. ${clipboardError.message}`,
->>>>>>> 5bba15b0
     });
   });
 
@@ -256,13 +252,9 @@
     expect(result).toMatchObject({
       type: 'message',
       messageType: 'error',
-<<<<<<< HEAD
       content: expect.stringContaining(
         'Failed to copy to the clipboard. This may be blocked in remote sessions.'
       ),
-=======
-      content: `Failed to copy to the clipboard. ${rejectedValue}`,
->>>>>>> 5bba15b0
     });
   });
 
