--- conflicted
+++ resolved
@@ -14,12 +14,10 @@
 
 export const copyCommand: SlashCommand = {
   name: 'copy',
-<<<<<<< HEAD
-  description: t('commands.copy.description', 'Copy the last result or code snippet to clipboard'),
-=======
-  description: 'Copy the last result or code snippet to clipboard',
+  get description() {
+    return t('commands.copy.description', 'Copy the last result or code snippet to clipboard');
+  },
   kind: CommandKind.BUILT_IN,
->>>>>>> 2a95c828
   action: async (context, _args): Promise<SlashCommandActionReturn | void> => {
     const chat = await context.services.config?.getGeminiClient()?.getChat();
     const history = chat?.getHistory();
