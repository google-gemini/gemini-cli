--- conflicted
+++ resolved
@@ -4,11 +4,7 @@
  * SPDX-License-Identifier: Apache-2.0
  */
 
-<<<<<<< HEAD
-import { t } from '@thacio/auditaria-cli-core';
-=======
-import { debugLogger } from '@google/gemini-cli-core';
->>>>>>> b364f376
+import { debugLogger, t } from '@thacio/auditaria-cli-core';
 import { copyToClipboard } from '../utils/commandUtils.js';
 import type { SlashCommand, SlashCommandActionReturn } from './types.js';
 import { CommandKind } from './types.js';
@@ -16,7 +12,10 @@
 export const copyCommand: SlashCommand = {
   name: 'copy',
   get description() {
-    return t('commands.copy.description', 'Copy the last result or code snippet to clipboard');
+    return t(
+      'commands.copy.description',
+      'Copy the last result or code snippet to clipboard',
+    );
   },
   kind: CommandKind.BUILT_IN,
   action: async (context, _args): Promise<SlashCommandActionReturn | void> => {
@@ -48,7 +47,10 @@
         return {
           type: 'message',
           messageType: 'info',
-          content: t('commands.copy.success', 'Last output copied to the clipboard'),
+          content: t(
+            'commands.copy.success',
+            'Last output copied to the clipboard',
+          ),
         };
       } catch (error) {
         const message = error instanceof Error ? error.message : String(error);
@@ -57,14 +59,21 @@
         return {
           type: 'message',
           messageType: 'error',
-          content: t('commands.copy.error', `Failed to copy to the clipboard. ${message}`, { message }),
+          content: t(
+            'commands.copy.error',
+            `Failed to copy to the clipboard. ${message}`,
+            { message },
+          ),
         };
       }
     } else {
       return {
         type: 'message',
         messageType: 'info',
-        content: t('commands.copy.no_text', 'Last AI output contains no text to copy.'),
+        content: t(
+          'commands.copy.no_text',
+          'Last AI output contains no text to copy.',
+        ),
       };
     }
   },
