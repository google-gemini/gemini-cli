/**
 * @license
 * Copyright 2025 Google LLC
 * SPDX-License-Identifier: Apache-2.0
 */

import { CommandKind, type SlashCommand } from './types.js';
import { t } from '@thacio/auditaria-cli-core';

export const corgiCommand: SlashCommand = {
  name: 'corgi',
<<<<<<< HEAD
  get description() {
    return t('commands.corgi.description', 'Toggles corgi mode.');
  },
  kind: CommandKind.BUILT_IN,
=======
  description: 'Toggles corgi mode.',
>>>>>>> 6b4c12eb
  hidden: true,
  kind: CommandKind.BUILT_IN,
  action: (context, _args) => {
    context.ui.toggleCorgiMode();
  },
};<|MERGE_RESOLUTION|>--- conflicted
+++ resolved
@@ -9,14 +9,9 @@
 
 export const corgiCommand: SlashCommand = {
   name: 'corgi',
-<<<<<<< HEAD
   get description() {
     return t('commands.corgi.description', 'Toggles corgi mode.');
   },
-  kind: CommandKind.BUILT_IN,
-=======
-  description: 'Toggles corgi mode.',
->>>>>>> 6b4c12eb
   hidden: true,
   kind: CommandKind.BUILT_IN,
   action: (context, _args) => {
