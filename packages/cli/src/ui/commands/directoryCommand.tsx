/**
 * @license
 * Copyright 2025 Google LLC
 * SPDX-License-Identifier: Apache-2.0
 */

import { SlashCommand, CommandContext, CommandKind } from './types.js';
import { MessageType } from '../types.js';
<<<<<<< HEAD
import { t } from '@thacio/auditaria-cli-core';
import * as os from 'os';
import * as path from 'path';
import { loadServerHierarchicalMemory } from '@thacio/auditaria-cli-core';
=======
import * as os from 'node:os';
import * as path from 'node:path';
import { loadServerHierarchicalMemory } from '@google/gemini-cli-core';
>>>>>>> ee4feea0

export function expandHomeDir(p: string): string {
  if (!p) {
    return '';
  }
  let expandedPath = p;
  if (p.toLowerCase().startsWith('%userprofile%')) {
    expandedPath = os.homedir() + p.substring('%userprofile%'.length);
  } else if (p === '~' || p.startsWith('~/')) {
    expandedPath = os.homedir() + p.substring(1);
  }
  return path.normalize(expandedPath);
}

export const directoryCommand: SlashCommand = {
  name: 'directory',
  altNames: ['dir'],
  get description() {
    return t('commands.directory.description', 'Manage workspace directories');
  },
  kind: CommandKind.BUILT_IN,
  subCommands: [
    {
      name: 'add',
      get description() {
        return t('commands.directory.add.description', 'Add directories to the workspace. Use comma to separate multiple paths');
      },
      kind: CommandKind.BUILT_IN,
      action: async (context: CommandContext, args: string) => {
        const {
          ui: { addItem },
          services: { config },
        } = context;
        const [...rest] = args.split(' ');

        if (!config) {
          addItem(
            {
              type: MessageType.ERROR,
              text: t('commands.directory.config_not_available', 'Configuration is not available.'),
            },
            Date.now(),
          );
          return;
        }

        const workspaceContext = config.getWorkspaceContext();

        const pathsToAdd = rest
          .join(' ')
          .split(',')
          .filter((p) => p);
        if (pathsToAdd.length === 0) {
          addItem(
            {
              type: MessageType.ERROR,
              text: t('commands.directory.add.provide_path', 'Please provide at least one path to add.'),
            },
            Date.now(),
          );
          return;
        }

        if (config.isRestrictiveSandbox()) {
          return {
            type: 'message' as const,
            messageType: 'error' as const,
            content: t('commands.directory.add.restrictive_sandbox', 'The /directory add command is not supported in restrictive sandbox profiles. Please use --include-directories when starting the session instead.'),
          };
        }

        const added: string[] = [];
        const errors: string[] = [];

        for (const pathToAdd of pathsToAdd) {
          try {
            workspaceContext.addDirectory(expandHomeDir(pathToAdd.trim()));
            added.push(pathToAdd.trim());
          } catch (e) {
            const error = e as Error;
            errors.push(t('commands.directory.add.error_adding', `Error adding '{path}': {error}`, { path: pathToAdd.trim(), error: error.message }));
          }
        }

        try {
          if (config.shouldLoadMemoryFromIncludeDirectories()) {
            const { memoryContent, fileCount } =
              await loadServerHierarchicalMemory(
                config.getWorkingDir(),
                [
                  ...config.getWorkspaceContext().getDirectories(),
                  ...pathsToAdd,
                ],
                config.getDebugMode(),
                config.getFileService(),
                config.getExtensionContextFilePaths(),
                context.services.settings.merged.memoryImportFormat || 'tree', // Use setting or default to 'tree'
                config.getFileFilteringOptions(),
                context.services.settings.merged.memoryDiscoveryMaxDirs,
              );
            config.setUserMemory(memoryContent);
            config.setGeminiMdFileCount(fileCount);
            context.ui.setGeminiMdFileCount(fileCount);
          }
          addItem(
            {
              type: MessageType.INFO,
              text: t('commands.directory.add.memory_files_added', `Successfully added GEMINI.md files from the following directories if there are:\n- {directories}`, { directories: added.join('\n- ') }),
            },
            Date.now(),
          );
        } catch (error) {
          errors.push(t('commands.directory.add.memory_refresh_error', `Error refreshing memory: {error}`, { error: (error as Error).message }));
        }

        if (added.length > 0) {
          const gemini = config.getGeminiClient();
          if (gemini) {
            await gemini.addDirectoryContext();
          }
          addItem(
            {
              type: MessageType.INFO,
              text: t('commands.directory.add.success', `Successfully added directories:\n- {directories}`, { directories: added.join('\n- ') }),
            },
            Date.now(),
          );
        }

        if (errors.length > 0) {
          addItem(
            { type: MessageType.ERROR, text: errors.join('\n') },
            Date.now(),
          );
        }
        return;
      },
    },
    {
      name: 'show',
      get description() {
        return t('commands.directory.show.description', 'Show all directories in the workspace');
      },
      kind: CommandKind.BUILT_IN,
      action: async (context: CommandContext) => {
        const {
          ui: { addItem },
          services: { config },
        } = context;
        if (!config) {
          addItem(
            {
              type: MessageType.ERROR,
              text: t('commands.directory.config_not_available', 'Configuration is not available.'),
            },
            Date.now(),
          );
          return;
        }
        const workspaceContext = config.getWorkspaceContext();
        const directories = workspaceContext.getDirectories();
        const directoryList = directories.map((dir) => `- ${dir}`).join('\n');
        addItem(
          {
            type: MessageType.INFO,
            text: t('commands.directory.show.current_directories', `Current workspace directories:\n{directories}`, { directories: directoryList }),
          },
          Date.now(),
        );
      },
    },
  ],
};<|MERGE_RESOLUTION|>--- conflicted
+++ resolved
@@ -6,16 +6,10 @@
 
 import { SlashCommand, CommandContext, CommandKind } from './types.js';
 import { MessageType } from '../types.js';
-<<<<<<< HEAD
 import { t } from '@thacio/auditaria-cli-core';
-import * as os from 'os';
-import * as path from 'path';
-import { loadServerHierarchicalMemory } from '@thacio/auditaria-cli-core';
-=======
 import * as os from 'node:os';
 import * as path from 'node:path';
-import { loadServerHierarchicalMemory } from '@google/gemini-cli-core';
->>>>>>> ee4feea0
+import { loadServerHierarchicalMemory } from '@thacio/auditaria-cli-core';
 
 export function expandHomeDir(p: string): string {
   if (!p) {
