--- conflicted
+++ resolved
@@ -13,13 +13,9 @@
 
 export const editorCommand: SlashCommand = {
   name: 'editor',
-<<<<<<< HEAD
   get description() {
-    return t('commands.editor.description', 'set external editor preference');
+    return t('commands.editor.description', 'Set external editor preference');
   },
-=======
-  description: 'Set external editor preference',
->>>>>>> b4a405c6
   kind: CommandKind.BUILT_IN,
   action: (): OpenDialogActionReturn => ({
     type: 'dialog',
