/**
 * @license
 * Copyright 2025 Google LLC
 * SPDX-License-Identifier: Apache-2.0
 */

<<<<<<< HEAD
import { type OpenDialogActionReturn, type SlashCommand } from './types.js';
import { t } from '@thacio/auditaria-cli-core';

export const editorCommand: SlashCommand = {
  name: 'editor',
  description: t('commands.editor.description', 'set external editor preference'),
=======
import {
  CommandKind,
  type OpenDialogActionReturn,
  type SlashCommand,
} from './types.js';

export const editorCommand: SlashCommand = {
  name: 'editor',
  description: 'set external editor preference',
  kind: CommandKind.BUILT_IN,
>>>>>>> 2a95c828
  action: (): OpenDialogActionReturn => ({
    type: 'dialog',
    dialog: 'editor',
  }),
};<|MERGE_RESOLUTION|>--- conflicted
+++ resolved
@@ -4,25 +4,19 @@
  * SPDX-License-Identifier: Apache-2.0
  */
 
-<<<<<<< HEAD
-import { type OpenDialogActionReturn, type SlashCommand } from './types.js';
-import { t } from '@thacio/auditaria-cli-core';
-
-export const editorCommand: SlashCommand = {
-  name: 'editor',
-  description: t('commands.editor.description', 'set external editor preference'),
-=======
 import {
   CommandKind,
   type OpenDialogActionReturn,
   type SlashCommand,
 } from './types.js';
+import { t } from '@thacio/auditaria-cli-core';
 
 export const editorCommand: SlashCommand = {
   name: 'editor',
-  description: 'set external editor preference',
+  get description() {
+    return t('commands.editor.description', 'set external editor preference');
+  },
   kind: CommandKind.BUILT_IN,
->>>>>>> 2a95c828
   action: (): OpenDialogActionReturn => ({
     type: 'dialog',
     dialog: 'editor',
