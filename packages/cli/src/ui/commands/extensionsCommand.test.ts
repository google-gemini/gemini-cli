/**
 * @license
 * Copyright 2025 Google LLC
 * SPDX-License-Identifier: Apache-2.0
 */

import type { GeminiCLIExtension } from '@google/gemini-cli-core';
<<<<<<< HEAD
import {
  updateAllUpdatableExtensions,
  updateExtension,
} from '../../config/extensions/update.js';
import { checkForExtensionUpdate } from '../../config/extensions/github.js';
=======
>>>>>>> a3370ac8
import { createMockCommandContext } from '../../test-utils/mockCommandContext.js';
import { MessageType } from '../types.js';
import { extensionsCommand } from './extensionsCommand.js';
import { type CommandContext } from './types.js';
import { describe, it, expect, vi, beforeEach, afterEach } from 'vitest';
import { type ExtensionUpdateAction } from '../state/extensions.js';

import open from 'open';
vi.mock('open', () => ({
  default: vi.fn(),
}));

vi.mock('../../config/extensions/update.js', () => ({
  updateExtension: vi.fn(),
  checkForAllExtensionUpdates: vi.fn(),
}));

<<<<<<< HEAD
vi.mock('../../config/extensions/github.js', () => ({
  checkForExtensionUpdate: vi.fn(),
}));

const mockUpdateExtension = updateExtension as MockedFunction<
  typeof updateExtension
>;

const mockUpdateAllUpdatableExtensions =
  updateAllUpdatableExtensions as MockedFunction<
    typeof updateAllUpdatableExtensions
  >;

const mockCheckForExtensionUpdate = checkForExtensionUpdate as MockedFunction<
  typeof checkForExtensionUpdate
>;

=======
>>>>>>> a3370ac8
const mockGetExtensions = vi.fn();

describe('extensionsCommand', () => {
  let mockContext: CommandContext;
  const mockDispatchExtensionState = vi.fn();

  beforeEach(() => {
    vi.resetAllMocks();
    mockGetExtensions.mockReturnValue([]);
    vi.mocked(open).mockClear();
    mockContext = createMockCommandContext({
      services: {
        config: {
          getExtensions: mockGetExtensions,
          getWorkingDir: () => '/test/dir',
        },
      },
      ui: {
        dispatchExtensionStateUpdate: mockDispatchExtensionState,
      },
    });
  });

  afterEach(() => {
    // Restore any stubbed environment variables, similar to docsCommand.test.ts
    vi.unstubAllEnvs();
  });

  describe('list', () => {
    it('should add an EXTENSIONS_LIST item to the UI', async () => {
      if (!extensionsCommand.action) throw new Error('Action not defined');
      await extensionsCommand.action(mockContext, '');

      expect(mockContext.ui.addItem).toHaveBeenCalledWith(
        {
          type: MessageType.EXTENSIONS_LIST,
          extensions: expect.any(Array),
        },
        expect.any(Number),
      );
    });
  });

  describe('update', () => {
    const updateAction = extensionsCommand.subCommands?.find(
      (cmd) => cmd.name === 'update',
    )?.action;

    if (!updateAction) {
      throw new Error('Update action not found');
    }

    it('should show usage if no args are provided', async () => {
      await updateAction(mockContext, '');
      expect(mockContext.ui.addItem).toHaveBeenCalledWith(
        {
          type: MessageType.ERROR,
          text: 'Usage: /extensions update <extension-names>|--all',
        },
        expect.any(Number),
      );
    });

    it('should inform user if there are no extensions to update with --all', async () => {
      mockDispatchExtensionState.mockImplementationOnce(
        (action: ExtensionUpdateAction) => {
          if (action.type === 'SCHEDULE_UPDATE') {
            action.payload.onComplete([]);
          }
        },
      );

      await updateAction(mockContext, '--all');
      expect(mockContext.ui.addItem).toHaveBeenCalledWith(
        {
          type: MessageType.INFO,
          text: 'No extensions to update.',
        },
        expect.any(Number),
      );
    });

    it('should call setPendingItem and addItem in a finally block on success', async () => {
      mockDispatchExtensionState.mockImplementationOnce(
        (action: ExtensionUpdateAction) => {
          if (action.type === 'SCHEDULE_UPDATE') {
            action.payload.onComplete([
              {
                name: 'ext-one',
                originalVersion: '1.0.0',
                updatedVersion: '1.0.1',
              },
              {
                name: 'ext-two',
                originalVersion: '2.0.0',
                updatedVersion: '2.0.1',
              },
            ]);
          }
        },
      );
      await updateAction(mockContext, '--all');
      expect(mockContext.ui.setPendingItem).toHaveBeenCalledWith({
        type: MessageType.EXTENSIONS_LIST,
        extensions: expect.any(Array),
      });
      expect(mockContext.ui.setPendingItem).toHaveBeenCalledWith(null);
      expect(mockContext.ui.addItem).toHaveBeenCalledWith(
        {
          type: MessageType.EXTENSIONS_LIST,
          extensions: expect.any(Array),
        },
        expect.any(Number),
      );
    });

    it('should call setPendingItem and addItem in a finally block on failure', async () => {
      mockDispatchExtensionState.mockImplementationOnce((_) => {
        throw new Error('Something went wrong');
      });
      await updateAction(mockContext, '--all');
      expect(mockContext.ui.setPendingItem).toHaveBeenCalledWith({
        type: MessageType.EXTENSIONS_LIST,
        extensions: expect.any(Array),
      });
      expect(mockContext.ui.setPendingItem).toHaveBeenCalledWith(null);
      expect(mockContext.ui.addItem).toHaveBeenCalledWith(
        {
          type: MessageType.EXTENSIONS_LIST,
          extensions: expect.any(Array),
        },
        expect.any(Number),
      );
      expect(mockContext.ui.addItem).toHaveBeenCalledWith(
        {
          type: MessageType.ERROR,
          text: 'Something went wrong',
        },
        expect.any(Number),
      );
    });

    it('should update a single extension by name', async () => {
      mockDispatchExtensionState.mockImplementationOnce(
        (action: ExtensionUpdateAction) => {
          if (action.type === 'SCHEDULE_UPDATE') {
            action.payload.onComplete([
              {
                name: 'ext-one',
                originalVersion: '1.0.0',
                updatedVersion: '1.0.1',
              },
            ]);
          }
        },
      );

      // Mock checkForExtensionUpdate to return UPDATE_AVAILABLE
      mockCheckForExtensionUpdate.mockImplementation((ext, callback) => {
        callback(ExtensionUpdateState.UPDATE_AVAILABLE);
        return Promise.resolve();
      });

      await updateAction(mockContext, 'ext-one');
      expect(mockDispatchExtensionState).toHaveBeenCalledWith({
        type: 'SCHEDULE_UPDATE',
        payload: {
          all: false,
          names: ['ext-one'],
          onComplete: expect.any(Function),
        },
      });
    });

    it('should update multiple extensions by name', async () => {
      mockDispatchExtensionState.mockImplementationOnce(
        (action: ExtensionUpdateAction) => {
          if (action.type === 'SCHEDULE_UPDATE') {
            action.payload.onComplete([
              {
                name: 'ext-one',
                originalVersion: '1.0.0',
                updatedVersion: '1.0.1',
              },
              {
                name: 'ext-two',
                originalVersion: '1.0.0',
                updatedVersion: '1.0.1',
              },
            ]);
          }
        },
      );
      await updateAction(mockContext, 'ext-one ext-two');
      expect(mockDispatchExtensionState).toHaveBeenCalledWith({
        type: 'SCHEDULE_UPDATE',
        payload: {
          all: false,
          names: ['ext-one', 'ext-two'],
          onComplete: expect.any(Function),
        },
      });
      expect(mockContext.ui.setPendingItem).toHaveBeenCalledWith({
        type: MessageType.EXTENSIONS_LIST,
        extensions: expect.any(Array),
      });
      expect(mockContext.ui.setPendingItem).toHaveBeenCalledWith(null);
      expect(mockContext.ui.addItem).toHaveBeenCalledWith(
        {
          type: MessageType.EXTENSIONS_LIST,
          extensions: expect.any(Array),
        },
        expect.any(Number),
      );
    });

    describe('completion', () => {
      const updateCompletion = extensionsCommand.subCommands?.find(
        (cmd) => cmd.name === 'update',
      )?.completion;

      if (!updateCompletion) {
        throw new Error('Update completion not found');
      }

      const extensionOne: GeminiCLIExtension = {
        name: 'ext-one',
        id: 'ext-one-id',
        version: '1.0.0',
        isActive: true,
        path: '/test/dir/ext-one',
        contextFiles: [],
        installMetadata: {
          type: 'git',
          autoUpdate: false,
          source: 'https://github.com/some/extension.git',
        },
      };
      const extensionTwo: GeminiCLIExtension = {
        name: 'another-ext',
        id: 'another-ext-id',
        version: '1.0.0',
        isActive: true,
        path: '/test/dir/another-ext',
        contextFiles: [],
        installMetadata: {
          type: 'git',
          autoUpdate: false,
          source: 'https://github.com/some/extension.git',
        },
      };
      const allExt: GeminiCLIExtension = {
        name: 'all-ext',
        id: 'all-ext-id',
        version: '1.0.0',
        isActive: true,
        path: '/test/dir/all-ext',
        contextFiles: [],
        installMetadata: {
          type: 'git',
          autoUpdate: false,
          source: 'https://github.com/some/extension.git',
        },
      };

      it.each([
        {
          description: 'should return matching extension names',
          extensions: [extensionOne, extensionTwo],
          partialArg: 'ext',
          expected: ['ext-one'],
        },
        {
          description: 'should return --all when partialArg matches',
          extensions: [],
          partialArg: '--al',
          expected: ['--all'],
        },
        {
          description:
            'should return both extension names and --all when both match',
          extensions: [allExt],
          partialArg: 'all',
          expected: ['--all', 'all-ext'],
        },
        {
          description: 'should return an empty array if no matches',
          extensions: [extensionOne],
          partialArg: 'nomatch',
          expected: [],
        },
      ])('$description', async ({ extensions, partialArg, expected }) => {
        mockGetExtensions.mockReturnValue(extensions);
        const suggestions = await updateCompletion(mockContext, partialArg);
        expect(suggestions).toEqual(expected);
      });
    });
  });

  describe('explore', () => {
    const exploreAction = extensionsCommand.subCommands?.find(
      (cmd) => cmd.name === 'explore',
    )?.action;

    if (!exploreAction) {
      throw new Error('Explore action not found');
    }

    it("should add an info message and call 'open' in a non-sandbox environment", async () => {
      // Ensure no special environment variables that would affect behavior
      vi.stubEnv('NODE_ENV', '');
      vi.stubEnv('SANDBOX', '');

      await exploreAction(mockContext, '');

      const extensionsUrl = 'https://geminicli.com/extensions/';
      expect(mockContext.ui.addItem).toHaveBeenCalledWith(
        {
          type: MessageType.INFO,
          text: `Opening extensions page in your browser: ${extensionsUrl}`,
        },
        expect.any(Number),
      );

      expect(open).toHaveBeenCalledWith(extensionsUrl);
    });

    it('should only add an info message in a sandbox environment', async () => {
      // Simulate a sandbox environment
      vi.stubEnv('NODE_ENV', '');
      vi.stubEnv('SANDBOX', 'gemini-sandbox');
      const extensionsUrl = 'https://geminicli.com/extensions/';

      await exploreAction(mockContext, '');

      expect(mockContext.ui.addItem).toHaveBeenCalledWith(
        {
          type: MessageType.INFO,
          text: `View available extensions at ${extensionsUrl}`,
        },
        expect.any(Number),
      );
<<<<<<< HEAD
      mockUpdateExtension
        .mockResolvedValueOnce({
          name: 'ext-one',
          originalVersion: '1.0.0',
          updatedVersion: '1.0.1',
        })
        .mockResolvedValueOnce({
          name: 'ext-two',
          originalVersion: '2.0.0',
          updatedVersion: '2.0.1',
        });

      // Mock checkForExtensionUpdate to return UPDATE_AVAILABLE for both extensions
      mockCheckForExtensionUpdate.mockImplementation((ext, callback) => {
        callback(ExtensionUpdateState.UPDATE_AVAILABLE);
        return Promise.resolve();
      });

      await updateAction(mockContext, 'ext-one ext-two');
      expect(mockUpdateExtension).toHaveBeenCalledTimes(2);
      expect(mockContext.ui.setPendingItem).toHaveBeenCalledWith({
        type: MessageType.EXTENSIONS_LIST,
      });
      expect(mockContext.ui.setPendingItem).toHaveBeenCalledWith(null);
=======

      // Ensure 'open' was not called in the sandbox
      expect(open).not.toHaveBeenCalled();
    });

    it('should add an info message and not call open in NODE_ENV test environment', async () => {
      vi.stubEnv('NODE_ENV', 'test');
      vi.stubEnv('SANDBOX', '');
      const extensionsUrl = 'https://geminicli.com/extensions/';

      await exploreAction(mockContext, '');

>>>>>>> a3370ac8
      expect(mockContext.ui.addItem).toHaveBeenCalledWith(
        {
          type: MessageType.INFO,
          text: `Would open extensions page in your browser: ${extensionsUrl} (skipped in test environment)`,
        },
        expect.any(Number),
      );

      // Ensure 'open' was not called in test environment
      expect(open).not.toHaveBeenCalled();
    });

    it('should handle errors when opening the browser', async () => {
      vi.stubEnv('NODE_ENV', '');
      const extensionsUrl = 'https://geminicli.com/extensions/';
      const errorMessage = 'Failed to open browser';
      vi.mocked(open).mockRejectedValue(new Error(errorMessage));

      await exploreAction(mockContext, '');

      expect(mockContext.ui.addItem).toHaveBeenCalledWith(
        {
          type: MessageType.ERROR,
          text: `Failed to open browser. Check out the extensions gallery at ${extensionsUrl}`,
        },
        expect.any(Number),
      );
    });
  });
});<|MERGE_RESOLUTION|>--- conflicted
+++ resolved
@@ -5,14 +5,6 @@
  */
 
 import type { GeminiCLIExtension } from '@google/gemini-cli-core';
-<<<<<<< HEAD
-import {
-  updateAllUpdatableExtensions,
-  updateExtension,
-} from '../../config/extensions/update.js';
-import { checkForExtensionUpdate } from '../../config/extensions/github.js';
-=======
->>>>>>> a3370ac8
 import { createMockCommandContext } from '../../test-utils/mockCommandContext.js';
 import { MessageType } from '../types.js';
 import { extensionsCommand } from './extensionsCommand.js';
@@ -30,26 +22,6 @@
   checkForAllExtensionUpdates: vi.fn(),
 }));
 
-<<<<<<< HEAD
-vi.mock('../../config/extensions/github.js', () => ({
-  checkForExtensionUpdate: vi.fn(),
-}));
-
-const mockUpdateExtension = updateExtension as MockedFunction<
-  typeof updateExtension
->;
-
-const mockUpdateAllUpdatableExtensions =
-  updateAllUpdatableExtensions as MockedFunction<
-    typeof updateAllUpdatableExtensions
-  >;
-
-const mockCheckForExtensionUpdate = checkForExtensionUpdate as MockedFunction<
-  typeof checkForExtensionUpdate
->;
-
-=======
->>>>>>> a3370ac8
 const mockGetExtensions = vi.fn();
 
 describe('extensionsCommand', () => {
@@ -206,13 +178,6 @@
           }
         },
       );
-
-      // Mock checkForExtensionUpdate to return UPDATE_AVAILABLE
-      mockCheckForExtensionUpdate.mockImplementation((ext, callback) => {
-        callback(ExtensionUpdateState.UPDATE_AVAILABLE);
-        return Promise.resolve();
-      });
-
       await updateAction(mockContext, 'ext-one');
       expect(mockDispatchExtensionState).toHaveBeenCalledWith({
         type: 'SCHEDULE_UPDATE',
@@ -392,32 +357,6 @@
         },
         expect.any(Number),
       );
-<<<<<<< HEAD
-      mockUpdateExtension
-        .mockResolvedValueOnce({
-          name: 'ext-one',
-          originalVersion: '1.0.0',
-          updatedVersion: '1.0.1',
-        })
-        .mockResolvedValueOnce({
-          name: 'ext-two',
-          originalVersion: '2.0.0',
-          updatedVersion: '2.0.1',
-        });
-
-      // Mock checkForExtensionUpdate to return UPDATE_AVAILABLE for both extensions
-      mockCheckForExtensionUpdate.mockImplementation((ext, callback) => {
-        callback(ExtensionUpdateState.UPDATE_AVAILABLE);
-        return Promise.resolve();
-      });
-
-      await updateAction(mockContext, 'ext-one ext-two');
-      expect(mockUpdateExtension).toHaveBeenCalledTimes(2);
-      expect(mockContext.ui.setPendingItem).toHaveBeenCalledWith({
-        type: MessageType.EXTENSIONS_LIST,
-      });
-      expect(mockContext.ui.setPendingItem).toHaveBeenCalledWith(null);
-=======
 
       // Ensure 'open' was not called in the sandbox
       expect(open).not.toHaveBeenCalled();
@@ -430,7 +369,6 @@
 
       await exploreAction(mockContext, '');
 
->>>>>>> a3370ac8
       expect(mockContext.ui.addItem).toHaveBeenCalledWith(
         {
           type: MessageType.INFO,
