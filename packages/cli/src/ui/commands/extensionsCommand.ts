--- conflicted
+++ resolved
@@ -16,26 +16,7 @@
   type SlashCommand,
   CommandKind,
 } from './types.js';
-<<<<<<< HEAD
-import { MessageType } from '../types.js';
 import { t } from '@thacio/auditaria-cli-core';
-
-export const extensionsCommand: SlashCommand = {
-  name: 'extensions',
-  get description() {
-    return t('commands.extensions.description', 'list active extensions');
-  },
-  kind: CommandKind.BUILT_IN,
-  action: async (context: CommandContext): Promise<void> => {
-    const activeExtensions = context.services.config
-      ?.getExtensions()
-      .filter((ext) => ext.isActive);
-    if (!activeExtensions || activeExtensions.length === 0) {
-      context.ui.addItem(
-        {
-          type: MessageType.INFO,
-          text: t('commands.extensions.no_extensions', 'No active extensions.'),
-=======
 
 async function listAction(context: CommandContext) {
   const activeExtensions = context.services.config
@@ -45,7 +26,7 @@
     context.ui.addItem(
       {
         type: MessageType.INFO,
-        text: 'No active extensions.',
+        text: t('commands.extensions.no_extensions', 'No active extensions.'),
       },
       Date.now(),
     );
@@ -55,7 +36,7 @@
   const extensionLines = activeExtensions.map(
     (ext) => `  - \u001b[36m${ext.name} (v${ext.version})\u001b[0m`,
   );
-  const message = `Active extensions:\n\n${extensionLines.join('\n')}\n`;
+  const message = `${t('commands.extensions.active_extensions', 'Active extensions:')}\n\n${extensionLines.join('\n')}\n`;
 
   context.ui.addItem(
     {
@@ -67,7 +48,15 @@
 }
 
 const updateOutput = (info: ExtensionUpdateInfo) =>
-  `Extension "${info.name}" successfully updated: ${info.originalVersion} → ${info.updatedVersion}.`;
+  t(
+    'commands.extensions.update.success',
+    'Extension "{name}" successfully updated: {originalVersion} → {updatedVersion}.',
+    {
+      name: info.name,
+      originalVersion: info.originalVersion,
+      updatedVersion: info.updatedVersion,
+    },
+  );
 
 async function updateAction(context: CommandContext, args: string) {
   const updateArgs = args.split(' ').filter((value) => value.length > 0);
@@ -85,8 +74,10 @@
       context.ui.addItem(
         {
           type: MessageType.ERROR,
-          text: 'Usage: /extensions update <extension-names>|--all',
->>>>>>> 50e7c88a
+          text: t(
+            'commands.extensions.update.usage',
+            'Usage: /extensions update <extension-names>|--all',
+          ),
         },
         Date.now(),
       );
@@ -97,28 +88,30 @@
     updateInfos = updateInfos.filter(
       (info) => info.originalVersion !== info.updatedVersion,
     );
-<<<<<<< HEAD
-    const message = `${t('commands.extensions.active_extensions', 'Active extensions:')}\n\n${extensionLines.join('\n')}\n`;
-=======
 
     if (updateInfos.length === 0) {
       context.ui.addItem(
         {
           type: MessageType.INFO,
-          text: 'No extensions to update.',
+          text: t(
+            'commands.extensions.update.no_extensions',
+            'No extensions to update.',
+          ),
         },
         Date.now(),
       );
       return;
     }
->>>>>>> 50e7c88a
 
     context.ui.addItem(
       {
         type: MessageType.INFO,
         text: [
           ...updateInfos.map((info) => updateOutput(info)),
-          'Restart gemini-cli to see the changes.',
+          t(
+            'commands.extensions.update.restart_required',
+            'Restart Auditaria CLI to see the changes.',
+          ),
         ].join('\n'),
       },
       Date.now(),
@@ -150,7 +143,9 @@
 
 export const extensionsCommand: SlashCommand = {
   name: 'extensions',
-  description: 'Manage extensions',
+  get description() {
+    return t('commands.extensions.description', 'list active extensions');
+  },
   kind: CommandKind.BUILT_IN,
   subCommands: [listExtensionsCommand, updateExtensionsCommand],
   action: (context, args) =>
