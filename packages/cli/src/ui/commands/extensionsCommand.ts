/**
 * @license
 * Copyright 2025 Google LLC
 * SPDX-License-Identifier: Apache-2.0
 */

<<<<<<< HEAD
import { requestConsentInteractive } from '../../config/extension.js';
import {
  updateAllUpdatableExtensions,
  type ExtensionUpdateInfo,
  updateExtension,
} from '../../config/extensions/update.js';
import { checkForExtensionUpdate } from '../../config/extensions/github.js';
=======
import { listExtensions } from '@google/gemini-cli-core';
import type { ExtensionUpdateInfo } from '../../config/extension.js';
>>>>>>> a3370ac8
import { getErrorMessage } from '../../utils/errors.js';
import { MessageType, type HistoryItemExtensionsList } from '../types.js';
import {
  type CommandContext,
  type SlashCommand,
  CommandKind,
} from './types.js';
import open from 'open';
import process from 'node:process';

async function listAction(context: CommandContext) {
  const historyItem: HistoryItemExtensionsList = {
    type: MessageType.EXTENSIONS_LIST,
    extensions: context.services.config
      ? listExtensions(context.services.config)
      : [],
  };

  context.ui.addItem(historyItem, Date.now());
}

function updateAction(context: CommandContext, args: string): Promise<void> {
  const updateArgs = args.split(' ').filter((value) => value.length > 0);
  const all = updateArgs.length === 1 && updateArgs[0] === '--all';
  const names = all ? null : updateArgs;

  if (!all && names?.length === 0) {
    context.ui.addItem(
      {
        type: MessageType.ERROR,
        text: 'Usage: /extensions update <extension-names>|--all',
      },
      Date.now(),
    );
    return Promise.resolve();
  }

  let resolveUpdateComplete: (updateInfo: ExtensionUpdateInfo[]) => void;
  const updateComplete = new Promise<ExtensionUpdateInfo[]>(
    (resolve) => (resolveUpdateComplete = resolve),
  );

  const historyItem: HistoryItemExtensionsList = {
    type: MessageType.EXTENSIONS_LIST,
    extensions: context.services.config
      ? listExtensions(context.services.config)
      : [],
  };

  updateComplete.then((updateInfos) => {
    if (updateInfos.length === 0) {
      context.ui.addItem(
        {
          type: MessageType.INFO,
          text: 'No extensions to update.',
        },
        Date.now(),
      );
    }

    context.ui.addItem(historyItem, Date.now());
    context.ui.setPendingItem(null);
  });

  try {
    context.ui.setPendingItem(historyItem);

    context.ui.dispatchExtensionStateUpdate({
      type: 'SCHEDULE_UPDATE',
      payload: {
        all,
        names,
        onComplete: (updateInfos) => {
          resolveUpdateComplete(updateInfos);
        },
      },
    });
    if (names?.length) {
      const extensions = listExtensions(context.services.config!);
      for (const name of names) {
        const extension = extensions.find(
          (extension) => extension.name === name,
        );
        if (!extension) {
          context.ui.addItem(
            {
              type: MessageType.ERROR,
              text: `Extension ${name} not found.`,
            },
            Date.now(),
          );
          continue;
        }
<<<<<<< HEAD

        // First check if update is needed
        let updateState: ExtensionUpdateState | undefined;
        await checkForExtensionUpdate(extension, (newState) => {
          updateState = newState;
        });

        if (updateState !== ExtensionUpdateState.UPDATE_AVAILABLE) {
          context.ui.addItem(
            {
              type: MessageType.INFO,
              text: `Extension "${name}" is already up to date.`,
            },
            Date.now(),
          );
          continue;
        }

        const updateInfo = await updateExtension(
          extension,
          workingDir,
          (description) =>
            requestConsentInteractive(description, context.ui.addItem),
          updateState,
          (updateState) => {
            context.ui.setExtensionsUpdateState((prev) => {
              const newState = new Map(prev);
              newState.set(name, updateState);
              return newState;
            });
          },
        );
        if (updateInfo) updateInfos.push(updateInfo);
=======
>>>>>>> a3370ac8
      }
    }
  } catch (error) {
    resolveUpdateComplete!([]);
    context.ui.addItem(
      {
        type: MessageType.ERROR,
        text: getErrorMessage(error),
      },
      Date.now(),
    );
  }
  return updateComplete.then((_) => {});
}

async function exploreAction(context: CommandContext) {
  const extensionsUrl = 'https://geminicli.com/extensions/';

  // Only check for NODE_ENV for explicit test mode, not for unit test framework
  if (process.env['NODE_ENV'] === 'test') {
    context.ui.addItem(
      {
        type: MessageType.INFO,
        text: `Would open extensions page in your browser: ${extensionsUrl} (skipped in test environment)`,
      },
      Date.now(),
    );
  } else if (
    process.env['SANDBOX'] &&
    process.env['SANDBOX'] !== 'sandbox-exec'
  ) {
    context.ui.addItem(
      {
        type: MessageType.INFO,
        text: `View available extensions at ${extensionsUrl}`,
      },
      Date.now(),
    );
  } else {
    context.ui.addItem(
      {
        type: MessageType.INFO,
        text: `Opening extensions page in your browser: ${extensionsUrl}`,
      },
      Date.now(),
    );
    try {
      await open(extensionsUrl);
    } catch (_error) {
      context.ui.addItem(
        {
          type: MessageType.ERROR,
          text: `Failed to open browser. Check out the extensions gallery at ${extensionsUrl}`,
        },
        Date.now(),
      );
    }
  }
}

const listExtensionsCommand: SlashCommand = {
  name: 'list',
  description: 'List active extensions',
  kind: CommandKind.BUILT_IN,
  action: listAction,
};

const updateExtensionsCommand: SlashCommand = {
  name: 'update',
  description: 'Update extensions. Usage: update <extension-names>|--all',
  kind: CommandKind.BUILT_IN,
  action: updateAction,
  completion: async (context, partialArg) => {
    const extensions = context.services.config
      ? listExtensions(context.services.config)
      : [];
    const extensionNames = extensions.map((ext) => ext.name);
    const suggestions = extensionNames.filter((name) =>
      name.startsWith(partialArg),
    );

    if ('--all'.startsWith(partialArg) || 'all'.startsWith(partialArg)) {
      suggestions.unshift('--all');
    }

    return suggestions;
  },
};

const exploreExtensionsCommand: SlashCommand = {
  name: 'explore',
  description: 'Open extensions page in your browser',
  kind: CommandKind.BUILT_IN,
  action: exploreAction,
};

export const extensionsCommand: SlashCommand = {
  name: 'extensions',
  description: 'Manage extensions',
  kind: CommandKind.BUILT_IN,
  subCommands: [
    listExtensionsCommand,
    updateExtensionsCommand,
    exploreExtensionsCommand,
  ],
  action: (context, args) =>
    // Default to list if no subcommand is provided
    listExtensionsCommand.action!(context, args),
};<|MERGE_RESOLUTION|>--- conflicted
+++ resolved
@@ -4,18 +4,8 @@
  * SPDX-License-Identifier: Apache-2.0
  */
 
-<<<<<<< HEAD
-import { requestConsentInteractive } from '../../config/extension.js';
-import {
-  updateAllUpdatableExtensions,
-  type ExtensionUpdateInfo,
-  updateExtension,
-} from '../../config/extensions/update.js';
-import { checkForExtensionUpdate } from '../../config/extensions/github.js';
-=======
 import { listExtensions } from '@google/gemini-cli-core';
 import type { ExtensionUpdateInfo } from '../../config/extension.js';
->>>>>>> a3370ac8
 import { getErrorMessage } from '../../utils/errors.js';
 import { MessageType, type HistoryItemExtensionsList } from '../types.js';
 import {
@@ -109,42 +99,6 @@
           );
           continue;
         }
-<<<<<<< HEAD
-
-        // First check if update is needed
-        let updateState: ExtensionUpdateState | undefined;
-        await checkForExtensionUpdate(extension, (newState) => {
-          updateState = newState;
-        });
-
-        if (updateState !== ExtensionUpdateState.UPDATE_AVAILABLE) {
-          context.ui.addItem(
-            {
-              type: MessageType.INFO,
-              text: `Extension "${name}" is already up to date.`,
-            },
-            Date.now(),
-          );
-          continue;
-        }
-
-        const updateInfo = await updateExtension(
-          extension,
-          workingDir,
-          (description) =>
-            requestConsentInteractive(description, context.ui.addItem),
-          updateState,
-          (updateState) => {
-            context.ui.setExtensionsUpdateState((prev) => {
-              const newState = new Map(prev);
-              newState.set(name, updateState);
-              return newState;
-            });
-          },
-        );
-        if (updateInfo) updateInfos.push(updateInfo);
-=======
->>>>>>> a3370ac8
       }
     }
   } catch (error) {
