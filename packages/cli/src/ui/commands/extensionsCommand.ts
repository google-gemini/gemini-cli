/**
 * @license
 * Copyright 2025 Google LLC
 * SPDX-License-Identifier: Apache-2.0
 */

import {
  updateExtensionByName,
  updateAllUpdatableExtensions,
  type ExtensionUpdateInfo,
} from '../../config/extension.js';
import { getErrorMessage } from '../../utils/errors.js';
import { MessageType } from '../types.js';
import {
  type CommandContext,
  type SlashCommand,
  CommandKind,
} from './types.js';
import { t } from '@thacio/auditaria-cli-core';

async function listAction(context: CommandContext) {
<<<<<<< HEAD
  const activeExtensions = context.services.config
    ?.getExtensions()
    .filter((ext) => ext.isActive);
  if (!activeExtensions || activeExtensions.length === 0) {
    context.ui.addItem(
      {
        type: MessageType.INFO,
        text: t('commands.extensions.no_extensions', 'No active extensions.'),
      },
      Date.now(),
    );
    return;
  }

  const extensionLines = activeExtensions.map(
    (ext) => `  - \u001b[36m${ext.name} (v${ext.version})\u001b[0m`,
  );
  const message = `${t('commands.extensions.active_extensions', 'Active extensions:')}\n\n${extensionLines.join('\n')}\n`;

=======
>>>>>>> e89012ef
  context.ui.addItem(
    {
      type: MessageType.EXTENSIONS_LIST,
    },
    Date.now(),
  );
}

<<<<<<< HEAD
const updateOutput = (info: ExtensionUpdateInfo) =>
  t(
    'commands.extensions.update.success',
    'Extension "{name}" successfully updated: {originalVersion} → {updatedVersion}.',
    {
      name: info.name,
      originalVersion: info.originalVersion,
      updatedVersion: info.updatedVersion,
    },
  );

=======
>>>>>>> e89012ef
async function updateAction(context: CommandContext, args: string) {
  const updateArgs = args.split(' ').filter((value) => value.length > 0);
  const all = updateArgs.length === 1 && updateArgs[0] === '--all';
  const names = all ? undefined : updateArgs;
  let updateInfos: ExtensionUpdateInfo[] = [];

  if (!all && names?.length === 0) {
    context.ui.addItem(
      {
        type: MessageType.ERROR,
        text: 'Usage: /extensions update <extension-names>|--all',
      },
      Date.now(),
    );
    return;
  }

  try {
    context.ui.setPendingItem({
      type: MessageType.EXTENSIONS_LIST,
    });
    if (all) {
      updateInfos = await updateAllUpdatableExtensions(
        context.services.config!.getWorkingDir(),
        context.services.config!.getExtensions(),
        context.ui.extensionsUpdateState,
        context.ui.setExtensionsUpdateState,
      );
    } else if (names?.length) {
      for (const name of names) {
        updateInfos.push(
          await updateExtensionByName(
            name,
            context.services.config!.getWorkingDir(),
            context.services.config!.getExtensions(),
            (updateState) => {
              const newState = new Map(context.ui.extensionsUpdateState);
              newState.set(name, updateState);
              context.ui.setExtensionsUpdateState(newState);
            },
          ),
        );
      }
<<<<<<< HEAD
    } else {
      context.ui.addItem(
        {
          type: MessageType.ERROR,
          text: t(
            'commands.extensions.update.usage',
            'Usage: /extensions update <extension-names>|--all',
          ),
        },
        Date.now(),
      );
      return;
=======
>>>>>>> e89012ef
    }

    if (updateInfos.length === 0) {
      context.ui.addItem(
        {
          type: MessageType.INFO,
          text: t(
            'commands.extensions.update.no_extensions',
            'No extensions to update.',
          ),
        },
        Date.now(),
      );
      return;
    }
  } catch (error) {
    context.ui.addItem(
      {
<<<<<<< HEAD
        type: MessageType.INFO,
        text: [
          ...updateInfos.map((info) => updateOutput(info)),
          t(
            'commands.extensions.update.restart_required',
            'Restart Auditaria CLI to see the changes.',
          ),
        ].join('\n'),
=======
        type: MessageType.ERROR,
        text: getErrorMessage(error),
>>>>>>> e89012ef
      },
      Date.now(),
    );
  } finally {
    context.ui.addItem(
      {
        type: MessageType.EXTENSIONS_LIST,
      },
      Date.now(),
    );
    context.ui.setPendingItem(null);
  }
}

const listExtensionsCommand: SlashCommand = {
  name: 'list',
  description: 'List active extensions',
  kind: CommandKind.BUILT_IN,
  action: listAction,
};

const updateExtensionsCommand: SlashCommand = {
  name: 'update',
  description: 'Update extensions. Usage: update <extension-names>|--all',
  kind: CommandKind.BUILT_IN,
  action: updateAction,
};

export const extensionsCommand: SlashCommand = {
  name: 'extensions',
  get description() {
    return t('commands.extensions.description', 'list active extensions');
  },
  kind: CommandKind.BUILT_IN,
  subCommands: [listExtensionsCommand, updateExtensionsCommand],
  action: (context, args) =>
    // Default to list if no subcommand is provided
    listExtensionsCommand.action!(context, args),
};<|MERGE_RESOLUTION|>--- conflicted
+++ resolved
@@ -19,28 +19,6 @@
 import { t } from '@thacio/auditaria-cli-core';
 
 async function listAction(context: CommandContext) {
-<<<<<<< HEAD
-  const activeExtensions = context.services.config
-    ?.getExtensions()
-    .filter((ext) => ext.isActive);
-  if (!activeExtensions || activeExtensions.length === 0) {
-    context.ui.addItem(
-      {
-        type: MessageType.INFO,
-        text: t('commands.extensions.no_extensions', 'No active extensions.'),
-      },
-      Date.now(),
-    );
-    return;
-  }
-
-  const extensionLines = activeExtensions.map(
-    (ext) => `  - \u001b[36m${ext.name} (v${ext.version})\u001b[0m`,
-  );
-  const message = `${t('commands.extensions.active_extensions', 'Active extensions:')}\n\n${extensionLines.join('\n')}\n`;
-
-=======
->>>>>>> e89012ef
   context.ui.addItem(
     {
       type: MessageType.EXTENSIONS_LIST,
@@ -49,20 +27,6 @@
   );
 }
 
-<<<<<<< HEAD
-const updateOutput = (info: ExtensionUpdateInfo) =>
-  t(
-    'commands.extensions.update.success',
-    'Extension "{name}" successfully updated: {originalVersion} → {updatedVersion}.',
-    {
-      name: info.name,
-      originalVersion: info.originalVersion,
-      updatedVersion: info.updatedVersion,
-    },
-  );
-
-=======
->>>>>>> e89012ef
 async function updateAction(context: CommandContext, args: string) {
   const updateArgs = args.split(' ').filter((value) => value.length > 0);
   const all = updateArgs.length === 1 && updateArgs[0] === '--all';
@@ -106,21 +70,6 @@
           ),
         );
       }
-<<<<<<< HEAD
-    } else {
-      context.ui.addItem(
-        {
-          type: MessageType.ERROR,
-          text: t(
-            'commands.extensions.update.usage',
-            'Usage: /extensions update <extension-names>|--all',
-          ),
-        },
-        Date.now(),
-      );
-      return;
-=======
->>>>>>> e89012ef
     }
 
     if (updateInfos.length === 0) {
@@ -139,19 +88,8 @@
   } catch (error) {
     context.ui.addItem(
       {
-<<<<<<< HEAD
-        type: MessageType.INFO,
-        text: [
-          ...updateInfos.map((info) => updateOutput(info)),
-          t(
-            'commands.extensions.update.restart_required',
-            'Restart Auditaria CLI to see the changes.',
-          ),
-        ].join('\n'),
-=======
         type: MessageType.ERROR,
         text: getErrorMessage(error),
->>>>>>> e89012ef
       },
       Date.now(),
     );
