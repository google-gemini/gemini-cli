--- conflicted
+++ resolved
@@ -14,12 +14,10 @@
 
 export const extensionsCommand: SlashCommand = {
   name: 'extensions',
-<<<<<<< HEAD
-  description: t('commands.extensions.description', 'list active extensions'),
-=======
-  description: 'list active extensions',
+  get description() {
+    return t('commands.extensions.description', 'list active extensions');
+  },
   kind: CommandKind.BUILT_IN,
->>>>>>> 2a95c828
   action: async (context: CommandContext): Promise<void> => {
     const activeExtensions = context.services.config
       ?.getExtensions()
