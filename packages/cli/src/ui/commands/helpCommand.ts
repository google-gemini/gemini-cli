--- conflicted
+++ resolved
@@ -8,14 +8,9 @@
 
 export const helpCommand: SlashCommand = {
   name: 'help',
-<<<<<<< HEAD
-  altName: '?',
+  altNames: ['?'],
   description: 'for help on LLxprt Code',
-=======
-  altNames: ['?'],
-  description: 'for help on gemini-cli',
   kind: CommandKind.BUILT_IN,
->>>>>>> 3a224d49
   action: (_context, _args): OpenDialogActionReturn => {
     console.debug('Opening help UI ...');
     return {
