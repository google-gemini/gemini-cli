--- conflicted
+++ resolved
@@ -4,25 +4,17 @@
  * SPDX-License-Identifier: Apache-2.0
  */
 
-<<<<<<< HEAD
-import { CommandKind, OpenDialogActionReturn, SlashCommand } from './types.js';
-import { t } from '@thacio/auditaria-cli-core';
-=======
 import { CommandKind, SlashCommand } from './types.js';
 import { MessageType, type HistoryItemHelp } from '../types.js';
->>>>>>> e506b40c
+import { t } from '@thacio/auditaria-cli-core';
 
 export const helpCommand: SlashCommand = {
   name: 'help',
   altNames: ['?'],
-<<<<<<< HEAD
+  kind: CommandKind.BUILT_IN,
   get description() {
     return t('commands.help.description', 'for help on gemini-cli');
   },
-=======
->>>>>>> e506b40c
-  kind: CommandKind.BUILT_IN,
-  description: 'for help on gemini-cli',
   action: async (context) => {
     const helpItem: Omit<HistoryItemHelp, 'id'> = {
       type: MessageType.HELP,
