/**
 * @license
 * Copyright 2025 Google LLC
 * SPDX-License-Identifier: Apache-2.0
 */

import {
  MockInstance,
  vi,
  describe,
  it,
  expect,
  beforeEach,
  afterEach,
} from 'vitest';
import { ideCommand } from './ideCommand.js';
import { type CommandContext } from './types.js';
import { type Config } from '@vybestack/llxprt-code-core';
import * as child_process from 'child_process';
import { glob } from 'glob';

<<<<<<< HEAD
import {
  getMCPDiscoveryState,
  getMCPServerStatus,
  IDE_SERVER_NAME,
  MCPDiscoveryState,
  MCPServerStatus,
} from '@vybestack/llxprt-code-core';

vi.mock('child_process');
vi.mock('glob');
vi.mock('@vybestack/llxprt-code-core', async (importOriginal) => {
  const original =
    await importOriginal<typeof import('@vybestack/llxprt-code-core')>();
  return {
    ...original,
    getMCPServerStatus: vi.fn(),
    getMCPDiscoveryState: vi.fn(),
  };
});
=======
import { IDEConnectionStatus } from '@google/gemini-cli-core/index.js';

vi.mock('child_process');
vi.mock('glob');

function regexEscape(value: string) {
  return value.replace(/[.*+?^${}()|[\]\\]/g, '\\$&');
}
>>>>>>> 3a224d49

describe('ideCommand', () => {
  let mockContext: CommandContext;
  let mockConfig: Config;
  let execSyncSpy: MockInstance;
  let globSyncSpy: MockInstance;
  let platformSpy: MockInstance;

  beforeEach(() => {
    mockContext = {
      ui: {
        addItem: vi.fn(),
      },
    } as unknown as CommandContext;

    mockConfig = {
      getIdeMode: vi.fn(),
      getIdeClient: vi.fn(),
    } as unknown as Config;

    execSyncSpy = vi.spyOn(child_process, 'execSync');
    globSyncSpy = vi.spyOn(glob, 'sync');
    platformSpy = vi.spyOn(process, 'platform', 'get');
  });

  afterEach(() => {
    vi.restoreAllMocks();
  });

  it('should return null if ideMode is not enabled', () => {
    vi.mocked(mockConfig.getIdeMode).mockReturnValue(false);
    const command = ideCommand(mockConfig);
    expect(command).toBeNull();
  });

  it('should return the ide command if ideMode is enabled', () => {
    vi.mocked(mockConfig.getIdeMode).mockReturnValue(true);
    const command = ideCommand(mockConfig);
    expect(command).not.toBeNull();
    expect(command?.name).toBe('ide');
    expect(command?.subCommands).toHaveLength(2);
    expect(command?.subCommands?.[0].name).toBe('status');
    expect(command?.subCommands?.[1].name).toBe('install');
  });

  describe('status subcommand', () => {
    const mockGetConnectionStatus = vi.fn();
    beforeEach(() => {
      vi.mocked(mockConfig.getIdeMode).mockReturnValue(true);
      vi.mocked(mockConfig.getIdeClient).mockReturnValue({
        getConnectionStatus: mockGetConnectionStatus,
      } as ReturnType<Config['getIdeClient']>);
    });

    it('should show connected status', () => {
      mockGetConnectionStatus.mockReturnValue({
        status: IDEConnectionStatus.Connected,
      });
      const command = ideCommand(mockConfig);
      const result = command!.subCommands![0].action!(mockContext, '');
      expect(mockGetConnectionStatus).toHaveBeenCalled();
      expect(result).toEqual({
        type: 'message',
        messageType: 'info',
        content: '🟢 Connected',
      });
    });

    it('should show connecting status', () => {
      mockGetConnectionStatus.mockReturnValue({
        status: IDEConnectionStatus.Connecting,
      });
      const command = ideCommand(mockConfig);
      const result = command!.subCommands![0].action!(mockContext, '');
      expect(mockGetConnectionStatus).toHaveBeenCalled();
      expect(result).toEqual({
        type: 'message',
        messageType: 'info',
        content: `🟡 Connecting...`,
      });
    });
    it('should show disconnected status', () => {
      mockGetConnectionStatus.mockReturnValue({
        status: IDEConnectionStatus.Disconnected,
      });
      const command = ideCommand(mockConfig);
      const result = command!.subCommands![0].action!(mockContext, '');
      expect(mockGetConnectionStatus).toHaveBeenCalled();
      expect(result).toEqual({
        type: 'message',
        messageType: 'error',
        content: `🔴 Disconnected`,
      });
    });

    it('should show disconnected status with details', () => {
      const details = 'Something went wrong';
      mockGetConnectionStatus.mockReturnValue({
        status: IDEConnectionStatus.Disconnected,
        details,
      });
      const command = ideCommand(mockConfig);
      const result = command!.subCommands![0].action!(mockContext, '');
      expect(mockGetConnectionStatus).toHaveBeenCalled();
      expect(result).toEqual({
        type: 'message',
        messageType: 'error',
        content: `🔴 Disconnected: ${details}`,
      });
    });
  });

  describe('install subcommand', () => {
    beforeEach(() => {
      vi.mocked(mockConfig.getIdeMode).mockReturnValue(true);
      platformSpy.mockReturnValue('linux');
    });

    it('should show an error if VSCode is not installed', async () => {
      execSyncSpy.mockImplementation(() => {
        throw new Error('Command not found');
      });

      const command = ideCommand(mockConfig);

      await command!.subCommands![1].action!(mockContext, '');
      expect(mockContext.ui.addItem).toHaveBeenCalledWith(
        expect.objectContaining({
          type: 'error',
          text: expect.stringMatching(/VS Code command-line tool .* not found/),
        }),
        expect.any(Number),
      );
    });

    it('should show an error if the VSIX file is not found', async () => {
      execSyncSpy.mockReturnValue(''); // VSCode is installed
      globSyncSpy.mockReturnValue([]); // No .vsix file found

      const command = ideCommand(mockConfig);
      await command!.subCommands![1].action!(mockContext, '');

      expect(mockContext.ui.addItem).toHaveBeenCalledWith(
        expect.objectContaining({
          type: 'error',
          text: 'Could not find the required VS Code companion extension. Please file a bug via /bug.',
        }),
        expect.any(Number),
      );
    });

    it('should install the extension if found in the bundle directory', async () => {
      const vsixPath = '/path/to/bundle/gemini.vsix';
      execSyncSpy.mockReturnValue(''); // VSCode is installed
      globSyncSpy.mockReturnValue([vsixPath]); // Found .vsix file

      const command = ideCommand(mockConfig);
      await command!.subCommands![1].action!(mockContext, '');

      expect(globSyncSpy).toHaveBeenCalledWith(
        expect.stringContaining('.vsix'),
      );
      expect(execSyncSpy).toHaveBeenCalledWith(
        expect.stringMatching(
          new RegExp(
            `code(.cmd)? --install-extension ${regexEscape(vsixPath)} --force`,
          ),
        ),
        { stdio: 'pipe' },
      );
      expect(mockContext.ui.addItem).toHaveBeenCalledWith(
        expect.objectContaining({
          type: 'info',
          text: `Installing VS Code companion extension...`,
        }),
        expect.any(Number),
      );
      expect(mockContext.ui.addItem).toHaveBeenCalledWith(
        expect.objectContaining({
          type: 'info',
          text: 'VS Code companion extension installed successfully. Restart gemini-cli in a fresh terminal window.',
        }),
        expect.any(Number),
      );
    });

    it('should install the extension if found in the dev directory', async () => {
      const vsixPath = '/path/to/dev/gemini.vsix';
      execSyncSpy.mockReturnValue(''); // VSCode is installed
      // First glob call for bundle returns nothing, second for dev returns path.
      globSyncSpy.mockReturnValueOnce([]).mockReturnValueOnce([vsixPath]);

      const command = ideCommand(mockConfig);
      await command!.subCommands![1].action!(mockContext, '');

      expect(globSyncSpy).toHaveBeenCalledTimes(2);
      expect(execSyncSpy).toHaveBeenCalledWith(
        expect.stringMatching(
          new RegExp(
            `code(.cmd)? --install-extension ${regexEscape(vsixPath)} --force`,
          ),
        ),
        { stdio: 'pipe' },
      );
      expect(mockContext.ui.addItem).toHaveBeenCalledWith(
        expect.objectContaining({
          type: 'info',
          text: 'VS Code companion extension installed successfully. Restart gemini-cli in a fresh terminal window.',
        }),
        expect.any(Number),
      );
    });

    it('should show an error if installation fails', async () => {
      const vsixPath = '/path/to/bundle/gemini.vsix';
      const errorMessage = 'Installation failed';
      execSyncSpy
        .mockReturnValueOnce('') // VSCode is installed check
        .mockImplementation(() => {
          // Installation command
          const error: Error & { stderr?: Buffer } = new Error(
            'Command failed',
          );
          error.stderr = Buffer.from(errorMessage);
          throw error;
        });
      globSyncSpy.mockReturnValue([vsixPath]);

      const command = ideCommand(mockConfig);
      await command!.subCommands![1].action!(mockContext, '');

      expect(mockContext.ui.addItem).toHaveBeenCalledWith(
        expect.objectContaining({
          type: 'error',
          text: `Failed to install VS Code companion extension.`,
        }),
        expect.any(Number),
      );
    });
  });
});<|MERGE_RESOLUTION|>--- conflicted
+++ resolved
@@ -19,28 +19,7 @@
 import * as child_process from 'child_process';
 import { glob } from 'glob';
 
-<<<<<<< HEAD
-import {
-  getMCPDiscoveryState,
-  getMCPServerStatus,
-  IDE_SERVER_NAME,
-  MCPDiscoveryState,
-  MCPServerStatus,
-} from '@vybestack/llxprt-code-core';
-
-vi.mock('child_process');
-vi.mock('glob');
-vi.mock('@vybestack/llxprt-code-core', async (importOriginal) => {
-  const original =
-    await importOriginal<typeof import('@vybestack/llxprt-code-core')>();
-  return {
-    ...original,
-    getMCPServerStatus: vi.fn(),
-    getMCPDiscoveryState: vi.fn(),
-  };
-});
-=======
-import { IDEConnectionStatus } from '@google/gemini-cli-core/index.js';
+import { IDEConnectionStatus } from '@vybestack/llxprt-code-core/index.js';
 
 vi.mock('child_process');
 vi.mock('glob');
@@ -48,7 +27,6 @@
 function regexEscape(value: string) {
   return value.replace(/[.*+?^${}()|[\]\\]/g, '\\$&');
 }
->>>>>>> 3a224d49
 
 describe('ideCommand', () => {
   let mockContext: CommandContext;
@@ -229,7 +207,7 @@
       expect(mockContext.ui.addItem).toHaveBeenCalledWith(
         expect.objectContaining({
           type: 'info',
-          text: 'VS Code companion extension installed successfully. Restart gemini-cli in a fresh terminal window.',
+          text: 'VS Code companion extension installed successfully. Restart llxprt in a fresh terminal window.',
         }),
         expect.any(Number),
       );
@@ -256,7 +234,7 @@
       expect(mockContext.ui.addItem).toHaveBeenCalledWith(
         expect.objectContaining({
           type: 'info',
-          text: 'VS Code companion extension installed successfully. Restart gemini-cli in a fresh terminal window.',
+          text: 'VS Code companion extension installed successfully. Restart llxprt in a fresh terminal window.',
         }),
         expect.any(Number),
       );
