--- conflicted
+++ resolved
@@ -15,22 +15,12 @@
 } from 'vitest';
 import { ideCommand } from './ideCommand.js';
 import { type CommandContext } from './types.js';
-<<<<<<< HEAD
-import { type Config } from '@thacio/auditaria-cli-core';
-import * as child_process from 'child_process';
-import { glob } from 'glob';
-
-import {
-  IDEConnectionStatus,
-} from '@thacio/auditaria-cli-core';
-=======
-import { type Config, DetectedIde } from '@google/gemini-cli-core';
-import * as core from '@google/gemini-cli-core';
->>>>>>> 7bc87665
+import { type Config, DetectedIde } from '@thacio/auditaria-cli-core';
+import * as core from '@thacio/auditaria-cli-core';
 
 vi.mock('child_process');
 vi.mock('glob');
-vi.mock('@google/gemini-cli-core');
+vi.mock('@thacio/auditaria-cli-core');
 
 describe('ideCommand', () => {
   let mockContext: CommandContext;
