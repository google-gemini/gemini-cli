/**
 * @license
 * Copyright 2025 Google LLC
 * SPDX-License-Identifier: Apache-2.0
 */

import {
  MockInstance,
  vi,
  describe,
  it,
  expect,
  beforeEach,
  afterEach,
} from 'vitest';
import { ideCommand } from './ideCommand.js';
import { type CommandContext } from './types.js';
import { type Config, DetectedIde } from '@google/gemini-cli-core';
import * as core from '@google/gemini-cli-core';

vi.mock('child_process');
vi.mock('glob');
vi.mock('@google/gemini-cli-core');

describe('ideCommand', () => {
  let mockContext: CommandContext;
  let mockConfig: Config;
  let platformSpy: MockInstance;

  beforeEach(() => {
    mockContext = {
      ui: {
        addItem: vi.fn(),
      },
    } as unknown as CommandContext;

    mockConfig = {
      getIdeModeFeature: vi.fn(),      
      getIdeMode: vi.fn(),
      getIdeClient: vi.fn(),
    } as unknown as Config;

    platformSpy = vi.spyOn(process, 'platform', 'get');
  });

  afterEach(() => {
    vi.restoreAllMocks();
  });

  it('should return null if ideModeFeature is not enabled', () => {
    vi.mocked(mockConfig.getIdeModeFeature).mockReturnValue(false);
    const command = ideCommand(mockConfig);
    expect(command).toBeNull();
  });

<<<<<<< HEAD
  it('should return the ide command if ideModeFeature is enabled', () => {
    vi.mocked(mockConfig.getIdeModeFeature).mockReturnValue(true);
=======
  it('should return the ide command if ideMode is enabled', () => {
    vi.mocked(mockConfig.getIdeMode).mockReturnValue(true);
    vi.mocked(mockConfig.getIdeClient).mockReturnValue({
      getCurrentIde: () => DetectedIde.VSCode,
    } as ReturnType<Config['getIdeClient']>);
>>>>>>> 967414db
    const command = ideCommand(mockConfig);
    expect(command).not.toBeNull();
    expect(command?.name).toBe('ide');
    expect(command?.subCommands).toHaveLength(2);
    expect(command?.subCommands?.[0].name).toBe('status');
    expect(command?.subCommands?.[1].name).toBe('install');
  });

  describe('status subcommand', () => {
    const mockGetConnectionStatus = vi.fn();
    beforeEach(() => {
      vi.mocked(mockConfig.getIdeModeFeature).mockReturnValue(true);
      vi.mocked(mockConfig.getIdeClient).mockReturnValue({
        getConnectionStatus: mockGetConnectionStatus,
        getCurrentIde: () => DetectedIde.VSCode,
      } as ReturnType<Config['getIdeClient']>);
    });

    it('should show connected status', () => {
      mockGetConnectionStatus.mockReturnValue({
        status: core.IDEConnectionStatus.Connected,
      });
      const command = ideCommand(mockConfig);
      const result = command!.subCommands![0].action!(mockContext, '');
      expect(mockGetConnectionStatus).toHaveBeenCalled();
      expect(result).toEqual({
        type: 'message',
        messageType: 'info',
        content: '🟢 Connected',
      });
    });

    it('should show connecting status', () => {
      mockGetConnectionStatus.mockReturnValue({
        status: core.IDEConnectionStatus.Connecting,
      });
      const command = ideCommand(mockConfig);
      const result = command!.subCommands![0].action!(mockContext, '');
      expect(mockGetConnectionStatus).toHaveBeenCalled();
      expect(result).toEqual({
        type: 'message',
        messageType: 'info',
        content: `🟡 Connecting...`,
      });
    });
    it('should show disconnected status', () => {
      mockGetConnectionStatus.mockReturnValue({
        status: core.IDEConnectionStatus.Disconnected,
      });
      const command = ideCommand(mockConfig);
      const result = command!.subCommands![0].action!(mockContext, '');
      expect(mockGetConnectionStatus).toHaveBeenCalled();
      expect(result).toEqual({
        type: 'message',
        messageType: 'error',
        content: `🔴 Disconnected`,
      });
    });

    it('should show disconnected status with details', () => {
      const details = 'Something went wrong';
      mockGetConnectionStatus.mockReturnValue({
        status: core.IDEConnectionStatus.Disconnected,
        details,
      });
      const command = ideCommand(mockConfig);
      const result = command!.subCommands![0].action!(mockContext, '');
      expect(mockGetConnectionStatus).toHaveBeenCalled();
      expect(result).toEqual({
        type: 'message',
        messageType: 'error',
        content: `🔴 Disconnected: ${details}`,
      });
    });
  });

  describe('install subcommand', () => {
    const mockInstall = vi.fn();
    beforeEach(() => {
<<<<<<< HEAD
      vi.mocked(mockConfig.getIdeModeFeature).mockReturnValue(true);
=======
      vi.mocked(mockConfig.getIdeMode).mockReturnValue(true);
      vi.mocked(mockConfig.getIdeClient).mockReturnValue({
        getCurrentIde: () => DetectedIde.VSCode,
      } as ReturnType<Config['getIdeClient']>);
      vi.mocked(core.getIdeInstaller).mockReturnValue({
        install: mockInstall,
        isInstalled: vi.fn(),
      });
>>>>>>> 967414db
      platformSpy.mockReturnValue('linux');
    });

    it('should install the extension', async () => {
      mockInstall.mockResolvedValue({
        success: true,
        message: 'Successfully installed.',
      });

      const command = ideCommand(mockConfig);
      await command!.subCommands![1].action!(mockContext, '');

      expect(core.getIdeInstaller).toHaveBeenCalledWith('vscode');
      expect(mockInstall).toHaveBeenCalled();
      expect(mockContext.ui.addItem).toHaveBeenCalledWith(
        expect.objectContaining({
          type: 'info',
          text: `Installing IDE companion extension...`,
        }),
        expect.any(Number),
      );
      expect(mockContext.ui.addItem).toHaveBeenCalledWith(
        expect.objectContaining({
          type: 'info',
          text: 'Successfully installed.',
        }),
        expect.any(Number),
      );
    });

    it('should show an error if installation fails', async () => {
      mockInstall.mockResolvedValue({
        success: false,
        message: 'Installation failed.',
      });

      const command = ideCommand(mockConfig);
      await command!.subCommands![1].action!(mockContext, '');

      expect(core.getIdeInstaller).toHaveBeenCalledWith('vscode');
      expect(mockInstall).toHaveBeenCalled();
      expect(mockContext.ui.addItem).toHaveBeenCalledWith(
        expect.objectContaining({
          type: 'info',
          text: `Installing IDE companion extension...`,
        }),
        expect.any(Number),
      );
      expect(mockContext.ui.addItem).toHaveBeenCalledWith(
        expect.objectContaining({
          type: 'error',
          text: 'Installation failed.',
        }),
        expect.any(Number),
      );
    });
  });
});<|MERGE_RESOLUTION|>--- conflicted
+++ resolved
@@ -53,16 +53,12 @@
     expect(command).toBeNull();
   });
 
-<<<<<<< HEAD
   it('should return the ide command if ideModeFeature is enabled', () => {
     vi.mocked(mockConfig.getIdeModeFeature).mockReturnValue(true);
-=======
-  it('should return the ide command if ideMode is enabled', () => {
     vi.mocked(mockConfig.getIdeMode).mockReturnValue(true);
     vi.mocked(mockConfig.getIdeClient).mockReturnValue({
       getCurrentIde: () => DetectedIde.VSCode,
     } as ReturnType<Config['getIdeClient']>);
->>>>>>> 967414db
     const command = ideCommand(mockConfig);
     expect(command).not.toBeNull();
     expect(command?.name).toBe('ide');
@@ -142,9 +138,7 @@
   describe('install subcommand', () => {
     const mockInstall = vi.fn();
     beforeEach(() => {
-<<<<<<< HEAD
       vi.mocked(mockConfig.getIdeModeFeature).mockReturnValue(true);
-=======
       vi.mocked(mockConfig.getIdeMode).mockReturnValue(true);
       vi.mocked(mockConfig.getIdeClient).mockReturnValue({
         getCurrentIde: () => DetectedIde.VSCode,
@@ -153,7 +147,6 @@
         install: mockInstall,
         isInstalled: vi.fn(),
       });
->>>>>>> 967414db
       platformSpy.mockReturnValue('linux');
     });
 
