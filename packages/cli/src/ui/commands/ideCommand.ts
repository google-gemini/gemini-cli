--- conflicted
+++ resolved
@@ -4,10 +4,6 @@
  * SPDX-License-Identifier: Apache-2.0
  */
 
-<<<<<<< HEAD
-import { fileURLToPath } from 'node:url';
-=======
->>>>>>> 4c1c6d2b
 import {
   Config,
   DetectedIde,
@@ -26,27 +22,6 @@
   SlashCommandActionReturn,
   CommandKind,
 } from './types.js';
-<<<<<<< HEAD
-import * as child_process from 'node:child_process';
-import * as process from 'node:process';
-import { glob } from 'glob';
-import * as path from 'node:path';
-
-const VSCODE_COMMAND = process.platform === 'win32' ? 'code.cmd' : 'code';
-const VSCODE_COMPANION_EXTENSION_FOLDER = 'vscode-ide-companion';
-
-function isVSCodeInstalled(): boolean {
-  try {
-    child_process.execSync(
-      process.platform === 'win32'
-        ? `where.exe ${VSCODE_COMMAND}`
-        : `command -v ${VSCODE_COMMAND}`,
-      { stdio: 'ignore' },
-    );
-    return true;
-  } catch {
-    return false;
-=======
 import { SettingScope } from '../../config/settings.js';
 
 function getIdeStatusMessage(ideClient: IdeClient): {
@@ -137,7 +112,6 @@
         content,
       };
     }
->>>>>>> 4c1c6d2b
   }
 }
 
