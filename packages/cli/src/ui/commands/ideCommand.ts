/**
 * @license
 * Copyright 2025 Google LLC
 * SPDX-License-Identifier: Apache-2.0
 */

import {
  Config,
  t,
  DetectedIde,
  GEMINI_CLI_COMPANION_EXTENSION_NAME,
  IDEConnectionStatus,
  getIdeInfo,
  getIdeInstaller,
  IdeClient,
  type File,
  ideContext,
} from '@thacio/auditaria-cli-core';
import path from 'node:path';
import {
  CommandContext,
  SlashCommand,
  SlashCommandActionReturn,
  CommandKind,
} from './types.js';
import { SettingScope } from '../../config/settings.js';

function getIdeStatusMessage(ideClient: IdeClient): {
  messageType: 'info' | 'error';
  content: string;
} {
  const connection = ideClient.getConnectionStatus();
  switch (connection.status) {
    case IDEConnectionStatus.Connected:
      return {
        messageType: 'info',
        content: t('commands.ide.status.connected_to', '🟢 Connected to {ide}', { ide: ideClient.getDetectedIdeDisplayName() || 'IDE' }),
      };
    case IDEConnectionStatus.Connecting:
      return {
        messageType: 'info',
        content: t('commands.ide.status.connecting', '🟡 Connecting...'),
      };
    default: {
      let content = t('commands.ide.status.disconnected', '🔴 Disconnected');
      if (connection?.details) {
        content += `: ${connection.details}`;
      }
      return {
        messageType: 'error',
        content,
      };
    }
  }
}

function formatFileList(openFiles: File[]): string {
  const basenameCounts = new Map<string, number>();
  for (const file of openFiles) {
    const basename = path.basename(file.path);
    basenameCounts.set(basename, (basenameCounts.get(basename) || 0) + 1);
  }

  const fileList = openFiles
    .map((file: File) => {
      const basename = path.basename(file.path);
      const isDuplicate = (basenameCounts.get(basename) || 0) > 1;
      const parentDir = path.basename(path.dirname(file.path));
      const displayName = isDuplicate
        ? `${basename} (/${parentDir})`
        : basename;

      return `  - ${displayName}${file.isActive ? t('ide_context.active_file', ' (active)') : ''}`;
    })
    .join('\n');

  const infoMessage = t(
    'ide_context.file_list_note',
    '\n(Note: The file list is limited to a number of recently accessed files within your workspace and only includes local files on disk)'
  );

  return `\n\n${t('ide_context.open_files', 'Open files:')}\n${fileList}${infoMessage}`;
}

async function getIdeStatusMessageWithFiles(ideClient: IdeClient): Promise<{
  messageType: 'info' | 'error';
  content: string;
}> {
  const connection = ideClient.getConnectionStatus();
  switch (connection.status) {
    case IDEConnectionStatus.Connected: {
      let content = t('commands.ide.status.connected_to', '🟢 Connected to {ide}', { ide: ideClient.getDetectedIdeDisplayName() || 'IDE' });
      const context = ideContext.getIdeContext();
      const openFiles = context?.workspaceState?.openFiles;
      if (openFiles && openFiles.length > 0) {
        content += formatFileList(openFiles);
      }
      return {
        messageType: 'info',
        content,
      };
    }
    case IDEConnectionStatus.Connecting:
      return {
        messageType: 'info',
        content: t('commands.ide.status.connecting', '🟡 Connecting...'),
      };
    default: {
      let content = t('commands.ide.status.disconnected', '🔴 Disconnected');
      if (connection?.details) {
        content += `: ${connection.details}`;
      }
      return {
        messageType: 'error',
        content,
      };
    }
  }
}

export const ideCommand = (config: Config | null): SlashCommand | null => {
  if (!config) {
    return null;
  }
  const ideClient = config.getIdeClient();
  const currentIDE = ideClient.getCurrentIde();
  if (!currentIDE || !ideClient.getDetectedIdeDisplayName()) {
    return {
      name: 'ide',
      get description() {
        return t('commands.ide.description', 'manage IDE integration');
      },
      kind: CommandKind.BUILT_IN,
      action: (): SlashCommandActionReturn =>
        ({
          type: 'message',
          messageType: 'error',
          content: t(
            'ide.errors.not_supported',
            'IDE integration is not supported in your current environment. To use this feature, run Auditaria CLI in one of these supported IDEs: {supportedIDEs}',
            {
              supportedIDEs: Object.values(DetectedIde)
                .map((ide) => getIdeInfo(ide).displayName)
                .join(', '),
            },
          ),
        }) as const,
    };
  }

  const ideSlashCommand: SlashCommand = {
    name: 'ide',
    get description() {
      return t('commands.ide.description', 'manage IDE integration');
    },
    kind: CommandKind.BUILT_IN,
    subCommands: [],
  };

  const statusCommand: SlashCommand = {
    name: 'status',
    get description() {
      return t('commands.ide.status.description', 'check status of IDE integration');
    },
    kind: CommandKind.BUILT_IN,
    action: async (): Promise<SlashCommandActionReturn> => {
      const { messageType, content } =
        await getIdeStatusMessageWithFiles(ideClient);
      return {
        type: 'message',
        messageType,
        content,
      } as const;
    },
  };

  const installCommand: SlashCommand = {
    name: 'install',
    get description() {
      return t('commands.ide.install.description', 'install required IDE companion for {ide}', { ide: ideClient.getDetectedIdeDisplayName() || 'IDE' });
    },
    kind: CommandKind.BUILT_IN,
    action: async (context) => {
      const installer = getIdeInstaller(currentIDE);
      if (!installer) {
        context.ui.addItem(
          {
            type: 'error',
<<<<<<< HEAD
            text: t(
              'commands.ide.install.no_installer_with_ide',
              'No installer is available for {ide}. Please install the IDE companion manually from its marketplace.',
              { ide: ideClient.getDetectedIdeDisplayName() || 'IDE' },
            ),
=======
            text: `No installer is available for ${ideClient.getDetectedIdeDisplayName()}. Please install the '${GEMINI_CLI_COMPANION_EXTENSION_NAME}' extension manually from the marketplace.`,
>>>>>>> d6403c67
          },
          Date.now(),
        );
        return;
      }

      context.ui.addItem(
        {
          type: 'info',
          text: t('commands.ide.install.installing', 'Installing IDE companion...'),
        },
        Date.now(),
      );

      const result = await installer.install();
      if (result.success) {
        config.setIdeMode(true);
        context.services.settings.setValue(SettingScope.User, 'ideMode', true);
      }
      context.ui.addItem(
        {
          type: result.success ? 'info' : 'error',
          text: result.message,
        },
        Date.now(),
      );
    },
  };

  const enableCommand: SlashCommand = {
    name: 'enable',
    get description() {
      return t('commands.ide.enable.description', 'enable IDE integration');
    },
    kind: CommandKind.BUILT_IN,
    action: async (context: CommandContext) => {
      context.services.settings.setValue(SettingScope.User, 'ideMode', true);
      await config.setIdeModeAndSyncConnection(true);
      const { messageType, content } = getIdeStatusMessage(ideClient);
      context.ui.addItem(
        {
          type: messageType,
          text: content,
        },
        Date.now(),
      );
    },
  };

  const disableCommand: SlashCommand = {
    name: 'disable',
    get description() {
      return t('commands.ide.disable.description', 'disable IDE integration');
    },
    kind: CommandKind.BUILT_IN,
    action: async (context: CommandContext) => {
      context.services.settings.setValue(SettingScope.User, 'ideMode', false);
      await config.setIdeModeAndSyncConnection(false);
      const { messageType, content } = getIdeStatusMessage(ideClient);
      context.ui.addItem(
        {
          type: messageType,
          text: content,
        },
        Date.now(),
      );
    },
  };

  const ideModeEnabled = config.getIdeMode();
  if (ideModeEnabled) {
    ideSlashCommand.subCommands = [
      disableCommand,
      statusCommand,
      installCommand,
    ];
  } else {
    ideSlashCommand.subCommands = [
      enableCommand,
      statusCommand,
      installCommand,
    ];
  }

  return ideSlashCommand;
};<|MERGE_RESOLUTION|>--- conflicted
+++ resolved
@@ -186,15 +186,11 @@
         context.ui.addItem(
           {
             type: 'error',
-<<<<<<< HEAD
             text: t(
               'commands.ide.install.no_installer_with_ide',
-              'No installer is available for {ide}. Please install the IDE companion manually from its marketplace.',
+              `No installer is available for {ide}. Please install the '${GEMINI_CLI_COMPANION_EXTENSION_NAME}' extension manually from the marketplace.`,
               { ide: ideClient.getDetectedIdeDisplayName() || 'IDE' },
             ),
-=======
-            text: `No installer is available for ${ideClient.getDetectedIdeDisplayName()}. Please install the '${GEMINI_CLI_COMPANION_EXTENSION_NAME}' extension manually from the marketplace.`,
->>>>>>> d6403c67
           },
           Date.now(),
         );
