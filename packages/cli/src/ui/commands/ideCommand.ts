--- conflicted
+++ resolved
@@ -5,7 +5,6 @@
  */
 
 import { fileURLToPath } from 'url';
-<<<<<<< HEAD
 import {
   Config,
   getMCPDiscoveryState,
@@ -14,10 +13,8 @@
   MCPDiscoveryState,
   MCPServerStatus,
   t,
+  IDEConnectionStatus,
 } from '@thacio/auditaria-cli-core';
-=======
-import { Config, IDEConnectionStatus } from '@google/gemini-cli-core';
->>>>>>> 1b8ba5ca
 import {
   CommandContext,
   SlashCommand,
