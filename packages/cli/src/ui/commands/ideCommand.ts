/**
 * @license
 * Copyright 2025 Google LLC
 * SPDX-License-Identifier: Apache-2.0
 */

import {
  Config,
<<<<<<< HEAD
  t,
  DetectedIde,
=======
>>>>>>> 776627c8
  GEMINI_CLI_COMPANION_EXTENSION_NAME,
  IDEConnectionStatus,
  getIdeInstaller,
  IdeClient,
  type File,
  ideContext,
} from '@thacio/auditaria-cli-core';
import path from 'node:path';
import {
  CommandContext,
  SlashCommand,
  SlashCommandActionReturn,
  CommandKind,
} from './types.js';
import { SettingScope } from '../../config/settings.js';

function getIdeStatusMessage(ideClient: IdeClient): {
  messageType: 'info' | 'error';
  content: string;
} {
  const connection = ideClient.getConnectionStatus();
  switch (connection.status) {
    case IDEConnectionStatus.Connected:
      return {
        messageType: 'info',
        content: t('commands.ide.status.connected_to', '🟢 Connected to {ide}', { ide: ideClient.getDetectedIdeDisplayName() || 'IDE' }),
      };
    case IDEConnectionStatus.Connecting:
      return {
        messageType: 'info',
        content: t('commands.ide.status.connecting', '🟡 Connecting...'),
      };
    default: {
      let content = t('commands.ide.status.disconnected', '🔴 Disconnected');
      if (connection?.details) {
        content += `: ${connection.details}`;
      }
      return {
        messageType: 'error',
        content,
      };
    }
  }
}

function formatFileList(openFiles: File[]): string {
  const basenameCounts = new Map<string, number>();
  for (const file of openFiles) {
    const basename = path.basename(file.path);
    basenameCounts.set(basename, (basenameCounts.get(basename) || 0) + 1);
  }

  const fileList = openFiles
    .map((file: File) => {
      const basename = path.basename(file.path);
      const isDuplicate = (basenameCounts.get(basename) || 0) > 1;
      const parentDir = path.basename(path.dirname(file.path));
      const displayName = isDuplicate
        ? `${basename} (/${parentDir})`
        : basename;

      return `  - ${displayName}${file.isActive ? t('ide_context.active_file', ' (active)') : ''}`;
    })
    .join('\n');

  const infoMessage = t(
    'ide_context.file_list_note',
    '\n(Note: The file list is limited to a number of recently accessed files within your workspace and only includes local files on disk)'
  );

  return `\n\n${t('ide_context.open_files', 'Open files:')}\n${fileList}${infoMessage}`;
}

async function getIdeStatusMessageWithFiles(ideClient: IdeClient): Promise<{
  messageType: 'info' | 'error';
  content: string;
}> {
  const connection = ideClient.getConnectionStatus();
  switch (connection.status) {
    case IDEConnectionStatus.Connected: {
      let content = t('commands.ide.status.connected_to', '🟢 Connected to {ide}', { ide: ideClient.getDetectedIdeDisplayName() || 'IDE' });
      const context = ideContext.getIdeContext();
      const openFiles = context?.workspaceState?.openFiles;
      if (openFiles && openFiles.length > 0) {
        content += formatFileList(openFiles);
      }
      return {
        messageType: 'info',
        content,
      };
    }
    case IDEConnectionStatus.Connecting:
      return {
        messageType: 'info',
        content: t('commands.ide.status.connecting', '🟡 Connecting...'),
      };
    default: {
      let content = t('commands.ide.status.disconnected', '🔴 Disconnected');
      if (connection?.details) {
        content += `: ${connection.details}`;
      }
      return {
        messageType: 'error',
        content,
      };
    }
  }
}

export const ideCommand = (config: Config | null): SlashCommand | null => {
  if (!config) {
    return null;
  }
  const ideClient = config.getIdeClient();
  const currentIDE = ideClient.getCurrentIde();
  if (!currentIDE || !ideClient.getDetectedIdeDisplayName()) {
    return {
      name: 'ide',
      get description() {
        return t('commands.ide.description', 'manage IDE integration');
      },
      kind: CommandKind.BUILT_IN,
      action: (): SlashCommandActionReturn =>
        ({
          type: 'message',
          messageType: 'error',
<<<<<<< HEAD
          content: t(
            'ide.errors.not_supported',
            'IDE integration is not supported in your current environment. To use this feature, run Auditaria CLI in one of these supported IDEs: {supportedIDEs}',
            {
              supportedIDEs: Object.values(DetectedIde)
                .map((ide) => getIdeInfo(ide).displayName)
                .join(', '),
            },
          ),
=======
          content: `IDE integration is not supported in your current environment. To use this feature, run Gemini CLI in one of these supported IDEs: VS Code or VS Code forks.`,
>>>>>>> 776627c8
        }) as const,
    };
  }

  const ideSlashCommand: SlashCommand = {
    name: 'ide',
    get description() {
      return t('commands.ide.description', 'manage IDE integration');
    },
    kind: CommandKind.BUILT_IN,
    subCommands: [],
  };

  const statusCommand: SlashCommand = {
    name: 'status',
    get description() {
      return t('commands.ide.status.description', 'check status of IDE integration');
    },
    kind: CommandKind.BUILT_IN,
    action: async (): Promise<SlashCommandActionReturn> => {
      const { messageType, content } =
        await getIdeStatusMessageWithFiles(ideClient);
      return {
        type: 'message',
        messageType,
        content,
      } as const;
    },
  };

  const installCommand: SlashCommand = {
    name: 'install',
    get description() {
      return t('commands.ide.install.description', 'install required IDE companion for {ide}', { ide: ideClient.getDetectedIdeDisplayName() || 'IDE' });
    },
    kind: CommandKind.BUILT_IN,
    action: async (context) => {
      const installer = getIdeInstaller(currentIDE);
      if (!installer) {
        context.ui.addItem(
          {
            type: 'error',
            text: t(
              'commands.ide.install.no_installer_with_ide',
              `No installer is available for {ide}. Please install the '${GEMINI_CLI_COMPANION_EXTENSION_NAME}' extension manually from the marketplace.`,
              { ide: ideClient.getDetectedIdeDisplayName() || 'IDE' },
            ),
          },
          Date.now(),
        );
        return;
      }

      context.ui.addItem(
        {
          type: 'info',
          text: t('commands.ide.install.installing', 'Installing IDE companion...'),
        },
        Date.now(),
      );

      const result = await installer.install();
      context.ui.addItem(
        {
          type: result.success ? 'info' : 'error',
          text: result.message,
        },
        Date.now(),
      );
      if (result.success) {
        context.services.settings.setValue(SettingScope.User, 'ideMode', true);
        // Poll for up to 5 seconds for the extension to activate.
        for (let i = 0; i < 10; i++) {
          await config.setIdeModeAndSyncConnection(true);
          if (
            ideClient.getConnectionStatus().status ===
            IDEConnectionStatus.Connected
          ) {
            break;
          }
          await new Promise((resolve) => setTimeout(resolve, 500));
        }

        const { messageType, content } = getIdeStatusMessage(ideClient);
        if (messageType === 'error') {
          context.ui.addItem(
            {
              type: messageType,
              text: t('commands.ide.install.auto_enable_failed', 'Failed to automatically enable IDE integration. To fix this, run the CLI in a new terminal window.'),
            },
            Date.now(),
          );
        } else {
          context.ui.addItem(
            {
              type: messageType,
              text: content,
            },
            Date.now(),
          );
        }
      }
    },
  };

  const enableCommand: SlashCommand = {
    name: 'enable',
    get description() {
      return t('commands.ide.enable.description', 'enable IDE integration');
    },
    kind: CommandKind.BUILT_IN,
    action: async (context: CommandContext) => {
      context.services.settings.setValue(SettingScope.User, 'ideMode', true);
      await config.setIdeModeAndSyncConnection(true);
      const { messageType, content } = getIdeStatusMessage(ideClient);
      context.ui.addItem(
        {
          type: messageType,
          text: content,
        },
        Date.now(),
      );
    },
  };

  const disableCommand: SlashCommand = {
    name: 'disable',
    get description() {
      return t('commands.ide.disable.description', 'disable IDE integration');
    },
    kind: CommandKind.BUILT_IN,
    action: async (context: CommandContext) => {
      context.services.settings.setValue(SettingScope.User, 'ideMode', false);
      await config.setIdeModeAndSyncConnection(false);
      const { messageType, content } = getIdeStatusMessage(ideClient);
      context.ui.addItem(
        {
          type: messageType,
          text: content,
        },
        Date.now(),
      );
    },
  };

  const { status } = ideClient.getConnectionStatus();
  const isConnected = status === IDEConnectionStatus.Connected;

  if (isConnected) {
    ideSlashCommand.subCommands = [statusCommand, disableCommand];
  } else {
    ideSlashCommand.subCommands = [
      enableCommand,
      statusCommand,
      installCommand,
    ];
  }

  return ideSlashCommand;
};<|MERGE_RESOLUTION|>--- conflicted
+++ resolved
@@ -6,14 +6,12 @@
 
 import {
   Config,
-<<<<<<< HEAD
   t,
   DetectedIde,
-=======
->>>>>>> 776627c8
   GEMINI_CLI_COMPANION_EXTENSION_NAME,
   IDEConnectionStatus,
   getIdeInstaller,
+  getIdeInfo,
   IdeClient,
   type File,
   ideContext,
@@ -137,7 +135,6 @@
         ({
           type: 'message',
           messageType: 'error',
-<<<<<<< HEAD
           content: t(
             'ide.errors.not_supported',
             'IDE integration is not supported in your current environment. To use this feature, run Auditaria CLI in one of these supported IDEs: {supportedIDEs}',
@@ -147,9 +144,6 @@
                 .join(', '),
             },
           ),
-=======
-          content: `IDE integration is not supported in your current environment. To use this feature, run Gemini CLI in one of these supported IDEs: VS Code or VS Code forks.`,
->>>>>>> 776627c8
         }) as const,
     };
   }
