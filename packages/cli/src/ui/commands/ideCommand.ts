/**
 * @license
 * Copyright 2025 Google LLC
 * SPDX-License-Identifier: Apache-2.0
 */

<<<<<<< HEAD
import { fileURLToPath } from 'url';
import {
  Config,
  IDEConnectionStatus,
  IdeClient,
=======
import {
  Config,
  getIdeDisplayName,
  getIdeInstaller,
  IDEConnectionStatus,
>>>>>>> 967414db
} from '@google/gemini-cli-core';
import {
  CommandContext,
  SlashCommand,
  SlashCommandActionReturn,
  CommandKind,
} from './types.js';
<<<<<<< HEAD
import * as child_process from 'child_process';
import * as process from 'process';
import { glob } from 'glob';
import * as path from 'path';
import { SettingScope } from '../../config/settings.js';

const VSCODE_COMMAND = process.platform === 'win32' ? 'code.cmd' : 'code';
const VSCODE_COMPANION_EXTENSION_FOLDER = 'vscode-ide-companion';

function isVSCodeInstalled(): boolean {
  try {
    child_process.execSync(
      process.platform === 'win32'
        ? `where.exe ${VSCODE_COMMAND}`
        : `command -v ${VSCODE_COMMAND}`,
      { stdio: 'ignore' },
    );
    return true;
  } catch {
    return false;
  }
}
=======
>>>>>>> 967414db

export const ideCommand = (config: Config | null): SlashCommand | null => {
  if (!config?.getIdeModeFeature()) {
    return null;
  }
  const currentIDE = config.getIdeClient().getCurrentIde();
  if (!currentIDE) {
    throw new Error(
      'IDE slash command should not be available if not running in an IDE',
    );
  }

  const ideSlashCommand: SlashCommand = {
    name: 'ide',
    description: 'manage IDE integration',
    kind: CommandKind.BUILT_IN,
<<<<<<< HEAD
    subCommands: [],
  };

  const statusCommand: SlashCommand = {
    name: 'status',
    description: 'check status of IDE integration',
    kind: CommandKind.BUILT_IN,
    action: (_context: CommandContext): SlashCommandActionReturn => {
      const connection = config.getIdeClient()?.getConnectionStatus();
      switch (connection?.status) {
        case IDEConnectionStatus.Connected:
          return {
            type: 'message',
            messageType: 'info',
            content: `🟢 Connected`,
          } as const;
        case IDEConnectionStatus.Connecting:
          return {
            type: 'message',
            messageType: 'info',
            content: `🟡 Connecting...`,
          } as const;
        default: {
          let content = `🔴 Disconnected`;
          if (connection?.details) {
            content += `: ${connection.details}`;
=======
    subCommands: [
      {
        name: 'status',
        description: 'check status of IDE integration',
        kind: CommandKind.BUILT_IN,
        action: (_context: CommandContext): SlashCommandActionReturn => {
          const connection = config.getIdeClient().getConnectionStatus();
          switch (connection?.status) {
            case IDEConnectionStatus.Connected:
              return {
                type: 'message',
                messageType: 'info',
                content: `🟢 Connected`,
              } as const;
            case IDEConnectionStatus.Connecting:
              return {
                type: 'message',
                messageType: 'info',
                content: `🟡 Connecting...`,
              } as const;
            default: {
              let content = `🔴 Disconnected`;
              if (connection?.details) {
                content += `: ${connection.details}`;
              }
              return {
                type: 'message',
                messageType: 'error',
                content,
              } as const;
            }
          }
        },
      },
      {
        name: 'install',
        description: `install required IDE companion ${getIdeDisplayName(currentIDE)} extension `,
        kind: CommandKind.BUILT_IN,
        action: async (context) => {
          const installer = getIdeInstaller(currentIDE);
          if (!installer) {
            context.ui.addItem(
              {
                type: 'error',
                text: 'No installer available for your configured IDE.',
              },
              Date.now(),
            );
            return;
>>>>>>> 967414db
          }
          return {
            type: 'message',
            messageType: 'error',
            content,
          } as const;
        }
      }
    },
  };

<<<<<<< HEAD
  const installCommand: SlashCommand = {
    name: 'install',
    description: 'install required VS Code companion extension',
    kind: CommandKind.BUILT_IN,
    action: async (context) => {
      if (!isVSCodeInstalled()) {
        context.ui.addItem(
          {
            type: 'error',
            text: `VS Code command-line tool "${VSCODE_COMMAND}" not found in your PATH.`,
          },
          Date.now(),
        );
        return;
      }

      const bundleDir = path.dirname(fileURLToPath(import.meta.url));
      // The VSIX file is copied to the bundle directory as part of the build.
      let vsixFiles = glob.sync(path.join(bundleDir, '*.vsix'));
      if (vsixFiles.length === 0) {
        // If the VSIX file is not in the bundle, it might be a dev
        // environment running with `npm start`. Look for it in the original
        // package location, relative to the bundle dir.
        const devPath = path.join(
          bundleDir,
          '..',
          '..',
          '..',
          '..',
          '..',
          VSCODE_COMPANION_EXTENSION_FOLDER,
          '*.vsix',
        );
        vsixFiles = glob.sync(devPath);
      }
      if (vsixFiles.length === 0) {
        context.ui.addItem(
          {
            type: 'error',
            text: 'Could not find the required VS Code companion extension. Please file a bug via /bug.',
          },
          Date.now(),
        );
        return;
      }

      const vsixPath = vsixFiles[0];
      const command = `${VSCODE_COMMAND} --install-extension ${vsixPath} --force`;
      context.ui.addItem(
        {
          type: 'info',
          text: `Installing VS Code companion extension...`,
=======
          context.ui.addItem(
            {
              type: 'info',
              text: `Installing IDE companion extension...`,
            },
            Date.now(),
          );

          const result = await installer.install();
          context.ui.addItem(
            {
              type: result.success ? 'info' : 'error',
              text: result.message,
            },
            Date.now(),
          );
>>>>>>> 967414db
        },
        Date.now(),
      );
      try {
        child_process.execSync(command, { stdio: 'pipe' });
        context.ui.addItem(
          {
            type: 'info',
            text: 'VS Code companion extension installed successfully. Restart gemini-cli in a fresh terminal window.',
          },
          Date.now(),
        );
      } catch (_error) {
        context.ui.addItem(
          {
            type: 'error',
            text: `Failed to install VS Code companion extension.`,
          },
          Date.now(),
        );
      }
    },
  };

  const enableCommand: SlashCommand = {
    name: 'enable',
    description: 'enable IDE integration',
    kind: CommandKind.BUILT_IN,
    action: async (context: CommandContext) => {
      context.services.settings.setValue(SettingScope.User, 'ideMode', true);
      config.setIdeMode(true);
      config.setIdeClient(new IdeClient());
    },
  };

  const disableCommand: SlashCommand = {
    name: 'disable',
    description: 'disable IDE integration',
    kind: CommandKind.BUILT_IN,
    action: async (context: CommandContext) => {
      context.services.settings.setValue(SettingScope.User, 'ideMode', false);
      config.setIdeMode(false);
      config.getIdeClient()?.dispose();
      config.setIdeClient(undefined);
    },
  };

  const ideModeEnabled = config.getIdeMode();
  if (ideModeEnabled) {
    ideSlashCommand.subCommands = [
      disableCommand,
      statusCommand,
      installCommand,
    ];
  } else {
    ideSlashCommand.subCommands = [
      enableCommand,
      statusCommand,
      installCommand,
    ];
  }

  return ideSlashCommand;
};<|MERGE_RESOLUTION|>--- conflicted
+++ resolved
@@ -4,19 +4,12 @@
  * SPDX-License-Identifier: Apache-2.0
  */
 
-<<<<<<< HEAD
-import { fileURLToPath } from 'url';
 import {
   Config,
   IDEConnectionStatus,
   IdeClient,
-=======
-import {
-  Config,
   getIdeDisplayName,
   getIdeInstaller,
-  IDEConnectionStatus,
->>>>>>> 967414db
 } from '@google/gemini-cli-core';
 import {
   CommandContext,
@@ -24,31 +17,8 @@
   SlashCommandActionReturn,
   CommandKind,
 } from './types.js';
-<<<<<<< HEAD
-import * as child_process from 'child_process';
-import * as process from 'process';
-import { glob } from 'glob';
-import * as path from 'path';
 import { SettingScope } from '../../config/settings.js';
 
-const VSCODE_COMMAND = process.platform === 'win32' ? 'code.cmd' : 'code';
-const VSCODE_COMPANION_EXTENSION_FOLDER = 'vscode-ide-companion';
-
-function isVSCodeInstalled(): boolean {
-  try {
-    child_process.execSync(
-      process.platform === 'win32'
-        ? `where.exe ${VSCODE_COMMAND}`
-        : `command -v ${VSCODE_COMMAND}`,
-      { stdio: 'ignore' },
-    );
-    return true;
-  } catch {
-    return false;
-  }
-}
-=======
->>>>>>> 967414db
 
 export const ideCommand = (config: Config | null): SlashCommand | null => {
   if (!config?.getIdeModeFeature()) {
@@ -65,36 +35,10 @@
     name: 'ide',
     description: 'manage IDE integration',
     kind: CommandKind.BUILT_IN,
-<<<<<<< HEAD
     subCommands: [],
   };
 
   const statusCommand: SlashCommand = {
-    name: 'status',
-    description: 'check status of IDE integration',
-    kind: CommandKind.BUILT_IN,
-    action: (_context: CommandContext): SlashCommandActionReturn => {
-      const connection = config.getIdeClient()?.getConnectionStatus();
-      switch (connection?.status) {
-        case IDEConnectionStatus.Connected:
-          return {
-            type: 'message',
-            messageType: 'info',
-            content: `🟢 Connected`,
-          } as const;
-        case IDEConnectionStatus.Connecting:
-          return {
-            type: 'message',
-            messageType: 'info',
-            content: `🟡 Connecting...`,
-          } as const;
-        default: {
-          let content = `🔴 Disconnected`;
-          if (connection?.details) {
-            content += `: ${connection.details}`;
-=======
-    subCommands: [
-      {
         name: 'status',
         description: 'check status of IDE integration',
         kind: CommandKind.BUILT_IN,
@@ -126,8 +70,9 @@
             }
           }
         },
-      },
-      {
+      };
+
+  const installCommand: SlashCommand =  {
         name: 'install',
         description: `install required IDE companion ${getIdeDisplayName(currentIDE)} extension `,
         kind: CommandKind.BUILT_IN,
@@ -142,72 +87,8 @@
               Date.now(),
             );
             return;
->>>>>>> 967414db
           }
-          return {
-            type: 'message',
-            messageType: 'error',
-            content,
-          } as const;
-        }
-      }
-    },
-  };
 
-<<<<<<< HEAD
-  const installCommand: SlashCommand = {
-    name: 'install',
-    description: 'install required VS Code companion extension',
-    kind: CommandKind.BUILT_IN,
-    action: async (context) => {
-      if (!isVSCodeInstalled()) {
-        context.ui.addItem(
-          {
-            type: 'error',
-            text: `VS Code command-line tool "${VSCODE_COMMAND}" not found in your PATH.`,
-          },
-          Date.now(),
-        );
-        return;
-      }
-
-      const bundleDir = path.dirname(fileURLToPath(import.meta.url));
-      // The VSIX file is copied to the bundle directory as part of the build.
-      let vsixFiles = glob.sync(path.join(bundleDir, '*.vsix'));
-      if (vsixFiles.length === 0) {
-        // If the VSIX file is not in the bundle, it might be a dev
-        // environment running with `npm start`. Look for it in the original
-        // package location, relative to the bundle dir.
-        const devPath = path.join(
-          bundleDir,
-          '..',
-          '..',
-          '..',
-          '..',
-          '..',
-          VSCODE_COMPANION_EXTENSION_FOLDER,
-          '*.vsix',
-        );
-        vsixFiles = glob.sync(devPath);
-      }
-      if (vsixFiles.length === 0) {
-        context.ui.addItem(
-          {
-            type: 'error',
-            text: 'Could not find the required VS Code companion extension. Please file a bug via /bug.',
-          },
-          Date.now(),
-        );
-        return;
-      }
-
-      const vsixPath = vsixFiles[0];
-      const command = `${VSCODE_COMMAND} --install-extension ${vsixPath} --force`;
-      context.ui.addItem(
-        {
-          type: 'info',
-          text: `Installing VS Code companion extension...`,
-=======
           context.ui.addItem(
             {
               type: 'info',
@@ -224,29 +105,7 @@
             },
             Date.now(),
           );
->>>>>>> 967414db
         },
-        Date.now(),
-      );
-      try {
-        child_process.execSync(command, { stdio: 'pipe' });
-        context.ui.addItem(
-          {
-            type: 'info',
-            text: 'VS Code companion extension installed successfully. Restart gemini-cli in a fresh terminal window.',
-          },
-          Date.now(),
-        );
-      } catch (_error) {
-        context.ui.addItem(
-          {
-            type: 'error',
-            text: `Failed to install VS Code companion extension.`,
-          },
-          Date.now(),
-        );
-      }
-    },
   };
 
   const enableCommand: SlashCommand = {
@@ -256,7 +115,7 @@
     action: async (context: CommandContext) => {
       context.services.settings.setValue(SettingScope.User, 'ideMode', true);
       config.setIdeMode(true);
-      config.setIdeClient(new IdeClient());
+      config.setIdeClient(new IdeClient(config.getIdeMode()));
     },
   };
 
