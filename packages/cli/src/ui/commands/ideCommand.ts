/**
 * @license
 * Copyright 2025 Google LLC
 * SPDX-License-Identifier: Apache-2.0
 */

import {
  IdeClient,
} from '@google/gemini-cli-core';
import type {
  OpenDialogActionReturn,
  SlashCommand,
  MessageActionReturn,
} from './types.js';
import { CommandKind } from './types.js';

export const ideCommand = async (): Promise<SlashCommand> => {
  const ideClient = await IdeClient.getInstance();
  const currentIDE = ideClient.getCurrentIde();
<<<<<<< HEAD
=======
  if (!currentIDE) {
    return {
      name: 'ide',
      description: 'manage IDE integration',
      kind: CommandKind.BUILT_IN,
      action: (): SlashCommandActionReturn =>
        ({
          type: 'message',
          messageType: 'error',
          content: `IDE integration is not supported in your current environment. To use this feature, run Gemini CLI in one of these supported IDEs: VS Code or VS Code forks.`,
        }) as const,
    };
  }
>>>>>>> f795255e

  const ideSlashCommand: SlashCommand = {
    name: 'ide',
    description: 'manage IDE integration and editor preference',
    kind: CommandKind.BUILT_IN,
    subCommands: [],
  };

  const integrationCommand: SlashCommand = {
    name: 'integration',
    description: 'manage settings for native IDE integration',
    kind: CommandKind.BUILT_IN,
    action: (): OpenDialogActionReturn | MessageActionReturn => {
      if (!currentIDE || !ideClient.getDetectedIdeDisplayName()) {
        return {
          type: 'message',
          messageType: 'error',
          content: `IDE integration is not supported in your current environment. To use this feature, run Gemini CLI in one of these supported IDEs: VS Code or VS Code forks.`,
        } as const;
      }

      return {
        type: 'dialog',
        dialog: 'ide-integration',
      } as const;
    },
  };

  const editorCommand: SlashCommand = {
    name: 'editor',
    description: 'set the editor for basic diff viewing and editing',
    kind: CommandKind.BUILT_IN,
    action: (): OpenDialogActionReturn => ({
      type: 'dialog',
      dialog: 'editor',
    }),
  };

  ideSlashCommand.subCommands = [integrationCommand, editorCommand];

  return ideSlashCommand;
};<|MERGE_RESOLUTION|>--- conflicted
+++ resolved
@@ -4,21 +4,18 @@
  * SPDX-License-Identifier: Apache-2.0
  */
 
-import {
-  IdeClient,
-} from '@google/gemini-cli-core';
+import { IdeClient } from '@google/gemini-cli-core';
 import type {
   OpenDialogActionReturn,
   SlashCommand,
   MessageActionReturn,
+  SlashCommandActionReturn,
 } from './types.js';
 import { CommandKind } from './types.js';
 
 export const ideCommand = async (): Promise<SlashCommand> => {
   const ideClient = await IdeClient.getInstance();
   const currentIDE = ideClient.getCurrentIde();
-<<<<<<< HEAD
-=======
   if (!currentIDE) {
     return {
       name: 'ide',
@@ -32,7 +29,6 @@
         }) as const,
     };
   }
->>>>>>> f795255e
 
   const ideSlashCommand: SlashCommand = {
     name: 'ide',
