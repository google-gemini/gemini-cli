/**
 * @license
 * Copyright 2025 Google LLC
 * SPDX-License-Identifier: Apache-2.0
 */

<<<<<<< HEAD
import * as fs from 'fs';
import * as path from 'path';
import type {
=======
import * as fs from 'node:fs';
import * as path from 'node:path';
import {
>>>>>>> ee4feea0
  CommandContext,
  SlashCommand,
  SlashCommandActionReturn,
} from './types.js';
import { CommandKind } from './types.js';

export const initCommand: SlashCommand = {
  name: 'init',
  description: 'Analyzes the project and creates a tailored GEMINI.md file.',
  kind: CommandKind.BUILT_IN,
  action: async (
    context: CommandContext,
    _args: string,
  ): Promise<SlashCommandActionReturn> => {
    if (!context.services.config) {
      return {
        type: 'message',
        messageType: 'error',
        content: 'Configuration not available.',
      };
    }
    const targetDir = context.services.config.getTargetDir();
    const geminiMdPath = path.join(targetDir, 'GEMINI.md');

    if (fs.existsSync(geminiMdPath)) {
      return {
        type: 'message',
        messageType: 'info',
        content:
          'A GEMINI.md file already exists in this directory. No changes were made.',
      };
    }

    // Create an empty GEMINI.md file
    fs.writeFileSync(geminiMdPath, '', 'utf8');

    context.ui.addItem(
      {
        type: 'info',
        text: 'Empty GEMINI.md created. Now analyzing the project to populate it.',
      },
      Date.now(),
    );

    return {
      type: 'submit_prompt',
      content: `
You are an AI agent that brings the power of Gemini directly into the terminal. Your task is to analyze the current directory and generate a comprehensive GEMINI.md file to be used as instructional context for future interactions.

**Analysis Process:**

1.  **Initial Exploration:**
    *   Start by listing the files and directories to get a high-level overview of the structure.
    *   Read the README file (e.g., \`README.md\`, \`README.txt\`) if it exists. This is often the best place to start.

2.  **Iterative Deep Dive (up to 10 files):**
    *   Based on your initial findings, select a few files that seem most important (e.g., configuration files, main source files, documentation).
    *   Read them. As you learn more, refine your understanding and decide which files to read next. You don't need to decide all 10 files at once. Let your discoveries guide your exploration.

3.  **Identify Project Type:**
    *   **Code Project:** Look for clues like \`package.json\`, \`requirements.txt\`, \`pom.xml\`, \`go.mod\`, \`Cargo.toml\`, \`build.gradle\`, or a \`src\` directory. If you find them, this is likely a software project.
    *   **Non-Code Project:** If you don't find code-related files, this might be a directory for documentation, research papers, notes, or something else.

**GEMINI.md Content Generation:**

**For a Code Project:**

*   **Project Overview:** Write a clear and concise summary of the project's purpose, main technologies, and architecture.
*   **Building and Running:** Document the key commands for building, running, and testing the project. Infer these from the files you've read (e.g., \`scripts\` in \`package.json\`, \`Makefile\`, etc.). If you can't find explicit commands, provide a placeholder with a TODO.
*   **Development Conventions:** Describe any coding styles, testing practices, or contribution guidelines you can infer from the codebase.

**For a Non-Code Project:**

*   **Directory Overview:** Describe the purpose and contents of the directory. What is it for? What kind of information does it hold?
*   **Key Files:** List the most important files and briefly explain what they contain.
*   **Usage:** Explain how the contents of this directory are intended to be used.

**Final Output:**

Write the complete content to the \`GEMINI.md\` file. The output must be well-formatted Markdown.
`,
    };
  },
};<|MERGE_RESOLUTION|>--- conflicted
+++ resolved
@@ -4,15 +4,9 @@
  * SPDX-License-Identifier: Apache-2.0
  */
 
-<<<<<<< HEAD
-import * as fs from 'fs';
-import * as path from 'path';
-import type {
-=======
 import * as fs from 'node:fs';
 import * as path from 'node:path';
-import {
->>>>>>> ee4feea0
+import type {
   CommandContext,
   SlashCommand,
   SlashCommandActionReturn,
