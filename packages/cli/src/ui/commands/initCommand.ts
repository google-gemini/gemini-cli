--- conflicted
+++ resolved
@@ -4,14 +4,9 @@
  * SPDX-License-Identifier: Apache-2.0
  */
 
-<<<<<<< HEAD
-import * as fs from 'fs';
-import * as path from 'path';
-import { t } from '@thacio/auditaria-cli-core';
-=======
 import * as fs from 'node:fs';
 import * as path from 'node:path';
->>>>>>> ee4feea0
+import { t } from '@thacio/auditaria-cli-core';
 import {
   CommandContext,
   SlashCommand,
