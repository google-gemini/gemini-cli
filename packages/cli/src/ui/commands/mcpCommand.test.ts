/**
 * @license
 * Copyright 2025 Google LLC
 * SPDX-License-Identifier: Apache-2.0
 */

import { vi, describe, it, expect, beforeEach } from 'vitest';
import { mcpCommand } from './mcpCommand.js';
import { createMockCommandContext } from '../../test-utils/mockCommandContext.js';
import {
  MCPServerStatus,
  MCPDiscoveryState,
  getMCPServerStatus,
  getMCPDiscoveryState,
  DiscoveredMCPTool,
} from '@thacio/auditaria-cli-core';

import type { MessageActionReturn } from './types.js';
import type { CallableTool } from '@google/genai';
import { Type } from '@google/genai';

vi.mock('@thacio/auditaria-cli-core', async (importOriginal) => {
  const actual =
<<<<<<< HEAD
    await importOriginal<typeof import('@thacio/auditaria-cli-core')>();
=======
    await importOriginal<typeof import('@google/gemini-cli-core')>();
  const mockAuthenticate = vi.fn();
>>>>>>> 35a841f7
  return {
    ...actual,
    getMCPServerStatus: vi.fn(),
    getMCPDiscoveryState: vi.fn(),
    MCPOAuthProvider: vi.fn(() => ({
      authenticate: mockAuthenticate,
    })),
    MCPOAuthTokenStorage: vi.fn(() => ({
      getToken: vi.fn(),
      isTokenExpired: vi.fn(),
    })),
  };
});

// Helper function to check if result is a message action
const isMessageAction = (result: unknown): result is MessageActionReturn =>
  result !== null &&
  typeof result === 'object' &&
  'type' in result &&
  result.type === 'message';

// Helper function to create a mock DiscoveredMCPTool
const createMockMCPTool = (
  name: string,
  serverName: string,
  description?: string,
) =>
  new DiscoveredMCPTool(
    {
      callTool: vi.fn(),
      tool: vi.fn(),
    } as unknown as CallableTool,
    serverName,
    name,
    description || `Description for ${name}`,
    { type: Type.OBJECT, properties: {} },
    name, // serverToolName same as name for simplicity
  );

describe('mcpCommand', () => {
  let mockContext: ReturnType<typeof createMockCommandContext>;
  let mockConfig: {
    getToolRegistry: ReturnType<typeof vi.fn>;
    getMcpServers: ReturnType<typeof vi.fn>;
    getBlockedMcpServers: ReturnType<typeof vi.fn>;
    getPromptRegistry: ReturnType<typeof vi.fn>;
  };

  beforeEach(() => {
    vi.clearAllMocks();

    // Set up default mock environment
    vi.unstubAllEnvs();

    // Default mock implementations
    vi.mocked(getMCPServerStatus).mockReturnValue(MCPServerStatus.CONNECTED);
    vi.mocked(getMCPDiscoveryState).mockReturnValue(
      MCPDiscoveryState.COMPLETED,
    );

    // Create mock config with all necessary methods
    mockConfig = {
      getToolRegistry: vi.fn().mockReturnValue({
        getAllTools: vi.fn().mockReturnValue([]),
      }),
      getMcpServers: vi.fn().mockReturnValue({}),
      getBlockedMcpServers: vi.fn().mockReturnValue([]),
      getPromptRegistry: vi.fn().mockResolvedValue({
        getAllPrompts: vi.fn().mockReturnValue([]),
        getPromptsByServer: vi.fn().mockReturnValue([]),
      }),
    };

    mockContext = createMockCommandContext({
      services: {
        config: mockConfig,
      },
    });
  });

  describe('basic functionality', () => {
    it('should show an error if config is not available', async () => {
      const contextWithoutConfig = createMockCommandContext({
        services: {
          config: null,
        },
      });

      const result = await mcpCommand.action!(contextWithoutConfig, '');

      expect(result).toEqual({
        type: 'message',
        messageType: 'error',
        content: 'Config not loaded.',
      });
    });

    it('should show an error if tool registry is not available', async () => {
      mockConfig.getToolRegistry = vi.fn().mockReturnValue(undefined);

      const result = await mcpCommand.action!(mockContext, '');

      expect(result).toEqual({
        type: 'message',
        messageType: 'error',
        content: 'Could not retrieve tool registry.',
      });
    });
  });

  describe('no MCP servers configured', () => {
    beforeEach(() => {
      mockConfig.getToolRegistry = vi.fn().mockReturnValue({
        getAllTools: vi.fn().mockReturnValue([]),
      });
      mockConfig.getMcpServers = vi.fn().mockReturnValue({});
    });

    it('should display a message with a URL when no MCP servers are configured', async () => {
      const result = await mcpCommand.action!(mockContext, '');

      expect(result).toEqual({
        type: 'message',
        messageType: 'info',
        content:
          'No MCP servers configured. Please view MCP documentation in your browser: https://goo.gle/gemini-cli-docs-mcp or use the cli /docs command',
      });
    });
  });

  describe('with configured MCP servers', () => {
    beforeEach(() => {
      const mockMcpServers = {
        server1: { command: 'cmd1' },
        server2: { command: 'cmd2' },
        server3: { command: 'cmd3' },
      };

      mockConfig.getMcpServers = vi.fn().mockReturnValue(mockMcpServers);
    });

    it('should display configured MCP servers with status indicators and their tools', async () => {
      // Setup getMCPServerStatus mock implementation
      vi.mocked(getMCPServerStatus).mockImplementation((serverName) => {
        if (serverName === 'server1') return MCPServerStatus.CONNECTED;
        if (serverName === 'server2') return MCPServerStatus.CONNECTED;
        return MCPServerStatus.DISCONNECTED; // server3
      });

      // Mock tools from each server using actual DiscoveredMCPTool instances
      const mockServer1Tools = [
        createMockMCPTool('server1_tool1', 'server1'),
        createMockMCPTool('server1_tool2', 'server1'),
      ];
      const mockServer2Tools = [createMockMCPTool('server2_tool1', 'server2')];
      const mockServer3Tools = [createMockMCPTool('server3_tool1', 'server3')];

      const allTools = [
        ...mockServer1Tools,
        ...mockServer2Tools,
        ...mockServer3Tools,
      ];

      mockConfig.getToolRegistry = vi.fn().mockReturnValue({
        getAllTools: vi.fn().mockReturnValue(allTools),
      });

      const result = await mcpCommand.action!(mockContext, '');

      expect(result).toEqual({
        type: 'message',
        messageType: 'info',
        content: expect.stringContaining('Configured MCP servers:'),
      });

      expect(isMessageAction(result)).toBe(true);
      if (isMessageAction(result)) {
        const message = result.content;
        // Server 1 - Connected
        expect(message).toContain(
          '🟢 \u001b[1mserver1\u001b[0m - Ready (2 tools)',
        );
        expect(message).toContain('server1_tool1');
        expect(message).toContain('server1_tool2');

        // Server 2 - Connected
        expect(message).toContain(
          '🟢 \u001b[1mserver2\u001b[0m - Ready (1 tool)',
        );
        expect(message).toContain('server2_tool1');

        // Server 3 - Disconnected but with cached tools, so shows as Ready
        expect(message).toContain(
          '🟢 \u001b[1mserver3\u001b[0m - Ready (1 tool)',
        );
        expect(message).toContain('server3_tool1');

        // Check that helpful tips are displayed when no arguments are provided
        expect(message).toContain('💡 Tips:');
        expect(message).toContain('/mcp desc');
        expect(message).toContain('/mcp schema');
        expect(message).toContain('/mcp nodesc');
        expect(message).toContain('Ctrl+T');
      }
    });

    it('should display tool descriptions when desc argument is used', async () => {
      const mockMcpServers = {
        server1: {
          command: 'cmd1',
          description: 'This is a server description',
        },
      };

      mockConfig.getMcpServers = vi.fn().mockReturnValue(mockMcpServers);

      // Mock tools with descriptions using actual DiscoveredMCPTool instances
      const mockServerTools = [
        createMockMCPTool('tool1', 'server1', 'This is tool 1 description'),
        createMockMCPTool('tool2', 'server1', 'This is tool 2 description'),
      ];

      mockConfig.getToolRegistry = vi.fn().mockReturnValue({
        getAllTools: vi.fn().mockReturnValue(mockServerTools),
      });

      const result = await mcpCommand.action!(mockContext, 'desc');

      expect(result).toEqual({
        type: 'message',
        messageType: 'info',
        content: expect.stringContaining('Configured MCP servers:'),
      });

      expect(isMessageAction(result)).toBe(true);
      if (isMessageAction(result)) {
        const message = result.content;

        // Check that server description is included
        expect(message).toContain(
          '\u001b[1mserver1\u001b[0m - Ready (2 tools)',
        );
        expect(message).toContain(
          '\u001b[32mThis is a server description\u001b[0m',
        );

        // Check that tool descriptions are included
        expect(message).toContain('\u001b[36mtool1\u001b[0m');
        expect(message).toContain(
          '\u001b[32mThis is tool 1 description\u001b[0m',
        );
        expect(message).toContain('\u001b[36mtool2\u001b[0m');
        expect(message).toContain(
          '\u001b[32mThis is tool 2 description\u001b[0m',
        );

        // Check that tips are NOT displayed when arguments are provided
        expect(message).not.toContain('💡 Tips:');
      }
    });

    it('should not display descriptions when nodesc argument is used', async () => {
      const mockMcpServers = {
        server1: {
          command: 'cmd1',
          description: 'This is a server description',
        },
      };

      mockConfig.getMcpServers = vi.fn().mockReturnValue(mockMcpServers);

      const mockServerTools = [
        createMockMCPTool('tool1', 'server1', 'This is tool 1 description'),
      ];

      mockConfig.getToolRegistry = vi.fn().mockReturnValue({
        getAllTools: vi.fn().mockReturnValue(mockServerTools),
      });

      const result = await mcpCommand.action!(mockContext, 'nodesc');

      expect(result).toEqual({
        type: 'message',
        messageType: 'info',
        content: expect.stringContaining('Configured MCP servers:'),
      });

      expect(isMessageAction(result)).toBe(true);
      if (isMessageAction(result)) {
        const message = result.content;

        // Check that descriptions are not included
        expect(message).not.toContain('This is a server description');
        expect(message).not.toContain('This is tool 1 description');
        expect(message).toContain('\u001b[36mtool1\u001b[0m');

        // Check that tips are NOT displayed when arguments are provided
        expect(message).not.toContain('💡 Tips:');
      }
    });

    it('should indicate when a server has no tools', async () => {
      const mockMcpServers = {
        server1: { command: 'cmd1' },
        server2: { command: 'cmd2' },
      };

      mockConfig.getMcpServers = vi.fn().mockReturnValue(mockMcpServers);

      // Setup server statuses
      vi.mocked(getMCPServerStatus).mockImplementation((serverName) => {
        if (serverName === 'server1') return MCPServerStatus.CONNECTED;
        if (serverName === 'server2') return MCPServerStatus.DISCONNECTED;
        return MCPServerStatus.DISCONNECTED;
      });

      // Mock tools - only server1 has tools
      const mockServerTools = [createMockMCPTool('server1_tool1', 'server1')];

      mockConfig.getToolRegistry = vi.fn().mockReturnValue({
        getAllTools: vi.fn().mockReturnValue(mockServerTools),
      });

      const result = await mcpCommand.action!(mockContext, '');

      expect(isMessageAction(result)).toBe(true);
      if (isMessageAction(result)) {
        const message = result.content;
        expect(message).toContain(
          '🟢 \u001b[1mserver1\u001b[0m - Ready (1 tool)',
        );
        expect(message).toContain('\u001b[36mserver1_tool1\u001b[0m');
        expect(message).toContain(
          '🔴 \u001b[1mserver2\u001b[0m - Disconnected (0 tools cached)',
        );
        expect(message).toContain('No tools or prompts available');
      }
    });

    it('should show startup indicator when servers are connecting', async () => {
      const mockMcpServers = {
        server1: { command: 'cmd1' },
        server2: { command: 'cmd2' },
      };

      mockConfig.getMcpServers = vi.fn().mockReturnValue(mockMcpServers);

      // Setup server statuses with one connecting
      vi.mocked(getMCPServerStatus).mockImplementation((serverName) => {
        if (serverName === 'server1') return MCPServerStatus.CONNECTED;
        if (serverName === 'server2') return MCPServerStatus.CONNECTING;
        return MCPServerStatus.DISCONNECTED;
      });

      // Setup discovery state as in progress
      vi.mocked(getMCPDiscoveryState).mockReturnValue(
        MCPDiscoveryState.IN_PROGRESS,
      );

      // Mock tools
      const mockServerTools = [
        createMockMCPTool('server1_tool1', 'server1'),
        createMockMCPTool('server2_tool1', 'server2'),
      ];

      mockConfig.getToolRegistry = vi.fn().mockReturnValue({
        getAllTools: vi.fn().mockReturnValue(mockServerTools),
      });

      const result = await mcpCommand.action!(mockContext, '');

      expect(isMessageAction(result)).toBe(true);
      if (isMessageAction(result)) {
        const message = result.content;

        // Check that startup indicator is shown
        expect(message).toContain(
          '⏳ MCP servers are starting up (1 initializing)...',
        );
        expect(message).toContain(
          'Note: First startup may take longer. Tool availability will update automatically.',
        );

        // Check server statuses
        expect(message).toContain(
          '🟢 \u001b[1mserver1\u001b[0m - Ready (1 tool)',
        );
        expect(message).toContain(
          '🔄 \u001b[1mserver2\u001b[0m - Starting... (first startup may take longer) (tools and prompts will appear when ready)',
        );
      }
    });

    it('should display the extension name for servers from extensions', async () => {
      const mockMcpServers = {
        server1: { command: 'cmd1', extensionName: 'my-extension' },
      };
      mockConfig.getMcpServers = vi.fn().mockReturnValue(mockMcpServers);

      const result = await mcpCommand.action!(mockContext, '');

      expect(isMessageAction(result)).toBe(true);
      if (isMessageAction(result)) {
        const message = result.content;
        expect(message).toContain('server1 (from my-extension)');
      }
    });

    it('should display blocked MCP servers', async () => {
      mockConfig.getMcpServers = vi.fn().mockReturnValue({});
      const blockedServers = [
        { name: 'blocked-server', extensionName: 'my-extension' },
      ];
      mockConfig.getBlockedMcpServers = vi.fn().mockReturnValue(blockedServers);

      const result = await mcpCommand.action!(mockContext, '');

      expect(isMessageAction(result)).toBe(true);
      if (isMessageAction(result)) {
        const message = result.content;
        expect(message).toContain(
          '🔴 \u001b[1mblocked-server (from my-extension)\u001b[0m - Blocked',
        );
      }
    });

    it('should display both active and blocked servers correctly', async () => {
      const mockMcpServers = {
        server1: { command: 'cmd1', extensionName: 'my-extension' },
      };
      mockConfig.getMcpServers = vi.fn().mockReturnValue(mockMcpServers);
      const blockedServers = [
        { name: 'blocked-server', extensionName: 'another-extension' },
      ];
      mockConfig.getBlockedMcpServers = vi.fn().mockReturnValue(blockedServers);

      const result = await mcpCommand.action!(mockContext, '');

      expect(isMessageAction(result)).toBe(true);
      if (isMessageAction(result)) {
        const message = result.content;
        expect(message).toContain('server1 (from my-extension)');
        expect(message).toContain(
          '🔴 \u001b[1mblocked-server (from another-extension)\u001b[0m - Blocked',
        );
      }
    });
  });

  describe('schema functionality', () => {
    it('should display tool schemas when schema argument is used', async () => {
      const mockMcpServers = {
        server1: {
          command: 'cmd1',
          description: 'This is a server description',
        },
      };

      mockConfig.getMcpServers = vi.fn().mockReturnValue(mockMcpServers);

      // Create tools with parameter schemas
      const mockCallableTool1: CallableTool = {
        callTool: vi.fn(),
        tool: vi.fn(),
      } as unknown as CallableTool;
      const mockCallableTool2: CallableTool = {
        callTool: vi.fn(),
        tool: vi.fn(),
      } as unknown as CallableTool;

      const tool1 = new DiscoveredMCPTool(
        mockCallableTool1,
        'server1',
        'tool1',
        'This is tool 1 description',
        {
          type: Type.OBJECT,
          properties: {
            param1: { type: Type.STRING, description: 'First parameter' },
          },
          required: ['param1'],
        },
        'tool1',
      );

      const tool2 = new DiscoveredMCPTool(
        mockCallableTool2,
        'server1',
        'tool2',
        'This is tool 2 description',
        {
          type: Type.OBJECT,
          properties: {
            param2: { type: Type.NUMBER, description: 'Second parameter' },
          },
          required: ['param2'],
        },
        'tool2',
      );

      const mockServerTools = [tool1, tool2];

      mockConfig.getToolRegistry = vi.fn().mockReturnValue({
        getAllTools: vi.fn().mockReturnValue(mockServerTools),
      });

      const result = await mcpCommand.action!(mockContext, 'schema');

      expect(result).toEqual({
        type: 'message',
        messageType: 'info',
        content: expect.stringContaining('Configured MCP servers:'),
      });

      expect(isMessageAction(result)).toBe(true);
      if (isMessageAction(result)) {
        const message = result.content;

        // Check that server description is included
        expect(message).toContain('Ready (2 tools)');
        expect(message).toContain('This is a server description');

        // Check that tool descriptions and schemas are included
        expect(message).toContain('This is tool 1 description');
        expect(message).toContain('Parameters:');
        expect(message).toContain('param1');
        expect(message).toContain('STRING');
        expect(message).toContain('This is tool 2 description');
        expect(message).toContain('param2');
        expect(message).toContain('NUMBER');
      }
    });

    it('should handle tools without parameter schemas gracefully', async () => {
      const mockMcpServers = {
        server1: { command: 'cmd1' },
      };

      mockConfig.getMcpServers = vi.fn().mockReturnValue(mockMcpServers);

      // Mock tools without parameter schemas
      const mockServerTools = [
        createMockMCPTool('tool1', 'server1', 'Tool without schema'),
      ];

      mockConfig.getToolRegistry = vi.fn().mockReturnValue({
        getAllTools: vi.fn().mockReturnValue(mockServerTools),
      });

      const result = await mcpCommand.action!(mockContext, 'schema');

      expect(result).toEqual({
        type: 'message',
        messageType: 'info',
        content: expect.stringContaining('Configured MCP servers:'),
      });

      expect(isMessageAction(result)).toBe(true);
      if (isMessageAction(result)) {
        const message = result.content;
        expect(message).toContain('tool1');
        expect(message).toContain('Tool without schema');
        // Should not crash when parameterSchema is undefined
      }
    });
  });

  describe('argument parsing', () => {
    beforeEach(() => {
      const mockMcpServers = {
        server1: {
          command: 'cmd1',
          description: 'Server description',
        },
      };

      mockConfig.getMcpServers = vi.fn().mockReturnValue(mockMcpServers);

      const mockServerTools = [
        createMockMCPTool('tool1', 'server1', 'Test tool'),
      ];

      mockConfig.getToolRegistry = vi.fn().mockReturnValue({
        getAllTools: vi.fn().mockReturnValue(mockServerTools),
      });
    });

    it('should handle "descriptions" as alias for "desc"', async () => {
      const result = await mcpCommand.action!(mockContext, 'descriptions');

      expect(isMessageAction(result)).toBe(true);
      if (isMessageAction(result)) {
        const message = result.content;
        expect(message).toContain('Test tool');
        expect(message).toContain('Server description');
      }
    });

    it('should handle "nodescriptions" as alias for "nodesc"', async () => {
      const result = await mcpCommand.action!(mockContext, 'nodescriptions');

      expect(isMessageAction(result)).toBe(true);
      if (isMessageAction(result)) {
        const message = result.content;
        expect(message).not.toContain('Test tool');
        expect(message).not.toContain('Server description');
        expect(message).toContain('\u001b[36mtool1\u001b[0m');
      }
    });

    it('should handle mixed case arguments', async () => {
      const result = await mcpCommand.action!(mockContext, 'DESC');

      expect(isMessageAction(result)).toBe(true);
      if (isMessageAction(result)) {
        const message = result.content;
        expect(message).toContain('Test tool');
        expect(message).toContain('Server description');
      }
    });

    it('should handle multiple arguments - "schema desc"', async () => {
      const result = await mcpCommand.action!(mockContext, 'schema desc');

      expect(isMessageAction(result)).toBe(true);
      if (isMessageAction(result)) {
        const message = result.content;
        expect(message).toContain('Test tool');
        expect(message).toContain('Server description');
        expect(message).toContain('Parameters:');
      }
    });

    it('should handle multiple arguments - "desc schema"', async () => {
      const result = await mcpCommand.action!(mockContext, 'desc schema');

      expect(isMessageAction(result)).toBe(true);
      if (isMessageAction(result)) {
        const message = result.content;
        expect(message).toContain('Test tool');
        expect(message).toContain('Server description');
        expect(message).toContain('Parameters:');
      }
    });

    it('should handle "schema" alone showing descriptions', async () => {
      const result = await mcpCommand.action!(mockContext, 'schema');

      expect(isMessageAction(result)).toBe(true);
      if (isMessageAction(result)) {
        const message = result.content;
        expect(message).toContain('Test tool');
        expect(message).toContain('Server description');
        expect(message).toContain('Parameters:');
      }
    });

    it('should handle "nodesc" overriding "schema" - "schema nodesc"', async () => {
      const result = await mcpCommand.action!(mockContext, 'schema nodesc');

      expect(isMessageAction(result)).toBe(true);
      if (isMessageAction(result)) {
        const message = result.content;
        expect(message).not.toContain('Test tool');
        expect(message).not.toContain('Server description');
        expect(message).toContain('Parameters:'); // Schema should still show
        expect(message).toContain('\u001b[36mtool1\u001b[0m');
      }
    });

    it('should handle "nodesc" overriding "desc" - "desc nodesc"', async () => {
      const result = await mcpCommand.action!(mockContext, 'desc nodesc');

      expect(isMessageAction(result)).toBe(true);
      if (isMessageAction(result)) {
        const message = result.content;
        expect(message).not.toContain('Test tool');
        expect(message).not.toContain('Server description');
        expect(message).not.toContain('Parameters:');
        expect(message).toContain('\u001b[36mtool1\u001b[0m');
      }
    });

    it('should handle "nodesc" overriding both "desc" and "schema" - "desc schema nodesc"', async () => {
      const result = await mcpCommand.action!(
        mockContext,
        'desc schema nodesc',
      );

      expect(isMessageAction(result)).toBe(true);
      if (isMessageAction(result)) {
        const message = result.content;
        expect(message).not.toContain('Test tool');
        expect(message).not.toContain('Server description');
        expect(message).toContain('Parameters:'); // Schema should still show
        expect(message).toContain('\u001b[36mtool1\u001b[0m');
      }
    });

    it('should handle extra whitespace in arguments', async () => {
      const result = await mcpCommand.action!(mockContext, '  desc   schema  ');

      expect(isMessageAction(result)).toBe(true);
      if (isMessageAction(result)) {
        const message = result.content;
        expect(message).toContain('Test tool');
        expect(message).toContain('Server description');
        expect(message).toContain('Parameters:');
      }
    });

    it('should handle empty arguments gracefully', async () => {
      const result = await mcpCommand.action!(mockContext, '');

      expect(isMessageAction(result)).toBe(true);
      if (isMessageAction(result)) {
        const message = result.content;
        expect(message).not.toContain('Test tool');
        expect(message).not.toContain('Server description');
        expect(message).not.toContain('Parameters:');
        expect(message).toContain('\u001b[36mtool1\u001b[0m');
      }
    });

    it('should handle unknown arguments gracefully', async () => {
      const result = await mcpCommand.action!(mockContext, 'unknown arg');

      expect(isMessageAction(result)).toBe(true);
      if (isMessageAction(result)) {
        const message = result.content;
        expect(message).not.toContain('Test tool');
        expect(message).not.toContain('Server description');
        expect(message).not.toContain('Parameters:');
        expect(message).toContain('\u001b[36mtool1\u001b[0m');
      }
    });
  });

  describe('edge cases', () => {
    it('should handle empty server names gracefully', async () => {
      const mockMcpServers = {
        '': { command: 'cmd1' }, // Empty server name
      };

      mockConfig.getMcpServers = vi.fn().mockReturnValue(mockMcpServers);
      mockConfig.getToolRegistry = vi.fn().mockReturnValue({
        getAllTools: vi.fn().mockReturnValue([]),
      });

      const result = await mcpCommand.action!(mockContext, '');

      expect(result).toEqual({
        type: 'message',
        messageType: 'info',
        content: expect.stringContaining('Configured MCP servers:'),
      });
    });

    it('should handle servers with special characters in names', async () => {
      const mockMcpServers = {
        'server-with-dashes': { command: 'cmd1' },
        server_with_underscores: { command: 'cmd2' },
        'server.with.dots': { command: 'cmd3' },
      };

      mockConfig.getMcpServers = vi.fn().mockReturnValue(mockMcpServers);
      mockConfig.getToolRegistry = vi.fn().mockReturnValue({
        getAllTools: vi.fn().mockReturnValue([]),
      });

      const result = await mcpCommand.action!(mockContext, '');

      expect(isMessageAction(result)).toBe(true);
      if (isMessageAction(result)) {
        const message = result.content;
        expect(message).toContain('server-with-dashes');
        expect(message).toContain('server_with_underscores');
        expect(message).toContain('server.with.dots');
      }
    });
  });

  describe('auth subcommand', () => {
    beforeEach(() => {
      vi.clearAllMocks();
    });

    it('should list OAuth-enabled servers when no server name is provided', async () => {
      const context = createMockCommandContext({
        services: {
          config: {
            getMcpServers: vi.fn().mockReturnValue({
              'oauth-server': { oauth: { enabled: true } },
              'regular-server': {},
              'another-oauth': { oauth: { enabled: true } },
            }),
          },
        },
      });

      const authCommand = mcpCommand.subCommands?.find(
        (cmd) => cmd.name === 'auth',
      );
      expect(authCommand).toBeDefined();

      const result = await authCommand!.action!(context, '');
      expect(isMessageAction(result)).toBe(true);
      if (isMessageAction(result)) {
        expect(result.messageType).toBe('info');
        expect(result.content).toContain('oauth-server');
        expect(result.content).toContain('another-oauth');
        expect(result.content).not.toContain('regular-server');
        expect(result.content).toContain('/mcp auth <server-name>');
      }
    });

    it('should show message when no OAuth servers are configured', async () => {
      const context = createMockCommandContext({
        services: {
          config: {
            getMcpServers: vi.fn().mockReturnValue({
              'regular-server': {},
            }),
          },
        },
      });

      const authCommand = mcpCommand.subCommands?.find(
        (cmd) => cmd.name === 'auth',
      );
      const result = await authCommand!.action!(context, '');

      expect(isMessageAction(result)).toBe(true);
      if (isMessageAction(result)) {
        expect(result.messageType).toBe('info');
        expect(result.content).toBe(
          'No MCP servers configured with OAuth authentication.',
        );
      }
    });

    it('should authenticate with a specific server', async () => {
      const mockToolRegistry = {
        discoverToolsForServer: vi.fn(),
      };
      const mockGeminiClient = {
        setTools: vi.fn(),
      };

      const context = createMockCommandContext({
        services: {
          config: {
            getMcpServers: vi.fn().mockReturnValue({
              'test-server': {
                url: 'http://localhost:3000',
                oauth: { enabled: true },
              },
            }),
            getToolRegistry: vi.fn().mockReturnValue(mockToolRegistry),
            getGeminiClient: vi.fn().mockReturnValue(mockGeminiClient),
            getPromptRegistry: vi.fn().mockResolvedValue({
              removePromptsByServer: vi.fn(),
            }),
          },
        },
      });
      // Mock the reloadCommands function
      context.ui.reloadCommands = vi.fn();

<<<<<<< HEAD
      const { MCPOAuthProvider } = await import('@thacio/auditaria-cli-core');
=======
      const { MCPOAuthProvider } = await import('@google/gemini-cli-core');
      const mockAuthProvider = new MCPOAuthProvider();
>>>>>>> 35a841f7

      const authCommand = mcpCommand.subCommands?.find(
        (cmd) => cmd.name === 'auth',
      );
      const result = await authCommand!.action!(context, 'test-server');

      expect(mockAuthProvider.authenticate).toHaveBeenCalledWith(
        'test-server',
        { enabled: true },
        'http://localhost:3000',
      );
      expect(mockToolRegistry.discoverToolsForServer).toHaveBeenCalledWith(
        'test-server',
      );
      expect(mockGeminiClient.setTools).toHaveBeenCalled();
      expect(context.ui.reloadCommands).toHaveBeenCalledTimes(1);

      expect(isMessageAction(result)).toBe(true);
      if (isMessageAction(result)) {
        expect(result.messageType).toBe('info');
        expect(result.content).toContain('Successfully authenticated');
      }
    });

    it('should handle authentication errors', async () => {
      const context = createMockCommandContext({
        services: {
          config: {
            getMcpServers: vi.fn().mockReturnValue({
              'test-server': { oauth: { enabled: true } },
            }),
          },
        },
      });

<<<<<<< HEAD
      const { MCPOAuthProvider } = await import('@thacio/auditaria-cli-core');
      (
        MCPOAuthProvider.authenticate as ReturnType<typeof vi.fn>
      ).mockRejectedValue(new Error('Auth failed'));
=======
      const { MCPOAuthProvider } = await import('@google/gemini-cli-core');
      const mockAuthProvider = new MCPOAuthProvider();
      vi.mocked(mockAuthProvider.authenticate).mockRejectedValue(
        new Error('Auth failed'),
      );
>>>>>>> 35a841f7

      const authCommand = mcpCommand.subCommands?.find(
        (cmd) => cmd.name === 'auth',
      );
      const result = await authCommand!.action!(context, 'test-server');

      expect(isMessageAction(result)).toBe(true);
      if (isMessageAction(result)) {
        expect(result.messageType).toBe('error');
        expect(result.content).toContain('Failed to authenticate');
        expect(result.content).toContain('Auth failed');
      }
    });

    it('should handle non-existent server', async () => {
      const context = createMockCommandContext({
        services: {
          config: {
            getMcpServers: vi.fn().mockReturnValue({
              'existing-server': {},
            }),
          },
        },
      });

      const authCommand = mcpCommand.subCommands?.find(
        (cmd) => cmd.name === 'auth',
      );
      const result = await authCommand!.action!(context, 'non-existent');

      expect(isMessageAction(result)).toBe(true);
      if (isMessageAction(result)) {
        expect(result.messageType).toBe('error');
        expect(result.content).toContain("MCP server 'non-existent' not found");
      }
    });
  });

  describe('refresh subcommand', () => {
    it('should refresh the list of tools and display the status', async () => {
      const mockToolRegistry = {
        discoverMcpTools: vi.fn(),
        restartMcpServers: vi.fn(),
        getAllTools: vi.fn().mockReturnValue([]),
      };
      const mockGeminiClient = {
        setTools: vi.fn(),
      };

      const context = createMockCommandContext({
        services: {
          config: {
            getMcpServers: vi.fn().mockReturnValue({ server1: {} }),
            getBlockedMcpServers: vi.fn().mockReturnValue([]),
            getToolRegistry: vi.fn().mockReturnValue(mockToolRegistry),
            getGeminiClient: vi.fn().mockReturnValue(mockGeminiClient),
            getPromptRegistry: vi.fn().mockResolvedValue({
              getPromptsByServer: vi.fn().mockReturnValue([]),
            }),
          },
        },
      });
      // Mock the reloadCommands function, which is new logic.
      context.ui.reloadCommands = vi.fn();

      const refreshCommand = mcpCommand.subCommands?.find(
        (cmd) => cmd.name === 'refresh',
      );
      expect(refreshCommand).toBeDefined();

      const result = await refreshCommand!.action!(context, '');

      expect(context.ui.addItem).toHaveBeenCalledWith(
        {
          type: 'info',
          text: 'Restarting MCP servers...',
        },
        expect.any(Number),
      );
      expect(mockToolRegistry.restartMcpServers).toHaveBeenCalled();
      expect(mockGeminiClient.setTools).toHaveBeenCalled();
      expect(context.ui.reloadCommands).toHaveBeenCalledTimes(1);

      expect(isMessageAction(result)).toBe(true);
      if (isMessageAction(result)) {
        expect(result.messageType).toBe('info');
        expect(result.content).toContain('Configured MCP servers:');
      }
    });

    it('should show an error if config is not available', async () => {
      const contextWithoutConfig = createMockCommandContext({
        services: {
          config: null,
        },
      });

      const refreshCommand = mcpCommand.subCommands?.find(
        (cmd) => cmd.name === 'refresh',
      );
      const result = await refreshCommand!.action!(contextWithoutConfig, '');

      expect(result).toEqual({
        type: 'message',
        messageType: 'error',
        content: 'Config not loaded.',
      });
    });

    it('should show an error if tool registry is not available', async () => {
      mockConfig.getToolRegistry = vi.fn().mockReturnValue(undefined);

      const refreshCommand = mcpCommand.subCommands?.find(
        (cmd) => cmd.name === 'refresh',
      );
      const result = await refreshCommand!.action!(mockContext, '');

      expect(result).toEqual({
        type: 'message',
        messageType: 'error',
        content: 'Could not retrieve tool registry.',
      });
    });
  });
});<|MERGE_RESOLUTION|>--- conflicted
+++ resolved
@@ -21,12 +21,8 @@
 
 vi.mock('@thacio/auditaria-cli-core', async (importOriginal) => {
   const actual =
-<<<<<<< HEAD
     await importOriginal<typeof import('@thacio/auditaria-cli-core')>();
-=======
-    await importOriginal<typeof import('@google/gemini-cli-core')>();
   const mockAuthenticate = vi.fn();
->>>>>>> 35a841f7
   return {
     ...actual,
     getMCPServerStatus: vi.fn(),
@@ -896,12 +892,8 @@
       // Mock the reloadCommands function
       context.ui.reloadCommands = vi.fn();
 
-<<<<<<< HEAD
       const { MCPOAuthProvider } = await import('@thacio/auditaria-cli-core');
-=======
-      const { MCPOAuthProvider } = await import('@google/gemini-cli-core');
       const mockAuthProvider = new MCPOAuthProvider();
->>>>>>> 35a841f7
 
       const authCommand = mcpCommand.subCommands?.find(
         (cmd) => cmd.name === 'auth',
@@ -937,18 +929,11 @@
         },
       });
 
-<<<<<<< HEAD
       const { MCPOAuthProvider } = await import('@thacio/auditaria-cli-core');
-      (
-        MCPOAuthProvider.authenticate as ReturnType<typeof vi.fn>
-      ).mockRejectedValue(new Error('Auth failed'));
-=======
-      const { MCPOAuthProvider } = await import('@google/gemini-cli-core');
       const mockAuthProvider = new MCPOAuthProvider();
       vi.mocked(mockAuthProvider.authenticate).mockRejectedValue(
         new Error('Auth failed'),
       );
->>>>>>> 35a841f7
 
       const authCommand = mcpCommand.subCommands?.find(
         (cmd) => cmd.name === 'auth',
