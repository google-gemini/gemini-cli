/**
 * @license
 * Copyright 2025 Google LLC
 * SPDX-License-Identifier: Apache-2.0
 */

import type {
  SlashCommand,
  SlashCommandActionReturn,
  CommandContext,
  MessageActionReturn,
} from './types.js';
import { CommandKind } from './types.js';
import type { DiscoveredMCPPrompt } from '@thacio/auditaria-cli-core';
import {
  DiscoveredMCPTool,
  getMCPDiscoveryState,
  getMCPServerStatus,
  MCPDiscoveryState,
  MCPServerStatus,
  mcpServerRequiresOAuth,
  getErrorMessage,
  t,
  MCPOAuthTokenStorage,
<<<<<<< HEAD
} from '@thacio/auditaria-cli-core';
=======
} from '@google/gemini-cli-core';
import { appEvents, AppEvent } from '../../utils/events.js';
>>>>>>> d54cdd88

const COLOR_GREEN = '\u001b[32m';
const COLOR_YELLOW = '\u001b[33m';
const COLOR_RED = '\u001b[31m';
const COLOR_CYAN = '\u001b[36m';
const COLOR_GREY = '\u001b[90m';
const RESET_COLOR = '\u001b[0m';

const getMcpStatus = async (
  context: CommandContext,
  showDescriptions: boolean,
  showSchema: boolean,
  showTips: boolean = false,
): Promise<SlashCommandActionReturn> => {
  const { config } = context.services;
  if (!config) {
    return {
      type: 'message',
      messageType: 'error',
      content: 'Config not loaded.',
    };
  }

  const toolRegistry = config.getToolRegistry();
  if (!toolRegistry) {
    return {
      type: 'message',
      messageType: 'error',
      content: 'Could not retrieve tool registry.',
    };
  }

  const mcpServers = config.getMcpServers() || {};
  const serverNames = Object.keys(mcpServers);
  const blockedMcpServers = config.getBlockedMcpServers() || [];

  if (serverNames.length === 0 && blockedMcpServers.length === 0) {
    const docsUrl = 'https://goo.gle/gemini-cli-docs-mcp';
    return {
      type: 'message',
      messageType: 'info',
      content: t(
        'commands.mcp.no_servers_docs_command',
        'No MCP servers configured. Please view MCP documentation in your browser: {url} or use the cli /docs command',
        { url: docsUrl },
      ),
    };
  }

  // Check if any servers are still connecting
  const connectingServers = serverNames.filter(
    (name) => getMCPServerStatus(name) === MCPServerStatus.CONNECTING,
  );
  const discoveryState = getMCPDiscoveryState();

  let message = '';

  // Add overall discovery status message if needed
  if (
    discoveryState === MCPDiscoveryState.IN_PROGRESS ||
    connectingServers.length > 0
  ) {
    message += `${COLOR_YELLOW}⏳ MCP servers are starting up (${connectingServers.length} initializing)...${RESET_COLOR}\n`;
    message += `${COLOR_CYAN}Note: First startup may take longer. Tool availability will update automatically.${RESET_COLOR}\n\n`;
  }

  message += 'Configured MCP servers:\n\n';

  const allTools = toolRegistry.getAllTools();
  for (const serverName of serverNames) {
    const serverTools = allTools.filter(
      (tool) =>
        tool instanceof DiscoveredMCPTool && tool.serverName === serverName,
    ) as DiscoveredMCPTool[];
    const promptRegistry = await config.getPromptRegistry();
    const serverPrompts = promptRegistry.getPromptsByServer(serverName) || [];

    const originalStatus = getMCPServerStatus(serverName);
    const hasCachedItems = serverTools.length > 0 || serverPrompts.length > 0;

    // If the server is "disconnected" but has prompts or cached tools, display it as Ready
    // by using CONNECTED as the display status.
    const status =
      originalStatus === MCPServerStatus.DISCONNECTED && hasCachedItems
        ? MCPServerStatus.CONNECTED
        : originalStatus;

    // Add status indicator with descriptive text
    let statusIndicator = '';
    let statusText = '';
    switch (status) {
      case MCPServerStatus.CONNECTED:
        statusIndicator = '🟢';
        statusText = 'Ready';
        break;
      case MCPServerStatus.CONNECTING:
        statusIndicator = '🔄';
        statusText = 'Starting... (first startup may take longer)';
        break;
      case MCPServerStatus.DISCONNECTED:
      default:
        statusIndicator = '🔴';
        statusText = 'Disconnected';
        break;
    }

    // Get server description if available
    const server = mcpServers[serverName];
    let serverDisplayName = serverName;
    if (server.extensionName) {
      serverDisplayName += ` (from ${server.extensionName})`;
    }

    // Format server header with bold formatting and status
    message += `${statusIndicator} \u001b[1m${serverDisplayName}\u001b[0m - ${statusText}`;

    let needsAuthHint = mcpServerRequiresOAuth.get(serverName) || false;
    // Add OAuth status if applicable
    if (server?.oauth?.enabled) {
      needsAuthHint = true;
      try {
        const { MCPOAuthTokenStorage } = await import(
          '@thacio/auditaria-cli-core'
        );
        const tokenStorage = new MCPOAuthTokenStorage();
        const hasToken = await tokenStorage.getCredentials(serverName);
        if (hasToken) {
          const isExpired = tokenStorage.isTokenExpired(hasToken.token);
          if (isExpired) {
            message += ` ${COLOR_YELLOW}(OAuth token expired)${RESET_COLOR}`;
          } else {
            message += ` ${COLOR_GREEN}(OAuth authenticated)${RESET_COLOR}`;
            needsAuthHint = false;
          }
        } else {
          message += ` ${COLOR_RED}(OAuth not authenticated)${RESET_COLOR}`;
        }
      } catch (_err) {
        // If we can't check OAuth status, just continue
      }
    }

    // Add tool count with conditional messaging
    if (status === MCPServerStatus.CONNECTED) {
      const parts = [];
      if (serverTools.length > 0) {
        parts.push(
          `${serverTools.length} ${serverTools.length === 1 ? 'tool' : 'tools'}`,
        );
      }
      if (serverPrompts.length > 0) {
        parts.push(
          `${serverPrompts.length} ${
            serverPrompts.length === 1 ? 'prompt' : 'prompts'
          }`,
        );
      }
      if (parts.length > 0) {
        message += ` (${parts.join(', ')})`;
      } else {
        message += ` (0 tools)`;
      }
    } else if (status === MCPServerStatus.CONNECTING) {
      message += ` (${t('commands.mcp.tools_and_prompts_when_ready', 'tools and prompts will appear when ready', {})})`;
    } else {
      message += ` (${serverTools.length} tools cached)`;
    }

    // Add server description with proper handling of multi-line descriptions
    if (showDescriptions && server?.description) {
      const descLines = server.description.trim().split('\n');
      if (descLines) {
        message += ':\n';
        for (const descLine of descLines) {
          message += `    ${COLOR_GREEN}${descLine}${RESET_COLOR}\n`;
        }
      } else {
        message += '\n';
      }
    } else {
      message += '\n';
    }

    // Reset formatting after server entry
    message += RESET_COLOR;

    if (serverTools.length > 0) {
      message += `  ${COLOR_CYAN}Tools:${RESET_COLOR}\n`;
      serverTools.forEach((tool) => {
        if (showDescriptions && tool.description) {
          // Format tool name in cyan using simple ANSI cyan color
          message += `  - ${COLOR_CYAN}${tool.name}${RESET_COLOR}`;

          // Handle multi-line descriptions by properly indenting and preserving formatting
          const descLines = tool.description.trim().split('\n');
          if (descLines) {
            message += ':\n';
            for (const descLine of descLines) {
              message += `      ${COLOR_GREEN}${descLine}${RESET_COLOR}\n`;
            }
          } else {
            message += '\n';
          }
          // Reset is handled inline with each line now
        } else {
          // Use cyan color for the tool name even when not showing descriptions
          message += `  - ${COLOR_CYAN}${tool.name}${RESET_COLOR}\n`;
        }
        const parameters =
          tool.schema.parametersJsonSchema ?? tool.schema.parameters;
        if (showSchema && parameters) {
          // Prefix the parameters in cyan
          message += `    ${COLOR_CYAN}Parameters:${RESET_COLOR}\n`;

          const paramsLines = JSON.stringify(parameters, null, 2)
            .trim()
            .split('\n');
          if (paramsLines) {
            for (const paramsLine of paramsLines) {
              message += `      ${COLOR_GREEN}${paramsLine}${RESET_COLOR}\n`;
            }
          }
        }
      });
    }
    if (serverPrompts.length > 0) {
      if (serverTools.length > 0) {
        message += '\n';
      }
      message += `  ${COLOR_CYAN}Prompts:${RESET_COLOR}\n`;
      serverPrompts.forEach((prompt: DiscoveredMCPPrompt) => {
        if (showDescriptions && prompt.description) {
          message += `  - ${COLOR_CYAN}${prompt.name}${RESET_COLOR}`;
          const descLines = prompt.description.trim().split('\n');
          if (descLines) {
            message += ':\n';
            for (const descLine of descLines) {
              message += `      ${COLOR_GREEN}${descLine}${RESET_COLOR}\n`;
            }
          } else {
            message += '\n';
          }
        } else {
          message += `  - ${COLOR_CYAN}${prompt.name}${RESET_COLOR}\n`;
        }
      });
    }

    if (serverTools.length === 0 && serverPrompts.length === 0) {
      message += `  ${t('commands.mcp.no_tools_or_prompts', 'No tools or prompts available', {})}\n`;
    } else if (serverTools.length === 0) {
      message += '  No tools available';
      if (originalStatus === MCPServerStatus.DISCONNECTED && needsAuthHint) {
        message += ` ${COLOR_GREY}(type: "/mcp auth ${serverName}" to authenticate this server)${RESET_COLOR}`;
      }
      message += '\n';
    } else if (
      originalStatus === MCPServerStatus.DISCONNECTED &&
      needsAuthHint
    ) {
      // This case is for when serverTools.length > 0
      message += `  ${COLOR_GREY}(type: "/mcp auth ${serverName}" to authenticate this server)${RESET_COLOR}\n`;
    }
    message += '\n';
  }

  for (const server of blockedMcpServers) {
    let serverDisplayName = server.name;
    if (server.extensionName) {
      serverDisplayName += ` (from ${server.extensionName})`;
    }
    message += `🔴 \u001b[1m${serverDisplayName}\u001b[0m - Blocked\n\n`;
  }

  // Add helpful tips when no arguments are provided
  if (showTips) {
    message += '\n';
    message += `${COLOR_CYAN}💡 Tips:${RESET_COLOR}\n`;
    message += `  • Use ${COLOR_CYAN}/mcp desc${RESET_COLOR} to show server and tool descriptions\n`;
    message += `  • Use ${COLOR_CYAN}/mcp schema${RESET_COLOR} to show tool parameter schemas\n`;
    message += `  • Use ${COLOR_CYAN}/mcp nodesc${RESET_COLOR} to hide descriptions\n`;
    message += `  • Use ${COLOR_CYAN}/mcp auth <server-name>${RESET_COLOR} to authenticate with OAuth-enabled servers\n`;
    message += `  • Press ${COLOR_CYAN}Ctrl+T${RESET_COLOR} to toggle tool descriptions on/off\n`;
    message += '\n';
  }

  // Make sure to reset any ANSI formatting at the end to prevent it from affecting the terminal
  message += RESET_COLOR;

  return {
    type: 'message',
    messageType: 'info',
    content: message,
  };
};

const authCommand: SlashCommand = {
  name: 'auth',
  get description() {
    return t('commands.mcp.auth.description', 'Authenticate with an OAuth-enabled MCP server');
  },
  kind: CommandKind.BUILT_IN,
  action: async (
    context: CommandContext,
    args: string,
  ): Promise<MessageActionReturn> => {
    const serverName = args.trim();
    const { config } = context.services;

    if (!config) {
      return {
        type: 'message',
        messageType: 'error',
        content: t('commands.mcp.auth.config_not_loaded', 'Config not loaded.'),
      };
    }

    const mcpServers = config.getMcpServers() || {};

    if (!serverName) {
      // List servers that support OAuth
      const oauthServers = Object.entries(mcpServers)
        .filter(([_, server]) => server.oauth?.enabled)
        .map(([name, _]) => name);

      if (oauthServers.length === 0) {
        return {
          type: 'message',
          messageType: 'info',
          content: t('commands.mcp.auth.no_oauth_servers', 'No MCP servers configured with OAuth authentication.'),
        };
      }

      return {
        type: 'message',
        messageType: 'info',
        content: t('commands.mcp.auth.oauth_servers_list', 'MCP servers with OAuth authentication:\n{servers}\n\nUse /mcp auth <server-name> to authenticate.', { servers: oauthServers.map((s) => `  - ${s}`).join('\n') }),
      };
    }

    const server = mcpServers[serverName];
    if (!server) {
      return {
        type: 'message',
        messageType: 'error',
        content: t('commands.mcp.auth.server_not_found', `MCP server '${serverName}' not found.`, { serverName }),
      };
    }

    // Always attempt OAuth authentication, even if not explicitly configured
    // The authentication process will discover OAuth requirements automatically

    const displayListener = (message: string) => {
      context.ui.addItem({ type: 'info', text: message }, Date.now());
    };

    appEvents.on(AppEvent.OauthDisplayMessage, displayListener);

    try {
      context.ui.addItem(
        {
          type: 'info',
          text: t('commands.mcp.auth.starting_auth', `Starting OAuth authentication for MCP server '${serverName}'...`, { serverName }),
        },
        Date.now(),
      );

      // Import dynamically to avoid circular dependencies
      const { MCPOAuthProvider } = await import('@thacio/auditaria-cli-core');

      let oauthConfig = server.oauth;
      if (!oauthConfig) {
        oauthConfig = { enabled: false };
      }

      const mcpServerUrl = server.httpUrl || server.url;
      const authProvider = new MCPOAuthProvider(new MCPOAuthTokenStorage());
      await authProvider.authenticate(
        serverName,
        oauthConfig,
        mcpServerUrl,
        appEvents,
      );

      context.ui.addItem(
        {
          type: 'info',
          text: t('commands.mcp.auth.auth_successful', `✅ Successfully authenticated with MCP server '${serverName}'!`, { serverName }),
        },
        Date.now(),
      );

      // Trigger tool re-discovery to pick up authenticated server
      const toolRegistry = config.getToolRegistry();
      if (toolRegistry) {
        context.ui.addItem(
          {
            type: 'info',
            text: t('commands.mcp.auth.rediscovering_tools', `Re-discovering tools from '${serverName}'...`, { serverName }),
          },
          Date.now(),
        );
        await toolRegistry.discoverToolsForServer(serverName);
      }
      // Update the client with the new tools
      const geminiClient = config.getGeminiClient();
      if (geminiClient) {
        await geminiClient.setTools();
      }

      // Reload the slash commands to reflect the changes.
      context.ui.reloadCommands();

      return {
        type: 'message',
        messageType: 'info',
        content: t('commands.mcp.auth.auth_and_refresh_successful', `Successfully authenticated and refreshed tools for '${serverName}'.`, { serverName }),
      };
    } catch (error) {
      return {
        type: 'message',
        messageType: 'error',
        content: t('commands.mcp.auth.auth_failed', `Failed to authenticate with MCP server '${serverName}': {error}`, { serverName, error: getErrorMessage(error) }),
      };
    } finally {
      appEvents.removeListener(AppEvent.OauthDisplayMessage, displayListener);
    }
  },
  completion: async (context: CommandContext, partialArg: string) => {
    const { config } = context.services;
    if (!config) return [];

    const mcpServers = config.getMcpServers() || {};
    return Object.keys(mcpServers).filter((name) =>
      name.startsWith(partialArg),
    );
  },
};

const listCommand: SlashCommand = {
  name: 'list',
  get description() {
    return t('commands.mcp.description', 'list configured MCP servers and tools');
  },
  kind: CommandKind.BUILT_IN,
  action: async (context: CommandContext, args: string) => {
    const lowerCaseArgs = args.toLowerCase().split(/\s+/).filter(Boolean);

    const hasDesc =
      lowerCaseArgs.includes('desc') || lowerCaseArgs.includes('descriptions');
    const hasNodesc =
      lowerCaseArgs.includes('nodesc') ||
      lowerCaseArgs.includes('nodescriptions');
    const showSchema = lowerCaseArgs.includes('schema');

    // Show descriptions if `desc` or `schema` is present,
    // but `nodesc` takes precedence and disables them.
    const showDescriptions = !hasNodesc && (hasDesc || showSchema);

    // Show tips only when no arguments are provided
    const showTips = lowerCaseArgs.length === 0;

    return getMcpStatus(context, showDescriptions, showSchema, showTips);
  },
};

const refreshCommand: SlashCommand = {
  name: 'refresh',
  get description() {
    return t('commands.mcp.refresh.description', 'Restarts MCP servers.');
  },
  kind: CommandKind.BUILT_IN,
  action: async (
    context: CommandContext,
  ): Promise<SlashCommandActionReturn> => {
    const { config } = context.services;
    if (!config) {
      return {
        type: 'message',
        messageType: 'error',
        content: t('commands.mcp.auth.config_not_loaded', 'Config not loaded.'),
      };
    }

    const toolRegistry = config.getToolRegistry();
    if (!toolRegistry) {
      return {
        type: 'message',
        messageType: 'error',
        content: t('errors.tool_registry_error', 'Could not retrieve tool registry.'),
      };
    }

    context.ui.addItem(
      {
        type: 'info',
        text: t('commands.mcp.refresh.restarting', 'Restarting MCP servers...'),
      },
      Date.now(),
    );

    await toolRegistry.restartMcpServers();

    // Update the client with the new tools
    const geminiClient = config.getGeminiClient();
    if (geminiClient) {
      await geminiClient.setTools();
    }

    // Reload the slash commands to reflect the changes.
    context.ui.reloadCommands();

    return getMcpStatus(context, false, false, false);
  },
};

export const mcpCommand: SlashCommand = {
  name: 'mcp',
  get description() {
    return t('commands.mcp.description', 'list configured MCP servers and tools');
  },
  kind: CommandKind.BUILT_IN,
  subCommands: [listCommand, authCommand, refreshCommand],
  // Default action when no subcommand is provided
  action: async (context: CommandContext, args: string) =>
    // If no subcommand, run the list command
    listCommand.action!(context, args),
};<|MERGE_RESOLUTION|>--- conflicted
+++ resolved
@@ -22,12 +22,8 @@
   getErrorMessage,
   t,
   MCPOAuthTokenStorage,
-<<<<<<< HEAD
 } from '@thacio/auditaria-cli-core';
-=======
-} from '@google/gemini-cli-core';
 import { appEvents, AppEvent } from '../../utils/events.js';
->>>>>>> d54cdd88
 
 const COLOR_GREEN = '\u001b[32m';
 const COLOR_YELLOW = '\u001b[33m';
