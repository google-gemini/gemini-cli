/**
 * @license
 * Copyright 2025 Google LLC
 * SPDX-License-Identifier: Apache-2.0
 */

import {
  SlashCommand,
  SlashCommandActionReturn,
  CommandContext,
  CommandKind,
  MessageActionReturn,
} from './types.js';
import {
  DiscoveredMCPPrompt,
  DiscoveredMCPTool,
  getMCPDiscoveryState,
  getMCPServerPrompts,
  getMCPServerStatus,
  MCPDiscoveryState,
  MCPServerStatus,
  mcpServerRequiresOAuth,
  getErrorMessage,
} from '@google/gemini-cli-core';
import open from 'open';

const COLOR_GREEN = '\u001b[32m';
const COLOR_YELLOW = '\u001b[33m';
const COLOR_RED = '\u001b[31m';
const COLOR_CYAN = '\u001b[36m';
const COLOR_GREY = '\u001b[90m';
const RESET_COLOR = '\u001b[0m';

const getMcpStatus = async (
  context: CommandContext,
  showDescriptions: boolean,
  showSchema: boolean,
  showTips: boolean = false,
): Promise<SlashCommandActionReturn> => {
  const { config } = context.services;
  if (!config) {
    return {
      type: 'message',
      messageType: 'error',
      content: 'Config not loaded.',
    };
  }

  const toolRegistry = await config.getToolRegistry();
  if (!toolRegistry) {
    return {
      type: 'message',
      messageType: 'error',
      content: 'Could not retrieve tool registry.',
    };
  }

  const mcpServers = config.getMcpServers() || {};
  const serverNames = Object.keys(mcpServers);
  const blockedMcpServers = config.getBlockedMcpServers() || [];

  if (serverNames.length === 0 && blockedMcpServers.length === 0) {
    const docsUrl = 'https://goo.gle/gemini-cli-docs-mcp';
    if (process.env.SANDBOX && process.env.SANDBOX !== 'sandbox-exec') {
      return {
        type: 'message',
        messageType: 'info',
        content: `No MCP servers configured. Please open the following URL in your browser to view documentation:\n${docsUrl}`,
      };
    } else {
      // Open the URL in the browser
      await open(docsUrl);
      return {
        type: 'message',
        messageType: 'info',
        content: `No MCP servers configured. Opening documentation in your browser: ${docsUrl}`,
      };
    }
  }

  // Check if any servers are still connecting
  const connectingServers = serverNames.filter(
    (name) => getMCPServerStatus(name) === MCPServerStatus.CONNECTING,
  );
  const discoveryState = getMCPDiscoveryState();

  let message = '';

  // Add overall discovery status message if needed
  if (
    discoveryState === MCPDiscoveryState.IN_PROGRESS ||
    connectingServers.length > 0
  ) {
    message += `${COLOR_YELLOW}⏳ MCP servers are starting up (${connectingServers.length} initializing)...${RESET_COLOR}\n`;
    message += `${COLOR_CYAN}Note: First startup may take longer. Tool availability will update automatically.${RESET_COLOR}\n\n`;
  }

  message += 'Configured MCP servers:\n\n';

  const allTools = toolRegistry.getAllTools();
  for (const serverName of serverNames) {
    const serverTools = allTools.filter(
      (tool) =>
        tool instanceof DiscoveredMCPTool && tool.serverName === serverName,
    ) as DiscoveredMCPTool[];
    const serverPrompts = getMCPServerPrompts(serverName) || [];

    const status = getMCPServerStatus(serverName);

    // Add status indicator with descriptive text
    let statusIndicator = '';
    let statusText = '';
    switch (status) {
      case MCPServerStatus.CONNECTED:
        statusIndicator = '🟢';
        statusText = 'Ready';
        break;
      case MCPServerStatus.CONNECTING:
        statusIndicator = '🔄';
        statusText = 'Starting... (first startup may take longer)';
        break;
      case MCPServerStatus.DISCONNECTED:
      default:
        statusIndicator = '🔴';
        statusText = 'Disconnected';
        break;
    }

    // Get server description if available
    const server = mcpServers[serverName];
    let serverDisplayName = serverName;
    if (server.extensionName) {
      serverDisplayName += ` (from ${server.extensionName})`;
    }

    // Format server header with bold formatting and status
    message += `${statusIndicator} \u001b[1m${serverDisplayName}\u001b[0m - ${statusText}`;

    let needsAuthHint = mcpServerRequiresOAuth.get(serverName) || false;
    // Add OAuth status if applicable
    if (server?.oauth?.enabled) {
      needsAuthHint = true;
      try {
        const { MCPOAuthTokenStorage } = await import(
          '@google/gemini-cli-core'
        );
        const hasToken = await MCPOAuthTokenStorage.getToken(serverName);
        if (hasToken) {
          const isExpired = MCPOAuthTokenStorage.isTokenExpired(hasToken.token);
          if (isExpired) {
            message += ` ${COLOR_YELLOW}(OAuth token expired)${RESET_COLOR}`;
          } else {
            message += ` ${COLOR_GREEN}(OAuth authenticated)${RESET_COLOR}`;
            needsAuthHint = false;
          }
        } else {
          message += ` ${COLOR_RED}(OAuth not authenticated)${RESET_COLOR}`;
        }
      } catch (_err) {
        // If we can't check OAuth status, just continue
      }
    }

    // Add tool count with conditional messaging
    if (status === MCPServerStatus.CONNECTED) {
      const parts = [];
      if (serverTools.length > 0) {
        parts.push(
          `${serverTools.length} ${serverTools.length === 1 ? 'tool' : 'tools'}`,
        );
      }
      if (serverPrompts.length > 0) {
        parts.push(
          `${serverPrompts.length} ${
            serverPrompts.length === 1 ? 'prompt' : 'prompts'
          }`,
        );
      }
      if (parts.length > 0) {
        message += ` (${parts.join(', ')})`;
      } else {
        message += ` (0 tools)`;
      }
    } else if (status === MCPServerStatus.CONNECTING) {
      message += ` (tools and prompts will appear when ready)`;
    } else {
      message += ` (${serverTools.length} tools cached)`;
    }

    // Add server description with proper handling of multi-line descriptions
    if (showDescriptions && server?.description) {
      const descLines = server.description.trim().split('\n');
      if (descLines) {
        message += ':\n';
        for (const descLine of descLines) {
          message += `    ${COLOR_GREEN}${descLine}${RESET_COLOR}\n`;
        }
      } else {
        message += '\n';
      }
    } else {
      message += '\n';
    }

    // Reset formatting after server entry
    message += RESET_COLOR;

    if (serverTools.length > 0) {
      message += `  ${COLOR_CYAN}Tools:${RESET_COLOR}\n`;
      serverTools.forEach((tool) => {
        if (showDescriptions && tool.description) {
          // Format tool name in cyan using simple ANSI cyan color
          message += `  - ${COLOR_CYAN}${tool.name}${RESET_COLOR}`;

          // Handle multi-line descriptions by properly indenting and preserving formatting
          const descLines = tool.description.trim().split('\n');
          if (descLines) {
            message += ':\n';
            for (const descLine of descLines) {
              message += `      ${COLOR_GREEN}${descLine}${RESET_COLOR}\n`;
            }
          } else {
            message += '\n';
          }
          // Reset is handled inline with each line now
        } else {
          // Use cyan color for the tool name even when not showing descriptions
          message += `  - ${COLOR_CYAN}${tool.name}${RESET_COLOR}\n`;
        }
        const parameters =
          tool.schema.parametersJsonSchema ?? tool.schema.parameters;
        if (showSchema && parameters) {
          // Prefix the parameters in cyan
          message += `    ${COLOR_CYAN}Parameters:${RESET_COLOR}\n`;

          const paramsLines = JSON.stringify(parameters, null, 2)
            .trim()
            .split('\n');
          if (paramsLines) {
            for (const paramsLine of paramsLines) {
              message += `      ${COLOR_GREEN}${paramsLine}${RESET_COLOR}\n`;
            }
          }
        }
      });
    }
    if (serverPrompts.length > 0) {
      if (serverTools.length > 0) {
        message += '\n';
      }
      message += `  ${COLOR_CYAN}Prompts:${RESET_COLOR}\n`;
      serverPrompts.forEach((prompt: DiscoveredMCPPrompt) => {
        if (showDescriptions && prompt.description) {
          message += `  - ${COLOR_CYAN}${prompt.name}${RESET_COLOR}`;
          const descLines = prompt.description.trim().split('\n');
          if (descLines) {
            message += ':\n';
            for (const descLine of descLines) {
              message += `      ${COLOR_GREEN}${descLine}${RESET_COLOR}\n`;
            }
          } else {
            message += '\n';
          }
        } else {
          message += `  - ${COLOR_CYAN}${prompt.name}${RESET_COLOR}\n`;
        }
      });
    }

    if (serverTools.length === 0 && serverPrompts.length === 0) {
      message += '  No tools or prompts available\n';
    } else if (serverTools.length === 0) {
      message += '  No tools available';
      if (status === MCPServerStatus.DISCONNECTED && needsAuthHint) {
        message += ` ${COLOR_GREY}(type: "/mcp auth ${serverName}" to authenticate this server)${RESET_COLOR}`;
      }
      message += '\n';
    } else if (status === MCPServerStatus.DISCONNECTED && needsAuthHint) {
      // This case is for when serverTools.length > 0
      message += `  ${COLOR_GREY}(type: "/mcp auth ${serverName}" to authenticate this server)${RESET_COLOR}\n`;
    }
    message += '\n';
  }

  for (const server of blockedMcpServers) {
    let serverDisplayName = server.name;
    if (server.extensionName) {
      serverDisplayName += ` (from ${server.extensionName})`;
    }
    message += `🔴 \u001b[1m${serverDisplayName}\u001b[0m - Blocked\n\n`;
  }

  // Add helpful tips when no arguments are provided
  if (showTips) {
    message += '\n';
    message += `${COLOR_CYAN}💡 Tips:${RESET_COLOR}\n`;
    message += `  • Use ${COLOR_CYAN}/mcp desc${RESET_COLOR} to show server and tool descriptions\n`;
    message += `  • Use ${COLOR_CYAN}/mcp schema${RESET_COLOR} to show tool parameter schemas\n`;
    message += `  • Use ${COLOR_CYAN}/mcp nodesc${RESET_COLOR} to hide descriptions\n`;
    message += `  • Use ${COLOR_CYAN}/mcp auth <server-name>${RESET_COLOR} to authenticate with OAuth-enabled servers\n`;
    message += `  • Press ${COLOR_CYAN}Ctrl+T${RESET_COLOR} to toggle tool descriptions on/off\n`;
    message += '\n';
  }

  // Make sure to reset any ANSI formatting at the end to prevent it from affecting the terminal
  message += RESET_COLOR;

  return {
    type: 'message',
    messageType: 'info',
    content: message,
  };
};

const authCommand: SlashCommand = {
  name: 'auth',
  description: 'Authenticate with an OAuth-enabled MCP server',
  kind: CommandKind.BUILT_IN,
  action: async (
    context: CommandContext,
    args: string,
  ): Promise<MessageActionReturn> => {
    const serverName = args.trim();
    const { config } = context.services;

    if (!config) {
      return {
        type: 'message',
        messageType: 'error',
        content: 'Config not loaded.',
      };
    }

    const mcpServers = config.getMcpServers() || {};

    if (!serverName) {
      // List servers that support OAuth
      const oauthServers = Object.entries(mcpServers)
        .filter(([_, server]) => server.oauth?.enabled)
        .map(([name, _]) => name);

      if (oauthServers.length === 0) {
        return {
          type: 'message',
          messageType: 'info',
          content: 'No MCP servers configured with OAuth authentication.',
        };
      }

      return {
        type: 'message',
        messageType: 'info',
        content: `MCP servers with OAuth authentication:\n${oauthServers.map((s) => `  - ${s}`).join('\n')}\n\nUse /mcp auth <server-name> to authenticate.`,
      };
    }

    const server = mcpServers[serverName];
    if (!server) {
      return {
        type: 'message',
        messageType: 'error',
        content: `MCP server '${serverName}' not found.`,
      };
    }

    // Always attempt OAuth authentication, even if not explicitly configured
    // The authentication process will discover OAuth requirements automatically

    try {
      context.ui.addItem(
        {
          type: 'info',
          text: `Starting OAuth authentication for MCP server '${serverName}'...`,
        },
        Date.now(),
      );

      // Import dynamically to avoid circular dependencies
      const { MCPOAuthProvider } = await import('@google/gemini-cli-core');

      // Create OAuth config for authentication (will be discovered automatically)
      const oauthConfig = server.oauth || {
        authorizationUrl: '', // Will be discovered automatically
        tokenUrl: '', // Will be discovered automatically
      };

      // Pass the MCP server URL for OAuth discovery
      const mcpServerUrl = server.httpUrl || server.url;
      await MCPOAuthProvider.authenticate(
        serverName,
        oauthConfig,
        mcpServerUrl,
      );

      context.ui.addItem(
        {
          type: 'info',
          text: `✅ Successfully authenticated with MCP server '${serverName}'!`,
        },
        Date.now(),
      );

      // Trigger tool re-discovery to pick up authenticated server
      const toolRegistry = await config.getToolRegistry();
      if (toolRegistry) {
        context.ui.addItem(
          {
            type: 'info',
            text: `Re-discovering tools from '${serverName}'...`,
          },
          Date.now(),
        );
        await toolRegistry.discoverToolsForServer(serverName);
      }
      // Update the client with the new tools
      const geminiClient = config.getGeminiClient();
      if (geminiClient) {
        await geminiClient.setTools();
      }

      return {
        type: 'message',
        messageType: 'info',
        content: `Successfully authenticated and refreshed tools for '${serverName}'.`,
      };
    } catch (error) {
      return {
        type: 'message',
        messageType: 'error',
        content: `Failed to authenticate with MCP server '${serverName}': ${getErrorMessage(error)}`,
      };
    }
  },
  completion: async (context: CommandContext, partialArg: string) => {
    const { config } = context.services;
    if (!config) return [];

    const mcpServers = config.getMcpServers() || {};
    return Object.keys(mcpServers).filter((name) =>
      name.startsWith(partialArg),
    );
  },
};

const listCommand: SlashCommand = {
  name: 'list',
  description: 'List configured MCP servers and tools',
  kind: CommandKind.BUILT_IN,
  action: async (context: CommandContext, args: string) => {
    const lowerCaseArgs = args.toLowerCase().split(/\s+/).filter(Boolean);

    const hasDesc =
      lowerCaseArgs.includes('desc') || lowerCaseArgs.includes('descriptions');
    const hasNodesc =
      lowerCaseArgs.includes('nodesc') ||
      lowerCaseArgs.includes('nodescriptions');
    const showSchema = lowerCaseArgs.includes('schema');

    // Show descriptions if `desc` or `schema` is present,
    // but `nodesc` takes precedence and disables them.
    const showDescriptions = !hasNodesc && (hasDesc || showSchema);

    // Show tips only when no arguments are provided
    const showTips = lowerCaseArgs.length === 0;

    return getMcpStatus(context, showDescriptions, showSchema, showTips);
  },
};

<<<<<<< HEAD
export function createMcpCommand(): SlashCommand {
  return {
    name: 'mcp',
    description:
      'list configured MCP servers and tools, or authenticate with OAuth-enabled servers',
    kind: CommandKind.BUILT_IN,
    subCommands: [listCommand, authCommand],
    // Default action when no subcommand is provided
    action: async (context: CommandContext, args: string) =>
      // If no subcommand, run the list command
      listCommand.action!(context, args),
  };
}
=======
const refreshCommand: SlashCommand = {
  name: 'refresh',
  description: 'Refresh the list of MCP servers and tools',
  kind: CommandKind.BUILT_IN,
  action: async (
    context: CommandContext,
  ): Promise<SlashCommandActionReturn> => {
    const { config } = context.services;
    if (!config) {
      return {
        type: 'message',
        messageType: 'error',
        content: 'Config not loaded.',
      };
    }

    const toolRegistry = await config.getToolRegistry();
    if (!toolRegistry) {
      return {
        type: 'message',
        messageType: 'error',
        content: 'Could not retrieve tool registry.',
      };
    }

    context.ui.addItem(
      {
        type: 'info',
        text: 'Refreshing MCP servers and tools...',
      },
      Date.now(),
    );

    await toolRegistry.discoverMcpTools();

    // Update the client with the new tools
    const geminiClient = config.getGeminiClient();
    if (geminiClient) {
      await geminiClient.setTools();
    }

    return getMcpStatus(context, false, false, false);
  },
};

export const mcpCommand: SlashCommand = {
  name: 'mcp',
  description:
    'list configured MCP servers and tools, or authenticate with OAuth-enabled servers',
  kind: CommandKind.BUILT_IN,
  subCommands: [listCommand, authCommand, refreshCommand],
  // Default action when no subcommand is provided
  action: async (context: CommandContext, args: string) =>
    // If no subcommand, run the list command
    listCommand.action!(context, args),
};
>>>>>>> 273e74c0
<|MERGE_RESOLUTION|>--- conflicted
+++ resolved
@@ -467,21 +467,6 @@
   },
 };
 
-<<<<<<< HEAD
-export function createMcpCommand(): SlashCommand {
-  return {
-    name: 'mcp',
-    description:
-      'list configured MCP servers and tools, or authenticate with OAuth-enabled servers',
-    kind: CommandKind.BUILT_IN,
-    subCommands: [listCommand, authCommand],
-    // Default action when no subcommand is provided
-    action: async (context: CommandContext, args: string) =>
-      // If no subcommand, run the list command
-      listCommand.action!(context, args),
-  };
-}
-=======
 const refreshCommand: SlashCommand = {
   name: 'refresh',
   description: 'Refresh the list of MCP servers and tools',
@@ -537,5 +522,4 @@
   action: async (context: CommandContext, args: string) =>
     // If no subcommand, run the list command
     listCommand.action!(context, args),
-};
->>>>>>> 273e74c0
+};