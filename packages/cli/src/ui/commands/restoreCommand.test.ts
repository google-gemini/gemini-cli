--- conflicted
+++ resolved
@@ -4,10 +4,6 @@
  * SPDX-License-Identifier: Apache-2.0
  */
 
-<<<<<<< HEAD
-import type { Mocked, Mock } from 'vitest';
-=======
->>>>>>> 4c1c6d2b
 import { vi, describe, it, expect, beforeEach, afterEach } from 'vitest';
 import * as fs from 'fs/promises';
 import * as os from 'os';
