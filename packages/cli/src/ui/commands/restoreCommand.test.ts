--- conflicted
+++ resolved
@@ -4,24 +4,10 @@
  * SPDX-License-Identifier: Apache-2.0
  */
 
-<<<<<<< HEAD
-import {
-  vi,
-  describe,
-  it,
-  expect,
-  beforeEach,
-  afterEach,
-  Mocked,
-  Mock,
-} from 'vitest';
+import { vi, describe, it, expect, beforeEach, afterEach } from 'vitest';
 import * as fs from 'node:fs/promises';
-=======
-import { vi, describe, it, expect, beforeEach, afterEach } from 'vitest';
-import * as fs from 'fs/promises';
-import * as os from 'os';
-import * as path from 'path';
->>>>>>> 4c1c6d2b
+import * as os from 'node:os';
+import * as path from 'node:path';
 import { restoreCommand } from './restoreCommand.js';
 import { type CommandContext } from './types.js';
 import { createMockCommandContext } from '../../test-utils/mockCommandContext.js';
