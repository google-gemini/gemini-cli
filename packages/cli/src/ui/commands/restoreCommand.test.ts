/**
 * @license
 * Copyright 2025 Google LLC
 * SPDX-License-Identifier: Apache-2.0
 */

import { vi, describe, it, expect, beforeEach, afterEach } from 'vitest';
import * as fs from 'node:fs/promises';
import * as os from 'node:os';
import * as path from 'node:path';
import { restoreCommand } from './restoreCommand.js';
import { type CommandContext } from './types.js';
import { createMockCommandContext } from '../../test-utils/mockCommandContext.js';
<<<<<<< HEAD
import type { Config, GitService } from '@thacio/auditaria-cli-core';
=======
import {
  GEMINI_DIR,
  type Config,
  type GitService,
} from '@google/gemini-cli-core';
>>>>>>> 518caae6

describe('restoreCommand', () => {
  let mockContext: CommandContext;
  let mockConfig: Config;
  let mockGitService: GitService;
  let mockSetHistory: ReturnType<typeof vi.fn>;
  let testRootDir: string;
  let geminiTempDir: string;
  let checkpointsDir: string;

  beforeEach(async () => {
    testRootDir = await fs.mkdtemp(
      path.join(os.tmpdir(), 'restore-command-test-'),
    );
    geminiTempDir = path.join(testRootDir, GEMINI_DIR);
    checkpointsDir = path.join(geminiTempDir, 'checkpoints');
    // The command itself creates this, but for tests it's easier to have it ready.
    // Some tests might remove it to test error paths.
    await fs.mkdir(checkpointsDir, { recursive: true });

    mockSetHistory = vi.fn().mockResolvedValue(undefined);
    mockGitService = {
      restoreProjectFromSnapshot: vi.fn().mockResolvedValue(undefined),
    } as unknown as GitService;

    mockConfig = {
      getCheckpointingEnabled: vi.fn().mockReturnValue(true),
      storage: {
        getProjectTempCheckpointsDir: vi.fn().mockReturnValue(checkpointsDir),
        getProjectTempDir: vi.fn().mockReturnValue(geminiTempDir),
      },
      getGeminiClient: vi.fn().mockReturnValue({
        setHistory: mockSetHistory,
      }),
    } as unknown as Config;

    mockContext = createMockCommandContext({
      services: {
        config: mockConfig,
        git: mockGitService,
      },
    });
  });

  afterEach(async () => {
    vi.restoreAllMocks();
    await fs.rm(testRootDir, { recursive: true, force: true });
  });

  it('should return null if checkpointing is not enabled', () => {
    vi.mocked(mockConfig.getCheckpointingEnabled).mockReturnValue(false);

    expect(restoreCommand(mockConfig)).toBeNull();
  });

  it('should return the command if checkpointing is enabled', () => {
    expect(restoreCommand(mockConfig)).toEqual(
      expect.objectContaining({
        name: 'restore',
        description: expect.any(String),
        action: expect.any(Function),
        completion: expect.any(Function),
      }),
    );
  });

  describe('action', () => {
    it('should return an error if temp dir is not found', async () => {
      vi.mocked(
        mockConfig.storage.getProjectTempCheckpointsDir,
      ).mockReturnValue('');

      expect(
        await restoreCommand(mockConfig)?.action?.(mockContext, ''),
      ).toEqual({
        type: 'message',
        messageType: 'error',
        content: 'Could not determine the .gemini directory path.',
      });
    });

    it('should inform when no checkpoints are found if no args are passed', async () => {
      // Remove the directory to ensure the command creates it.
      await fs.rm(checkpointsDir, { recursive: true, force: true });
      const command = restoreCommand(mockConfig);

      expect(await command?.action?.(mockContext, '')).toEqual({
        type: 'message',
        messageType: 'info',
        content: 'No restorable tool calls found.',
      });
      // Verify the directory was created by the command.
      await expect(fs.stat(checkpointsDir)).resolves.toBeDefined();
    });

    it('should list available checkpoints if no args are passed', async () => {
      await fs.writeFile(path.join(checkpointsDir, 'test1.json'), '{}');
      await fs.writeFile(path.join(checkpointsDir, 'test2.json'), '{}');
      const command = restoreCommand(mockConfig);

      expect(await command?.action?.(mockContext, '')).toEqual({
        type: 'message',
        messageType: 'info',
        content: 'Available tool calls to restore:\n\ntest1\ntest2',
      });
    });

    it('should return an error if the specified file is not found', async () => {
      await fs.writeFile(path.join(checkpointsDir, 'test1.json'), '{}');
      const command = restoreCommand(mockConfig);

      expect(await command?.action?.(mockContext, 'test2')).toEqual({
        type: 'message',
        messageType: 'error',
        content: 'File not found: test2.json',
      });
    });

    it('should handle file read errors gracefully', async () => {
      const checkpointName = 'test1';
      const checkpointPath = path.join(
        checkpointsDir,
        `${checkpointName}.json`,
      );
      // Create a directory instead of a file to cause a read error.
      await fs.mkdir(checkpointPath);
      const command = restoreCommand(mockConfig);

      expect(await command?.action?.(mockContext, checkpointName)).toEqual({
        type: 'message',
        messageType: 'error',
        content: expect.stringContaining(
          'Could not read restorable tool calls.',
        ),
      });
    });

    it('should restore a tool call and project state', async () => {
      const toolCallData = {
        history: [{ type: 'user', text: 'do a thing' }],
        clientHistory: [{ role: 'user', parts: [{ text: 'do a thing' }] }],
        commitHash: 'abcdef123',
        toolCall: { name: 'run_shell_command', args: 'ls' },
      };
      await fs.writeFile(
        path.join(checkpointsDir, 'my-checkpoint.json'),
        JSON.stringify(toolCallData),
      );
      const command = restoreCommand(mockConfig);

      expect(await command?.action?.(mockContext, 'my-checkpoint')).toEqual({
        type: 'tool',
        toolName: 'run_shell_command',
        toolArgs: 'ls',
      });
      expect(mockContext.ui.loadHistory).toHaveBeenCalledWith(
        toolCallData.history,
      );
      expect(mockSetHistory).toHaveBeenCalledWith(toolCallData.clientHistory);
      expect(mockGitService.restoreProjectFromSnapshot).toHaveBeenCalledWith(
        toolCallData.commitHash,
      );
      expect(mockContext.ui.addItem).toHaveBeenCalledWith(
        {
          type: 'info',
          text: 'Restored project to the state before the tool call.',
        },
        expect.any(Number),
      );
    });

    it('should restore even if only toolCall is present', async () => {
      const toolCallData = {
        toolCall: { name: 'run_shell_command', args: 'ls' },
      };
      await fs.writeFile(
        path.join(checkpointsDir, 'my-checkpoint.json'),
        JSON.stringify(toolCallData),
      );

      const command = restoreCommand(mockConfig);

      expect(await command?.action?.(mockContext, 'my-checkpoint')).toEqual({
        type: 'tool',
        toolName: 'run_shell_command',
        toolArgs: 'ls',
      });

      expect(mockContext.ui.loadHistory).not.toHaveBeenCalled();
      expect(mockSetHistory).not.toHaveBeenCalled();
      expect(mockGitService.restoreProjectFromSnapshot).not.toHaveBeenCalled();
    });
  });

  it('should return an error for a checkpoint file missing the toolCall property', async () => {
    const checkpointName = 'missing-toolcall';
    await fs.writeFile(
      path.join(checkpointsDir, `${checkpointName}.json`),
      JSON.stringify({ history: [] }), // An object that is valid JSON but missing the 'toolCall' property
    );
    const command = restoreCommand(mockConfig);

    expect(await command?.action?.(mockContext, checkpointName)).toEqual({
      type: 'message',
      messageType: 'error',
      // A more specific error message would be ideal, but for now, we can assert the current behavior.
      content: expect.stringContaining('Could not read restorable tool calls.'),
    });
  });

  describe('completion', () => {
    it('should return an empty array if temp dir is not found', async () => {
      vi.mocked(mockConfig.storage.getProjectTempDir).mockReturnValue('');
      const command = restoreCommand(mockConfig);

      expect(await command?.completion?.(mockContext, '')).toEqual([]);
    });

    it('should return an empty array on readdir error', async () => {
      await fs.rm(checkpointsDir, { recursive: true, force: true });
      const command = restoreCommand(mockConfig);

      expect(await command?.completion?.(mockContext, '')).toEqual([]);
    });

    it('should return a list of checkpoint names', async () => {
      await fs.writeFile(path.join(checkpointsDir, 'test1.json'), '{}');
      await fs.writeFile(path.join(checkpointsDir, 'test2.json'), '{}');
      await fs.writeFile(
        path.join(checkpointsDir, 'not-a-checkpoint.txt'),
        '{}',
      );
      const command = restoreCommand(mockConfig);

      expect(await command?.completion?.(mockContext, '')).toEqual([
        'test1',
        'test2',
      ]);
    });
  });
});<|MERGE_RESOLUTION|>--- conflicted
+++ resolved
@@ -11,15 +11,11 @@
 import { restoreCommand } from './restoreCommand.js';
 import { type CommandContext } from './types.js';
 import { createMockCommandContext } from '../../test-utils/mockCommandContext.js';
-<<<<<<< HEAD
-import type { Config, GitService } from '@thacio/auditaria-cli-core';
-=======
 import {
   GEMINI_DIR,
   type Config,
   type GitService,
-} from '@google/gemini-cli-core';
->>>>>>> 518caae6
+} from '@thacio/auditaria-cli-core';
 
 describe('restoreCommand', () => {
   let mockContext: CommandContext;
