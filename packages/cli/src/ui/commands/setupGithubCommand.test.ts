--- conflicted
+++ resolved
@@ -10,17 +10,12 @@
 
 import { vi, describe, expect, it, afterEach, beforeEach } from 'vitest';
 import * as gitUtils from '../../utils/gitUtils.js';
-<<<<<<< HEAD
-import { setupGithubCommand, updateGitignore } from './setupGithubCommand.js';
-import type { CommandContext, ToolActionReturn } from './types.js';
-=======
 import {
   setupGithubCommand,
   updateGitignore,
   GITHUB_WORKFLOW_PATHS,
 } from './setupGithubCommand.js';
-import { CommandContext, ToolActionReturn } from './types.js';
->>>>>>> f7199784
+import type { CommandContext, ToolActionReturn } from './types.js';
 import * as commandUtils from '../utils/commandUtils.js';
 
 vi.mock('child_process');
