--- conflicted
+++ resolved
@@ -18,11 +18,8 @@
 } from './setupGithubCommand.js';
 import type { CommandContext } from './types.js';
 import * as commandUtils from '../utils/commandUtils.js';
-<<<<<<< HEAD
 import type { ToolActionReturn } from '@google/gemini-cli-core';
-=======
 import { debugLogger } from '@google/gemini-cli-core';
->>>>>>> 78b10dcc
 
 vi.mock('child_process');
 
