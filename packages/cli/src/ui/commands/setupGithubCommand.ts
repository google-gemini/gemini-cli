--- conflicted
+++ resolved
@@ -21,12 +21,10 @@
   kind: CommandKind.BUILT_IN,
   action: (): SlashCommandActionReturn => {
     if (!isGitHubRepository()) {
-<<<<<<< HEAD
-      throw new Error(t('commands.setup_github.error_git_root', 'Unable to determine the Git root directory.'));
-=======
-      throw new Error(
-        'Unable to determine the GitHub repository. /setup-github must be run from a git repository.',
-      );
+      throw new Error(t(
+        'commands.setup_github.error_not_github_repo', 
+        'Unable to determine the GitHub repository. /setup-github must be run from a git repository.'
+      ));
     }
 
     let gitRootRepo: string;
@@ -35,10 +33,10 @@
         encoding: 'utf-8',
       }).trim();
     } catch {
-      throw new Error(
-        'Unable to determine the GitHub repository. /setup-github must be run from a git repository.',
-      );
->>>>>>> b38f377c
+      throw new Error(t(
+        'commands.setup_github.error_not_github_repo', 
+        'Unable to determine the GitHub repository. /setup-github must be run from a git repository.'
+      ));
     }
 
     const version = 'v0';
