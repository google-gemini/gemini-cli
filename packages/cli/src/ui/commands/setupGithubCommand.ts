--- conflicted
+++ resolved
@@ -45,12 +45,8 @@
         const fileName = path.basename(workflow);
         return `curl -fsSL -o "${gitRootRepo}/.github/workflows/${fileName}" "${workflowBaseUrl}/${workflow}"`;
       }),
-<<<<<<< HEAD
-      `echo "${t('commands.setup_github.success_message', 'Workflows downloaded successfully.')}"`
-=======
-      'echo "Workflows downloaded successfully. Follow steps in https://github.com/google-github-actions/run-gemini-cli/blob/v0/README.md#quick-start (skipping the /setup-github step) to complete setup."',
+      `echo "${t('commands.setup_github.success_message_with_next_steps', 'Workflows downloaded successfully. Follow steps in https://github.com/google-github-actions/run-gemini-cli/blob/v0/README.md#quick-start (skipping the /setup-github step) to complete setup.')}"`,
       'open https://github.com/google-github-actions/run-gemini-cli/blob/v0/README.md#quick-start',
->>>>>>> be3aabae
     ].join(' && ');
     return {
       type: 'tool',
