--- conflicted
+++ resolved
@@ -17,13 +17,9 @@
 export const statsCommand: SlashCommand = {
   name: 'stats',
   altNames: ['usage'],
-<<<<<<< HEAD
   get description() {
-    return t('commands.stats.description', 'check session stats. Usage: /stats [model|tools]');
+    return t('commands.stats.description', 'Check session stats. Usage: /stats [model|tools]');
   },
-=======
-  description: 'Check session stats. Usage: /stats [model|tools]',
->>>>>>> b4a405c6
   kind: CommandKind.BUILT_IN,
   action: (context: CommandContext) => {
     const now = new Date();
@@ -50,13 +46,9 @@
   subCommands: [
     {
       name: 'model',
-<<<<<<< HEAD
       get description() {
-        return t('commands.stats.subcommands.model.description', 'Show model-specific usage statistics.');
+        return t('commands.stats.subcommands.model.description', 'Show model-specific usage statistics');
       },
-=======
-      description: 'Show model-specific usage statistics',
->>>>>>> b4a405c6
       kind: CommandKind.BUILT_IN,
       action: (context: CommandContext) => {
         context.ui.addItem(
@@ -69,13 +61,9 @@
     },
     {
       name: 'tools',
-<<<<<<< HEAD
       get description() {
-        return t('commands.stats.subcommands.tools.description', 'Show tool-specific usage statistics.');
+        return t('commands.stats.subcommands.tools.description', 'Show tool-specific usage statistics');
       },
-=======
-      description: 'Show tool-specific usage statistics',
->>>>>>> b4a405c6
       kind: CommandKind.BUILT_IN,
       action: (context: CommandContext) => {
         context.ui.addItem(
