--- conflicted
+++ resolved
@@ -4,7 +4,7 @@
  * SPDX-License-Identifier: Apache-2.0
  */
 
-<<<<<<< HEAD
+
 import {
   CommandKind,
   OpenDialogActionReturn,
@@ -58,10 +58,10 @@
     return themeInstaller.run(context, args);
   },
 };
-=======
+
 import type { OpenDialogActionReturn, SlashCommand } from './types.js';
 import { CommandKind } from './types.js';
->>>>>>> 17044876
+
 
 export const themeCommand: SlashCommand = {
   name: 'theme',
