/**
 * @license
 * Copyright 2025 Google LLC
 * SPDX-License-Identifier: Apache-2.0
 */

import type { vi } from 'vitest';
import { describe, it, expect } from 'vitest';
import { toolsCommand } from './toolsCommand.js';
import { createMockCommandContext } from '../../test-utils/mockCommandContext.js';
import { MessageType } from '../types.js';
<<<<<<< HEAD
import type { Tool } from '@google/gemini-cli-core';
import { Type } from '@google/genai';
=======
import type { ToolBuilder, ToolResult } from '@google/gemini-cli-core';
>>>>>>> 400da30a

// Mock tools for testing
const mockToolsWithSchema = [
  {
    name: 'file-reader',
    displayName: 'File Reader',
    description: 'Reads files from the local system.',
    schema: {
      parameters: {
        type: Type.OBJECT,
        properties: {
          path: { type: Type.STRING, description: 'Path to the file' },
        },
        required: ['path'],
      },
    },
  },
  {
    name: 'code-editor',
    displayName: 'Code Editor',
    description: 'Edits code files.',
    schema: {},
  },
] as unknown as Array<ToolBuilder<object, ToolResult>>;

describe('toolsCommand', () => {
  it('should display an error if the tool registry is unavailable', async () => {
    const mockContext = createMockCommandContext({
      services: {
        config: {
          getToolRegistry: () => undefined,
        },
      },
    });

    if (!toolsCommand.action) throw new Error('Action not defined');
    await toolsCommand.action(mockContext, '');

    expect(mockContext.ui.addItem).toHaveBeenCalledWith(
      {
        type: MessageType.ERROR,
        text: 'Could not retrieve tool registry.',
      },
      expect.any(Number),
    );
  });

  it('should display "No tools available" when none are found', async () => {
    const mockContext = createMockCommandContext({
      services: {
        config: {
          getToolRegistry: () => ({
            getAllTools: () => [] as Array<ToolBuilder<object, ToolResult>>,
          }),
        },
      },
    });

    if (!toolsCommand.action) throw new Error('Action not defined');
    await toolsCommand.action(mockContext, '');

    expect(mockContext.ui.addItem).toHaveBeenCalledWith(
      {
        type: MessageType.TOOLS_LIST,
        tools: [],
        showDescriptions: false,
      },
      expect.any(Number),
    );
  });

  it('should list tools without descriptions or schemas by default', async () => {
    const mockContext = createMockCommandContext({
      services: {
        config: {
          getToolRegistry: () => ({ getAllTools: () => mockToolsWithSchema }),
        },
      },
    });

    if (!toolsCommand.action) throw new Error('Action not defined');
    await toolsCommand.action(mockContext, '');

<<<<<<< HEAD
    const message = (mockContext.ui.addItem as vi.Mock).mock.calls[0][0].text;
    expect(message).not.toContain('Reads files from the local system.');
    expect(message).not.toContain('Parameters:');
    expect(message).toContain('File Reader');
    expect(message).toContain('Code Editor');
=======
    const [message] = (mockContext.ui.addItem as ReturnType<typeof vi.fn>).mock
      .calls[0];
    expect(message.type).toBe(MessageType.TOOLS_LIST);
    expect(message.showDescriptions).toBe(false);
    expect(message.tools).toHaveLength(2);
    expect(message.tools[0].displayName).toBe('File Reader');
    expect(message.tools[1].displayName).toBe('Code Editor');
>>>>>>> 400da30a
  });

  it('should list tools with descriptions when "desc" arg is passed', async () => {
    const mockContext = createMockCommandContext({
      services: {
        config: {
          getToolRegistry: () => ({ getAllTools: () => mockToolsWithSchema }),
        },
      },
    });

    if (!toolsCommand.action) throw new Error('Action not defined');
    await toolsCommand.action(mockContext, 'desc');

<<<<<<< HEAD
    const message = (mockContext.ui.addItem as vi.Mock).mock.calls[0][0].text;
    expect(message).toContain('Reads files from the local system.');
    expect(message).toContain('Edits code files.');
    expect(message).not.toContain('Parameters:');
  });

  it('should list tools with descriptions and schemas when "schema" arg is passed', async () => {
    const mockContext = createMockCommandContext({
      services: {
        config: {
          getToolRegistry: () => ({ getAllTools: () => mockToolsWithSchema }),
        },
      },
    });

    if (!toolsCommand.action) throw new Error('Action not defined');
    await toolsCommand.action(mockContext, 'schema');

    const message = (mockContext.ui.addItem as vi.Mock).mock.calls[0][0].text;
    expect(message).toContain('Parameters:');
    expect(message).toContain('path');
    expect(message).toContain('STRING');
    expect(message).toContain('Reads files from the local system.');
  });

  it('should handle tools without schemas gracefully when "schema" is passed', async () => {
    const mockContext = createMockCommandContext({
      services: {
        config: {
          getToolRegistry: () => ({ getAllTools: () => mockToolsWithSchema }),
        },
      },
    });

    if (!toolsCommand.action) throw new Error('Action not defined');
    await toolsCommand.action(mockContext, 'schema');

    const message = (mockContext.ui.addItem as vi.Mock).mock.calls[0][0].text;
    // Ensure the tool with schema shows its schema
    expect(message).toContain('File Reader');
    expect(message).toContain('Parameters:');
    expect(message).toContain('path');

    // Ensure the tool without a schema does not cause an error and is still displayed
    expect(message).toContain('Code Editor');
    // A simple way to check that no schema is printed for the second tool
    const parts = message.split('Code Editor');
    expect(parts[1]).not.toContain('Parameters:');
=======
    const [message] = (mockContext.ui.addItem as ReturnType<typeof vi.fn>).mock
      .calls[0];
    expect(message.type).toBe(MessageType.TOOLS_LIST);
    expect(message.showDescriptions).toBe(true);
    expect(message.tools).toHaveLength(2);
    expect(message.tools[0].description).toBe(
      'Reads files from the local system.',
    );
    expect(message.tools[1].description).toBe('Edits code files.');
>>>>>>> 400da30a
  });
});<|MERGE_RESOLUTION|>--- conflicted
+++ resolved
@@ -9,12 +9,8 @@
 import { toolsCommand } from './toolsCommand.js';
 import { createMockCommandContext } from '../../test-utils/mockCommandContext.js';
 import { MessageType } from '../types.js';
-<<<<<<< HEAD
-import type { Tool } from '@google/gemini-cli-core';
+import type { ToolBuilder, ToolResult } from '@google/gemini-cli-core';
 import { Type } from '@google/genai';
-=======
-import type { ToolBuilder, ToolResult } from '@google/gemini-cli-core';
->>>>>>> 400da30a
 
 // Mock tools for testing
 const mockToolsWithSchema = [
@@ -81,6 +77,7 @@
         type: MessageType.TOOLS_LIST,
         tools: [],
         showDescriptions: false,
+        showSchema: false,
       },
       expect.any(Number),
     );
@@ -98,21 +95,14 @@
     if (!toolsCommand.action) throw new Error('Action not defined');
     await toolsCommand.action(mockContext, '');
 
-<<<<<<< HEAD
-    const message = (mockContext.ui.addItem as vi.Mock).mock.calls[0][0].text;
-    expect(message).not.toContain('Reads files from the local system.');
-    expect(message).not.toContain('Parameters:');
-    expect(message).toContain('File Reader');
-    expect(message).toContain('Code Editor');
-=======
     const [message] = (mockContext.ui.addItem as ReturnType<typeof vi.fn>).mock
       .calls[0];
     expect(message.type).toBe(MessageType.TOOLS_LIST);
     expect(message.showDescriptions).toBe(false);
+    expect(message.showSchema).toBe(false);
     expect(message.tools).toHaveLength(2);
     expect(message.tools[0].displayName).toBe('File Reader');
     expect(message.tools[1].displayName).toBe('Code Editor');
->>>>>>> 400da30a
   });
 
   it('should list tools with descriptions when "desc" arg is passed', async () => {
@@ -127,11 +117,16 @@
     if (!toolsCommand.action) throw new Error('Action not defined');
     await toolsCommand.action(mockContext, 'desc');
 
-<<<<<<< HEAD
-    const message = (mockContext.ui.addItem as vi.Mock).mock.calls[0][0].text;
-    expect(message).toContain('Reads files from the local system.');
-    expect(message).toContain('Edits code files.');
-    expect(message).not.toContain('Parameters:');
+    const [message] = (mockContext.ui.addItem as ReturnType<typeof vi.fn>).mock
+      .calls[0];
+    expect(message.type).toBe(MessageType.TOOLS_LIST);
+    expect(message.showDescriptions).toBe(true);
+    expect(message.showSchema).toBe(false);
+    expect(message.tools).toHaveLength(2);
+    expect(message.tools[0].description).toBe(
+      'Reads files from the local system.',
+    );
+    expect(message.tools[1].description).toBe('Edits code files.');
   });
 
   it('should list tools with descriptions and schemas when "schema" arg is passed', async () => {
@@ -146,11 +141,23 @@
     if (!toolsCommand.action) throw new Error('Action not defined');
     await toolsCommand.action(mockContext, 'schema');
 
-    const message = (mockContext.ui.addItem as vi.Mock).mock.calls[0][0].text;
-    expect(message).toContain('Parameters:');
-    expect(message).toContain('path');
-    expect(message).toContain('STRING');
-    expect(message).toContain('Reads files from the local system.');
+    const [message] = (mockContext.ui.addItem as ReturnType<typeof vi.fn>).mock
+      .calls[0];
+    expect(message.type).toBe(MessageType.TOOLS_LIST);
+    expect(message.showDescriptions).toBe(true);
+    expect(message.showSchema).toBe(true);
+    expect(message.tools).toHaveLength(2);
+    expect(message.tools[0].description).toBe(
+      'Reads files from the local system.',
+    );
+    expect(message.tools[0].schema).toBeDefined();
+    expect(
+      (
+        message.tools[0].schema as {
+          parameters: { properties: { path: { type: string } } };
+        }
+      ).parameters.properties.path.type,
+    ).toBe(Type.STRING);
   });
 
   it('should handle tools without schemas gracefully when "schema" is passed', async () => {
@@ -165,27 +172,19 @@
     if (!toolsCommand.action) throw new Error('Action not defined');
     await toolsCommand.action(mockContext, 'schema');
 
-    const message = (mockContext.ui.addItem as vi.Mock).mock.calls[0][0].text;
-    // Ensure the tool with schema shows its schema
-    expect(message).toContain('File Reader');
-    expect(message).toContain('Parameters:');
-    expect(message).toContain('path');
-
-    // Ensure the tool without a schema does not cause an error and is still displayed
-    expect(message).toContain('Code Editor');
-    // A simple way to check that no schema is printed for the second tool
-    const parts = message.split('Code Editor');
-    expect(parts[1]).not.toContain('Parameters:');
-=======
     const [message] = (mockContext.ui.addItem as ReturnType<typeof vi.fn>).mock
       .calls[0];
     expect(message.type).toBe(MessageType.TOOLS_LIST);
     expect(message.showDescriptions).toBe(true);
+    expect(message.showSchema).toBe(true);
     expect(message.tools).toHaveLength(2);
-    expect(message.tools[0].description).toBe(
-      'Reads files from the local system.',
-    );
-    expect(message.tools[1].description).toBe('Edits code files.');
->>>>>>> 400da30a
+
+    // Ensure the tool with schema shows its schema
+    expect(message.tools[0].displayName).toBe('File Reader');
+    expect(message.tools[0].schema).toBeDefined();
+
+    // Ensure the tool without a schema does not cause an error and is still displayed
+    expect(message.tools[1].displayName).toBe('Code Editor');
+    expect(message.tools[1].schema).toEqual({});
   });
 });