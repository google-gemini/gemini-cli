--- conflicted
+++ resolved
@@ -14,13 +14,9 @@
 
 export const toolsCommand: SlashCommand = {
   name: 'tools',
-<<<<<<< HEAD
   get description() {
-    return t('commands.tools.description', 'list available Gemini CLI tools');
+    return t('commands.tools.description_with_usage', 'list available Gemini CLI tools. Usage: /tools [desc]');
   },
-=======
-  description: 'list available Gemini CLI tools. Usage: /tools [desc]',
->>>>>>> bdd63ce3
   kind: CommandKind.BUILT_IN,
   action: async (context: CommandContext, args?: string): Promise<void> => {
     const subCommand = args?.trim();
