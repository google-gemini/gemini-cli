/**
 * @license
 * Copyright 2025 Google LLC
 * SPDX-License-Identifier: Apache-2.0
 */

import {
  type CommandContext,
  type SlashCommand,
  CommandKind,
} from './types.js';
import { MessageType, type HistoryItemToolsList } from '../types.js';
import { t } from '@thacio/auditaria-cli-core';

export const toolsCommand: SlashCommand = {
  name: 'tools',
<<<<<<< HEAD
  get description() {
    return t('commands.tools.description_with_usage', 'list available Gemini CLI tools. Usage: /tools [desc]');
  },
=======
  description: 'List available Gemini CLI tools. Usage: /tools [desc]',
>>>>>>> b4a405c6
  kind: CommandKind.BUILT_IN,
  action: async (context: CommandContext, args?: string): Promise<void> => {
    const subCommand = args?.trim();

    // Default to NOT showing descriptions. The user must opt in with an argument.
    let useShowDescriptions = false;
    if (subCommand === 'desc' || subCommand === 'descriptions') {
      useShowDescriptions = true;
    }

    const toolRegistry = context.services.config?.getToolRegistry();
    if (!toolRegistry) {
      context.ui.addItem(
        {
          type: MessageType.ERROR,
          text: t('commands.tools.error_retrieve', 'Could not retrieve tools.'),
        },
        Date.now(),
      );
      return;
    }

    const tools = toolRegistry.getAllTools();
    // Filter out MCP tools by checking for the absence of a serverName property
    const geminiTools = tools.filter((tool) => !('serverName' in tool));

    const toolsListItem: HistoryItemToolsList = {
      type: MessageType.TOOLS_LIST,
      tools: geminiTools.map((tool) => ({
        name: tool.name,
        displayName: tool.displayName,
        description: tool.description,
      })),
      showDescriptions: useShowDescriptions,
    };

    context.ui.addItem(toolsListItem, Date.now());
  },
};<|MERGE_RESOLUTION|>--- conflicted
+++ resolved
@@ -14,13 +14,9 @@
 
 export const toolsCommand: SlashCommand = {
   name: 'tools',
-<<<<<<< HEAD
   get description() {
-    return t('commands.tools.description_with_usage', 'list available Gemini CLI tools. Usage: /tools [desc]');
+    return t('commands.tools.description_with_usage', 'List available Gemini CLI tools. Usage: /tools [desc]');
   },
-=======
-  description: 'List available Gemini CLI tools. Usage: /tools [desc]',
->>>>>>> b4a405c6
   kind: CommandKind.BUILT_IN,
   action: async (context: CommandContext, args?: string): Promise<void> => {
     const subCommand = args?.trim();
