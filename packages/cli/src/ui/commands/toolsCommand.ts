--- conflicted
+++ resolved
@@ -13,11 +13,7 @@
 
 export const toolsCommand: SlashCommand = {
   name: 'tools',
-<<<<<<< HEAD
-  description: 'list available Gemini CLI tools. Usage: /tools [desc|schema]',
-=======
-  description: 'List available Gemini CLI tools. Usage: /tools [desc]',
->>>>>>> 400da30a
+  description: 'List available Gemini CLI tools. Usage: /tools [desc|schema]',
   kind: CommandKind.BUILT_IN,
   action: async (context: CommandContext, args?: string): Promise<void> => {
     const lowerCaseArgs = (args || '')
@@ -48,65 +44,18 @@
     // Filter out MCP tools by checking for the absence of a serverName property
     const geminiTools = tools.filter((tool) => !('serverName' in tool));
 
-<<<<<<< HEAD
-    let message = 'Available Gemini CLI tools:\n\n';
-
-    if (geminiTools.length > 0) {
-      geminiTools.forEach((tool) => {
-        if (useShowDescriptions && tool.description) {
-          message += `  - \u001b[36m${tool.displayName} (${tool.name})\u001b[0m:\n`;
-
-          const greenColor = '\u001b[32m';
-          const resetColor = '\u001b[0m';
-
-          // Handle multi-line descriptions
-          const descLines = tool.description.trim().split('\n');
-          for (const descLine of descLines) {
-            message += `      ${greenColor}${descLine}${resetColor}\n`;
-          }
-        } else {
-          message += `  - \u001b[36m${tool.displayName}\u001b[0m\n`;
-        }
-
-        const parameters =
-          tool.schema.parametersJsonSchema ?? tool.schema.parameters;
-        if (useShowSchema && parameters) {
-          const cyanColor = '\u001b[36m';
-          const greenColor = '\u001b[32m';
-          const resetColor = '\u001b[0m';
-          // Prefix the parameters in cyan
-          message += `    ${cyanColor}Parameters:${resetColor}\n`;
-
-          const paramsLines = JSON.stringify(parameters, null, 2)
-            .trim()
-            .split('\n');
-          if (paramsLines) {
-            for (const paramsLine of paramsLines) {
-              message += `      ${greenColor}${paramsLine}${resetColor}\n`;
-            }
-          }
-        }
-      });
-    } else {
-      message += '  No tools available\n';
-    }
-    message += '\n';
-
-    message += '\u001b[0m';
-
-    context.ui.addItem({ type: MessageType.INFO, text: message }, Date.now());
-=======
     const toolsListItem: HistoryItemToolsList = {
       type: MessageType.TOOLS_LIST,
       tools: geminiTools.map((tool) => ({
         name: tool.name,
         displayName: tool.displayName,
         description: tool.description,
+        schema: tool.schema,
       })),
       showDescriptions: useShowDescriptions,
+      showSchema: useShowSchema,
     };
 
     context.ui.addItem(toolsListItem, Date.now());
->>>>>>> 400da30a
   },
 };