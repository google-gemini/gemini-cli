--- conflicted
+++ resolved
@@ -10,16 +10,15 @@
   CommandKind,
 } from './types.js';
 import { MessageType, type HistoryItemToolsList } from '../types.js';
-<<<<<<< HEAD
-import { t } from '@thacio/auditaria-cli-core';
-=======
-import { READ_MANY_FILES_TOOL_NAME } from '@google/gemini-cli-core';
->>>>>>> c1076512
+import { t, READ_MANY_FILES_TOOL_NAME } from '@thacio/auditaria-cli-core';
 
 export const toolsCommand: SlashCommand = {
   name: 'tools',
   get description() {
-    return t('commands.tools.description_with_usage', 'List available Gemini CLI tools. Usage: /tools [desc]');
+    return t(
+      'commands.tools.description_with_usage',
+      'List available Gemini CLI tools. Usage: /tools [desc]',
+    );
   },
   kind: CommandKind.BUILT_IN,
   action: async (context: CommandContext, args?: string): Promise<void> => {
@@ -53,7 +52,7 @@
         name: tool.name,
         displayName:
           tool.name === READ_MANY_FILES_TOOL_NAME
-            ? `${tool.displayName} (Deprecated)`
+            ? `${tool.displayName} ${t('commands.tools.deprecated_label', '(Deprecated)')}`
             : tool.displayName,
         description: tool.description,
       })),
