/**
 * @license
 * Copyright 2025 Google LLC
 * SPDX-License-Identifier: Apache-2.0
 */

import { Content } from '@google/genai';
import { HistoryItemWithoutId } from '../types.js';
import { Config, GitService, Logger } from '@google/gemini-cli-core';
import { LoadedSettings } from '../../config/settings.js';
import { UseHistoryManagerReturn } from '../hooks/useHistoryManager.js';
import { SessionStatsState } from '../contexts/SessionContext.js';

// Grouped dependencies for clarity and easier mocking
export interface CommandContext {
  // Core services and configuration
  services: {
    // TODO(abhipatel12): Ensure that config is never null.
    config: Config | null;
    settings: LoadedSettings;
    git: GitService | undefined;
    logger: Logger;
  };
  // UI state and history management
  ui: {
    // TODO - As more commands are add some additions may be needed or reworked using this new context.
    // Ex.
    // history: HistoryItem[];
    // pendingHistoryItems: HistoryItemWithoutId[];

    /** Adds a new item to the history display. */
    addItem: UseHistoryManagerReturn['addItem'];
    /** Clears all history items and the console screen. */
    clear: () => void;
    /**
     * Sets the transient debug message displayed in the application footer in debug mode.
     */
    setDebugMessage: (message: string) => void;
  };
  // Session-specific data
  session: {
    stats: SessionStatsState;
  };
}

/**
 * The return type for a command action that results in scheduling a tool call.
 */
export interface ToolActionReturn {
  type: 'tool';
  toolName: string;
  toolArgs: Record<string, unknown>;
}

/**
 * The return type for a command action that results in a simple message
 * being displayed to the user.
 */
export interface MessageActionReturn {
  type: 'message';
  messageType: 'info' | 'error';
  content: string;
}

/**
 * The return type for a command action that needs to open a dialog.
 */
export interface OpenDialogActionReturn {
  type: 'dialog';
  // TODO: Add 'theme' | 'auth' | 'editor' | 'privacy' as migration happens.
  dialog: 'help' | 'auth' | 'theme' | 'privacy';
}

/**
 * The return type for a command action that results in replacing
 * the entire conversation history.
 */
export interface LoadHistoryActionReturn {
  type: 'load_history';
  history: HistoryItemWithoutId[];
  clientHistory: Content[]; // The history for the generative client
}

export type SlashCommandActionReturn =
  | ToolActionReturn
  | MessageActionReturn
<<<<<<< HEAD
  | OpenDialogActionReturn
  | LoadHistoryActionReturn;

=======
  | OpenDialogActionReturn;
>>>>>>> f5d52135
// The standardized contract for any command in the system.
export interface SlashCommand {
  name: string;
  altName?: string;
  description?: string;

  // The action to run. Optional for parent commands that only group sub-commands.
  action?: (
    context: CommandContext,
    args: string,
  ) =>
    | void
    | SlashCommandActionReturn
    | Promise<void | SlashCommandActionReturn>;

  // Provides argument completion (e.g., completing a tag for `/chat resume <tag>`).
  completion?: (
    context: CommandContext,
    partialArg: string,
  ) => Promise<string[]>;

  subCommands?: SlashCommand[];
}<|MERGE_RESOLUTION|>--- conflicted
+++ resolved
@@ -84,13 +84,8 @@
 export type SlashCommandActionReturn =
   | ToolActionReturn
   | MessageActionReturn
-<<<<<<< HEAD
   | OpenDialogActionReturn
   | LoadHistoryActionReturn;
-
-=======
-  | OpenDialogActionReturn;
->>>>>>> f5d52135
 // The standardized contract for any command in the system.
 export interface SlashCommand {
   name: string;
