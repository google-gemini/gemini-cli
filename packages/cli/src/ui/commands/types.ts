--- conflicted
+++ resolved
@@ -110,12 +110,7 @@
  */
 export interface OpenDialogActionReturn {
   type: 'dialog';
-<<<<<<< HEAD
-  dialog: 'auth' | 'theme' | 'editor' | 'privacy' | 'language';
-=======
-
-  dialog: 'help' | 'auth' | 'theme' | 'editor' | 'privacy' | 'settings';
->>>>>>> 8a9a9275
+  dialog: 'help' | 'auth' | 'theme' | 'editor' | 'privacy' | 'language' | 'settings';
 }
 
 /**
