/**
 * @license
 * Copyright 2025 Google LLC
 * SPDX-License-Identifier: Apache-2.0
 */
import { t } from '@thacio/auditaria-cli-core';

import type React from 'react';
import { Box, Text } from 'ink';
import { theme } from '../semantic-colors.js';
import { GIT_COMMIT_INFO } from '../../generated/git-commit.js';
import type { UserTierId } from '@thacio/auditaria-cli-core';
import { getLicenseDisplay } from '../../utils/license.js';

interface AboutBoxProps {
  cliVersion: string;
  osVersion: string;
  sandboxEnv: string;
  modelVersion: string;
  selectedAuthType: string;
  gcpProject: string;
  ideClient: string;
<<<<<<< HEAD
  userTier?: UserTierId;
=======
  userEmail?: string;
>>>>>>> 43d6dc36
}

export const AboutBox: React.FC<AboutBoxProps> = ({
  cliVersion,
  osVersion,
  sandboxEnv,
  modelVersion,
  selectedAuthType,
  gcpProject,
  ideClient,
<<<<<<< HEAD
  userTier,
=======
  userEmail,
>>>>>>> 43d6dc36
}) => (
  <Box
    borderStyle="round"
    borderColor={theme.border.default}
    flexDirection="column"
    padding={1}
    marginY={1}
    width="100%"
  >
    <Box marginBottom={1}>
      <Text bold color={theme.text.accent}>
        {t('about_box.title', 'About Gemini CLI')}
      </Text>
    </Box>
    <Box flexDirection="row">
      <Box width="35%">
        <Text bold color={theme.text.link}>
          {t('about_box.labels.cli_version', 'CLI Version')}
        </Text>
      </Box>
      <Box>
        <Text color={theme.text.primary}>{cliVersion}</Text>
      </Box>
    </Box>
    {GIT_COMMIT_INFO && !['N/A'].includes(GIT_COMMIT_INFO) && (
      <Box flexDirection="row">
        <Box width="35%">
          <Text bold color={theme.text.link}>
            {t('about_box.labels.git_commit', 'Git Commit')}
          </Text>
        </Box>
        <Box>
          <Text color={theme.text.primary}>{GIT_COMMIT_INFO}</Text>
        </Box>
      </Box>
    )}
    <Box flexDirection="row">
      <Box width="35%">
        <Text bold color={theme.text.link}>
          {t('about_box.labels.model', 'Model')}
        </Text>
      </Box>
      <Box>
        <Text color={theme.text.primary}>{modelVersion}</Text>
      </Box>
    </Box>
    <Box flexDirection="row">
      <Box width="35%">
        <Text bold color={theme.text.link}>
          {t('about_box.labels.sandbox', 'Sandbox')}
        </Text>
      </Box>
      <Box>
        <Text color={theme.text.primary}>{sandboxEnv}</Text>
      </Box>
    </Box>
    <Box flexDirection="row">
      <Box width="35%">
        <Text bold color={theme.text.link}>
          {t('about_box.labels.os', 'OS')}
        </Text>
      </Box>
      <Box>
        <Text color={theme.text.primary}>{osVersion}</Text>
      </Box>
    </Box>
    <Box flexDirection="row">
      <Box width="35%">
        <Text bold color={theme.text.link}>
          {t('about_box.labels.auth_method', 'Auth Method')}
        </Text>
      </Box>
      <Box>
        <Text color={theme.text.primary}>
          {selectedAuthType.startsWith('oauth') ? 'OAuth' : selectedAuthType}
        </Text>
      </Box>
    </Box>
<<<<<<< HEAD
    <Box flexDirection="row">
      <Box width="35%">
        <Text bold color={theme.text.link}>
          {t('about_box.labels.license', 'License')}
        </Text>
      </Box>
      <Box>
        <Text>{getLicenseDisplay(selectedAuthType, userTier)}</Text>
      </Box>
    </Box>
=======
    {userEmail && (
      <Box flexDirection="row">
        <Box width="35%">
          <Text bold color={theme.text.link}>
            User Email
          </Text>
        </Box>
        <Box>
          <Text color={theme.text.primary}>{userEmail}</Text>
        </Box>
      </Box>
    )}
>>>>>>> 43d6dc36
    {gcpProject && (
      <Box flexDirection="row">
        <Box width="35%">
          <Text bold color={theme.text.link}>
            {t('about_box.labels.gcp_project', 'GCP Project')}
          </Text>
        </Box>
        <Box>
          <Text color={theme.text.primary}>{gcpProject}</Text>
        </Box>
      </Box>
    )}
    {ideClient && (
      <Box flexDirection="row">
        <Box width="35%">
          <Text bold color={theme.text.link}>
            {t('about_box.labels.ide_client', 'IDE Client')}
          </Text>
        </Box>
        <Box>
          <Text color={theme.text.primary}>{ideClient}</Text>
        </Box>
      </Box>
    )}
  </Box>
);<|MERGE_RESOLUTION|>--- conflicted
+++ resolved
@@ -3,7 +3,6 @@
  * Copyright 2025 Google LLC
  * SPDX-License-Identifier: Apache-2.0
  */
-import { t } from '@thacio/auditaria-cli-core';
 
 import type React from 'react';
 import { Box, Text } from 'ink';
@@ -20,11 +19,8 @@
   selectedAuthType: string;
   gcpProject: string;
   ideClient: string;
-<<<<<<< HEAD
   userTier?: UserTierId;
-=======
   userEmail?: string;
->>>>>>> 43d6dc36
 }
 
 export const AboutBox: React.FC<AboutBoxProps> = ({
@@ -35,11 +31,8 @@
   selectedAuthType,
   gcpProject,
   ideClient,
-<<<<<<< HEAD
   userTier,
-=======
   userEmail,
->>>>>>> 43d6dc36
 }) => (
   <Box
     borderStyle="round"
@@ -51,13 +44,13 @@
   >
     <Box marginBottom={1}>
       <Text bold color={theme.text.accent}>
-        {t('about_box.title', 'About Gemini CLI')}
+        About Gemini CLI
       </Text>
     </Box>
     <Box flexDirection="row">
       <Box width="35%">
         <Text bold color={theme.text.link}>
-          {t('about_box.labels.cli_version', 'CLI Version')}
+          CLI Version
         </Text>
       </Box>
       <Box>
@@ -68,7 +61,7 @@
       <Box flexDirection="row">
         <Box width="35%">
           <Text bold color={theme.text.link}>
-            {t('about_box.labels.git_commit', 'Git Commit')}
+            Git Commit
           </Text>
         </Box>
         <Box>
@@ -79,7 +72,7 @@
     <Box flexDirection="row">
       <Box width="35%">
         <Text bold color={theme.text.link}>
-          {t('about_box.labels.model', 'Model')}
+          Model
         </Text>
       </Box>
       <Box>
@@ -89,7 +82,7 @@
     <Box flexDirection="row">
       <Box width="35%">
         <Text bold color={theme.text.link}>
-          {t('about_box.labels.sandbox', 'Sandbox')}
+          Sandbox
         </Text>
       </Box>
       <Box>
@@ -99,7 +92,7 @@
     <Box flexDirection="row">
       <Box width="35%">
         <Text bold color={theme.text.link}>
-          {t('about_box.labels.os', 'OS')}
+          OS
         </Text>
       </Box>
       <Box>
@@ -109,7 +102,7 @@
     <Box flexDirection="row">
       <Box width="35%">
         <Text bold color={theme.text.link}>
-          {t('about_box.labels.auth_method', 'Auth Method')}
+          Auth Method
         </Text>
       </Box>
       <Box>
@@ -118,18 +111,16 @@
         </Text>
       </Box>
     </Box>
-<<<<<<< HEAD
     <Box flexDirection="row">
       <Box width="35%">
         <Text bold color={theme.text.link}>
-          {t('about_box.labels.license', 'License')}
+          License
         </Text>
       </Box>
       <Box>
         <Text>{getLicenseDisplay(selectedAuthType, userTier)}</Text>
       </Box>
     </Box>
-=======
     {userEmail && (
       <Box flexDirection="row">
         <Box width="35%">
@@ -142,12 +133,11 @@
         </Box>
       </Box>
     )}
->>>>>>> 43d6dc36
     {gcpProject && (
       <Box flexDirection="row">
         <Box width="35%">
           <Text bold color={theme.text.link}>
-            {t('about_box.labels.gcp_project', 'GCP Project')}
+            GCP Project
           </Text>
         </Box>
         <Box>
@@ -159,7 +149,7 @@
       <Box flexDirection="row">
         <Box width="35%">
           <Text bold color={theme.text.link}>
-            {t('about_box.labels.ide_client', 'IDE Client')}
+            IDE Client
           </Text>
         </Box>
         <Box>
