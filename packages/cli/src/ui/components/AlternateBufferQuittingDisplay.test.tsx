--- conflicted
+++ resolved
@@ -10,12 +10,7 @@
 import type { HistoryItem, HistoryItemWithoutId } from '../types.js';
 import { Text } from 'ink';
 import { renderWithProviders } from '../../test-utils/render.js';
-<<<<<<< HEAD
 import type { Config } from '@thacio/auditaria-cli-core';
-import type { ToolMessageProps } from './messages/ToolMessage.js';
-=======
-import type { Config } from '@google/gemini-cli-core';
->>>>>>> ee7065f6
 
 vi.mock('../contexts/AppContext.js', () => ({
   useAppContext: () => ({
