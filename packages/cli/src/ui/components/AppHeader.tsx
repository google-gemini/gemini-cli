/**
 * @license
 * Copyright 2025 Google LLC
 * SPDX-License-Identifier: Apache-2.0
 */

import { Box } from 'ink';
import { Header } from './Header.js';
import { Tips } from './Tips.js';
import { useSettings } from '../contexts/SettingsContext.js';
import { useConfig } from '../contexts/ConfigContext.js';
import { useUIState } from '../contexts/UIStateContext.js';
<<<<<<< HEAD
import { Banner } from './Banner.js';
import { useBanner } from '../hooks/useBanner.js';
=======
import { persistentState } from '../../utils/persistentState.js';
import { useEffect, useRef, useState } from 'react';
import { Banner } from './Banner.js';
>>>>>>> 83d0bdc3

interface AppHeaderProps {
  version: string;
}

export const AppHeader = ({ version }: AppHeaderProps) => {
  const settings = useSettings();
  const config = useConfig();
  const { nightly, mainAreaWidth, bannerData, bannerVisible } = useUIState();

<<<<<<< HEAD
  const { bannerText, bannerColor } = useBanner(bannerData, config);
=======
  const [defaultBannerShownCount] = useState(
    () => persistentState.get('defaultBannerShownCount') || 0,
  );

  const { defaultText, warningText } = bannerData;

  const showDefaultBanner =
    warningText === '' &&
    !config.getPreviewFeatures() &&
    defaultBannerShownCount < 5;

  const bannerText = showDefaultBanner ? defaultText : warningText;

  const hasIncrementedRef = useRef(false);
  useEffect(() => {
    if (showDefaultBanner && defaultText && !hasIncrementedRef.current) {
      hasIncrementedRef.current = true;
      const current = persistentState.get('defaultBannerShownCount') || 0;
      persistentState.set('defaultBannerShownCount', current + 1);
    }
  }, [showDefaultBanner, defaultText]);
>>>>>>> 83d0bdc3

  return (
    <Box flexDirection="column">
      {!(settings.merged.ui?.hideBanner || config.getScreenReader()) && (
        <>
          <Header version={version} nightly={nightly} />
          {bannerVisible && bannerText && (
            <Banner
              width={mainAreaWidth}
              bannerText={bannerText}
<<<<<<< HEAD
              color={bannerColor}
=======
              isWarning={warningText !== ''}
>>>>>>> 83d0bdc3
            />
          )}
        </>
      )}
      {!(settings.merged.ui?.hideTips || config.getScreenReader()) && (
        <Tips config={config} />
      )}
    </Box>
  );
};<|MERGE_RESOLUTION|>--- conflicted
+++ resolved
@@ -10,14 +10,8 @@
 import { useSettings } from '../contexts/SettingsContext.js';
 import { useConfig } from '../contexts/ConfigContext.js';
 import { useUIState } from '../contexts/UIStateContext.js';
-<<<<<<< HEAD
 import { Banner } from './Banner.js';
 import { useBanner } from '../hooks/useBanner.js';
-=======
-import { persistentState } from '../../utils/persistentState.js';
-import { useEffect, useRef, useState } from 'react';
-import { Banner } from './Banner.js';
->>>>>>> 83d0bdc3
 
 interface AppHeaderProps {
   version: string;
@@ -28,31 +22,7 @@
   const config = useConfig();
   const { nightly, mainAreaWidth, bannerData, bannerVisible } = useUIState();
 
-<<<<<<< HEAD
   const { bannerText, bannerColor } = useBanner(bannerData, config);
-=======
-  const [defaultBannerShownCount] = useState(
-    () => persistentState.get('defaultBannerShownCount') || 0,
-  );
-
-  const { defaultText, warningText } = bannerData;
-
-  const showDefaultBanner =
-    warningText === '' &&
-    !config.getPreviewFeatures() &&
-    defaultBannerShownCount < 5;
-
-  const bannerText = showDefaultBanner ? defaultText : warningText;
-
-  const hasIncrementedRef = useRef(false);
-  useEffect(() => {
-    if (showDefaultBanner && defaultText && !hasIncrementedRef.current) {
-      hasIncrementedRef.current = true;
-      const current = persistentState.get('defaultBannerShownCount') || 0;
-      persistentState.set('defaultBannerShownCount', current + 1);
-    }
-  }, [showDefaultBanner, defaultText]);
->>>>>>> 83d0bdc3
 
   return (
     <Box flexDirection="column">
@@ -63,11 +33,7 @@
             <Banner
               width={mainAreaWidth}
               bannerText={bannerText}
-<<<<<<< HEAD
-              color={bannerColor}
-=======
               isWarning={warningText !== ''}
->>>>>>> 83d0bdc3
             />
           )}
         </>
