/**
 * @license
 * Copyright 2025 Google LLC
 * SPDX-License-Identifier: Apache-2.0
 */

import { render } from 'ink-testing-library';
import { describe, it, expect, vi } from 'vitest';
import { AuthDialog } from './AuthDialog.js';
import { LoadedSettings, SettingScope } from '../../config/settings.js';
import { AuthType } from '@google/gemini-cli-core';

describe('AuthDialog', () => {
  const wait = (ms = 50) => new Promise((resolve) => setTimeout(resolve, ms));

  it('should show an error if the initial auth type is invalid', () => {
    const settings: LoadedSettings = new LoadedSettings(
      {
        settings: {},
        path: '',
      },
      {
        settings: {
          selectedAuthType: AuthType.USE_GEMINI,
        },
        path: '',
      },
      {
        settings: {},
        path: '',
      },
      [],
    );

    const { lastFrame } = render(
      <AuthDialog
        onSelect={() => {}}
        settings={settings}
        initialErrorMessage="GEMINI_API_KEY  environment variable not found"
      />,
    );

    expect(lastFrame()).toContain(
      'GEMINI_API_KEY  environment variable not found',
    );
  });

  it('should prevent exiting when no auth method is selected and show error message', async () => {
    const onSelect = vi.fn();
    const settings: LoadedSettings = new LoadedSettings(
      {
        settings: {},
<<<<<<< HEAD
        path: '',
      },
      {
        settings: {
          selectedAuthType: undefined,
        },
=======
>>>>>>> c0940a19
        path: '',
      },
      {
        settings: {},
        path: '',
      },
      [],
    );

    const { lastFrame, stdin, unmount } = render(
      <AuthDialog onSelect={onSelect} settings={settings} />,
    );
    await wait();

    // Simulate pressing escape key
    stdin.write('\u001b'); // ESC key
    await wait();

    // Should show error message instead of calling onSelect
    expect(lastFrame()).toContain(
      'You must select an auth method to proceed. Press Ctrl+C twice to exit.',
    );
    expect(onSelect).not.toHaveBeenCalled();
    unmount();
  });

  it('should not exit if there is already an error message', async () => {
    const onSelect = vi.fn();
    const settings: LoadedSettings = new LoadedSettings(
      {
        settings: {},
        path: '',
      },
      {
        settings: {},
        path: '',
      },
      [],
    );

    const { lastFrame, stdin, unmount } = render(
      <AuthDialog
        onSelect={onSelect}
        settings={settings}
        initialErrorMessage="Initial error"
      />,
    );
    await wait();

    expect(lastFrame()).toContain('Initial error');

    // Simulate pressing escape key
    stdin.write('\u001b'); // ESC key
    await wait();

    // Should not call onSelect
    expect(onSelect).not.toHaveBeenCalled();
    unmount();
  });

  it('should allow exiting when auth method is already selected', async () => {
    const onSelect = vi.fn();
    const settings: LoadedSettings = new LoadedSettings(
      {
        settings: {},
        path: '',
      },
      {
        settings: {
          selectedAuthType: AuthType.USE_GEMINI,
        },
        path: '',
      },
      {
        settings: {},
        path: '',
      },
      [],
    );

    const { stdin, unmount } = render(
      <AuthDialog onSelect={onSelect} settings={settings} />,
    );
    await wait();

    // Simulate pressing escape key
    stdin.write('\u001b'); // ESC key
    await wait();

    // Should call onSelect with undefined to exit
    expect(onSelect).toHaveBeenCalledWith(undefined, SettingScope.User);
    unmount();
  });
});<|MERGE_RESOLUTION|>--- conflicted
+++ resolved
@@ -50,15 +50,12 @@
     const settings: LoadedSettings = new LoadedSettings(
       {
         settings: {},
-<<<<<<< HEAD
         path: '',
       },
       {
         settings: {
           selectedAuthType: undefined,
         },
-=======
->>>>>>> c0940a19
         path: '',
       },
       {
