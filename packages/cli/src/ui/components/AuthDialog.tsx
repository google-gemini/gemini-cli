import { AuthType } from '@google/gemini-cli-core';
import { Box, Text, useInput } from 'ink';
import * as dotenv from 'dotenv';
import * as fs from 'node:fs';
import * as os from 'node:os';
import * as path from 'node:path';
import React, { useState } from 'react';
import { validateAuthMethod } from '../../config/auth.js';
import { LoadedSettings, SettingScope } from '../../config/settings.js';
import { Colors } from '../colors.js';
import { ApiKeyInput } from './ApiKeyInput.js';
import { RadioButtonSelect } from './shared/RadioButtonSelect.js';

interface AuthDialogProps {
  onSelect: (authMethod: AuthType | undefined, scope: SettingScope) => void;
  settings: LoadedSettings;
  initialErrorMessage?: string | null;
  onStatusMessage?: (message: string, type: 'info' | 'warning' | 'error') => void;
}

// Clean up terminal escape sequences from pasted input
function cleanApiKey(apiKey: string): string {
  // Remove bracketed paste mode sequences
  return apiKey
    .replace(/^\[?200~/, '')  // Remove start sequence
    .replace(/\[?201~$/, '')  // Remove end sequence
    .replace(/\x1b\[200~/, '') // Remove ANSI escape sequences
    .replace(/\x1b\[201~/, '')
    .trim();
}

export function AuthDialog({
  onSelect,
  settings,
  initialErrorMessage,
  onStatusMessage,
}: AuthDialogProps): React.JSX.Element {
  const [errorMessage, setErrorMessage] = useState<string | null>(
    initialErrorMessage
      ? initialErrorMessage
      : process.env.GEMINI_API_KEY
        ? 'Existing API key detected (GEMINI_API_KEY). Select "Gemini API Key" option to use it.'
        : null,
  );
  const [showApiKeyInput, setShowApiKeyInput] = useState(false);
  const [selectedAuthMethod, setSelectedAuthMethod] = useState<AuthType | null>(null);
  
  const items = [
    {
      label: 'Login with Google',
      value: AuthType.LOGIN_WITH_GOOGLE,
    },
    ...(process.env.CLOUD_SHELL === 'true'
      ? [
          {
            label: 'Use Cloud Shell user credentials',
            value: AuthType.CLOUD_SHELL,
          },
        ]
      : []),
    {
      label: 'Use Gemini API Key',
      value: AuthType.USE_GEMINI,
    },
    { label: 'Vertex AI', value: AuthType.USE_VERTEX_AI },
  ];

  const initialAuthIndex = items.findIndex((item) => {
    if (settings.merged.selectedAuthType) {
      return item.value === settings.merged.selectedAuthType;
    }

    if (process.env.GEMINI_API_KEY) {
      return item.value === AuthType.USE_GEMINI;
    }

    return item.value === AuthType.LOGIN_WITH_GOOGLE;
  });

  const handleAuthSelect = (authMethod: AuthType) => {
    const error = validateAuthMethod(authMethod);
    if (error) {
      if ((authMethod === AuthType.USE_GEMINI && !process.env.GEMINI_API_KEY) ||
          (authMethod === AuthType.USE_VERTEX_AI && !process.env.GOOGLE_API_KEY && 
           (!process.env.GOOGLE_CLOUD_PROJECT || !process.env.GOOGLE_CLOUD_LOCATION))) {
        setSelectedAuthMethod(authMethod);
        setShowApiKeyInput(true);
        setErrorMessage(null);
      } else {
        setErrorMessage(error);
      }
    } else {
      setErrorMessage(null);
      onSelect(authMethod, SettingScope.User);
    }
  };

  const handleApiKeySubmit = (apiKey: string) => {
    // Clean the API key from any terminal escape sequences
    const cleanedApiKey = cleanApiKey(apiKey);
    
    // Set the API key in the environment
    const keyName = selectedAuthMethod === AuthType.USE_VERTEX_AI ? 'GOOGLE_API_KEY' : 'GEMINI_API_KEY';
    process.env[keyName] = cleanedApiKey;
    
    // Save to secure location in home directory
    try {
      const homeDir = os.homedir();
      const geminiDir = path.join(homeDir, '.gemini');
      const credentialsPath = path.join(geminiDir, 'credentials');
      
      // Ensure .gemini directory exists with proper permissions
      if (!fs.existsSync(geminiDir)) {
        fs.mkdirSync(geminiDir, { mode: 0o700 }); // rwx------
      }
      
      // Read existing credentials or create new object
      let credentials: Record<string, string> = {};
      if (fs.existsSync(credentialsPath)) {
        try {
          const parsed = dotenv.parse(fs.readFileSync(credentialsPath, 'utf8'));
          credentials = parsed;
        } catch (parseError) {
          // If parsing fails, start fresh
          credentials = {};
        }
      }
      
      // Update the key
      credentials[keyName] = cleanedApiKey;
      
      // Write back using dotenv format (handles special characters properly)
      const envContent = Object.entries(credentials)
        .map(([key, value]) => {
          // Quote values that contain spaces or special characters
          if (/[\s"'`${}()#]/.test(value)) {
            // Escape quotes in the value and wrap in double quotes
            const escapedValue = value.replace(/"/g, '\\"');
            return `${key}="${escapedValue}"`;
          }
          return `${key}=${value}`;
        })
        .join('\n') + '\n';
      
      // Write file with restrictive permissions
      fs.writeFileSync(credentialsPath, envContent, { mode: 0o600 }); // rw-------
      
      if (onStatusMessage) {
        onStatusMessage(
          `API key saved securely to ~/.gemini/credentials (${cleanedApiKey.length} characters)`,
          'info'
        );
      }
      
      // Also check if .env exists in current directory for backward compatibility
      const localEnvPath = path.join(process.cwd(), '.env');
      if (fs.existsSync(localEnvPath)) {
        try {
          // Load and update local .env
          const localEnv = dotenv.parse(fs.readFileSync(localEnvPath, 'utf8'));
          localEnv[keyName] = cleanedApiKey;
          
          const localEnvContent = Object.entries(localEnv)
            .map(([key, value]) => {
              if (/[\s"'`${}()#]/.test(value)) {
                const escapedValue = value.replace(/"/g, '\\"');
                return `${key}="${escapedValue}"`;
              }
              return `${key}=${value}`;
            })
            .join('\n') + '\n';
          
          fs.writeFileSync(localEnvPath, localEnvContent);
          
          if (onStatusMessage) {
            onStatusMessage('Also updated local .env file', 'info');
          }
        } catch (e) {
          // Ignore local .env update errors
          if (onStatusMessage) {
            onStatusMessage('Could not update local .env file', 'warning');
          }
        }
      }
    } catch (e) {
      // If we can't write to file, continue anyway since we have it in memory
      if (onStatusMessage) {
        onStatusMessage(
          `Could not save ${keyName} to file: ${e instanceof Error ? e.message : String(e)}`,
          'warning'
        );
      }
    }
    
    setShowApiKeyInput(false);
    if (selectedAuthMethod) {
      onSelect(selectedAuthMethod, SettingScope.User);
    }
  };

  const handleApiKeyCancel = () => {
    setShowApiKeyInput(false);
    setSelectedAuthMethod(null);
  };

  useInput((_input, key) => {
    if (key.escape) {
<<<<<<< HEAD
      if (showApiKeyInput) {
        handleApiKeyCancel();
        return;
      }
      
=======
      // Prevent exit if there is an error message.
      // This means they user is not authenticated yet.
      if (errorMessage) {
        return;
      }
>>>>>>> 8a128d8d
      if (settings.merged.selectedAuthType === undefined) {
        // Prevent exiting if no auth method is set
        setErrorMessage(
          'You must select an auth method to proceed. Press Ctrl+C twice to exit.',
        );
        return;
      }
      onSelect(undefined, SettingScope.User);
    }
  });

  if (showApiKeyInput) {
    const keyType = selectedAuthMethod === AuthType.USE_VERTEX_AI 
      ? 'Google API Key (for Vertex AI Express Mode)' 
      : 'Gemini API Key';
      
    return (
      <ApiKeyInput
        keyType={keyType}
        onSubmit={handleApiKeySubmit}
        onCancel={handleApiKeyCancel}
      />
    );
  }

  return (
    <Box
      borderStyle="round"
      borderColor={Colors.Gray}
      flexDirection="column"
      padding={1}
      width="100%"
    >
      <Text bold>Get started</Text>
      <Box marginTop={1}>
        <Text>How would you like to authenticate for this project?</Text>
      </Box>
      <Box marginTop={1}>
        <RadioButtonSelect
          items={items}
          initialIndex={initialAuthIndex}
          onSelect={handleAuthSelect}
          isFocused={true}
        />
      </Box>
      {errorMessage && (
        <Box marginTop={1}>
          <Text color={Colors.AccentRed}>{errorMessage}</Text>
        </Box>
      )}
      <Box marginTop={1}>
        <Text color={Colors.Gray}>(Use Enter to select)</Text>
      </Box>
      <Box marginTop={1}>
        <Text>Terms of Services and Privacy Notice for Gemini CLI</Text>
      </Box>
      <Box marginTop={1}>
        <Text color={Colors.AccentBlue}>
          {
            'https://github.com/google-gemini/gemini-cli/blob/main/docs/tos-privacy.md'
          }
        </Text>
      </Box>
    </Box>
  );
}<|MERGE_RESOLUTION|>--- conflicted
+++ resolved
@@ -205,19 +205,15 @@
 
   useInput((_input, key) => {
     if (key.escape) {
-<<<<<<< HEAD
       if (showApiKeyInput) {
         handleApiKeyCancel();
         return;
       }
-      
-=======
       // Prevent exit if there is an error message.
       // This means they user is not authenticated yet.
       if (errorMessage) {
         return;
       }
->>>>>>> 8a128d8d
       if (settings.merged.selectedAuthType === undefined) {
         // Prevent exiting if no auth method is set
         setErrorMessage(
