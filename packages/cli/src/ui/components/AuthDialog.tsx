/**
 * @license
 * Copyright 2025 Google LLC
 * SPDX-License-Identifier: Apache-2.0
 */
import { t } from '@thacio/auditaria-cli-core';

import React, { useState } from 'react';
import { Box, Text } from 'ink';
import { Colors } from '../colors.js';
import { RadioButtonSelect } from './shared/RadioButtonSelect.js';
import { LoadedSettings, SettingScope } from '../../config/settings.js';
import { AuthType } from '@thacio/auditaria-cli-core';
import { validateAuthMethod } from '../../config/auth.js';
import { useKeypress } from '../hooks/useKeypress.js';

interface AuthDialogProps {
  onSelect: (authMethod: AuthType | undefined, scope: SettingScope) => void;
  settings: LoadedSettings;
  initialErrorMessage?: string | null;
}

function parseDefaultAuthType(
  defaultAuthType: string | undefined,
): AuthType | null {
  if (
    defaultAuthType &&
    Object.values(AuthType).includes(defaultAuthType as AuthType)
  ) {
    return defaultAuthType as AuthType;
  }
  return null;
}

export function AuthDialog({
  onSelect,
  settings,
  initialErrorMessage,
}: AuthDialogProps): React.JSX.Element {
  const [errorMessage, setErrorMessage] = useState<string | null>(() => {
    if (initialErrorMessage) {
      return initialErrorMessage;
    }

    const defaultAuthType = parseDefaultAuthType(
      process.env['GEMINI_DEFAULT_AUTH_TYPE'],
    );

    if (process.env['GEMINI_DEFAULT_AUTH_TYPE'] && defaultAuthType === null) {
      return t('auth_dialog.messages.invalid_default_auth_type', 
        'Invalid value for GEMINI_DEFAULT_AUTH_TYPE: "{defaultAuthType}". Valid values are: {validValues}.', 
        { 
          defaultAuthType: process.env['GEMINI_DEFAULT_AUTH_TYPE'],
          validValues: Object.values(AuthType).join(', ')
        }
      );
    }

    if (
      process.env['GEMINI_API_KEY'] &&
      (!defaultAuthType || defaultAuthType === AuthType.USE_GEMINI)
    ) {
      return t('auth_dialog.messages.api_key_detected', 'Existing API key detected (GEMINI_API_KEY). Select "Gemini API Key" option to use it.');
    }
    return null;
  });
  const items = [
    {
<<<<<<< HEAD
      label: t('auth_dialog.options.login_google', 'Login with Google'),
=======
      label: 'Login with Google - Free Tier',
>>>>>>> 5030ced9
      value: AuthType.LOGIN_WITH_GOOGLE,
    },
    {
      label:
        'Login with Google - Gemini Code Assist (Requires GOOGLE_CLOUD_PROJECT)',
      value: AuthType.LOGIN_WITH_GOOGLE_GCA,
    },
    ...(process.env['CLOUD_SHELL'] === 'true'
      ? [
          {
            label: t('auth_dialog.options.cloud_shell', 'Use Cloud Shell user credentials'),
            value: AuthType.CLOUD_SHELL,
          },
        ]
      : []),
    {
      label: t('auth_dialog.options.gemini_api', 'Use Gemini API Key'),
      value: AuthType.USE_GEMINI,
    },
    { label: t('auth_dialog.options.vertex_ai', 'Vertex AI'), value: AuthType.USE_VERTEX_AI },
  ];

  const initialAuthIndex = items.findIndex((item) => {
    if (settings.merged.selectedAuthType) {
      return item.value === settings.merged.selectedAuthType;
    }

    const defaultAuthType = parseDefaultAuthType(
      process.env['GEMINI_DEFAULT_AUTH_TYPE'],
    );
    if (defaultAuthType) {
      return item.value === defaultAuthType;
    }

    if (process.env['GEMINI_API_KEY']) {
      return item.value === AuthType.USE_GEMINI;
    }

    return item.value === AuthType.LOGIN_WITH_GOOGLE;
  });

  const handleAuthSelect = (authMethod: AuthType) => {
    const error = validateAuthMethod(authMethod);
    if (error) {
      setErrorMessage(error);
    } else {
      setErrorMessage(null);
      onSelect(authMethod, SettingScope.User);
    }
  };

  useKeypress(
    (key) => {
      if (key.name === 'escape') {
        // Prevent exit if there is an error message.
        // This means they user is not authenticated yet.
        if (errorMessage) {
          return;
        }
        if (settings.merged.selectedAuthType === undefined) {
          // Prevent exiting if no auth method is set
          setErrorMessage(
            t('auth_dialog.messages.must_select_auth', 'You must select an auth method to proceed. Press Ctrl+C twice to exit.'),
          );
          return;
        }
        onSelect(undefined, SettingScope.User);
      }
    },
    { isActive: true },
  );

  return (
    <Box
      borderStyle="round"
      borderColor={Colors.Gray}
      flexDirection="column"
      padding={1}
      width="100%"
    >
      <Text bold>{t('auth_dialog.dialog_title', 'Get started')}</Text>
      <Box marginTop={1}>
        <Text>{t('auth_dialog.dialog_question', 'How would you like to authenticate for this project?')}</Text>
      </Box>
      <Box marginTop={1}>
        <RadioButtonSelect
          items={items}
          initialIndex={initialAuthIndex}
          onSelect={handleAuthSelect}
        />
      </Box>
      {errorMessage && (
        <Box marginTop={1}>
          <Text color={Colors.AccentRed}>{errorMessage}</Text>
        </Box>
      )}
      <Box marginTop={1}>
        <Text color={Colors.Gray}>{t('auth_dialog.messages.use_enter', '(Use Enter to select)')}</Text>
      </Box>
      <Box marginTop={1}>
        <Text>{t('auth_dialog.messages.terms_privacy', 'Terms of Services and Privacy Notice for Gemini CLI')}</Text>
      </Box>
      <Box marginTop={1}>
        <Text color={Colors.AccentBlue}>
          {
            'https://github.com/google-gemini/gemini-cli/blob/main/docs/tos-privacy.md'
          }
        </Text>
      </Box>
    </Box>
  );
}<|MERGE_RESOLUTION|>--- conflicted
+++ resolved
@@ -66,16 +66,11 @@
   });
   const items = [
     {
-<<<<<<< HEAD
-      label: t('auth_dialog.options.login_google', 'Login with Google'),
-=======
-      label: 'Login with Google - Free Tier',
->>>>>>> 5030ced9
+      label: t('auth_dialog.options.login_google_free', 'Login with Google - Free Tier'),
       value: AuthType.LOGIN_WITH_GOOGLE,
     },
     {
-      label:
-        'Login with Google - Gemini Code Assist (Requires GOOGLE_CLOUD_PROJECT)',
+      label: t('auth_dialog.options.login_google_gca', 'Login with Google - Gemini Code Assist (Requires GOOGLE_CLOUD_PROJECT)'),
       value: AuthType.LOGIN_WITH_GOOGLE_GCA,
     },
     ...(process.env['CLOUD_SHELL'] === 'true'
