--- conflicted
+++ resolved
@@ -23,15 +23,9 @@
 
   switch (approvalMode) {
     case ApprovalMode.AUTO_EDIT:
-<<<<<<< HEAD
-      textColor = theme.status.success;
+      textColor = theme.status.warning;
       textContent = t('auto_accept.accepting_edits', 'accepting edits');
       subText = t('auto_accept.shift_tab_toggle', ' (shift + tab to toggle)');
-=======
-      textColor = theme.status.warning;
-      textContent = 'accepting edits';
-      subText = ' (shift + tab to toggle)';
->>>>>>> 6be05451
       break;
     case ApprovalMode.YOLO:
       textColor = theme.status.error;
