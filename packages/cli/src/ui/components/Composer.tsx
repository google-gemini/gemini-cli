/**
 * @license
 * Copyright 2025 Google LLC
 * SPDX-License-Identifier: Apache-2.0
 */

import { useState } from 'react';
import { Box, Text, useIsScreenReaderEnabled } from 'ink';
import { LoadingIndicator } from './LoadingIndicator.js';
import { ContextSummaryDisplay } from './ContextSummaryDisplay.js';
import { AutoAcceptIndicator } from './AutoAcceptIndicator.js';
import { ShellModeIndicator } from './ShellModeIndicator.js';
import { DetailedMessagesDisplay } from './DetailedMessagesDisplay.js';
import { RawMarkdownIndicator } from './RawMarkdownIndicator.js';
import { InputPrompt } from './InputPrompt.js';
import { Footer } from './Footer.js';
import { ShowMoreLines } from './ShowMoreLines.js';
import { QueuedMessageDisplay } from './QueuedMessageDisplay.js';
import { OverflowProvider } from '../contexts/OverflowContext.js';
import { theme } from '../semantic-colors.js';
import { isNarrowWidth } from '../utils/isNarrowWidth.js';
import { useUIState } from '../contexts/UIStateContext.js';
import { useUIActions } from '../contexts/UIActionsContext.js';
import { useVimMode } from '../contexts/VimModeContext.js';
import { useConfig } from '../contexts/ConfigContext.js';
import { useSettings } from '../contexts/SettingsContext.js';
import { useAlternateBuffer } from '../hooks/useAlternateBuffer.js';
import { ApprovalMode, t } from '@thacio/auditaria-cli-core';
import { StreamingState } from '../types.js';
import { ConfigInitDisplay } from '../components/ConfigInitDisplay.js';
import { TodoTray } from './messages/Todo.js';

export const Composer = () => {
  const config = useConfig();
  const settings = useSettings();
  const isScreenReaderEnabled = useIsScreenReaderEnabled();
  const uiState = useUIState();
  const uiActions = useUIActions();
  const { vimEnabled } = useVimMode();
  const terminalWidth = process.stdout.columns;
  const isNarrow = isNarrowWidth(terminalWidth);
  const debugConsoleMaxHeight = Math.floor(Math.max(terminalWidth * 0.2, 5));
  const [suggestionsVisible, setSuggestionsVisible] = useState(false);

  const isAlternateBuffer = useAlternateBuffer();
  const { contextFileNames, showAutoAcceptIndicator } = uiState;
  const suggestionsPosition = isAlternateBuffer ? 'above' : 'below';
  const hideContextSummary =
    suggestionsVisible && suggestionsPosition === 'above';

  return (
    <Box
      flexDirection="column"
      width={uiState.mainAreaWidth}
      flexGrow={0}
      flexShrink={0}
    >
      {!uiState.embeddedShellFocused && (
        <LoadingIndicator
          thought={
            uiState.streamingState === StreamingState.WaitingForConfirmation ||
            config.getAccessibility()?.disableLoadingPhrases
              ? undefined
              : uiState.thought
          }
          currentLoadingPhrase={
            config.getAccessibility()?.disableLoadingPhrases
              ? undefined
              : uiState.currentLoadingPhrase
          }
          elapsedTime={uiState.elapsedTime}
        />
      )}

      {(!uiState.slashCommands || !uiState.isConfigInitialized) && (
        <ConfigInitDisplay />
      )}

      <QueuedMessageDisplay messageQueue={uiState.messageQueue} />

      <TodoTray />

      <Box
        marginTop={1}
        justifyContent={
          settings.merged.ui?.hideContextSummary
            ? 'flex-start'
            : 'space-between'
        }
        width="100%"
        flexDirection={isNarrow ? 'column' : 'row'}
        alignItems={isNarrow ? 'flex-start' : 'center'}
      >
        <Box marginRight={1}>
          {process.env['GEMINI_SYSTEM_MD'] && (
            <Text color={theme.status.error}>|⌐■_■| </Text>
          )}
          {uiState.ctrlCPressedOnce ? (
            <Text color={theme.status.warning}>
              {t('app.press_ctrl_c_exit', 'Press Ctrl+C again to exit.')}
            </Text>
<<<<<<< HEAD
          ) : uiState.selectionWarning ? (
            <Text color={theme.status.warning}>
              {t(
                'composer.selection_warning',
                'Press Ctrl-S to enter selection mode to copy text.',
              )}
            </Text>
=======
          ) : uiState.warningMessage ? (
            <Text color={theme.status.warning}>{uiState.warningMessage}</Text>
>>>>>>> d03496b7
          ) : uiState.ctrlDPressedOnce ? (
            <Text color={theme.status.warning}>
              {t('app.press_ctrl_d_exit', 'Press Ctrl+D again to exit.')}
            </Text>
          ) : uiState.showEscapePrompt ? (
            <Text color={theme.text.secondary}>
              {t('input.escape_to_clear', 'Press Esc again to clear.')}
            </Text>
          ) : uiState.queueErrorMessage ? (
            <Text color={theme.status.error}>{uiState.queueErrorMessage}</Text>
          ) : (
            !settings.merged.ui?.hideContextSummary &&
            !hideContextSummary && (
              <ContextSummaryDisplay
                ideContext={uiState.ideContextState}
                geminiMdFileCount={uiState.geminiMdFileCount}
                contextFileNames={contextFileNames}
                mcpServers={config.getMcpClientManager()?.getMcpServers() ?? {}}
                blockedMcpServers={
                  config.getMcpClientManager()?.getBlockedMcpServers() ?? []
                }
              />
            )
          )}
        </Box>
        <Box paddingTop={isNarrow ? 1 : 0}>
          {showAutoAcceptIndicator !== ApprovalMode.DEFAULT &&
            !uiState.shellModeActive && (
              <AutoAcceptIndicator approvalMode={showAutoAcceptIndicator} />
            )}
          {uiState.shellModeActive && <ShellModeIndicator />}
          {!uiState.renderMarkdown && <RawMarkdownIndicator />}
        </Box>
      </Box>

      {uiState.showErrorDetails && (
        <OverflowProvider>
          <Box flexDirection="column">
            <DetailedMessagesDisplay
              messages={uiState.filteredConsoleMessages}
              maxHeight={
                uiState.constrainHeight ? debugConsoleMaxHeight : undefined
              }
              width={uiState.mainAreaWidth}
              hasFocus={uiState.showErrorDetails}
            />
            <ShowMoreLines constrainHeight={uiState.constrainHeight} />
          </Box>
        </OverflowProvider>
      )}

      {uiState.isInputActive && (
        <InputPrompt
          buffer={uiState.buffer}
          inputWidth={uiState.inputWidth}
          suggestionsWidth={uiState.suggestionsWidth}
          onSubmit={uiActions.handleFinalSubmit}
          userMessages={uiState.userMessages}
          onClearScreen={uiActions.handleClearScreen}
          config={config}
          slashCommands={uiState.slashCommands || []}
          commandContext={uiState.commandContext}
          shellModeActive={uiState.shellModeActive}
          setShellModeActive={uiActions.setShellModeActive}
          approvalMode={showAutoAcceptIndicator}
          onEscapePromptChange={uiActions.onEscapePromptChange}
          focus={true}
          vimHandleInput={uiActions.vimHandleInput}
          isEmbeddedShellFocused={uiState.embeddedShellFocused}
          popAllMessages={uiActions.popAllMessages}
          placeholder={
            vimEnabled
              ? t(
                  'input.placeholder_vim',
                  "  Press 'i' for INSERT mode and 'Esc' for NORMAL mode.",
                )
              : t('input.placeholder', '  Type your message or @path/to/file')
          }
          setQueueErrorMessage={uiActions.setQueueErrorMessage}
          streamingState={uiState.streamingState}
          suggestionsPosition={suggestionsPosition}
          onSuggestionsVisibilityChange={setSuggestionsVisible}
        />
      )}

      {!settings.merged.ui?.hideFooter && !isScreenReaderEnabled && <Footer />}
    </Box>
  );
};<|MERGE_RESOLUTION|>--- conflicted
+++ resolved
@@ -99,18 +99,8 @@
             <Text color={theme.status.warning}>
               {t('app.press_ctrl_c_exit', 'Press Ctrl+C again to exit.')}
             </Text>
-<<<<<<< HEAD
-          ) : uiState.selectionWarning ? (
-            <Text color={theme.status.warning}>
-              {t(
-                'composer.selection_warning',
-                'Press Ctrl-S to enter selection mode to copy text.',
-              )}
-            </Text>
-=======
           ) : uiState.warningMessage ? (
             <Text color={theme.status.warning}>{uiState.warningMessage}</Text>
->>>>>>> d03496b7
           ) : uiState.ctrlDPressedOnce ? (
             <Text color={theme.status.warning}>
               {t('app.press_ctrl_d_exit', 'Press Ctrl+D again to exit.')}
