/**
 * @license
 * Copyright 2025 Google LLC
 * SPDX-License-Identifier: Apache-2.0
 */

import { Box, Text, useIsScreenReaderEnabled } from 'ink';
import { LoadingIndicator } from './LoadingIndicator.js';
import { ContextSummaryDisplay } from './ContextSummaryDisplay.js';
import { AutoAcceptIndicator } from './AutoAcceptIndicator.js';
import { ShellModeIndicator } from './ShellModeIndicator.js';
import { DetailedMessagesDisplay } from './DetailedMessagesDisplay.js';
import { InputPrompt } from './InputPrompt.js';
import { Footer } from './Footer.js';
import { ShowMoreLines } from './ShowMoreLines.js';
import { QueuedMessageDisplay } from './QueuedMessageDisplay.js';
import { OverflowProvider } from '../contexts/OverflowContext.js';
import { theme } from '../semantic-colors.js';
import { isNarrowWidth } from '../utils/isNarrowWidth.js';
import { useUIState } from '../contexts/UIStateContext.js';
import { useUIActions } from '../contexts/UIActionsContext.js';
import { useVimMode } from '../contexts/VimModeContext.js';
import { useConfig } from '../contexts/ConfigContext.js';
import { useSettings } from '../contexts/SettingsContext.js';
import { useTerminalSize } from '../hooks/useTerminalSize.js';
import { ApprovalMode } from '@google/gemini-cli-core';
import { StreamingState } from '../types.js';
import { ConfigInitDisplay } from '../components/ConfigInitDisplay.js';

export const Composer = () => {
  const config = useConfig();
  const settings = useSettings();
  const isScreenReaderEnabled = useIsScreenReaderEnabled();
  const uiState = useUIState();
  const uiActions = useUIActions();
<<<<<<< HEAD
  const { vimEnabled, vimMode } = useVimMode();
  const { columns: terminalWidth } = useTerminalSize();
=======
  const { vimEnabled } = useVimMode();
  const terminalWidth = process.stdout.columns;
>>>>>>> 112790cb
  const isNarrow = isNarrowWidth(terminalWidth);
  const debugConsoleMaxHeight = Math.floor(Math.max(terminalWidth * 0.2, 5));

  const { contextFileNames, showAutoAcceptIndicator } = uiState;

  return (
    <Box flexDirection="column" width={uiState.mainAreaWidth} flexShrink={0}>
      {!uiState.embeddedShellFocused && (
        <LoadingIndicator
          thought={
            uiState.streamingState === StreamingState.WaitingForConfirmation ||
            config.getAccessibility()?.disableLoadingPhrases
              ? undefined
              : uiState.thought
          }
          currentLoadingPhrase={
            config.getAccessibility()?.disableLoadingPhrases
              ? undefined
              : uiState.currentLoadingPhrase
          }
          elapsedTime={uiState.elapsedTime}
        />
      )}

      {!uiState.isConfigInitialized && <ConfigInitDisplay />}

      <QueuedMessageDisplay messageQueue={uiState.messageQueue} />

      <Box
        marginTop={1}
        justifyContent={
          settings.merged.ui?.hideContextSummary
            ? 'flex-start'
            : 'space-between'
        }
        width="100%"
        flexDirection={isNarrow ? 'column' : 'row'}
        alignItems={isNarrow ? 'flex-start' : 'center'}
      >
        <Box marginRight={1}>
          {process.env['GEMINI_SYSTEM_MD'] && (
            <Text color={theme.status.error}>|⌐■_■| </Text>
          )}
          {uiState.ctrlCPressedOnce ? (
            <Text color={theme.status.warning}>
              Press Ctrl+C again to exit.
            </Text>
          ) : uiState.ctrlDPressedOnce ? (
            <Text color={theme.status.warning}>
              Press Ctrl+D again to exit.
            </Text>
          ) : uiState.showEscapePrompt ? (
            <Text color={theme.text.secondary}>Press Esc again to clear.</Text>
          ) : (
            !settings.merged.ui?.hideContextSummary && (
              <ContextSummaryDisplay
                ideContext={uiState.ideContextState}
                geminiMdFileCount={uiState.geminiMdFileCount}
                contextFileNames={contextFileNames}
                mcpServers={config.getMcpServers()}
                blockedMcpServers={config.getBlockedMcpServers()}
                showToolDescriptions={uiState.showToolDescriptions}
              />
            )
          )}
        </Box>
        <Box paddingTop={isNarrow ? 1 : 0}>
          {showAutoAcceptIndicator !== ApprovalMode.DEFAULT &&
            !uiState.shellModeActive && (
              <AutoAcceptIndicator approvalMode={showAutoAcceptIndicator} />
            )}
          {uiState.shellModeActive && <ShellModeIndicator />}
        </Box>
      </Box>

      {uiState.showErrorDetails && (
        <OverflowProvider>
          <Box flexDirection="column">
            <DetailedMessagesDisplay
              messages={uiState.filteredConsoleMessages}
              maxHeight={
                uiState.constrainHeight ? debugConsoleMaxHeight : undefined
              }
              width={uiState.mainAreaWidth}
            />
            <ShowMoreLines constrainHeight={uiState.constrainHeight} />
          </Box>
        </OverflowProvider>
      )}

      {uiState.isInputActive && (
        <InputPrompt
          buffer={uiState.buffer}
          inputWidth={uiState.inputWidth}
          suggestionsWidth={uiState.suggestionsWidth}
          onSubmit={uiActions.handleFinalSubmit}
          userMessages={uiState.userMessages}
          onClearScreen={uiActions.handleClearScreen}
          config={config}
          slashCommands={uiState.slashCommands}
          commandContext={uiState.commandContext}
          shellModeActive={uiState.shellModeActive}
          setShellModeActive={uiActions.setShellModeActive}
          approvalMode={showAutoAcceptIndicator}
          onEscapePromptChange={uiActions.onEscapePromptChange}
          focus={true}
          vimHandleInput={uiActions.vimHandleInput}
          isEmbeddedShellFocused={uiState.embeddedShellFocused}
          placeholder={
            vimEnabled
              ? "  Press 'i' for INSERT mode and 'Esc' for NORMAL mode."
              : '  Type your message or @path/to/file'
          }
        />
      )}

      {!settings.merged.ui?.hideFooter && !isScreenReaderEnabled && <Footer />}
    </Box>
  );
};<|MERGE_RESOLUTION|>--- conflicted
+++ resolved
@@ -33,13 +33,8 @@
   const isScreenReaderEnabled = useIsScreenReaderEnabled();
   const uiState = useUIState();
   const uiActions = useUIActions();
-<<<<<<< HEAD
   const { vimEnabled, vimMode } = useVimMode();
   const { columns: terminalWidth } = useTerminalSize();
-=======
-  const { vimEnabled } = useVimMode();
-  const terminalWidth = process.stdout.columns;
->>>>>>> 112790cb
   const isNarrow = isNarrowWidth(terminalWidth);
   const debugConsoleMaxHeight = Math.floor(Math.max(terminalWidth * 0.2, 5));
 
