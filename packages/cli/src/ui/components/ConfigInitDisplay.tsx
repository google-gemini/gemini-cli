/**
 * @license
 * Copyright 2025 Google LLC
 * SPDX-License-Identifier: Apache-2.0
 */

import { useEffect, useState } from 'react';
import { AppEvent, appEvents } from './../../utils/events.js';
import { Box, Text } from 'ink';
<<<<<<< HEAD
import { useConfig } from '../contexts/ConfigContext.js';
import { type McpClient, MCPServerStatus, t } from '@thacio/auditaria-cli-core';
=======
import { type McpClient, MCPServerStatus } from '@google/gemini-cli-core';
>>>>>>> da4fa5ad
import { GeminiSpinner } from './GeminiRespondingSpinner.js';
import { theme } from '../semantic-colors.js';

export const ConfigInitDisplay = () => {
<<<<<<< HEAD
  const config = useConfig();
  const [message, setMessage] = useState(t('ui.initialization.initializing', 'Initializing...'));
=======
  const [message, setMessage] = useState('Initializing...');
>>>>>>> da4fa5ad

  useEffect(() => {
    const onChange = (clients?: Map<string, McpClient>) => {
      if (!clients || clients.size === 0) {
        setMessage(t('ui.initialization.initializing', 'Initializing...'));
        return;
      }
      let connected = 0;
      for (const client of clients.values()) {
        if (client.getStatus() === MCPServerStatus.CONNECTED) {
          connected++;
        }
      }
      setMessage(t('ui.initialization.connecting_mcp_servers', 'Connecting to MCP servers... ({connected}/{total})', {
        connected: String(connected),
        total: String(clients.size)
      }));
    };

    appEvents.on(AppEvent.McpClientUpdate, onChange);
    return () => {
      appEvents.off(AppEvent.McpClientUpdate, onChange);
    };
  }, []);

  return (
    <Box marginTop={1}>
      <Text>
        <GeminiSpinner /> <Text color={theme.text.primary}>{message}</Text>
      </Text>
    </Box>
  );
};<|MERGE_RESOLUTION|>--- conflicted
+++ resolved
@@ -7,22 +7,14 @@
 import { useEffect, useState } from 'react';
 import { AppEvent, appEvents } from './../../utils/events.js';
 import { Box, Text } from 'ink';
-<<<<<<< HEAD
-import { useConfig } from '../contexts/ConfigContext.js';
 import { type McpClient, MCPServerStatus, t } from '@thacio/auditaria-cli-core';
-=======
-import { type McpClient, MCPServerStatus } from '@google/gemini-cli-core';
->>>>>>> da4fa5ad
 import { GeminiSpinner } from './GeminiRespondingSpinner.js';
 import { theme } from '../semantic-colors.js';
 
 export const ConfigInitDisplay = () => {
-<<<<<<< HEAD
-  const config = useConfig();
-  const [message, setMessage] = useState(t('ui.initialization.initializing', 'Initializing...'));
-=======
-  const [message, setMessage] = useState('Initializing...');
->>>>>>> da4fa5ad
+  const [message, setMessage] = useState(
+    t('ui.initialization.initializing', 'Initializing...'),
+  );
 
   useEffect(() => {
     const onChange = (clients?: Map<string, McpClient>) => {
@@ -36,10 +28,16 @@
           connected++;
         }
       }
-      setMessage(t('ui.initialization.connecting_mcp_servers', 'Connecting to MCP servers... ({connected}/{total})', {
-        connected: String(connected),
-        total: String(clients.size)
-      }));
+      setMessage(
+        t(
+          'ui.initialization.connecting_mcp_servers',
+          'Connecting to MCP servers... ({connected}/{total})',
+          {
+            connected: String(connected),
+            total: String(clients.size),
+          },
+        ),
+      );
     };
 
     appEvents.on(AppEvent.McpClientUpdate, onChange);
