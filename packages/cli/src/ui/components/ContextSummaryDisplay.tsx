/**
 * @license
 * Copyright 2025 Google LLC
 * SPDX-License-Identifier: Apache-2.0
 */

import React from 'react';
import { Box, Text } from 'ink';
import { Colors } from '../colors.js';
<<<<<<< HEAD
import { type OpenFiles, type MCPServerConfig } from '@google/gemini-cli-core';
import path from 'node:path';
=======
import { type IdeContext, type MCPServerConfig } from '@google/gemini-cli-core';
import { useTerminalSize } from '../hooks/useTerminalSize.js';
import { isNarrowWidth } from '../utils/isNarrowWidth.js';
>>>>>>> 4c1c6d2b

interface ContextSummaryDisplayProps {
  geminiMdFileCount: number;
  contextFileNames: string[];
  mcpServers?: Record<string, MCPServerConfig>;
  blockedMcpServers?: Array<{ name: string; extensionName: string }>;
  showToolDescriptions?: boolean;
  ideContext?: IdeContext;
}

export const ContextSummaryDisplay: React.FC<ContextSummaryDisplayProps> = ({
  geminiMdFileCount,
  contextFileNames,
  mcpServers,
  blockedMcpServers,
  showToolDescriptions,
  ideContext,
}) => {
  const { columns: terminalWidth } = useTerminalSize();
  const isNarrow = isNarrowWidth(terminalWidth);
  const mcpServerCount = Object.keys(mcpServers || {}).length;
  const blockedMcpServerCount = blockedMcpServers?.length || 0;
  const openFileCount = ideContext?.workspaceState?.openFiles?.length ?? 0;

  if (
    geminiMdFileCount === 0 &&
    mcpServerCount === 0 &&
    blockedMcpServerCount === 0 &&
    openFileCount === 0
  ) {
    return <Text> </Text>; // Render an empty space to reserve height
  }

  const openFilesText = (() => {
    if (openFileCount === 0) {
      return '';
    }
    return `${openFileCount} open file${
      openFileCount > 1 ? 's' : ''
    } (ctrl+g to view)`;
  })();

  const geminiMdText = (() => {
    if (geminiMdFileCount === 0) {
      return '';
    }
    const allNamesTheSame = new Set(contextFileNames).size < 2;
    const name = allNamesTheSame ? contextFileNames[0] : 'context';
    return `${geminiMdFileCount} ${name} file${
      geminiMdFileCount > 1 ? 's' : ''
    }`;
  })();

  const mcpText = (() => {
    if (mcpServerCount === 0 && blockedMcpServerCount === 0) {
      return '';
    }

    const parts = [];
    if (mcpServerCount > 0) {
      parts.push(
        `${mcpServerCount} MCP server${mcpServerCount > 1 ? 's' : ''}`,
      );
    }

    if (blockedMcpServerCount > 0) {
      let blockedText = `${blockedMcpServerCount} Blocked`;
      if (mcpServerCount === 0) {
        blockedText += ` MCP server${blockedMcpServerCount > 1 ? 's' : ''}`;
      }
      parts.push(blockedText);
    }
    let text = parts.join(', ');
    // Add ctrl+t hint when MCP servers are available
    if (mcpServers && Object.keys(mcpServers).length > 0) {
      if (showToolDescriptions) {
        text += ' (ctrl+t to toggle)';
      } else {
        text += ' (ctrl+t to view)';
      }
    }
    return text;
  })();

  const summaryParts = [openFilesText, geminiMdText, mcpText].filter(Boolean);

  if (isNarrow) {
    return (
      <Box flexDirection="column">
        <Text color={Colors.Gray}>Using:</Text>
        {summaryParts.map((part, index) => (
          <Text key={index} color={Colors.Gray}>
            {'  '}- {part}
          </Text>
        ))}
      </Box>
    );
  }

  return (
    <Box>
      <Text color={Colors.Gray}>Using: {summaryParts.join(' | ')}</Text>
    </Box>
  );
};<|MERGE_RESOLUTION|>--- conflicted
+++ resolved
@@ -7,14 +7,9 @@
 import React from 'react';
 import { Box, Text } from 'ink';
 import { Colors } from '../colors.js';
-<<<<<<< HEAD
-import { type OpenFiles, type MCPServerConfig } from '@google/gemini-cli-core';
-import path from 'node:path';
-=======
 import { type IdeContext, type MCPServerConfig } from '@google/gemini-cli-core';
 import { useTerminalSize } from '../hooks/useTerminalSize.js';
 import { isNarrowWidth } from '../utils/isNarrowWidth.js';
->>>>>>> 4c1c6d2b
 
 interface ContextSummaryDisplayProps {
   geminiMdFileCount: number;
