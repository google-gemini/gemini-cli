--- conflicted
+++ resolved
@@ -87,20 +87,7 @@
       }
       parts.push(blockedText);
     }
-<<<<<<< HEAD
-    let text = parts.join(', ');
-    // Add ctrl+t hint when MCP servers are available
-    if (mcpServers && Object.keys(mcpServers).length > 0) {
-      if (showToolDescriptions) {
-        text += t('context_summary.ctrl_t_toggle', ' (ctrl+t to toggle)');
-      } else {
-        text += t('context_summary.ctrl_t_view', ' (ctrl+t to view)');
-      }
-    }
-    return text;
-=======
     return parts.join(', ');
->>>>>>> 795e5134
   })();
 
   const summaryParts = [openFilesText, geminiMdText, mcpText].filter(Boolean);
