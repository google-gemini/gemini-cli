--- conflicted
+++ resolved
@@ -5,13 +5,8 @@
  */
 
 import { Text } from 'ink';
-<<<<<<< HEAD
-import { Colors } from '../colors.js';
+import { theme } from '../semantic-colors.js';
 import { t, tokenLimit } from '@thacio/auditaria-cli-core';
-=======
-import { theme } from '../semantic-colors.js';
-import { tokenLimit } from '@google/gemini-cli-core';
->>>>>>> b9b6fe1f
 
 export const ContextUsageDisplay = ({
   promptTokenCount,
@@ -23,13 +18,8 @@
   const percentage = promptTokenCount / tokenLimit(model);
 
   return (
-<<<<<<< HEAD
-    <Text color={Colors.Gray}>
+    <Text color={theme.text.secondary}>
       {t('footer.context_left', '({percentage}% context left)', { percentage: ((1 - percentage) * 100).toFixed(0) })}
-=======
-    <Text color={theme.text.secondary}>
-      ({((1 - percentage) * 100).toFixed(0)}% context left)
->>>>>>> b9b6fe1f
     </Text>
   );
 };