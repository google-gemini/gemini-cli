/**
 * @license
 * Copyright 2025 Google LLC
 * SPDX-License-Identifier: Apache-2.0
 */

import { Text } from 'ink';
import { useEffect, useState } from 'react';
import { FixedDeque } from 'mnemonist';
import { theme } from '../semantic-colors.js';
import { useUIState } from '../contexts/UIStateContext.js';
import { debugState } from '../debug.js';
import { appEvents, AppEvent } from '../../utils/events.js';
<<<<<<< HEAD
import { t } from '@google/gemini-cli-core';
=======
import { debugLogger } from '@google/gemini-cli-core';
>>>>>>> d1e35f86

// Frames that render at least this far before or after an action are considered
// idle frames.
const MIN_TIME_FROM_ACTION_TO_BE_IDLE = 500;

export const ACTION_TIMESTAMP_CAPACITY = 2048;
export const FRAME_TIMESTAMP_CAPACITY = 2048;

// Exported for testing purposes.
export const profiler = {
  profilersActive: 0,
  numFrames: 0,
  totalIdleFrames: 0,
  totalFlickerFrames: 0,
  hasLoggedFirstFlicker: false,
  lastFrameStartTime: 0,
  openedDebugConsole: false,
  lastActionTimestamp: 0,

  possiblyIdleFrameTimestamps: new FixedDeque<number>(
    Array,
    FRAME_TIMESTAMP_CAPACITY,
  ),
  actionTimestamps: new FixedDeque<number>(Array, ACTION_TIMESTAMP_CAPACITY),

  reportAction() {
    const now = Date.now();
    if (now - this.lastActionTimestamp > 16) {
      if (this.actionTimestamps.size >= ACTION_TIMESTAMP_CAPACITY) {
        this.actionTimestamps.shift();
      }
      this.actionTimestamps.push(now);
      this.lastActionTimestamp = now;
    }
  },

  reportFrameRendered() {
    if (this.profilersActive === 0) {
      return;
    }
    const now = Date.now();
    this.lastFrameStartTime = now;
    this.numFrames++;
    if (debugState.debugNumAnimatedComponents === 0) {
      if (this.possiblyIdleFrameTimestamps.size >= FRAME_TIMESTAMP_CAPACITY) {
        this.possiblyIdleFrameTimestamps.shift();
      }
      this.possiblyIdleFrameTimestamps.push(now);
    } else {
      // If a spinner is present, consider this an action that both prevents
      // this frame from being idle and also should prevent a follow on frame
      // from being considered idle.
      if (this.actionTimestamps.size >= ACTION_TIMESTAMP_CAPACITY) {
        this.actionTimestamps.shift();
      }
      this.actionTimestamps.push(now);
    }
  },

  checkForIdleFrames() {
    const now = Date.now();
    const judgementCutoff = now - MIN_TIME_FROM_ACTION_TO_BE_IDLE;
    const oneSecondIntervalFromJudgementCutoff = judgementCutoff - 1000;

    let idleInPastSecond = 0;

    while (
      this.possiblyIdleFrameTimestamps.size > 0 &&
      this.possiblyIdleFrameTimestamps.peekFirst()! <= judgementCutoff
    ) {
      const frameTime = this.possiblyIdleFrameTimestamps.shift()!;
      const start = frameTime - MIN_TIME_FROM_ACTION_TO_BE_IDLE;
      const end = frameTime + MIN_TIME_FROM_ACTION_TO_BE_IDLE;

      while (
        this.actionTimestamps.size > 0 &&
        this.actionTimestamps.peekFirst()! < start
      ) {
        this.actionTimestamps.shift();
      }

      const hasAction =
        this.actionTimestamps.size > 0 &&
        this.actionTimestamps.peekFirst()! <= end;

      if (!hasAction) {
        if (frameTime >= oneSecondIntervalFromJudgementCutoff) {
          idleInPastSecond++;
        }
        this.totalIdleFrames++;
      }
    }

    if (idleInPastSecond >= 5) {
      if (this.openedDebugConsole === false) {
        this.openedDebugConsole = true;
        appEvents.emit(AppEvent.OpenDebugConsole);
      }
<<<<<<< HEAD
      appEvents.emit(
        AppEvent.LogError,
        t(
          'debug_profiler.idle_frames_warning',
          '{count} frames rendered while the app was idle in the past second. This likely indicates severe infinite loop React state management bugs.',
          { count: idleInPastSecond },
        ),
=======
      debugLogger.error(
        `${idleInPastSecond} frames rendered while the app was ` +
          `idle in the past second. This likely indicates severe infinite loop ` +
          `React state management bugs.`,
>>>>>>> d1e35f86
      );
    }
  },

  registerFlickerHandler(constrainHeight: boolean) {
    const flickerHandler = () => {
      // If we are not constraining the height, we are intentionally
      // overflowing the screen.
      if (!constrainHeight) {
        return;
      }

      this.totalFlickerFrames++;
      this.reportAction();

      if (!this.hasLoggedFirstFlicker) {
        this.hasLoggedFirstFlicker = true;
<<<<<<< HEAD
        appEvents.emit(
          AppEvent.LogError,
          t(
            'debug_profiler.flicker_detected',
            'A flicker frame was detected. This will cause UI instability. Type `/profile` for more info.',
          ),
=======
        debugLogger.error(
          'A flicker frame was detected. This will cause UI instability. Type `/profile` for more info.',
>>>>>>> d1e35f86
        );
      }
    };
    appEvents.on(AppEvent.Flicker, flickerHandler);
    return () => {
      appEvents.off(AppEvent.Flicker, flickerHandler);
    };
  },
};

export const DebugProfiler = () => {
  const { showDebugProfiler, constrainHeight } = useUIState();
  const [forceRefresh, setForceRefresh] = useState(0);

  // Effect for listening to stdin for keypresses and stdout for resize events.
  useEffect(() => {
    profiler.profilersActive++;
    const stdin = process.stdin;
    const stdout = process.stdout;

    const handler = () => {
      profiler.reportAction();
    };

    stdin.on('data', handler);
    stdout.on('resize', handler);

    return () => {
      stdin.off('data', handler);
      stdout.off('resize', handler);
      profiler.profilersActive--;
    };
  }, []);

  useEffect(() => {
    const updateInterval = setInterval(() => {
      profiler.checkForIdleFrames();
    }, 1000);
    return () => clearInterval(updateInterval);
  }, []);

  useEffect(
    () => profiler.registerFlickerHandler(constrainHeight),
    [constrainHeight],
  );

  // Effect for updating stats
  useEffect(() => {
    if (!showDebugProfiler) {
      return;
    }
    // Only update the UX infrequently as updating the UX itself will cause
    // frames to run so can disturb what we are measuing.
    const forceRefreshInterval = setInterval(() => {
      setForceRefresh((f) => f + 1);
      profiler.reportAction();
    }, 4000);
    return () => clearInterval(forceRefreshInterval);
  }, [showDebugProfiler]);

  if (!showDebugProfiler) {
    return null;
  }

  return (
    <Text color={theme.status.warning} key={forceRefresh}>
      {t('debug_profiler.renders_label', 'Renders:')} {profiler.numFrames}{' '}
      {t('debug_profiler.total_label', '(total)')},{' '}
      <Text color={theme.status.error}>
        {profiler.totalIdleFrames} {t('debug_profiler.idle_label', '(idle)')}
      </Text>
      ,{' '}
      <Text color={theme.status.error}>
        {profiler.totalFlickerFrames}{' '}
        {t('debug_profiler.flicker_label', '(flicker)')}
      </Text>
    </Text>
  );
};<|MERGE_RESOLUTION|>--- conflicted
+++ resolved
@@ -11,11 +11,7 @@
 import { useUIState } from '../contexts/UIStateContext.js';
 import { debugState } from '../debug.js';
 import { appEvents, AppEvent } from '../../utils/events.js';
-<<<<<<< HEAD
-import { t } from '@google/gemini-cli-core';
-=======
 import { debugLogger } from '@google/gemini-cli-core';
->>>>>>> d1e35f86
 
 // Frames that render at least this far before or after an action are considered
 // idle frames.
@@ -114,20 +110,10 @@
         this.openedDebugConsole = true;
         appEvents.emit(AppEvent.OpenDebugConsole);
       }
-<<<<<<< HEAD
-      appEvents.emit(
-        AppEvent.LogError,
-        t(
-          'debug_profiler.idle_frames_warning',
-          '{count} frames rendered while the app was idle in the past second. This likely indicates severe infinite loop React state management bugs.',
-          { count: idleInPastSecond },
-        ),
-=======
       debugLogger.error(
         `${idleInPastSecond} frames rendered while the app was ` +
           `idle in the past second. This likely indicates severe infinite loop ` +
           `React state management bugs.`,
->>>>>>> d1e35f86
       );
     }
   },
@@ -145,17 +131,8 @@
 
       if (!this.hasLoggedFirstFlicker) {
         this.hasLoggedFirstFlicker = true;
-<<<<<<< HEAD
-        appEvents.emit(
-          AppEvent.LogError,
-          t(
-            'debug_profiler.flicker_detected',
-            'A flicker frame was detected. This will cause UI instability. Type `/profile` for more info.',
-          ),
-=======
         debugLogger.error(
           'A flicker frame was detected. This will cause UI instability. Type `/profile` for more info.',
->>>>>>> d1e35f86
         );
       }
     };
@@ -222,15 +199,10 @@
 
   return (
     <Text color={theme.status.warning} key={forceRefresh}>
-      {t('debug_profiler.renders_label', 'Renders:')} {profiler.numFrames}{' '}
-      {t('debug_profiler.total_label', '(total)')},{' '}
+      Renders: {profiler.numFrames} (total),{' '}
+      <Text color={theme.status.error}>{profiler.totalIdleFrames} (idle)</Text>,{' '}
       <Text color={theme.status.error}>
-        {profiler.totalIdleFrames} {t('debug_profiler.idle_label', '(idle)')}
-      </Text>
-      ,{' '}
-      <Text color={theme.status.error}>
-        {profiler.totalFlickerFrames}{' '}
-        {t('debug_profiler.flicker_label', '(flicker)')}
+        {profiler.totalFlickerFrames} (flicker)
       </Text>
     </Text>
   );
