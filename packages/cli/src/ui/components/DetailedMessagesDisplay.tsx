--- conflicted
+++ resolved
@@ -58,11 +58,7 @@
               break;
             case 'debug':
               textColor = Colors.Gray; // Or Colors.Gray
-<<<<<<< HEAD
-              icon = '';
-=======
               icon = '\u{1F50D}'; // Left-pointing magnifying glass (🔍)
->>>>>>> c9e1265d
               break;
             case 'log':
             default:
