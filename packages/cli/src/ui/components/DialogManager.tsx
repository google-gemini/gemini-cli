/**
 * @license
 * Copyright 2025 Google LLC
 * SPDX-License-Identifier: Apache-2.0
 */

import { Box, Text } from 'ink';
import { IdeIntegrationNudge } from '../IdeIntegrationNudge.js';
import { LoopDetectionConfirmation } from './LoopDetectionConfirmation.js';
import { FolderTrustDialog } from './FolderTrustDialog.js';
import { ShellConfirmationDialog } from './ShellConfirmationDialog.js';
import { RadioButtonSelect } from './shared/RadioButtonSelect.js';
import { ThemeDialog } from './ThemeDialog.js';
import { SettingsDialog } from './SettingsDialog.js';
import { AuthInProgress } from '../auth/AuthInProgress.js';
import { AuthDialog } from '../auth/AuthDialog.js';
import { EditorSettingsDialog } from './EditorSettingsDialog.js';
import { LanguageSelectionDialog } from './LanguageSelectionDialog.js';
import { PrivacyNotice } from '../privacy/PrivacyNotice.js';
import { WorkspaceMigrationDialog } from './WorkspaceMigrationDialog.js';
import { ProQuotaDialog } from './ProQuotaDialog.js';
import { PermissionsModifyTrustDialog } from './PermissionsModifyTrustDialog.js';
import { ModelDialog } from './ModelDialog.js';
import { theme } from '../semantic-colors.js';
import { useUIState } from '../contexts/UIStateContext.js';
import { useUIActions } from '../contexts/UIActionsContext.js';
import { useConfig } from '../contexts/ConfigContext.js';
import { useSettings } from '../contexts/SettingsContext.js';
import { t } from '@thacio/auditaria-cli-core';
import process from 'node:process';
import { type UseHistoryManagerReturn } from '../hooks/useHistoryManager.js';
import { IdeTrustChangeDialog } from './IdeTrustChangeDialog.js';

interface DialogManagerProps {
  addItem: UseHistoryManagerReturn['addItem'];
}

// Props for DialogManager
export const DialogManager = ({ addItem }: DialogManagerProps) => {
  const config = useConfig();
  const settings = useSettings();

  const uiState = useUIState();
  const uiActions = useUIActions();
  const { constrainHeight, terminalHeight, staticExtraHeight, mainAreaWidth } =
    uiState;

  if (uiState.showIdeRestartPrompt) {
<<<<<<< HEAD
    return (
      <Box borderStyle="round" borderColor={theme.status.warning} paddingX={1}>
        <Text color={theme.status.warning}>
          {t(
            'app.ide_trust_changed',
            "Workspace trust has changed. Press 'r' to restart Auditaria to apply the changes.",
          )}
        </Text>
      </Box>
    );
=======
    return <IdeTrustChangeDialog reason={uiState.ideTrustRestartReason} />;
>>>>>>> d6933c77
  }
  if (uiState.showWorkspaceMigrationDialog) {
    return (
      <WorkspaceMigrationDialog
        workspaceExtensions={uiState.workspaceExtensions}
        onOpen={uiActions.onWorkspaceMigrationDialogOpen}
        onClose={uiActions.onWorkspaceMigrationDialogClose}
      />
    );
  }
  if (uiState.proQuotaRequest) {
    return (
      <ProQuotaDialog
        failedModel={uiState.proQuotaRequest.failedModel}
        fallbackModel={uiState.proQuotaRequest.fallbackModel}
        onChoice={uiActions.handleProQuotaChoice}
      />
    );
  }
  if (uiState.shouldShowIdePrompt) {
    return (
      <IdeIntegrationNudge
        ide={uiState.currentIDE!}
        onComplete={uiActions.handleIdePromptComplete}
      />
    );
  }
  if (uiState.isFolderTrustDialogOpen) {
    return (
      <FolderTrustDialog
        onSelect={uiActions.handleFolderTrustSelect}
        isRestarting={uiState.isRestarting}
      />
    );
  }
  if (uiState.shellConfirmationRequest) {
    return (
      <ShellConfirmationDialog request={uiState.shellConfirmationRequest} />
    );
  }
  if (uiState.loopDetectionConfirmationRequest) {
    return (
      <LoopDetectionConfirmation
        onComplete={uiState.loopDetectionConfirmationRequest.onComplete}
      />
    );
  }
  if (uiState.confirmationRequest) {
    return (
      <Box flexDirection="column">
        {uiState.confirmationRequest.prompt}
        <Box paddingY={1}>
          <RadioButtonSelect
            items={[
              {
                label: t('tool_confirmation.options.yes', 'Yes'),
                value: true,
                key: 'Yes',
              },
              {
                label: t('tool_confirmation.options.no', 'No'),
                value: false,
                key: 'No',
              },
            ]}
            onSelect={(value: boolean) => {
              uiState.confirmationRequest!.onConfirm(value);
            }}
          />
        </Box>
      </Box>
    );
  }
  if (uiState.isThemeDialogOpen) {
    return (
      <Box flexDirection="column">
        {uiState.themeError && (
          <Box marginBottom={1}>
            <Text color={theme.status.error}>{uiState.themeError}</Text>
          </Box>
        )}
        <ThemeDialog
          onSelect={uiActions.handleThemeSelect}
          onHighlight={uiActions.handleThemeHighlight}
          settings={settings}
          availableTerminalHeight={
            constrainHeight ? terminalHeight - staticExtraHeight : undefined
          }
          terminalWidth={mainAreaWidth}
        />
      </Box>
    );
  }
  if (uiState.isSettingsDialogOpen) {
    return (
      <Box flexDirection="column">
        <SettingsDialog
          settings={settings}
          onSelect={() => uiActions.closeSettingsDialog()}
          onRestartRequest={() => process.exit(0)}
          availableTerminalHeight={terminalHeight - staticExtraHeight}
        />
      </Box>
    );
  }
  if (uiState.isModelDialogOpen) {
    return <ModelDialog onClose={uiActions.closeModelDialog} />;
  }
  if (uiState.isAuthenticating) {
    return (
      <AuthInProgress
        onTimeout={() => {
          uiActions.onAuthError(
            t(
              'auth_dialog.messages.auth_cancelled',
              'Authentication cancelled.',
            ),
          );
        }}
      />
    );
  }
  if (uiState.isAuthDialogOpen) {
    return (
      <Box flexDirection="column">
        <AuthDialog
          config={config}
          settings={settings}
          setAuthState={uiActions.setAuthState}
          authError={uiState.authError}
          onAuthError={uiActions.onAuthError}
        />
      </Box>
    );
  }
  if (uiState.isEditorDialogOpen) {
    return (
      <Box flexDirection="column">
        {uiState.editorError && (
          <Box marginBottom={1}>
            <Text color={theme.status.error}>{uiState.editorError}</Text>
          </Box>
        )}
        <EditorSettingsDialog
          onSelect={uiActions.handleEditorSelect}
          settings={settings}
          onExit={uiActions.exitEditorDialog}
        />
      </Box>
    );
  }
  if (uiState.isLanguageDialogOpen) {
    return (
      <Box flexDirection="column">
        {uiState.languageError && (
          <Box marginBottom={1}>
            <Text color={theme.status.error}>{uiState.languageError}</Text>
          </Box>
        )}
        <LanguageSelectionDialog
          onSelect={uiActions.handleLanguageSelect}
          settings={settings}
        />
      </Box>
    );
  }
  if (uiState.showPrivacyNotice) {
    return (
      <PrivacyNotice
        onExit={() => uiActions.exitPrivacyNotice()}
        config={config}
      />
    );
  }

  if (uiState.isPermissionsDialogOpen) {
    return (
      <PermissionsModifyTrustDialog
        onExit={uiActions.closePermissionsDialog}
        addItem={addItem}
      />
    );
  }

  return null;
};<|MERGE_RESOLUTION|>--- conflicted
+++ resolved
@@ -46,20 +46,7 @@
     uiState;
 
   if (uiState.showIdeRestartPrompt) {
-<<<<<<< HEAD
-    return (
-      <Box borderStyle="round" borderColor={theme.status.warning} paddingX={1}>
-        <Text color={theme.status.warning}>
-          {t(
-            'app.ide_trust_changed',
-            "Workspace trust has changed. Press 'r' to restart Auditaria to apply the changes.",
-          )}
-        </Text>
-      </Box>
-    );
-=======
     return <IdeTrustChangeDialog reason={uiState.ideTrustRestartReason} />;
->>>>>>> d6933c77
   }
   if (uiState.showWorkspaceMigrationDialog) {
     return (
