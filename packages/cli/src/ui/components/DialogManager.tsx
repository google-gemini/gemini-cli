--- conflicted
+++ resolved
@@ -50,7 +50,7 @@
         <Text color={theme.status.warning}>
           {t(
             'app.ide_trust_changed',
-            "Workspace trust has changed. Press 'r' to restart Auditaria to apply the changes."
+            "Workspace trust has changed. Press 'r' to restart Auditaria to apply the changes.",
           )}
         </Text>
       </Box>
@@ -109,16 +109,16 @@
         <Box paddingY={1}>
           <RadioButtonSelect
             items={[
-<<<<<<< HEAD
-              { label: t('tool_confirmation.options.yes', 'Yes'), value: true },
+              {
+                label: t('tool_confirmation.options.yes', 'Yes'),
+                value: true,
+                key: 'Yes',
+              },
               {
                 label: t('tool_confirmation.options.no', 'No'),
                 value: false,
+                key: 'No',
               },
-=======
-              { label: 'Yes', value: true, key: 'Yes' },
-              { label: 'No', value: false, key: 'No' },
->>>>>>> 62ba3306
             ]}
             onSelect={(value: boolean) => {
               uiState.confirmationRequest!.onConfirm(value);
@@ -167,7 +167,12 @@
     return (
       <AuthInProgress
         onTimeout={() => {
-          uiActions.onAuthError(t('auth_dialog.messages.auth_cancelled', 'Authentication cancelled.'));
+          uiActions.onAuthError(
+            t(
+              'auth_dialog.messages.auth_cancelled',
+              'Authentication cancelled.',
+            ),
+          );
         }}
       />
     );
