/**
 * @license
 * Copyright 2025 Google LLC
 * SPDX-License-Identifier: Apache-2.0
 */

<<<<<<< HEAD
import type React from 'react';
import { useState } from 'react';
import { Box, Text, useInput } from 'ink';
=======
import React, { useState } from 'react';
import { Box, Text } from 'ink';
>>>>>>> 4c1c6d2b
import { Colors } from '../colors.js';
import {
  EDITOR_DISPLAY_NAMES,
  editorSettingsManager,
  type EditorDisplay,
} from '../editors/editorSettingsManager.js';
import { RadioButtonSelect } from './shared/RadioButtonSelect.js';
<<<<<<< HEAD
import type { LoadedSettings } from '../../config/settings.js';
import { SettingScope } from '../../config/settings.js';
import type { EditorType } from '@google/gemini-cli-core';
import { isEditorAvailable } from '@google/gemini-cli-core';
=======
import { LoadedSettings, SettingScope } from '../../config/settings.js';
import { EditorType, isEditorAvailable } from '@google/gemini-cli-core';
import { useKeypress } from '../hooks/useKeypress.js';
>>>>>>> 4c1c6d2b

interface EditorDialogProps {
  onSelect: (editorType: EditorType | undefined, scope: SettingScope) => void;
  settings: LoadedSettings;
  onExit: () => void;
}

export function EditorSettingsDialog({
  onSelect,
  settings,
  onExit,
}: EditorDialogProps): React.JSX.Element {
  const [selectedScope, setSelectedScope] = useState<SettingScope>(
    SettingScope.User,
  );
  const [focusedSection, setFocusedSection] = useState<'editor' | 'scope'>(
    'editor',
  );
  useKeypress(
    (key) => {
      if (key.name === 'tab') {
        setFocusedSection((prev) => (prev === 'editor' ? 'scope' : 'editor'));
      }
      if (key.name === 'escape') {
        onExit();
      }
    },
    { isActive: true },
  );

  const editorItems: EditorDisplay[] =
    editorSettingsManager.getAvailableEditorDisplays();

  const currentPreference =
    settings.forScope(selectedScope).settings.preferredEditor;
  let editorIndex = currentPreference
    ? editorItems.findIndex(
        (item: EditorDisplay) => item.type === currentPreference,
      )
    : 0;
  if (editorIndex === -1) {
    console.error(`Editor is not supported: ${currentPreference}`);
    editorIndex = 0;
  }

  const scopeItems = [
    { label: 'User Settings', value: SettingScope.User },
    { label: 'Workspace Settings', value: SettingScope.Workspace },
  ];

  const handleEditorSelect = (editorType: EditorType | 'not_set') => {
    if (editorType === 'not_set') {
      onSelect(undefined, selectedScope);
      return;
    }
    onSelect(editorType, selectedScope);
  };

  const handleScopeSelect = (scope: SettingScope) => {
    setSelectedScope(scope);
    setFocusedSection('editor');
  };

  let otherScopeModifiedMessage = '';
  const otherScope =
    selectedScope === SettingScope.User
      ? SettingScope.Workspace
      : SettingScope.User;
  if (settings.forScope(otherScope).settings.preferredEditor !== undefined) {
    otherScopeModifiedMessage =
      settings.forScope(selectedScope).settings.preferredEditor !== undefined
        ? `(Also modified in ${otherScope})`
        : `(Modified in ${otherScope})`;
  }

  let mergedEditorName = 'None';
  if (
    settings.merged.preferredEditor &&
    isEditorAvailable(settings.merged.preferredEditor)
  ) {
    mergedEditorName =
      EDITOR_DISPLAY_NAMES[settings.merged.preferredEditor as EditorType];
  }

  return (
    <Box
      borderStyle="round"
      borderColor={Colors.Gray}
      flexDirection="row"
      padding={1}
      width="100%"
    >
      <Box flexDirection="column" width="45%" paddingRight={2}>
        <Text bold={focusedSection === 'editor'}>
          {focusedSection === 'editor' ? '> ' : '  '}Select Editor{' '}
          <Text color={Colors.Gray}>{otherScopeModifiedMessage}</Text>
        </Text>
        <RadioButtonSelect
          items={editorItems.map((item) => ({
            label: item.name,
            value: item.type,
            disabled: item.disabled,
          }))}
          initialIndex={editorIndex}
          onSelect={handleEditorSelect}
          isFocused={focusedSection === 'editor'}
          key={selectedScope}
        />

        <Box marginTop={1} flexDirection="column">
          <Text bold={focusedSection === 'scope'}>
            {focusedSection === 'scope' ? '> ' : '  '}Apply To
          </Text>
          <RadioButtonSelect
            items={scopeItems}
            initialIndex={0}
            onSelect={handleScopeSelect}
            isFocused={focusedSection === 'scope'}
          />
        </Box>

        <Box marginTop={1}>
          <Text color={Colors.Gray}>
            (Use Enter to select, Tab to change focus)
          </Text>
        </Box>
      </Box>

      <Box flexDirection="column" width="55%" paddingLeft={2}>
        <Text bold>Editor Preference</Text>
        <Box flexDirection="column" gap={1} marginTop={1}>
          <Text color={Colors.Gray}>
            These editors are currently supported. Please note that some editors
            cannot be used in sandbox mode.
          </Text>
          <Text color={Colors.Gray}>
            Your preferred editor is:{' '}
            <Text
              color={
                mergedEditorName === 'None'
                  ? Colors.AccentRed
                  : Colors.AccentCyan
              }
              bold
            >
              {mergedEditorName}
            </Text>
            .
          </Text>
        </Box>
      </Box>
    </Box>
  );
}<|MERGE_RESOLUTION|>--- conflicted
+++ resolved
@@ -4,14 +4,9 @@
  * SPDX-License-Identifier: Apache-2.0
  */
 
-<<<<<<< HEAD
 import type React from 'react';
 import { useState } from 'react';
-import { Box, Text, useInput } from 'ink';
-=======
-import React, { useState } from 'react';
 import { Box, Text } from 'ink';
->>>>>>> 4c1c6d2b
 import { Colors } from '../colors.js';
 import {
   EDITOR_DISPLAY_NAMES,
@@ -19,16 +14,11 @@
   type EditorDisplay,
 } from '../editors/editorSettingsManager.js';
 import { RadioButtonSelect } from './shared/RadioButtonSelect.js';
-<<<<<<< HEAD
 import type { LoadedSettings } from '../../config/settings.js';
 import { SettingScope } from '../../config/settings.js';
 import type { EditorType } from '@google/gemini-cli-core';
 import { isEditorAvailable } from '@google/gemini-cli-core';
-=======
-import { LoadedSettings, SettingScope } from '../../config/settings.js';
-import { EditorType, isEditorAvailable } from '@google/gemini-cli-core';
 import { useKeypress } from '../hooks/useKeypress.js';
->>>>>>> 4c1c6d2b
 
 interface EditorDialogProps {
   onSelect: (editorType: EditorType | undefined, scope: SettingScope) => void;
