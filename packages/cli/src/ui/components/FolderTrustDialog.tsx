--- conflicted
+++ resolved
@@ -6,12 +6,8 @@
 
 import { Box, Text } from 'ink';
 import type React from 'react';
-<<<<<<< HEAD
-import { useEffect } from 'react';
+import { useEffect, useState } from 'react';
 import { t } from '@thacio/auditaria-cli-core';
-=======
-import { useEffect, useState } from 'react';
->>>>>>> b2ba67f3
 import { theme } from '../semantic-colors.js';
 import type { RadioSelectItem } from './shared/RadioButtonSelect.js';
 import { RadioButtonSelect } from './shared/RadioButtonSelect.js';
@@ -82,11 +78,7 @@
       key: `Trust parent folder (${parentFolder})`,
     },
     {
-<<<<<<< HEAD
-      label: t('folder_trust_dialog.options.dont_trust', "Don't trust (esc)"),
-=======
-      label: "Don't trust",
->>>>>>> b2ba67f3
+      label: t('folder_trust_dialog.options.dont_trust', "Don't trust"),
       value: FolderTrustChoice.DO_NOT_TRUST,
       key: "Don't trust",
     },
@@ -133,8 +125,10 @@
       {exiting && (
         <Box marginLeft={1} marginTop={1}>
           <Text color={theme.status.warning}>
-            A folder trust level must be selected to continue. Exiting since
-            escape was pressed.
+            {t(
+              'folder_trust_dialog.exiting',
+              'A folder trust level must be selected to continue. Exiting since escape was pressed.',
+            )}
           </Text>
         </Box>
       )}
