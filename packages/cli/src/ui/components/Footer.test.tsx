/**
 * @license
 * Copyright 2025 Google LLC
 * SPDX-License-Identifier: Apache-2.0
 */

import {
  renderWithProviders,
  createMockSettings,
} from '../../test-utils/render.js';
import { Footer } from './Footer.js';
<<<<<<< HEAD
import * as useTerminalSize from '../hooks/useTerminalSize.js';
import { tildeifyPath } from '@thacio/auditaria-cli-core';
import path from 'node:path';
import { type UIState, UIStateContext } from '../contexts/UIStateContext.js';
import { ConfigContext } from '../contexts/ConfigContext.js';
import { SettingsContext } from '../contexts/SettingsContext.js';
import type { LoadedSettings } from '../../config/settings.js';
import { VimModeProvider } from '../contexts/VimModeContext.js';

vi.mock('../hooks/useTerminalSize.js');
const useTerminalSizeMock = vi.mocked(useTerminalSize.useTerminalSize);
=======
import { tildeifyPath } from '@google/gemini-cli-core';
>>>>>>> 558be873

vi.mock('@thacio/auditaria-cli-core', async (importOriginal) => {
  const original =
    await importOriginal<typeof import('@thacio/auditaria-cli-core')>();
  return {
    ...original,
    shortenPath: (p: string, len: number) => {
      if (p.length > len) {
        return '...' + p.slice(p.length - len + 3);
      }
      return p;
    },
  };
});

const defaultProps = {
  model: 'gemini-pro',
  targetDir:
    '/Users/test/project/foo/bar/and/some/more/directories/to/make/it/long',
  branchName: 'main',
};

const sessionStats = {
  sessionStats: { lastPromptTokenCount: 0, lastResponseTokenCount: 0 },
};

describe('<Footer />', () => {
  it('renders the component', () => {
    const { lastFrame } = renderWithProviders(<Footer />, {
      width: 120,
      uiState: { branchName: defaultProps.branchName, ...sessionStats },
    });
    expect(lastFrame()).toBeDefined();
  });

  describe('path display', () => {
    it('should display a shortened path on a narrow terminal', () => {
      const { lastFrame } = renderWithProviders(<Footer />, {
        width: 79,
        uiState: { ...sessionStats },
      });
      const tildePath = tildeifyPath(defaultProps.targetDir);
      const pathLength = Math.max(20, Math.floor(79 * 0.25));
      const expectedPath =
        '...' + tildePath.slice(tildePath.length - pathLength + 3);
      expect(lastFrame()).toContain(expectedPath);
    });

    it('should use wide layout at 80 columns', () => {
      const { lastFrame } = renderWithProviders(<Footer />, {
        width: 80,
        uiState: { ...sessionStats },
      });
      const tildePath = tildeifyPath(defaultProps.targetDir);
      const expectedPath =
        '...' + tildePath.slice(tildePath.length - 80 * 0.25 + 3);
      expect(lastFrame()).toContain(expectedPath);
    });
  });

  it('displays the branch name when provided', () => {
    const { lastFrame } = renderWithProviders(<Footer />, {
      width: 120,
      uiState: { branchName: defaultProps.branchName, ...sessionStats },
    });
    expect(lastFrame()).toContain(`(${defaultProps.branchName}*)`);
  });

  it('does not display the branch name when not provided', () => {
    const { lastFrame } = renderWithProviders(<Footer />, {
      width: 120,
      uiState: { branchName: undefined, ...sessionStats },
    });
    expect(lastFrame()).not.toContain(`(${defaultProps.branchName}*)`);
  });

  it('displays the model name and context percentage', () => {
    const { lastFrame } = renderWithProviders(<Footer />, {
      width: 120,
      uiState: { ...sessionStats },
    });
    expect(lastFrame()).toContain(defaultProps.model);
    expect(lastFrame()).toMatch(/\(\d+% context left\)/);
  });

  it('displays the model name and abbreviated context percentage', () => {
    const { lastFrame } = renderWithProviders(<Footer />, {
      width: 99,
      uiState: { ...sessionStats },
    });
    expect(lastFrame()).toContain(defaultProps.model);
    expect(lastFrame()).toMatch(/\(\d+%\)/);
  });

  describe('sandbox and trust info', () => {
    it('should display untrusted when isTrustedFolder is false', () => {
      const { lastFrame } = renderWithProviders(<Footer />, {
        width: 120,
        uiState: { isTrustedFolder: false, ...sessionStats },
      });
      expect(lastFrame()).toContain('untrusted');
    });

    it('should display custom sandbox info when SANDBOX env is set', () => {
      vi.stubEnv('SANDBOX', 'gemini-cli-test-sandbox');
      const { lastFrame } = renderWithProviders(<Footer />, {
        width: 120,
        uiState: { isTrustedFolder: undefined, ...sessionStats },
      });
      expect(lastFrame()).toContain('test');
      vi.unstubAllEnvs();
    });

    it('should display macOS Seatbelt info when SANDBOX is sandbox-exec', () => {
      vi.stubEnv('SANDBOX', 'sandbox-exec');
      vi.stubEnv('SEATBELT_PROFILE', 'test-profile');
      const { lastFrame } = renderWithProviders(<Footer />, {
        width: 120,
        uiState: { isTrustedFolder: true, ...sessionStats },
      });
      expect(lastFrame()).toMatch(/macOS Seatbelt.*\(test-profile\)/s);
      vi.unstubAllEnvs();
    });

    it('should display "no sandbox" when SANDBOX is not set and folder is trusted', () => {
      // Clear any SANDBOX env var that might be set.
      vi.stubEnv('SANDBOX', '');
      const { lastFrame } = renderWithProviders(<Footer />, {
        width: 120,
        uiState: { isTrustedFolder: true, ...sessionStats },
      });
      expect(lastFrame()).toContain('no sandbox');
      vi.unstubAllEnvs();
    });

    it('should prioritize untrusted message over sandbox info', () => {
      vi.stubEnv('SANDBOX', 'gemini-cli-test-sandbox');
      const { lastFrame } = renderWithProviders(<Footer />, {
        width: 120,
        uiState: { isTrustedFolder: false, ...sessionStats },
      });
      expect(lastFrame()).toContain('untrusted');
      expect(lastFrame()).not.toMatch(/test-sandbox/s);
      vi.unstubAllEnvs();
    });
  });

  describe('footer configuration filtering (golden snapshots)', () => {
    it('renders complete footer with all sections visible (baseline)', () => {
      const { lastFrame } = renderWithProviders(<Footer />, {
        width: 120,
        uiState: { ...sessionStats },
      });
      expect(lastFrame()).toMatchSnapshot('complete-footer-wide');
    });

    it('renders footer with all optional sections hidden (minimal footer)', () => {
      const { lastFrame } = renderWithProviders(<Footer />, {
        width: 120,
        uiState: { ...sessionStats },
        settings: createMockSettings({
          ui: {
            footer: {
              hideCWD: true,
              hideSandboxStatus: true,
              hideModelInfo: true,
            },
          },
        }),
      });
      expect(lastFrame()).toMatchSnapshot('footer-minimal');
    });

    it('renders footer with only model info hidden (partial filtering)', () => {
      const { lastFrame } = renderWithProviders(<Footer />, {
        width: 120,
        uiState: { ...sessionStats },
        settings: createMockSettings({
          ui: {
            footer: {
              hideCWD: false,
              hideSandboxStatus: false,
              hideModelInfo: true,
            },
          },
        }),
      });
      expect(lastFrame()).toMatchSnapshot('footer-no-model');
    });

    it('renders footer with CWD and model info hidden to test alignment (only sandbox visible)', () => {
      const { lastFrame } = renderWithProviders(<Footer />, {
        width: 120,
        uiState: { ...sessionStats },
        settings: createMockSettings({
          ui: {
            footer: {
              hideCWD: true,
              hideSandboxStatus: false,
              hideModelInfo: true,
            },
          },
        }),
      });
      expect(lastFrame()).toMatchSnapshot('footer-only-sandbox');
    });

    it('renders complete footer in narrow terminal (baseline narrow)', () => {
      const { lastFrame } = renderWithProviders(<Footer />, {
        width: 79,
        uiState: { ...sessionStats },
      });
      expect(lastFrame()).toMatchSnapshot('complete-footer-narrow');
    });
  });
});<|MERGE_RESOLUTION|>--- conflicted
+++ resolved
@@ -9,21 +9,7 @@
   createMockSettings,
 } from '../../test-utils/render.js';
 import { Footer } from './Footer.js';
-<<<<<<< HEAD
-import * as useTerminalSize from '../hooks/useTerminalSize.js';
 import { tildeifyPath } from '@thacio/auditaria-cli-core';
-import path from 'node:path';
-import { type UIState, UIStateContext } from '../contexts/UIStateContext.js';
-import { ConfigContext } from '../contexts/ConfigContext.js';
-import { SettingsContext } from '../contexts/SettingsContext.js';
-import type { LoadedSettings } from '../../config/settings.js';
-import { VimModeProvider } from '../contexts/VimModeContext.js';
-
-vi.mock('../hooks/useTerminalSize.js');
-const useTerminalSizeMock = vi.mocked(useTerminalSize.useTerminalSize);
-=======
-import { tildeifyPath } from '@google/gemini-cli-core';
->>>>>>> 558be873
 
 vi.mock('@thacio/auditaria-cli-core', async (importOriginal) => {
   const original =
