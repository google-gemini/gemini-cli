/**
 * @license
 * Copyright 2025 Google LLC
 * SPDX-License-Identifier: Apache-2.0
 */

import {
  renderWithProviders,
  createMockSettings,
} from '../../test-utils/render.js';
import { Footer } from './Footer.js';
<<<<<<< HEAD
import { tildeifyPath } from '@thacio/auditaria-cli-core';
=======
import { tildeifyPath, ToolCallDecision } from '@google/gemini-cli-core';
import type { SessionStatsState } from '../contexts/SessionContext.js';
>>>>>>> cedf0235

vi.mock('@thacio/auditaria-cli-core', async (importOriginal) => {
  const original =
    await importOriginal<typeof import('@thacio/auditaria-cli-core')>();
  return {
    ...original,
    shortenPath: (p: string, len: number) => {
      if (p.length > len) {
        return '...' + p.slice(p.length - len + 3);
      }
      return p;
    },
  };
});

const defaultProps = {
  model: 'gemini-pro',
  targetDir:
    '/Users/test/project/foo/bar/and/some/more/directories/to/make/it/long',
  branchName: 'main',
};

const mockSessionStats: SessionStatsState = {
  sessionId: 'test-session',
  sessionStartTime: new Date(),
  lastPromptTokenCount: 0,
  promptCount: 0,
  metrics: {
    models: {},
    tools: {
      totalCalls: 0,
      totalSuccess: 0,
      totalFail: 0,
      totalDurationMs: 0,
      totalDecisions: {
        accept: 0,
        reject: 0,
        modify: 0,
        [ToolCallDecision.AUTO_ACCEPT]: 0,
      },
      byName: {},
    },
    files: {
      totalLinesAdded: 0,
      totalLinesRemoved: 0,
    },
  },
};

describe('<Footer />', () => {
  it('renders the component', () => {
    const { lastFrame } = renderWithProviders(<Footer />, {
      width: 120,
      uiState: {
        branchName: defaultProps.branchName,
        sessionStats: mockSessionStats,
      },
    });
    expect(lastFrame()).toBeDefined();
  });

  describe('path display', () => {
    it('should display a shortened path on a narrow terminal', () => {
      const { lastFrame } = renderWithProviders(<Footer />, {
        width: 79,
        uiState: { sessionStats: mockSessionStats },
      });
      const tildePath = tildeifyPath(defaultProps.targetDir);
      const pathLength = Math.max(20, Math.floor(79 * 0.25));
      const expectedPath =
        '...' + tildePath.slice(tildePath.length - pathLength + 3);
      expect(lastFrame()).toContain(expectedPath);
    });

    it('should use wide layout at 80 columns', () => {
      const { lastFrame } = renderWithProviders(<Footer />, {
        width: 80,
        uiState: { sessionStats: mockSessionStats },
      });
      const tildePath = tildeifyPath(defaultProps.targetDir);
      const expectedPath =
        '...' + tildePath.slice(tildePath.length - 80 * 0.25 + 3);
      expect(lastFrame()).toContain(expectedPath);
    });
  });

  it('displays the branch name when provided', () => {
    const { lastFrame } = renderWithProviders(<Footer />, {
      width: 120,
      uiState: {
        branchName: defaultProps.branchName,
        sessionStats: mockSessionStats,
      },
    });
    expect(lastFrame()).toContain(`(${defaultProps.branchName}*)`);
  });

  it('does not display the branch name when not provided', () => {
    const { lastFrame } = renderWithProviders(<Footer />, {
      width: 120,
      uiState: { branchName: undefined, sessionStats: mockSessionStats },
    });
    expect(lastFrame()).not.toContain(`(${defaultProps.branchName}*)`);
  });

  it('displays the model name and context percentage', () => {
    const { lastFrame } = renderWithProviders(<Footer />, {
      width: 120,
      uiState: { sessionStats: mockSessionStats },
    });
    expect(lastFrame()).toContain(defaultProps.model);
    expect(lastFrame()).toMatch(/\(\d+% context left\)/);
  });

  it('displays the model name and abbreviated context percentage', () => {
    const { lastFrame } = renderWithProviders(<Footer />, {
      width: 99,
      uiState: { sessionStats: mockSessionStats },
    });
    expect(lastFrame()).toContain(defaultProps.model);
    expect(lastFrame()).toMatch(/\(\d+%\)/);
  });

  describe('sandbox and trust info', () => {
    it('should display untrusted when isTrustedFolder is false', () => {
      const { lastFrame } = renderWithProviders(<Footer />, {
        width: 120,
        uiState: { isTrustedFolder: false, sessionStats: mockSessionStats },
      });
      expect(lastFrame()).toContain('untrusted');
    });

    it('should display custom sandbox info when SANDBOX env is set', () => {
      vi.stubEnv('SANDBOX', 'gemini-cli-test-sandbox');
      const { lastFrame } = renderWithProviders(<Footer />, {
        width: 120,
        uiState: { isTrustedFolder: undefined, sessionStats: mockSessionStats },
      });
      expect(lastFrame()).toContain('test');
      vi.unstubAllEnvs();
    });

    it('should display macOS Seatbelt info when SANDBOX is sandbox-exec', () => {
      vi.stubEnv('SANDBOX', 'sandbox-exec');
      vi.stubEnv('SEATBELT_PROFILE', 'test-profile');
      const { lastFrame } = renderWithProviders(<Footer />, {
        width: 120,
        uiState: { isTrustedFolder: true, sessionStats: mockSessionStats },
      });
      expect(lastFrame()).toMatch(/macOS Seatbelt.*\(test-profile\)/s);
      vi.unstubAllEnvs();
    });

    it('should display "no sandbox" when SANDBOX is not set and folder is trusted', () => {
      // Clear any SANDBOX env var that might be set.
      vi.stubEnv('SANDBOX', '');
      const { lastFrame } = renderWithProviders(<Footer />, {
        width: 120,
        uiState: { isTrustedFolder: true, sessionStats: mockSessionStats },
      });
      expect(lastFrame()).toContain('no sandbox');
      vi.unstubAllEnvs();
    });

    it('should prioritize untrusted message over sandbox info', () => {
      vi.stubEnv('SANDBOX', 'gemini-cli-test-sandbox');
      const { lastFrame } = renderWithProviders(<Footer />, {
        width: 120,
        uiState: { isTrustedFolder: false, sessionStats: mockSessionStats },
      });
      expect(lastFrame()).toContain('untrusted');
      expect(lastFrame()).not.toMatch(/test-sandbox/s);
      vi.unstubAllEnvs();
    });
  });

  describe('footer configuration filtering (golden snapshots)', () => {
    it('renders complete footer with all sections visible (baseline)', () => {
      const { lastFrame } = renderWithProviders(<Footer />, {
        width: 120,
        uiState: { sessionStats: mockSessionStats },
      });
      expect(lastFrame()).toMatchSnapshot('complete-footer-wide');
    });

    it('renders footer with all optional sections hidden (minimal footer)', () => {
      const { lastFrame } = renderWithProviders(<Footer />, {
        width: 120,
        uiState: { sessionStats: mockSessionStats },
        settings: createMockSettings({
          ui: {
            footer: {
              hideCWD: true,
              hideSandboxStatus: true,
              hideModelInfo: true,
            },
          },
        }),
      });
      expect(lastFrame()).toMatchSnapshot('footer-minimal');
    });

    it('renders footer with only model info hidden (partial filtering)', () => {
      const { lastFrame } = renderWithProviders(<Footer />, {
        width: 120,
        uiState: { sessionStats: mockSessionStats },
        settings: createMockSettings({
          ui: {
            footer: {
              hideCWD: false,
              hideSandboxStatus: false,
              hideModelInfo: true,
            },
          },
        }),
      });
      expect(lastFrame()).toMatchSnapshot('footer-no-model');
    });

    it('renders footer with CWD and model info hidden to test alignment (only sandbox visible)', () => {
      const { lastFrame } = renderWithProviders(<Footer />, {
        width: 120,
        uiState: { sessionStats: mockSessionStats },
        settings: createMockSettings({
          ui: {
            footer: {
              hideCWD: true,
              hideSandboxStatus: false,
              hideModelInfo: true,
            },
          },
        }),
      });
      expect(lastFrame()).toMatchSnapshot('footer-only-sandbox');
    });

    it('renders complete footer in narrow terminal (baseline narrow)', () => {
      const { lastFrame } = renderWithProviders(<Footer />, {
        width: 79,
        uiState: { sessionStats: mockSessionStats },
      });
      expect(lastFrame()).toMatchSnapshot('complete-footer-narrow');
    });
  });
});<|MERGE_RESOLUTION|>--- conflicted
+++ resolved
@@ -9,12 +9,8 @@
   createMockSettings,
 } from '../../test-utils/render.js';
 import { Footer } from './Footer.js';
-<<<<<<< HEAD
-import { tildeifyPath } from '@thacio/auditaria-cli-core';
-=======
-import { tildeifyPath, ToolCallDecision } from '@google/gemini-cli-core';
+import { tildeifyPath, ToolCallDecision } from '@thacio/auditaria-cli-core';
 import type { SessionStatsState } from '../contexts/SessionContext.js';
->>>>>>> cedf0235
 
 vi.mock('@thacio/auditaria-cli-core', async (importOriginal) => {
   const original =
