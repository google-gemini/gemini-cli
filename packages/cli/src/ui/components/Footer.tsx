/**
 * @license
 * Copyright 2025 Google LLC
 * SPDX-License-Identifier: Apache-2.0
 */
import { t } from '@thacio/auditaria-cli-core';

import React, { useEffect } from 'react';
import { Box, Text } from 'ink';
import { theme } from '../semantic-colors.js';
import { shortenPath, tildeifyPath, tokenLimit } from '@thacio/auditaria-cli-core';
import { ConsoleSummaryDisplay } from './ConsoleSummaryDisplay.js';
import process from 'node:process';
import path from 'node:path';
import Gradient from 'ink-gradient';
import { MemoryUsageDisplay } from './MemoryUsageDisplay.js';
import { ContextUsageDisplay } from './ContextUsageDisplay.js';
import { DebugProfiler } from './DebugProfiler.js';
// WEB_INTERFACE_START: Footer context import for web interface integration
import { useFooter } from '../contexts/FooterContext.js';
// WEB_INTERFACE_END

import { useTerminalSize } from '../hooks/useTerminalSize.js';
import { isNarrowWidth } from '../utils/isNarrowWidth.js';

interface FooterProps {
  model: string;
  targetDir: string;
  branchName?: string;
  debugMode: boolean;
  debugMessage: string;
  corgiMode: boolean;
  errorCount: number;
  showErrorDetails: boolean;
  showMemoryUsage?: boolean;
  promptTokenCount: number;
  nightly: boolean;
  vimMode?: string;
  isTrustedFolder?: boolean;
}

export const Footer: React.FC<FooterProps> = ({
  model,
  targetDir,
  branchName,
  debugMode,
  debugMessage,
  corgiMode,
  errorCount,
  showErrorDetails,
  showMemoryUsage,
  promptTokenCount,
  nightly,
  vimMode,
  isTrustedFolder,
}) => {
  const { columns: terminalWidth } = useTerminalSize();
  const isNarrow = isNarrowWidth(terminalWidth);
  const limit = tokenLimit(model);
  const percentage = promptTokenCount / limit;
  
  // WEB_INTERFACE_START: Footer context for broadcasting data to web interface
  const footerContext = useFooter();

  // Update footer data for web interface (removed footerContext from dependencies)
  useEffect(() => {
    if (footerContext) {
      // Determine sandbox status
      let sandboxStatus = 'no sandbox';
      if (process.env.SANDBOX && process.env.SANDBOX !== 'sandbox-exec') {
        sandboxStatus = process.env.SANDBOX.replace(/^gemini-(?:cli-)?/, '');
      } else if (process.env.SANDBOX === 'sandbox-exec') {
        sandboxStatus = 'macOS Seatbelt';
      }

      const footerData = {
        targetDir,
        branchName,
        model,
        contextPercentage: (1 - percentage) * 100, // Remaining context percentage
        sandboxStatus,
        errorCount,
        debugMode,
        debugMessage,
        corgiMode,
        showMemoryUsage: !!showMemoryUsage,
        nightly,
        showErrorDetails,
        vimMode,
      };
      
      footerContext.updateFooterData(footerData);
    }
  }, [
    model,
    targetDir, 
    branchName,
    debugMode,
    debugMessage,
    errorCount,
    percentage,
    corgiMode,
    showMemoryUsage,
    nightly,
    showErrorDetails,
    vimMode
    // Removed footerContext from dependencies to prevent infinite loop
  ]);
  // WEB_INTERFACE_END

  // Adjust path length based on terminal width
  const pathLength = Math.max(20, Math.floor(terminalWidth * 0.4));
  const displayPath = isNarrow
    ? path.basename(tildeifyPath(targetDir))
    : shortenPath(tildeifyPath(targetDir), pathLength);

  return (
    <Box
      justifyContent="space-between"
      width="100%"
      flexDirection={isNarrow ? 'column' : 'row'}
      alignItems={isNarrow ? 'flex-start' : 'center'}
    >
      <Box>
        {debugMode && <DebugProfiler />}
        {vimMode && <Text color={theme.text.secondary}>[{vimMode}] </Text>}
        {nightly ? (
          <Gradient colors={theme.ui.gradient}>
            <Text>
              {displayPath}
              {branchName && <Text> ({branchName}*)</Text>}
            </Text>
          </Gradient>
        ) : (
          <Text color={theme.text.link}>
            {displayPath}
            {branchName && (
              <Text color={theme.text.secondary}> ({branchName}*)</Text>
            )}
          </Text>
        )}
        {debugMode && (
          <Text color={theme.status.error}>
            {' ' + (debugMessage || t('footer.debug_mode', '--debug'))}
          </Text>
        )}
      </Box>

      {/* Middle Section: Centered Trust/Sandbox Info */}
      <Box
        flexGrow={isNarrow ? 0 : 1}
        alignItems="center"
        justifyContent={isNarrow ? 'flex-start' : 'center'}
        display="flex"
        paddingX={isNarrow ? 0 : 1}
        paddingTop={isNarrow ? 1 : 0}
      >
        {isTrustedFolder === false ? (
<<<<<<< HEAD
          <Text color={theme.status.warning}>{t('footer.untrusted', 'untrusted')}</Text>
        ) : process.env.SANDBOX && process.env.SANDBOX !== 'sandbox-exec' ? (
=======
          <Text color={theme.status.warning}>untrusted</Text>
        ) : process.env['SANDBOX'] &&
          process.env['SANDBOX'] !== 'sandbox-exec' ? (
>>>>>>> 2998f27f
          <Text color="green">
            {process.env['SANDBOX'].replace(/^gemini-(?:cli-)?/, '')}
          </Text>
        ) : process.env['SANDBOX'] === 'sandbox-exec' ? (
          <Text color={theme.status.warning}>
            {t('footer.macos_seatbelt', 'macOS Seatbelt')}{' '}
            <Text color={theme.text.secondary}>
              ({process.env['SEATBELT_PROFILE']})
            </Text>
          </Text>
        ) : (
          <Text color={theme.status.error}>
            {t('footer.no_sandbox', 'no sandbox')} <Text color={theme.text.secondary}>{t('footer.see_docs', '(see /docs)')}</Text>
          </Text>
        )}
      </Box>

      {/* Right Section: Gemini Label and Console Summary */}
      <Box alignItems="center" paddingTop={isNarrow ? 1 : 0}>
        <Text color={theme.text.accent}>
          {isNarrow ? '' : ' '}
          {model}{' '}
          <ContextUsageDisplay
            promptTokenCount={promptTokenCount}
            model={model}
          />
        </Text>
        {corgiMode && (
          <Text>
            <Text color={theme.ui.symbol}>| </Text>
            <Text color={theme.status.error}>▼</Text>
            <Text color={theme.text.primary}>(´</Text>
            <Text color={theme.status.error}>ᴥ</Text>
            <Text color={theme.text.primary}>`)</Text>
            <Text color={theme.status.error}>▼ </Text>
          </Text>
        )}
        {!showErrorDetails && errorCount > 0 && (
          <Box>
            <Text color={theme.ui.symbol}>| </Text>
            <ConsoleSummaryDisplay errorCount={errorCount} />
          </Box>
        )}
        {showMemoryUsage && <MemoryUsageDisplay />}
      </Box>
    </Box>
  );
};<|MERGE_RESOLUTION|>--- conflicted
+++ resolved
@@ -67,9 +67,9 @@
     if (footerContext) {
       // Determine sandbox status
       let sandboxStatus = 'no sandbox';
-      if (process.env.SANDBOX && process.env.SANDBOX !== 'sandbox-exec') {
-        sandboxStatus = process.env.SANDBOX.replace(/^gemini-(?:cli-)?/, '');
-      } else if (process.env.SANDBOX === 'sandbox-exec') {
+      if (process.env['SANDBOX'] && process.env['SANDBOX'] !== 'sandbox-exec') {
+        sandboxStatus = process.env['SANDBOX'].replace(/^gemini-(?:cli-)?/, '');
+      } else if (process.env['SANDBOX'] === 'sandbox-exec') {
         sandboxStatus = 'macOS Seatbelt';
       }
 
@@ -156,14 +156,9 @@
         paddingTop={isNarrow ? 1 : 0}
       >
         {isTrustedFolder === false ? (
-<<<<<<< HEAD
           <Text color={theme.status.warning}>{t('footer.untrusted', 'untrusted')}</Text>
-        ) : process.env.SANDBOX && process.env.SANDBOX !== 'sandbox-exec' ? (
-=======
-          <Text color={theme.status.warning}>untrusted</Text>
         ) : process.env['SANDBOX'] &&
           process.env['SANDBOX'] !== 'sandbox-exec' ? (
->>>>>>> 2998f27f
           <Text color="green">
             {process.env['SANDBOX'].replace(/^gemini-(?:cli-)?/, '')}
           </Text>
