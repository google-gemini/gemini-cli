--- conflicted
+++ resolved
@@ -52,7 +52,8 @@
   nightly,
   vimMode,
 }) => {
-<<<<<<< HEAD
+  const { columns: terminalWidth } = useTerminalSize();
+  const isNarrow = isNarrowWidth(terminalWidth);
   const limit = tokenLimit(model);
   const percentage = promptTokenCount / limit;
   
@@ -105,41 +106,11 @@
   ]);
   // WEB_INTERFACE_END
 
-  return (
-  <Box justifyContent="space-between" width="100%">
-    <Box>
-      {debugMode && <DebugProfiler />}
-      {vimMode && <Text color={Colors.Gray}>[{vimMode}] </Text>}
-      {nightly ? (
-        <Gradient colors={Colors.GradientColors}>
-          <Text>
-            {shortenPath(tildeifyPath(targetDir), 70)}
-            {branchName && <Text> ({branchName}*)</Text>}
-          </Text>
-        </Gradient>
-      ) : (
-        <Text color={Colors.LightBlue}>
-          {shortenPath(tildeifyPath(targetDir), 70)}
-          {branchName && <Text color={Colors.Gray}> ({branchName}*)</Text>}
-        </Text>
-      )}
-      {debugMode && (
-        <Text color={Colors.AccentRed}>
-          {' ' + (debugMessage || t('footer.debug_mode', '--debug'))}
-        </Text>
-      )}
-    </Box>
-=======
-  const { columns: terminalWidth } = useTerminalSize();
-
-  const isNarrow = isNarrowWidth(terminalWidth);
-
   // Adjust path length based on terminal width
   const pathLength = Math.max(20, Math.floor(terminalWidth * 0.4));
   const displayPath = isNarrow
     ? path.basename(tildeifyPath(targetDir))
     : shortenPath(tildeifyPath(targetDir), pathLength);
->>>>>>> 4f2974db
 
   return (
     <Box
@@ -148,23 +119,6 @@
       flexDirection={isNarrow ? 'column' : 'row'}
       alignItems={isNarrow ? 'flex-start' : 'center'}
     >
-<<<<<<< HEAD
-      {process.env.SANDBOX && process.env.SANDBOX !== 'sandbox-exec' ? (
-        <Text color="green">
-          {process.env.SANDBOX.replace(/^gemini-(?:cli-)?/, '')}
-        </Text>
-      ) : process.env.SANDBOX === 'sandbox-exec' ? (
-        <Text color={Colors.AccentYellow}>
-          {t('footer.macos_seatbelt', 'macOS Seatbelt')}{' '}
-          <Text color={Colors.Gray}>({process.env.SEATBELT_PROFILE})</Text>
-        </Text>
-      ) : (
-        <Text color={Colors.AccentRed}>
-          {t('footer.no_sandbox', 'no sandbox')} <Text color={Colors.Gray}>{t('footer.see_docs', '(see /docs)')}</Text>
-        </Text>
-      )}
-    </Box>
-=======
       <Box>
         {debugMode && <DebugProfiler />}
         {vimMode && <Text color={Colors.Gray}>[{vimMode}] </Text>}
@@ -183,7 +137,7 @@
         )}
         {debugMode && (
           <Text color={Colors.AccentRed}>
-            {' ' + (debugMessage || '--debug')}
+            {' ' + (debugMessage || t('footer.debug_mode', '--debug'))}
           </Text>
         )}
       </Box>
@@ -203,16 +157,15 @@
           </Text>
         ) : process.env.SANDBOX === 'sandbox-exec' ? (
           <Text color={Colors.AccentYellow}>
-            macOS Seatbelt{' '}
+            {t('footer.macos_seatbelt', 'macOS Seatbelt')}{' '}
             <Text color={Colors.Gray}>({process.env.SEATBELT_PROFILE})</Text>
           </Text>
         ) : (
           <Text color={Colors.AccentRed}>
-            no sandbox <Text color={Colors.Gray}>(see /docs)</Text>
+            {t('footer.no_sandbox', 'no sandbox')} <Text color={Colors.Gray}>{t('footer.see_docs', '(see /docs)')}</Text>
           </Text>
         )}
       </Box>
->>>>>>> 4f2974db
 
       {/* Right Section: Gemini Label and Console Summary */}
       <Box alignItems="center" paddingTop={isNarrow ? 1 : 0}>
@@ -243,9 +196,5 @@
         {showMemoryUsage && <MemoryUsageDisplay />}
       </Box>
     </Box>
-<<<<<<< HEAD
-  </Box>
-=======
->>>>>>> 4f2974db
   );
 };