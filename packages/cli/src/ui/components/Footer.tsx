--- conflicted
+++ resolved
@@ -130,48 +130,6 @@
               {displayPath}
               {branchName && <Text> ({branchName}*)</Text>}
             </Text>
-<<<<<<< HEAD
-          )}
-          {debugMode && (
-            <Text color={theme.status.error}>
-              {' ' + (debugMessage || t('footer.debug_mode', '--debug'))}
-            </Text>
-          )}
-        </Box>
-      )}
-
-      {/* Middle Section: Centered Trust/Sandbox Info */}
-      {!hideSandboxStatus && (
-        <Box
-          flexGrow={isNarrow || hideCWD || hideModelInfo ? 0 : 1}
-          alignItems="center"
-          justifyContent={isNarrow || hideCWD ? 'flex-start' : 'center'}
-          display="flex"
-          paddingX={isNarrow ? 0 : 1}
-          paddingTop={isNarrow ? 1 : 0}
-        >
-          {isTrustedFolder === false ? (
-            <Text color={theme.status.warning}>{t('footer.untrusted', 'untrusted')}</Text>
-          ) : process.env['SANDBOX'] &&
-            process.env['SANDBOX'] !== 'sandbox-exec' ? (
-            <Text color="green">
-              {process.env['SANDBOX'].replace(/^gemini-(?:cli-)?/, '')}
-            </Text>
-          ) : process.env['SANDBOX'] === 'sandbox-exec' ? (
-            <Text color={theme.status.warning}>
-              {t('footer.macos_seatbelt', 'macOS Seatbelt')}{' '}
-              <Text color={theme.text.secondary}>
-                ({process.env['SEATBELT_PROFILE']})
-              </Text>
-            </Text>
-          ) : (
-            <Text color={theme.status.error}>
-              {t('footer.no_sandbox', 'no sandbox')} <Text color={theme.text.secondary}>{t('footer.see_docs', '(see /docs)')}</Text>
-            </Text>
-          )}
-        </Box>
-      )}
-=======
           </Gradient>
         ) : (
           <Text color={theme.text.link}>
@@ -183,7 +141,7 @@
         )}
         {debugMode && (
           <Text color={theme.status.error}>
-            {' ' + (debugMessage || '--debug')}
+            {' ' + (debugMessage || t('footer.debug_mode', '--debug'))}
           </Text>
         )}
       </Box>
@@ -198,7 +156,7 @@
         paddingTop={isNarrow ? 1 : 0}
       >
         {isTrustedFolder === false ? (
-          <Text color={theme.status.warning}>untrusted</Text>
+          <Text color={theme.status.warning}>{t('footer.untrusted', 'untrusted')}</Text>
         ) : process.env['SANDBOX'] &&
           process.env['SANDBOX'] !== 'sandbox-exec' ? (
           <Text color="green">
@@ -206,18 +164,17 @@
           </Text>
         ) : process.env['SANDBOX'] === 'sandbox-exec' ? (
           <Text color={theme.status.warning}>
-            macOS Seatbelt{' '}
+            {t('footer.macos_seatbelt', 'macOS Seatbelt')}{' '}
             <Text color={theme.text.secondary}>
               ({process.env['SEATBELT_PROFILE']})
             </Text>
           </Text>
         ) : (
           <Text color={theme.status.error}>
-            no sandbox <Text color={theme.text.secondary}>(see /docs)</Text>
+            {t('footer.no_sandbox', 'no sandbox')} <Text color={theme.text.secondary}>{t('footer.see_docs', '(see /docs)')}</Text>
           </Text>
         )}
       </Box>
->>>>>>> 885af07d
 
       {/* Right Section: Gemini Label and Console Summary */}
       <Box alignItems="center" paddingTop={isNarrow ? 1 : 0}>
