/**
 * @license
 * Copyright 2025 Google LLC
 * SPDX-License-Identifier: Apache-2.0
 */

import React from 'react';
import { Box, Text } from 'ink';
import { Colors } from '../colors.js';
import { shortenPath, tildeifyPath, tokenLimit } from '@google/gemini-cli-core';
import { ConsoleSummaryDisplay } from './ConsoleSummaryDisplay.js';
import process from 'node:process';
import { MemoryUsageDisplay } from './MemoryUsageDisplay.js';

interface FooterProps {
  model: string;
  targetDir: string;
  branchName?: string;
  debugMode: boolean;
  debugMessage: string;
  corgiMode: boolean;
  errorCount: number;
  showErrorDetails: boolean;
  showMemoryUsage?: boolean;
  promptTokenCount: number;
<<<<<<< HEAD
  candidatesTokenCount: number;
  totalTokenCount: number;
  isPlanMode: boolean;
=======
>>>>>>> edd69cb7
}

export const Footer: React.FC<FooterProps> = ({
  model,
  targetDir,
  branchName,
  debugMode,
  debugMessage,
  corgiMode,
  errorCount,
  showErrorDetails,
  showMemoryUsage,
<<<<<<< HEAD
  totalTokenCount,
  isPlanMode,
=======
  promptTokenCount,
>>>>>>> edd69cb7
}) => {
  const limit = tokenLimit(model);
  const percentage = promptTokenCount / limit;

  return (
    <Box marginTop={1} justifyContent="space-between" width="100%">
      <Box>
        <Text color={Colors.LightBlue}>
          {shortenPath(tildeifyPath(targetDir), 70)}
          {branchName && <Text color={Colors.Gray}> ({branchName}*)</Text>}
        </Text>
        {debugMode && (
          <Text color={Colors.AccentRed}>
            {' ' + (debugMessage || '--debug')}
          </Text>
        )}
      </Box>

      {/* Middle Section: Centered Sandbox Info */}
      <Box
        flexGrow={1}
        alignItems="center"
        justifyContent="center"
        display="flex"
      >
        {process.env.SANDBOX && process.env.SANDBOX !== 'sandbox-exec' ? (
          <Text color="green">
            {process.env.SANDBOX.replace(/^gemini-(?:cli-)?/, '')}
          </Text>
        ) : process.env.SANDBOX === 'sandbox-exec' ? (
          <Text color={Colors.AccentYellow}>
            MacOS Seatbelt{' '}
            <Text color={Colors.Gray}>({process.env.SEATBELT_PROFILE})</Text>
          </Text>
        ) : (
          <Text color={Colors.AccentRed}>
            no sandbox <Text color={Colors.Gray}>(see /docs)</Text>
          </Text>
        )}
      </Box>

      {/* Right Section: Gemini Label and Console Summary */}
      <Box alignItems="center">
        <Text color={Colors.Gray}>
          {isPlanMode ? 'Plan Mode' : 'Agent Mode'} |{' '}
        </Text>
        <Text color={Colors.AccentBlue}>
          {' '}
          {model}{' '}
          <Text color={Colors.Gray}>
            ({((1 - percentage) * 100).toFixed(0)}% context left)
          </Text>
        </Text>
        {corgiMode && (
          <Text>
            <Text color={Colors.Gray}>| </Text>
            <Text color={Colors.AccentRed}>▼</Text>
            <Text color={Colors.Foreground}>(´</Text>
            <Text color={Colors.AccentRed}>ᴥ</Text>
            <Text color={Colors.Foreground}>`)</Text>
            <Text color={Colors.AccentRed}>▼ </Text>
          </Text>
        )}
        {!showErrorDetails && errorCount > 0 && (
          <Box>
            <Text color={Colors.Gray}>| </Text>
            <ConsoleSummaryDisplay errorCount={errorCount} />
          </Box>
        )}
        {showMemoryUsage && <MemoryUsageDisplay />}
      </Box>
    </Box>
  );
};<|MERGE_RESOLUTION|>--- conflicted
+++ resolved
@@ -23,12 +23,9 @@
   showErrorDetails: boolean;
   showMemoryUsage?: boolean;
   promptTokenCount: number;
-<<<<<<< HEAD
   candidatesTokenCount: number;
   totalTokenCount: number;
   isPlanMode: boolean;
-=======
->>>>>>> edd69cb7
 }
 
 export const Footer: React.FC<FooterProps> = ({
@@ -41,12 +38,9 @@
   errorCount,
   showErrorDetails,
   showMemoryUsage,
-<<<<<<< HEAD
   totalTokenCount,
   isPlanMode,
-=======
   promptTokenCount,
->>>>>>> edd69cb7
 }) => {
   const limit = tokenLimit(model);
   const percentage = promptTokenCount / limit;
