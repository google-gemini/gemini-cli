/**
 * @license
 * Copyright 2025 Google LLC
 * SPDX-License-Identifier: Apache-2.0
 */

import type React from 'react';
import { Box, Text } from 'ink';
import { theme } from '../semantic-colors.js';
import { shortenPath, tildeifyPath } from '@google/gemini-cli-core';
import { ConsoleSummaryDisplay } from './ConsoleSummaryDisplay.js';
import process from 'node:process';
import Gradient from 'ink-gradient';
import { MemoryUsageDisplay } from './MemoryUsageDisplay.js';
import { ContextUsageDisplay } from './ContextUsageDisplay.js';
import { DebugProfiler } from './DebugProfiler.js';
import { isDevelopment } from '../../utils/installationInfo.js';

import { useUIState } from '../contexts/UIStateContext.js';
import { useConfig } from '../contexts/ConfigContext.js';
import { useSettings } from '../contexts/SettingsContext.js';
import { useVimMode } from '../contexts/VimModeContext.js';

export const Footer: React.FC = () => {
  const uiState = useUIState();
  const config = useConfig();
  const settings = useSettings();
  const { vimEnabled, vimMode } = useVimMode();

  const {
    model,
    targetDir,
    debugMode,
    branchName,
    debugMessage,
    corgiMode,
    errorCount,
    showErrorDetails,
    promptTokenCount,
    nightly,
    isTrustedFolder,
    mainAreaWidth,
  } = {
    model: config.getModel(),
    targetDir: config.getTargetDir(),
    debugMode: config.getDebugMode(),
    branchName: uiState.branchName,
    debugMessage: uiState.debugMessage,
    corgiMode: uiState.corgiMode,
    errorCount: uiState.errorCount,
    showErrorDetails: uiState.showErrorDetails,
    promptTokenCount: uiState.sessionStats.lastPromptTokenCount,
    nightly: uiState.nightly,
    isTrustedFolder: uiState.isTrustedFolder,
<<<<<<< HEAD
    //renderMarkdown: uiState.renderMarkdown,
=======
    mainAreaWidth: uiState.mainAreaWidth,
>>>>>>> a6720d60
  };

  const showMemoryUsage =
    config.getDebugMode() || settings.merged.ui?.showMemoryUsage || false;
  const hideCWD = settings.merged.ui?.footer?.hideCWD || false;
  const hideSandboxStatus =
    settings.merged.ui?.footer?.hideSandboxStatus || false;
  const hideModelInfo = settings.merged.ui?.footer?.hideModelInfo || false;

  const pathLength = Math.max(20, Math.floor(mainAreaWidth * 0.25));
  const displayPath = shortenPath(tildeifyPath(targetDir), pathLength);

  const justifyContent = hideCWD && hideModelInfo ? 'center' : 'space-between';
  const displayVimMode = vimEnabled ? vimMode : undefined;

  const showDebugProfiler = debugMode || isDevelopment;

  return (
    <Box
      justifyContent={justifyContent}
      width={mainAreaWidth}
      flexDirection="row"
      alignItems="center"
      paddingX={1}
    >
      {(showDebugProfiler || displayVimMode || !hideCWD) && (
        <Box>
          {showDebugProfiler && <DebugProfiler />}
          {displayVimMode && (
            <Text color={theme.text.secondary}>[{displayVimMode}] </Text>
          )}
          {!hideCWD &&
            (nightly ? (
              <Gradient colors={theme.ui.gradient}>
                <Text>
                  {displayPath}
                  {branchName && <Text> ({branchName}*)</Text>}
                </Text>
              </Gradient>
            ) : (
              <Text color={theme.text.link}>
                {displayPath}
                {branchName && (
                  <Text color={theme.text.secondary}> ({branchName}*)</Text>
                )}
              </Text>
            ))}
          {debugMode && (
            <Text color={theme.status.error}>
              {' ' + (debugMessage || '--debug')}
            </Text>
          )}
        </Box>
      )}

      {/* Middle Section: Centered Trust/Sandbox Info */}
      {!hideSandboxStatus && (
        <Box
          flexGrow={1}
          alignItems="center"
          justifyContent="center"
          display="flex"
        >
          {isTrustedFolder === false ? (
            <Text color={theme.status.warning}>untrusted</Text>
          ) : process.env['SANDBOX'] &&
            process.env['SANDBOX'] !== 'sandbox-exec' ? (
            <Text color="green">
              {process.env['SANDBOX'].replace(/^gemini-(?:cli-)?/, '')}
            </Text>
          ) : process.env['SANDBOX'] === 'sandbox-exec' ? (
            <Text color={theme.status.warning}>
              macOS Seatbelt{' '}
              <Text color={theme.text.secondary}>
                ({process.env['SEATBELT_PROFILE']})
              </Text>
            </Text>
          ) : (
            <Text color={theme.status.error}>
              no sandbox
              {mainAreaWidth >= 100 && (
                <Text color={theme.text.secondary}> (see /docs)</Text>
              )}
            </Text>
          )}
        </Box>
      )}

      {/* Right Section: Gemini Label and Console Summary */}
<<<<<<< HEAD
      {(!hideModelInfo ||
        showMemoryUsage ||
        corgiMode ||
        (!showErrorDetails && errorCount > 0)) && (
        <Box alignItems="center" paddingTop={isNarrow ? 1 : 0}>
          {!hideModelInfo && (
            <Box alignItems="center">
              <Text color={theme.text.accent}>
                {isNarrow ? '' : ' '}
                {model}{' '}
                <ContextUsageDisplay
                  promptTokenCount={promptTokenCount}
                  model={model}
                />
              </Text>
              {showMemoryUsage && <MemoryUsageDisplay />}
            </Box>
          )}
          <Box alignItems="center" paddingLeft={2}>
            {/* Markdown mode indicator - uncomment to enable
            <Box>
              <Text color={theme.ui.symbol}>| </Text>
              <Text
                color={
                  renderMarkdown ? theme.status.success : theme.text.secondary
                }
                bold={renderMarkdown}
              >
                Rendered
              </Text>
              <Text color={theme.text.secondary}> / </Text>
              <Text
                color={
                  !renderMarkdown ? theme.status.warning : theme.text.secondary
                }
                bold={!renderMarkdown}
              >
                Raw
              </Text>
            </Box>
            */}
=======
      {!hideModelInfo && (
        <Box alignItems="center" justifyContent="flex-end">
          <Box alignItems="center">
            <Text color={theme.text.accent}>
              {model}{' '}
              <ContextUsageDisplay
                promptTokenCount={promptTokenCount}
                model={model}
                terminalWidth={mainAreaWidth}
              />
            </Text>
            {showMemoryUsage && <MemoryUsageDisplay />}
          </Box>
          <Box alignItems="center">
>>>>>>> a6720d60
            {corgiMode && (
              <Box paddingLeft={1} flexDirection="row">
                <Text>
                  <Text color={theme.ui.symbol}>| </Text>
                  <Text color={theme.status.error}>▼</Text>
                  <Text color={theme.text.primary}>(´</Text>
                  <Text color={theme.status.error}>ᴥ</Text>
                  <Text color={theme.text.primary}>`)</Text>
                  <Text color={theme.status.error}>▼</Text>
                </Text>
              </Box>
            )}
            {!showErrorDetails && errorCount > 0 && (
              <Box paddingLeft={1} flexDirection="row">
                <Text color={theme.ui.symbol}>| </Text>
                <ConsoleSummaryDisplay errorCount={errorCount} />
              </Box>
            )}
          </Box>
        </Box>
      )}
    </Box>
  );
};<|MERGE_RESOLUTION|>--- conflicted
+++ resolved
@@ -52,11 +52,8 @@
     promptTokenCount: uiState.sessionStats.lastPromptTokenCount,
     nightly: uiState.nightly,
     isTrustedFolder: uiState.isTrustedFolder,
-<<<<<<< HEAD
+    mainAreaWidth: uiState.mainAreaWidth,
     //renderMarkdown: uiState.renderMarkdown,
-=======
-    mainAreaWidth: uiState.mainAreaWidth,
->>>>>>> a6720d60
   };
 
   const showMemoryUsage =
@@ -146,26 +143,20 @@
       )}
 
       {/* Right Section: Gemini Label and Console Summary */}
-<<<<<<< HEAD
-      {(!hideModelInfo ||
-        showMemoryUsage ||
-        corgiMode ||
-        (!showErrorDetails && errorCount > 0)) && (
-        <Box alignItems="center" paddingTop={isNarrow ? 1 : 0}>
-          {!hideModelInfo && (
-            <Box alignItems="center">
-              <Text color={theme.text.accent}>
-                {isNarrow ? '' : ' '}
-                {model}{' '}
-                <ContextUsageDisplay
-                  promptTokenCount={promptTokenCount}
-                  model={model}
-                />
-              </Text>
-              {showMemoryUsage && <MemoryUsageDisplay />}
-            </Box>
-          )}
-          <Box alignItems="center" paddingLeft={2}>
+      {!hideModelInfo && (
+        <Box alignItems="center" justifyContent="flex-end">
+          <Box alignItems="center">
+            <Text color={theme.text.accent}>
+              {model}{' '}
+              <ContextUsageDisplay
+                promptTokenCount={promptTokenCount}
+                model={model}
+                terminalWidth={mainAreaWidth}
+              />
+            </Text>
+            {showMemoryUsage && <MemoryUsageDisplay />}
+          </Box>
+          <Box alignItems="center">
             {/* Markdown mode indicator - uncomment to enable
             <Box>
               <Text color={theme.ui.symbol}>| </Text>
@@ -188,22 +179,6 @@
               </Text>
             </Box>
             */}
-=======
-      {!hideModelInfo && (
-        <Box alignItems="center" justifyContent="flex-end">
-          <Box alignItems="center">
-            <Text color={theme.text.accent}>
-              {model}{' '}
-              <ContextUsageDisplay
-                promptTokenCount={promptTokenCount}
-                model={model}
-                terminalWidth={mainAreaWidth}
-              />
-            </Text>
-            {showMemoryUsage && <MemoryUsageDisplay />}
-          </Box>
-          <Box alignItems="center">
->>>>>>> a6720d60
             {corgiMode && (
               <Box paddingLeft={1} flexDirection="row">
                 <Text>
