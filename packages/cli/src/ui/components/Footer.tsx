--- conflicted
+++ resolved
@@ -44,34 +44,14 @@
   promptTokenCount,
   nightly,
   vimMode,
-<<<<<<< HEAD
 }) => (
   <Box justifyContent="space-between" width="100%">
     <Box>
+      {debugMode && <DebugProfiler />}
       {vimMode && <Text color={Colors.Gray}>[{vimMode}] </Text>}
       {nightly ? (
         <Gradient colors={Colors.GradientColors}>
           <Text>
-=======
-}) => {
-  const limit = tokenLimit(model);
-  const percentage = promptTokenCount / limit;
-
-  return (
-    <Box justifyContent="space-between" width="100%">
-      <Box>
-        {debugMode && <DebugProfiler />}
-        {vimMode && <Text color={Colors.Gray}>[{vimMode}] </Text>}
-        {nightly ? (
-          <Gradient colors={Colors.GradientColors}>
-            <Text>
-              {shortenPath(tildeifyPath(targetDir), 70)}
-              {branchName && <Text> ({branchName}*)</Text>}
-            </Text>
-          </Gradient>
-        ) : (
-          <Text color={Colors.LightBlue}>
->>>>>>> 02f7e48c
             {shortenPath(tildeifyPath(targetDir), 70)}
             {branchName && <Text> ({branchName}*)</Text>}
           </Text>
