--- conflicted
+++ resolved
@@ -47,34 +47,6 @@
   promptTokenCount,
   nightly,
   vimMode,
-<<<<<<< HEAD
-}) => (
-  <Box justifyContent="space-between" width="100%">
-    <Box>
-      {debugMode && <DebugProfiler />}
-      {vimMode && <Text color={theme.text.secondary}>[{vimMode}] </Text>}
-      {nightly ? (
-        <Gradient colors={theme.ui.gradient}>
-          <Text>
-            {shortenPath(tildeifyPath(targetDir), 70)}
-            {branchName && <Text> ({branchName}*)</Text>}
-          </Text>
-        </Gradient>
-      ) : (
-        <Text color={theme.text.link}>
-          {shortenPath(tildeifyPath(targetDir), 70)}
-          {branchName && (
-            <Text color={theme.text.secondary}> ({branchName}*)</Text>
-          )}
-        </Text>
-      )}
-      {debugMode && (
-        <Text color={theme.status.error}>
-          {' ' + (debugMessage || '--debug')}
-        </Text>
-      )}
-    </Box>
-=======
 }) => {
   const { columns: terminalWidth } = useTerminalSize();
 
@@ -85,7 +57,6 @@
   const displayPath = isNarrow
     ? path.basename(tildeifyPath(targetDir))
     : shortenPath(tildeifyPath(targetDir), pathLength);
->>>>>>> 4f2974db
 
   return (
     <Box
@@ -94,71 +65,26 @@
       flexDirection={isNarrow ? 'column' : 'row'}
       alignItems={isNarrow ? 'flex-start' : 'center'}
     >
-<<<<<<< HEAD
-      {process.env.SANDBOX && process.env.SANDBOX !== 'sandbox-exec' ? (
-        <Text color="green">
-          {process.env.SANDBOX.replace(/^gemini-(?:cli-)?/, '')}
-        </Text>
-      ) : process.env.SANDBOX === 'sandbox-exec' ? (
-        <Text color={theme.status.warning}>
-          macOS Seatbelt{' '}
-          <Text color={theme.text.secondary}>
-            ({process.env.SEATBELT_PROFILE})
-          </Text>
-        </Text>
-      ) : (
-        <Text color={theme.status.error}>
-          no sandbox <Text color={theme.text.secondary}>(see /docs)</Text>
-        </Text>
-      )}
-    </Box>
-
-    {/* Right Section: Gemini Label and Console Summary */}
-    <Box alignItems="center">
-      <Text color={theme.text.link}>
-        {' '}
-        {model}{' '}
-        <ContextUsageDisplay
-          promptTokenCount={promptTokenCount}
-          model={model}
-        />
-      </Text>
-      {corgiMode && (
-        <Text>
-          <Text color={theme.ui.symbol}>| </Text>
-          <Text color={theme.status.error}>▼</Text>
-          <Text color={theme.text.primary}>(´</Text>
-          <Text color={theme.status.error}>ᴥ</Text>
-          <Text color={theme.text.primary}>`)</Text>
-          <Text color={theme.status.error}>▼ </Text>
-        </Text>
-      )}
-      {!showErrorDetails && errorCount > 0 && (
-        <Box>
-          <Text color={theme.ui.symbol}>| </Text>
-          <ConsoleSummaryDisplay errorCount={errorCount} />
-        </Box>
-      )}
-      {showMemoryUsage && <MemoryUsageDisplay />}
-=======
       <Box>
         {debugMode && <DebugProfiler />}
-        {vimMode && <Text color={Colors.Gray}>[{vimMode}] </Text>}
+        {vimMode && <Text color={theme.text.secondary}>[{vimMode}] </Text>}
         {nightly ? (
-          <Gradient colors={Colors.GradientColors}>
+          <Gradient colors={theme.ui.gradient}>
             <Text>
               {displayPath}
               {branchName && <Text> ({branchName}*)</Text>}
             </Text>
           </Gradient>
         ) : (
-          <Text color={Colors.LightBlue}>
+          <Text color={theme.text.link}>
             {displayPath}
-            {branchName && <Text color={Colors.Gray}> ({branchName}*)</Text>}
+            {branchName && (
+              <Text color={theme.text.secondary}> ({branchName}*)</Text>
+            )}
           </Text>
         )}
         {debugMode && (
-          <Text color={Colors.AccentRed}>
+          <Text color={theme.status.error}>
             {' ' + (debugMessage || '--debug')}
           </Text>
         )}
@@ -178,20 +104,22 @@
             {process.env.SANDBOX.replace(/^gemini-(?:cli-)?/, '')}
           </Text>
         ) : process.env.SANDBOX === 'sandbox-exec' ? (
-          <Text color={Colors.AccentYellow}>
+          <Text color={theme.status.warning}>
             macOS Seatbelt{' '}
-            <Text color={Colors.Gray}>({process.env.SEATBELT_PROFILE})</Text>
+            <Text color={theme.text.secondary}>
+              ({process.env.SEATBELT_PROFILE})
+            </Text>
           </Text>
         ) : (
-          <Text color={Colors.AccentRed}>
-            no sandbox <Text color={Colors.Gray}>(see /docs)</Text>
+          <Text color={theme.status.error}>
+            no sandbox <Text color={theme.text.secondary}>(see /docs)</Text>
           </Text>
         )}
       </Box>
 
       {/* Right Section: Gemini Label and Console Summary */}
       <Box alignItems="center" paddingTop={isNarrow ? 1 : 0}>
-        <Text color={Colors.AccentBlue}>
+        <Text color={theme.text.accent}>
           {isNarrow ? '' : ' '}
           {model}{' '}
           <ContextUsageDisplay
@@ -201,23 +129,22 @@
         </Text>
         {corgiMode && (
           <Text>
-            <Text color={Colors.Gray}>| </Text>
-            <Text color={Colors.AccentRed}>▼</Text>
-            <Text color={Colors.Foreground}>(´</Text>
-            <Text color={Colors.AccentRed}>ᴥ</Text>
-            <Text color={Colors.Foreground}>`)</Text>
-            <Text color={Colors.AccentRed}>▼ </Text>
+            <Text color={theme.ui.symbol}>| </Text>
+            <Text color={theme.status.error}>▼</Text>
+            <Text color={theme.text.primary}>(´</Text>
+            <Text color={theme.status.error}>ᴥ</Text>
+            <Text color={theme.text.primary}>`)</Text>
+            <Text color={theme.status.error}>▼ </Text>
           </Text>
         )}
         {!showErrorDetails && errorCount > 0 && (
           <Box>
-            <Text color={Colors.Gray}>| </Text>
+            <Text color={theme.ui.symbol}>| </Text>
             <ConsoleSummaryDisplay errorCount={errorCount} />
           </Box>
         )}
         {showMemoryUsage && <MemoryUsageDisplay />}
       </Box>
->>>>>>> 4f2974db
     </Box>
   );
 };