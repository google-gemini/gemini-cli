--- conflicted
+++ resolved
@@ -162,11 +162,6 @@
     render(<Header version="1.0.0" nightly={false} />);
     expect(Gradient.default).not.toHaveBeenCalled();
     const textCalls = (Text as Mock).mock.calls;
-<<<<<<< HEAD
-    // eslint-disable-next-line no-console
-    console.log(JSON.stringify(textCalls, null, 2)); // debugging output that got committed
-=======
->>>>>>> a3d214f8
     expect(textCalls.length).toBe(1);
     expect(textCalls[0][0]).toHaveProperty('color', singleColor);
   });
