--- conflicted
+++ resolved
@@ -23,12 +23,11 @@
     padding={1}
   >
     {/* Basics */}
-<<<<<<< HEAD
-    <Text bold color={Colors.Foreground}>
+    <Text bold color={theme.text.primary}>
       {t('help.section_basics', 'Basics:')}
     </Text>
-    <Text color={Colors.Foreground}>
-      <Text bold color={Colors.AccentPurple}>
+    <Text color={theme.text.primary}>
+      <Text bold color={theme.text.accent}>
         {t('help.add_context', 'Add context')}
       </Text>
       : {t('help.add_context_help', 'Use {symbol} to specify files for context (e.g., {example}) to target specific files or folders.', {
@@ -36,43 +35,9 @@
         example: '@src/myFile.ts'
       })}
     </Text>
-    <Text color={Colors.Foreground}>
-      <Text bold color={Colors.AccentPurple}>
-        {t('help.shell_mode', 'Shell mode')}
-=======
-    <Text bold color={theme.text.primary}>
-      Basics:
-    </Text>
     <Text color={theme.text.primary}>
       <Text bold color={theme.text.accent}>
-        Add context
-      </Text>
-      : Use{' '}
-      <Text bold color={theme.text.accent}>
-        @
-      </Text>{' '}
-      to specify files for context (e.g.,{' '}
-      <Text bold color={theme.text.accent}>
-        @src/myFile.ts
-      </Text>
-      ) to target specific files or folders.
-    </Text>
-    <Text color={theme.text.primary}>
-      <Text bold color={theme.text.accent}>
-        Shell mode
-      </Text>
-      : Execute shell commands via{' '}
-      <Text bold color={theme.text.accent}>
-        !
-      </Text>{' '}
-      (e.g.,{' '}
-      <Text bold color={theme.text.accent}>
-        !npm run start
-      </Text>
-      ) or use natural language (e.g.{' '}
-      <Text bold color={theme.text.accent}>
-        start server
->>>>>>> b9b6fe1f
+        {t('help.shell_mode', 'Shell mode')}
       </Text>
       : {t('help.shell_mode_help', 'Execute shell commands via {symbol} (e.g., {example}) or use natural language (e.g. {natural_example}).', {
         symbol: '!',
@@ -84,13 +49,8 @@
     <Box height={1} />
 
     {/* Commands */}
-<<<<<<< HEAD
-    <Text bold color={Colors.Foreground}>
+    <Text bold color={theme.text.primary}>
       {t('help.section_commands', 'Commands:')}
-=======
-    <Text bold color={theme.text.primary}>
-      Commands:
->>>>>>> b9b6fe1f
     </Text>
     {commands
       .filter((command) => command.description && !command.hidden)
@@ -127,159 +87,83 @@
       </Text>
       - {t('help.shell_command', 'shell command')}
     </Text>
-<<<<<<< HEAD
-    <Text color={Colors.Foreground}>
-      <Text color={Colors.Gray}>[MCP]</Text> - {t('help.mcp_command', 'Model Context Protocol command (from external servers)')}
-=======
     <Text color={theme.text.primary}>
-      <Text color={theme.text.secondary}>[MCP]</Text> - Model Context Protocol
-      command (from external servers)
->>>>>>> b9b6fe1f
+      <Text color={theme.text.secondary}>[MCP]</Text> - {t('help.mcp_command', 'Model Context Protocol command (from external servers)')}
     </Text>
 
     <Box height={1} />
 
     {/* Shortcuts */}
-<<<<<<< HEAD
-    <Text bold color={Colors.Foreground}>
+    <Text bold color={theme.text.primary}>
       {t('help.section_shortcuts', 'Keyboard Shortcuts:')}
-    </Text>
-    <Text color={Colors.Foreground}>
-      <Text bold color={Colors.AccentPurple}>
-        {t('help.keys.alt_left_right', 'Alt+Left/Right')}
-=======
-    <Text bold color={theme.text.primary}>
-      Keyboard Shortcuts:
     </Text>
     <Text color={theme.text.primary}>
       <Text bold color={theme.text.accent}>
-        Alt+Left/Right
->>>>>>> b9b6fe1f
+        {t('help.keys.alt_left_right', 'Alt+Left/Right')}
       </Text>{' '}
       - {t('help.shortcuts.jump_words', 'Jump through words in the input')}
     </Text>
-<<<<<<< HEAD
-    <Text color={Colors.Foreground}>
-      <Text bold color={Colors.AccentPurple}>
-        {t('help.keys.ctrl_c', 'Ctrl+C')}
-=======
     <Text color={theme.text.primary}>
       <Text bold color={theme.text.accent}>
-        Ctrl+C
->>>>>>> b9b6fe1f
+        {t('help.keys.ctrl_c', 'Ctrl+C')}
       </Text>{' '}
       - {t('help.shortcuts.quit', 'Quit application')}
     </Text>
-<<<<<<< HEAD
-    <Text color={Colors.Foreground}>
-      <Text bold color={Colors.AccentPurple}>
-        {process.platform === 'win32' ? t('help.keys.ctrl_enter', 'Ctrl+Enter') : t('help.keys.ctrl_j', 'Ctrl+J')}
-=======
     <Text color={theme.text.primary}>
       <Text bold color={theme.text.accent}>
-        {process.platform === 'win32' ? 'Ctrl+Enter' : 'Ctrl+J'}
->>>>>>> b9b6fe1f
+        {process.platform === 'win32' ? t('help.keys.ctrl_enter', 'Ctrl+Enter') : t('help.keys.ctrl_j', 'Ctrl+J')}
       </Text>{' '}
       - {process.platform === 'linux'
         ? t('help.shortcuts.new_line_linux', 'New line (Alt+Enter works for certain linux distros)')
         : t('help.shortcuts.new_line_win', 'New line')}
     </Text>
-<<<<<<< HEAD
-    <Text color={Colors.Foreground}>
-      <Text bold color={Colors.AccentPurple}>
-        {t('help.keys.ctrl_l', 'Ctrl+L')}
-=======
     <Text color={theme.text.primary}>
       <Text bold color={theme.text.accent}>
-        Ctrl+L
->>>>>>> b9b6fe1f
+        {t('help.keys.ctrl_l', 'Ctrl+L')}
       </Text>{' '}
       - {t('help.shortcuts.clear_screen', 'Clear the screen')}
     </Text>
-<<<<<<< HEAD
-    <Text color={Colors.Foreground}>
-      <Text bold color={Colors.AccentPurple}>
-        {process.platform === 'darwin' ? t('help.keys.ctrl_x_meta', 'Ctrl+X / Meta+Enter') : t('help.keys.ctrl_x', 'Ctrl+X')}
-=======
     <Text color={theme.text.primary}>
       <Text bold color={theme.text.accent}>
-        {process.platform === 'darwin' ? 'Ctrl+X / Meta+Enter' : 'Ctrl+X'}
->>>>>>> b9b6fe1f
+        {process.platform === 'darwin' ? t('help.keys.ctrl_x_meta', 'Ctrl+X / Meta+Enter') : t('help.keys.ctrl_x', 'Ctrl+X')}
       </Text>{' '}
       - {t('help.shortcuts.external_editor', 'Open input in external editor')}
     </Text>
-<<<<<<< HEAD
-    <Text color={Colors.Foreground}>
-      <Text bold color={Colors.AccentPurple}>
-        {t('help.keys.ctrl_y', 'Ctrl+Y')}
-=======
     <Text color={theme.text.primary}>
       <Text bold color={theme.text.accent}>
-        Ctrl+Y
->>>>>>> b9b6fe1f
+        {t('help.keys.ctrl_y', 'Ctrl+Y')}
       </Text>{' '}
       - {t('help.shortcuts.toggle_yolo', 'Toggle YOLO mode')}
     </Text>
-<<<<<<< HEAD
-    <Text color={Colors.Foreground}>
-      <Text bold color={Colors.AccentPurple}>
-        {t('help.keys.enter', 'Enter')}
-=======
     <Text color={theme.text.primary}>
       <Text bold color={theme.text.accent}>
-        Enter
->>>>>>> b9b6fe1f
+        {t('help.keys.enter', 'Enter')}
       </Text>{' '}
       - {t('help.shortcuts.enter', 'Send message')}
     </Text>
-<<<<<<< HEAD
-    <Text color={Colors.Foreground}>
-      <Text bold color={Colors.AccentPurple}>
-        {t('help.keys.esc', 'Esc')}
-=======
     <Text color={theme.text.primary}>
       <Text bold color={theme.text.accent}>
-        Esc
->>>>>>> b9b6fe1f
+        {t('help.keys.esc', 'Esc')}
       </Text>{' '}
       - {t('help.shortcuts.cancel_clear', 'Cancel operation / Clear input (double press)')}
     </Text>
-<<<<<<< HEAD
-    <Text color={Colors.Foreground}>
-      <Text bold color={Colors.AccentPurple}>
-        {t('help.keys.shift_tab', 'Shift+Tab')}
-=======
     <Text color={theme.text.primary}>
       <Text bold color={theme.text.accent}>
-        Shift+Tab
->>>>>>> b9b6fe1f
+        {t('help.keys.shift_tab', 'Shift+Tab')}
       </Text>{' '}
       - {t('help.shortcuts.toggle_auto_accept', 'Toggle auto-accepting edits')}
     </Text>
-<<<<<<< HEAD
-    <Text color={Colors.Foreground}>
-      <Text bold color={Colors.AccentPurple}>
-        {t('help.keys.up_down', 'Up/Down')}
-=======
     <Text color={theme.text.primary}>
       <Text bold color={theme.text.accent}>
-        Up/Down
->>>>>>> b9b6fe1f
+        {t('help.keys.up_down', 'Up/Down')}
       </Text>{' '}
       - {t('help.shortcuts.cycle_history', 'Cycle through your prompt history')}
     </Text>
     <Box height={1} />
-<<<<<<< HEAD
-    <Text color={Colors.Foreground}>
+    <Text color={theme.text.primary}>
       {t('help.shortcuts.full_shortcuts_intro', 'For a full list of shortcuts, see')}{' '}
-      <Text bold color={Colors.AccentPurple}>
+      <Text bold color={theme.text.accent}>
         {t('help.shortcuts.docs_path', 'docs/keyboard-shortcuts.md')}
-=======
-    <Text color={theme.text.primary}>
-      For a full list of shortcuts, see{' '}
-      <Text bold color={theme.text.accent}>
-        docs/keyboard-shortcuts.md
->>>>>>> b9b6fe1f
       </Text>
     </Text>
   </Box>
