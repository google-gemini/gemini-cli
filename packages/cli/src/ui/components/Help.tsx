/**
 * @license
 * Copyright 2025 Google LLC
 * SPDX-License-Identifier: Apache-2.0
 */

import type React from 'react';
import { Box, Text } from 'ink';
import { Colors } from '../colors.js';
import { type SlashCommand, CommandKind } from '../commands/types.js';

interface Help {
  commands: readonly SlashCommand[];
}

export const Help: React.FC<Help> = ({ commands }) => (
  <Box
    flexDirection="column"
    marginBottom={1}
    borderColor={Colors.Gray}
    borderStyle="round"
    padding={1}
  >
    {/* Basics */}
    <Text bold color={Colors.Foreground}>
      Basics:
    </Text>
    <Text color={Colors.Foreground}>
      <Text bold color={Colors.AccentPurple}>
        Add context
      </Text>
      : Use{' '}
      <Text bold color={Colors.AccentPurple}>
        @
      </Text>{' '}
      to specify files for context (e.g.,{' '}
      <Text bold color={Colors.AccentPurple}>
        @src/myFile.ts
      </Text>
      ) to target specific files or folders.
    </Text>
    <Text color={Colors.Foreground}>
      <Text bold color={Colors.AccentPurple}>
        Shell mode
      </Text>
      : Execute shell commands via{' '}
      <Text bold color={Colors.AccentPurple}>
        !
      </Text>{' '}
      (e.g.,{' '}
      <Text bold color={Colors.AccentPurple}>
        !npm run start
      </Text>
      ) or use natural language (e.g.{' '}
      <Text bold color={Colors.AccentPurple}>
        start server
      </Text>
      ).
    </Text>

    <Box height={1} />

    {/* Commands */}
    <Text bold color={Colors.Foreground}>
      Commands:
    </Text>
<<<<<<< HEAD
    {commands
      .filter((command) => command.description)
      .map((command: SlashCommand) => (
        <Box key={command.name} flexDirection="column">
          <Text color={Colors.Foreground}>
            <Text bold color={Colors.AccentPurple}>
              {' '}
              /{command.name}
            </Text>
            {command.kind === CommandKind.MCP_PROMPT && (
              <Text color={Colors.Gray}> [MCP]</Text>
            )}
            {command.description && ' - ' + command.description}
=======
    {commands.map((command: SlashCommand) => (
      <Box key={command.name} flexDirection="column">
        <Text color={Colors.Foreground}>
          <Text bold color={Colors.AccentPurple}>
            {' '}
            /{command.name}
>>>>>>> ee1b395c
          </Text>
          {command.description && ' - ' + command.description}
        </Text>
        {command.subCommands &&
          command.subCommands.map((subCommand) => (
            <Text key={subCommand.name} color={Colors.Foreground}>
              <Text bold color={Colors.AccentPurple}>
                {'   '}
                {subCommand.name}
              </Text>
              {subCommand.description && ' - ' + subCommand.description}
            </Text>
          ))}
      </Box>
    ))}
    <Text color={Colors.Foreground}>
      <Text bold color={Colors.AccentPurple}>
        {' '}
        !{' '}
      </Text>
      - shell command
    </Text>
    <Text color={Colors.Foreground}>
      <Text color={Colors.Gray}>[MCP]</Text> - Model Context Protocol command
      (from external servers)
    </Text>

    <Box height={1} />

    {/* Shortcuts */}
    <Text bold color={Colors.Foreground}>
      Keyboard Shortcuts:
    </Text>
    <Text color={Colors.Foreground}>
      <Text bold color={Colors.AccentPurple}>
        Alt+Left/Right
      </Text>{' '}
      - Jump through words in the input
    </Text>
    <Text color={Colors.Foreground}>
      <Text bold color={Colors.AccentPurple}>
        Ctrl+C
      </Text>{' '}
      - Quit application
    </Text>
    <Text color={Colors.Foreground}>
      <Text bold color={Colors.AccentPurple}>
        {process.platform === 'win32' ? 'Ctrl+Enter' : 'Ctrl+J'}
      </Text>{' '}
      {process.platform === 'linux'
        ? '- New line (Alt+Enter works for certain linux distros)'
        : '- New line'}
    </Text>
    <Text color={Colors.Foreground}>
      <Text bold color={Colors.AccentPurple}>
        Ctrl+L
      </Text>{' '}
      - Clear the screen
    </Text>
    <Text color={Colors.Foreground}>
      <Text bold color={Colors.AccentPurple}>
        {process.platform === 'darwin' ? 'Ctrl+X / Meta+Enter' : 'Ctrl+X'}
      </Text>{' '}
      - Open input in external editor
    </Text>
    <Text color={Colors.Foreground}>
      <Text bold color={Colors.AccentPurple}>
        Ctrl+Y
      </Text>{' '}
      - Toggle YOLO mode
    </Text>
    <Text color={Colors.Foreground}>
      <Text bold color={Colors.AccentPurple}>
        Enter
      </Text>{' '}
      - Send message
    </Text>
    <Text color={Colors.Foreground}>
      <Text bold color={Colors.AccentPurple}>
        Esc
      </Text>{' '}
      - Cancel operation / Clear input (double press)
    </Text>
    <Text color={Colors.Foreground}>
      <Text bold color={Colors.AccentPurple}>
        Shift+Tab
      </Text>{' '}
      - Toggle auto-accepting edits
    </Text>
    <Text color={Colors.Foreground}>
      <Text bold color={Colors.AccentPurple}>
        Up/Down
      </Text>{' '}
      - Cycle through your prompt history
    </Text>
    <Box height={1} />
    <Text color={Colors.Foreground}>
      For a full list of shortcuts, see{' '}
      <Text bold color={Colors.AccentPurple}>
        docs/keyboard-shortcuts.md
      </Text>
    </Text>
  </Box>
);<|MERGE_RESOLUTION|>--- conflicted
+++ resolved
@@ -64,7 +64,6 @@
     <Text bold color={Colors.Foreground}>
       Commands:
     </Text>
-<<<<<<< HEAD
     {commands
       .filter((command) => command.description)
       .map((command: SlashCommand) => (
@@ -78,29 +77,19 @@
               <Text color={Colors.Gray}> [MCP]</Text>
             )}
             {command.description && ' - ' + command.description}
-=======
-    {commands.map((command: SlashCommand) => (
-      <Box key={command.name} flexDirection="column">
-        <Text color={Colors.Foreground}>
-          <Text bold color={Colors.AccentPurple}>
-            {' '}
-            /{command.name}
->>>>>>> ee1b395c
           </Text>
-          {command.description && ' - ' + command.description}
-        </Text>
-        {command.subCommands &&
-          command.subCommands.map((subCommand) => (
-            <Text key={subCommand.name} color={Colors.Foreground}>
-              <Text bold color={Colors.AccentPurple}>
-                {'   '}
-                {subCommand.name}
+          {command.subCommands &&
+            command.subCommands.map((subCommand) => (
+              <Text key={subCommand.name} color={Colors.Foreground}>
+                <Text bold color={Colors.AccentPurple}>
+                  {'   '}
+                  {subCommand.name}
+                </Text>
+                {subCommand.description && ' - ' + subCommand.description}
               </Text>
-              {subCommand.description && ' - ' + subCommand.description}
-            </Text>
-          ))}
-      </Box>
-    ))}
+            ))}
+        </Box>
+      ))}
     <Text color={Colors.Foreground}>
       <Text bold color={Colors.AccentPurple}>
         {' '}
