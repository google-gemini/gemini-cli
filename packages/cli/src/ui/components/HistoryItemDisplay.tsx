/**
 * @license
 * Copyright 2025 Google LLC
 * SPDX-License-Identifier: Apache-2.0
 */

import type React from 'react';
import type { HistoryItem } from '../types.js';
import { UserMessage } from './messages/UserMessage.js';
import { UserShellMessage } from './messages/UserShellMessage.js';
import { GeminiMessage } from './messages/GeminiMessage.js';
import { InfoMessage } from './messages/InfoMessage.js';
import { ErrorMessage } from './messages/ErrorMessage.js';
import { ToolGroupMessage } from './messages/ToolGroupMessage.js';
import { GeminiMessageContent } from './messages/GeminiMessageContent.js';
import { CompressionMessage } from './messages/CompressionMessage.js';
import { Box } from 'ink';
import { AboutBox } from './AboutBox.js';
import { StatsDisplay } from './StatsDisplay.js';
import { ModelStatsDisplay } from './ModelStatsDisplay.js';
import { ToolStatsDisplay } from './ToolStatsDisplay.js';
import { SessionSummaryDisplay } from './SessionSummaryDisplay.js';
<<<<<<< HEAD
import type { Config } from '@google/gemini-cli-core';
=======
import { Config } from '@google/gemini-cli-core';
import { Help } from './Help.js';
import { SlashCommand } from '../commands/types.js';
>>>>>>> 4c1c6d2b

interface HistoryItemDisplayProps {
  item: HistoryItem;
  availableTerminalHeight?: number;
  terminalWidth: number;
  isPending: boolean;
  config?: Config;
  isFocused?: boolean;
  commands?: readonly SlashCommand[];
}

export const HistoryItemDisplay: React.FC<HistoryItemDisplayProps> = ({
  item,
  availableTerminalHeight,
  terminalWidth,
  isPending,
  config,
  commands,
  isFocused = true,
}) => (
  <Box flexDirection="column" key={item.id}>
    {/* Render standard message types */}
    {item.type === 'user' && <UserMessage text={item.text} />}
    {item.type === 'user_shell' && <UserShellMessage text={item.text} />}
    {item.type === 'gemini' && (
      <GeminiMessage
        text={item.text}
        isPending={isPending}
        availableTerminalHeight={availableTerminalHeight}
        terminalWidth={terminalWidth}
      />
    )}
    {item.type === 'gemini_content' && (
      <GeminiMessageContent
        text={item.text}
        isPending={isPending}
        availableTerminalHeight={availableTerminalHeight}
        terminalWidth={terminalWidth}
      />
    )}
    {item.type === 'info' && <InfoMessage text={item.text} />}
    {item.type === 'error' && <ErrorMessage text={item.text} />}
    {item.type === 'about' && (
      <AboutBox
        cliVersion={item.cliVersion}
        osVersion={item.osVersion}
        sandboxEnv={item.sandboxEnv}
        modelVersion={item.modelVersion}
        selectedAuthType={item.selectedAuthType}
        gcpProject={item.gcpProject}
        ideClient={item.ideClient}
        userTier={item.userTier}
      />
    )}
    {item.type === 'help' && commands && <Help commands={commands} />}
    {item.type === 'stats' && <StatsDisplay duration={item.duration} />}
    {item.type === 'model_stats' && <ModelStatsDisplay />}
    {item.type === 'tool_stats' && <ToolStatsDisplay />}
    {item.type === 'quit' && <SessionSummaryDisplay duration={item.duration} />}
    {item.type === 'tool_group' && (
      <ToolGroupMessage
        toolCalls={item.tools}
        groupId={item.id}
        availableTerminalHeight={availableTerminalHeight}
        terminalWidth={terminalWidth}
        config={config}
        isFocused={isFocused}
      />
    )}
    {item.type === 'compression' && (
      <CompressionMessage compression={item.compression} />
    )}
  </Box>
);<|MERGE_RESOLUTION|>--- conflicted
+++ resolved
@@ -20,13 +20,9 @@
 import { ModelStatsDisplay } from './ModelStatsDisplay.js';
 import { ToolStatsDisplay } from './ToolStatsDisplay.js';
 import { SessionSummaryDisplay } from './SessionSummaryDisplay.js';
-<<<<<<< HEAD
 import type { Config } from '@google/gemini-cli-core';
-=======
-import { Config } from '@google/gemini-cli-core';
 import { Help } from './Help.js';
-import { SlashCommand } from '../commands/types.js';
->>>>>>> 4c1c6d2b
+import type { SlashCommand } from '../commands/types.js';
 
 interface HistoryItemDisplayProps {
   item: HistoryItem;
