--- conflicted
+++ resolved
@@ -8,13 +8,8 @@
 import { waitFor } from '@testing-library/react';
 import { InputPrompt, InputPromptProps } from './InputPrompt.js';
 import type { TextBuffer } from './shared/text-buffer.js';
-<<<<<<< HEAD
 import { Config } from '@thacio/auditaria-cli-core';
-import * as path from 'path';
-=======
-import { Config } from '@google/gemini-cli-core';
 import * as path from 'node:path';
->>>>>>> ee4feea0
 import {
   CommandContext,
   SlashCommand,
