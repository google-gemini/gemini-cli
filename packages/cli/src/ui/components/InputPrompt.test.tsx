/**
 * @license
 * Copyright 2025 Google LLC
 * SPDX-License-Identifier: Apache-2.0
 */

import { renderWithProviders } from '../../test-utils/render.js';
import { waitFor, act } from '@testing-library/react';
import type { InputPromptProps } from './InputPrompt.js';
import { InputPrompt } from './InputPrompt.js';
import type { TextBuffer } from './shared/text-buffer.js';
import type { Config } from '@google/gemini-cli-core';
import * as path from 'node:path';
import type { CommandContext, SlashCommand } from '../commands/types.js';
import { CommandKind } from '../commands/types.js';
import { describe, it, expect, beforeEach, vi } from 'vitest';
import type { UseShellHistoryReturn } from '../hooks/useShellHistory.js';
import { useShellHistory } from '../hooks/useShellHistory.js';
import type { UseCommandCompletionReturn } from '../hooks/useCommandCompletion.js';
import { useCommandCompletion } from '../hooks/useCommandCompletion.js';
import type { UseInputHistoryReturn } from '../hooks/useInputHistory.js';
import { useInputHistory } from '../hooks/useInputHistory.js';
import type { UseReverseSearchCompletionReturn } from '../hooks/useReverseSearchCompletion.js';
import { useReverseSearchCompletion } from '../hooks/useReverseSearchCompletion.js';
import * as clipboardUtils from '../utils/clipboardUtils.js';
import { createMockCommandContext } from '../../test-utils/mockCommandContext.js';
import chalk from 'chalk';

vi.mock('../hooks/useShellHistory.js');
vi.mock('../hooks/useCommandCompletion.js');
vi.mock('../hooks/useInputHistory.js');
vi.mock('../hooks/useReverseSearchCompletion.js');
vi.mock('../utils/clipboardUtils.js');

const mockSlashCommands: SlashCommand[] = [
  {
    name: 'clear',
    kind: CommandKind.BUILT_IN,
    description: 'Clear screen',
    action: vi.fn(),
  },
  {
    name: 'memory',
    kind: CommandKind.BUILT_IN,
    description: 'Manage memory',
    subCommands: [
      {
        name: 'show',
        kind: CommandKind.BUILT_IN,
        description: 'Show memory',
        action: vi.fn(),
      },
      {
        name: 'add',
        kind: CommandKind.BUILT_IN,
        description: 'Add to memory',
        action: vi.fn(),
      },
      {
        name: 'refresh',
        kind: CommandKind.BUILT_IN,
        description: 'Refresh memory',
        action: vi.fn(),
      },
    ],
  },
  {
    name: 'chat',
    description: 'Manage chats',
    kind: CommandKind.BUILT_IN,
    subCommands: [
      {
        name: 'resume',
        description: 'Resume a chat',
        kind: CommandKind.BUILT_IN,
        action: vi.fn(),
        completion: async () => ['fix-foo', 'fix-bar'],
      },
    ],
  },
];

describe('InputPrompt', () => {
  let props: InputPromptProps;
  let mockShellHistory: UseShellHistoryReturn;
  let mockCommandCompletion: UseCommandCompletionReturn;
  let mockInputHistory: UseInputHistoryReturn;
  let mockReverseSearchCompletion: UseReverseSearchCompletionReturn;
  let mockBuffer: TextBuffer;
  let mockCommandContext: CommandContext;

  const mockedUseShellHistory = vi.mocked(useShellHistory);
  const mockedUseCommandCompletion = vi.mocked(useCommandCompletion);
  const mockedUseInputHistory = vi.mocked(useInputHistory);
  const mockedUseReverseSearchCompletion = vi.mocked(useReverseSearchCompletion);

  beforeEach(() => {
    vi.resetAllMocks();

    mockCommandContext = createMockCommandContext();

    mockBuffer = {
      text: '',
      cursor: [0, 0],
      lines: [''],
      setText: vi.fn((newText: string) => {
        mockBuffer.text = newText;
        mockBuffer.lines = [newText];
        mockBuffer.cursor = [0, newText.length];
        mockBuffer.viewportVisualLines = [newText];
        mockBuffer.allVisualLines = [newText];
      }),
      replaceRangeByOffset: vi.fn(),
      viewportVisualLines: [''],
      allVisualLines: [''],
      visualCursor: [0, 0],
      visualScrollRow: 0,
      handleInput: vi.fn(),
      move: vi.fn(),
      moveToOffset: vi.fn((offset: number) => {
        mockBuffer.cursor = [0, offset];
      }),
      killLineRight: vi.fn(),
      killLineLeft: vi.fn(),
      openInExternalEditor: vi.fn(),
      newline: vi.fn(),
      backspace: vi.fn(),
      preferredCol: null,
      selectionAnchor: null,
      insert: vi.fn(),
      del: vi.fn(),
      undo: vi.fn(),
      redo: vi.fn(),
      replaceRange: vi.fn(),
      deleteWordLeft: vi.fn(),
      deleteWordRight: vi.fn(),
    } as unknown as TextBuffer;

    mockShellHistory = {
      history: [],
      addCommandToHistory: vi.fn(),
      getPreviousCommand: vi.fn().mockReturnValue(null),
      getNextCommand: vi.fn().mockReturnValue(null),
      resetHistoryPosition: vi.fn(),
    };
    mockedUseShellHistory.mockReturnValue(mockShellHistory);

    mockCommandCompletion = {
      suggestions: [],
      activeSuggestionIndex: -1,
      isLoadingSuggestions: false,
      showSuggestions: false,
      visibleStartIndex: 0,
      isPerfectMatch: false,
      navigateUp: vi.fn(),
      navigateDown: vi.fn(),
      resetCompletionState: vi.fn(),
      setActiveSuggestionIndex: vi.fn(),
      setShowSuggestions: vi.fn(),
      handleAutocomplete: vi.fn(),
      promptCompletion: {
        text: '',
        accept: vi.fn(),
        clear: vi.fn(),
      },
    };
    mockedUseCommandCompletion.mockReturnValue(mockCommandCompletion);

    mockInputHistory = {
      navigateUp: vi.fn(),
      navigateDown: vi.fn(),
      handleSubmit: vi.fn(),
    };
    mockedUseInputHistory.mockReturnValue(mockInputHistory);

    mockReverseSearchCompletion = {
      suggestions: [],
      activeSuggestionIndex: -1,
      visibleStartIndex: 0,
      showSuggestions: false,
      isLoadingSuggestions: false,
      navigateUp: vi.fn(),
      navigateDown: vi.fn(),
      handleAutocomplete: vi.fn(),
      resetCompletionState: vi.fn(),
    };
    mockedUseReverseSearchCompletion.mockReturnValue(mockReverseSearchCompletion);

    props = {
      buffer: mockBuffer,
      onSubmit: vi.fn(),
      userMessages: [],
      onClearScreen: vi.fn(),
      config: {
        getProjectRoot: () => path.join('test', 'project'),
        getTargetDir: () => path.join('test', 'project', 'src'),
        getVimMode: () => false,
        getWorkspaceContext: () => ({
          getDirectories: () => ['/test/project/src'],
        }),
      } as unknown as Config,
      slashCommands: mockSlashCommands,
      commandContext: mockCommandContext,
      shellModeActive: false,
      setShellModeActive: vi.fn(),
      inputWidth: 80,
      suggestionsWidth: 80,
      focus: true,
    };
  });

  const wait = (ms = 50) => new Promise((resolve) => setTimeout(resolve, ms));

  it('should call shellHistory.getPreviousCommand on up arrow in shell mode', async () => {
    props.shellModeActive = true;
    const { stdin, unmount } = renderWithProviders(<InputPrompt {...props} />);
    await wait();

    stdin.write('\u001B[A');
    await wait();

    expect(mockShellHistory.getPreviousCommand).toHaveBeenCalled();
    unmount();
  });

  it('should call shellHistory.getNextCommand on down arrow in shell mode', async () => {
    props.shellModeActive = true;
    const { stdin, unmount } = renderWithProviders(<InputPrompt {...props} />);
    await wait();

    stdin.write('\u001B[B');
    await wait();

    expect(mockShellHistory.getNextCommand).toHaveBeenCalled();
    unmount();
  });

  it('should set the buffer text when a shell history command is retrieved', async () => {
    props.shellModeActive = true;
    vi.mocked(mockShellHistory.getPreviousCommand).mockReturnValue(
      'previous command',
    );
    const { stdin, unmount } = renderWithProviders(<InputPrompt {...props} />);
    await wait();

    stdin.write('\u001B[A');
    await wait();

    expect(mockShellHistory.getPreviousCommand).toHaveBeenCalled();
    expect(props.buffer.setText).toHaveBeenCalledWith('previous command');
    unmount();
  });

  it('should call shellHistory.addCommandToHistory on submit in shell mode', async () => {
    props.shellModeActive = true;
    props.buffer.setText('ls -l');
    const { stdin, unmount } = renderWithProviders(<InputPrompt {...props} />);
    await wait();

    stdin.write('\r');
    await wait();

    expect(mockShellHistory.addCommandToHistory).toHaveBeenCalledWith('ls -l');
    expect(props.onSubmit).toHaveBeenCalledWith('ls -l');
    unmount();
  });

  it('should NOT call shell history methods when not in shell mode', async () => {
    props.buffer.setText('some text');
    const { stdin, unmount } = renderWithProviders(<InputPrompt {...props} />);
    await wait();

    stdin.write('\u001B[A'); // Up arrow
    await wait();
    stdin.write('\u001B[B'); // Down arrow
    await wait();
    stdin.write('\r'); // Enter
    await wait();

    expect(mockShellHistory.getPreviousCommand).not.toHaveBeenCalled();
    expect(mockShellHistory.getNextCommand).not.toHaveBeenCalled();
    expect(mockShellHistory.addCommandToHistory).not.toHaveBeenCalled();

    expect(mockInputHistory.navigateUp).toHaveBeenCalled();
    expect(mockInputHistory.navigateDown).toHaveBeenCalled();
    expect(props.onSubmit).toHaveBeenCalledWith('some text');
    unmount();
  });

  it('should call completion.navigateUp for both up arrow and Ctrl+P when suggestions are showing', async () => {
    mockedUseCommandCompletion.mockReturnValue({
      ...mockCommandCompletion,
      showSuggestions: true,
      suggestions: [
        { label: 'memory', value: 'memory' },
        { label: 'memcache', value: 'memcache' },
      ],
    });

    props.buffer.setText('/mem');

    const { stdin, unmount } = renderWithProviders(<InputPrompt {...props} />);
    await wait();

    // Test up arrow
    stdin.write('\u001B[A'); // Up arrow
    await wait();

    stdin.write('\u0010'); // Ctrl+P
    await wait();
    expect(mockCommandCompletion.navigateUp).toHaveBeenCalledTimes(2);
    expect(mockCommandCompletion.navigateDown).not.toHaveBeenCalled();

    unmount();
  });

  it('should call completion.navigateDown for both down arrow and Ctrl+N when suggestions are showing', async () => {
    mockedUseCommandCompletion.mockReturnValue({
      ...mockCommandCompletion,
      showSuggestions: true,
      suggestions: [
        { label: 'memory', value: 'memory' },
        { label: 'memcache', value: 'memcache' },
      ],
    });
    props.buffer.setText('/mem');

    const { stdin, unmount } = renderWithProviders(<InputPrompt {...props} />);
    await wait();

    // Test down arrow
    stdin.write('\u001B[B'); // Down arrow
    await wait();

    stdin.write('\u000E'); // Ctrl+N
    await wait();
    expect(mockCommandCompletion.navigateDown).toHaveBeenCalledTimes(2);
    expect(mockCommandCompletion.navigateUp).not.toHaveBeenCalled();

    unmount();
  });

  it('should NOT call completion navigation when suggestions are not showing', async () => {
    mockedUseCommandCompletion.mockReturnValue({
      ...mockCommandCompletion,
      showSuggestions: false,
    });
    props.buffer.setText('some text');

    const { stdin, unmount } = renderWithProviders(<InputPrompt {...props} />);
    await wait();

    stdin.write('\u001B[A'); // Up arrow
    await wait();
    stdin.write('\u001B[B'); // Down arrow
    await wait();
    stdin.write('\u0010'); // Ctrl+P
    await wait();
    stdin.write('\u000E'); // Ctrl+N
    await wait();

    expect(mockCommandCompletion.navigateUp).not.toHaveBeenCalled();
    expect(mockCommandCompletion.navigateDown).not.toHaveBeenCalled();
    unmount();
  });

  describe('clipboard image paste', () => {
    beforeEach(() => {
      vi.mocked(clipboardUtils.clipboardHasImage).mockResolvedValue(false);
      vi.mocked(clipboardUtils.saveClipboardImage).mockResolvedValue(null);
      vi.mocked(clipboardUtils.cleanupOldClipboardImages).mockResolvedValue(
        undefined,
      );
    });

    it('should handle Ctrl+V when clipboard has an image', async () => {
      vi.mocked(clipboardUtils.clipboardHasImage).mockResolvedValue(true);
      vi.mocked(clipboardUtils.saveClipboardImage).mockResolvedValue(
        '/test/.gemini-clipboard/clipboard-123.png',
      );

      const { stdin, unmount } = renderWithProviders(
        <InputPrompt {...props} />,
      );
      await wait();

      // Send Ctrl+V
      stdin.write('\x16'); // Ctrl+V
      await wait();

      expect(clipboardUtils.clipboardHasImage).toHaveBeenCalled();
      expect(clipboardUtils.saveClipboardImage).toHaveBeenCalledWith(
        props.config.getTargetDir(),
      );
      expect(clipboardUtils.cleanupOldClipboardImages).toHaveBeenCalledWith(
        props.config.getTargetDir(),
      );
      expect(mockBuffer.replaceRangeByOffset).toHaveBeenCalled();
      unmount();
    });

    it('should not insert anything when clipboard has no image', async () => {
      vi.mocked(clipboardUtils.clipboardHasImage).mockResolvedValue(false);

      const { stdin, unmount } = renderWithProviders(
        <InputPrompt {...props} />,
      );
      await wait();

      stdin.write('\x16'); // Ctrl+V
      await wait();

      expect(clipboardUtils.clipboardHasImage).toHaveBeenCalled();
      expect(clipboardUtils.saveClipboardImage).not.toHaveBeenCalled();
      expect(mockBuffer.setText).not.toHaveBeenCalled();
      unmount();
    });

    it('should handle image save failure gracefully', async () => {
      vi.mocked(clipboardUtils.clipboardHasImage).mockResolvedValue(true);
      vi.mocked(clipboardUtils.saveClipboardImage).mockResolvedValue(null);

      const { stdin, unmount } = renderWithProviders(
        <InputPrompt {...props} />,
      );
      await wait();

      stdin.write('\x16'); // Ctrl+V
      await wait();

      expect(clipboardUtils.saveClipboardImage).toHaveBeenCalled();
      expect(mockBuffer.setText).not.toHaveBeenCalled();
      unmount();
    });

    it('should insert image path at cursor position with proper spacing', async () => {
      const imagePath = path.join(
        'test',
        '.gemini-clipboard',
        'clipboard-456.png',
      );
      vi.mocked(clipboardUtils.clipboardHasImage).mockResolvedValue(true);
      vi.mocked(clipboardUtils.saveClipboardImage).mockResolvedValue(imagePath);

      // Set initial text and cursor position
      mockBuffer.text = 'Hello world';
      mockBuffer.cursor = [0, 5]; // Cursor after "Hello"
      mockBuffer.lines = ['Hello world'];
      mockBuffer.replaceRangeByOffset = vi.fn();

      const { stdin, unmount } = renderWithProviders(
        <InputPrompt {...props} />,
      );
      await wait();

      stdin.write('\x16'); // Ctrl+V
      await wait();

      // Should insert at cursor position with spaces
      expect(mockBuffer.replaceRangeByOffset).toHaveBeenCalled();

      // Get the actual call to see what path was used
      const actualCall = vi.mocked(mockBuffer.replaceRangeByOffset).mock
        .calls[0];
      expect(actualCall[0]).toBe(5); // start offset
      expect(actualCall[1]).toBe(5); // end offset
      expect(actualCall[2]).toBe(
        ' @' + path.relative(path.join('test', 'project', 'src'), imagePath),
      );
      unmount();
    });

    it('should handle errors during clipboard operations', async () => {
      const consoleErrorSpy = vi
        .spyOn(console, 'error')
        .mockImplementation(() => {});
      vi.mocked(clipboardUtils.clipboardHasImage).mockRejectedValue(
        new Error('Clipboard error'),
      );

      const { stdin, unmount } = renderWithProviders(
        <InputPrompt {...props} />,
      );
      await wait();

      stdin.write('\x16'); // Ctrl+V
      await wait();

      expect(consoleErrorSpy).toHaveBeenCalledWith(
        'Error handling clipboard image:',
        expect.any(Error),
      );
      expect(mockBuffer.setText).not.toHaveBeenCalled();

      consoleErrorSpy.mockRestore();
      unmount();
    });
  });

  it('should complete a partial parent command', async () => {
    // SCENARIO: /mem -> Tab
    mockedUseCommandCompletion.mockReturnValue({
      ...mockCommandCompletion,
      showSuggestions: true,
      suggestions: [{ label: 'memory', value: 'memory', description: '...' }],
      activeSuggestionIndex: 0,
    });
    props.buffer.setText('/mem');

    const { stdin, unmount } = renderWithProviders(<InputPrompt {...props} />);
    await wait();

    stdin.write('\t'); // Press Tab
    await wait();

    expect(mockCommandCompletion.handleAutocomplete).toHaveBeenCalledWith(0);
    unmount();
  });

  it('should append a sub-command when the parent command is already complete', async () => {
    // SCENARIO: /memory -> Tab (to accept 'add')
    mockedUseCommandCompletion.mockReturnValue({
      ...mockCommandCompletion,
      showSuggestions: true,
      suggestions: [
        { label: 'show', value: 'show' },
        { label: 'add', value: 'add' },
      ],
      activeSuggestionIndex: 1, // 'add' is highlighted
    });
    props.buffer.setText('/memory ');

    const { stdin, unmount } = renderWithProviders(<InputPrompt {...props} />);
    await wait();

    stdin.write('\t'); // Press Tab
    await wait();

    expect(mockCommandCompletion.handleAutocomplete).toHaveBeenCalledWith(1);
    unmount();
  });

  it('should handle the "backspace" edge case correctly', async () => {
    // SCENARIO: /memory -> Backspace -> /memory -> Tab (to accept 'show')
    mockedUseCommandCompletion.mockReturnValue({
      ...mockCommandCompletion,
      showSuggestions: true,
      suggestions: [
        { label: 'show', value: 'show' },
        { label: 'add', value: 'add' },
      ],
      activeSuggestionIndex: 0, // 'show' is highlighted
    });
    // The user has backspaced, so the query is now just '/memory'
    props.buffer.setText('/memory');

    const { stdin, unmount } = renderWithProviders(<InputPrompt {...props} />);
    await wait();

    stdin.write('\t'); // Press Tab
    await wait();

    // It should NOT become '/show'. It should correctly become '/memory show'.
    expect(mockCommandCompletion.handleAutocomplete).toHaveBeenCalledWith(0);
    unmount();
  });

  it('should complete a partial argument for a command', async () => {
    // SCENARIO: /chat resume fi- -> Tab
    mockedUseCommandCompletion.mockReturnValue({
      ...mockCommandCompletion,
      showSuggestions: true,
      suggestions: [{ label: 'fix-foo', value: 'fix-foo' }],
      activeSuggestionIndex: 0,
    });
    props.buffer.setText('/chat resume fi-');

    const { stdin, unmount } = renderWithProviders(<InputPrompt {...props} />);
    await wait();

    stdin.write('\t'); // Press Tab
    await wait();

    expect(mockCommandCompletion.handleAutocomplete).toHaveBeenCalledWith(0);
    unmount();
  });

  it('should autocomplete on Enter when suggestions are active, without submitting', async () => {
    mockedUseCommandCompletion.mockReturnValue({
      ...mockCommandCompletion,
      showSuggestions: true,
      suggestions: [{ label: 'memory', value: 'memory' }],
      activeSuggestionIndex: 0,
    });
    props.buffer.setText('/mem');

    const { stdin, unmount } = renderWithProviders(<InputPrompt {...props} />);
    await wait();

    stdin.write('\r');
    await wait();

    // The app should autocomplete the text, NOT submit.
    expect(mockCommandCompletion.handleAutocomplete).toHaveBeenCalledWith(0);

    expect(props.onSubmit).not.toHaveBeenCalled();
    unmount();
  });

  it('should complete a command based on its altNames', async () => {
    props.slashCommands = [
      {
        name: 'help',
        altNames: ['?'],
        kind: CommandKind.BUILT_IN,
        description: '...',
      },
    ];

    mockedUseCommandCompletion.mockReturnValue({
      ...mockCommandCompletion,
      showSuggestions: true,
      suggestions: [{ label: 'help', value: 'help' }],
      activeSuggestionIndex: 0,
    });
    props.buffer.setText('/?');

    const { stdin, unmount } = renderWithProviders(<InputPrompt {...props} />);
    await wait();

    stdin.write('\t'); // Press Tab for autocomplete
    await wait();

    expect(mockCommandCompletion.handleAutocomplete).toHaveBeenCalledWith(0);
    unmount();
  });

  it('should not submit on Enter when the buffer is empty or only contains whitespace', async () => {
    props.buffer.setText('   '); // Set buffer to whitespace

    const { stdin, unmount } = renderWithProviders(<InputPrompt {...props} />);
    await wait();

    stdin.write('\r'); // Press Enter
    await wait();

    expect(props.onSubmit).not.toHaveBeenCalled();
    unmount();
  });

  it('should submit directly on Enter when isPerfectMatch is true', async () => {
    mockedUseCommandCompletion.mockReturnValue({
      ...mockCommandCompletion,
      showSuggestions: false,
      isPerfectMatch: true,
    });
    props.buffer.setText('/clear');

    const { stdin, unmount } = renderWithProviders(<InputPrompt {...props} />);
    await wait();

    stdin.write('\r');
    await wait();

    expect(props.onSubmit).toHaveBeenCalledWith('/clear');
    unmount();
  });

  it('should submit directly on Enter when a complete leaf command is typed', async () => {
    mockedUseCommandCompletion.mockReturnValue({
      ...mockCommandCompletion,
      showSuggestions: false,
      isPerfectMatch: false, // Added explicit isPerfectMatch false
    });
    props.buffer.setText('/clear');

    const { stdin, unmount } = renderWithProviders(<InputPrompt {...props} />);
    await wait();

    stdin.write('\r');
    await wait();

    expect(props.onSubmit).toHaveBeenCalledWith('/clear');
    unmount();
  });

  it('should autocomplete an @-path on Enter without submitting', async () => {
    mockedUseCommandCompletion.mockReturnValue({
      ...mockCommandCompletion,
      showSuggestions: true,
      suggestions: [{ label: 'index.ts', value: 'index.ts' }],
      activeSuggestionIndex: 0,
    });
    props.buffer.setText('@src/components/');

    const { stdin, unmount } = renderWithProviders(<InputPrompt {...props} />);
    await wait();

    stdin.write('\r');
    await wait();

    expect(mockCommandCompletion.handleAutocomplete).toHaveBeenCalledWith(0);
    expect(props.onSubmit).not.toHaveBeenCalled();
    unmount();
  });

  it('should add a newline on enter when the line ends with a backslash', async () => {
    // This test simulates multi-line input, not submission
    mockBuffer.text = 'first line\\';
    mockBuffer.cursor = [0, 11];
    mockBuffer.lines = ['first line\\'];

    const { stdin, unmount } = renderWithProviders(<InputPrompt {...props} />);
    await wait();

    stdin.write('\r');
    await wait();

    expect(props.onSubmit).not.toHaveBeenCalled();
    expect(props.buffer.backspace).toHaveBeenCalled();
    expect(props.buffer.newline).toHaveBeenCalled();
    unmount();
  });

  it('should clear the buffer on Ctrl+C if it has text', async () => {
    props.buffer.setText('some text to clear');
    const { stdin, unmount } = renderWithProviders(<InputPrompt {...props} />);
    await wait();

    stdin.write('\x03'); // Ctrl+C character
    await wait();

    expect(props.buffer.setText).toHaveBeenCalledWith('');
    expect(mockCommandCompletion.resetCompletionState).toHaveBeenCalled();
    expect(props.onSubmit).not.toHaveBeenCalled();
    unmount();
  });

  it('should NOT clear the buffer on Ctrl+C if it is empty', async () => {
    props.buffer.text = '';
    const { stdin, unmount } = renderWithProviders(<InputPrompt {...props} />);
    await wait();

    stdin.write('\x03'); // Ctrl+C character
    await wait();

    expect(props.buffer.setText).not.toHaveBeenCalled();
    unmount();
  });

  describe('cursor-based completion trigger', () => {
    it('should trigger completion when cursor is after @ without spaces', async () => {
      // Set up buffer state
      mockBuffer.text = '@src/components';
      mockBuffer.lines = ['@src/components'];
      mockBuffer.cursor = [0, 15];

      mockedUseCommandCompletion.mockReturnValue({
        ...mockCommandCompletion,
        showSuggestions: true,
        suggestions: [{ label: 'Button.tsx', value: 'Button.tsx' }],
      });

      const { unmount } = renderWithProviders(<InputPrompt {...props} />);
      await wait();

      // Verify useCompletion was called with correct signature
      expect(mockedUseCommandCompletion).toHaveBeenCalledWith(
        mockBuffer,
        ['/test/project/src'],
        path.join('test', 'project', 'src'),
        mockSlashCommands,
        mockCommandContext,
        false,
        expect.any(Object),
      );

      unmount();
    });

    it('should trigger completion when cursor is after / without spaces', async () => {
      mockBuffer.text = '/memory';
      mockBuffer.lines = ['/memory'];
      mockBuffer.cursor = [0, 7];

      mockedUseCommandCompletion.mockReturnValue({
        ...mockCommandCompletion,
        showSuggestions: true,
        suggestions: [{ label: 'show', value: 'show' }],
      });

      const { unmount } = renderWithProviders(<InputPrompt {...props} />);
      await wait();

      expect(mockedUseCommandCompletion).toHaveBeenCalledWith(
        mockBuffer,
        ['/test/project/src'],
        path.join('test', 'project', 'src'),
        mockSlashCommands,
        mockCommandContext,
        false,
        expect.any(Object),
      );

      unmount();
    });

    it('should NOT trigger completion when cursor is after space following @', async () => {
      mockBuffer.text = '@src/file.ts hello';
      mockBuffer.lines = ['@src/file.ts hello'];
      mockBuffer.cursor = [0, 18];

      mockedUseCommandCompletion.mockReturnValue({
        ...mockCommandCompletion,
        showSuggestions: false,
        suggestions: [],
      });

      const { unmount } = renderWithProviders(<InputPrompt {...props} />);
      await wait();

      expect(mockedUseCommandCompletion).toHaveBeenCalledWith(
        mockBuffer,
        ['/test/project/src'],
        path.join('test', 'project', 'src'),
        mockSlashCommands,
        mockCommandContext,
        false,
        expect.any(Object),
      );

      unmount();
    });

    it('should NOT trigger completion when cursor is after space following /', async () => {
      mockBuffer.text = '/memory add';
      mockBuffer.lines = ['/memory add'];
      mockBuffer.cursor = [0, 11];

      mockedUseCommandCompletion.mockReturnValue({
        ...mockCommandCompletion,
        showSuggestions: false,
        suggestions: [],
      });

      const { unmount } = renderWithProviders(<InputPrompt {...props} />);
      await wait();

      expect(mockedUseCommandCompletion).toHaveBeenCalledWith(
        mockBuffer,
        ['/test/project/src'],
        path.join('test', 'project', 'src'),
        mockSlashCommands,
        mockCommandContext,
        false,
        expect.any(Object),
      );

      unmount();
    });

    it('should NOT trigger completion when cursor is not after @ or /', async () => {
      mockBuffer.text = 'hello world';
      mockBuffer.lines = ['hello world'];
      mockBuffer.cursor = [0, 5];

      mockedUseCommandCompletion.mockReturnValue({
        ...mockCommandCompletion,
        showSuggestions: false,
        suggestions: [],
      });

      const { unmount } = renderWithProviders(<InputPrompt {...props} />);
      await wait();

      expect(mockedUseCommandCompletion).toHaveBeenCalledWith(
        mockBuffer,
        ['/test/project/src'],
        path.join('test', 'project', 'src'),
        mockSlashCommands,
        mockCommandContext,
        false,
        expect.any(Object),
      );

      unmount();
    });

    it('should handle multiline text correctly', async () => {
      mockBuffer.text = 'first line\n/memory';
      mockBuffer.lines = ['first line', '/memory'];
      mockBuffer.cursor = [1, 7];

      mockedUseCommandCompletion.mockReturnValue({
        ...mockCommandCompletion,
        showSuggestions: false,
        suggestions: [],
      });

      const { unmount } = renderWithProviders(<InputPrompt {...props} />);
      await wait();

      // Verify useCompletion was called with the buffer
      expect(mockedUseCommandCompletion).toHaveBeenCalledWith(
        mockBuffer,
        ['/test/project/src'],
        path.join('test', 'project', 'src'),
        mockSlashCommands,
        mockCommandContext,
        false,
        expect.any(Object),
      );

      unmount();
    });

    it('should handle single line slash command correctly', async () => {
      mockBuffer.text = '/memory';
      mockBuffer.lines = ['/memory'];
      mockBuffer.cursor = [0, 7];

      mockedUseCommandCompletion.mockReturnValue({
        ...mockCommandCompletion,
        showSuggestions: true,
        suggestions: [{ label: 'show', value: 'show' }],
      });

      const { unmount } = renderWithProviders(<InputPrompt {...props} />);
      await wait();

      expect(mockedUseCommandCompletion).toHaveBeenCalledWith(
        mockBuffer,
        ['/test/project/src'],
        path.join('test', 'project', 'src'),
        mockSlashCommands,
        mockCommandContext,
        false,
        expect.any(Object),
      );

      unmount();
    });

    it('should handle Unicode characters (emojis) correctly in paths', async () => {
      // Test with emoji in path after @
      mockBuffer.text = '@src/file👍.txt';
      mockBuffer.lines = ['@src/file👍.txt'];
      mockBuffer.cursor = [0, 14]; // After the emoji character

      mockedUseCommandCompletion.mockReturnValue({
        ...mockCommandCompletion,
        showSuggestions: true,
        suggestions: [{ label: 'file👍.txt', value: 'file👍.txt' }],
      });

      const { unmount } = renderWithProviders(<InputPrompt {...props} />);
      await wait();

      expect(mockedUseCommandCompletion).toHaveBeenCalledWith(
        mockBuffer,
        ['/test/project/src'],
        path.join('test', 'project', 'src'),
        mockSlashCommands,
        mockCommandContext,
        false,
        expect.any(Object),
      );

      unmount();
    });

    it('should handle Unicode characters with spaces after them', async () => {
      // Test with emoji followed by space - should NOT trigger completion
      mockBuffer.text = '@src/file👍.txt hello';
      mockBuffer.lines = ['@src/file👍.txt hello'];
      mockBuffer.cursor = [0, 20]; // After the space

      mockedUseCommandCompletion.mockReturnValue({
        ...mockCommandCompletion,
        showSuggestions: false,
        suggestions: [],
      });

      const { unmount } = renderWithProviders(<InputPrompt {...props} />);
      await wait();

      expect(mockedUseCommandCompletion).toHaveBeenCalledWith(
        mockBuffer,
        ['/test/project/src'],
        path.join('test', 'project', 'src'),
        mockSlashCommands,
        mockCommandContext,
        false,
        expect.any(Object),
      );

      unmount();
    });

    it('should handle escaped spaces in paths correctly', async () => {
      // Test with escaped space in path - should trigger completion
      mockBuffer.text = '@src/my\\ file.txt';
      mockBuffer.lines = ['@src/my\\ file.txt'];
      mockBuffer.cursor = [0, 16]; // After the escaped space and filename

      mockedUseCommandCompletion.mockReturnValue({
        ...mockCommandCompletion,
        showSuggestions: true,
        suggestions: [{ label: 'my file.txt', value: 'my file.txt' }],
      });

      const { unmount } = renderWithProviders(<InputPrompt {...props} />);
      await wait();

      expect(mockedUseCommandCompletion).toHaveBeenCalledWith(
        mockBuffer,
        ['/test/project/src'],
        path.join('test', 'project', 'src'),
        mockSlashCommands,
        mockCommandContext,
        false,
        expect.any(Object),
      );

      unmount();
    });

    it('should NOT trigger completion after unescaped space following escaped space', async () => {
      // Test: @path/my\ file.txt hello (unescaped space after escaped space)
      mockBuffer.text = '@path/my\\ file.txt hello';
      mockBuffer.lines = ['@path/my\\ file.txt hello'];
      mockBuffer.cursor = [0, 24]; // After "hello"

      mockedUseCommandCompletion.mockReturnValue({
        ...mockCommandCompletion,
        showSuggestions: false,
        suggestions: [],
      });

      const { unmount } = renderWithProviders(<InputPrompt {...props} />);
      await wait();

      expect(mockedUseCommandCompletion).toHaveBeenCalledWith(
        mockBuffer,
        ['/test/project/src'],
        path.join('test', 'project', 'src'),
        mockSlashCommands,
        mockCommandContext,
        false,
        expect.any(Object),
      );

      unmount();
    });

    it('should handle multiple escaped spaces in paths', async () => {
      // Test with multiple escaped spaces
      mockBuffer.text = '@docs/my\\ long\\ file\\ name.md';
      mockBuffer.lines = ['@docs/my\\ long\\ file\\ name.md'];
      mockBuffer.cursor = [0, 29]; // At the end

      mockedUseCommandCompletion.mockReturnValue({
        ...mockCommandCompletion,
        showSuggestions: true,
        suggestions: [
          { label: 'my long file name.md', value: 'my long file name.md' },
        ],
      });

      const { unmount } = renderWithProviders(<InputPrompt {...props} />);
      await wait();

      expect(mockedUseCommandCompletion).toHaveBeenCalledWith(
        mockBuffer,
        ['/test/project/src'],
        path.join('test', 'project', 'src'),
        mockSlashCommands,
        mockCommandContext,
        false,
        expect.any(Object),
      );

      unmount();
    });

    it('should handle escaped spaces in slash commands', async () => {
      // Test escaped spaces with slash commands (though less common)
      mockBuffer.text = '/memory\\ test';
      mockBuffer.lines = ['/memory\\ test'];
      mockBuffer.cursor = [0, 13]; // At the end

      mockedUseCommandCompletion.mockReturnValue({
        ...mockCommandCompletion,
        showSuggestions: true,
        suggestions: [{ label: 'test-command', value: 'test-command' }],
      });

      const { unmount } = renderWithProviders(<InputPrompt {...props} />);
      await wait();

      expect(mockedUseCommandCompletion).toHaveBeenCalledWith(
        mockBuffer,
        ['/test/project/src'],
        path.join('test', 'project', 'src'),
        mockSlashCommands,
        mockCommandContext,
        false,
        expect.any(Object),
      );

      unmount();
    });

    it('should handle Unicode characters with escaped spaces', async () => {
      // Test combining Unicode and escaped spaces
      mockBuffer.text = '@' + path.join('files', 'emoji\\ 👍\\ test.txt');
      mockBuffer.lines = ['@' + path.join('files', 'emoji\\ 👍\\ test.txt')];
      mockBuffer.cursor = [0, 25]; // After the escaped space and emoji

      mockedUseCommandCompletion.mockReturnValue({
        ...mockCommandCompletion,
        showSuggestions: true,
        suggestions: [
          { label: 'emoji 👍 test.txt', value: 'emoji 👍 test.txt' },
        ],
      });

      const { unmount } = renderWithProviders(<InputPrompt {...props} />);
      await wait();

      expect(mockedUseCommandCompletion).toHaveBeenCalledWith(
        mockBuffer,
        ['/test/project/src'],
        path.join('test', 'project', 'src'),
        mockSlashCommands,
        mockCommandContext,
        false,
        expect.any(Object),
      );

      unmount();
    });
  });

  describe('vim mode', () => {
    it('should not call buffer.handleInput when vim mode is enabled and vim handles the input', async () => {
      props.vimModeEnabled = true;
      props.vimHandleInput = vi.fn().mockReturnValue(true); // Mock that vim handled it.
      const { stdin, unmount } = renderWithProviders(
        <InputPrompt {...props} />,
      );
      await wait();

      stdin.write('i');
      await wait();

      expect(props.vimHandleInput).toHaveBeenCalled();
      expect(mockBuffer.handleInput).not.toHaveBeenCalled();
      unmount();
    });

    it('should call buffer.handleInput when vim mode is enabled but vim does not handle the input', async () => {
      props.vimModeEnabled = true;
      props.vimHandleInput = vi.fn().mockReturnValue(false); // Mock that vim did NOT handle it.
      const { stdin, unmount } = renderWithProviders(
        <InputPrompt {...props} />,
      );
      await wait();

      stdin.write('i');
      await wait();

      expect(props.vimHandleInput).toHaveBeenCalled();
      expect(mockBuffer.handleInput).toHaveBeenCalled();
      unmount();
    });

    it('should call handleInput when vim mode is disabled', async () => {
      // Mock vimHandleInput to return false (vim didn't handle the input)
      props.vimHandleInput = vi.fn().mockReturnValue(false);
      const { stdin, unmount } = renderWithProviders(
        <InputPrompt {...props} />,
      );
      await wait();

      stdin.write('i');
      await wait();

      expect(props.vimHandleInput).toHaveBeenCalled();
      expect(mockBuffer.handleInput).toHaveBeenCalled();
      unmount();
    });
  });

  describe('unfocused paste', () => {
    it('should handle bracketed paste when not focused', async () => {
      props.focus = false;
      const { stdin, unmount } = renderWithProviders(
        <InputPrompt {...props} />,
      );
      await wait();

      stdin.write('\x1B[200~pasted text\x1B[201~');
      await wait();

      expect(mockBuffer.handleInput).toHaveBeenCalledWith(
        expect.objectContaining({
          paste: true,
          sequence: 'pasted text',
        }),
      );
      unmount();
    });

    it('should ignore regular keypresses when not focused', async () => {
      props.focus = false;
      const { stdin, unmount } = renderWithProviders(
        <InputPrompt {...props} />,
      );
      await wait();

      stdin.write('a');
      await wait();

      expect(mockBuffer.handleInput).not.toHaveBeenCalled();
      unmount();
    });
  });

  describe('Highlighting and Cursor Display', () => {
    it('should display cursor mid-word by highlighting the character', async () => {
      mockBuffer.text = 'hello world';
      mockBuffer.lines = ['hello world'];
      mockBuffer.viewportVisualLines = ['hello world'];
      mockBuffer.visualCursor = [0, 3]; // cursor on the second 'l'

      const { stdout, unmount } = renderWithProviders(
        <InputPrompt {...props} />,
      );
      await wait();

      const frame = stdout.lastFrame();
      // The component will render the text with the character at the cursor inverted.
      expect(frame).toContain(`hel${chalk.inverse('l')}o world`);
      unmount();
    });

    it('should display cursor at the beginning of the line', async () => {
      mockBuffer.text = 'hello';
      mockBuffer.lines = ['hello'];
      mockBuffer.viewportVisualLines = ['hello'];
      mockBuffer.visualCursor = [0, 0]; // cursor on 'h'

      const { stdout, unmount } = renderWithProviders(
        <InputPrompt {...props} />,
      );
      await wait();

      const frame = stdout.lastFrame();
      expect(frame).toContain(`${chalk.inverse('h')}ello`);
      unmount();
    });

    it('should display cursor at the end of the line as an inverted space', async () => {
      mockBuffer.text = 'hello';
      mockBuffer.lines = ['hello'];
      mockBuffer.viewportVisualLines = ['hello'];
      mockBuffer.visualCursor = [0, 5]; // cursor after 'o'

      const { stdout, unmount } = renderWithProviders(
        <InputPrompt {...props} />,
      );
      await wait();

      const frame = stdout.lastFrame();
      expect(frame).toContain(`hello${chalk.inverse(' ')}`);
      unmount();
    });

    it('should display cursor correctly on a highlighted token', async () => {
      mockBuffer.text = 'run @path/to/file';
      mockBuffer.lines = ['run @path/to/file'];
      mockBuffer.viewportVisualLines = ['run @path/to/file'];
      mockBuffer.visualCursor = [0, 9]; // cursor on 't' in 'to'

      const { stdout, unmount } = renderWithProviders(
        <InputPrompt {...props} />,
      );
      await wait();

      const frame = stdout.lastFrame();
      // The token '@path/to/file' is colored, and the cursor highlights one char inside it.
      expect(frame).toContain(`@path/${chalk.inverse('t')}o/file`);
      unmount();
    });

    it('should display cursor correctly for multi-byte unicode characters', async () => {
      const text = 'hello 👍 world';
      mockBuffer.text = text;
      mockBuffer.lines = [text];
      mockBuffer.viewportVisualLines = [text];
      mockBuffer.visualCursor = [0, 6]; // cursor on '👍'

      const { stdout, unmount } = renderWithProviders(
        <InputPrompt {...props} />,
      );
      await wait();

      const frame = stdout.lastFrame();
      expect(frame).toContain(`hello ${chalk.inverse('👍')} world`);
      unmount();
    });

    it('should display cursor at the end of a line with unicode characters', async () => {
      const text = 'hello 👍';
      mockBuffer.text = text;
      mockBuffer.lines = [text];
      mockBuffer.viewportVisualLines = [text];
      mockBuffer.visualCursor = [0, 8]; // cursor after '👍' (length is 6 + 2 for emoji)

      const { stdout, unmount } = renderWithProviders(
        <InputPrompt {...props} />,
      );
      await wait();

      const frame = stdout.lastFrame();
      expect(frame).toContain(`hello 👍${chalk.inverse(' ')}`);
      unmount();
    });
  });

  describe('multiline paste', () => {
    it.each([
      {
        description: 'with \n newlines',
        pastedText: 'This \n is \n a \n multiline \n paste.',
      },
      {
        description: 'with extra slashes before \n newlines',
        pastedText: 'This \\\n is \\\n a \\\n multiline \\\n paste.',
      },
      {
        description: 'with \r\n newlines',
        pastedText: 'This\r\nis\r\na\r\nmultiline\r\npaste.',
      },
    ])('should handle multiline paste $description', async ({ pastedText }) => {
      const { stdin, unmount } = renderWithProviders(
        <InputPrompt {...props} />,
      );
      await wait();

      // Simulate a bracketed paste event from the terminal
      stdin.write(`\x1b[200~${pastedText}\x1b[201~`);
      await wait();

      // Verify that the buffer's handleInput was called once with the full text
      expect(props.buffer.handleInput).toHaveBeenCalledTimes(1);
      expect(props.buffer.handleInput).toHaveBeenCalledWith(
        expect.objectContaining({
          paste: true,
          sequence: pastedText,
        }),
      );

      unmount();
    });
  });

  describe('paste auto-submission protection', () => {
    it('should prevent auto-submission immediately after paste with newlines', async () => {
      const { stdin, unmount } = renderWithProviders(
        <InputPrompt {...props} />,
      );
      await wait();

      // First type some text manually
      stdin.write('test command');
      await wait();

      // Simulate a paste operation (this should set the paste protection)
      stdin.write(`\x1b[200~\npasted content\x1b[201~`);
      await wait();

      // Simulate an Enter key press immediately after paste
      stdin.write('\r');
      await wait();

      // Verify that onSubmit was NOT called due to recent paste protection
      expect(props.onSubmit).not.toHaveBeenCalled();

      unmount();
    });

    it('should allow submission after paste protection timeout', async () => {
      // Set up buffer with text for submission
      props.buffer.text = 'test command';

      const { stdin, unmount } = renderWithProviders(
        <InputPrompt {...props} />,
      );
      await wait();

      // Simulate a paste operation (this sets the protection)
      stdin.write(`\x1b[200~\npasted\x1b[201~`);
      await wait();

      // Wait for the protection timeout to naturally expire
      await new Promise((resolve) => setTimeout(resolve, 600));

      // Now Enter should work normally
      stdin.write('\r');
      await wait();

      // Verify that onSubmit was called after the timeout
      expect(props.onSubmit).toHaveBeenCalledWith('test command');

      unmount();
    });

    it('should not interfere with normal Enter key submission when no recent paste', async () => {
      // Set up buffer with text before rendering to ensure submission works
      props.buffer.text = 'normal command';

      const { stdin, unmount } = renderWithProviders(
        <InputPrompt {...props} />,
      );
      await wait();

      // Press Enter without any recent paste
      stdin.write('\r');
      await wait();

      // Verify that onSubmit was called normally
      expect(props.onSubmit).toHaveBeenCalledWith('normal command');

      unmount();
    });
  });

  describe('enhanced input UX - double ESC clear functionality', () => {
    it('should clear buffer on second ESC press', async () => {
      const onEscapePromptChange = vi.fn();
      props.onEscapePromptChange = onEscapePromptChange;
      props.buffer.setText('text to clear');

      const { stdin, unmount } = renderWithProviders(
        <InputPrompt {...props} />,
      );
      await wait();

      stdin.write('\x1B');
      await wait();

      stdin.write('\x1B');
      await wait();

      expect(props.buffer.setText).toHaveBeenCalledWith('');
      expect(mockCommandCompletion.resetCompletionState).toHaveBeenCalled();
      unmount();
    });

    it('should reset escape state on any non-ESC key', async () => {
      const onEscapePromptChange = vi.fn();
      props.onEscapePromptChange = onEscapePromptChange;
      props.buffer.setText('some text');

      const { stdin, unmount } = renderWithProviders(
        <InputPrompt {...props} />,
      );

      stdin.write('\x1B');

      await waitFor(() => {
        expect(onEscapePromptChange).toHaveBeenCalledWith(true);
      });

      stdin.write('a');

      await waitFor(() => {
        expect(onEscapePromptChange).toHaveBeenCalledWith(false);
      });
      unmount();
    });

    it('should handle ESC in shell mode by disabling shell mode', async () => {
      props.shellModeActive = true;

      const { stdin, unmount } = renderWithProviders(
        <InputPrompt {...props} />,
      );
      await wait();

      stdin.write('\x1B');
      await wait();

      expect(props.setShellModeActive).toHaveBeenCalledWith(false);
      unmount();
    });

    it('should handle ESC when completion suggestions are showing', async () => {
      mockedUseCommandCompletion.mockReturnValue({
        ...mockCommandCompletion,
        showSuggestions: true,
        suggestions: [{ label: 'suggestion', value: 'suggestion' }],
      });

      const { stdin, unmount } = renderWithProviders(
        <InputPrompt {...props} />,
      );
      await wait();

      stdin.write('\x1B');
      await wait();

      expect(mockCommandCompletion.resetCompletionState).toHaveBeenCalled();
      unmount();
    });

    it('should not call onEscapePromptChange when not provided', async () => {
      props.onEscapePromptChange = undefined;
      props.buffer.setText('some text');

      const { stdin, unmount } = renderWithProviders(
        <InputPrompt {...props} />,
      );
      await wait();

      stdin.write('\x1B');
      await wait();

      unmount();
    });

    it('should not interfere with existing keyboard shortcuts', async () => {
      const { stdin, unmount } = renderWithProviders(
        <InputPrompt {...props} />,
      );
      await wait();

      stdin.write('\x0C');
      await wait();

      expect(props.onClearScreen).toHaveBeenCalled();

      stdin.write('\x01');
      await wait();

      expect(props.buffer.move).toHaveBeenCalledWith('home');
      unmount();
    });
  });

  describe('reverse search', () => {
    beforeEach(async () => {
      props.shellModeActive = true;

      vi.mocked(useShellHistory).mockReturnValue({
        history: ['echo hello', 'echo world', 'ls'],
        getPreviousCommand: vi.fn(),
        getNextCommand: vi.fn(),
        addCommandToHistory: vi.fn(),
        resetHistoryPosition: vi.fn(),
      });
    });

    it('invokes reverse search on Ctrl+R', async () => {
      // Mock the reverse search completion to return suggestions
      mockedUseReverseSearchCompletion.mockReturnValue({
        ...mockReverseSearchCompletion,
        suggestions: [
          { label: 'echo hello', value: 'echo hello' },
          { label: 'echo world', value: 'echo world' },
          { label: 'ls', value: 'ls' },
        ],
        showSuggestions: true,
        activeSuggestionIndex: 0,
      });

      const { stdin, stdout, unmount } = renderWithProviders(
        <InputPrompt {...props} />,
      );
      await wait();

      // Trigger reverse search with Ctrl+R
      act(() => {
        stdin.write('\x12');
      });
      await wait();

      const frame = stdout.lastFrame();
      expect(frame).toContain('(r:)');
      expect(frame).toContain('echo hello');
      expect(frame).toContain('echo world');
      expect(frame).toContain('ls');

      unmount();
    });

    it('resets reverse search state on Escape', async () => {
      const { stdin, stdout, unmount } = renderWithProviders(
        <InputPrompt {...props} />,
      );
      await wait();

      stdin.write('\x12');
      await wait();
      stdin.write('\x1B');

      await waitFor(() => {
        expect(stdout.lastFrame()).not.toContain('(r:)');
      });

      expect(stdout.lastFrame()).not.toContain('echo hello');

      unmount();
    });

    it('completes the highlighted entry on Tab and exits reverse-search', async () => {
      // Mock the reverse search completion
      let isReverseSearchActive = true;
      const mockHandleAutocomplete = vi.fn(() => {
        props.buffer.setText('echo hello');
        isReverseSearchActive = false;
      });

      mockedUseReverseSearchCompletion.mockImplementation(
        (buffer, shellHistory, reverseSearchActive) => ({
          ...mockReverseSearchCompletion,
          suggestions: reverseSearchActive ? [
            { label: 'echo hello', value: 'echo hello' },
            { label: 'echo world', value: 'echo world' },
            { label: 'ls', value: 'ls' },
          ] : [],
          showSuggestions: reverseSearchActive,
          activeSuggestionIndex: reverseSearchActive ? 0 : -1,
          handleAutocomplete: mockHandleAutocomplete,
        })
      );

      const { stdin, stdout, unmount } = renderWithProviders(
        <InputPrompt {...props} />,
      );

      // Enter reverse search mode with Ctrl+R
      act(() => {
        stdin.write('\x12');
      });
      await wait();

      // Verify reverse search is active
      expect(stdout.lastFrame()).toContain('(r:)');

      stdin.write('\t');
      await wait(); // Allow time for Tab keypress to be processed
      // Press Tab to complete the highlighted entry
      act(() => {
        stdin.write('\t');
      });
      await wait();

<<<<<<< HEAD
      await waitFor(
        () => {
          expect(stdout.lastFrame()).not.toContain('(r:)');
        },
        { timeout: 10000 },
      );

=======
      expect(mockHandleAutocomplete).toHaveBeenCalledWith(0);
>>>>>>> f8850e4b
      expect(props.buffer.setText).toHaveBeenCalledWith('echo hello');
      unmount();
    }, 15000);

    it('submits the highlighted entry on Enter and exits reverse-search', async () => {
      // Mock the reverse search completion to return suggestions
      mockedUseReverseSearchCompletion.mockReturnValue({
        ...mockReverseSearchCompletion,
        suggestions: [
          { label: 'echo hello', value: 'echo hello' },
          { label: 'echo world', value: 'echo world' },
          { label: 'ls', value: 'ls' },
        ],
        showSuggestions: true,
        activeSuggestionIndex: 0,
      });

      const { stdin, stdout, unmount } = renderWithProviders(
        <InputPrompt {...props} />,
      );

      act(() => {
        stdin.write('\x12');
      });
      await wait();

      expect(stdout.lastFrame()).toContain('(r:)');

      act(() => {
        stdin.write('\r');
      });

      await waitFor(() => {
        expect(stdout.lastFrame()).not.toContain('(r:)');
      });

      expect(props.onSubmit).toHaveBeenCalledWith('echo hello');
      unmount();
    });

    it('text and cursor position should be restored after reverse search', async () => {
      props.buffer.setText('initial text');
      props.buffer.cursor = [0, 3];
      const { stdin, stdout, unmount } = renderWithProviders(
        <InputPrompt {...props} />,
      );
      stdin.write('\x12');
      await wait();
      expect(stdout.lastFrame()).toContain('(r:)');
      stdin.write('\x1B');

      await waitFor(() => {
        expect(stdout.lastFrame()).not.toContain('(r:)');
      });
      expect(props.buffer.text).toBe('initial text');
      expect(props.buffer.cursor).toEqual([0, 3]);

      unmount();
    });
  });

  describe('Ctrl+E keyboard shortcut', () => {
    it('should move cursor to end of current line in multiline input', async () => {
      props.buffer.text = 'line 1\nline 2\nline 3';
      props.buffer.cursor = [1, 2];
      props.buffer.lines = ['line 1', 'line 2', 'line 3'];

      const { stdin, unmount } = renderWithProviders(
        <InputPrompt {...props} />,
      );
      await wait();

      stdin.write('\x05'); // Ctrl+E
      await wait();

      expect(props.buffer.move).toHaveBeenCalledWith('end');
      expect(props.buffer.moveToOffset).not.toHaveBeenCalled();
      unmount();
    });

    it('should move cursor to end of current line for single line input', async () => {
      props.buffer.text = 'single line text';
      props.buffer.cursor = [0, 5];
      props.buffer.lines = ['single line text'];

      const { stdin, unmount } = renderWithProviders(
        <InputPrompt {...props} />,
      );
      await wait();

      stdin.write('\x05'); // Ctrl+E
      await wait();

      expect(props.buffer.move).toHaveBeenCalledWith('end');
      expect(props.buffer.moveToOffset).not.toHaveBeenCalled();
      unmount();
    });
  });
});<|MERGE_RESOLUTION|>--- conflicted
+++ resolved
@@ -1650,25 +1650,13 @@
       // Verify reverse search is active
       expect(stdout.lastFrame()).toContain('(r:)');
 
-      stdin.write('\t');
-      await wait(); // Allow time for Tab keypress to be processed
       // Press Tab to complete the highlighted entry
       act(() => {
         stdin.write('\t');
       });
       await wait();
 
-<<<<<<< HEAD
-      await waitFor(
-        () => {
-          expect(stdout.lastFrame()).not.toContain('(r:)');
-        },
-        { timeout: 10000 },
-      );
-
-=======
       expect(mockHandleAutocomplete).toHaveBeenCalledWith(0);
->>>>>>> f8850e4b
       expect(props.buffer.setText).toHaveBeenCalledWith('echo hello');
       unmount();
     }, 15000);
