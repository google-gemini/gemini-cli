/**
 * @license
 * Copyright 2025 Google LLC
 * SPDX-License-Identifier: Apache-2.0
 */

import { renderWithProviders } from '../../test-utils/render.js';
import { waitFor } from '../../test-utils/async.js';
import { act } from 'react';
import type { InputPromptProps } from './InputPrompt.js';
import { InputPrompt } from './InputPrompt.js';
import type { TextBuffer } from './shared/text-buffer.js';
import type { Config } from '@google/gemini-cli-core';
import { ApprovalMode } from '@google/gemini-cli-core';
import * as path from 'node:path';
import type { CommandContext, SlashCommand } from '../commands/types.js';
import { CommandKind } from '../commands/types.js';
import { describe, it, expect, beforeEach, vi, afterEach } from 'vitest';
import type { UseShellHistoryReturn } from '../hooks/useShellHistory.js';
import { useShellHistory } from '../hooks/useShellHistory.js';
import type { UseCommandCompletionReturn } from '../hooks/useCommandCompletion.js';
import { useCommandCompletion } from '../hooks/useCommandCompletion.js';
import type { UseInputHistoryReturn } from '../hooks/useInputHistory.js';
import { useInputHistory } from '../hooks/useInputHistory.js';
import type { UseReverseSearchCompletionReturn } from '../hooks/useReverseSearchCompletion.js';
import { useReverseSearchCompletion } from '../hooks/useReverseSearchCompletion.js';
import clipboardy from 'clipboardy';
import * as clipboardUtils from '../utils/clipboardUtils.js';
import { useKittyKeyboardProtocol } from '../hooks/useKittyKeyboardProtocol.js';
import { createMockCommandContext } from '../../test-utils/mockCommandContext.js';
import stripAnsi from 'strip-ansi';
import chalk from 'chalk';
import { StreamingState } from '../types.js';

vi.mock('../hooks/useShellHistory.js');
vi.mock('../hooks/useCommandCompletion.js');
vi.mock('../hooks/useInputHistory.js');
vi.mock('../hooks/useReverseSearchCompletion.js');
vi.mock('clipboardy');
vi.mock('../utils/clipboardUtils.js');
vi.mock('../hooks/useKittyKeyboardProtocol.js');

const mockSlashCommands: SlashCommand[] = [
  {
    name: 'clear',
    kind: CommandKind.BUILT_IN,
    description: 'Clear screen',
    action: vi.fn(),
  },
  {
    name: 'memory',
    kind: CommandKind.BUILT_IN,
    description: 'Manage memory',
    subCommands: [
      {
        name: 'show',
        kind: CommandKind.BUILT_IN,
        description: 'Show memory',
        action: vi.fn(),
      },
      {
        name: 'add',
        kind: CommandKind.BUILT_IN,
        description: 'Add to memory',
        action: vi.fn(),
      },
      {
        name: 'refresh',
        kind: CommandKind.BUILT_IN,
        description: 'Refresh memory',
        action: vi.fn(),
      },
    ],
  },
  {
    name: 'chat',
    description: 'Manage chats',
    kind: CommandKind.BUILT_IN,
    subCommands: [
      {
        name: 'resume',
        description: 'Resume a chat',
        kind: CommandKind.BUILT_IN,
        action: vi.fn(),
        completion: async () => ['fix-foo', 'fix-bar'],
      },
    ],
  },
];

describe('InputPrompt', () => {
  let props: InputPromptProps;
  let mockShellHistory: UseShellHistoryReturn;
  let mockCommandCompletion: UseCommandCompletionReturn;
  let mockInputHistory: UseInputHistoryReturn;
  let mockReverseSearchCompletion: UseReverseSearchCompletionReturn;
  let mockBuffer: TextBuffer;
  let mockCommandContext: CommandContext;

  const mockedUseShellHistory = vi.mocked(useShellHistory);
  const mockedUseCommandCompletion = vi.mocked(useCommandCompletion);
  const mockedUseInputHistory = vi.mocked(useInputHistory);
  const mockedUseReverseSearchCompletion = vi.mocked(
    useReverseSearchCompletion,
  );
  const mockedUseKittyKeyboardProtocol = vi.mocked(useKittyKeyboardProtocol);
  const mockSetEmbeddedShellFocused = vi.fn();
  const uiActions = {
    setEmbeddedShellFocused: mockSetEmbeddedShellFocused,
  };

  beforeEach(() => {
    vi.resetAllMocks();

    mockCommandContext = createMockCommandContext();

    mockBuffer = {
      text: '',
      cursor: [0, 0],
      lines: [''],
      setText: vi.fn((newText: string) => {
        mockBuffer.text = newText;
        mockBuffer.lines = [newText];
        mockBuffer.cursor = [0, newText.length];
        mockBuffer.viewportVisualLines = [newText];
        mockBuffer.allVisualLines = [newText];
        mockBuffer.visualToLogicalMap = [[0, 0]];
      }),
      replaceRangeByOffset: vi.fn(),
      viewportVisualLines: [''],
      allVisualLines: [''],
      visualCursor: [0, 0],
      visualScrollRow: 0,
      handleInput: vi.fn(),
      move: vi.fn(),
      moveToOffset: vi.fn((offset: number) => {
        mockBuffer.cursor = [0, offset];
      }),
      moveToVisualPosition: vi.fn(),
      killLineRight: vi.fn(),
      killLineLeft: vi.fn(),
      openInExternalEditor: vi.fn(),
      newline: vi.fn(),
      undo: vi.fn(),
      redo: vi.fn(),
      backspace: vi.fn(),
      preferredCol: null,
      selectionAnchor: null,
      insert: vi.fn(),
      del: vi.fn(),
      replaceRange: vi.fn(),
      deleteWordLeft: vi.fn(),
      deleteWordRight: vi.fn(),
      visualToLogicalMap: [[0, 0]],
<<<<<<< HEAD
      transformedToLogicalMaps: [],
      visualToTransformedMap: [],
      transformationsByLine: [],
=======
      getOffset: vi.fn().mockReturnValue(0),
>>>>>>> 43d6dc36
    } as unknown as TextBuffer;

    mockShellHistory = {
      history: [],
      addCommandToHistory: vi.fn(),
      getPreviousCommand: vi.fn().mockReturnValue(null),
      getNextCommand: vi.fn().mockReturnValue(null),
      resetHistoryPosition: vi.fn(),
    };
    mockedUseShellHistory.mockReturnValue(mockShellHistory);

    mockCommandCompletion = {
      suggestions: [],
      activeSuggestionIndex: -1,
      isLoadingSuggestions: false,
      showSuggestions: false,
      visibleStartIndex: 0,
      isPerfectMatch: false,
      navigateUp: vi.fn(),
      navigateDown: vi.fn(),
      resetCompletionState: vi.fn(),
      setActiveSuggestionIndex: vi.fn(),
      setShowSuggestions: vi.fn(),
      handleAutocomplete: vi.fn(),
      promptCompletion: {
        text: '',
        accept: vi.fn(),
        clear: vi.fn(),
        isLoading: false,
        isActive: false,
        markSelected: vi.fn(),
      },
    };
    mockedUseCommandCompletion.mockReturnValue(mockCommandCompletion);

    mockInputHistory = {
      navigateUp: vi.fn(),
      navigateDown: vi.fn(),
      handleSubmit: vi.fn(),
    };
    mockedUseInputHistory.mockReturnValue(mockInputHistory);

    mockReverseSearchCompletion = {
      suggestions: [],
      activeSuggestionIndex: -1,
      visibleStartIndex: 0,
      showSuggestions: false,
      isLoadingSuggestions: false,
      navigateUp: vi.fn(),
      navigateDown: vi.fn(),
      handleAutocomplete: vi.fn(),
      resetCompletionState: vi.fn(),
    };
    mockedUseReverseSearchCompletion.mockReturnValue(
      mockReverseSearchCompletion,
    );

    mockedUseKittyKeyboardProtocol.mockReturnValue({
      enabled: false,
      checking: false,
    });

    props = {
      buffer: mockBuffer,
      onSubmit: vi.fn(),
      userMessages: [],
      onClearScreen: vi.fn(),
      config: {
        getProjectRoot: () => path.join('test', 'project'),
        getTargetDir: () => path.join('test', 'project', 'src'),
        getVimMode: () => false,
        getWorkspaceContext: () => ({
          getDirectories: () => ['/test/project/src'],
        }),
      } as unknown as Config,
      slashCommands: mockSlashCommands,
      commandContext: mockCommandContext,
      shellModeActive: false,
      setShellModeActive: vi.fn(),
      approvalMode: ApprovalMode.DEFAULT,
      inputWidth: 80,
      suggestionsWidth: 80,
      focus: true,
      setQueueErrorMessage: vi.fn(),
      streamingState: StreamingState.Idle,
      setBannerVisible: vi.fn(),
    };
  });

  it('should call shellHistory.getPreviousCommand on up arrow in shell mode', async () => {
    props.shellModeActive = true;
    const { stdin, unmount } = renderWithProviders(<InputPrompt {...props} />, {
      uiActions,
    });

    await act(async () => {
      stdin.write('\u001B[A');
    });
    await waitFor(() =>
      expect(mockShellHistory.getPreviousCommand).toHaveBeenCalled(),
    );
    unmount();
  });

  it('should call shellHistory.getNextCommand on down arrow in shell mode', async () => {
    props.shellModeActive = true;
    const { stdin, unmount } = renderWithProviders(<InputPrompt {...props} />, {
      uiActions,
    });

    await act(async () => {
      stdin.write('\u001B[B');
      await waitFor(() =>
        expect(mockShellHistory.getNextCommand).toHaveBeenCalled(),
      );
    });
    unmount();
  });

  it('should set the buffer text when a shell history command is retrieved', async () => {
    props.shellModeActive = true;
    vi.mocked(mockShellHistory.getPreviousCommand).mockReturnValue(
      'previous command',
    );
    const { stdin, unmount } = renderWithProviders(<InputPrompt {...props} />, {
      uiActions,
    });

    await act(async () => {
      stdin.write('\u001B[A');
    });
    await waitFor(() => {
      expect(mockShellHistory.getPreviousCommand).toHaveBeenCalled();
      expect(props.buffer.setText).toHaveBeenCalledWith('previous command');
    });
    unmount();
  });

  it('should call shellHistory.addCommandToHistory on submit in shell mode', async () => {
    props.shellModeActive = true;
    props.buffer.setText('ls -l');
    const { stdin, unmount } = renderWithProviders(<InputPrompt {...props} />, {
      uiActions,
    });

    await act(async () => {
      stdin.write('\r');
    });
    await waitFor(() => {
      expect(mockShellHistory.addCommandToHistory).toHaveBeenCalledWith(
        'ls -l',
      );
      expect(props.onSubmit).toHaveBeenCalledWith('ls -l');
    });
    unmount();
  });

  it('should NOT call shell history methods when not in shell mode', async () => {
    props.buffer.setText('some text');
    const { stdin, unmount } = renderWithProviders(<InputPrompt {...props} />, {
      uiActions,
    });

    await act(async () => {
      stdin.write('\u001B[A'); // Up arrow
    });
    await waitFor(() => expect(mockInputHistory.navigateUp).toHaveBeenCalled());

    await act(async () => {
      stdin.write('\u001B[B'); // Down arrow
    });
    await waitFor(() =>
      expect(mockInputHistory.navigateDown).toHaveBeenCalled(),
    );

    await act(async () => {
      stdin.write('\r'); // Enter
    });
    await waitFor(() =>
      expect(props.onSubmit).toHaveBeenCalledWith('some text'),
    );

    expect(mockShellHistory.getPreviousCommand).not.toHaveBeenCalled();
    expect(mockShellHistory.getNextCommand).not.toHaveBeenCalled();
    expect(mockShellHistory.addCommandToHistory).not.toHaveBeenCalled();
    unmount();
  });

  it('should call completion.navigateUp for both up arrow and Ctrl+P when suggestions are showing', async () => {
    mockedUseCommandCompletion.mockReturnValue({
      ...mockCommandCompletion,
      showSuggestions: true,
      suggestions: [
        { label: 'memory', value: 'memory' },
        { label: 'memcache', value: 'memcache' },
      ],
    });

    props.buffer.setText('/mem');

    const { stdin, unmount } = renderWithProviders(<InputPrompt {...props} />, {
      uiActions,
    });

    // Test up arrow
    await act(async () => {
      stdin.write('\u001B[A'); // Up arrow
    });
    await waitFor(() =>
      expect(mockCommandCompletion.navigateUp).toHaveBeenCalledTimes(1),
    );

    await act(async () => {
      stdin.write('\u0010'); // Ctrl+P
    });
    await waitFor(() =>
      expect(mockCommandCompletion.navigateUp).toHaveBeenCalledTimes(2),
    );
    expect(mockCommandCompletion.navigateDown).not.toHaveBeenCalled();

    unmount();
  });

  it('should call completion.navigateDown for both down arrow and Ctrl+N when suggestions are showing', async () => {
    mockedUseCommandCompletion.mockReturnValue({
      ...mockCommandCompletion,
      showSuggestions: true,
      suggestions: [
        { label: 'memory', value: 'memory' },
        { label: 'memcache', value: 'memcache' },
      ],
    });
    props.buffer.setText('/mem');

    const { stdin, unmount } = renderWithProviders(<InputPrompt {...props} />, {
      uiActions,
    });

    // Test down arrow
    await act(async () => {
      stdin.write('\u001B[B'); // Down arrow
    });
    await waitFor(() =>
      expect(mockCommandCompletion.navigateDown).toHaveBeenCalledTimes(1),
    );

    await act(async () => {
      stdin.write('\u000E'); // Ctrl+N
    });
    await waitFor(() =>
      expect(mockCommandCompletion.navigateDown).toHaveBeenCalledTimes(2),
    );
    expect(mockCommandCompletion.navigateUp).not.toHaveBeenCalled();

    unmount();
  });

  it('should NOT call completion navigation when suggestions are not showing', async () => {
    mockedUseCommandCompletion.mockReturnValue({
      ...mockCommandCompletion,
      showSuggestions: false,
    });
    props.buffer.setText('some text');
    const { stdin, unmount } = renderWithProviders(<InputPrompt {...props} />, {
      uiActions,
    });

    await act(async () => {
      stdin.write('\u001B[A'); // Up arrow
    });
    await waitFor(() => expect(mockInputHistory.navigateUp).toHaveBeenCalled());
    await act(async () => {
      stdin.write('\u001B[B'); // Down arrow
    });
    await waitFor(() =>
      expect(mockInputHistory.navigateDown).toHaveBeenCalled(),
    );
    await act(async () => {
      stdin.write('\u0010'); // Ctrl+P
    });
    await act(async () => {
      stdin.write('\u000E'); // Ctrl+N
    });

    await waitFor(() => {
      expect(mockCommandCompletion.navigateUp).not.toHaveBeenCalled();
      expect(mockCommandCompletion.navigateDown).not.toHaveBeenCalled();
    });
    unmount();
  });

  describe('clipboard image paste', () => {
    beforeEach(() => {
      vi.mocked(clipboardUtils.clipboardHasImage).mockResolvedValue(false);
      vi.mocked(clipboardUtils.saveClipboardImage).mockResolvedValue(null);
      vi.mocked(clipboardUtils.cleanupOldClipboardImages).mockResolvedValue(
        undefined,
      );
    });

    it('should handle Ctrl+V when clipboard has an image', async () => {
      vi.mocked(clipboardUtils.clipboardHasImage).mockResolvedValue(true);
      vi.mocked(clipboardUtils.saveClipboardImage).mockResolvedValue(
        '/test/.gemini-clipboard/clipboard-123.png',
      );

      const { stdin, unmount } = renderWithProviders(
        <InputPrompt {...props} />,
      );

      // Send Ctrl+V
      await act(async () => {
        stdin.write('\x16'); // Ctrl+V
      });
      await waitFor(() => {
        expect(clipboardUtils.clipboardHasImage).toHaveBeenCalled();
        expect(clipboardUtils.saveClipboardImage).toHaveBeenCalledWith(
          props.config.getTargetDir(),
        );
        expect(clipboardUtils.cleanupOldClipboardImages).toHaveBeenCalledWith(
          props.config.getTargetDir(),
        );
        expect(mockBuffer.replaceRangeByOffset).toHaveBeenCalled();
      });
      unmount();
    });

    it('should not insert anything when clipboard has no image', async () => {
      vi.mocked(clipboardUtils.clipboardHasImage).mockResolvedValue(false);

      const { stdin, unmount } = renderWithProviders(
        <InputPrompt {...props} />,
      );

      await act(async () => {
        stdin.write('\x16'); // Ctrl+V
      });
      await waitFor(() => {
        expect(clipboardUtils.clipboardHasImage).toHaveBeenCalled();
      });
      expect(clipboardUtils.saveClipboardImage).not.toHaveBeenCalled();
      expect(mockBuffer.setText).not.toHaveBeenCalled();
      unmount();
    });

    it('should handle image save failure gracefully', async () => {
      vi.mocked(clipboardUtils.clipboardHasImage).mockResolvedValue(true);
      vi.mocked(clipboardUtils.saveClipboardImage).mockResolvedValue(null);

      const { stdin, unmount } = renderWithProviders(
        <InputPrompt {...props} />,
      );

      await act(async () => {
        stdin.write('\x16'); // Ctrl+V
      });
      await waitFor(() => {
        expect(clipboardUtils.saveClipboardImage).toHaveBeenCalled();
      });
      expect(mockBuffer.setText).not.toHaveBeenCalled();
      unmount();
    });

    it('should insert image path at cursor position with proper spacing', async () => {
      const imagePath = path.join(
        'test',
        '.gemini-clipboard',
        'clipboard-456.png',
      );
      vi.mocked(clipboardUtils.clipboardHasImage).mockResolvedValue(true);
      vi.mocked(clipboardUtils.saveClipboardImage).mockResolvedValue(imagePath);

      // Set initial text and cursor position
      mockBuffer.text = 'Hello world';
      mockBuffer.cursor = [0, 5]; // Cursor after "Hello"
      vi.mocked(mockBuffer.getOffset).mockReturnValue(5);
      mockBuffer.lines = ['Hello world'];
      mockBuffer.replaceRangeByOffset = vi.fn();

      const { stdin, unmount } = renderWithProviders(
        <InputPrompt {...props} />,
      );

      await act(async () => {
        stdin.write('\x16'); // Ctrl+V
      });
      await waitFor(() => {
        // Should insert at cursor position with spaces
        expect(mockBuffer.replaceRangeByOffset).toHaveBeenCalled();
      });

      // Get the actual call to see what path was used
      const actualCall = vi.mocked(mockBuffer.replaceRangeByOffset).mock
        .calls[0];
      expect(actualCall[0]).toBe(5); // start offset
      expect(actualCall[1]).toBe(5); // end offset
      expect(actualCall[2]).toBe(
        ' @' + path.relative(path.join('test', 'project', 'src'), imagePath),
      );
      unmount();
    });

    it('should handle errors during clipboard operations', async () => {
      const consoleErrorSpy = vi
        .spyOn(console, 'error')
        .mockImplementation(() => {});
      vi.mocked(clipboardUtils.clipboardHasImage).mockRejectedValue(
        new Error('Clipboard error'),
      );

      const { stdin, unmount } = renderWithProviders(
        <InputPrompt {...props} />,
      );

      await act(async () => {
        stdin.write('\x16'); // Ctrl+V
      });
      await waitFor(() => {
        expect(consoleErrorSpy).toHaveBeenCalledWith(
          'Error handling clipboard image:',
          expect.any(Error),
        );
      });
      expect(mockBuffer.setText).not.toHaveBeenCalled();

      consoleErrorSpy.mockRestore();
      unmount();
    });
  });

  describe('clipboard text paste', () => {
    it('should insert text from clipboard on Ctrl+V', async () => {
      vi.mocked(clipboardUtils.clipboardHasImage).mockResolvedValue(false);
      vi.mocked(clipboardy.read).mockResolvedValue('pasted text');
      vi.mocked(mockBuffer.replaceRangeByOffset).mockClear();

      const { stdin, unmount } = renderWithProviders(
        <InputPrompt {...props} />,
      );

      await act(async () => {
        stdin.write('\x16'); // Ctrl+V
      });

      await waitFor(() => {
        expect(clipboardy.read).toHaveBeenCalled();
        expect(mockBuffer.replaceRangeByOffset).toHaveBeenCalledWith(
          expect.any(Number),
          expect.any(Number),
          'pasted text',
        );
      });
      unmount();
    });
  });

  it.each([
    {
      name: 'should complete a partial parent command',
      bufferText: '/mem',
      suggestions: [{ label: 'memory', value: 'memory', description: '...' }],
      activeIndex: 0,
    },
    {
      name: 'should append a sub-command when parent command is complete',
      bufferText: '/memory ',
      suggestions: [
        { label: 'show', value: 'show' },
        { label: 'add', value: 'add' },
      ],
      activeIndex: 1,
    },
    {
      name: 'should handle the backspace edge case correctly',
      bufferText: '/memory',
      suggestions: [
        { label: 'show', value: 'show' },
        { label: 'add', value: 'add' },
      ],
      activeIndex: 0,
    },
    {
      name: 'should complete a partial argument for a command',
      bufferText: '/chat resume fi-',
      suggestions: [{ label: 'fix-foo', value: 'fix-foo' }],
      activeIndex: 0,
    },
  ])('$name', async ({ bufferText, suggestions, activeIndex }) => {
    mockedUseCommandCompletion.mockReturnValue({
      ...mockCommandCompletion,
      showSuggestions: true,
      suggestions,
      activeSuggestionIndex: activeIndex,
    });
    props.buffer.setText(bufferText);
    const { stdin, unmount } = renderWithProviders(<InputPrompt {...props} />, {
      uiActions,
    });

    await act(async () => stdin.write('\t'));
    await waitFor(() =>
      expect(mockCommandCompletion.handleAutocomplete).toHaveBeenCalledWith(
        activeIndex,
      ),
    );
    unmount();
  });

  it('should autocomplete on Enter when suggestions are active, without submitting', async () => {
    mockedUseCommandCompletion.mockReturnValue({
      ...mockCommandCompletion,
      showSuggestions: true,
      suggestions: [{ label: 'memory', value: 'memory' }],
      activeSuggestionIndex: 0,
    });
    props.buffer.setText('/mem');

    const { stdin, unmount } = renderWithProviders(<InputPrompt {...props} />, {
      uiActions,
    });

    await act(async () => {
      stdin.write('\r');
    });
    await waitFor(() => {
      // The app should autocomplete the text, NOT submit.
      expect(mockCommandCompletion.handleAutocomplete).toHaveBeenCalledWith(0);
    });

    expect(props.onSubmit).not.toHaveBeenCalled();
    unmount();
  });

  it('should complete a command based on its altNames', async () => {
    props.slashCommands = [
      {
        name: 'help',
        altNames: ['?'],
        kind: CommandKind.BUILT_IN,
        description: '...',
      },
    ];

    mockedUseCommandCompletion.mockReturnValue({
      ...mockCommandCompletion,
      showSuggestions: true,
      suggestions: [{ label: 'help', value: 'help' }],
      activeSuggestionIndex: 0,
    });
    props.buffer.setText('/?');

    const { stdin, unmount } = renderWithProviders(<InputPrompt {...props} />, {
      uiActions,
    });

    await act(async () => {
      stdin.write('\t'); // Press Tab for autocomplete
    });
    await waitFor(() =>
      expect(mockCommandCompletion.handleAutocomplete).toHaveBeenCalledWith(0),
    );
    unmount();
  });

  it('should not submit on Enter when the buffer is empty or only contains whitespace', async () => {
    props.buffer.setText('   '); // Set buffer to whitespace

    const { stdin, unmount } = renderWithProviders(<InputPrompt {...props} />, {
      uiActions,
    });

    await act(async () => {
      stdin.write('\r'); // Press Enter
    });

    await waitFor(() => {
      expect(props.onSubmit).not.toHaveBeenCalled();
    });
    unmount();
  });

  it('should submit directly on Enter when isPerfectMatch is true', async () => {
    mockedUseCommandCompletion.mockReturnValue({
      ...mockCommandCompletion,
      showSuggestions: false,
      isPerfectMatch: true,
    });
    props.buffer.setText('/clear');

    const { stdin, unmount } = renderWithProviders(<InputPrompt {...props} />, {
      uiActions,
    });

    await act(async () => {
      stdin.write('\r');
    });
    await waitFor(() => expect(props.onSubmit).toHaveBeenCalledWith('/clear'));
    unmount();
  });

  it('should submit directly on Enter when a complete leaf command is typed', async () => {
    mockedUseCommandCompletion.mockReturnValue({
      ...mockCommandCompletion,
      showSuggestions: false,
      isPerfectMatch: false, // Added explicit isPerfectMatch false
    });
    props.buffer.setText('/clear');

    const { stdin, unmount } = renderWithProviders(<InputPrompt {...props} />, {
      uiActions,
    });

    await act(async () => {
      stdin.write('\r');
    });
    await waitFor(() => expect(props.onSubmit).toHaveBeenCalledWith('/clear'));
    unmount();
  });

  it('should autocomplete an @-path on Enter without submitting', async () => {
    mockedUseCommandCompletion.mockReturnValue({
      ...mockCommandCompletion,
      showSuggestions: true,
      suggestions: [{ label: 'index.ts', value: 'index.ts' }],
      activeSuggestionIndex: 0,
    });
    props.buffer.setText('@src/components/');

    const { stdin, unmount } = renderWithProviders(<InputPrompt {...props} />, {
      uiActions,
    });

    await act(async () => {
      stdin.write('\r');
    });
    await waitFor(() =>
      expect(mockCommandCompletion.handleAutocomplete).toHaveBeenCalledWith(0),
    );
    expect(props.onSubmit).not.toHaveBeenCalled();
    unmount();
  });

  it('should add a newline on enter when the line ends with a backslash', async () => {
    // This test simulates multi-line input, not submission
    mockBuffer.text = 'first line\\';
    mockBuffer.cursor = [0, 11];
    mockBuffer.lines = ['first line\\'];

    const { stdin, unmount } = renderWithProviders(<InputPrompt {...props} />, {
      uiActions,
    });

    await act(async () => {
      stdin.write('\r');
    });
    await waitFor(() => {
      expect(props.buffer.backspace).toHaveBeenCalled();
      expect(props.buffer.newline).toHaveBeenCalled();
    });

    expect(props.onSubmit).not.toHaveBeenCalled();
    unmount();
  });

  it('should clear the buffer on Ctrl+C if it has text', async () => {
    await act(async () => {
      props.buffer.setText('some text to clear');
    });
    const { stdin, unmount } = renderWithProviders(<InputPrompt {...props} />, {
      uiActions,
    });

    await act(async () => {
      stdin.write('\x03'); // Ctrl+C character
    });
    await waitFor(() => {
      expect(props.buffer.setText).toHaveBeenCalledWith('');
      expect(mockCommandCompletion.resetCompletionState).toHaveBeenCalled();
    });
    expect(props.onSubmit).not.toHaveBeenCalled();
    unmount();
  });

  it('should NOT clear the buffer on Ctrl+C if it is empty', async () => {
    props.buffer.text = '';
    const { stdin, unmount } = renderWithProviders(<InputPrompt {...props} />, {
      uiActions,
    });

    await act(async () => {
      stdin.write('\x03'); // Ctrl+C character
    });

    await waitFor(() => {
      expect(props.buffer.setText).not.toHaveBeenCalled();
    });
    unmount();
  });

  it('should call setBannerVisible(false) when clear screen key is pressed', async () => {
    const { stdin, unmount } = renderWithProviders(<InputPrompt {...props} />, {
      uiActions,
    });

    await act(async () => {
      stdin.write('\x0C'); // Ctrl+L
    });

    await waitFor(() => {
      expect(props.setBannerVisible).toHaveBeenCalledWith(false);
    });
    unmount();
  });

  describe('cursor-based completion trigger', () => {
    it.each([
      {
        name: 'should trigger completion when cursor is after @ without spaces',
        text: '@src/components',
        cursor: [0, 15],
        showSuggestions: true,
      },
      {
        name: 'should trigger completion when cursor is after / without spaces',
        text: '/memory',
        cursor: [0, 7],
        showSuggestions: true,
      },
      {
        name: 'should NOT trigger completion when cursor is after space following @',
        text: '@src/file.ts hello',
        cursor: [0, 18],
        showSuggestions: false,
      },
      {
        name: 'should NOT trigger completion when cursor is after space following /',
        text: '/memory add',
        cursor: [0, 11],
        showSuggestions: false,
      },
      {
        name: 'should NOT trigger completion when cursor is not after @ or /',
        text: 'hello world',
        cursor: [0, 5],
        showSuggestions: false,
      },
      {
        name: 'should handle multiline text correctly',
        text: 'first line\n/memory',
        cursor: [1, 7],
        showSuggestions: false,
      },
      {
        name: 'should handle Unicode characters (emojis) correctly in paths',
        text: '@src/file👍.txt',
        cursor: [0, 14],
        showSuggestions: true,
      },
      {
        name: 'should handle Unicode characters with spaces after them',
        text: '@src/file👍.txt hello',
        cursor: [0, 20],
        showSuggestions: false,
      },
      {
        name: 'should handle escaped spaces in paths correctly',
        text: '@src/my\\ file.txt',
        cursor: [0, 16],
        showSuggestions: true,
      },
      {
        name: 'should NOT trigger completion after unescaped space following escaped space',
        text: '@path/my\\ file.txt hello',
        cursor: [0, 24],
        showSuggestions: false,
      },
      {
        name: 'should handle multiple escaped spaces in paths',
        text: '@docs/my\\ long\\ file\\ name.md',
        cursor: [0, 29],
        showSuggestions: true,
      },
      {
        name: 'should handle escaped spaces in slash commands',
        text: '/memory\\ test',
        cursor: [0, 13],
        showSuggestions: true,
      },
      {
        name: 'should handle Unicode characters with escaped spaces',
        text: `@${path.join('files', 'emoji\\ 👍\\ test.txt')}`,
        cursor: [0, 25],
        showSuggestions: true,
      },
    ])('$name', async ({ text, cursor, showSuggestions }) => {
      mockBuffer.text = text;
      mockBuffer.lines = text.split('\n');
      mockBuffer.cursor = cursor as [number, number];

      mockedUseCommandCompletion.mockReturnValue({
        ...mockCommandCompletion,
        showSuggestions,
        suggestions: showSuggestions
          ? [{ label: 'suggestion', value: 'suggestion' }]
          : [],
      });

      const { unmount } = renderWithProviders(<InputPrompt {...props} />, {
        uiActions,
      });

      await waitFor(() => {
        expect(mockedUseCommandCompletion).toHaveBeenCalledWith(
          mockBuffer,
          ['/test/project/src'],
          path.join('test', 'project', 'src'),
          mockSlashCommands,
          mockCommandContext,
          false,
          false,
          expect.any(Object),
        );
      });

      unmount();
    });
  });

  describe('vim mode', () => {
    it.each([
      {
        name: 'should not call buffer.handleInput when vim handles input',
        vimHandled: true,
        expectBufferHandleInput: false,
      },
      {
        name: 'should call buffer.handleInput when vim does not handle input',
        vimHandled: false,
        expectBufferHandleInput: true,
      },
      {
        name: 'should call handleInput when vim mode is disabled',
        vimHandled: false,
        expectBufferHandleInput: true,
      },
    ])('$name', async ({ vimHandled, expectBufferHandleInput }) => {
      props.vimHandleInput = vi.fn().mockReturnValue(vimHandled);
      const { stdin, unmount } = renderWithProviders(
        <InputPrompt {...props} />,
      );

      await act(async () => stdin.write('i'));
      await waitFor(() => {
        expect(props.vimHandleInput).toHaveBeenCalled();
        if (expectBufferHandleInput) {
          expect(mockBuffer.handleInput).toHaveBeenCalled();
        } else {
          expect(mockBuffer.handleInput).not.toHaveBeenCalled();
        }
      });
      unmount();
    });
  });

  describe('unfocused paste', () => {
    it('should handle bracketed paste when not focused', async () => {
      props.focus = false;
      const { stdin, unmount } = renderWithProviders(
        <InputPrompt {...props} />,
      );

      await act(async () => {
        stdin.write('\x1B[200~pasted text\x1B[201~');
      });
      await waitFor(() => {
        expect(mockBuffer.handleInput).toHaveBeenCalledWith(
          expect.objectContaining({
            paste: true,
            sequence: 'pasted text',
          }),
        );
      });
      unmount();
    });

    it('should ignore regular keypresses when not focused', async () => {
      props.focus = false;
      const { stdin, unmount } = renderWithProviders(
        <InputPrompt {...props} />,
      );

      await act(async () => {
        stdin.write('a');
      });
      await waitFor(() => {});

      expect(mockBuffer.handleInput).not.toHaveBeenCalled();
      unmount();
    });
  });

  describe('Highlighting and Cursor Display', () => {
    describe('single-line scenarios', () => {
      it.each([
        {
          name: 'mid-word',
          text: 'hello world',
          visualCursor: [0, 3],
          expected: `hel${chalk.inverse('l')}o world`,
        },
        {
          name: 'at the beginning of the line',
          text: 'hello',
          visualCursor: [0, 0],
          expected: `${chalk.inverse('h')}ello`,
        },
        {
          name: 'at the end of the line',
          text: 'hello',
          visualCursor: [0, 5],
          expected: `hello${chalk.inverse(' ')}`,
        },
        {
          name: 'on a highlighted token',
          text: 'run @path/to/file',
          visualCursor: [0, 9],
          expected: `@path/${chalk.inverse('t')}o/file`,
        },
        {
          name: 'for multi-byte unicode characters',
          text: 'hello 👍 world',
          visualCursor: [0, 6],
          expected: `hello ${chalk.inverse('👍')} world`,
        },
        {
          name: 'at the end of a line with unicode characters',
          text: 'hello 👍',
          visualCursor: [0, 8],
          expected: `hello 👍${chalk.inverse(' ')}`,
        },
        {
          name: 'on an empty line',
          text: '',
          visualCursor: [0, 0],
          expected: chalk.inverse(' '),
        },
        {
          name: 'on a space between words',
          text: 'hello world',
          visualCursor: [0, 5],
          expected: `hello${chalk.inverse(' ')}world`,
        },
      ])(
        'should display cursor correctly $name',
        async ({ text, visualCursor, expected }) => {
          mockBuffer.text = text;
          mockBuffer.lines = [text];
          mockBuffer.viewportVisualLines = [text];
          mockBuffer.visualCursor = visualCursor as [number, number];

          const { stdout, unmount } = renderWithProviders(
            <InputPrompt {...props} />,
          );

          await waitFor(() => {
            const frame = stdout.lastFrame();
            expect(frame).toContain(expected);
          });
          unmount();
        },
      );
    });

    describe('multi-line scenarios', () => {
      it.each([
        {
          name: 'in the middle of a line',
          text: 'first line\nsecond line\nthird line',
          visualCursor: [1, 3],
          visualToLogicalMap: [
            [0, 0],
            [1, 0],
            [2, 0],
          ],
          expected: `sec${chalk.inverse('o')}nd line`,
        },
        {
          name: 'at the beginning of a line',
          text: 'first line\nsecond line',
          visualCursor: [1, 0],
          visualToLogicalMap: [
            [0, 0],
            [1, 0],
          ],
          expected: `${chalk.inverse('s')}econd line`,
        },
        {
          name: 'at the end of a line',
          text: 'first line\nsecond line',
          visualCursor: [0, 10],
          visualToLogicalMap: [
            [0, 0],
            [1, 0],
          ],
          expected: `first line${chalk.inverse(' ')}`,
        },
      ])(
        'should display cursor correctly $name in a multiline block',
        async ({ text, visualCursor, expected, visualToLogicalMap }) => {
          mockBuffer.text = text;
          mockBuffer.lines = text.split('\n');
          mockBuffer.viewportVisualLines = text.split('\n');
          mockBuffer.visualCursor = visualCursor as [number, number];
          mockBuffer.visualToLogicalMap = visualToLogicalMap as Array<
            [number, number]
          >;

          const { stdout, unmount } = renderWithProviders(
            <InputPrompt {...props} />,
          );

          await waitFor(() => {
            const frame = stdout.lastFrame();
            expect(frame).toContain(expected);
          });
          unmount();
        },
      );

      it('should display cursor on a blank line in a multiline block', async () => {
        const text = 'first line\n\nthird line';
        mockBuffer.text = text;
        mockBuffer.lines = text.split('\n');
        mockBuffer.viewportVisualLines = text.split('\n');
        mockBuffer.visualCursor = [1, 0]; // cursor on the blank line
        mockBuffer.visualToLogicalMap = [
          [0, 0],
          [1, 0],
          [2, 0],
        ];

        const { stdout, unmount } = renderWithProviders(
          <InputPrompt {...props} />,
        );

        await waitFor(() => {
          const frame = stdout.lastFrame();
          const lines = frame!.split('\n');
          // The line with the cursor should just be an inverted space inside the box border
          expect(
            lines.find((l) => l.includes(chalk.inverse(' '))),
          ).not.toBeUndefined();
        });
        unmount();
      });
    });
  });

  describe('multiline rendering', () => {
    it('should correctly render multiline input including blank lines', async () => {
      const text = 'hello\n\nworld';
      mockBuffer.text = text;
      mockBuffer.lines = text.split('\n');
      mockBuffer.viewportVisualLines = text.split('\n');
      mockBuffer.allVisualLines = text.split('\n');
      mockBuffer.visualCursor = [2, 5]; // cursor at the end of "world"
      // Provide a visual-to-logical mapping for each visual line
      mockBuffer.visualToLogicalMap = [
        [0, 0], // 'hello' starts at col 0 of logical line 0
        [1, 0], // '' (blank) is logical line 1, col 0
        [2, 0], // 'world' is logical line 2, col 0
      ];

      const { stdout, unmount } = renderWithProviders(
        <InputPrompt {...props} />,
      );

      await waitFor(() => {
        const frame = stdout.lastFrame();
        // Check that all lines, including the empty one, are rendered.
        // This implicitly tests that the Box wrapper provides height for the empty line.
        expect(frame).toContain('hello');
        expect(frame).toContain(`world${chalk.inverse(' ')}`);

        const outputLines = frame!.split('\n');
        // The number of lines should be 2 for the border plus 3 for the content.
        expect(outputLines.length).toBe(5);
      });
      unmount();
    });
  });

  describe('multiline paste', () => {
    it.each([
      {
        description: 'with \n newlines',
        pastedText: 'This \n is \n a \n multiline \n paste.',
      },
      {
        description: 'with extra slashes before \n newlines',
        pastedText: 'This \\\n is \\\n a \\\n multiline \\\n paste.',
      },
      {
        description: 'with \r\n newlines',
        pastedText: 'This\r\nis\r\na\r\nmultiline\r\npaste.',
      },
    ])('should handle multiline paste $description', async ({ pastedText }) => {
      const { stdin, unmount } = renderWithProviders(
        <InputPrompt {...props} />,
      );

      // Simulate a bracketed paste event from the terminal
      await act(async () => {
        stdin.write(`\x1b[200~${pastedText}\x1b[201~`);
      });
      await waitFor(() => {
        // Verify that the buffer's handleInput was called once with the full text
        expect(props.buffer.handleInput).toHaveBeenCalledTimes(1);
        expect(props.buffer.handleInput).toHaveBeenCalledWith(
          expect.objectContaining({
            paste: true,
            sequence: pastedText,
          }),
        );
      });

      unmount();
    });
  });

  describe('paste auto-submission protection', () => {
    beforeEach(() => {
      vi.useFakeTimers();
      mockedUseKittyKeyboardProtocol.mockReturnValue({
        enabled: false,
        checking: false,
      });
    });

    afterEach(() => {
      vi.useRealTimers();
    });

    it('should prevent auto-submission immediately after an unsafe paste', async () => {
      // isTerminalPasteTrusted will be false due to beforeEach setup.
      props.buffer.text = 'some command';

      const { stdin, unmount } = renderWithProviders(
        <InputPrompt {...props} />,
      );
      await act(async () => {
        await vi.runAllTimersAsync();
      });

      // Simulate a paste operation (this should set the paste protection)
      await act(async () => {
        stdin.write(`\x1b[200~pasted content\x1b[201~`);
      });

      // Simulate an Enter key press immediately after paste
      await act(async () => {
        stdin.write('\r');
      });
      await act(async () => {
        await vi.runAllTimersAsync();
      });

      // Verify that onSubmit was NOT called due to recent paste protection
      expect(props.onSubmit).not.toHaveBeenCalled();
      // It should call newline() instead
      expect(props.buffer.newline).toHaveBeenCalled();
      unmount();
    });

    it('should allow submission after unsafe paste protection timeout', async () => {
      // isTerminalPasteTrusted will be false due to beforeEach setup.
      props.buffer.text = 'pasted text';

      const { stdin, unmount } = renderWithProviders(
        <InputPrompt {...props} />,
      );
      await act(async () => {
        await vi.runAllTimersAsync();
      });

      // Simulate a paste operation (this sets the protection)
      await act(async () => {
        stdin.write('\x1b[200~pasted text\x1b[201~');
      });
      await act(async () => {
        await vi.runAllTimersAsync();
      });

      // Advance timers past the protection timeout
      await act(async () => {
        await vi.advanceTimersByTimeAsync(50);
      });

      // Now Enter should work normally
      await act(async () => {
        stdin.write('\r');
      });
      await act(async () => {
        await vi.runAllTimersAsync();
      });

      expect(props.onSubmit).toHaveBeenCalledWith('pasted text');
      expect(props.buffer.newline).not.toHaveBeenCalled();

      unmount();
    });

    it.each([
      {
        name: 'kitty',
        setup: () =>
          mockedUseKittyKeyboardProtocol.mockReturnValue({
            enabled: true,
            checking: false,
          }),
      },
    ])(
      'should allow immediate submission for a trusted paste ($name)',
      async ({ setup }) => {
        setup();
        props.buffer.text = 'pasted command';

        const { stdin, unmount } = renderWithProviders(
          <InputPrompt {...props} />,
        );
        await act(async () => {
          await vi.runAllTimersAsync();
        });

        // Simulate a paste operation
        await act(async () => {
          stdin.write('\x1b[200~some pasted stuff\x1b[201~');
        });
        await act(async () => {
          await vi.runAllTimersAsync();
        });

        // Simulate an Enter key press immediately after paste
        await act(async () => {
          stdin.write('\r');
        });
        await act(async () => {
          await vi.runAllTimersAsync();
        });

        // Verify that onSubmit was called
        expect(props.onSubmit).toHaveBeenCalledWith('pasted command');
        unmount();
      },
    );

    it('should not interfere with normal Enter key submission when no recent paste', async () => {
      // Set up buffer with text before rendering to ensure submission works
      props.buffer.text = 'normal command';

      const { stdin, unmount } = renderWithProviders(
        <InputPrompt {...props} />,
      );
      await act(async () => {
        await vi.runAllTimersAsync();
      });

      // Press Enter without any recent paste
      await act(async () => {
        stdin.write('\r');
      });
      await act(async () => {
        await vi.runAllTimersAsync();
      });

      // Verify that onSubmit was called normally
      expect(props.onSubmit).toHaveBeenCalledWith('normal command');

      unmount();
    });
  });

  describe('enhanced input UX - double ESC clear functionality', () => {
    beforeEach(() => vi.useFakeTimers());
    afterEach(() => vi.useRealTimers());

    it('should clear buffer on second ESC press', async () => {
      const onEscapePromptChange = vi.fn();
      props.onEscapePromptChange = onEscapePromptChange;
      props.buffer.setText('text to clear');

      const { stdin, unmount } = renderWithProviders(
        <InputPrompt {...props} />,
      );

      await act(async () => {
        stdin.write('\x1B');
        vi.advanceTimersByTime(100);

        expect(onEscapePromptChange).toHaveBeenCalledWith(false);
      });

      await act(async () => {
        stdin.write('\x1B');
        vi.advanceTimersByTime(100);

        expect(props.buffer.setText).toHaveBeenCalledWith('');
        expect(mockCommandCompletion.resetCompletionState).toHaveBeenCalled();
      });
      unmount();
    });

    it('should clear buffer on double ESC', async () => {
      const onEscapePromptChange = vi.fn();
      props.onEscapePromptChange = onEscapePromptChange;
      props.buffer.setText('text to clear');

      const { stdin, unmount } = renderWithProviders(
        <InputPrompt {...props} />,
      );

      await act(async () => {
        stdin.write('\x1B\x1B');
        vi.advanceTimersByTime(100);

        expect(props.buffer.setText).toHaveBeenCalledWith('');
        expect(mockCommandCompletion.resetCompletionState).toHaveBeenCalled();
      });
      unmount();
    });

    it('should reset escape state on any non-ESC key', async () => {
      const onEscapePromptChange = vi.fn();
      props.onEscapePromptChange = onEscapePromptChange;
      props.buffer.setText('some text');

      const { stdin, unmount } = renderWithProviders(
        <InputPrompt {...props} />,
      );

      await act(async () => {
        stdin.write('\x1B');
        await waitFor(() => {
          expect(onEscapePromptChange).toHaveBeenCalledWith(false);
        });
      });

      await act(async () => {
        stdin.write('a');
        await waitFor(() => {
          expect(onEscapePromptChange).toHaveBeenCalledWith(false);
        });
      });
      unmount();
    });

    it('should handle ESC in shell mode by disabling shell mode', async () => {
      props.shellModeActive = true;

      const { stdin, unmount } = renderWithProviders(
        <InputPrompt {...props} />,
      );

      await act(async () => {
        stdin.write('\x1B');
        vi.advanceTimersByTime(100);

        expect(props.setShellModeActive).toHaveBeenCalledWith(false);
      });
      unmount();
    });

    it('should handle ESC when completion suggestions are showing', async () => {
      mockedUseCommandCompletion.mockReturnValue({
        ...mockCommandCompletion,
        showSuggestions: true,
        suggestions: [{ label: 'suggestion', value: 'suggestion' }],
      });

      const { stdin, unmount } = renderWithProviders(
        <InputPrompt {...props} />,
      );

      await act(async () => {
        stdin.write('\x1B');

        vi.advanceTimersByTime(100);
        expect(mockCommandCompletion.resetCompletionState).toHaveBeenCalled();
      });
      unmount();
    });

    it('should not call onEscapePromptChange when not provided', async () => {
      props.onEscapePromptChange = undefined;
      props.buffer.setText('some text');

      const { stdin, unmount } = renderWithProviders(
        <InputPrompt {...props} />,
      );
      await act(async () => {
        await vi.runAllTimersAsync();
      });

      await act(async () => {
        stdin.write('\x1B');
      });
      await act(async () => {
        await vi.runAllTimersAsync();
      });

      unmount();
    });

    it('should not interfere with existing keyboard shortcuts', async () => {
      const { stdin, unmount } = renderWithProviders(
        <InputPrompt {...props} />,
      );

      await act(async () => {
        stdin.write('\x0C');
      });
      await waitFor(() => expect(props.onClearScreen).toHaveBeenCalled());

      await act(async () => {
        stdin.write('\x01');
      });
      await waitFor(() =>
        expect(props.buffer.move).toHaveBeenCalledWith('home'),
      );
      unmount();
    });
  });

  describe('reverse search', () => {
    beforeEach(async () => {
      props.shellModeActive = true;

      vi.mocked(useShellHistory).mockReturnValue({
        history: ['echo hello', 'echo world', 'ls'],
        getPreviousCommand: vi.fn(),
        getNextCommand: vi.fn(),
        addCommandToHistory: vi.fn(),
        resetHistoryPosition: vi.fn(),
      });
    });

    it('invokes reverse search on Ctrl+R', async () => {
      // Mock the reverse search completion to return suggestions
      mockedUseReverseSearchCompletion.mockReturnValue({
        ...mockReverseSearchCompletion,
        suggestions: [
          { label: 'echo hello', value: 'echo hello' },
          { label: 'echo world', value: 'echo world' },
          { label: 'ls', value: 'ls' },
        ],
        showSuggestions: true,
        activeSuggestionIndex: 0,
      });

      const { stdin, stdout, unmount } = renderWithProviders(
        <InputPrompt {...props} />,
      );

      // Trigger reverse search with Ctrl+R
      await act(async () => {
        stdin.write('\x12');
      });

      await waitFor(() => {
        const frame = stdout.lastFrame();
        expect(frame).toContain('(r:)');
        expect(frame).toContain('echo hello');
        expect(frame).toContain('echo world');
        expect(frame).toContain('ls');
      });

      unmount();
    });

    it.each([
      { name: 'standard', escapeSequence: '\x1B' },
      { name: 'kitty', escapeSequence: '\u001b[27u' },
    ])(
      'resets reverse search state on Escape ($name)',
      async ({ escapeSequence }) => {
        const { stdin, stdout, unmount } = renderWithProviders(
          <InputPrompt {...props} />,
        );

        await act(async () => {
          stdin.write('\x12');
        });

        // Wait for reverse search to be active
        await waitFor(() => {
          expect(stdout.lastFrame()).toContain('(r:)');
        });

        await act(async () => {
          stdin.write(escapeSequence);
        });

        await waitFor(() => {
          expect(stdout.lastFrame()).not.toContain('(r:)');
          expect(stdout.lastFrame()).not.toContain('echo hello');
        });

        unmount();
      },
    );

    it('completes the highlighted entry on Tab and exits reverse-search', async () => {
      // Mock the reverse search completion
      const mockHandleAutocomplete = vi.fn(() => {
        props.buffer.setText('echo hello');
      });

      mockedUseReverseSearchCompletion.mockImplementation(
        (buffer, shellHistory, reverseSearchActive) => ({
          ...mockReverseSearchCompletion,
          suggestions: reverseSearchActive
            ? [
                { label: 'echo hello', value: 'echo hello' },
                { label: 'echo world', value: 'echo world' },
                { label: 'ls', value: 'ls' },
              ]
            : [],
          showSuggestions: reverseSearchActive,
          activeSuggestionIndex: reverseSearchActive ? 0 : -1,
          handleAutocomplete: mockHandleAutocomplete,
        }),
      );

      const { stdin, stdout, unmount } = renderWithProviders(
        <InputPrompt {...props} />,
      );

      // Enter reverse search mode with Ctrl+R
      await act(async () => {
        stdin.write('\x12');
      });

      // Verify reverse search is active
      await waitFor(() => {
        expect(stdout.lastFrame()).toContain('(r:)');
      });

      // Press Tab to complete the highlighted entry
      await act(async () => {
        stdin.write('\t');
      });
      await waitFor(() => {
        expect(mockHandleAutocomplete).toHaveBeenCalledWith(0);
        expect(props.buffer.setText).toHaveBeenCalledWith('echo hello');
      });
      unmount();
    }, 15000);

    it('submits the highlighted entry on Enter and exits reverse-search', async () => {
      // Mock the reverse search completion to return suggestions
      mockedUseReverseSearchCompletion.mockReturnValue({
        ...mockReverseSearchCompletion,
        suggestions: [
          { label: 'echo hello', value: 'echo hello' },
          { label: 'echo world', value: 'echo world' },
          { label: 'ls', value: 'ls' },
        ],
        showSuggestions: true,
        activeSuggestionIndex: 0,
      });

      const { stdin, stdout, unmount } = renderWithProviders(
        <InputPrompt {...props} />,
      );

      await act(async () => {
        stdin.write('\x12');
      });

      await waitFor(() => {
        expect(stdout.lastFrame()).toContain('(r:)');
      });

      await act(async () => {
        stdin.write('\r');
      });

      await waitFor(() => {
        expect(stdout.lastFrame()).not.toContain('(r:)');
      });

      expect(props.onSubmit).toHaveBeenCalledWith('echo hello');
      unmount();
    });

    it('should restore text and cursor position after reverse search"', async () => {
      const initialText = 'initial text';
      const initialCursor: [number, number] = [0, 3];

      props.buffer.setText(initialText);
      props.buffer.cursor = initialCursor;

      // Mock the reverse search completion to be active and then reset
      mockedUseReverseSearchCompletion.mockImplementation(
        (buffer, shellHistory, reverseSearchActiveFromInputPrompt) => ({
          ...mockReverseSearchCompletion,
          suggestions: reverseSearchActiveFromInputPrompt
            ? [{ label: 'history item', value: 'history item' }]
            : [],
          showSuggestions: reverseSearchActiveFromInputPrompt,
        }),
      );

      const { stdin, stdout, unmount } = renderWithProviders(
        <InputPrompt {...props} />,
      );

      // reverse search with Ctrl+R
      await act(async () => {
        stdin.write('\x12');
      });

      await waitFor(() => {
        expect(stdout.lastFrame()).toContain('(r:)');
      });

      // Press kitty escape key
      await act(async () => {
        stdin.write('\u001b[27u');
      });

      await waitFor(() => {
        expect(stdout.lastFrame()).not.toContain('(r:)');
        expect(props.buffer.text).toBe(initialText);
        expect(props.buffer.cursor).toEqual(initialCursor);
      });

      unmount();
    });
  });

  describe('Ctrl+E keyboard shortcut', () => {
    it('should move cursor to end of current line in multiline input', async () => {
      props.buffer.text = 'line 1\nline 2\nline 3';
      props.buffer.cursor = [1, 2];
      props.buffer.lines = ['line 1', 'line 2', 'line 3'];

      const { stdin, unmount } = renderWithProviders(
        <InputPrompt {...props} />,
      );

      await act(async () => {
        stdin.write('\x05'); // Ctrl+E
      });
      await waitFor(() => {
        expect(props.buffer.move).toHaveBeenCalledWith('end');
      });
      expect(props.buffer.moveToOffset).not.toHaveBeenCalled();
      unmount();
    });

    it('should move cursor to end of current line for single line input', async () => {
      props.buffer.text = 'single line text';
      props.buffer.cursor = [0, 5];
      props.buffer.lines = ['single line text'];

      const { stdin, unmount } = renderWithProviders(
        <InputPrompt {...props} />,
      );

      await act(async () => {
        stdin.write('\x05'); // Ctrl+E
      });
      await waitFor(() => {
        expect(props.buffer.move).toHaveBeenCalledWith('end');
      });
      expect(props.buffer.moveToOffset).not.toHaveBeenCalled();
      unmount();
    });
  });

  describe('command search (Ctrl+R when not in shell)', () => {
    it('enters command search on Ctrl+R and shows suggestions', async () => {
      props.shellModeActive = false;

      vi.mocked(useReverseSearchCompletion).mockImplementation(
        (buffer, data, isActive) => ({
          ...mockReverseSearchCompletion,
          suggestions: isActive
            ? [
                { label: 'git commit -m "msg"', value: 'git commit -m "msg"' },
                { label: 'git push', value: 'git push' },
              ]
            : [],
          showSuggestions: !!isActive,
          activeSuggestionIndex: isActive ? 0 : -1,
        }),
      );

      const { stdin, stdout, unmount } = renderWithProviders(
        <InputPrompt {...props} />,
      );

      await act(async () => {
        stdin.write('\x12'); // Ctrl+R
      });

      await waitFor(() => {
        const frame = stdout.lastFrame() ?? '';
        expect(frame).toContain('(r:)');
        expect(frame).toContain('git commit');
        expect(frame).toContain('git push');
      });
      unmount();
    });

    it('expands and collapses long suggestion via Right/Left arrows', async () => {
      props.shellModeActive = false;
      const longValue = 'l'.repeat(200);

      vi.mocked(useReverseSearchCompletion).mockReturnValue({
        ...mockReverseSearchCompletion,
        suggestions: [{ label: longValue, value: longValue, matchedIndex: 0 }],
        showSuggestions: true,
        activeSuggestionIndex: 0,
        visibleStartIndex: 0,
        isLoadingSuggestions: false,
      });

      const { stdin, stdout, unmount } = renderWithProviders(
        <InputPrompt {...props} />,
      );

      await act(async () => {
        stdin.write('\x12');
      });
      await waitFor(() => {
        expect(clean(stdout.lastFrame())).toContain('→');
      });

      await act(async () => {
        stdin.write('\u001B[C');
      });
      await waitFor(() => {
        expect(clean(stdout.lastFrame())).toContain('←');
      });
      expect(stdout.lastFrame()).toMatchSnapshot(
        'command-search-render-expanded-match',
      );

      await act(async () => {
        stdin.write('\u001B[D');
      });
      await waitFor(() => {
        expect(clean(stdout.lastFrame())).toContain('→');
      });
      expect(stdout.lastFrame()).toMatchSnapshot(
        'command-search-render-collapsed-match',
      );
      unmount();
    });

    it('renders match window and expanded view (snapshots)', async () => {
      props.shellModeActive = false;
      props.buffer.setText('commit');

      const label = 'git commit -m "feat: add search" in src/app';
      const matchedIndex = label.indexOf('commit');

      vi.mocked(useReverseSearchCompletion).mockReturnValue({
        ...mockReverseSearchCompletion,
        suggestions: [{ label, value: label, matchedIndex }],
        showSuggestions: true,
        activeSuggestionIndex: 0,
        visibleStartIndex: 0,
        isLoadingSuggestions: false,
      });

      const { stdin, stdout, unmount } = renderWithProviders(
        <InputPrompt {...props} />,
      );

      await act(async () => {
        stdin.write('\x12');
      });
      await waitFor(() => {
        expect(stdout.lastFrame()).toMatchSnapshot(
          'command-search-render-collapsed-match',
        );
      });

      await act(async () => {
        stdin.write('\u001B[C');
      });
      await waitFor(() => {
        expect(stdout.lastFrame()).toMatchSnapshot(
          'command-search-render-expanded-match',
        );
      });

      unmount();
    });

    it('does not show expand/collapse indicator for short suggestions', async () => {
      props.shellModeActive = false;
      const shortValue = 'echo hello';

      vi.mocked(useReverseSearchCompletion).mockReturnValue({
        ...mockReverseSearchCompletion,
        suggestions: [{ label: shortValue, value: shortValue }],
        showSuggestions: true,
        activeSuggestionIndex: 0,
        visibleStartIndex: 0,
        isLoadingSuggestions: false,
      });

      const { stdin, stdout, unmount } = renderWithProviders(
        <InputPrompt {...props} />,
      );

      await act(async () => {
        stdin.write('\x12');
      });
      await waitFor(() => {
        const frame = clean(stdout.lastFrame());
        // Ensure it rendered the search mode
        expect(frame).toContain('(r:)');
        expect(frame).not.toContain('→');
        expect(frame).not.toContain('←');
      });
      unmount();
    });
  });

  describe('mouse interaction', () => {
    it.each([
      {
        name: 'first line, first char',
        relX: 0,
        relY: 0,
        mouseCol: 5,
        mouseRow: 2,
      },
      {
        name: 'first line, middle char',
        relX: 6,
        relY: 0,
        mouseCol: 11,
        mouseRow: 2,
      },
      {
        name: 'second line, first char',
        relX: 0,
        relY: 1,
        mouseCol: 5,
        mouseRow: 3,
      },
      {
        name: 'second line, end char',
        relX: 5,
        relY: 1,
        mouseCol: 10,
        mouseRow: 3,
      },
    ])(
      'should move cursor on mouse click - $name',
      async ({ relX, relY, mouseCol, mouseRow }) => {
        props.buffer.text = 'hello world\nsecond line';
        props.buffer.lines = ['hello world', 'second line'];
        props.buffer.viewportVisualLines = ['hello world', 'second line'];
        props.buffer.visualToLogicalMap = [
          [0, 0],
          [1, 0],
        ];
        props.buffer.visualCursor = [0, 11];
        props.buffer.visualScrollRow = 0;

        const { stdin, stdout, unmount } = renderWithProviders(
          <InputPrompt {...props} />,
          { mouseEventsEnabled: true, uiActions },
        );

        // Wait for initial render
        await waitFor(() => {
          expect(stdout.lastFrame()).toContain('hello world');
        });

        // Simulate left mouse press at calculated coordinates.
        // Assumes inner box is at x=4, y=1 based on border(1)+padding(1)+prompt(2) and border-top(1).
        await act(async () => {
          stdin.write(`\x1b[<0;${mouseCol};${mouseRow}M`);
        });

        await waitFor(() => {
          expect(props.buffer.moveToVisualPosition).toHaveBeenCalledWith(
            relY,
            relX,
          );
        });

        unmount();
      },
    );

    it('should unfocus embedded shell on click', async () => {
      props.buffer.text = 'hello';
      props.buffer.lines = ['hello'];
      props.buffer.viewportVisualLines = ['hello'];
      props.buffer.visualToLogicalMap = [[0, 0]];
      props.isEmbeddedShellFocused = true;

      const { stdin, stdout, unmount } = renderWithProviders(
        <InputPrompt {...props} />,
        { mouseEventsEnabled: true, uiActions },
      );
      await waitFor(() => {
        expect(stdout.lastFrame()).toContain('hello');
      });

      await act(async () => {
        // Click somewhere in the prompt
        stdin.write(`\x1b[<0;5;2M`);
      });

      await waitFor(() => {
        expect(mockSetEmbeddedShellFocused).toHaveBeenCalledWith(false);
      });

      unmount();
    });
  });

  describe('queued message editing', () => {
    it('should load all queued messages when up arrow is pressed with empty input', async () => {
      const mockPopAllMessages = vi.fn();
      props.popAllMessages = mockPopAllMessages;
      props.buffer.text = '';

      const { stdin, unmount } = renderWithProviders(
        <InputPrompt {...props} />,
      );

      await act(async () => {
        stdin.write('\u001B[A');
      });
      await waitFor(() => expect(mockPopAllMessages).toHaveBeenCalled());
      const callback = mockPopAllMessages.mock.calls[0][0];

      await act(async () => {
        callback('Message 1\n\nMessage 2\n\nMessage 3');
      });
      expect(props.buffer.setText).toHaveBeenCalledWith(
        'Message 1\n\nMessage 2\n\nMessage 3',
      );
      unmount();
    });

    it('should not load queued messages when input is not empty', async () => {
      const mockPopAllMessages = vi.fn();
      props.popAllMessages = mockPopAllMessages;
      props.buffer.text = 'some text';

      const { stdin, unmount } = renderWithProviders(
        <InputPrompt {...props} />,
      );

      await act(async () => {
        stdin.write('\u001B[A');
      });
      await waitFor(() =>
        expect(mockInputHistory.navigateUp).toHaveBeenCalled(),
      );
      expect(mockPopAllMessages).not.toHaveBeenCalled();
      unmount();
    });

    it('should handle undefined messages from popAllMessages', async () => {
      const mockPopAllMessages = vi.fn();
      props.popAllMessages = mockPopAllMessages;
      props.buffer.text = '';

      const { stdin, unmount } = renderWithProviders(
        <InputPrompt {...props} />,
      );

      await act(async () => {
        stdin.write('\u001B[A');
      });
      await waitFor(() => expect(mockPopAllMessages).toHaveBeenCalled());
      const callback = mockPopAllMessages.mock.calls[0][0];
      await act(async () => {
        callback(undefined);
      });

      expect(props.buffer.setText).not.toHaveBeenCalled();
      expect(mockInputHistory.navigateUp).toHaveBeenCalled();
      unmount();
    });

    it('should work with NAVIGATION_UP key as well', async () => {
      const mockPopAllMessages = vi.fn();
      props.popAllMessages = mockPopAllMessages;
      props.buffer.text = '';
      props.buffer.allVisualLines = [''];
      props.buffer.visualCursor = [0, 0];
      props.buffer.visualScrollRow = 0;

      const { stdin, unmount } = renderWithProviders(
        <InputPrompt {...props} />,
      );

      await act(async () => {
        stdin.write('\u001B[A');
      });
      await waitFor(() => expect(mockPopAllMessages).toHaveBeenCalled());
      unmount();
    });

    it('should handle single queued message', async () => {
      const mockPopAllMessages = vi.fn();
      props.popAllMessages = mockPopAllMessages;
      props.buffer.text = '';

      const { stdin, unmount } = renderWithProviders(
        <InputPrompt {...props} />,
      );

      await act(async () => {
        stdin.write('\u001B[A');
      });
      await waitFor(() => expect(mockPopAllMessages).toHaveBeenCalled());

      const callback = mockPopAllMessages.mock.calls[0][0];
      await act(async () => {
        callback('Single message');
      });

      expect(props.buffer.setText).toHaveBeenCalledWith('Single message');
      unmount();
    });

    it('should only check for queued messages when buffer text is trimmed empty', async () => {
      const mockPopAllMessages = vi.fn();
      props.popAllMessages = mockPopAllMessages;
      props.buffer.text = '   '; // Whitespace only

      const { stdin, unmount } = renderWithProviders(
        <InputPrompt {...props} />,
      );

      await act(async () => {
        stdin.write('\u001B[A');
      });
      await waitFor(() => expect(mockPopAllMessages).toHaveBeenCalled());
      unmount();
    });

    it('should not call popAllMessages if it is not provided', async () => {
      props.popAllMessages = undefined;
      props.buffer.text = '';

      const { stdin, unmount } = renderWithProviders(
        <InputPrompt {...props} />,
      );

      await act(async () => {
        stdin.write('\u001B[A');
      });
      await waitFor(() =>
        expect(mockInputHistory.navigateUp).toHaveBeenCalled(),
      );
      unmount();
    });

    it('should navigate input history on fresh start when no queued messages exist', async () => {
      const mockPopAllMessages = vi.fn();
      props.popAllMessages = mockPopAllMessages;
      props.buffer.text = '';

      const { stdin, unmount } = renderWithProviders(
        <InputPrompt {...props} />,
      );

      await act(async () => {
        stdin.write('\u001B[A');
      });
      await waitFor(() => expect(mockPopAllMessages).toHaveBeenCalled());

      const callback = mockPopAllMessages.mock.calls[0][0];
      await act(async () => {
        callback(undefined);
      });

      expect(mockInputHistory.navigateUp).toHaveBeenCalled();
      expect(props.buffer.setText).not.toHaveBeenCalled();

      unmount();
    });
  });

  describe('snapshots', () => {
    it('should render correctly in shell mode', async () => {
      props.shellModeActive = true;
      const { stdout, unmount } = renderWithProviders(
        <InputPrompt {...props} />,
      );
      await waitFor(() => expect(stdout.lastFrame()).toMatchSnapshot());
      unmount();
    });

    it('should render correctly when accepting edits', async () => {
      props.approvalMode = ApprovalMode.AUTO_EDIT;
      const { stdout, unmount } = renderWithProviders(
        <InputPrompt {...props} />,
      );
      await waitFor(() => expect(stdout.lastFrame()).toMatchSnapshot());
      unmount();
    });

    it('should render correctly in yolo mode', async () => {
      props.approvalMode = ApprovalMode.YOLO;
      const { stdout, unmount } = renderWithProviders(
        <InputPrompt {...props} />,
      );
      await waitFor(() => expect(stdout.lastFrame()).toMatchSnapshot());
      unmount();
    });

    it('should not show inverted cursor when shell is focused', async () => {
      props.isEmbeddedShellFocused = true;
      props.focus = false;
      const { stdout, unmount } = renderWithProviders(
        <InputPrompt {...props} />,
      );
      await waitFor(() => {
        expect(stdout.lastFrame()).not.toContain(`{chalk.inverse(' ')}`);
        expect(stdout.lastFrame()).toMatchSnapshot();
      });
      unmount();
    });
  });

  it('should still allow input when shell is not focused', async () => {
    const { stdin, unmount } = renderWithProviders(<InputPrompt {...props} />, {
      shellFocus: false,
    });

    await act(async () => {
      stdin.write('a');
    });
    await waitFor(() => expect(mockBuffer.handleInput).toHaveBeenCalled());
    unmount();
  });
  describe('command queuing while streaming', () => {
    beforeEach(() => {
      props.streamingState = StreamingState.Responding;
      props.setQueueErrorMessage = vi.fn();
      props.onSubmit = vi.fn();
    });

    it.each([
      {
        name: 'should prevent slash commands',
        bufferText: '/help',
        shellMode: false,
        shouldSubmit: false,
        errorMessage: 'Slash commands cannot be queued',
      },
      {
        name: 'should prevent shell commands',
        bufferText: 'ls',
        shellMode: true,
        shouldSubmit: false,
        errorMessage: 'Shell commands cannot be queued',
      },
      {
        name: 'should allow regular messages',
        bufferText: 'regular message',
        shellMode: false,
        shouldSubmit: true,
        errorMessage: null,
      },
    ])(
      '$name',
      async ({ bufferText, shellMode, shouldSubmit, errorMessage }) => {
        props.buffer.text = bufferText;
        props.shellModeActive = shellMode;

        const { stdin, unmount } = renderWithProviders(
          <InputPrompt {...props} />,
        );
        await act(async () => {
          stdin.write('\r');
        });
        await waitFor(() => {
          if (shouldSubmit) {
            expect(props.onSubmit).toHaveBeenCalledWith(bufferText);
            expect(props.setQueueErrorMessage).not.toHaveBeenCalled();
          } else {
            expect(props.onSubmit).not.toHaveBeenCalled();
            expect(props.setQueueErrorMessage).toHaveBeenCalledWith(
              errorMessage,
            );
          }
        });
        unmount();
      },
    );
  });
});

function clean(str: string | undefined): string {
  if (!str) return '';
  // Remove ANSI escape codes and trim whitespace
  return stripAnsi(str).trim();
}<|MERGE_RESOLUTION|>--- conflicted
+++ resolved
@@ -152,13 +152,10 @@
       deleteWordLeft: vi.fn(),
       deleteWordRight: vi.fn(),
       visualToLogicalMap: [[0, 0]],
-<<<<<<< HEAD
       transformedToLogicalMaps: [],
       visualToTransformedMap: [],
       transformationsByLine: [],
-=======
       getOffset: vi.fn().mockReturnValue(0),
->>>>>>> 43d6dc36
     } as unknown as TextBuffer;
 
     mockShellHistory = {
