--- conflicted
+++ resolved
@@ -200,8 +200,6 @@
     unmount();
   });
 
-<<<<<<< HEAD
-=======
   it('should NOT call shell history methods when not in shell mode', async () => {
     props.buffer.setText('some text');
     const { stdin, unmount } = render(<InputPrompt {...props} />);
@@ -301,7 +299,6 @@
     unmount();
   });
 
->>>>>>> 138ff738
   describe('clipboard image paste', () => {
     beforeEach(() => {
       vi.mocked(clipboardUtils.clipboardHasImage).mockResolvedValue(false);
