/**
 * @license
 * Copyright 2025 Google LLC
 * SPDX-License-Identifier: Apache-2.0
 */

import { renderWithProviders } from '../../test-utils/render.js';
import { waitFor } from '../../test-utils/async.js';
import { act } from 'react';
import type { InputPromptProps } from './InputPrompt.js';
import { InputPrompt } from './InputPrompt.js';
import type { TextBuffer } from './shared/text-buffer.js';
import type { Config } from '@google/gemini-cli-core';
import { ApprovalMode } from '@google/gemini-cli-core';
import * as path from 'node:path';
import type { CommandContext, SlashCommand } from '../commands/types.js';
import { CommandKind } from '../commands/types.js';
import { describe, it, expect, beforeEach, vi, afterEach } from 'vitest';
import type { UseShellHistoryReturn } from '../hooks/useShellHistory.js';
import { useShellHistory } from '../hooks/useShellHistory.js';
import type { UseCommandCompletionReturn } from '../hooks/useCommandCompletion.js';
import { useCommandCompletion } from '../hooks/useCommandCompletion.js';
import type { UseInputHistoryReturn } from '../hooks/useInputHistory.js';
import { useInputHistory } from '../hooks/useInputHistory.js';
import type { UseReverseSearchCompletionReturn } from '../hooks/useReverseSearchCompletion.js';
import { useReverseSearchCompletion } from '../hooks/useReverseSearchCompletion.js';
import * as clipboardUtils from '../utils/clipboardUtils.js';
import { useKittyKeyboardProtocol } from '../hooks/useKittyKeyboardProtocol.js';
import { createMockCommandContext } from '../../test-utils/mockCommandContext.js';
import stripAnsi from 'strip-ansi';
import chalk from 'chalk';
import { StreamingState } from '../types.js';

vi.mock('../hooks/useShellHistory.js');
vi.mock('../hooks/useCommandCompletion.js');
vi.mock('../hooks/useInputHistory.js');
vi.mock('../hooks/useReverseSearchCompletion.js');
vi.mock('../utils/clipboardUtils.js');
vi.mock('../hooks/useKittyKeyboardProtocol.js');

const mockSlashCommands: SlashCommand[] = [
  {
    name: 'clear',
    kind: CommandKind.BUILT_IN,
    description: 'Clear screen',
    action: vi.fn(),
  },
  {
    name: 'memory',
    kind: CommandKind.BUILT_IN,
    description: 'Manage memory',
    subCommands: [
      {
        name: 'show',
        kind: CommandKind.BUILT_IN,
        description: 'Show memory',
        action: vi.fn(),
      },
      {
        name: 'add',
        kind: CommandKind.BUILT_IN,
        description: 'Add to memory',
        action: vi.fn(),
      },
      {
        name: 'refresh',
        kind: CommandKind.BUILT_IN,
        description: 'Refresh memory',
        action: vi.fn(),
      },
    ],
  },
  {
    name: 'chat',
    description: 'Manage chats',
    kind: CommandKind.BUILT_IN,
    subCommands: [
      {
        name: 'resume',
        description: 'Resume a chat',
        kind: CommandKind.BUILT_IN,
        action: vi.fn(),
        completion: async () => ['fix-foo', 'fix-bar'],
      },
    ],
  },
];

describe('InputPrompt', () => {
  let props: InputPromptProps;
  let mockShellHistory: UseShellHistoryReturn;
  let mockCommandCompletion: UseCommandCompletionReturn;
  let mockInputHistory: UseInputHistoryReturn;
  let mockReverseSearchCompletion: UseReverseSearchCompletionReturn;
  let mockBuffer: TextBuffer;
  let mockCommandContext: CommandContext;

  const mockedUseShellHistory = vi.mocked(useShellHistory);
  const mockedUseCommandCompletion = vi.mocked(useCommandCompletion);
  const mockedUseInputHistory = vi.mocked(useInputHistory);
  const mockedUseReverseSearchCompletion = vi.mocked(
    useReverseSearchCompletion,
  );
  const mockedUseKittyKeyboardProtocol = vi.mocked(useKittyKeyboardProtocol);

  beforeEach(() => {
    vi.resetAllMocks();

    mockCommandContext = createMockCommandContext();

    mockBuffer = {
      text: '',
      cursor: [0, 0],
      lines: [''],
      setText: vi.fn((newText: string) => {
        mockBuffer.text = newText;
        mockBuffer.lines = [newText];
        mockBuffer.cursor = [0, newText.length];
        mockBuffer.viewportVisualLines = [newText];
        mockBuffer.allVisualLines = [newText];
        mockBuffer.visualToLogicalMap = [[0, 0]];
      }),
      replaceRangeByOffset: vi.fn(),
      viewportVisualLines: [''],
      allVisualLines: [''],
      visualCursor: [0, 0],
      visualScrollRow: 0,
      handleInput: vi.fn(),
      move: vi.fn(),
      moveToOffset: vi.fn((offset: number) => {
        mockBuffer.cursor = [0, offset];
      }),
      moveToVisualPosition: vi.fn(),
      killLineRight: vi.fn(),
      killLineLeft: vi.fn(),
      openInExternalEditor: vi.fn(),
      newline: vi.fn(),
      undo: vi.fn(),
      redo: vi.fn(),
      backspace: vi.fn(),
      preferredCol: null,
      selectionAnchor: null,
      insert: vi.fn(),
      del: vi.fn(),
      replaceRange: vi.fn(),
      deleteWordLeft: vi.fn(),
      deleteWordRight: vi.fn(),
      visualToLogicalMap: [[0, 0]],
    } as unknown as TextBuffer;

    mockShellHistory = {
      history: [],
      addCommandToHistory: vi.fn(),
      getPreviousCommand: vi.fn().mockReturnValue(null),
      getNextCommand: vi.fn().mockReturnValue(null),
      resetHistoryPosition: vi.fn(),
    };
    mockedUseShellHistory.mockReturnValue(mockShellHistory);

    mockCommandCompletion = {
      suggestions: [],
      activeSuggestionIndex: -1,
      isLoadingSuggestions: false,
      showSuggestions: false,
      visibleStartIndex: 0,
      isPerfectMatch: false,
      navigateUp: vi.fn(),
      navigateDown: vi.fn(),
      resetCompletionState: vi.fn(),
      setActiveSuggestionIndex: vi.fn(),
      setShowSuggestions: vi.fn(),
      handleAutocomplete: vi.fn(),
      promptCompletion: {
        text: '',
        accept: vi.fn(),
        clear: vi.fn(),
        isLoading: false,
        isActive: false,
        markSelected: vi.fn(),
      },
    };
    mockedUseCommandCompletion.mockReturnValue(mockCommandCompletion);

    mockInputHistory = {
      navigateUp: vi.fn(),
      navigateDown: vi.fn(),
      handleSubmit: vi.fn(),
    };
    mockedUseInputHistory.mockReturnValue(mockInputHistory);

    mockReverseSearchCompletion = {
      suggestions: [],
      activeSuggestionIndex: -1,
      visibleStartIndex: 0,
      showSuggestions: false,
      isLoadingSuggestions: false,
      navigateUp: vi.fn(),
      navigateDown: vi.fn(),
      handleAutocomplete: vi.fn(),
      resetCompletionState: vi.fn(),
    };
    mockedUseReverseSearchCompletion.mockReturnValue(
      mockReverseSearchCompletion,
    );

    mockedUseKittyKeyboardProtocol.mockReturnValue({
      supported: false,
      enabled: false,
      checking: false,
    });

    props = {
      buffer: mockBuffer,
      onSubmit: vi.fn(),
      userMessages: [],
      onClearScreen: vi.fn(),
      config: {
        getProjectRoot: () => path.join('test', 'project'),
        getTargetDir: () => path.join('test', 'project', 'src'),
        getVimMode: () => false,
        getWorkspaceContext: () => ({
          getDirectories: () => ['/test/project/src'],
        }),
      } as unknown as Config,
      slashCommands: mockSlashCommands,
      commandContext: mockCommandContext,
      shellModeActive: false,
      setShellModeActive: vi.fn(),
      approvalMode: ApprovalMode.DEFAULT,
      inputWidth: 80,
      suggestionsWidth: 80,
      focus: true,
      setQueueErrorMessage: vi.fn(),
      streamingState: StreamingState.Idle,
    };
  });

  it('should call shellHistory.getPreviousCommand on up arrow in shell mode', async () => {
    props.shellModeActive = true;
    const { stdin, unmount } = renderWithProviders(<InputPrompt {...props} />);

    await act(async () => {
      stdin.write('\u001B[A');
    });
    await waitFor(() =>
      expect(mockShellHistory.getPreviousCommand).toHaveBeenCalled(),
    );
    unmount();
  });

  it('should call shellHistory.getNextCommand on down arrow in shell mode', async () => {
    props.shellModeActive = true;
    const { stdin, unmount } = renderWithProviders(<InputPrompt {...props} />);

    await act(async () => {
      stdin.write('\u001B[B');
      await waitFor(() =>
        expect(mockShellHistory.getNextCommand).toHaveBeenCalled(),
      );
    });
    unmount();
  });

  it('should set the buffer text when a shell history command is retrieved', async () => {
    props.shellModeActive = true;
    vi.mocked(mockShellHistory.getPreviousCommand).mockReturnValue(
      'previous command',
    );
    const { stdin, unmount } = renderWithProviders(<InputPrompt {...props} />);

    await act(async () => {
      stdin.write('\u001B[A');
    });
    await waitFor(() => {
      expect(mockShellHistory.getPreviousCommand).toHaveBeenCalled();
      expect(props.buffer.setText).toHaveBeenCalledWith('previous command');
    });
    unmount();
  });

  it('should call shellHistory.addCommandToHistory on submit in shell mode', async () => {
    props.shellModeActive = true;
    props.buffer.setText('ls -l');
    const { stdin, unmount } = renderWithProviders(<InputPrompt {...props} />);

    await act(async () => {
      stdin.write('\r');
    });
    await waitFor(() => {
      expect(mockShellHistory.addCommandToHistory).toHaveBeenCalledWith(
        'ls -l',
      );
      expect(props.onSubmit).toHaveBeenCalledWith('ls -l');
    });
    unmount();
  });

  it('should NOT call shell history methods when not in shell mode', async () => {
    props.buffer.setText('some text');
    const { stdin, unmount } = renderWithProviders(<InputPrompt {...props} />);

    await act(async () => {
      stdin.write('\u001B[A'); // Up arrow
    });
    await waitFor(() => expect(mockInputHistory.navigateUp).toHaveBeenCalled());

    await act(async () => {
      stdin.write('\u001B[B'); // Down arrow
    });
    await waitFor(() =>
      expect(mockInputHistory.navigateDown).toHaveBeenCalled(),
    );

    await act(async () => {
      stdin.write('\r'); // Enter
    });
    await waitFor(() =>
      expect(props.onSubmit).toHaveBeenCalledWith('some text'),
    );

    expect(mockShellHistory.getPreviousCommand).not.toHaveBeenCalled();
    expect(mockShellHistory.getNextCommand).not.toHaveBeenCalled();
    expect(mockShellHistory.addCommandToHistory).not.toHaveBeenCalled();
    unmount();
  });

  it('should call completion.navigateUp for both up arrow and Ctrl+P when suggestions are showing', async () => {
    mockedUseCommandCompletion.mockReturnValue({
      ...mockCommandCompletion,
      showSuggestions: true,
      suggestions: [
        { label: 'memory', value: 'memory' },
        { label: 'memcache', value: 'memcache' },
      ],
    });

    props.buffer.setText('/mem');

    const { stdin, unmount } = renderWithProviders(<InputPrompt {...props} />);

    // Test up arrow
    await act(async () => {
      stdin.write('\u001B[A'); // Up arrow
    });
    await waitFor(() =>
      expect(mockCommandCompletion.navigateUp).toHaveBeenCalledTimes(1),
    );

    await act(async () => {
      stdin.write('\u0010'); // Ctrl+P
    });
    await waitFor(() =>
      expect(mockCommandCompletion.navigateUp).toHaveBeenCalledTimes(2),
    );
    expect(mockCommandCompletion.navigateDown).not.toHaveBeenCalled();

    unmount();
  });

  it('should call completion.navigateDown for both down arrow and Ctrl+N when suggestions are showing', async () => {
    mockedUseCommandCompletion.mockReturnValue({
      ...mockCommandCompletion,
      showSuggestions: true,
      suggestions: [
        { label: 'memory', value: 'memory' },
        { label: 'memcache', value: 'memcache' },
      ],
    });
    props.buffer.setText('/mem');

    const { stdin, unmount } = renderWithProviders(<InputPrompt {...props} />);

    // Test down arrow
    await act(async () => {
      stdin.write('\u001B[B'); // Down arrow
    });
    await waitFor(() =>
      expect(mockCommandCompletion.navigateDown).toHaveBeenCalledTimes(1),
    );

    await act(async () => {
      stdin.write('\u000E'); // Ctrl+N
    });
    await waitFor(() =>
      expect(mockCommandCompletion.navigateDown).toHaveBeenCalledTimes(2),
    );
    expect(mockCommandCompletion.navigateUp).not.toHaveBeenCalled();

    unmount();
  });

  it('should NOT call completion navigation when suggestions are not showing', async () => {
    mockedUseCommandCompletion.mockReturnValue({
      ...mockCommandCompletion,
      showSuggestions: false,
    });
    props.buffer.setText('some text');
    const { stdin, unmount } = renderWithProviders(<InputPrompt {...props} />);

    await act(async () => {
      stdin.write('\u001B[A'); // Up arrow
    });
    await waitFor(() => expect(mockInputHistory.navigateUp).toHaveBeenCalled());
    await act(async () => {
      stdin.write('\u001B[B'); // Down arrow
    });
    await waitFor(() =>
      expect(mockInputHistory.navigateDown).toHaveBeenCalled(),
    );
    await act(async () => {
      stdin.write('\u0010'); // Ctrl+P
    });
    await act(async () => {
      stdin.write('\u000E'); // Ctrl+N
    });

    await waitFor(() => {
      expect(mockCommandCompletion.navigateUp).not.toHaveBeenCalled();
      expect(mockCommandCompletion.navigateDown).not.toHaveBeenCalled();
    });
    unmount();
  });

  describe('clipboard image paste', () => {
    const isMac = process.platform === 'darwin';

    beforeEach(() => {
      vi.mocked(clipboardUtils.clipboardHasImage).mockResolvedValue(false);
      vi.mocked(clipboardUtils.saveClipboardImage).mockResolvedValue(null);
      vi.mocked(clipboardUtils.cleanupOldClipboardImages).mockResolvedValue(
        undefined,
      );
    });

    const simulatePaste = (stdin: NodeJS.WriteStream) => {
      if (isMac) {
        // On macOS, Cmd+V is a generic paste event.
        stdin.write('\x1b[200~');
        stdin.write('\x1b[201~');
      } else {
        // On other platforms, it's Ctrl+V.
        stdin.write('\x16');
      }
    };

    it('should handle paste when clipboard has an image', async () => {
      vi.mocked(clipboardUtils.clipboardHasImage).mockResolvedValue(true);
      vi.mocked(clipboardUtils.saveClipboardImage).mockResolvedValue(
        '/test/.gemini-clipboard/clipboard-123.png',
      );

      const { stdin, unmount } = renderWithProviders(
        <InputPrompt {...props} />,
      );

<<<<<<< HEAD
      simulatePaste(stdin);
      await wait();

      expect(clipboardUtils.clipboardHasImage).toHaveBeenCalled();
      expect(clipboardUtils.saveClipboardImage).toHaveBeenCalledWith(
        props.config.getTargetDir(),
      );
      expect(clipboardUtils.cleanupOldClipboardImages).toHaveBeenCalledWith(
        props.config.getTargetDir(),
      );
      expect(mockBuffer.replaceRangeByOffset).toHaveBeenCalled();
=======
      // Send Ctrl+V
      await act(async () => {
        stdin.write('\x16'); // Ctrl+V
      });
      await waitFor(() => {
        expect(clipboardUtils.clipboardHasImage).toHaveBeenCalled();
        expect(clipboardUtils.saveClipboardImage).toHaveBeenCalledWith(
          props.config.getTargetDir(),
        );
        expect(clipboardUtils.cleanupOldClipboardImages).toHaveBeenCalledWith(
          props.config.getTargetDir(),
        );
        expect(mockBuffer.replaceRangeByOffset).toHaveBeenCalled();
      });
>>>>>>> 5f6453a1
      unmount();
    });

    it('should not insert anything when clipboard has no image', async () => {
      vi.mocked(clipboardUtils.clipboardHasImage).mockResolvedValue(false);

      const { stdin, unmount } = renderWithProviders(
        <InputPrompt {...props} />,
      );

<<<<<<< HEAD
      simulatePaste(stdin);
      await wait();

      expect(clipboardUtils.clipboardHasImage).toHaveBeenCalled();
=======
      await act(async () => {
        stdin.write('\x16'); // Ctrl+V
      });
      await waitFor(() => {
        expect(clipboardUtils.clipboardHasImage).toHaveBeenCalled();
      });
>>>>>>> 5f6453a1
      expect(clipboardUtils.saveClipboardImage).not.toHaveBeenCalled();
      expect(mockBuffer.setText).not.toHaveBeenCalled();
      unmount();
    });

    it('should handle image save failure gracefully', async () => {
      vi.mocked(clipboardUtils.clipboardHasImage).mockResolvedValue(true);
      vi.mocked(clipboardUtils.saveClipboardImage).mockResolvedValue(null);

      const { stdin, unmount } = renderWithProviders(
        <InputPrompt {...props} />,
      );

<<<<<<< HEAD
      simulatePaste(stdin);
      await wait();

      expect(clipboardUtils.saveClipboardImage).toHaveBeenCalled();
=======
      await act(async () => {
        stdin.write('\x16'); // Ctrl+V
      });
      await waitFor(() => {
        expect(clipboardUtils.saveClipboardImage).toHaveBeenCalled();
      });
>>>>>>> 5f6453a1
      expect(mockBuffer.setText).not.toHaveBeenCalled();
      unmount();
    });

    it('should insert image path at cursor position with proper spacing', async () => {
      const imagePath = path.join(
        'test',
        '.gemini-clipboard',
        'clipboard-456.png',
      );
      vi.mocked(clipboardUtils.clipboardHasImage).mockResolvedValue(true);
      vi.mocked(clipboardUtils.saveClipboardImage).mockResolvedValue(imagePath);

      // Set initial text and cursor position
      mockBuffer.text = 'Hello world';
      mockBuffer.cursor = [0, 5]; // Cursor after "Hello"
      mockBuffer.lines = ['Hello world'];
      mockBuffer.replaceRangeByOffset = vi.fn();

      const { stdin, unmount } = renderWithProviders(
        <InputPrompt {...props} />,
      );

<<<<<<< HEAD
      simulatePaste(stdin);
      await wait();

      // Should insert at cursor position with spaces
      expect(mockBuffer.replaceRangeByOffset).toHaveBeenCalled();
=======
      await act(async () => {
        stdin.write('\x16'); // Ctrl+V
      });
      await waitFor(() => {
        // Should insert at cursor position with spaces
        expect(mockBuffer.replaceRangeByOffset).toHaveBeenCalled();
      });
>>>>>>> 5f6453a1

      // Get the actual call to see what path was used
      const actualCall = vi.mocked(mockBuffer.replaceRangeByOffset).mock
        .calls[0];
      expect(actualCall[0]).toBe(5); // start offset
      expect(actualCall[1]).toBe(5); // end offset
      expect(actualCall[2]).toBe(
        ' @' + path.relative(path.join('test', 'project', 'src'), imagePath),
      );
      unmount();
    });

    it('should handle errors during clipboard operations', async () => {
      const consoleErrorSpy = vi
        .spyOn(console, 'error')
        .mockImplementation(() => {});
      vi.mocked(clipboardUtils.clipboardHasImage).mockRejectedValue(
        new Error('Clipboard error'),
      );

      const { stdin, unmount } = renderWithProviders(
        <InputPrompt {...props} />,
      );

<<<<<<< HEAD
      simulatePaste(stdin);
      await wait();

      expect(consoleErrorSpy).toHaveBeenCalledWith(
        'Error handling clipboard image:',
        expect.any(Error),
      );
=======
      await act(async () => {
        stdin.write('\x16'); // Ctrl+V
      });
      await waitFor(() => {
        expect(consoleErrorSpy).toHaveBeenCalledWith(
          'Error handling clipboard image:',
          expect.any(Error),
        );
      });
>>>>>>> 5f6453a1
      expect(mockBuffer.setText).not.toHaveBeenCalled();

      consoleErrorSpy.mockRestore();
      unmount();
    });
  });

  it('should complete a partial parent command', async () => {
    // SCENARIO: /mem -> Tab
    mockedUseCommandCompletion.mockReturnValue({
      ...mockCommandCompletion,
      showSuggestions: true,
      suggestions: [{ label: 'memory', value: 'memory', description: '...' }],
      activeSuggestionIndex: 0,
    });
    props.buffer.setText('/mem');

    const { stdin, unmount } = renderWithProviders(<InputPrompt {...props} />);

    await act(async () => {
      stdin.write('\t'); // Press Tab
    });
    await waitFor(() =>
      expect(mockCommandCompletion.handleAutocomplete).toHaveBeenCalledWith(0),
    );
    unmount();
  });

  it('should append a sub-command when the parent command is already complete', async () => {
    // SCENARIO: /memory -> Tab (to accept 'add')
    mockedUseCommandCompletion.mockReturnValue({
      ...mockCommandCompletion,
      showSuggestions: true,
      suggestions: [
        { label: 'show', value: 'show' },
        { label: 'add', value: 'add' },
      ],
      activeSuggestionIndex: 1, // 'add' is highlighted
    });
    props.buffer.setText('/memory ');

    const { stdin, unmount } = renderWithProviders(<InputPrompt {...props} />);

    await act(async () => {
      stdin.write('\t'); // Press Tab
    });
    await waitFor(() =>
      expect(mockCommandCompletion.handleAutocomplete).toHaveBeenCalledWith(1),
    );
    unmount();
  });

  it('should handle the "backspace" edge case correctly', async () => {
    // SCENARIO: /memory -> Backspace -> /memory -> Tab (to accept 'show')
    mockedUseCommandCompletion.mockReturnValue({
      ...mockCommandCompletion,
      showSuggestions: true,
      suggestions: [
        { label: 'show', value: 'show' },
        { label: 'add', value: 'add' },
      ],
      activeSuggestionIndex: 0, // 'show' is highlighted
    });
    // The user has backspaced, so the query is now just '/memory'
    props.buffer.setText('/memory');

    const { stdin, unmount } = renderWithProviders(<InputPrompt {...props} />);

    await act(async () => {
      stdin.write('\t'); // Press Tab
    });
    await waitFor(() =>
      // It should NOT become '/show'. It should correctly become '/memory show'.
      expect(mockCommandCompletion.handleAutocomplete).toHaveBeenCalledWith(0),
    );
    unmount();
  });

  it('should complete a partial argument for a command', async () => {
    // SCENARIO: /chat resume fi- -> Tab
    mockedUseCommandCompletion.mockReturnValue({
      ...mockCommandCompletion,
      showSuggestions: true,
      suggestions: [{ label: 'fix-foo', value: 'fix-foo' }],
      activeSuggestionIndex: 0,
    });
    props.buffer.setText('/chat resume fi-');

    const { stdin, unmount } = renderWithProviders(<InputPrompt {...props} />);

    await act(async () => {
      stdin.write('\t'); // Press Tab
    });
    await waitFor(() =>
      expect(mockCommandCompletion.handleAutocomplete).toHaveBeenCalledWith(0),
    );
    unmount();
  });

  it('should autocomplete on Enter when suggestions are active, without submitting', async () => {
    mockedUseCommandCompletion.mockReturnValue({
      ...mockCommandCompletion,
      showSuggestions: true,
      suggestions: [{ label: 'memory', value: 'memory' }],
      activeSuggestionIndex: 0,
    });
    props.buffer.setText('/mem');

    const { stdin, unmount } = renderWithProviders(<InputPrompt {...props} />);

    await act(async () => {
      stdin.write('\r');
    });
    await waitFor(() => {
      // The app should autocomplete the text, NOT submit.
      expect(mockCommandCompletion.handleAutocomplete).toHaveBeenCalledWith(0);
    });

    expect(props.onSubmit).not.toHaveBeenCalled();
    unmount();
  });

  it('should complete a command based on its altNames', async () => {
    props.slashCommands = [
      {
        name: 'help',
        altNames: ['?'],
        kind: CommandKind.BUILT_IN,
        description: '...',
      },
    ];

    mockedUseCommandCompletion.mockReturnValue({
      ...mockCommandCompletion,
      showSuggestions: true,
      suggestions: [{ label: 'help', value: 'help' }],
      activeSuggestionIndex: 0,
    });
    props.buffer.setText('/?');

    const { stdin, unmount } = renderWithProviders(<InputPrompt {...props} />);

    await act(async () => {
      stdin.write('\t'); // Press Tab for autocomplete
    });
    await waitFor(() =>
      expect(mockCommandCompletion.handleAutocomplete).toHaveBeenCalledWith(0),
    );
    unmount();
  });

  it('should not submit on Enter when the buffer is empty or only contains whitespace', async () => {
    props.buffer.setText('   '); // Set buffer to whitespace

    const { stdin, unmount } = renderWithProviders(<InputPrompt {...props} />);

    await act(async () => {
      stdin.write('\r'); // Press Enter
    });

    await waitFor(() => {
      expect(props.onSubmit).not.toHaveBeenCalled();
    });
    unmount();
  });

  it('should submit directly on Enter when isPerfectMatch is true', async () => {
    mockedUseCommandCompletion.mockReturnValue({
      ...mockCommandCompletion,
      showSuggestions: false,
      isPerfectMatch: true,
    });
    props.buffer.setText('/clear');

    const { stdin, unmount } = renderWithProviders(<InputPrompt {...props} />);

    await act(async () => {
      stdin.write('\r');
    });
    await waitFor(() => expect(props.onSubmit).toHaveBeenCalledWith('/clear'));
    unmount();
  });

  it('should submit directly on Enter when a complete leaf command is typed', async () => {
    mockedUseCommandCompletion.mockReturnValue({
      ...mockCommandCompletion,
      showSuggestions: false,
      isPerfectMatch: false, // Added explicit isPerfectMatch false
    });
    props.buffer.setText('/clear');

    const { stdin, unmount } = renderWithProviders(<InputPrompt {...props} />);

    await act(async () => {
      stdin.write('\r');
    });
    await waitFor(() => expect(props.onSubmit).toHaveBeenCalledWith('/clear'));
    unmount();
  });

  it('should autocomplete an @-path on Enter without submitting', async () => {
    mockedUseCommandCompletion.mockReturnValue({
      ...mockCommandCompletion,
      showSuggestions: true,
      suggestions: [{ label: 'index.ts', value: 'index.ts' }],
      activeSuggestionIndex: 0,
    });
    props.buffer.setText('@src/components/');

    const { stdin, unmount } = renderWithProviders(<InputPrompt {...props} />);

    await act(async () => {
      stdin.write('\r');
    });
    await waitFor(() =>
      expect(mockCommandCompletion.handleAutocomplete).toHaveBeenCalledWith(0),
    );
    expect(props.onSubmit).not.toHaveBeenCalled();
    unmount();
  });

  it('should add a newline on enter when the line ends with a backslash', async () => {
    // This test simulates multi-line input, not submission
    mockBuffer.text = 'first line\\';
    mockBuffer.cursor = [0, 11];
    mockBuffer.lines = ['first line\\'];

    const { stdin, unmount } = renderWithProviders(<InputPrompt {...props} />);

    await act(async () => {
      stdin.write('\r');
    });
    await waitFor(() => {
      expect(props.buffer.backspace).toHaveBeenCalled();
      expect(props.buffer.newline).toHaveBeenCalled();
    });

    expect(props.onSubmit).not.toHaveBeenCalled();
    unmount();
  });

  it('should clear the buffer on Ctrl+C if it has text', async () => {
    await act(async () => {
      props.buffer.setText('some text to clear');
    });
    const { stdin, unmount } = renderWithProviders(<InputPrompt {...props} />);

    await act(async () => {
      stdin.write('\x03'); // Ctrl+C character
    });
    await waitFor(() => {
      expect(props.buffer.setText).toHaveBeenCalledWith('');
      expect(mockCommandCompletion.resetCompletionState).toHaveBeenCalled();
    });
    expect(props.onSubmit).not.toHaveBeenCalled();
    unmount();
  });

  it('should NOT clear the buffer on Ctrl+C if it is empty', async () => {
    props.buffer.text = '';
    const { stdin, unmount } = renderWithProviders(<InputPrompt {...props} />);

    await act(async () => {
      stdin.write('\x03'); // Ctrl+C character
    });

    await waitFor(() => {
      expect(props.buffer.setText).not.toHaveBeenCalled();
    });
    unmount();
  });

  describe('cursor-based completion trigger', () => {
    it.each([
      {
        name: 'should trigger completion when cursor is after @ without spaces',
        text: '@src/components',
        cursor: [0, 15],
        showSuggestions: true,
      },
      {
        name: 'should trigger completion when cursor is after / without spaces',
        text: '/memory',
        cursor: [0, 7],
        showSuggestions: true,
      },
      {
        name: 'should NOT trigger completion when cursor is after space following @',
        text: '@src/file.ts hello',
        cursor: [0, 18],
        showSuggestions: false,
      },
      {
        name: 'should NOT trigger completion when cursor is after space following /',
        text: '/memory add',
        cursor: [0, 11],
        showSuggestions: false,
      },
      {
        name: 'should NOT trigger completion when cursor is not after @ or /',
        text: 'hello world',
        cursor: [0, 5],
        showSuggestions: false,
      },
      {
        name: 'should handle multiline text correctly',
        text: 'first line\n/memory',
        cursor: [1, 7],
        showSuggestions: false,
      },
      {
        name: 'should handle Unicode characters (emojis) correctly in paths',
        text: '@src/file👍.txt',
        cursor: [0, 14],
        showSuggestions: true,
      },
      {
        name: 'should handle Unicode characters with spaces after them',
        text: '@src/file👍.txt hello',
        cursor: [0, 20],
        showSuggestions: false,
      },
      {
        name: 'should handle escaped spaces in paths correctly',
        text: '@src/my\\ file.txt',
        cursor: [0, 16],
        showSuggestions: true,
      },
      {
        name: 'should NOT trigger completion after unescaped space following escaped space',
        text: '@path/my\\ file.txt hello',
        cursor: [0, 24],
        showSuggestions: false,
      },
      {
        name: 'should handle multiple escaped spaces in paths',
        text: '@docs/my\\ long\\ file\\ name.md',
        cursor: [0, 29],
        showSuggestions: true,
      },
      {
        name: 'should handle escaped spaces in slash commands',
        text: '/memory\\ test',
        cursor: [0, 13],
        showSuggestions: true,
      },
      {
        name: 'should handle Unicode characters with escaped spaces',
        text: `@${path.join('files', 'emoji\\ 👍\\ test.txt')}`,
        cursor: [0, 25],
        showSuggestions: true,
      },
    ])('$name', async ({ text, cursor, showSuggestions }) => {
      mockBuffer.text = text;
      mockBuffer.lines = text.split('\n');
      mockBuffer.cursor = cursor as [number, number];

      mockedUseCommandCompletion.mockReturnValue({
        ...mockCommandCompletion,
        showSuggestions,
        suggestions: showSuggestions
          ? [{ label: 'suggestion', value: 'suggestion' }]
          : [],
      });

      const { unmount } = renderWithProviders(<InputPrompt {...props} />);

      await waitFor(() => {
        expect(mockedUseCommandCompletion).toHaveBeenCalledWith(
          mockBuffer,
          ['/test/project/src'],
          path.join('test', 'project', 'src'),
          mockSlashCommands,
          mockCommandContext,
          false,
          false,
          expect.any(Object),
        );
      });

      unmount();
    });
  });

  describe('vim mode', () => {
    it('should not call buffer.handleInput when vim mode is enabled and vim handles the input', async () => {
      props.vimHandleInput = vi.fn().mockReturnValue(true); // Mock that vim handled it.
      const { stdin, unmount } = renderWithProviders(
        <InputPrompt {...props} />,
      );

      await act(async () => {
        stdin.write('i');
      });
      await waitFor(() => {
        expect(props.vimHandleInput).toHaveBeenCalled();
      });
      expect(mockBuffer.handleInput).not.toHaveBeenCalled();
      unmount();
    });

    it('should call buffer.handleInput when vim mode is enabled but vim does not handle the input', async () => {
      props.vimHandleInput = vi.fn().mockReturnValue(false); // Mock that vim did NOT handle it.
      const { stdin, unmount } = renderWithProviders(
        <InputPrompt {...props} />,
      );

      await act(async () => {
        stdin.write('i');
      });
      await waitFor(() => {
        expect(props.vimHandleInput).toHaveBeenCalled();
        expect(mockBuffer.handleInput).toHaveBeenCalled();
      });
      unmount();
    });

    it('should call handleInput when vim mode is disabled', async () => {
      // Mock vimHandleInput to return false (vim didn't handle the input)
      props.vimHandleInput = vi.fn().mockReturnValue(false);
      const { stdin, unmount } = renderWithProviders(
        <InputPrompt {...props} />,
      );

      await act(async () => {
        stdin.write('i');
      });
      await waitFor(() => {
        expect(props.vimHandleInput).toHaveBeenCalled();
        expect(mockBuffer.handleInput).toHaveBeenCalled();
      });
      unmount();
    });
  });

  describe('unfocused paste', () => {
    it('should handle bracketed paste when not focused', async () => {
      props.focus = false;
      const { stdin, unmount } = renderWithProviders(
        <InputPrompt {...props} />,
      );

      await act(async () => {
        stdin.write('\x1B[200~pasted text\x1B[201~');
      });
      await waitFor(() => {
        expect(mockBuffer.handleInput).toHaveBeenCalledWith(
          expect.objectContaining({
            paste: true,
            sequence: 'pasted text',
          }),
        );
      });
      unmount();
    });

    it('should ignore regular keypresses when not focused', async () => {
      props.focus = false;
      const { stdin, unmount } = renderWithProviders(
        <InputPrompt {...props} />,
      );

      await act(async () => {
        stdin.write('a');
      });
      await waitFor(() => {});

      expect(mockBuffer.handleInput).not.toHaveBeenCalled();
      unmount();
    });
  });

  describe('Highlighting and Cursor Display', () => {
    describe('single-line scenarios', () => {
      it.each([
        {
          name: 'mid-word',
          text: 'hello world',
          visualCursor: [0, 3],
          expected: `hel${chalk.inverse('l')}o world`,
        },
        {
          name: 'at the beginning of the line',
          text: 'hello',
          visualCursor: [0, 0],
          expected: `${chalk.inverse('h')}ello`,
        },
        {
          name: 'at the end of the line',
          text: 'hello',
          visualCursor: [0, 5],
          expected: `hello${chalk.inverse(' ')}`,
        },
        {
          name: 'on a highlighted token',
          text: 'run @path/to/file',
          visualCursor: [0, 9],
          expected: `@path/${chalk.inverse('t')}o/file`,
        },
        {
          name: 'for multi-byte unicode characters',
          text: 'hello 👍 world',
          visualCursor: [0, 6],
          expected: `hello ${chalk.inverse('👍')} world`,
        },
        {
          name: 'at the end of a line with unicode characters',
          text: 'hello 👍',
          visualCursor: [0, 8],
          expected: `hello 👍${chalk.inverse(' ')}`,
        },
        {
          name: 'on an empty line',
          text: '',
          visualCursor: [0, 0],
          expected: chalk.inverse(' '),
        },
        {
          name: 'on a space between words',
          text: 'hello world',
          visualCursor: [0, 5],
          expected: `hello${chalk.inverse(' ')}world`,
        },
      ])(
        'should display cursor correctly $name',
        async ({ text, visualCursor, expected }) => {
          mockBuffer.text = text;
          mockBuffer.lines = [text];
          mockBuffer.viewportVisualLines = [text];
          mockBuffer.visualCursor = visualCursor as [number, number];

          const { stdout, unmount } = renderWithProviders(
            <InputPrompt {...props} />,
          );

          await waitFor(() => {
            const frame = stdout.lastFrame();
            expect(frame).toContain(expected);
          });
          unmount();
        },
      );
    });

    describe('multi-line scenarios', () => {
      it.each([
        {
          name: 'in the middle of a line',
          text: 'first line\nsecond line\nthird line',
          visualCursor: [1, 3],
          visualToLogicalMap: [
            [0, 0],
            [1, 0],
            [2, 0],
          ],
          expected: `sec${chalk.inverse('o')}nd line`,
        },
        {
          name: 'at the beginning of a line',
          text: 'first line\nsecond line',
          visualCursor: [1, 0],
          visualToLogicalMap: [
            [0, 0],
            [1, 0],
          ],
          expected: `${chalk.inverse('s')}econd line`,
        },
        {
          name: 'at the end of a line',
          text: 'first line\nsecond line',
          visualCursor: [0, 10],
          visualToLogicalMap: [
            [0, 0],
            [1, 0],
          ],
          expected: `first line${chalk.inverse(' ')}`,
        },
      ])(
        'should display cursor correctly $name in a multiline block',
        async ({ text, visualCursor, expected, visualToLogicalMap }) => {
          mockBuffer.text = text;
          mockBuffer.lines = text.split('\n');
          mockBuffer.viewportVisualLines = text.split('\n');
          mockBuffer.visualCursor = visualCursor as [number, number];
          mockBuffer.visualToLogicalMap = visualToLogicalMap as Array<
            [number, number]
          >;

          const { stdout, unmount } = renderWithProviders(
            <InputPrompt {...props} />,
          );

          await waitFor(() => {
            const frame = stdout.lastFrame();
            expect(frame).toContain(expected);
          });
          unmount();
        },
      );

      it('should display cursor on a blank line in a multiline block', async () => {
        const text = 'first line\n\nthird line';
        mockBuffer.text = text;
        mockBuffer.lines = text.split('\n');
        mockBuffer.viewportVisualLines = text.split('\n');
        mockBuffer.visualCursor = [1, 0]; // cursor on the blank line
        mockBuffer.visualToLogicalMap = [
          [0, 0],
          [1, 0],
          [2, 0],
        ];

        const { stdout, unmount } = renderWithProviders(
          <InputPrompt {...props} />,
        );

        await waitFor(() => {
          const frame = stdout.lastFrame();
          const lines = frame!.split('\n');
          // The line with the cursor should just be an inverted space inside the box border
          expect(
            lines.find((l) => l.includes(chalk.inverse(' '))),
          ).not.toBeUndefined();
        });
        unmount();
      });
    });
  });

  describe('multiline rendering', () => {
    it('should correctly render multiline input including blank lines', async () => {
      const text = 'hello\n\nworld';
      mockBuffer.text = text;
      mockBuffer.lines = text.split('\n');
      mockBuffer.viewportVisualLines = text.split('\n');
      mockBuffer.allVisualLines = text.split('\n');
      mockBuffer.visualCursor = [2, 5]; // cursor at the end of "world"
      // Provide a visual-to-logical mapping for each visual line
      mockBuffer.visualToLogicalMap = [
        [0, 0], // 'hello' starts at col 0 of logical line 0
        [1, 0], // '' (blank) is logical line 1, col 0
        [2, 0], // 'world' is logical line 2, col 0
      ];

      const { stdout, unmount } = renderWithProviders(
        <InputPrompt {...props} />,
      );

      await waitFor(() => {
        const frame = stdout.lastFrame();
        // Check that all lines, including the empty one, are rendered.
        // This implicitly tests that the Box wrapper provides height for the empty line.
        expect(frame).toContain('hello');
        expect(frame).toContain(`world${chalk.inverse(' ')}`);

        const outputLines = frame!.split('\n');
        // The number of lines should be 2 for the border plus 3 for the content.
        expect(outputLines.length).toBe(5);
      });
      unmount();
    });
  });

  describe('multiline paste', () => {
    it.each([
      {
        description: 'with \n newlines',
        pastedText: 'This \n is \n a \n multiline \n paste.',
      },
      {
        description: 'with extra slashes before \n newlines',
        pastedText: 'This \\\n is \\\n a \\\n multiline \\\n paste.',
      },
      {
        description: 'with \r\n newlines',
        pastedText: 'This\r\nis\r\na\r\nmultiline\r\npaste.',
      },
    ])('should handle multiline paste $description', async ({ pastedText }) => {
      const { stdin, unmount } = renderWithProviders(
        <InputPrompt {...props} />,
      );

      // Simulate a bracketed paste event from the terminal
      await act(async () => {
        stdin.write(`\x1b[200~${pastedText}\x1b[201~`);
      });
      await waitFor(() => {
        // Verify that the buffer's handleInput was called once with the full text
        expect(props.buffer.handleInput).toHaveBeenCalledTimes(1);
        expect(props.buffer.handleInput).toHaveBeenCalledWith(
          expect.objectContaining({
            paste: true,
            sequence: pastedText,
          }),
        );
      });

      unmount();
    });
  });

  describe('paste auto-submission protection', () => {
    beforeEach(() => {
      vi.useFakeTimers();
      mockedUseKittyKeyboardProtocol.mockReturnValue({
        supported: false,
        enabled: false,
        checking: false,
      });
    });

    afterEach(() => {
      vi.useRealTimers();
    });

    it('should prevent auto-submission immediately after an unsafe paste', async () => {
      // isTerminalPasteTrusted will be false due to beforeEach setup.
      props.buffer.text = 'some command';

      const { stdin, unmount } = renderWithProviders(
        <InputPrompt {...props} />,
      );
      await act(async () => {
        await vi.runAllTimersAsync();
      });

      // Simulate a paste operation (this should set the paste protection)
      await act(async () => {
        stdin.write(`\x1b[200~pasted content\x1b[201~`);
      });

      // Simulate an Enter key press immediately after paste
      await act(async () => {
        stdin.write('\r');
      });
      await act(async () => {
        await vi.runAllTimersAsync();
      });

      // Verify that onSubmit was NOT called due to recent paste protection
      expect(props.onSubmit).not.toHaveBeenCalled();
      // It should call newline() instead
      expect(props.buffer.newline).toHaveBeenCalled();
      unmount();
    });

    it('should allow submission after unsafe paste protection timeout', async () => {
      // isTerminalPasteTrusted will be false due to beforeEach setup.
      props.buffer.text = 'pasted text';

      const { stdin, unmount } = renderWithProviders(
        <InputPrompt {...props} />,
      );
      await act(async () => {
        await vi.runAllTimersAsync();
      });

      // Simulate a paste operation (this sets the protection)
      await act(async () => {
        stdin.write('\x1b[200~pasted text\x1b[201~');
      });
      await act(async () => {
        await vi.runAllTimersAsync();
      });

      // Advance timers past the protection timeout
      await act(async () => {
        await vi.advanceTimersByTimeAsync(50);
      });

      // Now Enter should work normally
      await act(async () => {
        stdin.write('\r');
      });
      await act(async () => {
        await vi.runAllTimersAsync();
      });

      expect(props.onSubmit).toHaveBeenCalledWith('pasted text');
      expect(props.buffer.newline).not.toHaveBeenCalled();

      unmount();
    });

    it.each([
      {
        name: 'kitty',
        setup: () =>
          mockedUseKittyKeyboardProtocol.mockReturnValue({
            supported: true,
            enabled: true,
            checking: false,
          }),
      },
    ])(
      'should allow immediate submission for a trusted paste ($name)',
      async ({ setup }) => {
        setup();
        props.buffer.text = 'pasted command';

        const { stdin, unmount } = renderWithProviders(
          <InputPrompt {...props} />,
          { kittyProtocolEnabled: true },
        );
        await act(async () => {
          await vi.runAllTimersAsync();
        });

        // Simulate a paste operation
        await act(async () => {
          stdin.write('\x1b[200~some pasted stuff\x1b[201~');
        });
        await act(async () => {
          await vi.runAllTimersAsync();
        });

        // Simulate an Enter key press immediately after paste
        await act(async () => {
          stdin.write('\r');
        });
        await act(async () => {
          await vi.runAllTimersAsync();
        });

        // Verify that onSubmit was called
        expect(props.onSubmit).toHaveBeenCalledWith('pasted command');
        unmount();
      },
    );

    it('should not interfere with normal Enter key submission when no recent paste', async () => {
      // Set up buffer with text before rendering to ensure submission works
      props.buffer.text = 'normal command';

      const { stdin, unmount } = renderWithProviders(
        <InputPrompt {...props} />,
      );
      await act(async () => {
        await vi.runAllTimersAsync();
      });

      // Press Enter without any recent paste
      await act(async () => {
        stdin.write('\r');
      });
      await act(async () => {
        await vi.runAllTimersAsync();
      });

      // Verify that onSubmit was called normally
      expect(props.onSubmit).toHaveBeenCalledWith('normal command');

      unmount();
    });
  });

  describe('enhanced input UX - double ESC clear functionality', () => {
    it('should clear buffer on second ESC press', async () => {
      const onEscapePromptChange = vi.fn();
      props.onEscapePromptChange = onEscapePromptChange;
      props.buffer.setText('text to clear');

      const { stdin, unmount } = renderWithProviders(
        <InputPrompt {...props} />,
        { kittyProtocolEnabled: false },
      );

      await act(async () => {
        stdin.write('\x1B');
        await waitFor(() => {
          expect(onEscapePromptChange).toHaveBeenCalledWith(false);
        });
      });

      await act(async () => {
        stdin.write('\x1B');
        await waitFor(() => {
          expect(props.buffer.setText).toHaveBeenCalledWith('');
          expect(mockCommandCompletion.resetCompletionState).toHaveBeenCalled();
        });
      });
      unmount();
    });

    it('should reset escape state on any non-ESC key', async () => {
      const onEscapePromptChange = vi.fn();
      props.onEscapePromptChange = onEscapePromptChange;
      props.buffer.setText('some text');

      const { stdin, unmount } = renderWithProviders(
        <InputPrompt {...props} />,
        { kittyProtocolEnabled: false },
      );

      await act(async () => {
        stdin.write('\x1B');
        await waitFor(() => {
          expect(onEscapePromptChange).toHaveBeenCalledWith(false);
        });
      });

      await act(async () => {
        stdin.write('a');
        await waitFor(() => {
          expect(onEscapePromptChange).toHaveBeenCalledWith(false);
        });
      });
      unmount();
    });

    it('should handle ESC in shell mode by disabling shell mode', async () => {
      props.shellModeActive = true;

      const { stdin, unmount } = renderWithProviders(
        <InputPrompt {...props} />,
        { kittyProtocolEnabled: false },
      );

      await act(async () => {
        stdin.write('\x1B');
        await waitFor(() =>
          expect(props.setShellModeActive).toHaveBeenCalledWith(false),
        );
      });
      unmount();
    });

    it('should handle ESC when completion suggestions are showing', async () => {
      mockedUseCommandCompletion.mockReturnValue({
        ...mockCommandCompletion,
        showSuggestions: true,
        suggestions: [{ label: 'suggestion', value: 'suggestion' }],
      });

      const { stdin, unmount } = renderWithProviders(
        <InputPrompt {...props} />,
        { kittyProtocolEnabled: false },
      );

      await act(async () => {
        stdin.write('\x1B');
      });
      await waitFor(() =>
        expect(mockCommandCompletion.resetCompletionState).toHaveBeenCalled(),
      );
      unmount();
    });

    it('should not call onEscapePromptChange when not provided', async () => {
      vi.useFakeTimers();
      props.onEscapePromptChange = undefined;
      props.buffer.setText('some text');

      const { stdin, unmount } = renderWithProviders(
        <InputPrompt {...props} />,
        { kittyProtocolEnabled: false },
      );
      await act(async () => {
        await vi.runAllTimersAsync();
      });

      await act(async () => {
        stdin.write('\x1B');
      });
      await act(async () => {
        await vi.runAllTimersAsync();
      });

      vi.useRealTimers();
      unmount();
    });

    it('should not interfere with existing keyboard shortcuts', async () => {
      const { stdin, unmount } = renderWithProviders(
        <InputPrompt {...props} />,
        { kittyProtocolEnabled: false },
      );

      await act(async () => {
        stdin.write('\x0C');
      });
      await waitFor(() => expect(props.onClearScreen).toHaveBeenCalled());

      await act(async () => {
        stdin.write('\x01');
      });
      await waitFor(() =>
        expect(props.buffer.move).toHaveBeenCalledWith('home'),
      );
      unmount();
    });
  });

  describe('reverse search', () => {
    beforeEach(async () => {
      props.shellModeActive = true;

      vi.mocked(useShellHistory).mockReturnValue({
        history: ['echo hello', 'echo world', 'ls'],
        getPreviousCommand: vi.fn(),
        getNextCommand: vi.fn(),
        addCommandToHistory: vi.fn(),
        resetHistoryPosition: vi.fn(),
      });
    });

    it('invokes reverse search on Ctrl+R', async () => {
      // Mock the reverse search completion to return suggestions
      mockedUseReverseSearchCompletion.mockReturnValue({
        ...mockReverseSearchCompletion,
        suggestions: [
          { label: 'echo hello', value: 'echo hello' },
          { label: 'echo world', value: 'echo world' },
          { label: 'ls', value: 'ls' },
        ],
        showSuggestions: true,
        activeSuggestionIndex: 0,
      });

      const { stdin, stdout, unmount } = renderWithProviders(
        <InputPrompt {...props} />,
      );

      // Trigger reverse search with Ctrl+R
      await act(async () => {
        stdin.write('\x12');
      });

      await waitFor(() => {
        const frame = stdout.lastFrame();
        expect(frame).toContain('(r:)');
        expect(frame).toContain('echo hello');
        expect(frame).toContain('echo world');
        expect(frame).toContain('ls');
      });

      unmount();
    });

    it.each([
      { name: 'standard', kittyProtocolEnabled: false, escapeSequence: '\x1B' },
      {
        name: 'kitty',
        kittyProtocolEnabled: true,
        escapeSequence: '\u001b[27u',
      },
    ])(
      'resets reverse search state on Escape ($name)',
      async ({ kittyProtocolEnabled, escapeSequence }) => {
        const { stdin, stdout, unmount } = renderWithProviders(
          <InputPrompt {...props} />,
          { kittyProtocolEnabled },
        );

        await act(async () => {
          stdin.write('\x12');
        });

        // Wait for reverse search to be active
        await waitFor(() => {
          expect(stdout.lastFrame()).toContain('(r:)');
        });

        await act(async () => {
          stdin.write(escapeSequence);
        });

        await waitFor(() => {
          expect(stdout.lastFrame()).not.toContain('(r:)');
          expect(stdout.lastFrame()).not.toContain('echo hello');
        });

        unmount();
      },
    );

    it('completes the highlighted entry on Tab and exits reverse-search', async () => {
      // Mock the reverse search completion
      const mockHandleAutocomplete = vi.fn(() => {
        props.buffer.setText('echo hello');
      });

      mockedUseReverseSearchCompletion.mockImplementation(
        (buffer, shellHistory, reverseSearchActive) => ({
          ...mockReverseSearchCompletion,
          suggestions: reverseSearchActive
            ? [
                { label: 'echo hello', value: 'echo hello' },
                { label: 'echo world', value: 'echo world' },
                { label: 'ls', value: 'ls' },
              ]
            : [],
          showSuggestions: reverseSearchActive,
          activeSuggestionIndex: reverseSearchActive ? 0 : -1,
          handleAutocomplete: mockHandleAutocomplete,
        }),
      );

      const { stdin, stdout, unmount } = renderWithProviders(
        <InputPrompt {...props} />,
      );

      // Enter reverse search mode with Ctrl+R
      await act(async () => {
        stdin.write('\x12');
      });

      // Verify reverse search is active
      await waitFor(() => {
        expect(stdout.lastFrame()).toContain('(r:)');
      });

      // Press Tab to complete the highlighted entry
      await act(async () => {
        stdin.write('\t');
      });
      await waitFor(() => {
        expect(mockHandleAutocomplete).toHaveBeenCalledWith(0);
        expect(props.buffer.setText).toHaveBeenCalledWith('echo hello');
      });
      unmount();
    }, 15000);

    it('submits the highlighted entry on Enter and exits reverse-search', async () => {
      // Mock the reverse search completion to return suggestions
      mockedUseReverseSearchCompletion.mockReturnValue({
        ...mockReverseSearchCompletion,
        suggestions: [
          { label: 'echo hello', value: 'echo hello' },
          { label: 'echo world', value: 'echo world' },
          { label: 'ls', value: 'ls' },
        ],
        showSuggestions: true,
        activeSuggestionIndex: 0,
      });

      const { stdin, stdout, unmount } = renderWithProviders(
        <InputPrompt {...props} />,
      );

      await act(async () => {
        stdin.write('\x12');
      });

      await waitFor(() => {
        expect(stdout.lastFrame()).toContain('(r:)');
      });

      await act(async () => {
        stdin.write('\r');
      });

      await waitFor(() => {
        expect(stdout.lastFrame()).not.toContain('(r:)');
      });

      expect(props.onSubmit).toHaveBeenCalledWith('echo hello');
      unmount();
    });

    it('should restore text and cursor position after reverse search"', async () => {
      const initialText = 'initial text';
      const initialCursor: [number, number] = [0, 3];

      props.buffer.setText(initialText);
      props.buffer.cursor = initialCursor;

      // Mock the reverse search completion to be active and then reset
      mockedUseReverseSearchCompletion.mockImplementation(
        (buffer, shellHistory, reverseSearchActiveFromInputPrompt) => ({
          ...mockReverseSearchCompletion,
          suggestions: reverseSearchActiveFromInputPrompt
            ? [{ label: 'history item', value: 'history item' }]
            : [],
          showSuggestions: reverseSearchActiveFromInputPrompt,
        }),
      );

      const { stdin, stdout, unmount } = renderWithProviders(
        <InputPrompt {...props} />,
      );

      // reverse search with Ctrl+R
      await act(async () => {
        stdin.write('\x12');
      });

      await waitFor(() => {
        expect(stdout.lastFrame()).toContain('(r:)');
      });

      // Press kitty escape key
      await act(async () => {
        stdin.write('\u001b[27u');
      });

      await waitFor(() => {
        expect(stdout.lastFrame()).not.toContain('(r:)');
        expect(props.buffer.text).toBe(initialText);
        expect(props.buffer.cursor).toEqual(initialCursor);
      });

      unmount();
    });
  });

  describe('Ctrl+E keyboard shortcut', () => {
    it('should move cursor to end of current line in multiline input', async () => {
      props.buffer.text = 'line 1\nline 2\nline 3';
      props.buffer.cursor = [1, 2];
      props.buffer.lines = ['line 1', 'line 2', 'line 3'];

      const { stdin, unmount } = renderWithProviders(
        <InputPrompt {...props} />,
      );

      await act(async () => {
        stdin.write('\x05'); // Ctrl+E
      });
      await waitFor(() => {
        expect(props.buffer.move).toHaveBeenCalledWith('end');
      });
      expect(props.buffer.moveToOffset).not.toHaveBeenCalled();
      unmount();
    });

    it('should move cursor to end of current line for single line input', async () => {
      props.buffer.text = 'single line text';
      props.buffer.cursor = [0, 5];
      props.buffer.lines = ['single line text'];

      const { stdin, unmount } = renderWithProviders(
        <InputPrompt {...props} />,
      );

      await act(async () => {
        stdin.write('\x05'); // Ctrl+E
      });
      await waitFor(() => {
        expect(props.buffer.move).toHaveBeenCalledWith('end');
      });
      expect(props.buffer.moveToOffset).not.toHaveBeenCalled();
      unmount();
    });
  });

  describe('command search (Ctrl+R when not in shell)', () => {
    it('enters command search on Ctrl+R and shows suggestions', async () => {
      props.shellModeActive = false;

      vi.mocked(useReverseSearchCompletion).mockImplementation(
        (buffer, data, isActive) => ({
          ...mockReverseSearchCompletion,
          suggestions: isActive
            ? [
                { label: 'git commit -m "msg"', value: 'git commit -m "msg"' },
                { label: 'git push', value: 'git push' },
              ]
            : [],
          showSuggestions: !!isActive,
          activeSuggestionIndex: isActive ? 0 : -1,
        }),
      );

      const { stdin, stdout, unmount } = renderWithProviders(
        <InputPrompt {...props} />,
      );

      await act(async () => {
        stdin.write('\x12'); // Ctrl+R
      });

      await waitFor(() => {
        const frame = stdout.lastFrame() ?? '';
        expect(frame).toContain('(r:)');
        expect(frame).toContain('git commit');
        expect(frame).toContain('git push');
      });
      unmount();
    });

    it('expands and collapses long suggestion via Right/Left arrows', async () => {
      props.shellModeActive = false;
      const longValue = 'l'.repeat(200);

      vi.mocked(useReverseSearchCompletion).mockReturnValue({
        ...mockReverseSearchCompletion,
        suggestions: [{ label: longValue, value: longValue, matchedIndex: 0 }],
        showSuggestions: true,
        activeSuggestionIndex: 0,
        visibleStartIndex: 0,
        isLoadingSuggestions: false,
      });

      const { stdin, stdout, unmount } = renderWithProviders(
        <InputPrompt {...props} />,
      );

      await act(async () => {
        stdin.write('\x12');
      });
      await waitFor(() => {
        expect(clean(stdout.lastFrame())).toContain('→');
      });

      await act(async () => {
        stdin.write('\u001B[C');
      });
      await waitFor(() => {
        expect(clean(stdout.lastFrame())).toContain('←');
      });
      expect(stdout.lastFrame()).toMatchSnapshot(
        'command-search-render-expanded-match',
      );

      await act(async () => {
        stdin.write('\u001B[D');
      });
      await waitFor(() => {
        expect(clean(stdout.lastFrame())).toContain('→');
      });
      expect(stdout.lastFrame()).toMatchSnapshot(
        'command-search-render-collapsed-match',
      );
      unmount();
    });

    it('renders match window and expanded view (snapshots)', async () => {
      props.shellModeActive = false;
      props.buffer.setText('commit');

      const label = 'git commit -m "feat: add search" in src/app';
      const matchedIndex = label.indexOf('commit');

      vi.mocked(useReverseSearchCompletion).mockReturnValue({
        ...mockReverseSearchCompletion,
        suggestions: [{ label, value: label, matchedIndex }],
        showSuggestions: true,
        activeSuggestionIndex: 0,
        visibleStartIndex: 0,
        isLoadingSuggestions: false,
      });

      const { stdin, stdout, unmount } = renderWithProviders(
        <InputPrompt {...props} />,
      );

      await act(async () => {
        stdin.write('\x12');
      });
      await waitFor(() => {
        expect(stdout.lastFrame()).toMatchSnapshot(
          'command-search-render-collapsed-match',
        );
      });

      await act(async () => {
        stdin.write('\u001B[C');
      });
      await waitFor(() => {
        expect(stdout.lastFrame()).toMatchSnapshot(
          'command-search-render-expanded-match',
        );
      });

      unmount();
    });

    it('does not show expand/collapse indicator for short suggestions', async () => {
      props.shellModeActive = false;
      const shortValue = 'echo hello';

      vi.mocked(useReverseSearchCompletion).mockReturnValue({
        ...mockReverseSearchCompletion,
        suggestions: [{ label: shortValue, value: shortValue }],
        showSuggestions: true,
        activeSuggestionIndex: 0,
        visibleStartIndex: 0,
        isLoadingSuggestions: false,
      });

      const { stdin, stdout, unmount } = renderWithProviders(
        <InputPrompt {...props} />,
      );

      await act(async () => {
        stdin.write('\x12');
      });
      await waitFor(() => {
        const frame = clean(stdout.lastFrame());
        // Ensure it rendered the search mode
        expect(frame).toContain('(r:)');
        expect(frame).not.toContain('→');
        expect(frame).not.toContain('←');
      });
      unmount();
    });
  });

  describe('mouse interaction', () => {
    it.each([
      {
        name: 'first line, first char',
        relX: 0,
        relY: 0,
        mouseCol: 5,
        mouseRow: 2,
      },
      {
        name: 'first line, middle char',
        relX: 6,
        relY: 0,
        mouseCol: 11,
        mouseRow: 2,
      },
      {
        name: 'second line, first char',
        relX: 0,
        relY: 1,
        mouseCol: 5,
        mouseRow: 3,
      },
      {
        name: 'second line, end char',
        relX: 5,
        relY: 1,
        mouseCol: 10,
        mouseRow: 3,
      },
    ])(
      'should move cursor on mouse click - $name',
      async ({ relX, relY, mouseCol, mouseRow }) => {
        props.buffer.text = 'hello world\nsecond line';
        props.buffer.lines = ['hello world', 'second line'];
        props.buffer.viewportVisualLines = ['hello world', 'second line'];
        props.buffer.visualToLogicalMap = [
          [0, 0],
          [1, 0],
        ];
        props.buffer.visualCursor = [0, 11];
        props.buffer.visualScrollRow = 0;

        const { stdin, stdout, unmount } = renderWithProviders(
          <InputPrompt {...props} />,
          { mouseEventsEnabled: true },
        );

        // Wait for initial render
        await waitFor(() => {
          expect(stdout.lastFrame()).toContain('hello world');
        });

        // Simulate left mouse press at calculated coordinates.
        // Assumes inner box is at x=4, y=1 based on border(1)+padding(1)+prompt(2) and border-top(1).
        await act(async () => {
          stdin.write(`\x1b[<0;${mouseCol};${mouseRow}M`);
        });

        await waitFor(() => {
          expect(props.buffer.moveToVisualPosition).toHaveBeenCalledWith(
            relY,
            relX,
          );
        });

        unmount();
      },
    );
  });

  describe('queued message editing', () => {
    it('should load all queued messages when up arrow is pressed with empty input', async () => {
      const mockPopAllMessages = vi.fn();
      props.popAllMessages = mockPopAllMessages;
      props.buffer.text = '';

      const { stdin, unmount } = renderWithProviders(
        <InputPrompt {...props} />,
      );

      await act(async () => {
        stdin.write('\u001B[A');
      });
      await waitFor(() => expect(mockPopAllMessages).toHaveBeenCalled());
      const callback = mockPopAllMessages.mock.calls[0][0];

      await act(async () => {
        callback('Message 1\n\nMessage 2\n\nMessage 3');
      });
      expect(props.buffer.setText).toHaveBeenCalledWith(
        'Message 1\n\nMessage 2\n\nMessage 3',
      );
      unmount();
    });

    it('should not load queued messages when input is not empty', async () => {
      const mockPopAllMessages = vi.fn();
      props.popAllMessages = mockPopAllMessages;
      props.buffer.text = 'some text';

      const { stdin, unmount } = renderWithProviders(
        <InputPrompt {...props} />,
      );

      await act(async () => {
        stdin.write('\u001B[A');
      });
      await waitFor(() =>
        expect(mockInputHistory.navigateUp).toHaveBeenCalled(),
      );
      expect(mockPopAllMessages).not.toHaveBeenCalled();
      unmount();
    });

    it('should handle undefined messages from popAllMessages', async () => {
      const mockPopAllMessages = vi.fn();
      props.popAllMessages = mockPopAllMessages;
      props.buffer.text = '';

      const { stdin, unmount } = renderWithProviders(
        <InputPrompt {...props} />,
      );

      await act(async () => {
        stdin.write('\u001B[A');
      });
      await waitFor(() => expect(mockPopAllMessages).toHaveBeenCalled());
      const callback = mockPopAllMessages.mock.calls[0][0];
      await act(async () => {
        callback(undefined);
      });

      expect(props.buffer.setText).not.toHaveBeenCalled();
      expect(mockInputHistory.navigateUp).toHaveBeenCalled();
      unmount();
    });

    it('should work with NAVIGATION_UP key as well', async () => {
      const mockPopAllMessages = vi.fn();
      props.popAllMessages = mockPopAllMessages;
      props.buffer.text = '';
      props.buffer.allVisualLines = [''];
      props.buffer.visualCursor = [0, 0];
      props.buffer.visualScrollRow = 0;

      const { stdin, unmount } = renderWithProviders(
        <InputPrompt {...props} />,
      );

      await act(async () => {
        stdin.write('\u001B[A');
      });
      await waitFor(() => expect(mockPopAllMessages).toHaveBeenCalled());
      unmount();
    });

    it('should handle single queued message', async () => {
      const mockPopAllMessages = vi.fn();
      props.popAllMessages = mockPopAllMessages;
      props.buffer.text = '';

      const { stdin, unmount } = renderWithProviders(
        <InputPrompt {...props} />,
      );

      await act(async () => {
        stdin.write('\u001B[A');
      });
      await waitFor(() => expect(mockPopAllMessages).toHaveBeenCalled());

      const callback = mockPopAllMessages.mock.calls[0][0];
      await act(async () => {
        callback('Single message');
      });

      expect(props.buffer.setText).toHaveBeenCalledWith('Single message');
      unmount();
    });

    it('should only check for queued messages when buffer text is trimmed empty', async () => {
      const mockPopAllMessages = vi.fn();
      props.popAllMessages = mockPopAllMessages;
      props.buffer.text = '   '; // Whitespace only

      const { stdin, unmount } = renderWithProviders(
        <InputPrompt {...props} />,
      );

      await act(async () => {
        stdin.write('\u001B[A');
      });
      await waitFor(() => expect(mockPopAllMessages).toHaveBeenCalled());
      unmount();
    });

    it('should not call popAllMessages if it is not provided', async () => {
      props.popAllMessages = undefined;
      props.buffer.text = '';

      const { stdin, unmount } = renderWithProviders(
        <InputPrompt {...props} />,
      );

      await act(async () => {
        stdin.write('\u001B[A');
      });
      await waitFor(() =>
        expect(mockInputHistory.navigateUp).toHaveBeenCalled(),
      );
      unmount();
    });

    it('should navigate input history on fresh start when no queued messages exist', async () => {
      const mockPopAllMessages = vi.fn();
      props.popAllMessages = mockPopAllMessages;
      props.buffer.text = '';

      const { stdin, unmount } = renderWithProviders(
        <InputPrompt {...props} />,
      );

      await act(async () => {
        stdin.write('\u001B[A');
      });
      await waitFor(() => expect(mockPopAllMessages).toHaveBeenCalled());

      const callback = mockPopAllMessages.mock.calls[0][0];
      await act(async () => {
        callback(undefined);
      });

      expect(mockInputHistory.navigateUp).toHaveBeenCalled();
      expect(props.buffer.setText).not.toHaveBeenCalled();

      unmount();
    });
  });

  describe('snapshots', () => {
    it('should render correctly in shell mode', async () => {
      props.shellModeActive = true;
      const { stdout, unmount } = renderWithProviders(
        <InputPrompt {...props} />,
      );
      await waitFor(() => expect(stdout.lastFrame()).toMatchSnapshot());
      unmount();
    });

    it('should render correctly when accepting edits', async () => {
      props.approvalMode = ApprovalMode.AUTO_EDIT;
      const { stdout, unmount } = renderWithProviders(
        <InputPrompt {...props} />,
      );
      await waitFor(() => expect(stdout.lastFrame()).toMatchSnapshot());
      unmount();
    });

    it('should render correctly in yolo mode', async () => {
      props.approvalMode = ApprovalMode.YOLO;
      const { stdout, unmount } = renderWithProviders(
        <InputPrompt {...props} />,
      );
      await waitFor(() => expect(stdout.lastFrame()).toMatchSnapshot());
      unmount();
    });

    it('should not show inverted cursor when shell is focused', async () => {
      props.isEmbeddedShellFocused = true;
      props.focus = false;
      const { stdout, unmount } = renderWithProviders(
        <InputPrompt {...props} />,
      );
      await waitFor(() => {
        expect(stdout.lastFrame()).not.toContain(`{chalk.inverse(' ')}`);
        // This snapshot is good to make sure there was an input prompt but does
        // not show the inverted cursor because snapshots do not show colors.
        expect(stdout.lastFrame()).toMatchSnapshot();
      });
      unmount();
    });
  });

  it('should still allow input when shell is not focused', async () => {
    const { stdin, unmount } = renderWithProviders(<InputPrompt {...props} />, {
      shellFocus: false,
    });

    await act(async () => {
      stdin.write('a');
    });
    await waitFor(() => expect(mockBuffer.handleInput).toHaveBeenCalled());
    unmount();
  });
  describe('command queuing while streaming', () => {
    beforeEach(() => {
      props.streamingState = StreamingState.Responding;
      props.setQueueErrorMessage = vi.fn();
      props.onSubmit = vi.fn();
    });

    it.each([
      {
        name: 'should prevent slash commands',
        bufferText: '/help',
        shellMode: false,
        shouldSubmit: false,
        errorMessage: 'Slash commands cannot be queued',
      },
      {
        name: 'should prevent shell commands',
        bufferText: 'ls',
        shellMode: true,
        shouldSubmit: false,
        errorMessage: 'Shell commands cannot be queued',
      },
      {
        name: 'should allow regular messages',
        bufferText: 'regular message',
        shellMode: false,
        shouldSubmit: true,
        errorMessage: null,
      },
    ])(
      '$name',
      async ({ bufferText, shellMode, shouldSubmit, errorMessage }) => {
        props.buffer.text = bufferText;
        props.shellModeActive = shellMode;

        const { stdin, unmount } = renderWithProviders(
          <InputPrompt {...props} />,
        );
        await act(async () => {
          stdin.write('\r');
        });
        await waitFor(() => {
          if (shouldSubmit) {
            expect(props.onSubmit).toHaveBeenCalledWith(bufferText);
            expect(props.setQueueErrorMessage).not.toHaveBeenCalled();
          } else {
            expect(props.onSubmit).not.toHaveBeenCalled();
            expect(props.setQueueErrorMessage).toHaveBeenCalledWith(
              errorMessage,
            );
          }
        });
        unmount();
      },
    );
  });
});

function clean(str: string | undefined): string {
  if (!str) return '';
  // Remove ANSI escape codes and trim whitespace
  return stripAnsi(str).trim();
}<|MERGE_RESOLUTION|>--- conflicted
+++ resolved
@@ -1,2369 +1,3 @@
-/**
- * @license
- * Copyright 2025 Google LLC
- * SPDX-License-Identifier: Apache-2.0
- */
-
-import { renderWithProviders } from '../../test-utils/render.js';
-import { waitFor } from '../../test-utils/async.js';
-import { act } from 'react';
-import type { InputPromptProps } from './InputPrompt.js';
-import { InputPrompt } from './InputPrompt.js';
-import type { TextBuffer } from './shared/text-buffer.js';
-import type { Config } from '@google/gemini-cli-core';
-import { ApprovalMode } from '@google/gemini-cli-core';
-import * as path from 'node:path';
-import type { CommandContext, SlashCommand } from '../commands/types.js';
-import { CommandKind } from '../commands/types.js';
-import { describe, it, expect, beforeEach, vi, afterEach } from 'vitest';
-import type { UseShellHistoryReturn } from '../hooks/useShellHistory.js';
-import { useShellHistory } from '../hooks/useShellHistory.js';
-import type { UseCommandCompletionReturn } from '../hooks/useCommandCompletion.js';
-import { useCommandCompletion } from '../hooks/useCommandCompletion.js';
-import type { UseInputHistoryReturn } from '../hooks/useInputHistory.js';
-import { useInputHistory } from '../hooks/useInputHistory.js';
-import type { UseReverseSearchCompletionReturn } from '../hooks/useReverseSearchCompletion.js';
-import { useReverseSearchCompletion } from '../hooks/useReverseSearchCompletion.js';
-import * as clipboardUtils from '../utils/clipboardUtils.js';
-import { useKittyKeyboardProtocol } from '../hooks/useKittyKeyboardProtocol.js';
-import { createMockCommandContext } from '../../test-utils/mockCommandContext.js';
-import stripAnsi from 'strip-ansi';
-import chalk from 'chalk';
-import { StreamingState } from '../types.js';
-
-vi.mock('../hooks/useShellHistory.js');
-vi.mock('../hooks/useCommandCompletion.js');
-vi.mock('../hooks/useInputHistory.js');
-vi.mock('../hooks/useReverseSearchCompletion.js');
-vi.mock('../utils/clipboardUtils.js');
-vi.mock('../hooks/useKittyKeyboardProtocol.js');
-
-const mockSlashCommands: SlashCommand[] = [
-  {
-    name: 'clear',
-    kind: CommandKind.BUILT_IN,
-    description: 'Clear screen',
-    action: vi.fn(),
-  },
-  {
-    name: 'memory',
-    kind: CommandKind.BUILT_IN,
-    description: 'Manage memory',
-    subCommands: [
-      {
-        name: 'show',
-        kind: CommandKind.BUILT_IN,
-        description: 'Show memory',
-        action: vi.fn(),
-      },
-      {
-        name: 'add',
-        kind: CommandKind.BUILT_IN,
-        description: 'Add to memory',
-        action: vi.fn(),
-      },
-      {
-        name: 'refresh',
-        kind: CommandKind.BUILT_IN,
-        description: 'Refresh memory',
-        action: vi.fn(),
-      },
-    ],
-  },
-  {
-    name: 'chat',
-    description: 'Manage chats',
-    kind: CommandKind.BUILT_IN,
-    subCommands: [
-      {
-        name: 'resume',
-        description: 'Resume a chat',
-        kind: CommandKind.BUILT_IN,
-        action: vi.fn(),
-        completion: async () => ['fix-foo', 'fix-bar'],
-      },
-    ],
-  },
-];
-
-describe('InputPrompt', () => {
-  let props: InputPromptProps;
-  let mockShellHistory: UseShellHistoryReturn;
-  let mockCommandCompletion: UseCommandCompletionReturn;
-  let mockInputHistory: UseInputHistoryReturn;
-  let mockReverseSearchCompletion: UseReverseSearchCompletionReturn;
-  let mockBuffer: TextBuffer;
-  let mockCommandContext: CommandContext;
-
-  const mockedUseShellHistory = vi.mocked(useShellHistory);
-  const mockedUseCommandCompletion = vi.mocked(useCommandCompletion);
-  const mockedUseInputHistory = vi.mocked(useInputHistory);
-  const mockedUseReverseSearchCompletion = vi.mocked(
-    useReverseSearchCompletion,
-  );
-  const mockedUseKittyKeyboardProtocol = vi.mocked(useKittyKeyboardProtocol);
-
-  beforeEach(() => {
-    vi.resetAllMocks();
-
-    mockCommandContext = createMockCommandContext();
-
-    mockBuffer = {
-      text: '',
-      cursor: [0, 0],
-      lines: [''],
-      setText: vi.fn((newText: string) => {
-        mockBuffer.text = newText;
-        mockBuffer.lines = [newText];
-        mockBuffer.cursor = [0, newText.length];
-        mockBuffer.viewportVisualLines = [newText];
-        mockBuffer.allVisualLines = [newText];
-        mockBuffer.visualToLogicalMap = [[0, 0]];
-      }),
-      replaceRangeByOffset: vi.fn(),
-      viewportVisualLines: [''],
-      allVisualLines: [''],
-      visualCursor: [0, 0],
-      visualScrollRow: 0,
-      handleInput: vi.fn(),
-      move: vi.fn(),
-      moveToOffset: vi.fn((offset: number) => {
-        mockBuffer.cursor = [0, offset];
-      }),
-      moveToVisualPosition: vi.fn(),
-      killLineRight: vi.fn(),
-      killLineLeft: vi.fn(),
-      openInExternalEditor: vi.fn(),
-      newline: vi.fn(),
-      undo: vi.fn(),
-      redo: vi.fn(),
-      backspace: vi.fn(),
-      preferredCol: null,
-      selectionAnchor: null,
-      insert: vi.fn(),
-      del: vi.fn(),
-      replaceRange: vi.fn(),
-      deleteWordLeft: vi.fn(),
-      deleteWordRight: vi.fn(),
-      visualToLogicalMap: [[0, 0]],
-    } as unknown as TextBuffer;
-
-    mockShellHistory = {
-      history: [],
-      addCommandToHistory: vi.fn(),
-      getPreviousCommand: vi.fn().mockReturnValue(null),
-      getNextCommand: vi.fn().mockReturnValue(null),
-      resetHistoryPosition: vi.fn(),
-    };
-    mockedUseShellHistory.mockReturnValue(mockShellHistory);
-
-    mockCommandCompletion = {
-      suggestions: [],
-      activeSuggestionIndex: -1,
-      isLoadingSuggestions: false,
-      showSuggestions: false,
-      visibleStartIndex: 0,
-      isPerfectMatch: false,
-      navigateUp: vi.fn(),
-      navigateDown: vi.fn(),
-      resetCompletionState: vi.fn(),
-      setActiveSuggestionIndex: vi.fn(),
-      setShowSuggestions: vi.fn(),
-      handleAutocomplete: vi.fn(),
-      promptCompletion: {
-        text: '',
-        accept: vi.fn(),
-        clear: vi.fn(),
-        isLoading: false,
-        isActive: false,
-        markSelected: vi.fn(),
-      },
-    };
-    mockedUseCommandCompletion.mockReturnValue(mockCommandCompletion);
-
-    mockInputHistory = {
-      navigateUp: vi.fn(),
-      navigateDown: vi.fn(),
-      handleSubmit: vi.fn(),
-    };
-    mockedUseInputHistory.mockReturnValue(mockInputHistory);
-
-    mockReverseSearchCompletion = {
-      suggestions: [],
-      activeSuggestionIndex: -1,
-      visibleStartIndex: 0,
-      showSuggestions: false,
-      isLoadingSuggestions: false,
-      navigateUp: vi.fn(),
-      navigateDown: vi.fn(),
-      handleAutocomplete: vi.fn(),
-      resetCompletionState: vi.fn(),
-    };
-    mockedUseReverseSearchCompletion.mockReturnValue(
-      mockReverseSearchCompletion,
-    );
-
-    mockedUseKittyKeyboardProtocol.mockReturnValue({
-      supported: false,
-      enabled: false,
-      checking: false,
-    });
-
-    props = {
-      buffer: mockBuffer,
-      onSubmit: vi.fn(),
-      userMessages: [],
-      onClearScreen: vi.fn(),
-      config: {
-        getProjectRoot: () => path.join('test', 'project'),
-        getTargetDir: () => path.join('test', 'project', 'src'),
-        getVimMode: () => false,
-        getWorkspaceContext: () => ({
-          getDirectories: () => ['/test/project/src'],
-        }),
-      } as unknown as Config,
-      slashCommands: mockSlashCommands,
-      commandContext: mockCommandContext,
-      shellModeActive: false,
-      setShellModeActive: vi.fn(),
-      approvalMode: ApprovalMode.DEFAULT,
-      inputWidth: 80,
-      suggestionsWidth: 80,
-      focus: true,
-      setQueueErrorMessage: vi.fn(),
-      streamingState: StreamingState.Idle,
-    };
-  });
-
-  it('should call shellHistory.getPreviousCommand on up arrow in shell mode', async () => {
-    props.shellModeActive = true;
-    const { stdin, unmount } = renderWithProviders(<InputPrompt {...props} />);
-
-    await act(async () => {
-      stdin.write('\u001B[A');
-    });
-    await waitFor(() =>
-      expect(mockShellHistory.getPreviousCommand).toHaveBeenCalled(),
-    );
-    unmount();
-  });
-
-  it('should call shellHistory.getNextCommand on down arrow in shell mode', async () => {
-    props.shellModeActive = true;
-    const { stdin, unmount } = renderWithProviders(<InputPrompt {...props} />);
-
-    await act(async () => {
-      stdin.write('\u001B[B');
-      await waitFor(() =>
-        expect(mockShellHistory.getNextCommand).toHaveBeenCalled(),
-      );
-    });
-    unmount();
-  });
-
-  it('should set the buffer text when a shell history command is retrieved', async () => {
-    props.shellModeActive = true;
-    vi.mocked(mockShellHistory.getPreviousCommand).mockReturnValue(
-      'previous command',
-    );
-    const { stdin, unmount } = renderWithProviders(<InputPrompt {...props} />);
-
-    await act(async () => {
-      stdin.write('\u001B[A');
-    });
-    await waitFor(() => {
-      expect(mockShellHistory.getPreviousCommand).toHaveBeenCalled();
-      expect(props.buffer.setText).toHaveBeenCalledWith('previous command');
-    });
-    unmount();
-  });
-
-  it('should call shellHistory.addCommandToHistory on submit in shell mode', async () => {
-    props.shellModeActive = true;
-    props.buffer.setText('ls -l');
-    const { stdin, unmount } = renderWithProviders(<InputPrompt {...props} />);
-
-    await act(async () => {
-      stdin.write('\r');
-    });
-    await waitFor(() => {
-      expect(mockShellHistory.addCommandToHistory).toHaveBeenCalledWith(
-        'ls -l',
-      );
-      expect(props.onSubmit).toHaveBeenCalledWith('ls -l');
-    });
-    unmount();
-  });
-
-  it('should NOT call shell history methods when not in shell mode', async () => {
-    props.buffer.setText('some text');
-    const { stdin, unmount } = renderWithProviders(<InputPrompt {...props} />);
-
-    await act(async () => {
-      stdin.write('\u001B[A'); // Up arrow
-    });
-    await waitFor(() => expect(mockInputHistory.navigateUp).toHaveBeenCalled());
-
-    await act(async () => {
-      stdin.write('\u001B[B'); // Down arrow
-    });
-    await waitFor(() =>
-      expect(mockInputHistory.navigateDown).toHaveBeenCalled(),
-    );
-
-    await act(async () => {
-      stdin.write('\r'); // Enter
-    });
-    await waitFor(() =>
-      expect(props.onSubmit).toHaveBeenCalledWith('some text'),
-    );
-
-    expect(mockShellHistory.getPreviousCommand).not.toHaveBeenCalled();
-    expect(mockShellHistory.getNextCommand).not.toHaveBeenCalled();
-    expect(mockShellHistory.addCommandToHistory).not.toHaveBeenCalled();
-    unmount();
-  });
-
-  it('should call completion.navigateUp for both up arrow and Ctrl+P when suggestions are showing', async () => {
-    mockedUseCommandCompletion.mockReturnValue({
-      ...mockCommandCompletion,
-      showSuggestions: true,
-      suggestions: [
-        { label: 'memory', value: 'memory' },
-        { label: 'memcache', value: 'memcache' },
-      ],
-    });
-
-    props.buffer.setText('/mem');
-
-    const { stdin, unmount } = renderWithProviders(<InputPrompt {...props} />);
-
-    // Test up arrow
-    await act(async () => {
-      stdin.write('\u001B[A'); // Up arrow
-    });
-    await waitFor(() =>
-      expect(mockCommandCompletion.navigateUp).toHaveBeenCalledTimes(1),
-    );
-
-    await act(async () => {
-      stdin.write('\u0010'); // Ctrl+P
-    });
-    await waitFor(() =>
-      expect(mockCommandCompletion.navigateUp).toHaveBeenCalledTimes(2),
-    );
-    expect(mockCommandCompletion.navigateDown).not.toHaveBeenCalled();
-
-    unmount();
-  });
-
-  it('should call completion.navigateDown for both down arrow and Ctrl+N when suggestions are showing', async () => {
-    mockedUseCommandCompletion.mockReturnValue({
-      ...mockCommandCompletion,
-      showSuggestions: true,
-      suggestions: [
-        { label: 'memory', value: 'memory' },
-        { label: 'memcache', value: 'memcache' },
-      ],
-    });
-    props.buffer.setText('/mem');
-
-    const { stdin, unmount } = renderWithProviders(<InputPrompt {...props} />);
-
-    // Test down arrow
-    await act(async () => {
-      stdin.write('\u001B[B'); // Down arrow
-    });
-    await waitFor(() =>
-      expect(mockCommandCompletion.navigateDown).toHaveBeenCalledTimes(1),
-    );
-
-    await act(async () => {
-      stdin.write('\u000E'); // Ctrl+N
-    });
-    await waitFor(() =>
-      expect(mockCommandCompletion.navigateDown).toHaveBeenCalledTimes(2),
-    );
-    expect(mockCommandCompletion.navigateUp).not.toHaveBeenCalled();
-
-    unmount();
-  });
-
-  it('should NOT call completion navigation when suggestions are not showing', async () => {
-    mockedUseCommandCompletion.mockReturnValue({
-      ...mockCommandCompletion,
-      showSuggestions: false,
-    });
-    props.buffer.setText('some text');
-    const { stdin, unmount } = renderWithProviders(<InputPrompt {...props} />);
-
-    await act(async () => {
-      stdin.write('\u001B[A'); // Up arrow
-    });
-    await waitFor(() => expect(mockInputHistory.navigateUp).toHaveBeenCalled());
-    await act(async () => {
-      stdin.write('\u001B[B'); // Down arrow
-    });
-    await waitFor(() =>
-      expect(mockInputHistory.navigateDown).toHaveBeenCalled(),
-    );
-    await act(async () => {
-      stdin.write('\u0010'); // Ctrl+P
-    });
-    await act(async () => {
-      stdin.write('\u000E'); // Ctrl+N
-    });
-
-    await waitFor(() => {
-      expect(mockCommandCompletion.navigateUp).not.toHaveBeenCalled();
-      expect(mockCommandCompletion.navigateDown).not.toHaveBeenCalled();
-    });
-    unmount();
-  });
-
-  describe('clipboard image paste', () => {
-    const isMac = process.platform === 'darwin';
-
-    beforeEach(() => {
-      vi.mocked(clipboardUtils.clipboardHasImage).mockResolvedValue(false);
-      vi.mocked(clipboardUtils.saveClipboardImage).mockResolvedValue(null);
-      vi.mocked(clipboardUtils.cleanupOldClipboardImages).mockResolvedValue(
-        undefined,
-      );
-    });
-
-    const simulatePaste = (stdin: NodeJS.WriteStream) => {
-      if (isMac) {
-        // On macOS, Cmd+V is a generic paste event.
-        stdin.write('\x1b[200~');
-        stdin.write('\x1b[201~');
-      } else {
-        // On other platforms, it's Ctrl+V.
-        stdin.write('\x16');
-      }
-    };
-
-    it('should handle paste when clipboard has an image', async () => {
-      vi.mocked(clipboardUtils.clipboardHasImage).mockResolvedValue(true);
-      vi.mocked(clipboardUtils.saveClipboardImage).mockResolvedValue(
-        '/test/.gemini-clipboard/clipboard-123.png',
-      );
-
-      const { stdin, unmount } = renderWithProviders(
-        <InputPrompt {...props} />,
-      );
-
-<<<<<<< HEAD
-      simulatePaste(stdin);
-      await wait();
-
-      expect(clipboardUtils.clipboardHasImage).toHaveBeenCalled();
-      expect(clipboardUtils.saveClipboardImage).toHaveBeenCalledWith(
-        props.config.getTargetDir(),
-      );
-      expect(clipboardUtils.cleanupOldClipboardImages).toHaveBeenCalledWith(
-        props.config.getTargetDir(),
-      );
-      expect(mockBuffer.replaceRangeByOffset).toHaveBeenCalled();
-=======
-      // Send Ctrl+V
-      await act(async () => {
-        stdin.write('\x16'); // Ctrl+V
-      });
-      await waitFor(() => {
-        expect(clipboardUtils.clipboardHasImage).toHaveBeenCalled();
-        expect(clipboardUtils.saveClipboardImage).toHaveBeenCalledWith(
-          props.config.getTargetDir(),
-        );
-        expect(clipboardUtils.cleanupOldClipboardImages).toHaveBeenCalledWith(
-          props.config.getTargetDir(),
-        );
-        expect(mockBuffer.replaceRangeByOffset).toHaveBeenCalled();
-      });
->>>>>>> 5f6453a1
-      unmount();
-    });
-
-    it('should not insert anything when clipboard has no image', async () => {
-      vi.mocked(clipboardUtils.clipboardHasImage).mockResolvedValue(false);
-
-      const { stdin, unmount } = renderWithProviders(
-        <InputPrompt {...props} />,
-      );
-
-<<<<<<< HEAD
-      simulatePaste(stdin);
-      await wait();
-
-      expect(clipboardUtils.clipboardHasImage).toHaveBeenCalled();
-=======
-      await act(async () => {
-        stdin.write('\x16'); // Ctrl+V
-      });
-      await waitFor(() => {
-        expect(clipboardUtils.clipboardHasImage).toHaveBeenCalled();
-      });
->>>>>>> 5f6453a1
-      expect(clipboardUtils.saveClipboardImage).not.toHaveBeenCalled();
-      expect(mockBuffer.setText).not.toHaveBeenCalled();
-      unmount();
-    });
-
-    it('should handle image save failure gracefully', async () => {
-      vi.mocked(clipboardUtils.clipboardHasImage).mockResolvedValue(true);
-      vi.mocked(clipboardUtils.saveClipboardImage).mockResolvedValue(null);
-
-      const { stdin, unmount } = renderWithProviders(
-        <InputPrompt {...props} />,
-      );
-
-<<<<<<< HEAD
-      simulatePaste(stdin);
-      await wait();
-
-      expect(clipboardUtils.saveClipboardImage).toHaveBeenCalled();
-=======
-      await act(async () => {
-        stdin.write('\x16'); // Ctrl+V
-      });
-      await waitFor(() => {
-        expect(clipboardUtils.saveClipboardImage).toHaveBeenCalled();
-      });
->>>>>>> 5f6453a1
-      expect(mockBuffer.setText).not.toHaveBeenCalled();
-      unmount();
-    });
-
-    it('should insert image path at cursor position with proper spacing', async () => {
-      const imagePath = path.join(
-        'test',
-        '.gemini-clipboard',
-        'clipboard-456.png',
-      );
-      vi.mocked(clipboardUtils.clipboardHasImage).mockResolvedValue(true);
-      vi.mocked(clipboardUtils.saveClipboardImage).mockResolvedValue(imagePath);
-
-      // Set initial text and cursor position
-      mockBuffer.text = 'Hello world';
-      mockBuffer.cursor = [0, 5]; // Cursor after "Hello"
-      mockBuffer.lines = ['Hello world'];
-      mockBuffer.replaceRangeByOffset = vi.fn();
-
-      const { stdin, unmount } = renderWithProviders(
-        <InputPrompt {...props} />,
-      );
-
-<<<<<<< HEAD
-      simulatePaste(stdin);
-      await wait();
-
-      // Should insert at cursor position with spaces
-      expect(mockBuffer.replaceRangeByOffset).toHaveBeenCalled();
-=======
-      await act(async () => {
-        stdin.write('\x16'); // Ctrl+V
-      });
-      await waitFor(() => {
-        // Should insert at cursor position with spaces
-        expect(mockBuffer.replaceRangeByOffset).toHaveBeenCalled();
-      });
->>>>>>> 5f6453a1
-
-      // Get the actual call to see what path was used
-      const actualCall = vi.mocked(mockBuffer.replaceRangeByOffset).mock
-        .calls[0];
-      expect(actualCall[0]).toBe(5); // start offset
-      expect(actualCall[1]).toBe(5); // end offset
-      expect(actualCall[2]).toBe(
-        ' @' + path.relative(path.join('test', 'project', 'src'), imagePath),
-      );
-      unmount();
-    });
-
-    it('should handle errors during clipboard operations', async () => {
-      const consoleErrorSpy = vi
-        .spyOn(console, 'error')
-        .mockImplementation(() => {});
-      vi.mocked(clipboardUtils.clipboardHasImage).mockRejectedValue(
-        new Error('Clipboard error'),
-      );
-
-      const { stdin, unmount } = renderWithProviders(
-        <InputPrompt {...props} />,
-      );
-
-<<<<<<< HEAD
-      simulatePaste(stdin);
-      await wait();
-
-      expect(consoleErrorSpy).toHaveBeenCalledWith(
-        'Error handling clipboard image:',
-        expect.any(Error),
-      );
-=======
-      await act(async () => {
-        stdin.write('\x16'); // Ctrl+V
-      });
-      await waitFor(() => {
-        expect(consoleErrorSpy).toHaveBeenCalledWith(
-          'Error handling clipboard image:',
-          expect.any(Error),
-        );
-      });
->>>>>>> 5f6453a1
-      expect(mockBuffer.setText).not.toHaveBeenCalled();
-
-      consoleErrorSpy.mockRestore();
-      unmount();
-    });
-  });
-
-  it('should complete a partial parent command', async () => {
-    // SCENARIO: /mem -> Tab
-    mockedUseCommandCompletion.mockReturnValue({
-      ...mockCommandCompletion,
-      showSuggestions: true,
-      suggestions: [{ label: 'memory', value: 'memory', description: '...' }],
-      activeSuggestionIndex: 0,
-    });
-    props.buffer.setText('/mem');
-
-    const { stdin, unmount } = renderWithProviders(<InputPrompt {...props} />);
-
-    await act(async () => {
-      stdin.write('\t'); // Press Tab
-    });
-    await waitFor(() =>
-      expect(mockCommandCompletion.handleAutocomplete).toHaveBeenCalledWith(0),
-    );
-    unmount();
-  });
-
-  it('should append a sub-command when the parent command is already complete', async () => {
-    // SCENARIO: /memory -> Tab (to accept 'add')
-    mockedUseCommandCompletion.mockReturnValue({
-      ...mockCommandCompletion,
-      showSuggestions: true,
-      suggestions: [
-        { label: 'show', value: 'show' },
-        { label: 'add', value: 'add' },
-      ],
-      activeSuggestionIndex: 1, // 'add' is highlighted
-    });
-    props.buffer.setText('/memory ');
-
-    const { stdin, unmount } = renderWithProviders(<InputPrompt {...props} />);
-
-    await act(async () => {
-      stdin.write('\t'); // Press Tab
-    });
-    await waitFor(() =>
-      expect(mockCommandCompletion.handleAutocomplete).toHaveBeenCalledWith(1),
-    );
-    unmount();
-  });
-
-  it('should handle the "backspace" edge case correctly', async () => {
-    // SCENARIO: /memory -> Backspace -> /memory -> Tab (to accept 'show')
-    mockedUseCommandCompletion.mockReturnValue({
-      ...mockCommandCompletion,
-      showSuggestions: true,
-      suggestions: [
-        { label: 'show', value: 'show' },
-        { label: 'add', value: 'add' },
-      ],
-      activeSuggestionIndex: 0, // 'show' is highlighted
-    });
-    // The user has backspaced, so the query is now just '/memory'
-    props.buffer.setText('/memory');
-
-    const { stdin, unmount } = renderWithProviders(<InputPrompt {...props} />);
-
-    await act(async () => {
-      stdin.write('\t'); // Press Tab
-    });
-    await waitFor(() =>
-      // It should NOT become '/show'. It should correctly become '/memory show'.
-      expect(mockCommandCompletion.handleAutocomplete).toHaveBeenCalledWith(0),
-    );
-    unmount();
-  });
-
-  it('should complete a partial argument for a command', async () => {
-    // SCENARIO: /chat resume fi- -> Tab
-    mockedUseCommandCompletion.mockReturnValue({
-      ...mockCommandCompletion,
-      showSuggestions: true,
-      suggestions: [{ label: 'fix-foo', value: 'fix-foo' }],
-      activeSuggestionIndex: 0,
-    });
-    props.buffer.setText('/chat resume fi-');
-
-    const { stdin, unmount } = renderWithProviders(<InputPrompt {...props} />);
-
-    await act(async () => {
-      stdin.write('\t'); // Press Tab
-    });
-    await waitFor(() =>
-      expect(mockCommandCompletion.handleAutocomplete).toHaveBeenCalledWith(0),
-    );
-    unmount();
-  });
-
-  it('should autocomplete on Enter when suggestions are active, without submitting', async () => {
-    mockedUseCommandCompletion.mockReturnValue({
-      ...mockCommandCompletion,
-      showSuggestions: true,
-      suggestions: [{ label: 'memory', value: 'memory' }],
-      activeSuggestionIndex: 0,
-    });
-    props.buffer.setText('/mem');
-
-    const { stdin, unmount } = renderWithProviders(<InputPrompt {...props} />);
-
-    await act(async () => {
-      stdin.write('\r');
-    });
-    await waitFor(() => {
-      // The app should autocomplete the text, NOT submit.
-      expect(mockCommandCompletion.handleAutocomplete).toHaveBeenCalledWith(0);
-    });
-
-    expect(props.onSubmit).not.toHaveBeenCalled();
-    unmount();
-  });
-
-  it('should complete a command based on its altNames', async () => {
-    props.slashCommands = [
-      {
-        name: 'help',
-        altNames: ['?'],
-        kind: CommandKind.BUILT_IN,
-        description: '...',
-      },
-    ];
-
-    mockedUseCommandCompletion.mockReturnValue({
-      ...mockCommandCompletion,
-      showSuggestions: true,
-      suggestions: [{ label: 'help', value: 'help' }],
-      activeSuggestionIndex: 0,
-    });
-    props.buffer.setText('/?');
-
-    const { stdin, unmount } = renderWithProviders(<InputPrompt {...props} />);
-
-    await act(async () => {
-      stdin.write('\t'); // Press Tab for autocomplete
-    });
-    await waitFor(() =>
-      expect(mockCommandCompletion.handleAutocomplete).toHaveBeenCalledWith(0),
-    );
-    unmount();
-  });
-
-  it('should not submit on Enter when the buffer is empty or only contains whitespace', async () => {
-    props.buffer.setText('   '); // Set buffer to whitespace
-
-    const { stdin, unmount } = renderWithProviders(<InputPrompt {...props} />);
-
-    await act(async () => {
-      stdin.write('\r'); // Press Enter
-    });
-
-    await waitFor(() => {
-      expect(props.onSubmit).not.toHaveBeenCalled();
-    });
-    unmount();
-  });
-
-  it('should submit directly on Enter when isPerfectMatch is true', async () => {
-    mockedUseCommandCompletion.mockReturnValue({
-      ...mockCommandCompletion,
-      showSuggestions: false,
-      isPerfectMatch: true,
-    });
-    props.buffer.setText('/clear');
-
-    const { stdin, unmount } = renderWithProviders(<InputPrompt {...props} />);
-
-    await act(async () => {
-      stdin.write('\r');
-    });
-    await waitFor(() => expect(props.onSubmit).toHaveBeenCalledWith('/clear'));
-    unmount();
-  });
-
-  it('should submit directly on Enter when a complete leaf command is typed', async () => {
-    mockedUseCommandCompletion.mockReturnValue({
-      ...mockCommandCompletion,
-      showSuggestions: false,
-      isPerfectMatch: false, // Added explicit isPerfectMatch false
-    });
-    props.buffer.setText('/clear');
-
-    const { stdin, unmount } = renderWithProviders(<InputPrompt {...props} />);
-
-    await act(async () => {
-      stdin.write('\r');
-    });
-    await waitFor(() => expect(props.onSubmit).toHaveBeenCalledWith('/clear'));
-    unmount();
-  });
-
-  it('should autocomplete an @-path on Enter without submitting', async () => {
-    mockedUseCommandCompletion.mockReturnValue({
-      ...mockCommandCompletion,
-      showSuggestions: true,
-      suggestions: [{ label: 'index.ts', value: 'index.ts' }],
-      activeSuggestionIndex: 0,
-    });
-    props.buffer.setText('@src/components/');
-
-    const { stdin, unmount } = renderWithProviders(<InputPrompt {...props} />);
-
-    await act(async () => {
-      stdin.write('\r');
-    });
-    await waitFor(() =>
-      expect(mockCommandCompletion.handleAutocomplete).toHaveBeenCalledWith(0),
-    );
-    expect(props.onSubmit).not.toHaveBeenCalled();
-    unmount();
-  });
-
-  it('should add a newline on enter when the line ends with a backslash', async () => {
-    // This test simulates multi-line input, not submission
-    mockBuffer.text = 'first line\\';
-    mockBuffer.cursor = [0, 11];
-    mockBuffer.lines = ['first line\\'];
-
-    const { stdin, unmount } = renderWithProviders(<InputPrompt {...props} />);
-
-    await act(async () => {
-      stdin.write('\r');
-    });
-    await waitFor(() => {
-      expect(props.buffer.backspace).toHaveBeenCalled();
-      expect(props.buffer.newline).toHaveBeenCalled();
-    });
-
-    expect(props.onSubmit).not.toHaveBeenCalled();
-    unmount();
-  });
-
-  it('should clear the buffer on Ctrl+C if it has text', async () => {
-    await act(async () => {
-      props.buffer.setText('some text to clear');
-    });
-    const { stdin, unmount } = renderWithProviders(<InputPrompt {...props} />);
-
-    await act(async () => {
-      stdin.write('\x03'); // Ctrl+C character
-    });
-    await waitFor(() => {
-      expect(props.buffer.setText).toHaveBeenCalledWith('');
-      expect(mockCommandCompletion.resetCompletionState).toHaveBeenCalled();
-    });
-    expect(props.onSubmit).not.toHaveBeenCalled();
-    unmount();
-  });
-
-  it('should NOT clear the buffer on Ctrl+C if it is empty', async () => {
-    props.buffer.text = '';
-    const { stdin, unmount } = renderWithProviders(<InputPrompt {...props} />);
-
-    await act(async () => {
-      stdin.write('\x03'); // Ctrl+C character
-    });
-
-    await waitFor(() => {
-      expect(props.buffer.setText).not.toHaveBeenCalled();
-    });
-    unmount();
-  });
-
-  describe('cursor-based completion trigger', () => {
-    it.each([
-      {
-        name: 'should trigger completion when cursor is after @ without spaces',
-        text: '@src/components',
-        cursor: [0, 15],
-        showSuggestions: true,
-      },
-      {
-        name: 'should trigger completion when cursor is after / without spaces',
-        text: '/memory',
-        cursor: [0, 7],
-        showSuggestions: true,
-      },
-      {
-        name: 'should NOT trigger completion when cursor is after space following @',
-        text: '@src/file.ts hello',
-        cursor: [0, 18],
-        showSuggestions: false,
-      },
-      {
-        name: 'should NOT trigger completion when cursor is after space following /',
-        text: '/memory add',
-        cursor: [0, 11],
-        showSuggestions: false,
-      },
-      {
-        name: 'should NOT trigger completion when cursor is not after @ or /',
-        text: 'hello world',
-        cursor: [0, 5],
-        showSuggestions: false,
-      },
-      {
-        name: 'should handle multiline text correctly',
-        text: 'first line\n/memory',
-        cursor: [1, 7],
-        showSuggestions: false,
-      },
-      {
-        name: 'should handle Unicode characters (emojis) correctly in paths',
-        text: '@src/file👍.txt',
-        cursor: [0, 14],
-        showSuggestions: true,
-      },
-      {
-        name: 'should handle Unicode characters with spaces after them',
-        text: '@src/file👍.txt hello',
-        cursor: [0, 20],
-        showSuggestions: false,
-      },
-      {
-        name: 'should handle escaped spaces in paths correctly',
-        text: '@src/my\\ file.txt',
-        cursor: [0, 16],
-        showSuggestions: true,
-      },
-      {
-        name: 'should NOT trigger completion after unescaped space following escaped space',
-        text: '@path/my\\ file.txt hello',
-        cursor: [0, 24],
-        showSuggestions: false,
-      },
-      {
-        name: 'should handle multiple escaped spaces in paths',
-        text: '@docs/my\\ long\\ file\\ name.md',
-        cursor: [0, 29],
-        showSuggestions: true,
-      },
-      {
-        name: 'should handle escaped spaces in slash commands',
-        text: '/memory\\ test',
-        cursor: [0, 13],
-        showSuggestions: true,
-      },
-      {
-        name: 'should handle Unicode characters with escaped spaces',
-        text: `@${path.join('files', 'emoji\\ 👍\\ test.txt')}`,
-        cursor: [0, 25],
-        showSuggestions: true,
-      },
-    ])('$name', async ({ text, cursor, showSuggestions }) => {
-      mockBuffer.text = text;
-      mockBuffer.lines = text.split('\n');
-      mockBuffer.cursor = cursor as [number, number];
-
-      mockedUseCommandCompletion.mockReturnValue({
-        ...mockCommandCompletion,
-        showSuggestions,
-        suggestions: showSuggestions
-          ? [{ label: 'suggestion', value: 'suggestion' }]
-          : [],
-      });
-
-      const { unmount } = renderWithProviders(<InputPrompt {...props} />);
-
-      await waitFor(() => {
-        expect(mockedUseCommandCompletion).toHaveBeenCalledWith(
-          mockBuffer,
-          ['/test/project/src'],
-          path.join('test', 'project', 'src'),
-          mockSlashCommands,
-          mockCommandContext,
-          false,
-          false,
-          expect.any(Object),
-        );
-      });
-
-      unmount();
-    });
-  });
-
-  describe('vim mode', () => {
-    it('should not call buffer.handleInput when vim mode is enabled and vim handles the input', async () => {
-      props.vimHandleInput = vi.fn().mockReturnValue(true); // Mock that vim handled it.
-      const { stdin, unmount } = renderWithProviders(
-        <InputPrompt {...props} />,
-      );
-
-      await act(async () => {
-        stdin.write('i');
-      });
-      await waitFor(() => {
-        expect(props.vimHandleInput).toHaveBeenCalled();
-      });
-      expect(mockBuffer.handleInput).not.toHaveBeenCalled();
-      unmount();
-    });
-
-    it('should call buffer.handleInput when vim mode is enabled but vim does not handle the input', async () => {
-      props.vimHandleInput = vi.fn().mockReturnValue(false); // Mock that vim did NOT handle it.
-      const { stdin, unmount } = renderWithProviders(
-        <InputPrompt {...props} />,
-      );
-
-      await act(async () => {
-        stdin.write('i');
-      });
-      await waitFor(() => {
-        expect(props.vimHandleInput).toHaveBeenCalled();
-        expect(mockBuffer.handleInput).toHaveBeenCalled();
-      });
-      unmount();
-    });
-
-    it('should call handleInput when vim mode is disabled', async () => {
-      // Mock vimHandleInput to return false (vim didn't handle the input)
-      props.vimHandleInput = vi.fn().mockReturnValue(false);
-      const { stdin, unmount } = renderWithProviders(
-        <InputPrompt {...props} />,
-      );
-
-      await act(async () => {
-        stdin.write('i');
-      });
-      await waitFor(() => {
-        expect(props.vimHandleInput).toHaveBeenCalled();
-        expect(mockBuffer.handleInput).toHaveBeenCalled();
-      });
-      unmount();
-    });
-  });
-
-  describe('unfocused paste', () => {
-    it('should handle bracketed paste when not focused', async () => {
-      props.focus = false;
-      const { stdin, unmount } = renderWithProviders(
-        <InputPrompt {...props} />,
-      );
-
-      await act(async () => {
-        stdin.write('\x1B[200~pasted text\x1B[201~');
-      });
-      await waitFor(() => {
-        expect(mockBuffer.handleInput).toHaveBeenCalledWith(
-          expect.objectContaining({
-            paste: true,
-            sequence: 'pasted text',
-          }),
-        );
-      });
-      unmount();
-    });
-
-    it('should ignore regular keypresses when not focused', async () => {
-      props.focus = false;
-      const { stdin, unmount } = renderWithProviders(
-        <InputPrompt {...props} />,
-      );
-
-      await act(async () => {
-        stdin.write('a');
-      });
-      await waitFor(() => {});
-
-      expect(mockBuffer.handleInput).not.toHaveBeenCalled();
-      unmount();
-    });
-  });
-
-  describe('Highlighting and Cursor Display', () => {
-    describe('single-line scenarios', () => {
-      it.each([
-        {
-          name: 'mid-word',
-          text: 'hello world',
-          visualCursor: [0, 3],
-          expected: `hel${chalk.inverse('l')}o world`,
-        },
-        {
-          name: 'at the beginning of the line',
-          text: 'hello',
-          visualCursor: [0, 0],
-          expected: `${chalk.inverse('h')}ello`,
-        },
-        {
-          name: 'at the end of the line',
-          text: 'hello',
-          visualCursor: [0, 5],
-          expected: `hello${chalk.inverse(' ')}`,
-        },
-        {
-          name: 'on a highlighted token',
-          text: 'run @path/to/file',
-          visualCursor: [0, 9],
-          expected: `@path/${chalk.inverse('t')}o/file`,
-        },
-        {
-          name: 'for multi-byte unicode characters',
-          text: 'hello 👍 world',
-          visualCursor: [0, 6],
-          expected: `hello ${chalk.inverse('👍')} world`,
-        },
-        {
-          name: 'at the end of a line with unicode characters',
-          text: 'hello 👍',
-          visualCursor: [0, 8],
-          expected: `hello 👍${chalk.inverse(' ')}`,
-        },
-        {
-          name: 'on an empty line',
-          text: '',
-          visualCursor: [0, 0],
-          expected: chalk.inverse(' '),
-        },
-        {
-          name: 'on a space between words',
-          text: 'hello world',
-          visualCursor: [0, 5],
-          expected: `hello${chalk.inverse(' ')}world`,
-        },
-      ])(
-        'should display cursor correctly $name',
-        async ({ text, visualCursor, expected }) => {
-          mockBuffer.text = text;
-          mockBuffer.lines = [text];
-          mockBuffer.viewportVisualLines = [text];
-          mockBuffer.visualCursor = visualCursor as [number, number];
-
-          const { stdout, unmount } = renderWithProviders(
-            <InputPrompt {...props} />,
-          );
-
-          await waitFor(() => {
-            const frame = stdout.lastFrame();
-            expect(frame).toContain(expected);
-          });
-          unmount();
-        },
-      );
-    });
-
-    describe('multi-line scenarios', () => {
-      it.each([
-        {
-          name: 'in the middle of a line',
-          text: 'first line\nsecond line\nthird line',
-          visualCursor: [1, 3],
-          visualToLogicalMap: [
-            [0, 0],
-            [1, 0],
-            [2, 0],
-          ],
-          expected: `sec${chalk.inverse('o')}nd line`,
-        },
-        {
-          name: 'at the beginning of a line',
-          text: 'first line\nsecond line',
-          visualCursor: [1, 0],
-          visualToLogicalMap: [
-            [0, 0],
-            [1, 0],
-          ],
-          expected: `${chalk.inverse('s')}econd line`,
-        },
-        {
-          name: 'at the end of a line',
-          text: 'first line\nsecond line',
-          visualCursor: [0, 10],
-          visualToLogicalMap: [
-            [0, 0],
-            [1, 0],
-          ],
-          expected: `first line${chalk.inverse(' ')}`,
-        },
-      ])(
-        'should display cursor correctly $name in a multiline block',
-        async ({ text, visualCursor, expected, visualToLogicalMap }) => {
-          mockBuffer.text = text;
-          mockBuffer.lines = text.split('\n');
-          mockBuffer.viewportVisualLines = text.split('\n');
-          mockBuffer.visualCursor = visualCursor as [number, number];
-          mockBuffer.visualToLogicalMap = visualToLogicalMap as Array<
-            [number, number]
-          >;
-
-          const { stdout, unmount } = renderWithProviders(
-            <InputPrompt {...props} />,
-          );
-
-          await waitFor(() => {
-            const frame = stdout.lastFrame();
-            expect(frame).toContain(expected);
-          });
-          unmount();
-        },
-      );
-
-      it('should display cursor on a blank line in a multiline block', async () => {
-        const text = 'first line\n\nthird line';
-        mockBuffer.text = text;
-        mockBuffer.lines = text.split('\n');
-        mockBuffer.viewportVisualLines = text.split('\n');
-        mockBuffer.visualCursor = [1, 0]; // cursor on the blank line
-        mockBuffer.visualToLogicalMap = [
-          [0, 0],
-          [1, 0],
-          [2, 0],
-        ];
-
-        const { stdout, unmount } = renderWithProviders(
-          <InputPrompt {...props} />,
-        );
-
-        await waitFor(() => {
-          const frame = stdout.lastFrame();
-          const lines = frame!.split('\n');
-          // The line with the cursor should just be an inverted space inside the box border
-          expect(
-            lines.find((l) => l.includes(chalk.inverse(' '))),
-          ).not.toBeUndefined();
-        });
-        unmount();
-      });
-    });
-  });
-
-  describe('multiline rendering', () => {
-    it('should correctly render multiline input including blank lines', async () => {
-      const text = 'hello\n\nworld';
-      mockBuffer.text = text;
-      mockBuffer.lines = text.split('\n');
-      mockBuffer.viewportVisualLines = text.split('\n');
-      mockBuffer.allVisualLines = text.split('\n');
-      mockBuffer.visualCursor = [2, 5]; // cursor at the end of "world"
-      // Provide a visual-to-logical mapping for each visual line
-      mockBuffer.visualToLogicalMap = [
-        [0, 0], // 'hello' starts at col 0 of logical line 0
-        [1, 0], // '' (blank) is logical line 1, col 0
-        [2, 0], // 'world' is logical line 2, col 0
-      ];
-
-      const { stdout, unmount } = renderWithProviders(
-        <InputPrompt {...props} />,
-      );
-
-      await waitFor(() => {
-        const frame = stdout.lastFrame();
-        // Check that all lines, including the empty one, are rendered.
-        // This implicitly tests that the Box wrapper provides height for the empty line.
-        expect(frame).toContain('hello');
-        expect(frame).toContain(`world${chalk.inverse(' ')}`);
-
-        const outputLines = frame!.split('\n');
-        // The number of lines should be 2 for the border plus 3 for the content.
-        expect(outputLines.length).toBe(5);
-      });
-      unmount();
-    });
-  });
-
-  describe('multiline paste', () => {
-    it.each([
-      {
-        description: 'with \n newlines',
-        pastedText: 'This \n is \n a \n multiline \n paste.',
-      },
-      {
-        description: 'with extra slashes before \n newlines',
-        pastedText: 'This \\\n is \\\n a \\\n multiline \\\n paste.',
-      },
-      {
-        description: 'with \r\n newlines',
-        pastedText: 'This\r\nis\r\na\r\nmultiline\r\npaste.',
-      },
-    ])('should handle multiline paste $description', async ({ pastedText }) => {
-      const { stdin, unmount } = renderWithProviders(
-        <InputPrompt {...props} />,
-      );
-
-      // Simulate a bracketed paste event from the terminal
-      await act(async () => {
-        stdin.write(`\x1b[200~${pastedText}\x1b[201~`);
-      });
-      await waitFor(() => {
-        // Verify that the buffer's handleInput was called once with the full text
-        expect(props.buffer.handleInput).toHaveBeenCalledTimes(1);
-        expect(props.buffer.handleInput).toHaveBeenCalledWith(
-          expect.objectContaining({
-            paste: true,
-            sequence: pastedText,
-          }),
-        );
-      });
-
-      unmount();
-    });
-  });
-
-  describe('paste auto-submission protection', () => {
-    beforeEach(() => {
-      vi.useFakeTimers();
-      mockedUseKittyKeyboardProtocol.mockReturnValue({
-        supported: false,
-        enabled: false,
-        checking: false,
-      });
-    });
-
-    afterEach(() => {
-      vi.useRealTimers();
-    });
-
-    it('should prevent auto-submission immediately after an unsafe paste', async () => {
-      // isTerminalPasteTrusted will be false due to beforeEach setup.
-      props.buffer.text = 'some command';
-
-      const { stdin, unmount } = renderWithProviders(
-        <InputPrompt {...props} />,
-      );
-      await act(async () => {
-        await vi.runAllTimersAsync();
-      });
-
-      // Simulate a paste operation (this should set the paste protection)
-      await act(async () => {
-        stdin.write(`\x1b[200~pasted content\x1b[201~`);
-      });
-
-      // Simulate an Enter key press immediately after paste
-      await act(async () => {
-        stdin.write('\r');
-      });
-      await act(async () => {
-        await vi.runAllTimersAsync();
-      });
-
-      // Verify that onSubmit was NOT called due to recent paste protection
-      expect(props.onSubmit).not.toHaveBeenCalled();
-      // It should call newline() instead
-      expect(props.buffer.newline).toHaveBeenCalled();
-      unmount();
-    });
-
-    it('should allow submission after unsafe paste protection timeout', async () => {
-      // isTerminalPasteTrusted will be false due to beforeEach setup.
-      props.buffer.text = 'pasted text';
-
-      const { stdin, unmount } = renderWithProviders(
-        <InputPrompt {...props} />,
-      );
-      await act(async () => {
-        await vi.runAllTimersAsync();
-      });
-
-      // Simulate a paste operation (this sets the protection)
-      await act(async () => {
-        stdin.write('\x1b[200~pasted text\x1b[201~');
-      });
-      await act(async () => {
-        await vi.runAllTimersAsync();
-      });
-
-      // Advance timers past the protection timeout
-      await act(async () => {
-        await vi.advanceTimersByTimeAsync(50);
-      });
-
-      // Now Enter should work normally
-      await act(async () => {
-        stdin.write('\r');
-      });
-      await act(async () => {
-        await vi.runAllTimersAsync();
-      });
-
-      expect(props.onSubmit).toHaveBeenCalledWith('pasted text');
-      expect(props.buffer.newline).not.toHaveBeenCalled();
-
-      unmount();
-    });
-
-    it.each([
-      {
-        name: 'kitty',
-        setup: () =>
-          mockedUseKittyKeyboardProtocol.mockReturnValue({
-            supported: true,
-            enabled: true,
-            checking: false,
-          }),
-      },
-    ])(
-      'should allow immediate submission for a trusted paste ($name)',
-      async ({ setup }) => {
-        setup();
-        props.buffer.text = 'pasted command';
-
-        const { stdin, unmount } = renderWithProviders(
-          <InputPrompt {...props} />,
-          { kittyProtocolEnabled: true },
-        );
-        await act(async () => {
-          await vi.runAllTimersAsync();
-        });
-
-        // Simulate a paste operation
-        await act(async () => {
-          stdin.write('\x1b[200~some pasted stuff\x1b[201~');
-        });
-        await act(async () => {
-          await vi.runAllTimersAsync();
-        });
-
-        // Simulate an Enter key press immediately after paste
-        await act(async () => {
-          stdin.write('\r');
-        });
-        await act(async () => {
-          await vi.runAllTimersAsync();
-        });
-
-        // Verify that onSubmit was called
-        expect(props.onSubmit).toHaveBeenCalledWith('pasted command');
-        unmount();
-      },
-    );
-
-    it('should not interfere with normal Enter key submission when no recent paste', async () => {
-      // Set up buffer with text before rendering to ensure submission works
-      props.buffer.text = 'normal command';
-
-      const { stdin, unmount } = renderWithProviders(
-        <InputPrompt {...props} />,
-      );
-      await act(async () => {
-        await vi.runAllTimersAsync();
-      });
-
-      // Press Enter without any recent paste
-      await act(async () => {
-        stdin.write('\r');
-      });
-      await act(async () => {
-        await vi.runAllTimersAsync();
-      });
-
-      // Verify that onSubmit was called normally
-      expect(props.onSubmit).toHaveBeenCalledWith('normal command');
-
-      unmount();
-    });
-  });
-
-  describe('enhanced input UX - double ESC clear functionality', () => {
-    it('should clear buffer on second ESC press', async () => {
-      const onEscapePromptChange = vi.fn();
-      props.onEscapePromptChange = onEscapePromptChange;
-      props.buffer.setText('text to clear');
-
-      const { stdin, unmount } = renderWithProviders(
-        <InputPrompt {...props} />,
-        { kittyProtocolEnabled: false },
-      );
-
-      await act(async () => {
-        stdin.write('\x1B');
-        await waitFor(() => {
-          expect(onEscapePromptChange).toHaveBeenCalledWith(false);
-        });
-      });
-
-      await act(async () => {
-        stdin.write('\x1B');
-        await waitFor(() => {
-          expect(props.buffer.setText).toHaveBeenCalledWith('');
-          expect(mockCommandCompletion.resetCompletionState).toHaveBeenCalled();
-        });
-      });
-      unmount();
-    });
-
-    it('should reset escape state on any non-ESC key', async () => {
-      const onEscapePromptChange = vi.fn();
-      props.onEscapePromptChange = onEscapePromptChange;
-      props.buffer.setText('some text');
-
-      const { stdin, unmount } = renderWithProviders(
-        <InputPrompt {...props} />,
-        { kittyProtocolEnabled: false },
-      );
-
-      await act(async () => {
-        stdin.write('\x1B');
-        await waitFor(() => {
-          expect(onEscapePromptChange).toHaveBeenCalledWith(false);
-        });
-      });
-
-      await act(async () => {
-        stdin.write('a');
-        await waitFor(() => {
-          expect(onEscapePromptChange).toHaveBeenCalledWith(false);
-        });
-      });
-      unmount();
-    });
-
-    it('should handle ESC in shell mode by disabling shell mode', async () => {
-      props.shellModeActive = true;
-
-      const { stdin, unmount } = renderWithProviders(
-        <InputPrompt {...props} />,
-        { kittyProtocolEnabled: false },
-      );
-
-      await act(async () => {
-        stdin.write('\x1B');
-        await waitFor(() =>
-          expect(props.setShellModeActive).toHaveBeenCalledWith(false),
-        );
-      });
-      unmount();
-    });
-
-    it('should handle ESC when completion suggestions are showing', async () => {
-      mockedUseCommandCompletion.mockReturnValue({
-        ...mockCommandCompletion,
-        showSuggestions: true,
-        suggestions: [{ label: 'suggestion', value: 'suggestion' }],
-      });
-
-      const { stdin, unmount } = renderWithProviders(
-        <InputPrompt {...props} />,
-        { kittyProtocolEnabled: false },
-      );
-
-      await act(async () => {
-        stdin.write('\x1B');
-      });
-      await waitFor(() =>
-        expect(mockCommandCompletion.resetCompletionState).toHaveBeenCalled(),
-      );
-      unmount();
-    });
-
-    it('should not call onEscapePromptChange when not provided', async () => {
-      vi.useFakeTimers();
-      props.onEscapePromptChange = undefined;
-      props.buffer.setText('some text');
-
-      const { stdin, unmount } = renderWithProviders(
-        <InputPrompt {...props} />,
-        { kittyProtocolEnabled: false },
-      );
-      await act(async () => {
-        await vi.runAllTimersAsync();
-      });
-
-      await act(async () => {
-        stdin.write('\x1B');
-      });
-      await act(async () => {
-        await vi.runAllTimersAsync();
-      });
-
-      vi.useRealTimers();
-      unmount();
-    });
-
-    it('should not interfere with existing keyboard shortcuts', async () => {
-      const { stdin, unmount } = renderWithProviders(
-        <InputPrompt {...props} />,
-        { kittyProtocolEnabled: false },
-      );
-
-      await act(async () => {
-        stdin.write('\x0C');
-      });
-      await waitFor(() => expect(props.onClearScreen).toHaveBeenCalled());
-
-      await act(async () => {
-        stdin.write('\x01');
-      });
-      await waitFor(() =>
-        expect(props.buffer.move).toHaveBeenCalledWith('home'),
-      );
-      unmount();
-    });
-  });
-
-  describe('reverse search', () => {
-    beforeEach(async () => {
-      props.shellModeActive = true;
-
-      vi.mocked(useShellHistory).mockReturnValue({
-        history: ['echo hello', 'echo world', 'ls'],
-        getPreviousCommand: vi.fn(),
-        getNextCommand: vi.fn(),
-        addCommandToHistory: vi.fn(),
-        resetHistoryPosition: vi.fn(),
-      });
-    });
-
-    it('invokes reverse search on Ctrl+R', async () => {
-      // Mock the reverse search completion to return suggestions
-      mockedUseReverseSearchCompletion.mockReturnValue({
-        ...mockReverseSearchCompletion,
-        suggestions: [
-          { label: 'echo hello', value: 'echo hello' },
-          { label: 'echo world', value: 'echo world' },
-          { label: 'ls', value: 'ls' },
-        ],
-        showSuggestions: true,
-        activeSuggestionIndex: 0,
-      });
-
-      const { stdin, stdout, unmount } = renderWithProviders(
-        <InputPrompt {...props} />,
-      );
-
-      // Trigger reverse search with Ctrl+R
-      await act(async () => {
-        stdin.write('\x12');
-      });
-
-      await waitFor(() => {
-        const frame = stdout.lastFrame();
-        expect(frame).toContain('(r:)');
-        expect(frame).toContain('echo hello');
-        expect(frame).toContain('echo world');
-        expect(frame).toContain('ls');
-      });
-
-      unmount();
-    });
-
-    it.each([
-      { name: 'standard', kittyProtocolEnabled: false, escapeSequence: '\x1B' },
-      {
-        name: 'kitty',
-        kittyProtocolEnabled: true,
-        escapeSequence: '\u001b[27u',
-      },
-    ])(
-      'resets reverse search state on Escape ($name)',
-      async ({ kittyProtocolEnabled, escapeSequence }) => {
-        const { stdin, stdout, unmount } = renderWithProviders(
-          <InputPrompt {...props} />,
-          { kittyProtocolEnabled },
-        );
-
-        await act(async () => {
-          stdin.write('\x12');
-        });
-
-        // Wait for reverse search to be active
-        await waitFor(() => {
-          expect(stdout.lastFrame()).toContain('(r:)');
-        });
-
-        await act(async () => {
-          stdin.write(escapeSequence);
-        });
-
-        await waitFor(() => {
-          expect(stdout.lastFrame()).not.toContain('(r:)');
-          expect(stdout.lastFrame()).not.toContain('echo hello');
-        });
-
-        unmount();
-      },
-    );
-
-    it('completes the highlighted entry on Tab and exits reverse-search', async () => {
-      // Mock the reverse search completion
-      const mockHandleAutocomplete = vi.fn(() => {
-        props.buffer.setText('echo hello');
-      });
-
-      mockedUseReverseSearchCompletion.mockImplementation(
-        (buffer, shellHistory, reverseSearchActive) => ({
-          ...mockReverseSearchCompletion,
-          suggestions: reverseSearchActive
-            ? [
-                { label: 'echo hello', value: 'echo hello' },
-                { label: 'echo world', value: 'echo world' },
-                { label: 'ls', value: 'ls' },
-              ]
-            : [],
-          showSuggestions: reverseSearchActive,
-          activeSuggestionIndex: reverseSearchActive ? 0 : -1,
-          handleAutocomplete: mockHandleAutocomplete,
-        }),
-      );
-
-      const { stdin, stdout, unmount } = renderWithProviders(
-        <InputPrompt {...props} />,
-      );
-
-      // Enter reverse search mode with Ctrl+R
-      await act(async () => {
-        stdin.write('\x12');
-      });
-
-      // Verify reverse search is active
-      await waitFor(() => {
-        expect(stdout.lastFrame()).toContain('(r:)');
-      });
-
-      // Press Tab to complete the highlighted entry
-      await act(async () => {
-        stdin.write('\t');
-      });
-      await waitFor(() => {
-        expect(mockHandleAutocomplete).toHaveBeenCalledWith(0);
-        expect(props.buffer.setText).toHaveBeenCalledWith('echo hello');
-      });
-      unmount();
-    }, 15000);
-
-    it('submits the highlighted entry on Enter and exits reverse-search', async () => {
-      // Mock the reverse search completion to return suggestions
-      mockedUseReverseSearchCompletion.mockReturnValue({
-        ...mockReverseSearchCompletion,
-        suggestions: [
-          { label: 'echo hello', value: 'echo hello' },
-          { label: 'echo world', value: 'echo world' },
-          { label: 'ls', value: 'ls' },
-        ],
-        showSuggestions: true,
-        activeSuggestionIndex: 0,
-      });
-
-      const { stdin, stdout, unmount } = renderWithProviders(
-        <InputPrompt {...props} />,
-      );
-
-      await act(async () => {
-        stdin.write('\x12');
-      });
-
-      await waitFor(() => {
-        expect(stdout.lastFrame()).toContain('(r:)');
-      });
-
-      await act(async () => {
-        stdin.write('\r');
-      });
-
-      await waitFor(() => {
-        expect(stdout.lastFrame()).not.toContain('(r:)');
-      });
-
-      expect(props.onSubmit).toHaveBeenCalledWith('echo hello');
-      unmount();
-    });
-
-    it('should restore text and cursor position after reverse search"', async () => {
-      const initialText = 'initial text';
-      const initialCursor: [number, number] = [0, 3];
-
-      props.buffer.setText(initialText);
-      props.buffer.cursor = initialCursor;
-
-      // Mock the reverse search completion to be active and then reset
-      mockedUseReverseSearchCompletion.mockImplementation(
-        (buffer, shellHistory, reverseSearchActiveFromInputPrompt) => ({
-          ...mockReverseSearchCompletion,
-          suggestions: reverseSearchActiveFromInputPrompt
-            ? [{ label: 'history item', value: 'history item' }]
-            : [],
-          showSuggestions: reverseSearchActiveFromInputPrompt,
-        }),
-      );
-
-      const { stdin, stdout, unmount } = renderWithProviders(
-        <InputPrompt {...props} />,
-      );
-
-      // reverse search with Ctrl+R
-      await act(async () => {
-        stdin.write('\x12');
-      });
-
-      await waitFor(() => {
-        expect(stdout.lastFrame()).toContain('(r:)');
-      });
-
-      // Press kitty escape key
-      await act(async () => {
-        stdin.write('\u001b[27u');
-      });
-
-      await waitFor(() => {
-        expect(stdout.lastFrame()).not.toContain('(r:)');
-        expect(props.buffer.text).toBe(initialText);
-        expect(props.buffer.cursor).toEqual(initialCursor);
-      });
-
-      unmount();
-    });
-  });
-
-  describe('Ctrl+E keyboard shortcut', () => {
-    it('should move cursor to end of current line in multiline input', async () => {
-      props.buffer.text = 'line 1\nline 2\nline 3';
-      props.buffer.cursor = [1, 2];
-      props.buffer.lines = ['line 1', 'line 2', 'line 3'];
-
-      const { stdin, unmount } = renderWithProviders(
-        <InputPrompt {...props} />,
-      );
-
-      await act(async () => {
-        stdin.write('\x05'); // Ctrl+E
-      });
-      await waitFor(() => {
-        expect(props.buffer.move).toHaveBeenCalledWith('end');
-      });
-      expect(props.buffer.moveToOffset).not.toHaveBeenCalled();
-      unmount();
-    });
-
-    it('should move cursor to end of current line for single line input', async () => {
-      props.buffer.text = 'single line text';
-      props.buffer.cursor = [0, 5];
-      props.buffer.lines = ['single line text'];
-
-      const { stdin, unmount } = renderWithProviders(
-        <InputPrompt {...props} />,
-      );
-
-      await act(async () => {
-        stdin.write('\x05'); // Ctrl+E
-      });
-      await waitFor(() => {
-        expect(props.buffer.move).toHaveBeenCalledWith('end');
-      });
-      expect(props.buffer.moveToOffset).not.toHaveBeenCalled();
-      unmount();
-    });
-  });
-
-  describe('command search (Ctrl+R when not in shell)', () => {
-    it('enters command search on Ctrl+R and shows suggestions', async () => {
-      props.shellModeActive = false;
-
-      vi.mocked(useReverseSearchCompletion).mockImplementation(
-        (buffer, data, isActive) => ({
-          ...mockReverseSearchCompletion,
-          suggestions: isActive
-            ? [
-                { label: 'git commit -m "msg"', value: 'git commit -m "msg"' },
-                { label: 'git push', value: 'git push' },
-              ]
-            : [],
-          showSuggestions: !!isActive,
-          activeSuggestionIndex: isActive ? 0 : -1,
-        }),
-      );
-
-      const { stdin, stdout, unmount } = renderWithProviders(
-        <InputPrompt {...props} />,
-      );
-
-      await act(async () => {
-        stdin.write('\x12'); // Ctrl+R
-      });
-
-      await waitFor(() => {
-        const frame = stdout.lastFrame() ?? '';
-        expect(frame).toContain('(r:)');
-        expect(frame).toContain('git commit');
-        expect(frame).toContain('git push');
-      });
-      unmount();
-    });
-
-    it('expands and collapses long suggestion via Right/Left arrows', async () => {
-      props.shellModeActive = false;
-      const longValue = 'l'.repeat(200);
-
-      vi.mocked(useReverseSearchCompletion).mockReturnValue({
-        ...mockReverseSearchCompletion,
-        suggestions: [{ label: longValue, value: longValue, matchedIndex: 0 }],
-        showSuggestions: true,
-        activeSuggestionIndex: 0,
-        visibleStartIndex: 0,
-        isLoadingSuggestions: false,
-      });
-
-      const { stdin, stdout, unmount } = renderWithProviders(
-        <InputPrompt {...props} />,
-      );
-
-      await act(async () => {
-        stdin.write('\x12');
-      });
-      await waitFor(() => {
-        expect(clean(stdout.lastFrame())).toContain('→');
-      });
-
-      await act(async () => {
-        stdin.write('\u001B[C');
-      });
-      await waitFor(() => {
-        expect(clean(stdout.lastFrame())).toContain('←');
-      });
-      expect(stdout.lastFrame()).toMatchSnapshot(
-        'command-search-render-expanded-match',
-      );
-
-      await act(async () => {
-        stdin.write('\u001B[D');
-      });
-      await waitFor(() => {
-        expect(clean(stdout.lastFrame())).toContain('→');
-      });
-      expect(stdout.lastFrame()).toMatchSnapshot(
-        'command-search-render-collapsed-match',
-      );
-      unmount();
-    });
-
-    it('renders match window and expanded view (snapshots)', async () => {
-      props.shellModeActive = false;
-      props.buffer.setText('commit');
-
-      const label = 'git commit -m "feat: add search" in src/app';
-      const matchedIndex = label.indexOf('commit');
-
-      vi.mocked(useReverseSearchCompletion).mockReturnValue({
-        ...mockReverseSearchCompletion,
-        suggestions: [{ label, value: label, matchedIndex }],
-        showSuggestions: true,
-        activeSuggestionIndex: 0,
-        visibleStartIndex: 0,
-        isLoadingSuggestions: false,
-      });
-
-      const { stdin, stdout, unmount } = renderWithProviders(
-        <InputPrompt {...props} />,
-      );
-
-      await act(async () => {
-        stdin.write('\x12');
-      });
-      await waitFor(() => {
-        expect(stdout.lastFrame()).toMatchSnapshot(
-          'command-search-render-collapsed-match',
-        );
-      });
-
-      await act(async () => {
-        stdin.write('\u001B[C');
-      });
-      await waitFor(() => {
-        expect(stdout.lastFrame()).toMatchSnapshot(
-          'command-search-render-expanded-match',
-        );
-      });
-
-      unmount();
-    });
-
-    it('does not show expand/collapse indicator for short suggestions', async () => {
-      props.shellModeActive = false;
-      const shortValue = 'echo hello';
-
-      vi.mocked(useReverseSearchCompletion).mockReturnValue({
-        ...mockReverseSearchCompletion,
-        suggestions: [{ label: shortValue, value: shortValue }],
-        showSuggestions: true,
-        activeSuggestionIndex: 0,
-        visibleStartIndex: 0,
-        isLoadingSuggestions: false,
-      });
-
-      const { stdin, stdout, unmount } = renderWithProviders(
-        <InputPrompt {...props} />,
-      );
-
-      await act(async () => {
-        stdin.write('\x12');
-      });
-      await waitFor(() => {
-        const frame = clean(stdout.lastFrame());
-        // Ensure it rendered the search mode
-        expect(frame).toContain('(r:)');
-        expect(frame).not.toContain('→');
-        expect(frame).not.toContain('←');
-      });
-      unmount();
-    });
-  });
-
-  describe('mouse interaction', () => {
-    it.each([
-      {
-        name: 'first line, first char',
-        relX: 0,
-        relY: 0,
-        mouseCol: 5,
-        mouseRow: 2,
-      },
-      {
-        name: 'first line, middle char',
-        relX: 6,
-        relY: 0,
-        mouseCol: 11,
-        mouseRow: 2,
-      },
-      {
-        name: 'second line, first char',
-        relX: 0,
-        relY: 1,
-        mouseCol: 5,
-        mouseRow: 3,
-      },
-      {
-        name: 'second line, end char',
-        relX: 5,
-        relY: 1,
-        mouseCol: 10,
-        mouseRow: 3,
-      },
-    ])(
-      'should move cursor on mouse click - $name',
-      async ({ relX, relY, mouseCol, mouseRow }) => {
-        props.buffer.text = 'hello world\nsecond line';
-        props.buffer.lines = ['hello world', 'second line'];
-        props.buffer.viewportVisualLines = ['hello world', 'second line'];
-        props.buffer.visualToLogicalMap = [
-          [0, 0],
-          [1, 0],
-        ];
-        props.buffer.visualCursor = [0, 11];
-        props.buffer.visualScrollRow = 0;
-
-        const { stdin, stdout, unmount } = renderWithProviders(
-          <InputPrompt {...props} />,
-          { mouseEventsEnabled: true },
-        );
-
-        // Wait for initial render
-        await waitFor(() => {
-          expect(stdout.lastFrame()).toContain('hello world');
-        });
-
-        // Simulate left mouse press at calculated coordinates.
-        // Assumes inner box is at x=4, y=1 based on border(1)+padding(1)+prompt(2) and border-top(1).
-        await act(async () => {
-          stdin.write(`\x1b[<0;${mouseCol};${mouseRow}M`);
-        });
-
-        await waitFor(() => {
-          expect(props.buffer.moveToVisualPosition).toHaveBeenCalledWith(
-            relY,
-            relX,
-          );
-        });
-
-        unmount();
-      },
-    );
-  });
-
-  describe('queued message editing', () => {
-    it('should load all queued messages when up arrow is pressed with empty input', async () => {
-      const mockPopAllMessages = vi.fn();
-      props.popAllMessages = mockPopAllMessages;
-      props.buffer.text = '';
-
-      const { stdin, unmount } = renderWithProviders(
-        <InputPrompt {...props} />,
-      );
-
-      await act(async () => {
-        stdin.write('\u001B[A');
-      });
-      await waitFor(() => expect(mockPopAllMessages).toHaveBeenCalled());
-      const callback = mockPopAllMessages.mock.calls[0][0];
-
-      await act(async () => {
-        callback('Message 1\n\nMessage 2\n\nMessage 3');
-      });
-      expect(props.buffer.setText).toHaveBeenCalledWith(
-        'Message 1\n\nMessage 2\n\nMessage 3',
-      );
-      unmount();
-    });
-
-    it('should not load queued messages when input is not empty', async () => {
-      const mockPopAllMessages = vi.fn();
-      props.popAllMessages = mockPopAllMessages;
-      props.buffer.text = 'some text';
-
-      const { stdin, unmount } = renderWithProviders(
-        <InputPrompt {...props} />,
-      );
-
-      await act(async () => {
-        stdin.write('\u001B[A');
-      });
-      await waitFor(() =>
-        expect(mockInputHistory.navigateUp).toHaveBeenCalled(),
-      );
-      expect(mockPopAllMessages).not.toHaveBeenCalled();
-      unmount();
-    });
-
-    it('should handle undefined messages from popAllMessages', async () => {
-      const mockPopAllMessages = vi.fn();
-      props.popAllMessages = mockPopAllMessages;
-      props.buffer.text = '';
-
-      const { stdin, unmount } = renderWithProviders(
-        <InputPrompt {...props} />,
-      );
-
-      await act(async () => {
-        stdin.write('\u001B[A');
-      });
-      await waitFor(() => expect(mockPopAllMessages).toHaveBeenCalled());
-      const callback = mockPopAllMessages.mock.calls[0][0];
-      await act(async () => {
-        callback(undefined);
-      });
-
-      expect(props.buffer.setText).not.toHaveBeenCalled();
-      expect(mockInputHistory.navigateUp).toHaveBeenCalled();
-      unmount();
-    });
-
-    it('should work with NAVIGATION_UP key as well', async () => {
-      const mockPopAllMessages = vi.fn();
-      props.popAllMessages = mockPopAllMessages;
-      props.buffer.text = '';
-      props.buffer.allVisualLines = [''];
-      props.buffer.visualCursor = [0, 0];
-      props.buffer.visualScrollRow = 0;
-
-      const { stdin, unmount } = renderWithProviders(
-        <InputPrompt {...props} />,
-      );
-
-      await act(async () => {
-        stdin.write('\u001B[A');
-      });
-      await waitFor(() => expect(mockPopAllMessages).toHaveBeenCalled());
-      unmount();
-    });
-
-    it('should handle single queued message', async () => {
-      const mockPopAllMessages = vi.fn();
-      props.popAllMessages = mockPopAllMessages;
-      props.buffer.text = '';
-
-      const { stdin, unmount } = renderWithProviders(
-        <InputPrompt {...props} />,
-      );
-
-      await act(async () => {
-        stdin.write('\u001B[A');
-      });
-      await waitFor(() => expect(mockPopAllMessages).toHaveBeenCalled());
-
-      const callback = mockPopAllMessages.mock.calls[0][0];
-      await act(async () => {
-        callback('Single message');
-      });
-
-      expect(props.buffer.setText).toHaveBeenCalledWith('Single message');
-      unmount();
-    });
-
-    it('should only check for queued messages when buffer text is trimmed empty', async () => {
-      const mockPopAllMessages = vi.fn();
-      props.popAllMessages = mockPopAllMessages;
-      props.buffer.text = '   '; // Whitespace only
-
-      const { stdin, unmount } = renderWithProviders(
-        <InputPrompt {...props} />,
-      );
-
-      await act(async () => {
-        stdin.write('\u001B[A');
-      });
-      await waitFor(() => expect(mockPopAllMessages).toHaveBeenCalled());
-      unmount();
-    });
-
-    it('should not call popAllMessages if it is not provided', async () => {
-      props.popAllMessages = undefined;
-      props.buffer.text = '';
-
-      const { stdin, unmount } = renderWithProviders(
-        <InputPrompt {...props} />,
-      );
-
-      await act(async () => {
-        stdin.write('\u001B[A');
-      });
-      await waitFor(() =>
-        expect(mockInputHistory.navigateUp).toHaveBeenCalled(),
-      );
-      unmount();
-    });
-
-    it('should navigate input history on fresh start when no queued messages exist', async () => {
-      const mockPopAllMessages = vi.fn();
-      props.popAllMessages = mockPopAllMessages;
-      props.buffer.text = '';
-
-      const { stdin, unmount } = renderWithProviders(
-        <InputPrompt {...props} />,
-      );
-
-      await act(async () => {
-        stdin.write('\u001B[A');
-      });
-      await waitFor(() => expect(mockPopAllMessages).toHaveBeenCalled());
-
-      const callback = mockPopAllMessages.mock.calls[0][0];
-      await act(async () => {
-        callback(undefined);
-      });
-
-      expect(mockInputHistory.navigateUp).toHaveBeenCalled();
-      expect(props.buffer.setText).not.toHaveBeenCalled();
-
-      unmount();
-    });
-  });
-
-  describe('snapshots', () => {
-    it('should render correctly in shell mode', async () => {
-      props.shellModeActive = true;
-      const { stdout, unmount } = renderWithProviders(
-        <InputPrompt {...props} />,
-      );
-      await waitFor(() => expect(stdout.lastFrame()).toMatchSnapshot());
-      unmount();
-    });
-
-    it('should render correctly when accepting edits', async () => {
-      props.approvalMode = ApprovalMode.AUTO_EDIT;
-      const { stdout, unmount } = renderWithProviders(
-        <InputPrompt {...props} />,
-      );
-      await waitFor(() => expect(stdout.lastFrame()).toMatchSnapshot());
-      unmount();
-    });
-
-    it('should render correctly in yolo mode', async () => {
-      props.approvalMode = ApprovalMode.YOLO;
-      const { stdout, unmount } = renderWithProviders(
-        <InputPrompt {...props} />,
-      );
-      await waitFor(() => expect(stdout.lastFrame()).toMatchSnapshot());
-      unmount();
-    });
-
-    it('should not show inverted cursor when shell is focused', async () => {
-      props.isEmbeddedShellFocused = true;
-      props.focus = false;
-      const { stdout, unmount } = renderWithProviders(
-        <InputPrompt {...props} />,
-      );
-      await waitFor(() => {
-        expect(stdout.lastFrame()).not.toContain(`{chalk.inverse(' ')}`);
-        // This snapshot is good to make sure there was an input prompt but does
-        // not show the inverted cursor because snapshots do not show colors.
-        expect(stdout.lastFrame()).toMatchSnapshot();
-      });
-      unmount();
-    });
-  });
-
-  it('should still allow input when shell is not focused', async () => {
-    const { stdin, unmount } = renderWithProviders(<InputPrompt {...props} />, {
-      shellFocus: false,
-    });
-
-    await act(async () => {
-      stdin.write('a');
-    });
-    await waitFor(() => expect(mockBuffer.handleInput).toHaveBeenCalled());
-    unmount();
-  });
-  describe('command queuing while streaming', () => {
-    beforeEach(() => {
-      props.streamingState = StreamingState.Responding;
-      props.setQueueErrorMessage = vi.fn();
-      props.onSubmit = vi.fn();
-    });
-
-    it.each([
-      {
-        name: 'should prevent slash commands',
-        bufferText: '/help',
-        shellMode: false,
-        shouldSubmit: false,
-        errorMessage: 'Slash commands cannot be queued',
-      },
-      {
-        name: 'should prevent shell commands',
-        bufferText: 'ls',
-        shellMode: true,
-        shouldSubmit: false,
-        errorMessage: 'Shell commands cannot be queued',
-      },
-      {
-        name: 'should allow regular messages',
-        bufferText: 'regular message',
-        shellMode: false,
-        shouldSubmit: true,
-        errorMessage: null,
-      },
-    ])(
-      '$name',
-      async ({ bufferText, shellMode, shouldSubmit, errorMessage }) => {
-        props.buffer.text = bufferText;
-        props.shellModeActive = shellMode;
-
-        const { stdin, unmount } = renderWithProviders(
-          <InputPrompt {...props} />,
-        );
-        await act(async () => {
-          stdin.write('\r');
-        });
-        await waitFor(() => {
-          if (shouldSubmit) {
-            expect(props.onSubmit).toHaveBeenCalledWith(bufferText);
-            expect(props.setQueueErrorMessage).not.toHaveBeenCalled();
-          } else {
-            expect(props.onSubmit).not.toHaveBeenCalled();
-            expect(props.setQueueErrorMessage).toHaveBeenCalledWith(
-              errorMessage,
-            );
-          }
-        });
-        unmount();
-      },
-    );
-  });
-});
-
 function clean(str: string | undefined): string {
-  if (!str) return '';
-  // Remove ANSI escape codes and trim whitespace
-  return stripAnsi(str).trim();
+  return str ? stripAnsi(str) : '';
 }