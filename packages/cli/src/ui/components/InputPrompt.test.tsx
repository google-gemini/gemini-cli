--- conflicted
+++ resolved
@@ -13,11 +13,8 @@
 import { useShellHistory } from '../hooks/useShellHistory.js';
 import { useCompletion } from '../hooks/useCompletion.js';
 import { useInputHistory } from '../hooks/useInputHistory.js';
-<<<<<<< HEAD
 import * as clipboardUtils from '../utils/clipboardUtils.js';
-=======
 import { createMockCommandContext } from '../../test-utils/mockCommandContext.js';
->>>>>>> b0cce952
 
 vi.mock('../hooks/useShellHistory.js');
 vi.mock('../hooks/useCompletion.js');
@@ -223,7 +220,6 @@
     unmount();
   });
 
-<<<<<<< HEAD
   describe('clipboard image paste', () => {
     beforeEach(() => {
       vi.mocked(clipboardUtils.clipboardHasImage).mockResolvedValue(false);
@@ -342,7 +338,8 @@
       consoleErrorSpy.mockRestore();
       unmount();
     });
-=======
+  });
+
   it('should complete a partial parent command and add a space', async () => {
     // SCENARIO: /mem -> Tab
     mockedUseCompletion.mockReturnValue({
@@ -480,8 +477,6 @@
     unmount();
   });
 
-  // ADD this test for defensive coverage
-
   it('should not submit on Enter when the buffer is empty or only contains whitespace', async () => {
     props.buffer.setText('   '); // Set buffer to whitespace
 
@@ -531,6 +526,5 @@
     expect(props.buffer.replaceRangeByOffset).toHaveBeenCalled();
     expect(props.onSubmit).not.toHaveBeenCalled();
     unmount();
->>>>>>> b0cce952
   });
 });