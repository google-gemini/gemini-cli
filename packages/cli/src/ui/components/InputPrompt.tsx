--- conflicted
+++ resolved
@@ -60,6 +60,16 @@
   vimHandleInput,
 }) => {
   const [justNavigatedHistory, setJustNavigatedHistory] = useState(false);
+
+  const [dirs, setDirs] = useState<readonly string[]>(
+    config.getWorkspaceContext().getDirectories(),
+  );
+  const dirsChanged = config.getWorkspaceContext().getDirectories();
+  useEffect(() => {
+    if (dirs.length !== dirsChanged.length) {
+      setDirs(dirsChanged);
+    }
+  }, [dirs.length, dirsChanged]);
   const [reverseSearchActive, setReverseSearchActive] = useState(false);
   const [textBeforeReverseSearch, setTextBeforeReverseSearch] = useState('');
   const [cursorPosition, setCursorPosition] = useState<[number, number]>([
@@ -68,21 +78,7 @@
   const shellHistory = useShellHistory(config.getProjectRoot());
   const historyData = shellHistory.history;
 
-<<<<<<< HEAD
   const completion = useSlashCompletion(
-=======
-  const [dirs, setDirs] = useState<readonly string[]>(
-    config.getWorkspaceContext().getDirectories(),
-  );
-  const dirsChanged = config.getWorkspaceContext().getDirectories();
-  useEffect(() => {
-    if (dirs.length !== dirsChanged.length) {
-      setDirs(dirsChanged);
-    }
-  }, [dirs.length, dirsChanged]);
-
-  const completion = useCompletion(
->>>>>>> dc9f17bb
     buffer,
     dirs,
     config.getTargetDir(),
