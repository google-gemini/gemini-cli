/**
 * @license
 * Copyright 2025 Google LLC
 * SPDX-License-Identifier: Apache-2.0
 */

import React, { useCallback, useEffect, useState } from 'react';
import { Box, Text } from 'ink';
<<<<<<< HEAD
import { Colors } from '../colors.js';
import {
  SuggestionsDisplay,
  MAX_SUGGESTION_WIDTH,
} from './SuggestionsDisplay.js';
=======
import { theme } from '../semantic-colors.js';
import { SuggestionsDisplay } from './SuggestionsDisplay.js';
>>>>>>> f5e0f161
import { useInputHistory } from '../hooks/useInputHistory.js';
import { TextBuffer, logicalPosToOffset } from './shared/text-buffer.js';
import { cpSlice, cpLen } from '../utils/textUtils.js';
import chalk from 'chalk';
import stringWidth from 'string-width';
import { useShellHistory } from '../hooks/useShellHistory.js';
import { useReverseSearchCompletion } from '../hooks/useReverseSearchCompletion.js';
import { useCommandCompletion } from '../hooks/useCommandCompletion.js';
import { useKeypress, Key } from '../hooks/useKeypress.js';
import { CommandContext, SlashCommand } from '../commands/types.js';
import { Config } from '@google/gemini-cli-core';
import {
  clipboardHasImage,
  saveClipboardImage,
  cleanupOldClipboardImages,
} from '../utils/clipboardUtils.js';
import * as path from 'path';

export interface InputPromptProps {
  buffer: TextBuffer;
  onSubmit: (value: string) => void;
  userMessages: readonly string[];
  onClearScreen: () => void;
  config: Config;
  slashCommands: readonly SlashCommand[];
  commandContext: CommandContext;
  placeholder?: string;
  focus?: boolean;
  inputWidth: number;
  suggestionsWidth: number;
  shellModeActive: boolean;
  setShellModeActive: (value: boolean) => void;
  vimHandleInput?: (key: Key) => boolean;
}

export const InputPrompt: React.FC<InputPromptProps> = ({
  buffer,
  onSubmit,
  userMessages,
  onClearScreen,
  config,
  slashCommands,
  commandContext,
  placeholder = '  Type your message or @path/to/file',
  focus = true,
  inputWidth,
  suggestionsWidth,
  shellModeActive,
  setShellModeActive,
  vimHandleInput,
}) => {
  const [justNavigatedHistory, setJustNavigatedHistory] = useState(false);

  const [dirs, setDirs] = useState<readonly string[]>(
    config.getWorkspaceContext().getDirectories(),
  );
  const dirsChanged = config.getWorkspaceContext().getDirectories();
  useEffect(() => {
    if (dirs.length !== dirsChanged.length) {
      setDirs(dirsChanged);
    }
  }, [dirs.length, dirsChanged]);
  const [reverseSearchActive, setReverseSearchActive] = useState(false);
  const [commandSearchActive, setCommandSearchActive] = useState(false);
  const [textBeforeReverseSearch, setTextBeforeReverseSearch] = useState('');
  const [cursorPosition, setCursorPosition] = useState<[number, number]>([
    0, 0,
  ]);
  const [expandedSuggestionIndex, setExpandedSuggestionIndex] =
    useState<number>(-1);
  const shellHistory = useShellHistory(config.getProjectRoot());
  const shellHistoryData = shellHistory.history;

  const completion = useCommandCompletion(
    buffer,
    dirs,
    config.getTargetDir(),
    slashCommands,
    commandContext,
    reverseSearchActive,
    config,
  );

  const reverseSearchCompletion = useReverseSearchCompletion(
    buffer,
    shellHistoryData,
    reverseSearchActive,
  );

  const commandSearchCompletion = useReverseSearchCompletion(
    buffer,
    userMessages,
    commandSearchActive,
  );

  const resetCompletionState = completion.resetCompletionState;
  const resetReverseSearchCompletionState =
    reverseSearchCompletion.resetCompletionState;
  const resetCommandSearchCompletionState =
    commandSearchCompletion.resetCompletionState;

  const handleSubmitAndClear = useCallback(
    (submittedValue: string) => {
      if (shellModeActive) {
        shellHistory.addCommandToHistory(submittedValue);
      }
      // Clear the buffer *before* calling onSubmit to prevent potential re-submission
      // if onSubmit triggers a re-render while the buffer still holds the old value.
      buffer.setText('');
      onSubmit(submittedValue);
      resetCompletionState();
      resetReverseSearchCompletionState();
    },
    [
      onSubmit,
      buffer,
      resetCompletionState,
      shellModeActive,
      shellHistory,
      resetReverseSearchCompletionState,
    ],
  );

  const customSetTextAndResetCompletionSignal = useCallback(
    (newText: string) => {
      buffer.setText(newText);
      setJustNavigatedHistory(true);
    },
    [buffer, setJustNavigatedHistory],
  );

  const inputHistory = useInputHistory({
    userMessages,
    onSubmit: handleSubmitAndClear,
    isActive:
      (!completion.showSuggestions || completion.suggestions.length === 1) &&
      !shellModeActive,
    currentQuery: buffer.text,
    onChange: customSetTextAndResetCompletionSignal,
  });

  // Effect to reset completion if history navigation just occurred and set the text
  useEffect(() => {
    if (justNavigatedHistory) {
      resetCompletionState();
      resetReverseSearchCompletionState();
      resetCommandSearchCompletionState();
      setExpandedSuggestionIndex(-1);
      setJustNavigatedHistory(false);
    }
  }, [
    justNavigatedHistory,
    buffer.text,
    resetCompletionState,
    setJustNavigatedHistory,
    resetReverseSearchCompletionState,
    resetCommandSearchCompletionState,
  ]);

  // Handle clipboard image pasting with Ctrl+V
  const handleClipboardImage = useCallback(async () => {
    try {
      if (await clipboardHasImage()) {
        const imagePath = await saveClipboardImage(config.getTargetDir());
        if (imagePath) {
          // Clean up old images
          cleanupOldClipboardImages(config.getTargetDir()).catch(() => {
            // Ignore cleanup errors
          });

          // Get relative path from current directory
          const relativePath = path.relative(config.getTargetDir(), imagePath);

          // Insert @path reference at cursor position
          const insertText = `@${relativePath}`;
          const currentText = buffer.text;
          const [row, col] = buffer.cursor;

          // Calculate offset from row/col
          let offset = 0;
          for (let i = 0; i < row; i++) {
            offset += buffer.lines[i].length + 1; // +1 for newline
          }
          offset += col;

          // Add spaces around the path if needed
          let textToInsert = insertText;
          const charBefore = offset > 0 ? currentText[offset - 1] : '';
          const charAfter =
            offset < currentText.length ? currentText[offset] : '';

          if (charBefore && charBefore !== ' ' && charBefore !== '\n') {
            textToInsert = ' ' + textToInsert;
          }
          if (!charAfter || (charAfter !== ' ' && charAfter !== '\n')) {
            textToInsert = textToInsert + ' ';
          }

          // Insert at cursor position
          buffer.replaceRangeByOffset(offset, offset, textToInsert);
        }
      }
    } catch (error) {
      console.error('Error handling clipboard image:', error);
    }
  }, [buffer, config]);

  const handleInput = useCallback(
    (key: Key) => {
      /// We want to handle paste even when not focused to support drag and drop.
      if (!focus && !key.paste) {
        return;
      }

      if (vimHandleInput && vimHandleInput(key)) {
        return;
      }

      if (
        key.sequence === '!' &&
        buffer.text === '' &&
        !completion.showSuggestions
      ) {
        setShellModeActive(!shellModeActive);
        buffer.setText(''); // Clear the '!' from input
        return;
      }

      if (key.name === 'escape') {
        const cancelSearch = (
          setActive: (active: boolean) => void,
          resetCompletion: () => void,
        ) => {
          setActive(false);
          resetCompletion();
          buffer.setText(textBeforeReverseSearch);
          const offset = logicalPosToOffset(
            buffer.lines,
            cursorPosition[0],
            cursorPosition[1],
          );
          buffer.moveToOffset(offset);
          setExpandedSuggestionIndex(-1);
        };

        if (reverseSearchActive) {
          cancelSearch(
            setReverseSearchActive,
            reverseSearchCompletion.resetCompletionState,
          );
          return;
        }

        if (commandSearchActive) {
          cancelSearch(
            setCommandSearchActive,
            commandSearchCompletion.resetCompletionState,
          );
          return;
        }

        if (shellModeActive) {
          setShellModeActive(false);
          return;
        }

        if (completion.showSuggestions) {
          completion.resetCompletionState();
          setExpandedSuggestionIndex(-1);
          return;
        }
      }

      if (shellModeActive && key.ctrl && key.name === 'r') {
        setReverseSearchActive(true);
        setTextBeforeReverseSearch(buffer.text);
        setCursorPosition(buffer.cursor);
        return;
      }

      if (key.ctrl && key.name === 'l') {
        onClearScreen();
        return;
      }

      if (reverseSearchActive || commandSearchActive) {
        const isCommandSearch = commandSearchActive;
        setExpandedSuggestionIndex(-1);

        const sc = isCommandSearch
          ? commandSearchCompletion
          : reverseSearchCompletion;

        const {
          activeSuggestionIndex,
          navigateUp,
          navigateDown,
          showSuggestions,
          suggestions,
        } = sc;
        const setActive = isCommandSearch
          ? setCommandSearchActive
          : setReverseSearchActive;
        const resetState = sc.resetCompletionState;

        if (showSuggestions) {
          if (key.name === 'up') {
            navigateUp();
            return;
          }
          if (key.name === 'down') {
            navigateDown();
            return;
          }
          if (key.name === 'left') {
            if (
              suggestions[activeSuggestionIndex].value.length >=
              MAX_SUGGESTION_WIDTH
            ) {
              setExpandedSuggestionIndex(-1);
              return;
            }
          }
          if (key.name === 'right') {
            if (
              suggestions[activeSuggestionIndex].value.length >=
              MAX_SUGGESTION_WIDTH
            ) {
              setExpandedSuggestionIndex(activeSuggestionIndex);
              return;
            }
          }
          if (key.name === 'tab') {
            sc.handleAutocomplete(activeSuggestionIndex);
            resetState();
            setActive(false);
            return;
          }
        }

        if (key.name === 'return' && !key.ctrl) {
          const textToSubmit =
            showSuggestions && activeSuggestionIndex > -1
              ? suggestions[activeSuggestionIndex].value
              : buffer.text;
          handleSubmitAndClear(textToSubmit);
          resetState();
          setActive(false);
          return;
        }

        // Prevent up/down from falling through to regular history navigation
        if (key.name === 'up' || key.name === 'down') {
          return;
        }
      }

      // If the command is a perfect match, pressing enter should execute it.
      if (completion.isPerfectMatch && key.name === 'return') {
        handleSubmitAndClear(buffer.text);
        return;
      }

      if (completion.showSuggestions) {
        if (completion.suggestions.length > 1) {
          if (key.name === 'up' || (key.ctrl && key.name === 'p')) {
            completion.navigateUp();
            setExpandedSuggestionIndex(-1); // Reset expansion when navigating
            return;
          }
          if (key.name === 'down' || (key.ctrl && key.name === 'n')) {
            completion.navigateDown();
            setExpandedSuggestionIndex(-1); // Reset expansion when navigating
            return;
          }
        }

        if (key.name === 'tab' || (key.name === 'return' && !key.ctrl)) {
          if (completion.suggestions.length > 0) {
            const targetIndex =
              completion.activeSuggestionIndex === -1
                ? 0 // Default to the first if none is active
                : completion.activeSuggestionIndex;
            if (targetIndex < completion.suggestions.length) {
              completion.handleAutocomplete(targetIndex);
              setExpandedSuggestionIndex(-1); // Reset expansion after selection
            }
          }
          return;
        }
      }

      if (!shellModeActive) {
        if (key.name === 'r' && key.ctrl) {
          setCommandSearchActive(true);
          setTextBeforeReverseSearch(buffer.text);
          setCursorPosition(buffer.cursor);
          return;
        }

        if (key.ctrl && key.name === 'p') {
          inputHistory.navigateUp();
          return;
        }
        if (key.ctrl && key.name === 'n') {
          inputHistory.navigateDown();
          return;
        }
        // Handle arrow-up/down for history on single-line or at edges
        if (
          key.name === 'up' &&
          (buffer.allVisualLines.length === 1 ||
            (buffer.visualCursor[0] === 0 && buffer.visualScrollRow === 0))
        ) {
          inputHistory.navigateUp();
          return;
        }
        if (
          key.name === 'down' &&
          (buffer.allVisualLines.length === 1 ||
            buffer.visualCursor[0] === buffer.allVisualLines.length - 1)
        ) {
          inputHistory.navigateDown();
          return;
        }
      } else {
        if (key.name === 'up') {
          const prevCommand = shellHistory.getPreviousCommand();
          if (prevCommand !== null) buffer.setText(prevCommand);
          return;
        }
        if (key.name === 'down') {
          const nextCommand = shellHistory.getNextCommand();
          if (nextCommand !== null) buffer.setText(nextCommand);
          return;
        }
      }
      if (key.name === 'return' && !key.ctrl && !key.meta && !key.paste) {
        if (buffer.text.trim()) {
          const [row, col] = buffer.cursor;
          const line = buffer.lines[row];
          const charBefore = col > 0 ? cpSlice(line, col - 1, col) : '';
          if (charBefore === '\\') {
            buffer.backspace();
            buffer.newline();
          } else {
            handleSubmitAndClear(buffer.text);
          }
        }
        return;
      }

      // Newline insertion
      if (key.name === 'return' && (key.ctrl || key.meta || key.paste)) {
        buffer.newline();
        return;
      }

      // Ctrl+A (Home) / Ctrl+E (End)
      if (key.ctrl && key.name === 'a') {
        buffer.move('home');
        return;
      }
      if (key.ctrl && key.name === 'e') {
        buffer.move('end');
        buffer.moveToOffset(cpLen(buffer.text));
        return;
      }
      // Ctrl+C (Clear input)
      if (key.ctrl && key.name === 'c') {
        if (buffer.text.length > 0) {
          buffer.setText('');
          resetCompletionState();
          return;
        }
        return;
      }

      // Kill line commands
      if (key.ctrl && key.name === 'k') {
        buffer.killLineRight();
        return;
      }
      if (key.ctrl && key.name === 'u') {
        buffer.killLineLeft();
        return;
      }

      // External editor
      const isCtrlX = key.ctrl && (key.name === 'x' || key.sequence === '\x18');
      if (isCtrlX) {
        buffer.openInExternalEditor();
        return;
      }

      // Ctrl+V for clipboard image paste
      if (key.ctrl && key.name === 'v') {
        handleClipboardImage();
        return;
      }

      // Fall back to the text buffer's default input handling for all other keys
      buffer.handleInput(key);

      // Reset expansion when text changes
      if (key.sequence && key.sequence.length > 0 && !key.ctrl && !key.meta) {
        setExpandedSuggestionIndex(-1);
      }
    },
    [
      focus,
      buffer,
      completion,
      shellModeActive,
      setShellModeActive,
      onClearScreen,
      inputHistory,
      handleSubmitAndClear,
      shellHistory,
      reverseSearchCompletion,
      handleClipboardImage,
      resetCompletionState,
      vimHandleInput,
      reverseSearchActive,
      textBeforeReverseSearch,
      cursorPosition,
      commandSearchActive,
      commandSearchCompletion,
    ],
  );

  useKeypress(handleInput, { isActive: true });

  const linesToRender = buffer.viewportVisualLines;
  const [cursorVisualRowAbsolute, cursorVisualColAbsolute] =
    buffer.visualCursor;
  const scrollVisualRow = buffer.visualScrollRow;
  const getActiveCompletion = () => {
    if (commandSearchActive) return commandSearchCompletion;
    if (reverseSearchActive) return reverseSearchCompletion;
    return completion;
  };

  const activeCompletion = getActiveCompletion();
  const shouldShowSuggestions =
    completion.showSuggestions || reverseSearchActive || commandSearchActive;

  return (
    <>
      <Box
        borderStyle="round"
        borderColor={
          shellModeActive ? theme.status.warning : theme.border.focused
        }
        paddingX={1}
      >
        <Text
          color={shellModeActive ? theme.status.warning : theme.text.accent}
        >
          {shellModeActive ? (
            reverseSearchActive ? (
              <Text color={theme.text.link}>(r:) </Text>
            ) : (
              '! '
            )
          ) : commandSearchActive ? (
            <Text color={Colors.AccentGreen}>(r:) </Text>
          ) : (
            '> '
          )}
        </Text>
        <Box flexGrow={1} flexDirection="column">
          {buffer.text.length === 0 && placeholder ? (
            focus ? (
              <Text>
                {chalk.inverse(placeholder.slice(0, 1))}
                <Text color={theme.text.secondary}>{placeholder.slice(1)}</Text>
              </Text>
            ) : (
              <Text color={theme.text.secondary}>{placeholder}</Text>
            )
          ) : (
            linesToRender.map((lineText, visualIdxInRenderedSet) => {
              const cursorVisualRow = cursorVisualRowAbsolute - scrollVisualRow;
              let display = cpSlice(lineText, 0, inputWidth);
              const currentVisualWidth = stringWidth(display);
              if (currentVisualWidth < inputWidth) {
                display = display + ' '.repeat(inputWidth - currentVisualWidth);
              }

              if (focus && visualIdxInRenderedSet === cursorVisualRow) {
                const relativeVisualColForHighlight = cursorVisualColAbsolute;

                if (relativeVisualColForHighlight >= 0) {
                  if (relativeVisualColForHighlight < cpLen(display)) {
                    const charToHighlight =
                      cpSlice(
                        display,
                        relativeVisualColForHighlight,
                        relativeVisualColForHighlight + 1,
                      ) || ' ';
                    const highlighted = chalk.inverse(charToHighlight);
                    display =
                      cpSlice(display, 0, relativeVisualColForHighlight) +
                      highlighted +
                      cpSlice(display, relativeVisualColForHighlight + 1);
                  } else if (
                    relativeVisualColForHighlight === cpLen(display) &&
                    cpLen(display) === inputWidth
                  ) {
                    display = display + chalk.inverse(' ');
                  }
                }
              }
              return (
                <Text key={`line-${visualIdxInRenderedSet}`}>{display}</Text>
              );
            })
          )}
        </Box>
      </Box>
<<<<<<< HEAD
      {shouldShowSuggestions && (
        <Box>
=======
      {completion.showSuggestions && (
        <Box paddingRight={2}>
          <SuggestionsDisplay
            suggestions={completion.suggestions}
            activeIndex={completion.activeSuggestionIndex}
            isLoading={completion.isLoadingSuggestions}
            width={suggestionsWidth}
            scrollOffset={completion.visibleStartIndex}
            userInput={buffer.text}
          />
        </Box>
      )}
      {reverseSearchActive && (
        <Box paddingRight={2}>
>>>>>>> f5e0f161
          <SuggestionsDisplay
            suggestions={activeCompletion.suggestions}
            activeIndex={activeCompletion.activeSuggestionIndex}
            isLoading={activeCompletion.isLoadingSuggestions}
            width={suggestionsWidth}
            scrollOffset={activeCompletion.visibleStartIndex}
            userInput={buffer.text}
            expandedIndex={expandedSuggestionIndex}
          />
        </Box>
      )}
    </>
  );
};<|MERGE_RESOLUTION|>--- conflicted
+++ resolved
@@ -6,16 +6,11 @@
 
 import React, { useCallback, useEffect, useState } from 'react';
 import { Box, Text } from 'ink';
-<<<<<<< HEAD
-import { Colors } from '../colors.js';
 import {
   SuggestionsDisplay,
   MAX_SUGGESTION_WIDTH,
 } from './SuggestionsDisplay.js';
-=======
 import { theme } from '../semantic-colors.js';
-import { SuggestionsDisplay } from './SuggestionsDisplay.js';
->>>>>>> f5e0f161
 import { useInputHistory } from '../hooks/useInputHistory.js';
 import { TextBuffer, logicalPosToOffset } from './shared/text-buffer.js';
 import { cpSlice, cpLen } from '../utils/textUtils.js';
@@ -582,7 +577,7 @@
               '! '
             )
           ) : commandSearchActive ? (
-            <Text color={Colors.AccentGreen}>(r:) </Text>
+            <Text color={theme.text.accent}>(r:) </Text>
           ) : (
             '> '
           )}
@@ -637,10 +632,8 @@
           )}
         </Box>
       </Box>
-<<<<<<< HEAD
       {shouldShowSuggestions && (
         <Box>
-=======
       {completion.showSuggestions && (
         <Box paddingRight={2}>
           <SuggestionsDisplay
@@ -653,20 +646,6 @@
           />
         </Box>
       )}
-      {reverseSearchActive && (
-        <Box paddingRight={2}>
->>>>>>> f5e0f161
-          <SuggestionsDisplay
-            suggestions={activeCompletion.suggestions}
-            activeIndex={activeCompletion.activeSuggestionIndex}
-            isLoading={activeCompletion.isLoadingSuggestions}
-            width={suggestionsWidth}
-            scrollOffset={activeCompletion.visibleStartIndex}
-            userInput={buffer.text}
-            expandedIndex={expandedSuggestionIndex}
-          />
-        </Box>
-      )}
     </>
   );
 };