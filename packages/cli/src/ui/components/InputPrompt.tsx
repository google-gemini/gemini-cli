/**
 * @license
 * Copyright 2025 Google LLC
 * SPDX-License-Identifier: Apache-2.0
 */

import type React from 'react';
import { useCallback, useEffect, useState, useRef } from 'react';
import { Box, Text } from 'ink';
import { theme } from '../semantic-colors.js';
import { SuggestionsDisplay } from './SuggestionsDisplay.js';
import { useInputHistory } from '../hooks/useInputHistory.js';
import type { TextBuffer } from './shared/text-buffer.js';
import { logicalPosToOffset } from './shared/text-buffer.js';
import { cpSlice, cpLen, toCodePoints } from '../utils/textUtils.js';
import chalk from 'chalk';
import stringWidth from 'string-width';
import { useShellHistory } from '../hooks/useShellHistory.js';
import { useReverseSearchCompletion } from '../hooks/useReverseSearchCompletion.js';
import { useCommandCompletion } from '../hooks/useCommandCompletion.js';
import type { Key } from '../hooks/useKeypress.js';
import { useKeypress } from '../hooks/useKeypress.js';
import { keyMatchers, Command } from '../keyMatchers.js';
import type { CommandContext, SlashCommand } from '../commands/types.js';
import type { Config } from '@google/gemini-cli-core';
import { parseInputForHighlighting } from '../utils/highlight.js';
import {
  clipboardHasImage,
  saveClipboardImage,
  cleanupOldClipboardImages,
} from '../utils/clipboardUtils.js';
import * as path from 'node:path';
import { SCREEN_READER_USER_PREFIX } from '../textConstants.js';

export interface InputPromptProps {
  buffer: TextBuffer;
  onSubmit: (value: string) => void;
  userMessages: readonly string[];
  onClearScreen: () => void;
  config: Config;
  slashCommands: readonly SlashCommand[];
  commandContext: CommandContext;
  placeholder?: string;
  focus?: boolean;
  inputWidth: number;
  suggestionsWidth: number;
  shellModeActive: boolean;
  setShellModeActive: (value: boolean) => void;
  onEscapePromptChange?: (showPrompt: boolean) => void;
  vimHandleInput?: (key: Key) => boolean;
}

export const InputPrompt: React.FC<InputPromptProps> = ({
  buffer,
  onSubmit,
  userMessages,
  onClearScreen,
  config,
  slashCommands,
  commandContext,
  placeholder = '  Type your message or @path/to/file',
  focus = true,
  inputWidth,
  suggestionsWidth,
  shellModeActive,
  setShellModeActive,
  onEscapePromptChange,
  vimHandleInput,
}) => {
  const [justNavigatedHistory, setJustNavigatedHistory] = useState(false);
  const [escPressCount, setEscPressCount] = useState(0);
  const [showEscapePrompt, setShowEscapePrompt] = useState(false);
  const escapeTimerRef = useRef<NodeJS.Timeout | null>(null);
  const [recentPasteTime, setRecentPasteTime] = useState<number | null>(null);
  const pasteTimeoutRef = useRef<NodeJS.Timeout | null>(null);

  // Refs for robust IME submission handling
  const bufferRef = useRef(buffer);
  const imeTimeoutRef = useRef<NodeJS.Timeout | null>(null);
  const isSubmittingRef = useRef(false);

  useEffect(() => {
    bufferRef.current = buffer;
  }, [buffer]);

  const [dirs, setDirs] = useState<readonly string[]>(
    config.getWorkspaceContext().getDirectories(),
  );
  const dirsChanged = config.getWorkspaceContext().getDirectories();
  useEffect(() => {
    if (dirs.length !== dirsChanged.length) {
      setDirs(dirsChanged);
    }
  }, [dirs.length, dirsChanged]);
  const [reverseSearchActive, setReverseSearchActive] = useState(false);
  const [textBeforeReverseSearch, setTextBeforeReverseSearch] = useState('');
  const [cursorPosition, setCursorPosition] = useState<[number, number]>([
    0, 0,
  ]);
  const shellHistory = useShellHistory(config.getProjectRoot(), config.storage);
  const historyData = shellHistory.history;

  const completion = useCommandCompletion(
    buffer,
    dirs,
    config.getTargetDir(),
    slashCommands,
    commandContext,
    reverseSearchActive,
    config,
  );

  const reverseSearchCompletion = useReverseSearchCompletion(
    buffer,
    historyData,
    reverseSearchActive,
  );
  const resetCompletionState = completion.resetCompletionState;
  const resetReverseSearchCompletionState =
    reverseSearchCompletion.resetCompletionState;

  const resetEscapeState = useCallback(() => {
    if (escapeTimerRef.current) {
      clearTimeout(escapeTimerRef.current);
      escapeTimerRef.current = null;
    }
    setEscPressCount(0);
    setShowEscapePrompt(false);
  }, []);

  // Notify parent component about escape prompt state changes
  useEffect(() => {
    if (onEscapePromptChange) {
      onEscapePromptChange(showEscapePrompt);
    }
  }, [showEscapePrompt, onEscapePromptChange]);

  // Clear timers on unmount
  useEffect(
    () => () => {
      if (escapeTimerRef.current) {
        clearTimeout(escapeTimerRef.current);
      }
<<<<<<< HEAD
      if (imeTimeoutRef.current) {
        clearTimeout(imeTimeoutRef.current);
=======
      if (pasteTimeoutRef.current) {
        clearTimeout(pasteTimeoutRef.current);
>>>>>>> 6b4c12eb
      }
    },
    [],
  );

  const handleSubmitAndClear = useCallback(
    (submittedValue: string) => {
      if (shellModeActive) {
        shellHistory.addCommandToHistory(submittedValue);
      }
      // Clear the buffer *before* calling onSubmit to prevent potential re-submission
      // if onSubmit triggers a re-render while the buffer still holds the old value.
      buffer.setText('');
      resetCompletionState();
      resetReverseSearchCompletionState();
      onSubmit(submittedValue);
    },
    [
      onSubmit,
      buffer,
      resetCompletionState,
      shellModeActive,
      shellHistory,
      resetReverseSearchCompletionState,
    ],
  );

  const handleSubmitAndClearRef = useRef(handleSubmitAndClear);
  useEffect(() => {
    handleSubmitAndClearRef.current = handleSubmitAndClear;
  }, [handleSubmitAndClear]);

  // Unified deferred submission function for IME and consistency
  const deferAndSubmit = useCallback((value?: string) => {
    if (isSubmittingRef.current) return;
    if (imeTimeoutRef.current) clearTimeout(imeTimeoutRef.current);

    isSubmittingRef.current = true;

    imeTimeoutRef.current = setTimeout(() => {
      try {
        const textToSubmit =
          value !== undefined ? value : bufferRef.current.text;
        handleSubmitAndClearRef.current(textToSubmit);
      } finally {
        imeTimeoutRef.current = null;
        isSubmittingRef.current = false;
      }
    }, 50);
  }, []);

  const customSetTextAndResetCompletionSignal = useCallback(
    (newText: string) => {
      buffer.setText(newText);
      setJustNavigatedHistory(true);
    },
    [buffer, setJustNavigatedHistory],
  );

  const inputHistory = useInputHistory({
    userMessages,
    onSubmit: handleSubmitAndClear,
    isActive:
      (!completion.showSuggestions || completion.suggestions.length === 1) &&
      !shellModeActive,
    currentQuery: buffer.text,
    onChange: customSetTextAndResetCompletionSignal,
  });

  // Effect to reset completion if history navigation just occurred and set the text
  useEffect(() => {
    if (justNavigatedHistory) {
      resetCompletionState();
      resetReverseSearchCompletionState();
      setJustNavigatedHistory(false);
    }
  }, [
    justNavigatedHistory,
    buffer.text,
    resetCompletionState,
    setJustNavigatedHistory,
    resetReverseSearchCompletionState,
  ]);

  // Handle clipboard image pasting with Ctrl+V
  const handleClipboardImage = useCallback(async () => {
    try {
      if (await clipboardHasImage()) {
        const imagePath = await saveClipboardImage(config.getTargetDir());
        if (imagePath) {
          // Clean up old images
          cleanupOldClipboardImages(config.getTargetDir()).catch(() => {
            // Ignore cleanup errors
          });

          // Get relative path from current directory
          const relativePath = path.relative(config.getTargetDir(), imagePath);

          // Insert @path reference at cursor position
          const insertText = `@${relativePath}`;
          const currentText = buffer.text;
          const [row, col] = buffer.cursor;

          // Calculate offset from row/col
          let offset = 0;
          for (let i = 0; i < row; i++) {
            offset += buffer.lines[i].length + 1; // +1 for newline
          }
          offset += col;

          // Add spaces around the path if needed
          let textToInsert = insertText;
          const charBefore = offset > 0 ? currentText[offset - 1] : '';
          const charAfter =
            offset < currentText.length ? currentText[offset] : '';

          if (charBefore && charBefore !== ' ' && charBefore !== '\n') {
            textToInsert = ' ' + textToInsert;
          }
          if (!charAfter || (charAfter !== ' ' && charAfter !== '\n')) {
            textToInsert = textToInsert + ' ';
          }

          // Insert at cursor position
          buffer.replaceRangeByOffset(offset, offset, textToInsert);
        }
      }
    } catch (error) {
      console.error('Error handling clipboard image:', error);
    }
  }, [buffer, config]);

  const handleInput = useCallback(
    (key: Key) => {
      if (isSubmittingRef.current) {
        return;
      }

      /// We want to handle paste even when not focused to support drag and drop.
      if (!focus && !key.paste) {
        return;
      }

      if (key.paste) {
        // Record paste time to prevent accidental auto-submission
        setRecentPasteTime(Date.now());

        // Clear any existing paste timeout
        if (pasteTimeoutRef.current) {
          clearTimeout(pasteTimeoutRef.current);
        }

        // Clear the paste protection after a safe delay
        pasteTimeoutRef.current = setTimeout(() => {
          setRecentPasteTime(null);
          pasteTimeoutRef.current = null;
        }, 500);

        // Ensure we never accidentally interpret paste as regular input.
        buffer.handleInput(key);
        return;
      }

      if (vimHandleInput && vimHandleInput(key)) {
        return;
      }

      // Reset ESC count and hide prompt on any non-ESC key
      if (key.name !== 'escape') {
        if (escPressCount > 0 || showEscapePrompt) {
          resetEscapeState();
        }
      }

      if (
        key.sequence === '!' &&
        buffer.text === '' &&
        !completion.showSuggestions
      ) {
        setShellModeActive(!shellModeActive);
        buffer.setText(''); // Clear the '!' from input
        return;
      }

      if (keyMatchers[Command.ESCAPE](key)) {
        if (imeTimeoutRef.current) {
          clearTimeout(imeTimeoutRef.current);
          imeTimeoutRef.current = null;
          isSubmittingRef.current = false;
          return;
        }

        if (reverseSearchActive) {
          setReverseSearchActive(false);
          reverseSearchCompletion.resetCompletionState();
          buffer.setText(textBeforeReverseSearch);
          const offset = logicalPosToOffset(
            buffer.lines,
            cursorPosition[0],
            cursorPosition[1],
          );
          buffer.moveToOffset(offset);
          return;
        }
        if (shellModeActive) {
          setShellModeActive(false);
          resetEscapeState();
          return;
        }

        if (completion.showSuggestions) {
          completion.resetCompletionState();
          resetEscapeState();
          return;
        }

        // Handle double ESC for clearing input
        if (escPressCount === 0) {
          if (buffer.text === '') {
            return;
          }
          setEscPressCount(1);
          setShowEscapePrompt(true);
          if (escapeTimerRef.current) {
            clearTimeout(escapeTimerRef.current);
          }
          escapeTimerRef.current = setTimeout(() => {
            resetEscapeState();
          }, 500);
        } else {
          // clear input and immediately reset state
          buffer.setText('');
          resetCompletionState();
          resetEscapeState();
        }
        return;
      }

      if (shellModeActive && keyMatchers[Command.REVERSE_SEARCH](key)) {
        setReverseSearchActive(true);
        setTextBeforeReverseSearch(buffer.text);
        setCursorPosition(buffer.cursor);
        return;
      }

      if (keyMatchers[Command.CLEAR_SCREEN](key)) {
        onClearScreen();
        return;
      }

      if (reverseSearchActive) {
        const {
          activeSuggestionIndex,
          navigateUp,
          navigateDown,
          showSuggestions,
          suggestions,
        } = reverseSearchCompletion;

        if (showSuggestions) {
          if (keyMatchers[Command.NAVIGATION_UP](key)) {
            navigateUp();
            return;
          }
          if (keyMatchers[Command.NAVIGATION_DOWN](key)) {
            navigateDown();
            return;
          }
          if (keyMatchers[Command.ACCEPT_SUGGESTION_REVERSE_SEARCH](key)) {
            reverseSearchCompletion.handleAutocomplete(activeSuggestionIndex);
            reverseSearchCompletion.resetCompletionState();
            setReverseSearchActive(false);
            return;
          }
        }

        if (keyMatchers[Command.SUBMIT_REVERSE_SEARCH](key)) {
          const textToSubmit =
            showSuggestions && activeSuggestionIndex > -1
              ? suggestions[activeSuggestionIndex].value
              : buffer.text;
          deferAndSubmit(textToSubmit);
          reverseSearchCompletion.resetCompletionState();
          setReverseSearchActive(false);
          return;
        }

        // Prevent up/down from falling through to regular history navigation
        if (
          keyMatchers[Command.NAVIGATION_UP](key) ||
          keyMatchers[Command.NAVIGATION_DOWN](key)
        ) {
          return;
        }
      }

      // If the command is a perfect match, pressing enter should execute it.
      if (completion.isPerfectMatch && keyMatchers[Command.RETURN](key)) {
        deferAndSubmit();
        return;
      }

      if (completion.showSuggestions) {
        if (completion.suggestions.length > 1) {
          if (keyMatchers[Command.COMPLETION_UP](key)) {
            completion.navigateUp();
            return;
          }
          if (keyMatchers[Command.COMPLETION_DOWN](key)) {
            completion.navigateDown();
            return;
          }
        }

        if (keyMatchers[Command.ACCEPT_SUGGESTION](key)) {
          if (completion.suggestions.length > 0) {
            const targetIndex =
              completion.activeSuggestionIndex === -1
                ? 0 // Default to the first if none is active
                : completion.activeSuggestionIndex;
            if (targetIndex < completion.suggestions.length) {
              completion.handleAutocomplete(targetIndex);
            }
          }
          return;
        }
      }

      // Handle Tab key for ghost text acceptance
      if (
        key.name === 'tab' &&
        !completion.showSuggestions &&
        completion.promptCompletion.text
      ) {
        completion.promptCompletion.accept();
        return;
      }

      if (!shellModeActive) {
        if (keyMatchers[Command.HISTORY_UP](key)) {
          inputHistory.navigateUp();
          return;
        }
        if (keyMatchers[Command.HISTORY_DOWN](key)) {
          inputHistory.navigateDown();
          return;
        }
        // Handle arrow-up/down for history on single-line or at edges
        if (
          keyMatchers[Command.NAVIGATION_UP](key) &&
          (buffer.allVisualLines.length === 1 ||
            (buffer.visualCursor[0] === 0 && buffer.visualScrollRow === 0))
        ) {
          inputHistory.navigateUp();
          return;
        }
        if (
          keyMatchers[Command.NAVIGATION_DOWN](key) &&
          (buffer.allVisualLines.length === 1 ||
            buffer.visualCursor[0] === buffer.allVisualLines.length - 1)
        ) {
          inputHistory.navigateDown();
          return;
        }
      } else {
        // Shell History Navigation
        if (keyMatchers[Command.NAVIGATION_UP](key)) {
          const prevCommand = shellHistory.getPreviousCommand();
          if (prevCommand !== null) buffer.setText(prevCommand);
          return;
        }
        if (keyMatchers[Command.NAVIGATION_DOWN](key)) {
          const nextCommand = shellHistory.getNextCommand();
          if (nextCommand !== null) buffer.setText(nextCommand);
          return;
        }
      }

      if (keyMatchers[Command.SUBMIT](key)) {
        if (buffer.text.trim()) {
          // Check if a paste operation occurred recently to prevent accidental auto-submission
          if (recentPasteTime !== null) {
            // Paste occurred recently, ignore this submit to prevent auto-execution
            return;
          }

          const [row, col] = buffer.cursor;
          const line = buffer.lines[row];
          const charBefore = col > 0 ? cpSlice(line, col - 1, col) : '';
          if (charBefore === '\\') {
            buffer.backspace();
            buffer.newline();
          } else {
            deferAndSubmit();
          }
        }
        return;
      }

      // Newline insertion
      if (keyMatchers[Command.NEWLINE](key)) {
        buffer.newline();
        return;
      }

      // Ctrl+A (Home) / Ctrl+E (End)
      if (keyMatchers[Command.HOME](key)) {
        buffer.move('home');
        return;
      }
      if (keyMatchers[Command.END](key)) {
        buffer.move('end');
        return;
      }
      // Ctrl+C (Clear input)
      if (keyMatchers[Command.CLEAR_INPUT](key)) {
        if (buffer.text.length > 0) {
          buffer.setText('');
          resetCompletionState();
        }
        return;
      }

      // Kill line commands
      if (keyMatchers[Command.KILL_LINE_RIGHT](key)) {
        buffer.killLineRight();
        return;
      }
      if (keyMatchers[Command.KILL_LINE_LEFT](key)) {
        buffer.killLineLeft();
        return;
      }

      if (keyMatchers[Command.DELETE_WORD_BACKWARD](key)) {
        buffer.deleteWordLeft();
        return;
      }

      // External editor
      if (keyMatchers[Command.OPEN_EXTERNAL_EDITOR](key)) {
        buffer.openInExternalEditor();
        return;
      }

      // Ctrl+V for clipboard image paste
      if (keyMatchers[Command.PASTE_CLIPBOARD_IMAGE](key)) {
        handleClipboardImage();
        return;
      }

      // Fall back to the text buffer's default input handling for all other keys
      buffer.handleInput(key);

      // Clear ghost text when user types regular characters (not navigation/control keys)
      if (
        completion.promptCompletion.text &&
        key.sequence &&
        key.sequence.length === 1 &&
        !key.ctrl &&
        !key.meta
      ) {
        completion.promptCompletion.clear();
      }
    },
    [
      focus,
      buffer,
      completion,
      shellModeActive,
      setShellModeActive,
      onClearScreen,
      inputHistory,
      shellHistory,
      reverseSearchCompletion,
      handleClipboardImage,
      resetCompletionState,
      escPressCount,
      showEscapePrompt,
      resetEscapeState,
      vimHandleInput,
      reverseSearchActive,
      textBeforeReverseSearch,
      cursorPosition,
<<<<<<< HEAD
      deferAndSubmit,
=======
      recentPasteTime,
>>>>>>> 6b4c12eb
    ],
  );

  useKeypress(handleInput, {
    isActive: true,
  });

  const linesToRender = buffer.viewportVisualLines;
  const [cursorVisualRowAbsolute, cursorVisualColAbsolute] =
    buffer.visualCursor;
  const scrollVisualRow = buffer.visualScrollRow;

  const getGhostTextLines = useCallback(() => {
    if (
      !completion.promptCompletion.text ||
      !buffer.text ||
      !completion.promptCompletion.text.startsWith(buffer.text)
    ) {
      return { inlineGhost: '', additionalLines: [] };
    }

    const ghostSuffix = completion.promptCompletion.text.slice(
      buffer.text.length,
    );
    if (!ghostSuffix) {
      return { inlineGhost: '', additionalLines: [] };
    }

    const currentLogicalLine = buffer.lines[buffer.cursor[0]] || '';
    const cursorCol = buffer.cursor[1];

    const textBeforeCursor = cpSlice(currentLogicalLine, 0, cursorCol);
    const usedWidth = stringWidth(textBeforeCursor);
    const remainingWidth = Math.max(0, inputWidth - usedWidth);

    const ghostTextLinesRaw = ghostSuffix.split('\n');
    const firstLineRaw = ghostTextLinesRaw.shift() || '';

    let inlineGhost = '';
    let remainingFirstLine = '';

    if (stringWidth(firstLineRaw) <= remainingWidth) {
      inlineGhost = firstLineRaw;
    } else {
      const words = firstLineRaw.split(' ');
      let currentLine = '';
      let wordIdx = 0;
      for (const word of words) {
        const prospectiveLine = currentLine ? `${currentLine} ${word}` : word;
        if (stringWidth(prospectiveLine) > remainingWidth) {
          break;
        }
        currentLine = prospectiveLine;
        wordIdx++;
      }
      inlineGhost = currentLine;
      if (words.length > wordIdx) {
        remainingFirstLine = words.slice(wordIdx).join(' ');
      }
    }

    const linesToWrap = [];
    if (remainingFirstLine) {
      linesToWrap.push(remainingFirstLine);
    }
    linesToWrap.push(...ghostTextLinesRaw);
    const remainingGhostText = linesToWrap.join('\n');

    const additionalLines: string[] = [];
    if (remainingGhostText) {
      const textLines = remainingGhostText.split('\n');
      for (const textLine of textLines) {
        const words = textLine.split(' ');
        let currentLine = '';

        for (const word of words) {
          const prospectiveLine = currentLine ? `${currentLine} ${word}` : word;
          const prospectiveWidth = stringWidth(prospectiveLine);

          if (prospectiveWidth > inputWidth) {
            if (currentLine) {
              additionalLines.push(currentLine);
            }

            let wordToProcess = word;
            while (stringWidth(wordToProcess) > inputWidth) {
              let part = '';
              const wordCP = toCodePoints(wordToProcess);
              let partWidth = 0;
              let splitIndex = 0;
              for (let i = 0; i < wordCP.length; i++) {
                const char = wordCP[i];
                const charWidth = stringWidth(char);
                if (partWidth + charWidth > inputWidth) {
                  break;
                }
                part += char;
                partWidth += charWidth;
                splitIndex = i + 1;
              }
              additionalLines.push(part);
              wordToProcess = cpSlice(wordToProcess, splitIndex);
            }
            currentLine = wordToProcess;
          } else {
            currentLine = prospectiveLine;
          }
        }
        if (currentLine) {
          additionalLines.push(currentLine);
        }
      }
    }

    return { inlineGhost, additionalLines };
  }, [
    completion.promptCompletion.text,
    buffer.text,
    buffer.lines,
    buffer.cursor,
    inputWidth,
  ]);

  const { inlineGhost, additionalLines } = getGhostTextLines();

  return (
    <>
      <Box
        borderStyle="round"
        borderColor={
          shellModeActive ? theme.status.warning : theme.border.focused
        }
        paddingX={1}
      >
        <Text
          color={shellModeActive ? theme.status.warning : theme.text.accent}
        >
          {shellModeActive ? (
            reverseSearchActive ? (
              <Text
                color={theme.text.link}
                aria-label={SCREEN_READER_USER_PREFIX}
              >
                (r:){' '}
              </Text>
            ) : (
              '! '
            )
          ) : (
            '> '
          )}
        </Text>
        <Box flexGrow={1} flexDirection="column">
          {buffer.text.length === 0 && placeholder ? (
            focus ? (
              <Text>
                {chalk.inverse(placeholder.slice(0, 1))}
                <Text color={theme.text.secondary}>{placeholder.slice(1)}</Text>
              </Text>
            ) : (
              <Text color={theme.text.secondary}>{placeholder}</Text>
            )
          ) : (
            linesToRender
              .map((lineText, visualIdxInRenderedSet) => {
                const tokens = parseInputForHighlighting(
                  lineText,
                  visualIdxInRenderedSet,
                );
                const cursorVisualRow =
                  cursorVisualRowAbsolute - scrollVisualRow;
                const isOnCursorLine =
                  focus && visualIdxInRenderedSet === cursorVisualRow;

                const renderedLine: React.ReactNode[] = [];
                let charCount = 0;

                tokens.forEach((token, tokenIdx) => {
                  let display = token.text;
                  if (isOnCursorLine) {
                    const relativeVisualColForHighlight =
                      cursorVisualColAbsolute;
                    const tokenStart = charCount;
                    const tokenEnd = tokenStart + cpLen(token.text);

                    if (
                      relativeVisualColForHighlight >= tokenStart &&
                      relativeVisualColForHighlight < tokenEnd
                    ) {
                      const charToHighlight = cpSlice(
                        token.text,
                        relativeVisualColForHighlight - tokenStart,
                        relativeVisualColForHighlight - tokenStart + 1,
                      );
                      const highlighted = chalk.inverse(charToHighlight);
                      display =
                        cpSlice(
                          token.text,
                          0,
                          relativeVisualColForHighlight - tokenStart,
                        ) +
                        highlighted +
                        cpSlice(
                          token.text,
                          relativeVisualColForHighlight - tokenStart + 1,
                        );
                    }
                    charCount = tokenEnd;
                  }

                  const color =
                    token.type === 'command' || token.type === 'file'
                      ? theme.text.accent
                      : undefined;

                  renderedLine.push(
                    <Text key={`token-${tokenIdx}`} color={color}>
                      {display}
                    </Text>,
                  );
                });
                const currentLineGhost = isOnCursorLine ? inlineGhost : '';

                if (
                  isOnCursorLine &&
                  cursorVisualColAbsolute === cpLen(lineText)
                ) {
                  if (!currentLineGhost) {
                    renderedLine.push(
                      <Text key={`cursor-end-${cursorVisualColAbsolute}`}>
                        {chalk.inverse(' ')}
                      </Text>,
                    );
                  }
                }

                const showCursorBeforeGhost =
                  focus &&
                  isOnCursorLine &&
                  cursorVisualColAbsolute === cpLen(lineText) &&
                  currentLineGhost;

                return (
                  <Box key={`line-${visualIdxInRenderedSet}`} height={1}>
                    <Text>
                      {renderedLine}
                      {showCursorBeforeGhost && chalk.inverse(' ')}
                      {currentLineGhost && (
                        <Text color={theme.text.secondary}>
                          {currentLineGhost}
                        </Text>
                      )}
                    </Text>
                  </Box>
                );
              })
              .concat(
                additionalLines.map((ghostLine, index) => {
                  const padding = Math.max(
                    0,
                    inputWidth - stringWidth(ghostLine),
                  );
                  return (
                    <Text
                      key={`ghost-line-${index}`}
                      color={theme.text.secondary}
                    >
                      {ghostLine}
                      {' '.repeat(padding)}
                    </Text>
                  );
                }),
              )
          )}
        </Box>
      </Box>
      {completion.showSuggestions && (
        <Box paddingRight={2}>
          <SuggestionsDisplay
            suggestions={completion.suggestions}
            activeIndex={completion.activeSuggestionIndex}
            isLoading={completion.isLoadingSuggestions}
            width={suggestionsWidth}
            scrollOffset={completion.visibleStartIndex}
            userInput={buffer.text}
          />
        </Box>
      )}
      {reverseSearchActive && (
        <Box paddingRight={2}>
          <SuggestionsDisplay
            suggestions={reverseSearchCompletion.suggestions}
            activeIndex={reverseSearchCompletion.activeSuggestionIndex}
            isLoading={reverseSearchCompletion.isLoadingSuggestions}
            width={suggestionsWidth}
            scrollOffset={reverseSearchCompletion.visibleStartIndex}
            userInput={buffer.text}
          />
        </Box>
      )}
    </>
  );
};<|MERGE_RESOLUTION|>--- conflicted
+++ resolved
@@ -141,13 +141,11 @@
       if (escapeTimerRef.current) {
         clearTimeout(escapeTimerRef.current);
       }
-<<<<<<< HEAD
       if (imeTimeoutRef.current) {
         clearTimeout(imeTimeoutRef.current);
-=======
+      }
       if (pasteTimeoutRef.current) {
         clearTimeout(pasteTimeoutRef.current);
->>>>>>> 6b4c12eb
       }
     },
     [],
@@ -631,11 +629,8 @@
       reverseSearchActive,
       textBeforeReverseSearch,
       cursorPosition,
-<<<<<<< HEAD
       deferAndSubmit,
-=======
       recentPasteTime,
->>>>>>> 6b4c12eb
     ],
   );
 
