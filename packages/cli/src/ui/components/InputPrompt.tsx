--- conflicted
+++ resolved
@@ -23,12 +23,8 @@
 import { useKeypress } from '../hooks/useKeypress.js';
 import { keyMatchers, Command } from '../keyMatchers.js';
 import type { CommandContext, SlashCommand } from '../commands/types.js';
-<<<<<<< HEAD
 import type { Config } from '@thacio/auditaria-cli-core';
-=======
-import type { Config } from '@google/gemini-cli-core';
-import { ApprovalMode } from '@google/gemini-cli-core';
->>>>>>> 6be05451
+import { ApprovalMode } from '@thacio/auditaria-cli-core';
 import { parseInputForHighlighting } from '../utils/highlight.js';
 import {
   clipboardHasImage,
@@ -726,13 +722,13 @@
   let statusText = '';
   if (shellModeActive) {
     statusColor = theme.ui.symbol;
-    statusText = 'Shell mode';
+    statusText = t('input.aria_shell_mode', 'Shell mode');
   } else if (showYoloStyling) {
     statusColor = theme.status.error;
-    statusText = 'YOLO mode';
+    statusText = t('input.aria_yolo_mode', 'YOLO mode');
   } else if (showAutoAcceptStyling) {
     statusColor = theme.status.warning;
-    statusText = 'Accepting edits';
+    statusText = t('input.aria_accepting_edits', 'Accepting edits');
   }
 
   return (
