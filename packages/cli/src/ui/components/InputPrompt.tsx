/**
 * @license
 * Copyright 2025 Google LLC
 * SPDX-License-Identifier: Apache-2.0
 */

<<<<<<< HEAD
import { Config } from '@google/gemini-cli-core';
import chalk from 'chalk';
import { Box, Text } from 'ink';
import * as path from 'path';
import React, { useCallback, useEffect, useRef, useState } from 'react';
import stringWidth from 'string-width';
import { Colors } from '../colors.js';
import { CommandContext, SlashCommand } from '../commands/types.js';
import { useCompletion } from '../hooks/useCompletion.js';
import { useInputHistory } from '../hooks/useInputHistory.js';
import { Key, useKeypress } from '../hooks/useKeypress.js';
import { useShellHistory } from '../hooks/useShellHistory.js';
=======
import React, { useCallback, useEffect, useState, useRef } from 'react';
import { Box, Text } from 'ink';
import { theme } from '../semantic-colors.js';
import { SuggestionsDisplay } from './SuggestionsDisplay.js';
import { useInputHistory } from '../hooks/useInputHistory.js';
import { TextBuffer, logicalPosToOffset } from './shared/text-buffer.js';
import { cpSlice, cpLen } from '../utils/textUtils.js';
import chalk from 'chalk';
import stringWidth from 'string-width';
import { useShellHistory } from '../hooks/useShellHistory.js';
import { useReverseSearchCompletion } from '../hooks/useReverseSearchCompletion.js';
import { useCommandCompletion } from '../hooks/useCommandCompletion.js';
import { useKeypress, Key } from '../hooks/useKeypress.js';
import { keyMatchers, Command } from '../keyMatchers.js';
import { CommandContext, SlashCommand } from '../commands/types.js';
import { Config } from '@google/gemini-cli-core';
>>>>>>> bc60257e
import {
  cleanupOldClipboardImages,
  clipboardHasImage,
  saveClipboardImage,
} from '../utils/clipboardUtils.js';
import { cpLen, cpSlice } from '../utils/textUtils.js';
import { TextBuffer } from './shared/text-buffer.js';
import { SuggestionsDisplay } from './SuggestionsDisplay.js';

export interface InputPromptProps {
  buffer: TextBuffer;
  onSubmit: (value: string) => void;
  userMessages: readonly string[];
  onClearScreen: () => void;
  config: Config;
  slashCommands: readonly SlashCommand[];
  commandContext: CommandContext;
  placeholder?: string;
  focus?: boolean;
  inputWidth: number;
  suggestionsWidth: number;
  shellModeActive: boolean;
  setShellModeActive: (value: boolean) => void;
  onEscapePromptChange?: (showPrompt: boolean) => void;
  vimHandleInput?: (key: Key) => boolean;
}

export const InputPrompt: React.FC<InputPromptProps> = ({
  buffer,
  onSubmit,
  userMessages,
  onClearScreen,
  config,
  slashCommands,
  commandContext,
  placeholder = '  Type your message or @path/to/file',
  focus = true,
  inputWidth,
  suggestionsWidth,
  shellModeActive,
  setShellModeActive,
  onEscapePromptChange,
  vimHandleInput,
}) => {
  const [justNavigatedHistory, setJustNavigatedHistory] = useState(false);
<<<<<<< HEAD
  const bufferRef = useRef(buffer);
  const imeTimeoutRef = useRef<NodeJS.Timeout | null>(null);
  const isSubmittingRef = useRef(false);
  useEffect(() => {
    bufferRef.current = buffer;
  }, [buffer]);

  useEffect(
    () => () => {
      // Always clear the timeout on unmount to prevent state updates on an unmounted component.
      if (imeTimeoutRef.current) {
        clearTimeout(imeTimeoutRef.current);
      }
    },
    [],
  );
=======
  const [escPressCount, setEscPressCount] = useState(0);
  const [showEscapePrompt, setShowEscapePrompt] = useState(false);
  const escapeTimerRef = useRef<NodeJS.Timeout | null>(null);
>>>>>>> bc60257e

  const [dirs, setDirs] = useState<readonly string[]>(
    config.getWorkspaceContext().getDirectories(),
  );
  const dirsChanged = config.getWorkspaceContext().getDirectories();
  useEffect(() => {
    if (dirs.length !== dirsChanged.length) {
      setDirs(dirsChanged);
    }
  }, [dirs.length, dirsChanged]);
  const [reverseSearchActive, setReverseSearchActive] = useState(false);
  const [textBeforeReverseSearch, setTextBeforeReverseSearch] = useState('');
  const [cursorPosition, setCursorPosition] = useState<[number, number]>([
    0, 0,
  ]);
  const shellHistory = useShellHistory(config.getProjectRoot());
  const historyData = shellHistory.history;

  const completion = useCommandCompletion(
    buffer,
    dirs,
    config.getTargetDir(),
    slashCommands,
    commandContext,
    reverseSearchActive,
    config,
  );

  const reverseSearchCompletion = useReverseSearchCompletion(
    buffer,
    historyData,
    reverseSearchActive,
  );
  const resetCompletionState = completion.resetCompletionState;
  const resetReverseSearchCompletionState =
    reverseSearchCompletion.resetCompletionState;

  const resetEscapeState = useCallback(() => {
    if (escapeTimerRef.current) {
      clearTimeout(escapeTimerRef.current);
      escapeTimerRef.current = null;
    }
    setEscPressCount(0);
    setShowEscapePrompt(false);
  }, []);

  // Notify parent component about escape prompt state changes
  useEffect(() => {
    if (onEscapePromptChange) {
      onEscapePromptChange(showEscapePrompt);
    }
  }, [showEscapePrompt, onEscapePromptChange]);

  // Clear escape prompt timer on unmount
  useEffect(
    () => () => {
      if (escapeTimerRef.current) {
        clearTimeout(escapeTimerRef.current);
      }
    },
    [],
  );

  const handleSubmitAndClear = useCallback(
    (submittedValue: string) => {
      if (shellModeActive) {
        shellHistory.addCommandToHistory(submittedValue);
      }
      // Clear the buffer *before* calling onSubmit to prevent potential re-submission
      // if onSubmit triggers a re-render while the buffer still holds the old value.
      buffer.setText('');
      resetCompletionState();
<<<<<<< HEAD
      onSubmit(submittedValue);
=======
      resetReverseSearchCompletionState();
>>>>>>> bc60257e
    },
    [
      onSubmit,
      buffer,
      resetCompletionState,
      shellModeActive,
      shellHistory,
      resetReverseSearchCompletionState,
    ],
  );

  const customSetTextAndResetCompletionSignal = useCallback(
    (newText: string) => {
      buffer.setText(newText);
      setJustNavigatedHistory(true);
    },
    [buffer, setJustNavigatedHistory],
  );

  const inputHistory = useInputHistory({
    userMessages,
    onSubmit: handleSubmitAndClear,
    isActive:
      (!completion.showSuggestions || completion.suggestions.length === 1) &&
      !shellModeActive,
    currentQuery: buffer.text,
    onChange: customSetTextAndResetCompletionSignal,
  });

  // Effect to reset completion if history navigation just occurred and set the text
  useEffect(() => {
    if (justNavigatedHistory) {
      resetCompletionState();
      resetReverseSearchCompletionState();
      setJustNavigatedHistory(false);
    }
  }, [
    justNavigatedHistory,
    buffer.text,
    resetCompletionState,
    setJustNavigatedHistory,
    resetReverseSearchCompletionState,
  ]);

  // Handle clipboard image pasting with Ctrl+V
  const handleClipboardImage = useCallback(async () => {
    try {
      if (await clipboardHasImage()) {
        const imagePath = await saveClipboardImage(config.getTargetDir());
        if (imagePath) {
          // Clean up old images
          cleanupOldClipboardImages(config.getTargetDir()).catch(() => {
            // Ignore cleanup errors
          });

          // Get relative path from current directory
          const relativePath = path.relative(config.getTargetDir(), imagePath);

          // Insert @path reference at cursor position
          const insertText = `@${relativePath}`;
          const currentText = buffer.text;
          const [row, col] = buffer.cursor;

          // Calculate offset from row/col
          let offset = 0;
          for (let i = 0; i < row; i++) {
            offset += buffer.lines[i].length + 1; // +1 for newline
          }
          offset += col;

          // Add spaces around the path if needed
          let textToInsert = insertText;
          const charBefore = offset > 0 ? currentText[offset - 1] : '';
          const charAfter =
            offset < currentText.length ? currentText[offset] : '';

          if (charBefore && charBefore !== ' ' && charBefore !== '\n') {
            textToInsert = ' ' + textToInsert;
          }
          if (!charAfter || (charAfter !== ' ' && charAfter !== '\n')) {
            textToInsert = textToInsert + ' ';
          }

          // Insert at cursor position
          buffer.replaceRangeByOffset(offset, offset, textToInsert);
        }
      }
    } catch (error) {
      console.error('Error handling clipboard image:', error);
    }
  }, [buffer, config]);

  const handleInput = useCallback(
    (key: Key) => {
      // If a submission is in progress, ignore all keypresses.
      if (isSubmittingRef.current) {
        return;
      }

      /// We want to handle paste even when not focused to support drag and drop.
      if (!focus && !key.paste) {
        return;
      }

      if (vimHandleInput && vimHandleInput(key)) {
        return;
      }

      // Reset ESC count and hide prompt on any non-ESC key
      if (key.name !== 'escape') {
        if (escPressCount > 0 || showEscapePrompt) {
          resetEscapeState();
        }
      }

      if (
        key.sequence === '!' &&
        buffer.text === '' &&
        !completion.showSuggestions
      ) {
        setShellModeActive(!shellModeActive);
        buffer.setText(''); // Clear the '!' from input
        return;
      }

      if (keyMatchers[Command.ESCAPE](key)) {
        if (reverseSearchActive) {
          setReverseSearchActive(false);
          reverseSearchCompletion.resetCompletionState();
          buffer.setText(textBeforeReverseSearch);
          const offset = logicalPosToOffset(
            buffer.lines,
            cursorPosition[0],
            cursorPosition[1],
          );
          buffer.moveToOffset(offset);
          return;
        }
        if (shellModeActive) {
          setShellModeActive(false);
          resetEscapeState();
          return;
        }

        if (completion.showSuggestions) {
          completion.resetCompletionState();
          resetEscapeState();
          return;
        }

        // Handle double ESC for clearing input
        if (escPressCount === 0) {
          if (buffer.text === '') {
            return;
          }
          setEscPressCount(1);
          setShowEscapePrompt(true);
          if (escapeTimerRef.current) {
            clearTimeout(escapeTimerRef.current);
          }
          escapeTimerRef.current = setTimeout(() => {
            resetEscapeState();
          }, 500);
        } else {
          // clear input and immediately reset state
          buffer.setText('');
          resetCompletionState();
          resetEscapeState();
        }
        return;
      }

      if (shellModeActive && keyMatchers[Command.REVERSE_SEARCH](key)) {
        setReverseSearchActive(true);
        setTextBeforeReverseSearch(buffer.text);
        setCursorPosition(buffer.cursor);
        return;
      }

      if (keyMatchers[Command.CLEAR_SCREEN](key)) {
        onClearScreen();
        return;
      }

      if (reverseSearchActive) {
        const {
          activeSuggestionIndex,
          navigateUp,
          navigateDown,
          showSuggestions,
          suggestions,
        } = reverseSearchCompletion;

        if (showSuggestions) {
          if (keyMatchers[Command.NAVIGATION_UP](key)) {
            navigateUp();
            return;
          }
          if (keyMatchers[Command.NAVIGATION_DOWN](key)) {
            navigateDown();
            return;
          }
          if (keyMatchers[Command.ACCEPT_SUGGESTION_REVERSE_SEARCH](key)) {
            reverseSearchCompletion.handleAutocomplete(activeSuggestionIndex);
            reverseSearchCompletion.resetCompletionState();
            setReverseSearchActive(false);
            return;
          }
        }

        if (keyMatchers[Command.SUBMIT_REVERSE_SEARCH](key)) {
          const textToSubmit =
            showSuggestions && activeSuggestionIndex > -1
              ? suggestions[activeSuggestionIndex].value
              : buffer.text;
          handleSubmitAndClear(textToSubmit);
          reverseSearchCompletion.resetCompletionState();
          setReverseSearchActive(false);
          return;
        }

        // Prevent up/down from falling through to regular history navigation
        if (
          keyMatchers[Command.NAVIGATION_UP](key) ||
          keyMatchers[Command.NAVIGATION_DOWN](key)
        ) {
          return;
        }
      }

      // If the command is a perfect match, pressing enter should execute it.
      if (completion.isPerfectMatch && keyMatchers[Command.RETURN](key)) {
        handleSubmitAndClear(buffer.text);
        return;
      }

      if (completion.showSuggestions) {
        if (completion.suggestions.length > 1) {
          if (keyMatchers[Command.COMPLETION_UP](key)) {
            completion.navigateUp();
            return;
          }
          if (keyMatchers[Command.COMPLETION_DOWN](key)) {
            completion.navigateDown();
            return;
          }
        }

        if (keyMatchers[Command.ACCEPT_SUGGESTION](key)) {
          if (completion.suggestions.length > 0) {
            const targetIndex =
              completion.activeSuggestionIndex === -1
                ? 0 // Default to the first if none is active
                : completion.activeSuggestionIndex;
            if (targetIndex < completion.suggestions.length) {
              completion.handleAutocomplete(targetIndex);
            }
          }
          return;
        }
      }

      if (!shellModeActive) {
        if (keyMatchers[Command.HISTORY_UP](key)) {
          inputHistory.navigateUp();
          return;
        }
        if (keyMatchers[Command.HISTORY_DOWN](key)) {
          inputHistory.navigateDown();
          return;
        }
        // Handle arrow-up/down for history on single-line or at edges
        if (
          keyMatchers[Command.NAVIGATION_UP](key) &&
          (buffer.allVisualLines.length === 1 ||
            (buffer.visualCursor[0] === 0 && buffer.visualScrollRow === 0))
        ) {
          inputHistory.navigateUp();
          return;
        }
        if (
          keyMatchers[Command.NAVIGATION_DOWN](key) &&
          (buffer.allVisualLines.length === 1 ||
            buffer.visualCursor[0] === buffer.allVisualLines.length - 1)
        ) {
          inputHistory.navigateDown();
          return;
        }
      } else {
        // Shell History Navigation
        if (keyMatchers[Command.NAVIGATION_UP](key)) {
          const prevCommand = shellHistory.getPreviousCommand();
          if (prevCommand !== null) buffer.setText(prevCommand);
          return;
        }
        if (keyMatchers[Command.NAVIGATION_DOWN](key)) {
          const nextCommand = shellHistory.getNextCommand();
          if (nextCommand !== null) buffer.setText(nextCommand);
          return;
        }
      }

      if (keyMatchers[Command.SUBMIT](key)) {
        if (buffer.text.trim()) {
          const [row, col] = buffer.cursor;
          const line = buffer.lines[row];
          const charBefore = col > 0 ? cpSlice(line, col - 1, col) : '';
          if (charBefore === '\\') {
            buffer.backspace();
            buffer.newline();
          } else {
            // HACK: Defer submission to allow IME to finalize.
            // This is a workaround for terminals that don't support
            // proper IME composition events. The ref ensures we
            // get the latest buffer text after the IME has updated it.
            if (imeTimeoutRef.current) {
              clearTimeout(imeTimeoutRef.current);
            }
            isSubmittingRef.current = true;
            imeTimeoutRef.current = setTimeout(() => {
              try {
                handleSubmitAndClear(bufferRef.current.text);
              } finally {
                imeTimeoutRef.current = null;
                isSubmittingRef.current = false;
              }
            }, 50);
          }
        }
        return;
      }

      // Newline insertion
      if (keyMatchers[Command.NEWLINE](key)) {
        buffer.newline();
        return;
      }

      // Ctrl+A (Home) / Ctrl+E (End)
      if (keyMatchers[Command.HOME](key)) {
        buffer.move('home');
        return;
      }
      if (keyMatchers[Command.END](key)) {
        buffer.move('end');
        buffer.moveToOffset(cpLen(buffer.text));
        return;
      }
      // Ctrl+C (Clear input)
      if (keyMatchers[Command.CLEAR_INPUT](key)) {
        if (buffer.text.length > 0) {
          buffer.setText('');
          resetCompletionState();
        }
        return;
      }

      // Kill line commands
      if (keyMatchers[Command.KILL_LINE_RIGHT](key)) {
        buffer.killLineRight();
        return;
      }
      if (keyMatchers[Command.KILL_LINE_LEFT](key)) {
        buffer.killLineLeft();
        return;
      }

      // External editor
      if (keyMatchers[Command.OPEN_EXTERNAL_EDITOR](key)) {
        buffer.openInExternalEditor();
        return;
      }

      // Ctrl+V for clipboard image paste
      if (keyMatchers[Command.PASTE_CLIPBOARD_IMAGE](key)) {
        handleClipboardImage();
        return;
      }

      // Fall back to the text buffer's default input handling for all other keys
      buffer.handleInput(key);
    },
    [
      focus,
      buffer,
      completion,
      shellModeActive,
      setShellModeActive,
      onClearScreen,
      inputHistory,
      handleSubmitAndClear,
      shellHistory,
      reverseSearchCompletion,
      handleClipboardImage,
      resetCompletionState,
      escPressCount,
      showEscapePrompt,
      resetEscapeState,
      vimHandleInput,
      reverseSearchActive,
      textBeforeReverseSearch,
      cursorPosition,
    ],
  );

  useKeypress(handleInput, {
    isActive: true,
  });

  const linesToRender = buffer.viewportVisualLines;
  const [cursorVisualRowAbsolute, cursorVisualColAbsolute] =
    buffer.visualCursor;
  const scrollVisualRow = buffer.visualScrollRow;

  return (
    <>
      <Box
        borderStyle="round"
        borderColor={
          shellModeActive ? theme.status.warning : theme.border.focused
        }
        paddingX={1}
      >
        <Text
          color={shellModeActive ? theme.status.warning : theme.text.accent}
        >
          {shellModeActive ? (
            reverseSearchActive ? (
              <Text color={theme.text.link}>(r:) </Text>
            ) : (
              '! '
            )
          ) : (
            '> '
          )}
        </Text>
        <Box flexGrow={1} flexDirection="column">
          {buffer.text.length === 0 && placeholder ? (
            focus ? (
              <Text>
                {chalk.inverse(placeholder.slice(0, 1))}
                <Text color={theme.text.secondary}>{placeholder.slice(1)}</Text>
              </Text>
            ) : (
              <Text color={theme.text.secondary}>{placeholder}</Text>
            )
          ) : (
            linesToRender.map((lineText, visualIdxInRenderedSet) => {
              const cursorVisualRow = cursorVisualRowAbsolute - scrollVisualRow;
              let display = cpSlice(lineText, 0, inputWidth);
              const currentVisualWidth = stringWidth(display);
              if (currentVisualWidth < inputWidth) {
                display = display + ' '.repeat(inputWidth - currentVisualWidth);
              }

              if (focus && visualIdxInRenderedSet === cursorVisualRow) {
                const relativeVisualColForHighlight = cursorVisualColAbsolute;

                if (relativeVisualColForHighlight >= 0) {
                  if (relativeVisualColForHighlight < cpLen(display)) {
                    const charToHighlight =
                      cpSlice(
                        display,
                        relativeVisualColForHighlight,
                        relativeVisualColForHighlight + 1,
                      ) || ' ';
                    const highlighted = chalk.inverse(charToHighlight);
                    display =
                      cpSlice(display, 0, relativeVisualColForHighlight) +
                      highlighted +
                      cpSlice(display, relativeVisualColForHighlight + 1);
                  } else if (
                    relativeVisualColForHighlight === cpLen(display) &&
                    cpLen(display) === inputWidth
                  ) {
                    display = display + chalk.inverse(' ');
                  }
                }
              }
              return (
                <Text key={`line-${visualIdxInRenderedSet}`}>{display}</Text>
              );
            })
          )}
        </Box>
      </Box>
      {completion.showSuggestions && (
        <Box paddingRight={2}>
          <SuggestionsDisplay
            suggestions={completion.suggestions}
            activeIndex={completion.activeSuggestionIndex}
            isLoading={completion.isLoadingSuggestions}
            width={suggestionsWidth}
            scrollOffset={completion.visibleStartIndex}
            userInput={buffer.text}
          />
        </Box>
      )}
      {reverseSearchActive && (
        <Box paddingRight={2}>
          <SuggestionsDisplay
            suggestions={reverseSearchCompletion.suggestions}
            activeIndex={reverseSearchCompletion.activeSuggestionIndex}
            isLoading={reverseSearchCompletion.isLoadingSuggestions}
            width={suggestionsWidth}
            scrollOffset={reverseSearchCompletion.visibleStartIndex}
            userInput={buffer.text}
          />
        </Box>
      )}
    </>
  );
};<|MERGE_RESOLUTION|>--- conflicted
+++ resolved
@@ -4,20 +4,6 @@
  * SPDX-License-Identifier: Apache-2.0
  */
 
-<<<<<<< HEAD
-import { Config } from '@google/gemini-cli-core';
-import chalk from 'chalk';
-import { Box, Text } from 'ink';
-import * as path from 'path';
-import React, { useCallback, useEffect, useRef, useState } from 'react';
-import stringWidth from 'string-width';
-import { Colors } from '../colors.js';
-import { CommandContext, SlashCommand } from '../commands/types.js';
-import { useCompletion } from '../hooks/useCompletion.js';
-import { useInputHistory } from '../hooks/useInputHistory.js';
-import { Key, useKeypress } from '../hooks/useKeypress.js';
-import { useShellHistory } from '../hooks/useShellHistory.js';
-=======
 import React, { useCallback, useEffect, useState, useRef } from 'react';
 import { Box, Text } from 'ink';
 import { theme } from '../semantic-colors.js';
@@ -34,7 +20,6 @@
 import { keyMatchers, Command } from '../keyMatchers.js';
 import { CommandContext, SlashCommand } from '../commands/types.js';
 import { Config } from '@google/gemini-cli-core';
->>>>>>> bc60257e
 import {
   cleanupOldClipboardImages,
   clipboardHasImage,
@@ -80,7 +65,6 @@
   vimHandleInput,
 }) => {
   const [justNavigatedHistory, setJustNavigatedHistory] = useState(false);
-<<<<<<< HEAD
   const bufferRef = useRef(buffer);
   const imeTimeoutRef = useRef<NodeJS.Timeout | null>(null);
   const isSubmittingRef = useRef(false);
@@ -97,11 +81,10 @@
     },
     [],
   );
-=======
+  
   const [escPressCount, setEscPressCount] = useState(0);
   const [showEscapePrompt, setShowEscapePrompt] = useState(false);
   const escapeTimerRef = useRef<NodeJS.Timeout | null>(null);
->>>>>>> bc60257e
 
   const [dirs, setDirs] = useState<readonly string[]>(
     config.getWorkspaceContext().getDirectories(),
@@ -174,11 +157,8 @@
       // if onSubmit triggers a re-render while the buffer still holds the old value.
       buffer.setText('');
       resetCompletionState();
-<<<<<<< HEAD
       onSubmit(submittedValue);
-=======
       resetReverseSearchCompletionState();
->>>>>>> bc60257e
     },
     [
       onSubmit,
