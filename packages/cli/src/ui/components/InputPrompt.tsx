/**
 * @license
 * Copyright 2025 Google LLC
 * SPDX-License-Identifier: Apache-2.0
 */

import type React from 'react';
import clipboardy from 'clipboardy';
import { useCallback, useEffect, useState, useRef } from 'react';
import { Box, Text, type DOMElement } from 'ink';
import { SuggestionsDisplay, MAX_WIDTH } from './SuggestionsDisplay.js';
import { theme } from '../semantic-colors.js';
import { useInputHistory } from '../hooks/useInputHistory.js';
import type { TextBuffer } from './shared/text-buffer.js';
import { logicalPosToOffset } from './shared/text-buffer.js';
import { cpSlice, cpLen, toCodePoints } from '../utils/textUtils.js';
import chalk from 'chalk';
import stringWidth from 'string-width';
import { useShellHistory } from '../hooks/useShellHistory.js';
import { useReverseSearchCompletion } from '../hooks/useReverseSearchCompletion.js';
import { useCommandCompletion } from '../hooks/useCommandCompletion.js';
import type { Key } from '../hooks/useKeypress.js';
import { useKeypress } from '../hooks/useKeypress.js';
import { keyMatchers, Command } from '../keyMatchers.js';
import type { CommandContext, SlashCommand } from '../commands/types.js';
import type { Config } from '@google/gemini-cli-core';
import { ApprovalMode } from '@google/gemini-cli-core';
import {
  parseInputForHighlighting,
  buildSegmentsForVisualSlice,
} from '../utils/highlight.js';
import { useKittyKeyboardProtocol } from '../hooks/useKittyKeyboardProtocol.js';
import {
  clipboardHasImage,
  saveClipboardImage,
  cleanupOldClipboardImages,
} from '../utils/clipboardUtils.js';
import {
  isAutoExecutableCommand,
  isSlashCommand,
} from '../utils/commandUtils.js';
import * as path from 'node:path';
import { SCREEN_READER_USER_PREFIX } from '../textConstants.js';
import { useShellFocusState } from '../contexts/ShellFocusContext.js';
import { useUIState } from '../contexts/UIStateContext.js';
import { StreamingState } from '../types.js';
import { useMouseClick } from '../hooks/useMouseClick.js';
import { useMouse, type MouseEvent } from '../contexts/MouseContext.js';
import { useUIActions } from '../contexts/UIActionsContext.js';

/**
 * Returns if the terminal can be trusted to handle paste events atomically
 * rather than potentially sending multiple paste events separated by line
 * breaks which could trigger unintended command execution.
 */
export function isTerminalPasteTrusted(
  kittyProtocolSupported: boolean,
): boolean {
  // Ideally we could trust all VSCode family terminals as well but it appears
  // we cannot as Cursor users on windows reported being impacted by this
  // issue (https://github.com/google-gemini/gemini-cli/issues/3763).
  return kittyProtocolSupported;
}

export interface InputPromptProps {
  buffer: TextBuffer;
  onSubmit: (value: string) => void;
  userMessages: readonly string[];
  onClearScreen: () => void;
  config: Config;
  slashCommands: readonly SlashCommand[];
  commandContext: CommandContext;
  placeholder?: string;
  focus?: boolean;
  inputWidth: number;
  suggestionsWidth: number;
  shellModeActive: boolean;
  setShellModeActive: (value: boolean) => void;
  approvalMode: ApprovalMode;
  onEscapePromptChange?: (showPrompt: boolean) => void;
  onSuggestionsVisibilityChange?: (visible: boolean) => void;
  vimHandleInput?: (key: Key) => boolean;
  isEmbeddedShellFocused?: boolean;
  setQueueErrorMessage: (message: string | null) => void;
  streamingState: StreamingState;
  popAllMessages?: () => string | undefined;
  suggestionsPosition?: 'above' | 'below';
  setBannerVisible: (visible: boolean) => void;
}

// The input content, input container, and input suggestions list may have different widths
export const calculatePromptWidths = (mainContentWidth: number) => {
  const FRAME_PADDING_AND_BORDER = 4; // Border (2) + padding (2)
  const PROMPT_PREFIX_WIDTH = 2; // '> ' or '! '

  const FRAME_OVERHEAD = FRAME_PADDING_AND_BORDER + PROMPT_PREFIX_WIDTH;
  const suggestionsWidth = Math.max(20, mainContentWidth);

  return {
    inputWidth: Math.max(mainContentWidth - FRAME_OVERHEAD, 1),
    containerWidth: mainContentWidth,
    suggestionsWidth,
    frameOverhead: FRAME_OVERHEAD,
  } as const;
};

const CLIPBOARD_IMAGE_TOKEN_REGEX =
  /^@\.gemini-clipboard[\\/](?:clipboard|image)-(\d+)\.(?:png|jpe?g|gif|bmp|webp|tiff)$/i;

const getClipboardImageLabel = (tokenText: string): string | null => {
  const match = CLIPBOARD_IMAGE_TOKEN_REGEX.exec(tokenText);
  if (!match) return null;
  return `[image #${match[1]}]`;
};

export const InputPrompt: React.FC<InputPromptProps> = ({
  buffer,
  onSubmit,
  userMessages,
  onClearScreen,
  config,
  slashCommands,
  commandContext,
  placeholder = '  Type your message or @path/to/file',
  focus = true,
  inputWidth,
  suggestionsWidth,
  shellModeActive,
  setShellModeActive,
  approvalMode,
  onEscapePromptChange,
  onSuggestionsVisibilityChange,
  vimHandleInput,
  isEmbeddedShellFocused,
  setQueueErrorMessage,
  streamingState,
  popAllMessages,
  suggestionsPosition = 'below',
  setBannerVisible,
}) => {
  const kittyProtocol = useKittyKeyboardProtocol();
  const isShellFocused = useShellFocusState();
  const { setEmbeddedShellFocused } = useUIActions();
  const { mainAreaWidth } = useUIState();
  const [justNavigatedHistory, setJustNavigatedHistory] = useState(false);
  const escPressCount = useRef(0);
  const [showEscapePrompt, setShowEscapePrompt] = useState(false);
  const escapeTimerRef = useRef<NodeJS.Timeout | null>(null);
  const [recentUnsafePasteTime, setRecentUnsafePasteTime] = useState<
    number | null
  >(null);
  const pasteTimeoutRef = useRef<NodeJS.Timeout | null>(null);
  const innerBoxRef = useRef<DOMElement>(null);

  const [reverseSearchActive, setReverseSearchActive] = useState(false);
  const [commandSearchActive, setCommandSearchActive] = useState(false);
  const [textBeforeReverseSearch, setTextBeforeReverseSearch] = useState('');
  const [cursorPosition, setCursorPosition] = useState<[number, number]>([
    0, 0,
  ]);
  const [expandedSuggestionIndex, setExpandedSuggestionIndex] =
    useState<number>(-1);
  const shellHistory = useShellHistory(config.getProjectRoot());
  const shellHistoryData = shellHistory.history;

  const completion = useCommandCompletion(
    buffer,
    config.getTargetDir(),
    slashCommands,
    commandContext,
    reverseSearchActive,
    shellModeActive,
    config,
  );

  const reverseSearchCompletion = useReverseSearchCompletion(
    buffer,
    shellHistoryData,
    reverseSearchActive,
  );

  const commandSearchCompletion = useReverseSearchCompletion(
    buffer,
    userMessages,
    commandSearchActive,
  );

  const resetCompletionState = completion.resetCompletionState;
  const resetReverseSearchCompletionState =
    reverseSearchCompletion.resetCompletionState;
  const resetCommandSearchCompletionState =
    commandSearchCompletion.resetCompletionState;

  const showCursor = focus && isShellFocused && !isEmbeddedShellFocused;

  const resetEscapeState = useCallback(() => {
    if (escapeTimerRef.current) {
      clearTimeout(escapeTimerRef.current);
      escapeTimerRef.current = null;
    }
    escPressCount.current = 0;
    setShowEscapePrompt(false);
  }, []);

  // Notify parent component about escape prompt state changes
  useEffect(() => {
    if (onEscapePromptChange) {
      onEscapePromptChange(showEscapePrompt);
    }
  }, [showEscapePrompt, onEscapePromptChange]);

  // Clear escape prompt timer on unmount
  useEffect(
    () => () => {
      if (escapeTimerRef.current) {
        clearTimeout(escapeTimerRef.current);
      }
      if (pasteTimeoutRef.current) {
        clearTimeout(pasteTimeoutRef.current);
      }
    },
    [],
  );

  const handleSubmitAndClear = useCallback(
    (submittedValue: string) => {
      if (shellModeActive) {
        shellHistory.addCommandToHistory(submittedValue);
      }

      // Transform [image #N] to @.gemini-clipboard/image-N.png before submission
      // Most clipboard images are PNG format
      const transformedValue = submittedValue.replace(
        /\[image #(\d+)\]/g,
        '@.gemini-clipboard/image-$1.png',
      );

      // Clear the buffer *before* calling onSubmit to prevent potential re-submission
      // if onSubmit triggers a re-render while the buffer still holds the old value.
      buffer.setText('');
      onSubmit(transformedValue);
      resetCompletionState();
      resetReverseSearchCompletionState();
    },
    [
      onSubmit,
      buffer,
      resetCompletionState,
      shellModeActive,
      shellHistory,
      resetReverseSearchCompletionState,
    ],
  );

  const handleSubmit = useCallback(
    (submittedValue: string) => {
      const trimmedMessage = submittedValue.trim();
      const isSlash = isSlashCommand(trimmedMessage);

      const isShell = shellModeActive;
      if (
        (isSlash || isShell) &&
        streamingState === StreamingState.Responding
      ) {
        setQueueErrorMessage(
          `${isShell ? 'Shell' : 'Slash'} commands cannot be queued`,
        );
        return;
      }
      handleSubmitAndClear(trimmedMessage);
    },
    [
      handleSubmitAndClear,
      shellModeActive,
      streamingState,
      setQueueErrorMessage,
    ],
  );

  const customSetTextAndResetCompletionSignal = useCallback(
    (newText: string) => {
      buffer.setText(newText);
      setJustNavigatedHistory(true);
    },
    [buffer, setJustNavigatedHistory],
  );

  const inputHistory = useInputHistory({
    userMessages,
    onSubmit: handleSubmitAndClear,
    isActive:
      (!completion.showSuggestions || completion.suggestions.length === 1) &&
      !shellModeActive,
    currentQuery: buffer.text,
    onChange: customSetTextAndResetCompletionSignal,
  });

  // Effect to reset completion if history navigation just occurred and set the text
  useEffect(() => {
    if (justNavigatedHistory) {
      resetCompletionState();
      resetReverseSearchCompletionState();
      resetCommandSearchCompletionState();
      setExpandedSuggestionIndex(-1);
      setJustNavigatedHistory(false);
    }
  }, [
    justNavigatedHistory,
    buffer.text,
    resetCompletionState,
    setJustNavigatedHistory,
    resetReverseSearchCompletionState,
    resetCommandSearchCompletionState,
  ]);

  // Helper function to handle loading queued messages into input
  // Returns true if we should continue with input history navigation
  const tryLoadQueuedMessages = useCallback(() => {
    if (buffer.text.trim() === '' && popAllMessages) {
      const allMessages = popAllMessages();
      if (allMessages) {
        buffer.setText(allMessages);
      } else {
        // No queued messages, proceed with input history
        inputHistory.navigateUp();
      }
      return true; // We handled the up arrow key
    }
    return false;
  }, [buffer, popAllMessages, inputHistory]);

  // Handle clipboard image pasting with Ctrl+V
  const handleClipboardPaste = useCallback(async () => {
    try {
      if (await clipboardHasImage()) {
        const imagePath = await saveClipboardImage(config.getTargetDir());
        if (imagePath) {
          // Clean up old images
          cleanupOldClipboardImages(config.getTargetDir()).catch(() => {
            // Ignore cleanup errors
          });

          // Extract image number from filename (e.g., "image-1.png" -> 1)
          const filename = path.basename(imagePath);
          const imageNumberMatch = filename.match(/image-(\d+)\./);
          const imageNumber = imageNumberMatch ? imageNumberMatch[1] : '?';

<<<<<<< HEAD
          // Insert @path reference
          const insertText = `@${relativePath}`;
=======
          // Insert friendly label only: [image #1]
          // The actual path will be resolved at submit time
          const insertText = `[image #${imageNumber}]`;
>>>>>>> 77c6a0b5
          const currentText = buffer.text;
          const offset = buffer.getOffset();

          // Add spaces around the text if needed
          let textToInsert = insertText;
          const charBefore = offset > 0 ? currentText[offset - 1] : '';
          const charAfter =
            offset < currentText.length ? currentText[offset] : '';

          if (charBefore && charBefore !== ' ' && charBefore !== '\n') {
            textToInsert = ' ' + textToInsert;
          }
          if (!charAfter || (charAfter !== ' ' && charAfter !== '\n')) {
            textToInsert = textToInsert + ' ';
          }

          // Insert at cursor position
          buffer.replaceRangeByOffset(offset, offset, textToInsert);
          return;
        }
      }

      const textToInsert = await clipboardy.read();
      const offset = buffer.getOffset();
      buffer.replaceRangeByOffset(offset, offset, textToInsert);
    } catch (error) {
      console.error('Error handling clipboard paste:', error);
    }
  }, [buffer, config]);

  useMouseClick(
    innerBoxRef,
    (_event, relX, relY) => {
      if (isEmbeddedShellFocused) {
        setEmbeddedShellFocused(false);
      }
      const visualRow = buffer.visualScrollRow + relY;
      buffer.moveToVisualPosition(visualRow, relX);
    },
    { isActive: focus },
  );

  useMouse(
    (event: MouseEvent) => {
      if (event.name === 'right-release') {
        // eslint-disable-next-line @typescript-eslint/no-floating-promises
        handleClipboardPaste();
      }
    },
    { isActive: focus },
  );

  const handleInput = useCallback(
    (key: Key) => {
      // TODO(jacobr): this special case is likely not needed anymore.
      // We should probably stop supporting paste if the InputPrompt is not
      // focused.
      /// We want to handle paste even when not focused to support drag and drop.
      if (!focus && !key.paste) {
        return;
      }

      if (key.paste) {
        // Record paste time to prevent accidental auto-submission
        if (!isTerminalPasteTrusted(kittyProtocol.enabled)) {
          setRecentUnsafePasteTime(Date.now());

          // Clear any existing paste timeout
          if (pasteTimeoutRef.current) {
            clearTimeout(pasteTimeoutRef.current);
          }

          // Clear the paste protection after a very short delay to prevent
          // false positives.
          // Due to how we use a reducer for text buffer state updates, it is
          // reasonable to expect that key events that are really part of the
          // same paste will be processed in the same event loop tick. 40ms
          // is chosen arbitrarily as it is faster than a typical human
          // could go from pressing paste to pressing enter. The fastest typists
          // can type at 200 words per minute which roughly translates to 50ms
          // per letter.
          pasteTimeoutRef.current = setTimeout(() => {
            setRecentUnsafePasteTime(null);
            pasteTimeoutRef.current = null;
          }, 40);
        }
        // Ensure we never accidentally interpret paste as regular input.
        buffer.handleInput(key);
        return;
      }

      if (vimHandleInput && vimHandleInput(key)) {
        return;
      }

      // Reset ESC count and hide prompt on any non-ESC key
      if (key.name !== 'escape') {
        if (escPressCount.current > 0 || showEscapePrompt) {
          resetEscapeState();
        }
      }

      if (
        key.sequence === '!' &&
        buffer.text === '' &&
        !completion.showSuggestions
      ) {
        setShellModeActive(!shellModeActive);
        buffer.setText(''); // Clear the '!' from input
        return;
      }

      if (keyMatchers[Command.ESCAPE](key)) {
        const cancelSearch = (
          setActive: (active: boolean) => void,
          resetCompletion: () => void,
        ) => {
          setActive(false);
          resetCompletion();
          buffer.setText(textBeforeReverseSearch);
          const offset = logicalPosToOffset(
            buffer.lines,
            cursorPosition[0],
            cursorPosition[1],
          );
          buffer.moveToOffset(offset);
          setExpandedSuggestionIndex(-1);
        };

        if (reverseSearchActive) {
          cancelSearch(
            setReverseSearchActive,
            reverseSearchCompletion.resetCompletionState,
          );
          return;
        }
        if (commandSearchActive) {
          cancelSearch(
            setCommandSearchActive,
            commandSearchCompletion.resetCompletionState,
          );
          return;
        }

        if (shellModeActive) {
          setShellModeActive(false);
          resetEscapeState();
          return;
        }

        if (completion.showSuggestions) {
          completion.resetCompletionState();
          setExpandedSuggestionIndex(-1);
          resetEscapeState();
          return;
        }

        // Handle double ESC for clearing input
        if (escPressCount.current === 0) {
          if (buffer.text === '') {
            return;
          }
          escPressCount.current = 1;
          setShowEscapePrompt(true);
          if (escapeTimerRef.current) {
            clearTimeout(escapeTimerRef.current);
          }
          escapeTimerRef.current = setTimeout(() => {
            resetEscapeState();
          }, 500);
        } else {
          // clear input and immediately reset state
          buffer.setText('');
          resetCompletionState();
          resetEscapeState();
        }
        return;
      }

      if (shellModeActive && keyMatchers[Command.REVERSE_SEARCH](key)) {
        setReverseSearchActive(true);
        setTextBeforeReverseSearch(buffer.text);
        setCursorPosition(buffer.cursor);
        return;
      }

      if (keyMatchers[Command.CLEAR_SCREEN](key)) {
        setBannerVisible(false);
        onClearScreen();
        return;
      }

      if (reverseSearchActive || commandSearchActive) {
        const isCommandSearch = commandSearchActive;

        const sc = isCommandSearch
          ? commandSearchCompletion
          : reverseSearchCompletion;

        const {
          activeSuggestionIndex,
          navigateUp,
          navigateDown,
          showSuggestions,
          suggestions,
        } = sc;
        const setActive = isCommandSearch
          ? setCommandSearchActive
          : setReverseSearchActive;
        const resetState = sc.resetCompletionState;

        if (showSuggestions) {
          if (keyMatchers[Command.NAVIGATION_UP](key)) {
            navigateUp();
            return;
          }
          if (keyMatchers[Command.NAVIGATION_DOWN](key)) {
            navigateDown();
            return;
          }
          if (keyMatchers[Command.COLLAPSE_SUGGESTION](key)) {
            if (suggestions[activeSuggestionIndex].value.length >= MAX_WIDTH) {
              setExpandedSuggestionIndex(-1);
              return;
            }
          }
          if (keyMatchers[Command.EXPAND_SUGGESTION](key)) {
            if (suggestions[activeSuggestionIndex].value.length >= MAX_WIDTH) {
              setExpandedSuggestionIndex(activeSuggestionIndex);
              return;
            }
          }
          if (keyMatchers[Command.ACCEPT_SUGGESTION_REVERSE_SEARCH](key)) {
            sc.handleAutocomplete(activeSuggestionIndex);
            resetState();
            setActive(false);
            return;
          }
        }

        if (keyMatchers[Command.SUBMIT_REVERSE_SEARCH](key)) {
          const textToSubmit =
            showSuggestions && activeSuggestionIndex > -1
              ? suggestions[activeSuggestionIndex].value
              : buffer.text;
          handleSubmitAndClear(textToSubmit);
          resetState();
          setActive(false);
          return;
        }

        // Prevent up/down from falling through to regular history navigation
        if (
          keyMatchers[Command.NAVIGATION_UP](key) ||
          keyMatchers[Command.NAVIGATION_DOWN](key)
        ) {
          return;
        }
      }

      // If the command is a perfect match, pressing enter should execute it.
      if (completion.isPerfectMatch && keyMatchers[Command.RETURN](key)) {
        handleSubmit(buffer.text);
        return;
      }

      if (completion.showSuggestions) {
        if (completion.suggestions.length > 1) {
          if (keyMatchers[Command.COMPLETION_UP](key)) {
            completion.navigateUp();
            setExpandedSuggestionIndex(-1); // Reset expansion when navigating
            return;
          }
          if (keyMatchers[Command.COMPLETION_DOWN](key)) {
            completion.navigateDown();
            setExpandedSuggestionIndex(-1); // Reset expansion when navigating
            return;
          }
        }

        if (keyMatchers[Command.ACCEPT_SUGGESTION](key)) {
          if (completion.suggestions.length > 0) {
            const targetIndex =
              completion.activeSuggestionIndex === -1
                ? 0 // Default to the first if none is active
                : completion.activeSuggestionIndex;

            if (targetIndex < completion.suggestions.length) {
              const suggestion = completion.suggestions[targetIndex];

              const isEnterKey = key.name === 'return' && !key.ctrl;

              if (isEnterKey && buffer.text.startsWith('/')) {
                const { isArgumentCompletion, leafCommand } =
                  completion.slashCompletionRange;

                if (
                  isArgumentCompletion &&
                  isAutoExecutableCommand(leafCommand)
                ) {
                  // isArgumentCompletion guarantees leafCommand exists
                  const completedText = completion.getCompletedText(suggestion);
                  if (completedText) {
                    setExpandedSuggestionIndex(-1);
                    handleSubmit(completedText.trim());
                    return;
                  }
                } else if (!isArgumentCompletion) {
                  // Existing logic for command name completion
                  const command =
                    completion.getCommandFromSuggestion(suggestion);

                  // Only auto-execute if the command has no completion function
                  // (i.e., it doesn't require an argument to be selected)
                  if (
                    command &&
                    isAutoExecutableCommand(command) &&
                    !command.completion
                  ) {
                    const completedText =
                      completion.getCompletedText(suggestion);

                    if (completedText) {
                      setExpandedSuggestionIndex(-1);
                      handleSubmit(completedText.trim());
                      return;
                    }
                  }
                }
              }

              // Default behavior: auto-complete to prompt box
              completion.handleAutocomplete(targetIndex);
              setExpandedSuggestionIndex(-1); // Reset expansion after selection
            }
          }
          return;
        }
      }

      // Handle Tab key for ghost text acceptance
      if (
        key.name === 'tab' &&
        !completion.showSuggestions &&
        completion.promptCompletion.text
      ) {
        completion.promptCompletion.accept();
        return;
      }

      if (!shellModeActive) {
        if (keyMatchers[Command.REVERSE_SEARCH](key)) {
          setCommandSearchActive(true);
          setTextBeforeReverseSearch(buffer.text);
          setCursorPosition(buffer.cursor);
          return;
        }

        if (keyMatchers[Command.HISTORY_UP](key)) {
          // Check for queued messages first when input is empty
          // If no queued messages, inputHistory.navigateUp() is called inside tryLoadQueuedMessages
          if (tryLoadQueuedMessages()) {
            return;
          }
          // Only navigate history if popAllMessages doesn't exist
          inputHistory.navigateUp();
          return;
        }
        if (keyMatchers[Command.HISTORY_DOWN](key)) {
          inputHistory.navigateDown();
          return;
        }
        // Handle arrow-up/down for history on single-line or at edges
        if (
          keyMatchers[Command.NAVIGATION_UP](key) &&
          (buffer.allVisualLines.length === 1 ||
            (buffer.visualCursor[0] === 0 && buffer.visualScrollRow === 0))
        ) {
          // Check for queued messages first when input is empty
          // If no queued messages, inputHistory.navigateUp() is called inside tryLoadQueuedMessages
          if (tryLoadQueuedMessages()) {
            return;
          }
          // Only navigate history if popAllMessages doesn't exist
          inputHistory.navigateUp();
          return;
        }
        if (
          keyMatchers[Command.NAVIGATION_DOWN](key) &&
          (buffer.allVisualLines.length === 1 ||
            buffer.visualCursor[0] === buffer.allVisualLines.length - 1)
        ) {
          inputHistory.navigateDown();
          return;
        }
      } else {
        // Shell History Navigation
        if (keyMatchers[Command.NAVIGATION_UP](key)) {
          const prevCommand = shellHistory.getPreviousCommand();
          if (prevCommand !== null) buffer.setText(prevCommand);
          return;
        }
        if (keyMatchers[Command.NAVIGATION_DOWN](key)) {
          const nextCommand = shellHistory.getNextCommand();
          if (nextCommand !== null) buffer.setText(nextCommand);
          return;
        }
      }

      if (keyMatchers[Command.SUBMIT](key)) {
        if (buffer.text.trim()) {
          // Check if a paste operation occurred recently to prevent accidental auto-submission
          if (recentUnsafePasteTime !== null) {
            // Paste occurred recently in a terminal where we don't trust pastes
            // to be reported correctly so assume this paste was really a
            // newline that was part of the paste.
            // This has the added benefit that in the worst case at least users
            // get some feedback that their keypress was handled rather than
            // wondering why it was completely ignored.
            buffer.newline();
            return;
          }

          const [row, col] = buffer.cursor;
          const line = buffer.lines[row];
          const charBefore = col > 0 ? cpSlice(line, col - 1, col) : '';
          if (charBefore === '\\') {
            buffer.backspace();
            buffer.newline();
          } else {
            handleSubmit(buffer.text);
          }
        }
        return;
      }

      // Newline insertion
      if (keyMatchers[Command.NEWLINE](key)) {
        buffer.newline();
        return;
      }

      // Ctrl+A (Home) / Ctrl+E (End)
      if (keyMatchers[Command.HOME](key)) {
        buffer.move('home');
        return;
      }
      if (keyMatchers[Command.END](key)) {
        buffer.move('end');
        return;
      }
      // Ctrl+C (Clear input)
      if (keyMatchers[Command.CLEAR_INPUT](key)) {
        if (buffer.text.length > 0) {
          buffer.setText('');
          resetCompletionState();
        }
        return;
      }

      // Kill line commands
      if (keyMatchers[Command.KILL_LINE_RIGHT](key)) {
        buffer.killLineRight();
        return;
      }
      if (keyMatchers[Command.KILL_LINE_LEFT](key)) {
        buffer.killLineLeft();
        return;
      }

      if (keyMatchers[Command.DELETE_WORD_BACKWARD](key)) {
        buffer.deleteWordLeft();
        return;
      }

      // External editor
      if (keyMatchers[Command.OPEN_EXTERNAL_EDITOR](key)) {
        // eslint-disable-next-line @typescript-eslint/no-floating-promises
        buffer.openInExternalEditor();
        return;
      }

      // Ctrl+V for clipboard paste
      if (keyMatchers[Command.PASTE_CLIPBOARD](key)) {
        // eslint-disable-next-line @typescript-eslint/no-floating-promises
        handleClipboardPaste();
        return;
      }

      // Fall back to the text buffer's default input handling for all other keys
      buffer.handleInput(key);

      // Clear ghost text when user types regular characters (not navigation/control keys)
      if (
        completion.promptCompletion.text &&
        key.sequence &&
        key.sequence.length === 1 &&
        !key.ctrl &&
        !key.meta
      ) {
        completion.promptCompletion.clear();
        setExpandedSuggestionIndex(-1);
      }
    },
    [
      focus,
      buffer,
      completion,
      shellModeActive,
      setShellModeActive,
      onClearScreen,
      inputHistory,
      handleSubmitAndClear,
      handleSubmit,
      shellHistory,
      reverseSearchCompletion,
      handleClipboardPaste,
      resetCompletionState,
      showEscapePrompt,
      resetEscapeState,
      vimHandleInput,
      reverseSearchActive,
      textBeforeReverseSearch,
      cursorPosition,
      recentUnsafePasteTime,
      commandSearchActive,
      commandSearchCompletion,
      kittyProtocol.enabled,
      tryLoadQueuedMessages,
      setBannerVisible,
    ],
  );

  useKeypress(handleInput, { isActive: !isEmbeddedShellFocused });

  const linesToRender = buffer.viewportVisualLines;
  const [cursorVisualRowAbsolute, cursorVisualColAbsolute] =
    buffer.visualCursor;
  const scrollVisualRow = buffer.visualScrollRow;

  const getGhostTextLines = useCallback(() => {
    if (
      !completion.promptCompletion.text ||
      !buffer.text ||
      !completion.promptCompletion.text.startsWith(buffer.text)
    ) {
      return { inlineGhost: '', additionalLines: [] };
    }

    const ghostSuffix = completion.promptCompletion.text.slice(
      buffer.text.length,
    );
    if (!ghostSuffix) {
      return { inlineGhost: '', additionalLines: [] };
    }

    const currentLogicalLine = buffer.lines[buffer.cursor[0]] || '';
    const cursorCol = buffer.cursor[1];

    const textBeforeCursor = cpSlice(currentLogicalLine, 0, cursorCol);
    const usedWidth = stringWidth(textBeforeCursor);
    const remainingWidth = Math.max(0, inputWidth - usedWidth);

    const ghostTextLinesRaw = ghostSuffix.split('\n');
    const firstLineRaw = ghostTextLinesRaw.shift() || '';

    let inlineGhost = '';
    let remainingFirstLine = '';

    if (stringWidth(firstLineRaw) <= remainingWidth) {
      inlineGhost = firstLineRaw;
    } else {
      const words = firstLineRaw.split(' ');
      let currentLine = '';
      let wordIdx = 0;
      for (const word of words) {
        const prospectiveLine = currentLine ? `${currentLine} ${word}` : word;
        if (stringWidth(prospectiveLine) > remainingWidth) {
          break;
        }
        currentLine = prospectiveLine;
        wordIdx++;
      }
      inlineGhost = currentLine;
      if (words.length > wordIdx) {
        remainingFirstLine = words.slice(wordIdx).join(' ');
      }
    }

    const linesToWrap = [];
    if (remainingFirstLine) {
      linesToWrap.push(remainingFirstLine);
    }
    linesToWrap.push(...ghostTextLinesRaw);
    const remainingGhostText = linesToWrap.join('\n');

    const additionalLines: string[] = [];
    if (remainingGhostText) {
      const textLines = remainingGhostText.split('\n');
      for (const textLine of textLines) {
        const words = textLine.split(' ');
        let currentLine = '';

        for (const word of words) {
          const prospectiveLine = currentLine ? `${currentLine} ${word}` : word;
          const prospectiveWidth = stringWidth(prospectiveLine);

          if (prospectiveWidth > inputWidth) {
            if (currentLine) {
              additionalLines.push(currentLine);
            }

            let wordToProcess = word;
            while (stringWidth(wordToProcess) > inputWidth) {
              let part = '';
              const wordCP = toCodePoints(wordToProcess);
              let partWidth = 0;
              let splitIndex = 0;
              for (let i = 0; i < wordCP.length; i++) {
                const char = wordCP[i];
                const charWidth = stringWidth(char);
                if (partWidth + charWidth > inputWidth) {
                  break;
                }
                part += char;
                partWidth += charWidth;
                splitIndex = i + 1;
              }
              additionalLines.push(part);
              wordToProcess = cpSlice(wordToProcess, splitIndex);
            }
            currentLine = wordToProcess;
          } else {
            currentLine = prospectiveLine;
          }
        }
        if (currentLine) {
          additionalLines.push(currentLine);
        }
      }
    }

    return { inlineGhost, additionalLines };
  }, [
    completion.promptCompletion.text,
    buffer.text,
    buffer.lines,
    buffer.cursor,
    inputWidth,
  ]);

  const { inlineGhost, additionalLines } = getGhostTextLines();
  const getActiveCompletion = () => {
    if (commandSearchActive) return commandSearchCompletion;
    if (reverseSearchActive) return reverseSearchCompletion;
    return completion;
  };

  const activeCompletion = getActiveCompletion();
  const shouldShowSuggestions = activeCompletion.showSuggestions;

  useEffect(() => {
    if (onSuggestionsVisibilityChange) {
      onSuggestionsVisibilityChange(shouldShowSuggestions);
    }
  }, [shouldShowSuggestions, onSuggestionsVisibilityChange]);

  const showAutoAcceptStyling =
    !shellModeActive && approvalMode === ApprovalMode.AUTO_EDIT;
  const showYoloStyling =
    !shellModeActive && approvalMode === ApprovalMode.YOLO;

  let statusColor: string | undefined;
  let statusText = '';
  if (shellModeActive) {
    statusColor = theme.ui.symbol;
    statusText = 'Shell mode';
  } else if (showYoloStyling) {
    statusColor = theme.status.error;
    statusText = 'YOLO mode';
  } else if (showAutoAcceptStyling) {
    statusColor = theme.status.warning;
    statusText = 'Accepting edits';
  }

  const suggestionsNode = shouldShowSuggestions ? (
    <Box paddingRight={2}>
      <SuggestionsDisplay
        suggestions={activeCompletion.suggestions}
        activeIndex={activeCompletion.activeSuggestionIndex}
        isLoading={activeCompletion.isLoadingSuggestions}
        width={suggestionsWidth}
        scrollOffset={activeCompletion.visibleStartIndex}
        userInput={buffer.text}
        mode={
          buffer.text.startsWith('/') &&
          !reverseSearchActive &&
          !commandSearchActive
            ? 'slash'
            : 'reverse'
        }
        expandedIndex={expandedSuggestionIndex}
      />
    </Box>
  ) : null;

  return (
    <>
      {suggestionsPosition === 'above' && suggestionsNode}
      <Box
        borderStyle="round"
        borderColor={
          isShellFocused && !isEmbeddedShellFocused
            ? (statusColor ?? theme.border.focused)
            : theme.border.default
        }
        paddingX={1}
        width={mainAreaWidth}
        flexDirection="row"
        alignItems="flex-start"
        minHeight={3}
      >
        <Text
          color={statusColor ?? theme.text.accent}
          aria-label={statusText || undefined}
        >
          {shellModeActive ? (
            reverseSearchActive ? (
              <Text
                color={theme.text.link}
                aria-label={SCREEN_READER_USER_PREFIX}
              >
                (r:){' '}
              </Text>
            ) : (
              '!'
            )
          ) : commandSearchActive ? (
            <Text color={theme.text.accent}>(r:) </Text>
          ) : showYoloStyling ? (
            '*'
          ) : (
            '>'
          )}{' '}
        </Text>
        <Box flexGrow={1} flexDirection="column" ref={innerBoxRef}>
          {buffer.text.length === 0 && placeholder ? (
            showCursor ? (
              <Text>
                {chalk.inverse(placeholder.slice(0, 1))}
                <Text color={theme.text.secondary}>{placeholder.slice(1)}</Text>
              </Text>
            ) : (
              <Text color={theme.text.secondary}>{placeholder}</Text>
            )
          ) : (
            linesToRender
              .map((lineText, visualIdxInRenderedSet) => {
                const absoluteVisualIdx =
                  scrollVisualRow + visualIdxInRenderedSet;
                const mapEntry = buffer.visualToLogicalMap[absoluteVisualIdx];
                const cursorVisualRow =
                  cursorVisualRowAbsolute - scrollVisualRow;
                const isOnCursorLine =
                  focus && visualIdxInRenderedSet === cursorVisualRow;

                const renderedLine: React.ReactNode[] = [];

                const [logicalLineIdx, logicalStartCol] = mapEntry;
                const logicalLine = buffer.lines[logicalLineIdx] || '';
                const tokens = parseInputForHighlighting(
                  logicalLine,
                  logicalLineIdx,
                );

                const visualStart = logicalStartCol;
                const visualEnd = logicalStartCol + cpLen(lineText);
                const segments = buildSegmentsForVisualSlice(
                  tokens,
                  visualStart,
                  visualEnd,
                );

                let charCount = 0;
                segments.forEach((seg, segIdx) => {
                  const segLen = cpLen(seg.text);
                  const clipboardLabel = getClipboardImageLabel(seg.text);
                  let display = clipboardLabel ?? seg.text;

                  if (isOnCursorLine) {
                    const relativeVisualColForHighlight =
                      cursorVisualColAbsolute;
                    const segStart = charCount;
                    const segEnd = segStart + segLen;

                    const cursorInSegment =
                      relativeVisualColForHighlight >= segStart &&
                      relativeVisualColForHighlight < segEnd;

                    if (clipboardLabel) {
                      display =
                        cursorInSegment && showCursor
                          ? chalk.inverse(clipboardLabel)
                          : clipboardLabel;
                    } else if (cursorInSegment) {
                      const charToHighlight = cpSlice(
                        seg.text,
                        relativeVisualColForHighlight - segStart,
                        relativeVisualColForHighlight - segStart + 1,
                      );
                      const highlighted = showCursor
                        ? chalk.inverse(charToHighlight)
                        : charToHighlight;
                      display =
                        cpSlice(
                          seg.text,
                          0,
                          relativeVisualColForHighlight - segStart,
                        ) +
                        highlighted +
                        cpSlice(
                          seg.text,
                          relativeVisualColForHighlight - segStart + 1,
                        );
                    }
                    charCount = segEnd;
                  }

                  const color =
                    seg.type === 'command' || seg.type === 'file'
                      ? theme.text.accent
                      : theme.text.primary;

                  renderedLine.push(
                    <Text key={`token-${segIdx}`} color={color}>
                      {display}
                    </Text>,
                  );
                });

                const currentLineGhost = isOnCursorLine ? inlineGhost : '';
                if (
                  isOnCursorLine &&
                  cursorVisualColAbsolute === cpLen(lineText)
                ) {
                  if (!currentLineGhost) {
                    renderedLine.push(
                      <Text key={`cursor-end-${cursorVisualColAbsolute}`}>
                        {showCursor ? chalk.inverse(' ') : ' '}
                      </Text>,
                    );
                  }
                }

                const showCursorBeforeGhost =
                  focus &&
                  isOnCursorLine &&
                  cursorVisualColAbsolute === cpLen(lineText) &&
                  currentLineGhost;

                return (
                  <Box key={`line-${visualIdxInRenderedSet}`} height={1}>
                    <Text>
                      {renderedLine}
                      {showCursorBeforeGhost &&
                        (showCursor ? chalk.inverse(' ') : ' ')}
                      {currentLineGhost && (
                        <Text color={theme.text.secondary}>
                          {currentLineGhost}
                        </Text>
                      )}
                    </Text>
                  </Box>
                );
              })
              .concat(
                additionalLines.map((ghostLine, index) => {
                  const padding = Math.max(
                    0,
                    inputWidth - stringWidth(ghostLine),
                  );
                  return (
                    <Text
                      key={`ghost-line-${index}`}
                      color={theme.text.secondary}
                    >
                      {ghostLine}
                      {' '.repeat(padding)}
                    </Text>
                  );
                }),
              )
          )}
        </Box>
      </Box>
      {suggestionsPosition === 'below' && suggestionsNode}
    </>
  );
};<|MERGE_RESOLUTION|>--- conflicted
+++ resolved
@@ -343,16 +343,9 @@
           // Extract image number from filename (e.g., "image-1.png" -> 1)
           const filename = path.basename(imagePath);
           const imageNumberMatch = filename.match(/image-(\d+)\./);
-          const imageNumber = imageNumberMatch ? imageNumberMatch[1] : '?';
-
-<<<<<<< HEAD
           // Insert @path reference
+          const relativePath = path.relative(config.getTargetDir(), imagePath);
           const insertText = `@${relativePath}`;
-=======
-          // Insert friendly label only: [image #1]
-          // The actual path will be resolved at submit time
-          const insertText = `[image #${imageNumber}]`;
->>>>>>> 77c6a0b5
           const currentText = buffer.text;
           const offset = buffer.getOffset();
 
