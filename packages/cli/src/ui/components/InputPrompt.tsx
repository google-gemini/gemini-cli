--- conflicted
+++ resolved
@@ -58,11 +58,9 @@
   setShellModeActive,
 }) => {
   const [justNavigatedHistory, setJustNavigatedHistory] = useState(false);
-<<<<<<< HEAD
   const [reverseSearchActive, setReverseSearchActive] = useState(false);
   const [reverseSearchQuery, setReverseSearchQuery] = useState('');
   const [originalBufferText, setOriginalBufferText] = useState('');
-=======
 
   // Check if cursor is after @ or / without unescaped spaces
   const isCursorAfterCommandWithoutSpace = useCallback(() => {
@@ -107,7 +105,6 @@
     [buffer.text, isCursorAfterCommandWithoutSpace],
   );
 
->>>>>>> a01b1219
   const completion = useCompletion(
     buffer.text,
     config.getTargetDir(),
@@ -382,35 +379,7 @@
           return;
         }
       } else {
-<<<<<<< HEAD
-        if (!shellModeActive) {
-          if (key.ctrl && key.name === 'p') {
-            inputHistory.navigateUp();
-            return;
-          }
-          if (key.ctrl && key.name === 'n') {
-            inputHistory.navigateDown();
-            return;
-          }
-          // Handle arrow-up/down for history on single-line or at edges
-          if (
-            key.name === 'up' &&
-            (buffer.allVisualLines.length === 1 ||
-              (buffer.visualCursor[0] === 0 && buffer.visualScrollRow === 0))
-          ) {
-            inputHistory.navigateUp();
-            return;
-          }
-          if (
-            key.name === 'down' &&
-            (buffer.allVisualLines.length === 1 ||
-              buffer.visualCursor[0] === buffer.allVisualLines.length - 1)
-          ) {
-            inputHistory.navigateDown();
-            return;
-          }
-        } else {
-          // Shell History Navigation with reverse search
+        // Shell History Navigation with reverse search
           if (key.name === 'r' && key.ctrl && !reverseSearchActive) {
             setReverseSearchActive(true);
 
@@ -479,18 +448,6 @@
           }
 
           // Normal shell history navigation
-          if (key.name === 'up') {
-            const prevCommand = shellHistory.getPreviousCommand();
-            if (prevCommand !== null) buffer.setText(prevCommand);
-            return;
-          }
-          if (key.name === 'down') {
-            const nextCommand = shellHistory.getNextCommand();
-            if (nextCommand !== null) buffer.setText(nextCommand);
-            return;
-          }
-=======
-        // Shell History Navigation
         if (key.name === 'up') {
           const prevCommand = shellHistory.getPreviousCommand();
           if (prevCommand !== null) buffer.setText(prevCommand);
@@ -500,7 +457,6 @@
           const nextCommand = shellHistory.getNextCommand();
           if (nextCommand !== null) buffer.setText(nextCommand);
           return;
->>>>>>> a01b1219
         }
       }
 
@@ -639,14 +595,7 @@
                 display = display + ' '.repeat(inputWidth - currentVisualWidth);
               }
 
-<<<<<<< HEAD
-              if (
-                visualIdxInRenderedSet === cursorVisualRow &&
-                !reverseSearchActive
-              ) {
-=======
               if (focus && visualIdxInRenderedSet === cursorVisualRow) {
->>>>>>> a01b1219
                 const relativeVisualColForHighlight = cursorVisualColAbsolute;
 
                 if (relativeVisualColForHighlight >= 0) {
