--- conflicted
+++ resolved
@@ -32,8 +32,6 @@
 } from '../utils/clipboardUtils.js';
 import * as path from 'node:path';
 import { SCREEN_READER_USER_PREFIX } from '../textConstants.js';
-import { isSlashCommand } from '../utils/commandUtils.js';
-
 export interface InputPromptProps {
   buffer: TextBuffer;
   onSubmit: (value: string) => void;
@@ -657,12 +655,9 @@
       reverseSearchActive,
       textBeforeReverseSearch,
       cursorPosition,
-<<<<<<< HEAD
+      recentPasteTime,
       commandSearchActive,
       commandSearchCompletion,
-=======
-      recentPasteTime,
->>>>>>> 5a05fb0d
     ],
   );
 
@@ -838,13 +833,10 @@
             ) : (
               '!'
             )
-<<<<<<< HEAD
           ) : commandSearchActive ? (
             <Text color={theme.text.accent}>(r:) </Text>
-=======
           ) : showYoloStyling ? (
             '*'
->>>>>>> 5a05fb0d
           ) : (
             '>'
           )}{' '}
@@ -982,13 +974,6 @@
             width={suggestionsWidth}
             scrollOffset={activeCompletion.visibleStartIndex}
             userInput={buffer.text}
-            mode={
-              isSlashCommand(buffer.text) &&
-              !reverseSearchActive &&
-              !commandSearchActive
-                ? 'slash'
-                : 'reverse'
-            }
             expandedIndex={expandedSuggestionIndex}
           />
         </Box>
