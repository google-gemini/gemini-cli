--- conflicted
+++ resolved
@@ -25,12 +25,8 @@
   saveClipboardImage,
   cleanupOldClipboardImages,
 } from '../utils/clipboardUtils.js';
-<<<<<<< HEAD
 import * as path from 'node:path';
-=======
-import * as path from 'path';
 import { SCREEN_READER_USER_PREFIX } from '../constants.js';
->>>>>>> 4c1c6d2b
 
 export interface InputPromptProps {
   buffer: TextBuffer;
