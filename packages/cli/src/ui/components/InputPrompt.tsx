/**
 * @license
 * Copyright 2025 Google LLC
 * SPDX-License-Identifier: Apache-2.0
 */

import React, { useCallback, useEffect, useState } from 'react';
import { Box, Text } from 'ink';
import { Colors } from '../colors.js';
import { SuggestionsDisplay } from './SuggestionsDisplay.js';
import { useInputHistory } from '../hooks/useInputHistory.js';
import { TextBuffer } from './shared/text-buffer.js';
import { cpSlice, cpLen } from '../utils/textUtils.js';
import chalk from 'chalk';
import stringWidth from 'string-width';
import { useShellHistory } from '../hooks/useShellHistory.js';
import { useCompletion } from '../hooks/useCompletion.js';
import { useKeypress, Key } from '../hooks/useKeypress.js';
import { isAtCommand, isSlashCommand } from '../utils/commandUtils.js';
import { CommandContext, SlashCommand } from '../commands/types.js';
import { Config } from '@google/gemini-cli-core';
import {
  clipboardHasImage,
  saveClipboardImage,
  cleanupOldClipboardImages,
} from '../utils/clipboardUtils.js';
import * as path from 'path';

export interface InputPromptProps {
  buffer: TextBuffer;
  onSubmit: (value: string) => void;
  userMessages: readonly string[];
  onClearScreen: () => void;
  config: Config;
  slashCommands: SlashCommand[];
  commandContext: CommandContext;
  placeholder?: string;
  focus?: boolean;
  inputWidth: number;
  suggestionsWidth: number;
  shellModeActive: boolean;
  setShellModeActive: (value: boolean) => void;
}

export const InputPrompt: React.FC<InputPromptProps> = ({
  buffer,
  onSubmit,
  userMessages,
  onClearScreen,
  config,
  slashCommands,
  commandContext,
  placeholder = '  Type your message or @path/to/file',
  focus = true,
  inputWidth,
  suggestionsWidth,
  shellModeActive,
  setShellModeActive,
}) => {
  const [justNavigatedHistory, setJustNavigatedHistory] = useState(false);
  const completion = useCompletion(
    buffer.text,
    config.getTargetDir(),
    isAtCommand(buffer.text) || isSlashCommand(buffer.text),
    slashCommands,
    commandContext,
    config,
  );

  const resetCompletionState = completion.resetCompletionState;
  const shellHistory = useShellHistory(config.getProjectRoot());

  const handleSubmitAndClear = useCallback(
    (submittedValue: string) => {
      if (shellModeActive) {
        shellHistory.addCommandToHistory(submittedValue);
      }
      // Clear the buffer *before* calling onSubmit to prevent potential re-submission
      // if onSubmit triggers a re-render while the buffer still holds the old value.
      buffer.setText('');
      onSubmit(submittedValue);
      resetCompletionState();
    },
    [onSubmit, buffer, resetCompletionState, shellModeActive, shellHistory],
  );

  const customSetTextAndResetCompletionSignal = useCallback(
    (newText: string) => {
      buffer.setText(newText);
      setJustNavigatedHistory(true);
    },
    [buffer, setJustNavigatedHistory],
  );

  const inputHistory = useInputHistory({
    userMessages,
    onSubmit: handleSubmitAndClear,
    isActive: !completion.showSuggestions && !shellModeActive,
    currentQuery: buffer.text,
    onChange: customSetTextAndResetCompletionSignal,
  });

  // Effect to reset completion if history navigation just occurred and set the text
  useEffect(() => {
    if (justNavigatedHistory) {
      resetCompletionState();
      setJustNavigatedHistory(false);
    }
  }, [
    justNavigatedHistory,
    buffer.text,
    resetCompletionState,
    setJustNavigatedHistory,
  ]);

  const completionSuggestions = completion.suggestions;
  const handleAutocomplete = useCallback(
    (indexToUse: number) => {
      if (indexToUse < 0 || indexToUse >= completionSuggestions.length) {
        return;
      }
      const query = buffer.text;
      const suggestion = completionSuggestions[indexToUse].value;

      if (query.trimStart().startsWith('/')) {
        const hasTrailingSpace = query.endsWith(' ');
        const parts = query
          .trimStart()
          .substring(1)
          .split(/\s+/)
          .filter(Boolean);

        let isParentPath = false;
        // If there's no trailing space, we need to check if the current query
        // is already a complete path to a parent command.
        if (!hasTrailingSpace) {
          let currentLevel: SlashCommand[] | undefined = slashCommands;
          for (let i = 0; i < parts.length; i++) {
            const part = parts[i];
            const found: SlashCommand | undefined = currentLevel?.find(
              (cmd) => cmd.name === part || cmd.altName === part,
            );

            if (found) {
              if (i === parts.length - 1 && found.subCommands) {
                isParentPath = true;
              }
              currentLevel = found.subCommands;
            } else {
              // Path is invalid, so it can't be a parent path.
              currentLevel = undefined;
              break;
            }
          }
        }

        // Determine the base path of the command.
        // - If there's a trailing space, the whole command is the base.
        // - If it's a known parent path, the whole command is the base.
        // - Otherwise, the base is everything EXCEPT the last partial part.
        const basePath =
          hasTrailingSpace || isParentPath ? parts : parts.slice(0, -1);
        const newValue = `/${[...basePath, suggestion].join(' ')} `;

        buffer.setText(newValue);
      } else {
        const atIndex = query.lastIndexOf('@');
        if (atIndex === -1) return;
        const pathPart = query.substring(atIndex + 1);
        const lastSlashIndexInPath = pathPart.lastIndexOf('/');
        let autoCompleteStartIndex = atIndex + 1;
        if (lastSlashIndexInPath !== -1) {
          autoCompleteStartIndex += lastSlashIndexInPath + 1;
        }
        buffer.replaceRangeByOffset(
          autoCompleteStartIndex,
          buffer.text.length,
          suggestion,
        );
      }
      resetCompletionState();
    },
    [resetCompletionState, buffer, completionSuggestions, slashCommands],
  );

  // Handle clipboard image pasting with Ctrl+V
  const handleClipboardImage = useCallback(async () => {
    try {
      if (await clipboardHasImage()) {
        const imagePath = await saveClipboardImage(config.getTargetDir());
        if (imagePath) {
          // Clean up old images
          cleanupOldClipboardImages(config.getTargetDir()).catch(() => {
            // Ignore cleanup errors
          });

          // Get relative path from current directory
          const relativePath = path.relative(config.getTargetDir(), imagePath);

          // Insert @path reference at cursor position
          const insertText = `@${relativePath}`;
          const currentText = buffer.text;
          const [row, col] = buffer.cursor;

          // Calculate offset from row/col
          let offset = 0;
          for (let i = 0; i < row; i++) {
            offset += buffer.lines[i].length + 1; // +1 for newline
          }
          offset += col;

          // Add spaces around the path if needed
          let textToInsert = insertText;
          const charBefore = offset > 0 ? currentText[offset - 1] : '';
          const charAfter =
            offset < currentText.length ? currentText[offset] : '';

          if (charBefore && charBefore !== ' ' && charBefore !== '\n') {
            textToInsert = ' ' + textToInsert;
          }
          if (!charAfter || (charAfter !== ' ' && charAfter !== '\n')) {
            textToInsert = textToInsert + ' ';
          }

          // Insert at cursor position
          buffer.replaceRangeByOffset(offset, offset, textToInsert);
        }
      }
    } catch (error) {
      console.error('Error handling clipboard image:', error);
    }
  }, [buffer, config]);

  const handleInput = useCallback(
    (key: Key) => {
      if (!focus) {
        return;
      }

      if (
        key.sequence === '!' &&
        buffer.text === '' &&
        !completion.showSuggestions
      ) {
        setShellModeActive(!shellModeActive);
        buffer.setText(''); // Clear the '!' from input
        return;
      }

      if (key.name === 'escape') {
        if (shellModeActive) {
          setShellModeActive(false);
          return;
        }

        if (completion.showSuggestions) {
          completion.resetCompletionState();
          return;
        }
      }

      if (key.ctrl && key.name === 'l') {
        onClearScreen();
        return;
      }

      if (completion.showSuggestions) {
        if (key.name === 'up') {
          completion.navigateUp();
          return;
        }
        if (key.name === 'down') {
          completion.navigateDown();
          return;
        }

        if (key.name === 'tab' || (key.name === 'return' && !key.ctrl)) {
          if (completion.suggestions.length > 0) {
            const targetIndex =
              completion.activeSuggestionIndex === -1
                ? 0 // Default to the first if none is active
                : completion.activeSuggestionIndex;
            if (targetIndex < completion.suggestions.length) {
              handleAutocomplete(targetIndex);
            }
          }
          return;
        }
      } else {
        if (!shellModeActive) {
          if (key.ctrl && key.name === 'p') {
            inputHistory.navigateUp();
            return;
          }
          if (key.ctrl && key.name === 'n') {
            inputHistory.navigateDown();
            return;
          }
          // Handle arrow-up/down for history on single-line or at edges
          if (
            key.name === 'up' &&
            (buffer.allVisualLines.length === 1 ||
              (buffer.visualCursor[0] === 0 && buffer.visualScrollRow === 0))
          ) {
            inputHistory.navigateUp();
            return;
          }
          if (
            key.name === 'down' &&
            (buffer.allVisualLines.length === 1 ||
              buffer.visualCursor[0] === buffer.allVisualLines.length - 1)
          ) {
            inputHistory.navigateDown();
            return;
          }
        } else {
          // Shell History Navigation
          if (key.name === 'up') {
            const prevCommand = shellHistory.getPreviousCommand();
            if (prevCommand !== null) buffer.setText(prevCommand);
            return;
          }
          if (key.name === 'down') {
            const nextCommand = shellHistory.getNextCommand();
            if (nextCommand !== null) buffer.setText(nextCommand);
            return;
          }
        }

        if (key.name === 'return' && !key.ctrl && !key.meta && !key.paste) {
          if (buffer.text.trim()) {
            handleSubmitAndClear(buffer.text);
          }
          return;
        }
      }

<<<<<<< HEAD
      // Ctrl+A (Home)
      if ((key.ctrl && key.name === 'a') || key.name === 'home') {
        buffer.moveToOffset(0);
        return;
      }
      // Ctrl+E (End)
      if ((key.ctrl && key.name === 'e') || key.name === 'end') {
        buffer.moveToOffset(cpLen(buffer.text));
        return;
      }
      // Ctrl+L (Clear Screen)
      if (key.ctrl && key.name === 'l') {
        onClearScreen();
        return;
      }
      // Ctrl+P (History Up)
      if (key.ctrl && key.name === 'p' && !completion.showSuggestions) {
        inputHistory.navigateUp();
        return;
      }
      // Ctrl+N (History Down)
      if (key.ctrl && key.name === 'n' && !completion.showSuggestions) {
        inputHistory.navigateDown();
=======
      // Newline insertion
      if (key.name === 'return' && (key.ctrl || key.meta || key.paste)) {
        buffer.newline();
        return;
      }

      // Ctrl+A (Home) / Ctrl+E (End)
      if (key.ctrl && key.name === 'a') {
        buffer.move('home');
        return;
      }
      if (key.ctrl && key.name === 'e') {
        buffer.move('end');
>>>>>>> b018e2d3
        return;
      }

      // Kill line commands
      if (key.ctrl && key.name === 'k') {
        buffer.killLineRight();
        return;
      }
      if (key.ctrl && key.name === 'u') {
        buffer.killLineLeft();
        return;
      }

      // External editor
      const isCtrlX = key.ctrl && (key.name === 'x' || key.sequence === '\x18');
      if (isCtrlX) {
        buffer.openInExternalEditor();
        return;
      }

      // Ctrl+V for clipboard image paste
      if (key.ctrl && key.name === 'v') {
        handleClipboardImage();
        return;
      }

      // Fallback to the text buffer's default input handling for all other keys
      buffer.handleInput(key);
    },
    [
      focus,
      buffer,
      completion,
      shellModeActive,
      setShellModeActive,
      onClearScreen,
      inputHistory,
      handleAutocomplete,
      handleSubmitAndClear,
      shellHistory,
      handleClipboardImage,
    ],
  );

  useKeypress(handleInput, { isActive: focus });

  const linesToRender = buffer.viewportVisualLines;
  const [cursorVisualRowAbsolute, cursorVisualColAbsolute] =
    buffer.visualCursor;
  const scrollVisualRow = buffer.visualScrollRow;

  return (
    <>
      <Box
        borderStyle="round"
        borderColor={shellModeActive ? Colors.AccentYellow : Colors.AccentBlue}
        paddingX={1}
      >
        <Text
          color={shellModeActive ? Colors.AccentYellow : Colors.AccentPurple}
        >
          {shellModeActive ? '! ' : '> '}
        </Text>
        <Box flexGrow={1} flexDirection="column">
          {buffer.text.length === 0 && placeholder ? (
            focus ? (
              <Text>
                {chalk.inverse(placeholder.slice(0, 1))}
                <Text color={Colors.Gray}>{placeholder.slice(1)}</Text>
              </Text>
            ) : (
              <Text color={Colors.Gray}>{placeholder}</Text>
            )
          ) : (
            linesToRender.map((lineText, visualIdxInRenderedSet) => {
              const cursorVisualRow = cursorVisualRowAbsolute - scrollVisualRow;
              let display = cpSlice(lineText, 0, inputWidth);
              const currentVisualWidth = stringWidth(display);
              if (currentVisualWidth < inputWidth) {
                display = display + ' '.repeat(inputWidth - currentVisualWidth);
              }

              if (visualIdxInRenderedSet === cursorVisualRow) {
                const relativeVisualColForHighlight = cursorVisualColAbsolute;

                if (relativeVisualColForHighlight >= 0) {
                  if (relativeVisualColForHighlight < cpLen(display)) {
                    const charToHighlight =
                      cpSlice(
                        display,
                        relativeVisualColForHighlight,
                        relativeVisualColForHighlight + 1,
                      ) || ' ';
                    const highlighted = chalk.inverse(charToHighlight);
                    display =
                      cpSlice(display, 0, relativeVisualColForHighlight) +
                      highlighted +
                      cpSlice(display, relativeVisualColForHighlight + 1);
                  } else if (
                    relativeVisualColForHighlight === cpLen(display) &&
                    cpLen(display) === inputWidth
                  ) {
                    display = display + chalk.inverse(' ');
                  }
                }
              }
              return (
                <Text key={`line-${visualIdxInRenderedSet}`}>{display}</Text>
              );
            })
          )}
        </Box>
      </Box>
      {completion.showSuggestions && (
        <Box>
          <SuggestionsDisplay
            suggestions={completion.suggestions}
            activeIndex={completion.activeSuggestionIndex}
            isLoading={completion.isLoadingSuggestions}
            width={suggestionsWidth}
            scrollOffset={completion.visibleStartIndex}
            userInput={buffer.text}
          />
        </Box>
      )}
    </>
  );
};<|MERGE_RESOLUTION|>--- conflicted
+++ resolved
@@ -335,7 +335,6 @@
         }
       }
 
-<<<<<<< HEAD
       // Ctrl+A (Home)
       if ((key.ctrl && key.name === 'a') || key.name === 'home') {
         buffer.moveToOffset(0);
@@ -359,7 +358,9 @@
       // Ctrl+N (History Down)
       if (key.ctrl && key.name === 'n' && !completion.showSuggestions) {
         inputHistory.navigateDown();
-=======
+        return;
+      }
+
       // Newline insertion
       if (key.name === 'return' && (key.ctrl || key.meta || key.paste)) {
         buffer.newline();
@@ -373,7 +374,6 @@
       }
       if (key.ctrl && key.name === 'e') {
         buffer.move('end');
->>>>>>> b018e2d3
         return;
       }
 
