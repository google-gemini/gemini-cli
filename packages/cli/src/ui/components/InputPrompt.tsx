--- conflicted
+++ resolved
@@ -58,13 +58,9 @@
   setShellModeActive,
 }) => {
   const [justNavigatedHistory, setJustNavigatedHistory] = useState(false);
-<<<<<<< HEAD
   const [reverseSearchActive, setReverseSearchActive] = useState(false);
   const [reverseSearchQuery, setReverseSearchQuery] = useState('');
   const [originalBufferText, setOriginalBufferText] = useState('');
-
-=======
->>>>>>> 34bbfa0e
   const completion = useCompletion(
     buffer.text,
     config.getTargetDir(),
@@ -478,16 +474,13 @@
       handleAutocomplete,
       handleSubmitAndClear,
       shellHistory,
-<<<<<<< HEAD
       reverseSearchActive,
       reverseSearchQuery,
       setReverseSearchActive,
       setReverseSearchQuery,
       originalBufferText,
       setOriginalBufferText,
-=======
       handleClipboardImage,
->>>>>>> 34bbfa0e
     ],
   );
 
