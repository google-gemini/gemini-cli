--- conflicted
+++ resolved
@@ -423,7 +423,6 @@
         return;
       }
 
-<<<<<<< HEAD
       // Ctrl+Home (Start of text)
       if (key.ctrl && key.name === 'home') {
         buffer.moveToOffset(0);
@@ -448,10 +447,7 @@
         return;
       }
 
-      // Core text editing from MultilineTextEditor's useInput
-=======
       // Kill line commands
->>>>>>> c0bfa388
       if (key.ctrl && key.name === 'k') {
         buffer.killLineRight();
         return;
