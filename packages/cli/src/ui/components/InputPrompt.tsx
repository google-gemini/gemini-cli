--- conflicted
+++ resolved
@@ -19,17 +19,13 @@
 import { useKeypress, Key } from '../hooks/useKeypress.js';
 import { isAtCommand, isSlashCommand } from '../utils/commandUtils.js';
 import { CommandContext, SlashCommand } from '../commands/types.js';
-<<<<<<< HEAD
 import { Config } from '@thacio/auditaria-cli-core';
-=======
-import { Config } from '@google/gemini-cli-core';
 import {
   clipboardHasImage,
   saveClipboardImage,
   cleanupOldClipboardImages,
 } from '../utils/clipboardUtils.js';
 import * as path from 'path';
->>>>>>> c9e194ec
 
 export interface InputPromptProps {
   buffer: TextBuffer;
