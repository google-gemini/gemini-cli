/**
 * @license
 * Copyright 2025 Google LLC
 * SPDX-License-Identifier: Apache-2.0
 */

import type React from 'react';
import { useCallback, useEffect, useState, useRef } from 'react';
import { Box, Text } from 'ink';
import { theme } from '../semantic-colors.js';
import { SuggestionsDisplay } from './SuggestionsDisplay.js';
import { useInputHistory } from '../hooks/useInputHistory.js';
import type { TextBuffer } from './shared/text-buffer.js';
import { logicalPosToOffset } from './shared/text-buffer.js';
import { cpSlice, cpLen, toCodePoints } from '../utils/textUtils.js';
import chalk from 'chalk';
import stringWidth from 'string-width';
import { useShellHistory } from '../hooks/useShellHistory.js';
import { useReverseSearchCompletion } from '../hooks/useReverseSearchCompletion.js';
import { useCommandCompletion } from '../hooks/useCommandCompletion.js';
import type { Key } from '../hooks/useKeypress.js';
import { useKeypress } from '../hooks/useKeypress.js';
import { keyMatchers, Command } from '../keyMatchers.js';
import type { CommandContext, SlashCommand } from '../commands/types.js';
import type { Config } from '@google/gemini-cli-core';
import { ApprovalMode } from '@google/gemini-cli-core';
import { parseInputForHighlighting } from '../utils/highlight.js';
import {
  clipboardHasImage,
  saveClipboardImage,
  cleanupOldClipboardImages,
} from '../utils/clipboardUtils.js';
import * as path from 'node:path';
import { SCREEN_READER_USER_PREFIX } from '../textConstants.js';

export interface InputPromptProps {
  buffer: TextBuffer;
  onSubmit: (value: string) => void;
  userMessages: readonly string[];
  onClearScreen: () => void;
  config: Config;
  slashCommands: readonly SlashCommand[];
  commandContext: CommandContext;
  placeholder?: string;
  focus?: boolean;
  inputWidth: number;
  suggestionsWidth: number;
  shellModeActive: boolean;
  setShellModeActive: (value: boolean) => void;
  approvalMode: ApprovalMode;
  onEscapePromptChange?: (showPrompt: boolean) => void;
  vimHandleInput?: (key: Key) => boolean;
}

export const InputPrompt: React.FC<InputPromptProps> = ({
  buffer,
  onSubmit,
  userMessages,
  onClearScreen,
  config,
  slashCommands,
  commandContext,
  placeholder = '  Type your message or @path/to/file',
  focus = true,
  inputWidth,
  suggestionsWidth,
  shellModeActive,
  setShellModeActive,
  approvalMode,
  onEscapePromptChange,
  vimHandleInput,
}) => {
  const [justNavigatedHistory, setJustNavigatedHistory] = useState(false);
  const [escPressCount, setEscPressCount] = useState(0);
  const [showEscapePrompt, setShowEscapePrompt] = useState(false);
  const escapeTimerRef = useRef<NodeJS.Timeout | null>(null);
  const [recentPasteTime, setRecentPasteTime] = useState<number | null>(null);
  const pasteTimeoutRef = useRef<NodeJS.Timeout | null>(null);

  const [dirs, setDirs] = useState<readonly string[]>(
    config.getWorkspaceContext().getDirectories(),
  );
  const dirsChanged = config.getWorkspaceContext().getDirectories();
  useEffect(() => {
    if (dirs.length !== dirsChanged.length) {
      setDirs(dirsChanged);
    }
  }, [dirs.length, dirsChanged]);
  const [reverseSearchActive, setReverseSearchActive] = useState(false);
  const [textBeforeReverseSearch, setTextBeforeReverseSearch] = useState('');
  const [cursorPosition, setCursorPosition] = useState<[number, number]>([
    0, 0,
  ]);
  const shellHistory = useShellHistory(config.getProjectRoot(), config.storage);
  const historyData = shellHistory.history;

  const completion = useCommandCompletion(
    buffer,
    dirs,
    config.getTargetDir(),
    slashCommands,
    commandContext,
    reverseSearchActive,
    config,
  );

  const reverseSearchCompletion = useReverseSearchCompletion(
    buffer,
    historyData,
    reverseSearchActive,
  );
  const resetCompletionState = completion.resetCompletionState;
  const resetReverseSearchCompletionState =
    reverseSearchCompletion.resetCompletionState;

  const resetEscapeState = useCallback(() => {
    if (escapeTimerRef.current) {
      clearTimeout(escapeTimerRef.current);
      escapeTimerRef.current = null;
    }
    setEscPressCount(0);
    setShowEscapePrompt(false);
  }, []);

  // Notify parent component about escape prompt state changes
  useEffect(() => {
    if (onEscapePromptChange) {
      onEscapePromptChange(showEscapePrompt);
    }
  }, [showEscapePrompt, onEscapePromptChange]);

  // Clear escape prompt timer on unmount
  useEffect(
    () => () => {
      if (escapeTimerRef.current) {
        clearTimeout(escapeTimerRef.current);
      }
      if (pasteTimeoutRef.current) {
        clearTimeout(pasteTimeoutRef.current);
      }
    },
    [],
  );

  const handleSubmitAndClear = useCallback(
    (submittedValue: string) => {
      if (shellModeActive) {
        shellHistory.addCommandToHistory(submittedValue);
      }
      // Clear the buffer *before* calling onSubmit to prevent potential re-submission
      // if onSubmit triggers a re-render while the buffer still holds the old value.
      buffer.setText('');
      onSubmit(submittedValue);
      resetCompletionState();
      resetReverseSearchCompletionState();
    },
    [
      onSubmit,
      buffer,
      resetCompletionState,
      shellModeActive,
      shellHistory,
      resetReverseSearchCompletionState,
    ],
  );

  const customSetTextAndResetCompletionSignal = useCallback(
    (newText: string) => {
      buffer.setText(newText);
      setJustNavigatedHistory(true);
    },
    [buffer, setJustNavigatedHistory],
  );

  const inputHistory = useInputHistory({
    userMessages,
    onSubmit: handleSubmitAndClear,
    isActive:
      (!completion.showSuggestions || completion.suggestions.length === 1) &&
      !shellModeActive,
    currentQuery: buffer.text,
    onChange: customSetTextAndResetCompletionSignal,
  });

  // Effect to reset completion if history navigation just occurred and set the text
  useEffect(() => {
    if (justNavigatedHistory) {
      resetCompletionState();
      resetReverseSearchCompletionState();
      setJustNavigatedHistory(false);
    }
  }, [
    justNavigatedHistory,
    buffer.text,
    resetCompletionState,
    setJustNavigatedHistory,
    resetReverseSearchCompletionState,
  ]);

  // Handle clipboard image pasting with Ctrl+V
  const handleClipboardImage = useCallback(async () => {
    try {
      if (await clipboardHasImage()) {
        const imagePath = await saveClipboardImage(config.getTargetDir());
        if (imagePath) {
          // Clean up old images
          cleanupOldClipboardImages(config.getTargetDir()).catch(() => {
            // Ignore cleanup errors
          });

          // Get relative path from current directory
          const relativePath = path.relative(config.getTargetDir(), imagePath);

          // Insert @path reference at cursor position
          const insertText = `@${relativePath}`;
          const currentText = buffer.text;
          const [row, col] = buffer.cursor;

          // Calculate offset from row/col
          let offset = 0;
          for (let i = 0; i < row; i++) {
            offset += buffer.lines[i].length + 1; // +1 for newline
          }
          offset += col;

          // Add spaces around the path if needed
          let textToInsert = insertText;
          const charBefore = offset > 0 ? currentText[offset - 1] : '';
          const charAfter =
            offset < currentText.length ? currentText[offset] : '';

          if (charBefore && charBefore !== ' ' && charBefore !== '\n') {
            textToInsert = ' ' + textToInsert;
          }
          if (!charAfter || (charAfter !== ' ' && charAfter !== '\n')) {
            textToInsert = textToInsert + ' ';
          }

          // Insert at cursor position
          buffer.replaceRangeByOffset(offset, offset, textToInsert);
        }
      }
    } catch (error) {
      console.error('Error handling clipboard image:', error);
    }
  }, [buffer, config]);

  const handleInput = useCallback(
    (key: Key) => {
      /// We want to handle paste even when not focused to support drag and drop.
      if (!focus && !key.paste) {
        return;
      }

      if (key.paste) {
        // Record paste time to prevent accidental auto-submission
        setRecentPasteTime(Date.now());

        // Clear any existing paste timeout
        if (pasteTimeoutRef.current) {
          clearTimeout(pasteTimeoutRef.current);
        }

        // Clear the paste protection after a safe delay
        pasteTimeoutRef.current = setTimeout(() => {
          setRecentPasteTime(null);
          pasteTimeoutRef.current = null;
        }, 500);

        // Ensure we never accidentally interpret paste as regular input.
        buffer.handleInput(key);
        return;
      }

      if (vimHandleInput && vimHandleInput(key)) {
        return;
      }

      // Reset ESC count and hide prompt on any non-ESC key
      if (key.name !== 'escape') {
        if (escPressCount > 0 || showEscapePrompt) {
          resetEscapeState();
        }
      }

      if (
        key.sequence === '!' &&
        buffer.text === '' &&
        !completion.showSuggestions
      ) {
        setShellModeActive(!shellModeActive);
        buffer.setText(''); // Clear the '!' from input
        return;
      }

      if (keyMatchers[Command.ESCAPE](key)) {
        if (reverseSearchActive) {
          setReverseSearchActive(false);
          reverseSearchCompletion.resetCompletionState();
          buffer.setText(textBeforeReverseSearch);
          const offset = logicalPosToOffset(
            buffer.lines,
            cursorPosition[0],
            cursorPosition[1],
          );
          buffer.moveToOffset(offset);
          return;
        }
        if (shellModeActive) {
          setShellModeActive(false);
          resetEscapeState();
          return;
        }

        if (completion.showSuggestions) {
          completion.resetCompletionState();
          resetEscapeState();
          return;
        }

        // Handle double ESC for clearing input
        if (escPressCount === 0) {
          if (buffer.text === '') {
            return;
          }
          setEscPressCount(1);
          setShowEscapePrompt(true);
          if (escapeTimerRef.current) {
            clearTimeout(escapeTimerRef.current);
          }
          escapeTimerRef.current = setTimeout(() => {
            resetEscapeState();
          }, 500);
        } else {
          // clear input and immediately reset state
          buffer.setText('');
          resetCompletionState();
          resetEscapeState();
        }
        return;
      }

      if (shellModeActive && keyMatchers[Command.REVERSE_SEARCH](key)) {
        setReverseSearchActive(true);
        setTextBeforeReverseSearch(buffer.text);
        setCursorPosition(buffer.cursor);
        return;
      }

      if (keyMatchers[Command.CLEAR_SCREEN](key)) {
        onClearScreen();
        return;
      }

      if (reverseSearchActive) {
        const {
          activeSuggestionIndex,
          navigateUp,
          navigateDown,
          showSuggestions,
          suggestions,
        } = reverseSearchCompletion;

        if (showSuggestions) {
          if (keyMatchers[Command.NAVIGATION_UP](key)) {
            navigateUp();
            return;
          }
          if (keyMatchers[Command.NAVIGATION_DOWN](key)) {
            navigateDown();
            return;
          }
          if (keyMatchers[Command.ACCEPT_SUGGESTION_REVERSE_SEARCH](key)) {
            reverseSearchCompletion.handleAutocomplete(activeSuggestionIndex);
            reverseSearchCompletion.resetCompletionState();
            setReverseSearchActive(false);
            return;
          }
        }

        if (keyMatchers[Command.SUBMIT_REVERSE_SEARCH](key)) {
          const textToSubmit =
            showSuggestions && activeSuggestionIndex > -1
              ? suggestions[activeSuggestionIndex].value
              : buffer.text;
          handleSubmitAndClear(textToSubmit);
          reverseSearchCompletion.resetCompletionState();
          setReverseSearchActive(false);
          return;
        }

        // Prevent up/down from falling through to regular history navigation
        if (
          keyMatchers[Command.NAVIGATION_UP](key) ||
          keyMatchers[Command.NAVIGATION_DOWN](key)
        ) {
          return;
        }
      }

      // If the command is a perfect match, pressing enter should execute it.
      if (completion.isPerfectMatch && keyMatchers[Command.RETURN](key)) {
        handleSubmitAndClear(buffer.text);
        return;
      }

      if (completion.showSuggestions) {
        if (completion.suggestions.length > 1) {
          if (keyMatchers[Command.COMPLETION_UP](key)) {
            completion.navigateUp();
            return;
          }
          if (keyMatchers[Command.COMPLETION_DOWN](key)) {
            completion.navigateDown();
            return;
          }
        }

        if (keyMatchers[Command.ACCEPT_SUGGESTION](key)) {
          if (completion.suggestions.length > 0) {
            const targetIndex =
              completion.activeSuggestionIndex === -1
                ? 0 // Default to the first if none is active
                : completion.activeSuggestionIndex;
            if (targetIndex < completion.suggestions.length) {
              completion.handleAutocomplete(targetIndex);
            }
          }
          return;
        }
      }

      // Handle Tab key for ghost text acceptance
      if (
        key.name === 'tab' &&
        !completion.showSuggestions &&
        completion.promptCompletion.text
      ) {
        completion.promptCompletion.accept();
        return;
      }

      if (!shellModeActive) {
        if (keyMatchers[Command.HISTORY_UP](key)) {
          inputHistory.navigateUp();
          return;
        }
        if (keyMatchers[Command.HISTORY_DOWN](key)) {
          inputHistory.navigateDown();
          return;
        }
        // Handle arrow-up/down for history on single-line or at edges
        if (
          keyMatchers[Command.NAVIGATION_UP](key) &&
          (buffer.allVisualLines.length === 1 ||
            (buffer.visualCursor[0] === 0 && buffer.visualScrollRow === 0))
        ) {
          inputHistory.navigateUp();
          return;
        }
        if (
          keyMatchers[Command.NAVIGATION_DOWN](key) &&
          (buffer.allVisualLines.length === 1 ||
            buffer.visualCursor[0] === buffer.allVisualLines.length - 1)
        ) {
          inputHistory.navigateDown();
          return;
        }
      } else {
        // Shell History Navigation
        if (keyMatchers[Command.NAVIGATION_UP](key)) {
          const prevCommand = shellHistory.getPreviousCommand();
          if (prevCommand !== null) buffer.setText(prevCommand);
          return;
        }
        if (keyMatchers[Command.NAVIGATION_DOWN](key)) {
          const nextCommand = shellHistory.getNextCommand();
          if (nextCommand !== null) buffer.setText(nextCommand);
          return;
        }
      }

      if (keyMatchers[Command.SUBMIT](key)) {
        if (buffer.text.trim()) {
          // Check if a paste operation occurred recently to prevent accidental auto-submission
          if (recentPasteTime !== null) {
            // Paste occurred recently, ignore this submit to prevent auto-execution
            return;
          }

          const [row, col] = buffer.cursor;
          const line = buffer.lines[row];
          const charBefore = col > 0 ? cpSlice(line, col - 1, col) : '';
          if (charBefore === '\\') {
            buffer.backspace();
            buffer.newline();
          } else {
            handleSubmitAndClear(buffer.text);
          }
        }
        return;
      }

      // Newline insertion
      if (keyMatchers[Command.NEWLINE](key)) {
        buffer.newline();
        return;
      }

      // Ctrl+A (Home) / Ctrl+E (End)
      if (keyMatchers[Command.HOME](key)) {
        buffer.move('home');
        return;
      }
      if (keyMatchers[Command.END](key)) {
        buffer.move('end');
        return;
      }
      // Ctrl+C (Clear input)
      if (keyMatchers[Command.CLEAR_INPUT](key)) {
        if (buffer.text.length > 0) {
          buffer.setText('');
          resetCompletionState();
        }
        return;
      }

      // Kill line commands
      if (keyMatchers[Command.KILL_LINE_RIGHT](key)) {
        buffer.killLineRight();
        return;
      }
      if (keyMatchers[Command.KILL_LINE_LEFT](key)) {
        buffer.killLineLeft();
        return;
      }

      if (keyMatchers[Command.DELETE_WORD_BACKWARD](key)) {
        buffer.deleteWordLeft();
        return;
      }

      // External editor
      if (keyMatchers[Command.OPEN_EXTERNAL_EDITOR](key)) {
        buffer.openInExternalEditor();
        return;
      }

      // Ctrl+V for clipboard image paste
      if (keyMatchers[Command.PASTE_CLIPBOARD_IMAGE](key)) {
        handleClipboardImage();
        return;
      }

      // Fall back to the text buffer's default input handling for all other keys
      buffer.handleInput(key);

      // Clear ghost text when user types regular characters (not navigation/control keys)
      if (
        completion.promptCompletion.text &&
        key.sequence &&
        key.sequence.length === 1 &&
        !key.ctrl &&
        !key.meta
      ) {
        completion.promptCompletion.clear();
      }
    },
    [
      focus,
      buffer,
      completion,
      shellModeActive,
      setShellModeActive,
      onClearScreen,
      inputHistory,
      handleSubmitAndClear,
      shellHistory,
      reverseSearchCompletion,
      handleClipboardImage,
      resetCompletionState,
      escPressCount,
      showEscapePrompt,
      resetEscapeState,
      vimHandleInput,
      reverseSearchActive,
      textBeforeReverseSearch,
      cursorPosition,
      recentPasteTime,
    ],
  );

  useKeypress(handleInput, {
    isActive: true,
  });

  const linesToRender = buffer.viewportVisualLines;
  const [cursorVisualRowAbsolute, cursorVisualColAbsolute] =
    buffer.visualCursor;
  const scrollVisualRow = buffer.visualScrollRow;

  const getGhostTextLines = useCallback(() => {
    if (
      !completion.promptCompletion.text ||
      !buffer.text ||
      !completion.promptCompletion.text.startsWith(buffer.text)
    ) {
      return { inlineGhost: '', additionalLines: [] };
    }

    const ghostSuffix = completion.promptCompletion.text.slice(
      buffer.text.length,
    );
    if (!ghostSuffix) {
      return { inlineGhost: '', additionalLines: [] };
    }

    const currentLogicalLine = buffer.lines[buffer.cursor[0]] || '';
    const cursorCol = buffer.cursor[1];

    const textBeforeCursor = cpSlice(currentLogicalLine, 0, cursorCol);
    const usedWidth = stringWidth(textBeforeCursor);
    const remainingWidth = Math.max(0, inputWidth - usedWidth);

    const ghostTextLinesRaw = ghostSuffix.split('\n');
    const firstLineRaw = ghostTextLinesRaw.shift() || '';

    let inlineGhost = '';
    let remainingFirstLine = '';

    if (stringWidth(firstLineRaw) <= remainingWidth) {
      inlineGhost = firstLineRaw;
    } else {
      const words = firstLineRaw.split(' ');
      let currentLine = '';
      let wordIdx = 0;
      for (const word of words) {
        const prospectiveLine = currentLine ? `${currentLine} ${word}` : word;
        if (stringWidth(prospectiveLine) > remainingWidth) {
          break;
        }
        currentLine = prospectiveLine;
        wordIdx++;
      }
      inlineGhost = currentLine;
      if (words.length > wordIdx) {
        remainingFirstLine = words.slice(wordIdx).join(' ');
      }
    }

    const linesToWrap = [];
    if (remainingFirstLine) {
      linesToWrap.push(remainingFirstLine);
    }
    linesToWrap.push(...ghostTextLinesRaw);
    const remainingGhostText = linesToWrap.join('\n');

    const additionalLines: string[] = [];
    if (remainingGhostText) {
      const textLines = remainingGhostText.split('\n');
      for (const textLine of textLines) {
        const words = textLine.split(' ');
        let currentLine = '';

        for (const word of words) {
          const prospectiveLine = currentLine ? `${currentLine} ${word}` : word;
          const prospectiveWidth = stringWidth(prospectiveLine);

          if (prospectiveWidth > inputWidth) {
            if (currentLine) {
              additionalLines.push(currentLine);
            }

            let wordToProcess = word;
            while (stringWidth(wordToProcess) > inputWidth) {
              let part = '';
              const wordCP = toCodePoints(wordToProcess);
              let partWidth = 0;
              let splitIndex = 0;
              for (let i = 0; i < wordCP.length; i++) {
                const char = wordCP[i];
                const charWidth = stringWidth(char);
                if (partWidth + charWidth > inputWidth) {
                  break;
                }
                part += char;
                partWidth += charWidth;
                splitIndex = i + 1;
              }
              additionalLines.push(part);
              wordToProcess = cpSlice(wordToProcess, splitIndex);
            }
            currentLine = wordToProcess;
          } else {
            currentLine = prospectiveLine;
          }
        }
        if (currentLine) {
          additionalLines.push(currentLine);
        }
      }
    }

    return { inlineGhost, additionalLines };
  }, [
    completion.promptCompletion.text,
    buffer.text,
    buffer.lines,
    buffer.cursor,
    inputWidth,
  ]);

  const { inlineGhost, additionalLines } = getGhostTextLines();

  const showAutoAcceptStyling =
    !shellModeActive && approvalMode === ApprovalMode.AUTO_EDIT;
  const showYoloStyling =
    !shellModeActive && approvalMode === ApprovalMode.YOLO;

  let statusColor: string | undefined;
  if (shellModeActive) {
    statusColor = theme.status.warning;
  } else if (showYoloStyling) {
    statusColor = theme.status.error;
  } else if (showAutoAcceptStyling) {
    statusColor = theme.status.success;
  }

  return (
    <>
      <Box
        borderStyle="round"
<<<<<<< HEAD
        borderColor={statusColor ?? theme.border.focused}
=======
        borderColor={
          shellModeActive
            ? theme.status.warning
            : focus
              ? theme.border.focused
              : theme.border.default
        }
>>>>>>> de2903b1
        paddingX={1}
      >
        <Text
          color={statusColor ?? theme.text.accent}
        >
          {shellModeActive ? (
            reverseSearchActive ? (
              <Text
                color={theme.text.link}
                aria-label={SCREEN_READER_USER_PREFIX}
              >
                (r:){' '}
              </Text>
            ) : (
              '! '
            )
          ) : showYoloStyling ? (
            '* '
          ) : (
            '> '
          )}
        </Text>
        <Box flexGrow={1} flexDirection="column">
          {buffer.text.length === 0 && placeholder ? (
            focus ? (
              <Text>
                {chalk.inverse(placeholder.slice(0, 1))}
                <Text color={theme.text.secondary}>{placeholder.slice(1)}</Text>
              </Text>
            ) : (
              <Text color={theme.text.secondary}>{placeholder}</Text>
            )
          ) : (
            linesToRender
              .map((lineText, visualIdxInRenderedSet) => {
                const tokens = parseInputForHighlighting(
                  lineText,
                  visualIdxInRenderedSet,
                );
                const cursorVisualRow =
                  cursorVisualRowAbsolute - scrollVisualRow;
                const isOnCursorLine =
                  focus && visualIdxInRenderedSet === cursorVisualRow;

                const renderedLine: React.ReactNode[] = [];
                let charCount = 0;

                tokens.forEach((token, tokenIdx) => {
                  let display = token.text;
                  if (isOnCursorLine) {
                    const relativeVisualColForHighlight =
                      cursorVisualColAbsolute;
                    const tokenStart = charCount;
                    const tokenEnd = tokenStart + cpLen(token.text);

                    if (
                      relativeVisualColForHighlight >= tokenStart &&
                      relativeVisualColForHighlight < tokenEnd
                    ) {
                      const charToHighlight = cpSlice(
                        token.text,
                        relativeVisualColForHighlight - tokenStart,
                        relativeVisualColForHighlight - tokenStart + 1,
                      );
                      const highlighted = chalk.inverse(charToHighlight);
                      display =
                        cpSlice(
                          token.text,
                          0,
                          relativeVisualColForHighlight - tokenStart,
                        ) +
                        highlighted +
                        cpSlice(
                          token.text,
                          relativeVisualColForHighlight - tokenStart + 1,
                        );
                    }
                    charCount = tokenEnd;
                  }

                  const color =
                    token.type === 'command' || token.type === 'file'
                      ? theme.text.accent
                      : theme.text.primary;

                  renderedLine.push(
                    <Text key={`token-${tokenIdx}`} color={color}>
                      {display}
                    </Text>,
                  );
                });
                const currentLineGhost = isOnCursorLine ? inlineGhost : '';

                if (
                  isOnCursorLine &&
                  cursorVisualColAbsolute === cpLen(lineText)
                ) {
                  if (!currentLineGhost) {
                    renderedLine.push(
                      <Text key={`cursor-end-${cursorVisualColAbsolute}`}>
                        {chalk.inverse(' ')}
                      </Text>,
                    );
                  }
                }

                const showCursorBeforeGhost =
                  focus &&
                  isOnCursorLine &&
                  cursorVisualColAbsolute === cpLen(lineText) &&
                  currentLineGhost;

                return (
                  <Box key={`line-${visualIdxInRenderedSet}`} height={1}>
                    <Text>
                      {renderedLine}
                      {showCursorBeforeGhost && chalk.inverse(' ')}
                      {currentLineGhost && (
                        <Text color={theme.text.secondary}>
                          {currentLineGhost}
                        </Text>
                      )}
                    </Text>
                  </Box>
                );
              })
              .concat(
                additionalLines.map((ghostLine, index) => {
                  const padding = Math.max(
                    0,
                    inputWidth - stringWidth(ghostLine),
                  );
                  return (
                    <Text
                      key={`ghost-line-${index}`}
                      color={theme.text.secondary}
                    >
                      {ghostLine}
                      {' '.repeat(padding)}
                    </Text>
                  );
                }),
              )
          )}
        </Box>
      </Box>
      {completion.showSuggestions && (
        <Box paddingRight={2}>
          <SuggestionsDisplay
            suggestions={completion.suggestions}
            activeIndex={completion.activeSuggestionIndex}
            isLoading={completion.isLoadingSuggestions}
            width={suggestionsWidth}
            scrollOffset={completion.visibleStartIndex}
            userInput={buffer.text}
          />
        </Box>
      )}
      {reverseSearchActive && (
        <Box paddingRight={2}>
          <SuggestionsDisplay
            suggestions={reverseSearchCompletion.suggestions}
            activeIndex={reverseSearchCompletion.activeSuggestionIndex}
            isLoading={reverseSearchCompletion.isLoadingSuggestions}
            width={suggestionsWidth}
            scrollOffset={reverseSearchCompletion.visibleStartIndex}
            userInput={buffer.text}
          />
        </Box>
      )}
    </>
  );
};<|MERGE_RESOLUTION|>--- conflicted
+++ resolved
@@ -730,22 +730,12 @@
     <>
       <Box
         borderStyle="round"
-<<<<<<< HEAD
-        borderColor={statusColor ?? theme.border.focused}
-=======
         borderColor={
-          shellModeActive
-            ? theme.status.warning
-            : focus
-              ? theme.border.focused
-              : theme.border.default
-        }
->>>>>>> de2903b1
+          statusColor ?? (focus ? theme.border.focused : theme.border.default)
+        }
         paddingX={1}
       >
-        <Text
-          color={statusColor ?? theme.text.accent}
-        >
+        <Text color={statusColor ?? theme.text.accent}>
           {shellModeActive ? (
             reverseSearchActive ? (
               <Text
