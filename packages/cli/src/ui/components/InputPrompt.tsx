--- conflicted
+++ resolved
@@ -291,7 +291,23 @@
     resetCommandSearchCompletionState,
   ]);
 
-<<<<<<< HEAD
+  // Helper function to handle loading queued messages into input
+  // Returns true if we should continue with input history navigation
+  const tryLoadQueuedMessages = useCallback(() => {
+    if (buffer.text.trim() === '' && popAllMessages) {
+      popAllMessages((allMessages) => {
+        if (allMessages) {
+          buffer.setText(allMessages);
+        } else {
+          // No queued messages, proceed with input history
+          inputHistory.navigateUp();
+        }
+      });
+      return true; // We handled the up arrow key
+    }
+    return false;
+  }, [buffer, popAllMessages, inputHistory]);
+
   const insertAtOffsetWithAutoSpaces = useCallback(
     (offset: number, insertText: string): void => {
       const cpsAround = toCodePoints(buffer.text);
@@ -306,24 +322,6 @@
     },
     [buffer],
   );
-=======
-  // Helper function to handle loading queued messages into input
-  // Returns true if we should continue with input history navigation
-  const tryLoadQueuedMessages = useCallback(() => {
-    if (buffer.text.trim() === '' && popAllMessages) {
-      popAllMessages((allMessages) => {
-        if (allMessages) {
-          buffer.setText(allMessages);
-        } else {
-          // No queued messages, proceed with input history
-          inputHistory.navigateUp();
-        }
-      });
-      return true; // We handled the up arrow key
-    }
-    return false;
-  }, [buffer, popAllMessages, inputHistory]);
->>>>>>> caf2ca14
 
   // Handle clipboard image pasting with Ctrl+V
   const handleClipboardImage = useCallback(async () => {
@@ -687,13 +685,9 @@
             buffer.backspace();
             buffer.newline();
           } else {
-<<<<<<< HEAD
             const expanded = buffer.expandPlaceholders(buffer.text);
             buffer.clearPendingPastes();
-            handleSubmitAndClear(expanded);
-=======
-            handleSubmit(buffer.text);
->>>>>>> caf2ca14
+            handleSubmit(expanded);
           }
         }
         return;
