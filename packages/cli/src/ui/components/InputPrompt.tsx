--- conflicted
+++ resolved
@@ -59,72 +59,26 @@
   vimHandleInput,
 }) => {
   const [justNavigatedHistory, setJustNavigatedHistory] = useState(false);
-<<<<<<< HEAD
   const [reverseSearchActive, setReverseSearchActive] = useState(false);
   const [textBeforeReverseSearch, setTextBeforeReverseSearch] = useState('');
-  // Check if cursor is after @ or / without unescaped spaces
-  const isCursorAfterCommandWithoutSpace = useCallback(() => {
-    const [row, col] = buffer.cursor;
-    const currentLine = buffer.lines[row] || '';
-
-    // Convert current line to code points for Unicode-aware processing
-    const codePoints = toCodePoints(currentLine);
-
-    // Search backwards from cursor position within the current line only
-    for (let i = col - 1; i >= 0; i--) {
-      const char = codePoints[i];
-
-      if (char === ' ') {
-        // Check if this space is escaped by counting backslashes before it
-        let backslashCount = 0;
-        for (let j = i - 1; j >= 0 && codePoints[j] === '\\'; j--) {
-          backslashCount++;
-        }
-
-        // If there's an odd number of backslashes, the space is escaped
-        const isEscaped = backslashCount % 2 === 1;
-
-        if (!isEscaped) {
-          // Found unescaped space before @ or /, return false
-          return false;
-        }
-        // If escaped, continue searching backwards
-      } else if (char === '@' || char === '/') {
-        // Found @ or / without unescaped space in between
-        return true;
-      }
-    }
-
-    return false;
-  }, [buffer.cursor, buffer.lines]);
-
   const shellHistory = useShellHistory(config.getProjectRoot());
   const historyData = shellHistory.history;
-
-  const shouldShowCompletion = useCallback(
-    () =>
-      (isAtCommand(buffer.text) || isSlashCommand(buffer.text)) &&
-      isCursorAfterCommandWithoutSpace() &&
-      !reverseSearchActive,
-    [buffer.text, isCursorAfterCommandWithoutSpace, reverseSearchActive],
-  );
-=======
->>>>>>> 576cebc9
 
   const completion = useCompletion(
     buffer,
     config.getTargetDir(),
     slashCommands,
     commandContext,
+    reverseSearchActive,
     config,
   );
 
   const reverseSearchCompletion = useCompletion(
-    buffer.text,
+    buffer,
     config.getTargetDir(),
-    reverseSearchActive,
     slashCommands,
     commandContext,
+    reverseSearchActive,
     config,
     historyData,
   );
@@ -132,6 +86,27 @@
   const resetCompletionState = completion.resetCompletionState;
   const resetReverseSearchCompletionState =
     reverseSearchCompletion.resetCompletionState;
+
+  const handleReverseSearchAutoComplete = useCallback(
+    (indexToUse: number) => {
+      if (
+        indexToUse < 0 ||
+        indexToUse >= reverseSearchCompletion.suggestions.length
+      ) {
+        return;
+      }
+      const suggestion = reverseSearchCompletion.suggestions[indexToUse].value;
+      buffer.setText(suggestion);
+      setReverseSearchActive(false);
+      resetReverseSearchCompletionState();
+    },
+    [
+      buffer,
+      reverseSearchCompletion.suggestions,
+      setReverseSearchActive,
+      resetReverseSearchCompletionState,
+    ],
+  );
 
   const handleSubmitAndClear = useCallback(
     (submittedValue: string) => {
@@ -188,102 +163,6 @@
     resetReverseSearchCompletionState,
   ]);
 
-<<<<<<< HEAD
-  const completionSuggestions = completion.suggestions;
-  const handleAutocomplete = useCallback(
-    (indexToUse: number) => {
-      if (indexToUse < 0 || indexToUse >= completionSuggestions.length) {
-        return;
-      }
-      const query = buffer.text;
-      const suggestion = completionSuggestions[indexToUse].value;
-
-      if (query.trimStart().startsWith('/')) {
-        const hasTrailingSpace = query.endsWith(' ');
-        const parts = query
-          .trimStart()
-          .substring(1)
-          .split(/\s+/)
-          .filter(Boolean);
-
-        let isParentPath = false;
-        // If there's no trailing space, we need to check if the current query
-        // is already a complete path to a parent command.
-        if (!hasTrailingSpace) {
-          let currentLevel: readonly SlashCommand[] | undefined = slashCommands;
-          for (let i = 0; i < parts.length; i++) {
-            const part = parts[i];
-            const found: SlashCommand | undefined = currentLevel?.find(
-              (cmd) => cmd.name === part || cmd.altNames?.includes(part),
-            );
-
-            if (found) {
-              if (i === parts.length - 1 && found.subCommands) {
-                isParentPath = true;
-              }
-              currentLevel = found.subCommands as
-                | readonly SlashCommand[]
-                | undefined;
-            } else {
-              // Path is invalid, so it can't be a parent path.
-              currentLevel = undefined;
-              break;
-            }
-          }
-        }
-
-        // Determine the base path of the command.
-        // - If there's a trailing space, the whole command is the base.
-        // - If it's a known parent path, the whole command is the base.
-        // - Otherwise, the base is everything EXCEPT the last partial part.
-        const basePath =
-          hasTrailingSpace || isParentPath ? parts : parts.slice(0, -1);
-        const newValue = `/${[...basePath, suggestion].join(' ')}`;
-
-        buffer.setText(newValue);
-      } else {
-        const atIndex = query.lastIndexOf('@');
-        if (atIndex === -1) return;
-        const pathPart = query.substring(atIndex + 1);
-        const lastSlashIndexInPath = pathPart.lastIndexOf('/');
-        let autoCompleteStartIndex = atIndex + 1;
-        if (lastSlashIndexInPath !== -1) {
-          autoCompleteStartIndex += lastSlashIndexInPath + 1;
-        }
-        buffer.replaceRangeByOffset(
-          autoCompleteStartIndex,
-          buffer.text.length,
-          suggestion,
-        );
-      }
-      resetCompletionState();
-    },
-    [resetCompletionState, buffer, completionSuggestions, slashCommands],
-  );
-
-  const handleReverseSearchAutoComplete = useCallback(
-    (indexToUse: number) => {
-      if (
-        indexToUse < 0 ||
-        indexToUse >= reverseSearchCompletion.suggestions.length
-      ) {
-        return;
-      }
-      const suggestion = reverseSearchCompletion.suggestions[indexToUse].value;
-      buffer.setText(suggestion);
-      setReverseSearchActive(false);
-      resetReverseSearchCompletionState();
-    },
-    [
-      buffer,
-      reverseSearchCompletion.suggestions,
-      setReverseSearchActive,
-      resetReverseSearchCompletionState,
-    ],
-  );
-
-=======
->>>>>>> 576cebc9
   // Handle clipboard image pasting with Ctrl+V
   const handleClipboardImage = useCallback(async () => {
     try {
@@ -575,13 +454,9 @@
       reverseSearchCompletion,
       handleClipboardImage,
       resetCompletionState,
-<<<<<<< HEAD
+      vimHandleInput,
       reverseSearchActive,
-      setReverseSearchActive,
       textBeforeReverseSearch,
-=======
-      vimHandleInput,
->>>>>>> 576cebc9
     ],
   );
 
