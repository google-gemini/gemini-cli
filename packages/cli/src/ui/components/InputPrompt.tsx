--- conflicted
+++ resolved
@@ -16,6 +16,7 @@
 import { useShellHistory } from '../hooks/useShellHistory.js';
 import { useCompletion } from '../hooks/useCompletion.js';
 import { useKeypress, Key } from '../hooks/useKeypress.js';
+import { isAtCommand, isSlashCommand } from '../utils/commandUtils.js';
 import { CommandContext, SlashCommand } from '../commands/types.js';
 import { Config } from '@google/gemini-cli-core';
 import {
@@ -65,6 +66,7 @@
   const completion = useCompletion(
     buffer,
     config.getTargetDir(),
+    isAtCommand(buffer.text) || isSlashCommand(buffer.text),
     slashCommands,
     commandContext,
     config,
@@ -118,7 +120,6 @@
     setJustNavigatedHistory,
   ]);
 
-<<<<<<< HEAD
   const completionSuggestions = completion.suggestions;
   const handleAutocomplete = useCallback(
     (indexToUse: number) => {
@@ -190,9 +191,6 @@
   );
 
   // Handle clipboard image pasting with Ctrl+V or Alt+V(Windows)
-=======
-  // Handle clipboard image pasting with Ctrl+V
->>>>>>> b447c329
   const handleClipboardImage = useCallback(async () => {
     try {
       if (await clipboardHasImage()) {
