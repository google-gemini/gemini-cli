--- conflicted
+++ resolved
@@ -29,12 +29,8 @@
   cleanupOldClipboardImages,
 } from '../utils/clipboardUtils.js';
 import * as path from 'node:path';
-<<<<<<< HEAD
-import { SCREEN_READER_USER_PREFIX } from '../constants.js';
+import { SCREEN_READER_USER_PREFIX } from '../textConstants.js';
 import { isSlashCommand } from '../utils/commandUtils.js';
-=======
-import { SCREEN_READER_USER_PREFIX } from '../textConstants.js';
->>>>>>> 18bb04c8
 
 export interface InputPromptProps {
   buffer: TextBuffer;
