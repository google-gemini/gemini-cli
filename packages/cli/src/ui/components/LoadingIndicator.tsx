/**
 * @license
 * Copyright 2025 Google LLC
 * SPDX-License-Identifier: Apache-2.0
 */

import type { ThoughtSummary } from '@google/gemini-cli-core';
import type React from 'react';
import { Box, Text } from 'ink';
import { theme } from '../semantic-colors.js';
import { useStreamingContext } from '../contexts/StreamingContext.js';
import { StreamingState } from '../types.js';
import { GeminiRespondingSpinner } from './GeminiRespondingSpinner.js';
import { formatDuration } from '../utils/formatters.js';
import { useTerminalSize } from '../hooks/useTerminalSize.js';
import { isNarrowWidth } from '../utils/isNarrowWidth.js';

interface LoadingIndicatorProps {
  currentLoadingPhrase?: string;
  elapsedTime: number;
  rightContent?: React.ReactNode;
  thought?: ThoughtSummary | null;
}

export const LoadingIndicator: React.FC<LoadingIndicatorProps> = ({
  currentLoadingPhrase,
  elapsedTime,
  rightContent,
  thought,
}) => {
  const streamingState = useStreamingContext();
  const { columns: terminalWidth } = useTerminalSize();
  const isNarrow = isNarrowWidth(terminalWidth);
  const safeLineWidth = Math.max(terminalWidth - 1, 1);

  if (streamingState === StreamingState.Idle) {
    return null;
  }

  const primaryText = thought?.subject || currentLoadingPhrase;

  const cancelAndTimerContent =
    streamingState !== StreamingState.WaitingForConfirmation
      ? `(esc to cancel, ${elapsedTime < 60 ? `${elapsedTime}s` : formatDuration(elapsedTime * 1000)})`
      : null;

  return (
    <Box paddingLeft={0} flexDirection="column">
<<<<<<< HEAD
      <Box width={safeLineWidth} flexDirection="row" alignItems="center">
        <Box marginRight={1}>
          <GeminiRespondingSpinner
            nonRespondingDisplay={
              streamingState === StreamingState.WaitingForConfirmation
                ? '⠏'
                : ''
            }
          />
=======
      {/* Main loading line */}
      <Box
        width="100%"
        flexDirection={isNarrow ? 'column' : 'row'}
        alignItems={isNarrow ? 'flex-start' : 'center'}
      >
        <Box>
          <Box marginRight={1}>
            <GeminiRespondingSpinner
              nonRespondingDisplay={
                streamingState === StreamingState.WaitingForConfirmation
                  ? '⠏'
                  : ''
              }
            />
          </Box>
          {primaryText && <Text color={theme.text.accent}>{primaryText}</Text>}
          {!isNarrow && cancelAndTimerContent && (
            <Text color={theme.text.secondary}> {cancelAndTimerContent}</Text>
          )}
>>>>>>> 2e8c3a09
        </Box>
        {primaryText && (
          <Text color={Colors.AccentPurple} wrap="truncate-end">
            {primaryText}
            {cancelAndTimerContent ? ` ${cancelAndTimerContent}` : ''}
          </Text>
        )}
        {!primaryText && cancelAndTimerContent && (
          <Text color={Colors.Gray} wrap="truncate-end">
            {cancelAndTimerContent}
          </Text>
        )}
        {!isNarrow && <Box flexGrow={1}></Box>}
        {!isNarrow && rightContent && <Box>{rightContent}</Box>}
      </Box>
<<<<<<< HEAD
=======
      {isNarrow && cancelAndTimerContent && (
        <Box>
          <Text color={theme.text.secondary}>{cancelAndTimerContent}</Text>
        </Box>
      )}
      {isNarrow && rightContent && <Box>{rightContent}</Box>}
>>>>>>> 2e8c3a09
    </Box>
  );
};<|MERGE_RESOLUTION|>--- conflicted
+++ resolved
@@ -46,7 +46,6 @@
 
   return (
     <Box paddingLeft={0} flexDirection="column">
-<<<<<<< HEAD
       <Box width={safeLineWidth} flexDirection="row" alignItems="center">
         <Box marginRight={1}>
           <GeminiRespondingSpinner
@@ -56,52 +55,21 @@
                 : ''
             }
           />
-=======
-      {/* Main loading line */}
-      <Box
-        width="100%"
-        flexDirection={isNarrow ? 'column' : 'row'}
-        alignItems={isNarrow ? 'flex-start' : 'center'}
-      >
-        <Box>
-          <Box marginRight={1}>
-            <GeminiRespondingSpinner
-              nonRespondingDisplay={
-                streamingState === StreamingState.WaitingForConfirmation
-                  ? '⠏'
-                  : ''
-              }
-            />
-          </Box>
-          {primaryText && <Text color={theme.text.accent}>{primaryText}</Text>}
-          {!isNarrow && cancelAndTimerContent && (
-            <Text color={theme.text.secondary}> {cancelAndTimerContent}</Text>
-          )}
->>>>>>> 2e8c3a09
         </Box>
         {primaryText && (
-          <Text color={Colors.AccentPurple} wrap="truncate-end">
+          <Text color={theme.text.accent} wrap="truncate-end">
             {primaryText}
             {cancelAndTimerContent ? ` ${cancelAndTimerContent}` : ''}
           </Text>
         )}
         {!primaryText && cancelAndTimerContent && (
-          <Text color={Colors.Gray} wrap="truncate-end">
+          <Text color={theme.text.secondary} wrap="truncate-end">
             {cancelAndTimerContent}
           </Text>
         )}
         {!isNarrow && <Box flexGrow={1}></Box>}
         {!isNarrow && rightContent && <Box>{rightContent}</Box>}
       </Box>
-<<<<<<< HEAD
-=======
-      {isNarrow && cancelAndTimerContent && (
-        <Box>
-          <Text color={theme.text.secondary}>{cancelAndTimerContent}</Text>
-        </Box>
-      )}
-      {isNarrow && rightContent && <Box>{rightContent}</Box>}
->>>>>>> 2e8c3a09
     </Box>
   );
 };