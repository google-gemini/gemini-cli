/**
 * @license
 * Copyright 2025 Google LLC
 * SPDX-License-Identifier: Apache-2.0
 */

<<<<<<< HEAD
import { Box } from 'ink';
import { HistoryList } from './HistoryList.js';
import { PendingHistoryList } from './PendingHistoryList.js';
=======
import { Box, Static } from 'ink';
import { HistoryItemDisplay } from './HistoryItemDisplay.js';
>>>>>>> 112790cb
import { ShowMoreLines } from './ShowMoreLines.js';
import { OverflowProvider } from '../contexts/OverflowContext.js';
import { useUIState } from '../contexts/UIStateContext.js';
import { useAppContext } from '../contexts/AppContext.js';
import { AppHeader } from './AppHeader.js';
<<<<<<< HEAD
import { useLayoutConfig } from '../hooks/useLayoutConfig.js';
import { useTerminalSize } from '../hooks/useTerminalSize.js';
=======

// Limit Gemini messages to a very high number of lines to mitigate performance
// issues in the worst case if we somehow get an enormous response from Gemini.
// This threshold is arbitrary but should be high enough to never impact normal
// usage.
const MAX_GEMINI_MESSAGE_LINES = 65536;
>>>>>>> 112790cb

export const MainContent = () => {
  const { version } = useAppContext();
  const uiState = useUIState();
<<<<<<< HEAD
  const layout = useLayoutConfig();
  const { columns: terminalWidth } = useTerminalSize();
=======
>>>>>>> 112790cb
  const {
    pendingHistoryItems,
    mainAreaWidth,
    staticAreaMaxItemHeight,
    availableTerminalHeight,
  } = uiState;

<<<<<<< HEAD
  // In screen reader mode, use regular layout without Static component

  if (!layout.shouldUseStatic) {
    return (
      <OverflowProvider>
        <Box flexDirection="column">
          <AppHeader version={version} />
          <HistoryList
            history={uiState.history}
            terminalWidth={terminalWidth}
            staticAreaMaxItemHeight={staticAreaMaxItemHeight}
            slashCommands={uiState.slashCommands}
          />
          <PendingHistoryList
            pendingHistoryItems={pendingHistoryItems}
            terminalWidth={mainAreaWidth}
            availableTerminalHeight={availableTerminalHeight}
            constrainHeight={uiState.constrainHeight}
            isEditorDialogOpen={uiState.isEditorDialogOpen}
          />
          <ShowMoreLines constrainHeight={uiState.constrainHeight} />
        </Box>
      </OverflowProvider>
    );
  }

  // Default mode with Static component
  return (
    <>
      <OverflowProvider>
        <Box flexDirection="column">
          <AppHeader version={version} />
          <HistoryList
            history={uiState.history}
            terminalWidth={terminalWidth}
            staticAreaMaxItemHeight={staticAreaMaxItemHeight}
            slashCommands={uiState.slashCommands}
          />
        </Box>
      </OverflowProvider>
=======
  return (
    <>
      <Static
        key={uiState.historyRemountKey}
        items={[
          <AppHeader key="app-header" version={version} />,
          ...uiState.history.map((h) => (
            <HistoryItemDisplay
              terminalWidth={mainAreaWidth}
              availableTerminalHeight={staticAreaMaxItemHeight}
              availableTerminalHeightGemini={MAX_GEMINI_MESSAGE_LINES}
              key={h.id}
              item={h}
              isPending={false}
              commands={uiState.slashCommands}
            />
          )),
        ]}
      >
        {(item) => item}
      </Static>
>>>>>>> 112790cb
      <OverflowProvider>
        <Box flexDirection="column" width={mainAreaWidth}>
          {pendingHistoryItems.map((item, i) => (
            <HistoryItemDisplay
              key={i}
              availableTerminalHeight={
                uiState.constrainHeight ? availableTerminalHeight : undefined
              }
              terminalWidth={mainAreaWidth}
              item={{ ...item, id: 0 }}
              isPending={true}
              isFocused={!uiState.isEditorDialogOpen}
              activeShellPtyId={uiState.activePtyId}
              embeddedShellFocused={uiState.embeddedShellFocused}
            />
          ))}
          <ShowMoreLines constrainHeight={uiState.constrainHeight} />
        </Box>
      </OverflowProvider>
    </>
  );
};<|MERGE_RESOLUTION|>--- conflicted
+++ resolved
@@ -4,39 +4,27 @@
  * SPDX-License-Identifier: Apache-2.0
  */
 
-<<<<<<< HEAD
-import { Box } from 'ink';
-import { HistoryList } from './HistoryList.js';
-import { PendingHistoryList } from './PendingHistoryList.js';
-=======
 import { Box, Static } from 'ink';
 import { HistoryItemDisplay } from './HistoryItemDisplay.js';
->>>>>>> 112790cb
 import { ShowMoreLines } from './ShowMoreLines.js';
 import { OverflowProvider } from '../contexts/OverflowContext.js';
 import { useUIState } from '../contexts/UIStateContext.js';
 import { useAppContext } from '../contexts/AppContext.js';
 import { AppHeader } from './AppHeader.js';
-<<<<<<< HEAD
 import { useLayoutConfig } from '../hooks/useLayoutConfig.js';
 import { useTerminalSize } from '../hooks/useTerminalSize.js';
-=======
 
 // Limit Gemini messages to a very high number of lines to mitigate performance
 // issues in the worst case if we somehow get an enormous response from Gemini.
 // This threshold is arbitrary but should be high enough to never impact normal
 // usage.
 const MAX_GEMINI_MESSAGE_LINES = 65536;
->>>>>>> 112790cb
 
 export const MainContent = () => {
   const { version } = useAppContext();
   const uiState = useUIState();
-<<<<<<< HEAD
   const layout = useLayoutConfig();
   const { columns: terminalWidth } = useTerminalSize();
-=======
->>>>>>> 112790cb
   const {
     pendingHistoryItems,
     mainAreaWidth,
@@ -44,7 +32,6 @@
     availableTerminalHeight,
   } = uiState;
 
-<<<<<<< HEAD
   // In screen reader mode, use regular layout without Static component
 
   if (!layout.shouldUseStatic) {
@@ -85,7 +72,6 @@
           />
         </Box>
       </OverflowProvider>
-=======
   return (
     <>
       <Static
@@ -107,7 +93,6 @@
       >
         {(item) => item}
       </Static>
->>>>>>> 112790cb
       <OverflowProvider>
         <Box flexDirection="column" width={mainAreaWidth}>
           {pendingHistoryItems.map((item, i) => (
