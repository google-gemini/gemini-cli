/**
 * @license
 * Copyright 2025 Google LLC
 * SPDX-License-Identifier: Apache-2.0
 */

import { Box, Static } from 'ink';
import { HistoryItemDisplay } from './HistoryItemDisplay.js';
import { ShowMoreLines } from './ShowMoreLines.js';
import { OverflowProvider } from '../contexts/OverflowContext.js';
import { useUIState } from '../contexts/UIStateContext.js';
import { useFocusState } from '../contexts/FocusContext.js';
import { useAppContext } from '../contexts/AppContext.js';
import { AppHeader } from './AppHeader.js';

export const MainContent = () => {
  const { version } = useAppContext();
  const uiState = useUIState();
  const isFocused = useFocusState();
  const {
    pendingHistoryItems,
    mainAreaWidth,
    staticAreaMaxItemHeight,
    availableTerminalHeight,
  } = uiState;

  return (
    <>
      <Static
        key={uiState.historyRemountKey}
        items={[
          <AppHeader key="app-header" version={version} />,
          ...uiState.history.map((h) => (
            <HistoryItemDisplay
              terminalWidth={mainAreaWidth}
              availableTerminalHeight={staticAreaMaxItemHeight}
              key={h.id}
              item={h}
              isPending={false}
              commands={uiState.slashCommands}
            />
          )),
        ]}
      >
        {(item) => item}
      </Static>
      <OverflowProvider>
        <Box flexDirection="column">
          {pendingHistoryItems.map((item, i) => (
            <HistoryItemDisplay
              key={i}
              availableTerminalHeight={
                uiState.constrainHeight ? availableTerminalHeight : undefined
              }
              terminalWidth={mainAreaWidth}
              item={{ ...item, id: 0 }}
              isPending={true}
<<<<<<< HEAD
              isFocused={isFocused && !uiState.isEditorDialogOpen}
=======
              isFocused={!uiState.isEditorDialogOpen}
              activeShellPtyId={uiState.activePtyId}
              shellFocused={uiState.shellFocused}
>>>>>>> 67f7dae4
            />
          ))}
          <ShowMoreLines constrainHeight={uiState.constrainHeight} />
        </Box>
      </OverflowProvider>
    </>
  );
};<|MERGE_RESOLUTION|>--- conflicted
+++ resolved
@@ -55,13 +55,9 @@
               terminalWidth={mainAreaWidth}
               item={{ ...item, id: 0 }}
               isPending={true}
-<<<<<<< HEAD
-              isFocused={isFocused && !uiState.isEditorDialogOpen}
-=======
               isFocused={!uiState.isEditorDialogOpen}
               activeShellPtyId={uiState.activePtyId}
               shellFocused={uiState.shellFocused}
->>>>>>> 67f7dae4
             />
           ))}
           <ShowMoreLines constrainHeight={uiState.constrainHeight} />
