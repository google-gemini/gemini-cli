--- conflicted
+++ resolved
@@ -11,16 +11,10 @@
 import { theme } from '../semantic-colors.js';
 import { StreamingState } from '../types.js';
 import { UpdateNotification } from './UpdateNotification.js';
-import { t , GEMINI_DIR } from '@thacio/auditaria-cli-core';
-
-<<<<<<< HEAD
-import { homedir } from 'node:os';
-=======
-import { GEMINI_DIR, Storage } from '@google/gemini-cli-core';
+import { t, GEMINI_DIR, Storage } from '@thacio/auditaria-cli-core';
 
 import * as fs from 'node:fs/promises';
 import os from 'node:os';
->>>>>>> fc42c461
 import path from 'node:path';
 
 const settingsPath = path.join(os.homedir(), GEMINI_DIR, 'settings.json');
@@ -87,17 +81,11 @@
     <>
       {showScreenReaderNudge && (
         <Text>
-<<<<<<< HEAD
           {t(
             'screen_reader.mode_notification',
-            'You are currently in screen reader-friendly view. To switch out, open {settingsPath} and remove the entry for "screenReader".',
+            'You are currently in screen reader-friendly view. To switch out, open {settingsPath} and remove the entry for "screenReader". This will disappear on next run.',
             { settingsPath },
           )}
-=======
-          You are currently in screen reader-friendly view. To switch out, open{' '}
-          {settingsPath} and remove the entry for {'"screenReader"'}. This will
-          disappear on next run.
->>>>>>> fc42c461
         </Text>
       )}
       {updateInfo && <UpdateNotification message={updateInfo.message} />}
