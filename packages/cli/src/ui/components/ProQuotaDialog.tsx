--- conflicted
+++ resolved
@@ -15,7 +15,6 @@
 import type { FallbackIntent } from '@google/gemini-cli-core';
 
 interface ProQuotaDialogProps {
-<<<<<<< HEAD
   failedModel: string;
   recommendation: ResolvedModelRecommendation;
   title: string;
@@ -52,36 +51,6 @@
         {failedModel} → {fallbackModel}
       </Text>
       <Box marginTop={1}>
-=======
-  fallbackModel: string;
-  onChoice: (choice: 'retry_later' | 'retry') => void;
-}
-
-export function ProQuotaDialog({
-  fallbackModel,
-  onChoice,
-}: ProQuotaDialogProps): React.JSX.Element {
-  const items = [
-    {
-      label: 'Try again later',
-      value: 'retry_later' as const,
-      key: 'retry_later',
-    },
-    {
-      label: `Switch to ${fallbackModel} for the rest of this session`,
-      value: 'retry' as const,
-      key: 'retry',
-    },
-  ];
-
-  const handleSelect = (choice: 'retry_later' | 'retry') => {
-    onChoice(choice);
-  };
-
-  return (
-    <Box borderStyle="round" flexDirection="column" paddingX={1}>
-      <Box marginTop={1} marginBottom={1}>
->>>>>>> 3f90001f
         <RadioButtonSelect
           items={items}
           initialIndex={defaultIndex}
