--- conflicted
+++ resolved
@@ -24,26 +24,6 @@
 import { render } from 'ink-testing-library';
 import { waitFor } from '@testing-library/react';
 import { describe, it, expect, vi, beforeEach, afterEach } from 'vitest';
-<<<<<<< HEAD
-import { SettingsDialog as BaseSettingsDialog } from './SettingsDialog.js';
-import type { ComponentProps } from 'react';
-import { LoadedSettings } from '../../config/settings.js';
-import { VimModeProvider } from '../contexts/VimModeContext.js';
-import { KeypressProvider } from '../contexts/KeypressContext.js';
-// Provide required dimensions via a thin test wrapper to avoid
-// touching every call site in this large test file.
-type SettingsDialogProps = Omit<
-  ComponentProps<typeof BaseSettingsDialog>,
-  'availableTerminalHeight' | 'availableTerminalWidth'
->;
-const SettingsDialog = (props: SettingsDialogProps) => (
-  <BaseSettingsDialog
-    availableTerminalHeight={40}
-    availableTerminalWidth={100}
-    {...props}
-  />
-);
-=======
 import { SettingsDialog } from './SettingsDialog.js';
 import { LoadedSettings, SettingScope } from '../../config/settings.js';
 import { VimModeProvider } from '../contexts/VimModeContext.js';
@@ -55,7 +35,6 @@
   type SettingDefinition,
   type SettingsSchemaType,
 } from '../../config/settingsSchema.js';
->>>>>>> f656f143
 
 // Mock the VimModeContext
 const mockToggleVimEnabled = vi.fn();
@@ -544,7 +523,7 @@
         <KeypressProvider kittyProtocolEnabled={false}>
           <SettingsDialog
             settings={settings}
-            onSelect={() => {}}
+            onSelect={() => { }}
             onRestartRequest={onRestartRequest}
           />
         </KeypressProvider>,
@@ -565,7 +544,7 @@
         <KeypressProvider kittyProtocolEnabled={false}>
           <SettingsDialog
             settings={settings}
-            onSelect={() => {}}
+            onSelect={() => { }}
             onRestartRequest={onRestartRequest}
           />
         </KeypressProvider>,
@@ -1088,7 +1067,7 @@
         <KeypressProvider kittyProtocolEnabled={false}>
           <SettingsDialog
             settings={settings}
-            onSelect={() => {}}
+            onSelect={() => { }}
             onRestartRequest={onRestartRequest}
           />
         </KeypressProvider>,
