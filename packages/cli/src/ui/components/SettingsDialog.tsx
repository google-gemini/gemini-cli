/**
 * @license
 * Copyright 2025 Google LLC
 * SPDX-License-Identifier: Apache-2.0
 */

import React, { useState, useEffect } from 'react';
import { Box, Text } from 'ink';
import { theme } from '../semantic-colors.js';
import type { LoadedSettings, Settings } from '../../config/settings.js';
import { SettingScope } from '../../config/settings.js';
import {
  getScopeItems,
  getScopeMessageForSetting,
} from '../../utils/dialogScopeUtils.js';
import { RadioButtonSelect } from './shared/RadioButtonSelect.js';
import {
  getDialogSettingKeys,
  setPendingSettingValue,
  getDisplayValue,
  hasRestartRequiredSettings,
  saveModifiedSettings,
  getSettingDefinition,
  isDefaultValue,
  requiresRestart,
  getRestartRequiredFromModified,
  getDefaultValue,
  setPendingSettingValueAny,
  getNestedValue,
  getEffectiveValue,
} from '../../utils/settingsUtils.js';
import { useVimMode } from '../contexts/VimModeContext.js';
import { useKeypress } from '../hooks/useKeypress.js';
import chalk from 'chalk';
import { cpSlice, cpLen, stripUnsafeCharacters } from '../utils/textUtils.js';
import {
  type SettingsValue,
  TOGGLE_TYPES,
} from '../../config/settingsSchema.js';
import { useTranslation } from '../../i18n/useTranslation.js';

interface SettingsDialogProps {
  settings: LoadedSettings;
  onSelect: (settingName: string | undefined, scope: SettingScope) => void;
  onRestartRequest?: () => void;
  availableTerminalHeight?: number;
}

const maxItemsToShow = 8;

export function SettingsDialog({
  settings,
  onSelect,
  onRestartRequest,
  availableTerminalHeight,
}: SettingsDialogProps): React.JSX.Element {
  const { t } = useTranslation('dialogs');

  // Get vim mode context to sync vim mode changes
  const { vimEnabled, toggleVimEnabled } = useVimMode();

  // Focus state: 'settings' or 'scope'
  const [focusSection, setFocusSection] = useState<'settings' | 'scope'>(
    'settings',
  );
  // Scope selector state (User by default)
  const [selectedScope, setSelectedScope] = useState<SettingScope>(
    SettingScope.User,
  );
  // Active indices
  const [activeSettingIndex, setActiveSettingIndex] = useState(0);
  // Scroll offset for settings
  const [scrollOffset, setScrollOffset] = useState(0);
  const [showRestartPrompt, setShowRestartPrompt] = useState(false);

  // Local pending settings state for the selected scope
  const [pendingSettings, setPendingSettings] = useState<Settings>(() =>
    // Deep clone to avoid mutation
    structuredClone(settings.forScope(selectedScope).settings),
  );

  // Track which settings have been modified by the user
  const [modifiedSettings, setModifiedSettings] = useState<Set<string>>(
    new Set(),
  );

  // Preserve pending changes across scope switches
  type PendingValue = boolean | number | string;
  const [globalPendingChanges, setGlobalPendingChanges] = useState<
    Map<string, PendingValue>
  >(new Map());

  // Track restart-required settings across scope changes
  const [_restartRequiredSettings, setRestartRequiredSettings] = useState<
    Set<string>
  >(new Set());

  useEffect(() => {
    // Base settings for selected scope
    let updated = structuredClone(settings.forScope(selectedScope).settings);
    // Overlay globally pending (unsaved) changes so user sees their modifications in any scope
    const newModified = new Set<string>();
    const newRestartRequired = new Set<string>();
    for (const [key, value] of globalPendingChanges.entries()) {
      const def = getSettingDefinition(key);
      if (def?.type === 'boolean' && typeof value === 'boolean') {
        updated = setPendingSettingValue(key, value, updated);
      } else if (
        (def?.type === 'number' && typeof value === 'number') ||
        (def?.type === 'string' && typeof value === 'string')
      ) {
        updated = setPendingSettingValueAny(key, value, updated);
      }
      newModified.add(key);
      if (requiresRestart(key)) newRestartRequired.add(key);
    }
    setPendingSettings(updated);
    setModifiedSettings(newModified);
    setRestartRequiredSettings(newRestartRequired);
    setShowRestartPrompt(newRestartRequired.size > 0);
  }, [selectedScope, settings, globalPendingChanges]);

  const generateSettingsItems = () => {
    const settingKeys = getDialogSettingKeys();

    return settingKeys.map((key: string) => {
      const definition = getSettingDefinition(key);

      return {
        label: definition?.label || key,
        value: key,
        type: definition?.type,
        toggle: () => {
          if (!TOGGLE_TYPES.has(definition?.type)) {
            return;
          }
          const currentValue = getEffectiveValue(key, pendingSettings, {});
          let newValue: SettingsValue;
          if (definition?.type === 'boolean') {
            newValue = !(currentValue as boolean);
            setPendingSettings((prev) =>
              setPendingSettingValue(key, newValue as boolean, prev),
            );
          } else if (definition?.type === 'enum' && definition.options) {
            const options = definition.options;
            const currentIndex = options?.findIndex(
              (opt) => opt.value === currentValue,
            );
            if (currentIndex !== -1 && currentIndex < options.length - 1) {
              newValue = options[currentIndex + 1].value;
            } else {
              newValue = options[0].value; // loop back to start.
            }
            setPendingSettings((prev) =>
              setPendingSettingValueAny(key, newValue, prev),
            );
          }

          setPendingSettings((prev) =>
            setPendingSettingValue(key, newValue as boolean, prev),
          );

          if (!requiresRestart(key)) {
            const immediateSettings = new Set([key]);
            const immediateSettingsObject = setPendingSettingValueAny(
              key,
              newValue,
              {} as Settings,
            );

            console.log(
              `[DEBUG SettingsDialog] Saving ${key} immediately with value:`,
              newValue,
            );
            saveModifiedSettings(
              immediateSettings,
              immediateSettingsObject,
              settings,
              selectedScope,
            );

            // Special handling for vim mode to sync with VimModeContext
            if (key === 'general.vimMode' && newValue !== vimEnabled) {
              // Call toggleVimEnabled to sync the VimModeContext local state
              toggleVimEnabled().catch((error) => {
                console.error('Failed to toggle vim mode:', error);
              });
            }

            // Remove from modifiedSettings since it's now saved
            setModifiedSettings((prev) => {
              const updated = new Set(prev);
              updated.delete(key);
              return updated;
            });

            // Also remove from restart-required settings if it was there
            setRestartRequiredSettings((prev) => {
              const updated = new Set(prev);
              updated.delete(key);
              return updated;
            });

            // Remove from global pending changes if present
            setGlobalPendingChanges((prev) => {
              if (!prev.has(key)) return prev;
              const next = new Map(prev);
              next.delete(key);
              return next;
            });

            // Refresh pending settings from the saved state
            setPendingSettings(
              structuredClone(settings.forScope(selectedScope).settings),
            );
          } else {
            // For restart-required settings, track as modified
            setModifiedSettings((prev) => {
              const updated = new Set(prev).add(key);
              const needsRestart = hasRestartRequiredSettings(updated);
              console.log(
                `[DEBUG SettingsDialog] Modified settings:`,
                Array.from(updated),
                'Needs restart:',
                needsRestart,
              );
              if (needsRestart) {
                setShowRestartPrompt(true);
                setRestartRequiredSettings((prevRestart) =>
                  new Set(prevRestart).add(key),
                );
              }
              return updated;
            });

            // Add/update pending change globally so it persists across scopes
            setGlobalPendingChanges((prev) => {
              const next = new Map(prev);
              next.set(key, newValue as PendingValue);
              return next;
            });
          }
        },
      };
    });
  };

  const items = generateSettingsItems();

  // Generic edit state
  const [editingKey, setEditingKey] = useState<string | null>(null);
  const [editBuffer, setEditBuffer] = useState<string>('');
  const [editCursorPos, setEditCursorPos] = useState<number>(0); // Cursor position within edit buffer
  const [cursorVisible, setCursorVisible] = useState<boolean>(true);

  useEffect(() => {
    if (!editingKey) {
      setCursorVisible(true);
      return;
    }
    const id = setInterval(() => setCursorVisible((v) => !v), 500);
    return () => clearInterval(id);
  }, [editingKey]);

  const startEditing = (key: string, initial?: string) => {
    setEditingKey(key);
    const initialValue = initial ?? '';
    setEditBuffer(initialValue);
    setEditCursorPos(cpLen(initialValue)); // Position cursor at end of initial value
  };

  const commitEdit = (key: string) => {
    const definition = getSettingDefinition(key);
    const type = definition?.type;

    if (editBuffer.trim() === '' && type === 'number') {
      // Nothing entered for a number; cancel edit
      setEditingKey(null);
      setEditBuffer('');
      setEditCursorPos(0);
      return;
    }

    let parsed: string | number;
    if (type === 'number') {
      const numParsed = Number(editBuffer.trim());
      if (Number.isNaN(numParsed)) {
        // Invalid number; cancel edit
        setEditingKey(null);
        setEditBuffer('');
        setEditCursorPos(0);
        return;
      }
      parsed = numParsed;
    } else {
      // For strings, use the buffer as is.
      parsed = editBuffer;
    }

    // Update pending
    setPendingSettings((prev) => setPendingSettingValueAny(key, parsed, prev));

    if (!requiresRestart(key)) {
      const immediateSettings = new Set([key]);
      const immediateSettingsObject = setPendingSettingValueAny(
        key,
        parsed,
        {} as Settings,
      );
      saveModifiedSettings(
        immediateSettings,
        immediateSettingsObject,
        settings,
        selectedScope,
      );

      // Remove from modified sets if present
      setModifiedSettings((prev) => {
        const updated = new Set(prev);
        updated.delete(key);
        return updated;
      });
      setRestartRequiredSettings((prev) => {
        const updated = new Set(prev);
        updated.delete(key);
        return updated;
      });

      // Remove from global pending since it's immediately saved
      setGlobalPendingChanges((prev) => {
        if (!prev.has(key)) return prev;
        const next = new Map(prev);
        next.delete(key);
        return next;
      });
    } else {
      // Mark as modified and needing restart
      setModifiedSettings((prev) => {
        const updated = new Set(prev).add(key);
        const needsRestart = hasRestartRequiredSettings(updated);
        if (needsRestart) {
          setShowRestartPrompt(true);
          setRestartRequiredSettings((prevRestart) =>
            new Set(prevRestart).add(key),
          );
        }
        return updated;
      });

      // Record pending change globally for persistence across scopes
      setGlobalPendingChanges((prev) => {
        const next = new Map(prev);
        next.set(key, parsed as PendingValue);
        return next;
      });
    }

    setEditingKey(null);
    setEditBuffer('');
    setEditCursorPos(0);
  };

  // Scope selector items
  const scopeItems = getScopeItems();

  const handleScopeHighlight = (scope: SettingScope) => {
    setSelectedScope(scope);
  };

  const handleScopeSelect = (scope: SettingScope) => {
    handleScopeHighlight(scope);
    setFocusSection('settings');
  };

  // Height constraint calculations similar to ThemeDialog
  const DIALOG_PADDING = 2;
  const SETTINGS_TITLE_HEIGHT = 2; // "Settings" title + spacing
  const SCROLL_ARROWS_HEIGHT = 2; // Up and down arrows
  const SPACING_HEIGHT = 1; // Space between settings list and scope
  const SCOPE_SELECTION_HEIGHT = 4; // Apply To section height
  const BOTTOM_HELP_TEXT_HEIGHT = 1; // Help text
  const RESTART_PROMPT_HEIGHT = showRestartPrompt ? 1 : 0;

  let currentAvailableTerminalHeight =
    availableTerminalHeight ?? Number.MAX_SAFE_INTEGER;
  currentAvailableTerminalHeight -= 2; // Top and bottom borders

  // Start with basic fixed height (without scope selection)
  let totalFixedHeight =
    DIALOG_PADDING +
    SETTINGS_TITLE_HEIGHT +
    SCROLL_ARROWS_HEIGHT +
    SPACING_HEIGHT +
    BOTTOM_HELP_TEXT_HEIGHT +
    RESTART_PROMPT_HEIGHT;

  // Calculate how much space we have for settings
  let availableHeightForSettings = Math.max(
    1,
    currentAvailableTerminalHeight - totalFixedHeight,
  );

  // Each setting item takes 2 lines (the setting row + spacing)
  let maxVisibleItems = Math.max(1, Math.floor(availableHeightForSettings / 2));

  // Decide whether to show scope selection based on remaining space
  let showScopeSelection = true;

  // If we have limited height, prioritize showing more settings over scope selection
  if (availableTerminalHeight && availableTerminalHeight < 25) {
    // For very limited height, hide scope selection to show more settings
    const totalWithScope = totalFixedHeight + SCOPE_SELECTION_HEIGHT;
    const availableWithScope = Math.max(
      1,
      currentAvailableTerminalHeight - totalWithScope,
    );
    const maxItemsWithScope = Math.max(1, Math.floor(availableWithScope / 2));

    // If hiding scope selection allows us to show significantly more settings, do it
    if (maxVisibleItems > maxItemsWithScope + 1) {
      showScopeSelection = false;
    } else {
      // Otherwise include scope selection and recalculate
      totalFixedHeight += SCOPE_SELECTION_HEIGHT;
      availableHeightForSettings = Math.max(
        1,
        currentAvailableTerminalHeight - totalFixedHeight,
      );
      maxVisibleItems = Math.max(1, Math.floor(availableHeightForSettings / 2));
    }
  } else {
    // For normal height, include scope selection
    totalFixedHeight += SCOPE_SELECTION_HEIGHT;
    availableHeightForSettings = Math.max(
      1,
      currentAvailableTerminalHeight - totalFixedHeight,
    );
    maxVisibleItems = Math.max(1, Math.floor(availableHeightForSettings / 2));
  }

  // Use the calculated maxVisibleItems or fall back to the original maxItemsToShow
  const effectiveMaxItemsToShow = availableTerminalHeight
    ? Math.min(maxVisibleItems, items.length)
    : maxItemsToShow;

  // Ensure focus stays on settings when scope selection is hidden
  React.useEffect(() => {
    if (!showScopeSelection && focusSection === 'scope') {
      setFocusSection('settings');
    }
  }, [showScopeSelection, focusSection]);

  // Scroll logic for settings
  const visibleItems = items.slice(
    scrollOffset,
    scrollOffset + effectiveMaxItemsToShow,
  );
  // Show arrows if there are more items than can be displayed
  const showScrollUp = items.length > effectiveMaxItemsToShow;
  const showScrollDown = items.length > effectiveMaxItemsToShow;

  useKeypress(
    (key) => {
      const { name, ctrl } = key;
      if (name === 'tab' && showScopeSelection) {
        setFocusSection((prev) => (prev === 'settings' ? 'scope' : 'settings'));
      }
      if (focusSection === 'settings') {
        // If editing, capture input and control keys
        if (editingKey) {
          const definition = getSettingDefinition(editingKey);
          const type = definition?.type;

          if (key.paste && key.sequence) {
            let pasted = key.sequence;
            if (type === 'number') {
              pasted = key.sequence.replace(/[^0-9\-+.]/g, '');
            }
            if (pasted) {
              setEditBuffer((b) => {
                const before = cpSlice(b, 0, editCursorPos);
                const after = cpSlice(b, editCursorPos);
                return before + pasted + after;
              });
              setEditCursorPos((pos) => pos + cpLen(pasted));
            }
            return;
          }
          if (name === 'backspace' || name === 'delete') {
            if (name === 'backspace' && editCursorPos > 0) {
              setEditBuffer((b) => {
                const before = cpSlice(b, 0, editCursorPos - 1);
                const after = cpSlice(b, editCursorPos);
                return before + after;
              });
              setEditCursorPos((pos) => pos - 1);
            } else if (name === 'delete' && editCursorPos < cpLen(editBuffer)) {
              setEditBuffer((b) => {
                const before = cpSlice(b, 0, editCursorPos);
                const after = cpSlice(b, editCursorPos + 1);
                return before + after;
              });
              // Cursor position stays the same for delete
            }
            return;
          }
          if (name === 'escape') {
            commitEdit(editingKey);
            return;
          }
          if (name === 'return') {
            commitEdit(editingKey);
            return;
          }

          let ch = key.sequence;
          let isValidChar = false;
          if (type === 'number') {
            // Allow digits, minus, plus, and dot.
            isValidChar = /[0-9\-+.]/.test(ch);
          } else {
            ch = stripUnsafeCharacters(ch);
            // For strings, allow any single character that isn't a control
            // sequence.
            isValidChar = ch.length === 1;
          }

          if (isValidChar) {
            setEditBuffer((currentBuffer) => {
              const beforeCursor = cpSlice(currentBuffer, 0, editCursorPos);
              const afterCursor = cpSlice(currentBuffer, editCursorPos);
              return beforeCursor + ch + afterCursor;
            });
            setEditCursorPos((pos) => pos + 1);
            return;
          }

          // Arrow key navigation
          if (name === 'left') {
            setEditCursorPos((pos) => Math.max(0, pos - 1));
            return;
          }
          if (name === 'right') {
            setEditCursorPos((pos) => Math.min(cpLen(editBuffer), pos + 1));
            return;
          }
          // Home and End keys
          if (name === 'home') {
            setEditCursorPos(0);
            return;
          }
          if (name === 'end') {
            setEditCursorPos(cpLen(editBuffer));
            return;
          }
          // Block other keys while editing
          return;
        }
        if (name === 'up' || name === 'k') {
          // If editing, commit first
          if (editingKey) {
            commitEdit(editingKey);
          }
          const newIndex =
            activeSettingIndex > 0 ? activeSettingIndex - 1 : items.length - 1;
          setActiveSettingIndex(newIndex);
          // Adjust scroll offset for wrap-around
          if (newIndex === items.length - 1) {
            setScrollOffset(
              Math.max(0, items.length - effectiveMaxItemsToShow),
            );
          } else if (newIndex < scrollOffset) {
            setScrollOffset(newIndex);
          }
        } else if (name === 'down' || name === 'j') {
          // If editing, commit first
          if (editingKey) {
            commitEdit(editingKey);
          }
          const newIndex =
            activeSettingIndex < items.length - 1 ? activeSettingIndex + 1 : 0;
          setActiveSettingIndex(newIndex);
          // Adjust scroll offset for wrap-around
          if (newIndex === 0) {
            setScrollOffset(0);
          } else if (newIndex >= scrollOffset + effectiveMaxItemsToShow) {
            setScrollOffset(newIndex - effectiveMaxItemsToShow + 1);
          }
        } else if (name === 'return' || name === 'space') {
          const currentItem = items[activeSettingIndex];
          if (
            currentItem?.type === 'number' ||
            currentItem?.type === 'string'
          ) {
            startEditing(currentItem.value);
          } else {
            currentItem?.toggle();
          }
        } else if (/^[0-9]$/.test(key.sequence || '') && !editingKey) {
          const currentItem = items[activeSettingIndex];
          if (currentItem?.type === 'number') {
            startEditing(currentItem.value, key.sequence);
          }
        } else if (ctrl && (name === 'c' || name === 'l')) {
          // Ctrl+C or Ctrl+L: Clear current setting and reset to default
          const currentSetting = items[activeSettingIndex];
          if (currentSetting) {
            const defaultValue = getDefaultValue(currentSetting.value);
            const defType = currentSetting.type;
            if (defType === 'boolean') {
              const booleanDefaultValue =
                typeof defaultValue === 'boolean' ? defaultValue : false;
              setPendingSettings((prev) =>
                setPendingSettingValue(
                  currentSetting.value,
                  booleanDefaultValue,
                  prev,
                ),
              );
            } else if (defType === 'number' || defType === 'string') {
              if (
                typeof defaultValue === 'number' ||
                typeof defaultValue === 'string'
              ) {
                setPendingSettings((prev) =>
                  setPendingSettingValueAny(
                    currentSetting.value,
                    defaultValue,
                    prev,
                  ),
                );
              }
            }

            // Remove from modified settings since it's now at default
            setModifiedSettings((prev) => {
              const updated = new Set(prev);
              updated.delete(currentSetting.value);
              return updated;
            });

            // Remove from restart-required settings if it was there
            setRestartRequiredSettings((prev) => {
              const updated = new Set(prev);
              updated.delete(currentSetting.value);
              return updated;
            });

            // If this setting doesn't require restart, save it immediately
            if (!requiresRestart(currentSetting.value)) {
              const immediateSettings = new Set([currentSetting.value]);
              const toSaveValue =
                currentSetting.type === 'boolean'
                  ? typeof defaultValue === 'boolean'
                    ? defaultValue
                    : false
                  : typeof defaultValue === 'number' ||
                      typeof defaultValue === 'string'
                    ? defaultValue
                    : undefined;
              const immediateSettingsObject =
                toSaveValue !== undefined
                  ? setPendingSettingValueAny(
                      currentSetting.value,
                      toSaveValue,
                      {} as Settings,
                    )
                  : ({} as Settings);

              saveModifiedSettings(
                immediateSettings,
                immediateSettingsObject,
                settings,
                selectedScope,
              );

              // Remove from global pending changes if present
              setGlobalPendingChanges((prev) => {
                if (!prev.has(currentSetting.value)) return prev;
                const next = new Map(prev);
                next.delete(currentSetting.value);
                return next;
              });
            } else {
              // Track default reset as a pending change if restart required
              if (
                (currentSetting.type === 'boolean' &&
                  typeof defaultValue === 'boolean') ||
                (currentSetting.type === 'number' &&
                  typeof defaultValue === 'number') ||
                (currentSetting.type === 'string' &&
                  typeof defaultValue === 'string')
              ) {
                setGlobalPendingChanges((prev) => {
                  const next = new Map(prev);
                  next.set(currentSetting.value, defaultValue as PendingValue);
                  return next;
                });
              }
            }
          }
        }
      }
      if (showRestartPrompt && name === 'r') {
        // Only save settings that require restart (non-restart settings were already saved immediately)
        const restartRequiredSettings =
          getRestartRequiredFromModified(modifiedSettings);
        const restartRequiredSet = new Set(restartRequiredSettings);

        if (restartRequiredSet.size > 0) {
          saveModifiedSettings(
            restartRequiredSet,
            pendingSettings,
            settings,
            selectedScope,
          );

          // Remove saved keys from global pending changes
          setGlobalPendingChanges((prev) => {
            if (prev.size === 0) return prev;
            const next = new Map(prev);
            for (const key of restartRequiredSet) {
              next.delete(key);
            }
            return next;
          });
        }

        setShowRestartPrompt(false);
        setRestartRequiredSettings(new Set()); // Clear restart-required settings
        if (onRestartRequest) onRestartRequest();
      }
      if (name === 'escape') {
        if (editingKey) {
          commitEdit(editingKey);
        } else {
          onSelect(undefined, selectedScope);
        }
      }
    },
    { isActive: true },
  );

  return (
    <Box
      borderStyle="round"
      borderColor={theme.border.default}
      flexDirection="row"
      padding={1}
      width="100%"
      height="100%"
    >
      <Box flexDirection="column" flexGrow={1}>
<<<<<<< HEAD
        <Text bold color={theme.text.link}>
          {t('settings.title')}
=======
        <Text bold={focusSection === 'settings'} wrap="truncate">
          {focusSection === 'settings' ? '> ' : '  '}Settings
>>>>>>> 6756a8b8
        </Text>
        <Box height={1} />
        {showScrollUp && <Text color={theme.text.secondary}>▲</Text>}
        {visibleItems.map((item, idx) => {
          const isActive =
            focusSection === 'settings' &&
            activeSettingIndex === idx + scrollOffset;

          const scopeSettings = settings.forScope(selectedScope).settings;
          const mergedSettings = settings.merged;

          let displayValue: string;
          if (editingKey === item.value) {
            // Show edit buffer with advanced cursor highlighting
            if (cursorVisible && editCursorPos < cpLen(editBuffer)) {
              // Cursor is in the middle or at start of text
              const beforeCursor = cpSlice(editBuffer, 0, editCursorPos);
              const atCursor = cpSlice(
                editBuffer,
                editCursorPos,
                editCursorPos + 1,
              );
              const afterCursor = cpSlice(editBuffer, editCursorPos + 1);
              displayValue =
                beforeCursor + chalk.inverse(atCursor) + afterCursor;
            } else if (cursorVisible && editCursorPos >= cpLen(editBuffer)) {
              // Cursor is at the end - show inverted space
              displayValue = editBuffer + chalk.inverse(' ');
            } else {
              // Cursor not visible
              displayValue = editBuffer;
            }
          } else if (item.type === 'number' || item.type === 'string') {
            // For numbers/strings, get the actual current value from pending settings
            const path = item.value.split('.');
            const currentValue = getNestedValue(pendingSettings, path);

            const defaultValue = getDefaultValue(item.value);

            if (currentValue !== undefined && currentValue !== null) {
              displayValue = String(currentValue);
            } else {
              displayValue =
                defaultValue !== undefined && defaultValue !== null
                  ? String(defaultValue)
                  : '';
            }

            // Add * if value differs from default OR if currently being modified
            const isModified = modifiedSettings.has(item.value);
            const effectiveCurrentValue =
              currentValue !== undefined && currentValue !== null
                ? currentValue
                : defaultValue;
            const isDifferentFromDefault =
              effectiveCurrentValue !== defaultValue;

            if (isDifferentFromDefault || isModified) {
              displayValue += '*';
            }
          } else {
            // For booleans and other types, use existing logic
            displayValue = getDisplayValue(
              item.value,
              scopeSettings,
              mergedSettings,
              modifiedSettings,
              pendingSettings,
            );
          }
          const shouldBeGreyedOut = isDefaultValue(item.value, scopeSettings);

          // Generate scope message for this setting
          const scopeMessage = getScopeMessageForSetting(
            item.value,
            selectedScope,
            settings,
          );

          return (
            <React.Fragment key={item.value}>
              <Box flexDirection="row" alignItems="center">
                <Box minWidth={2} flexShrink={0}>
                  <Text
                    color={
                      isActive ? theme.status.success : theme.text.secondary
                    }
                  >
                    {isActive ? '●' : ''}
                  </Text>
                </Box>
                <Box minWidth={50}>
                  <Text
                    color={isActive ? theme.status.success : theme.text.primary}
                  >
                    {item.label}
                    {scopeMessage && (
                      <Text color={theme.text.secondary}> {scopeMessage}</Text>
                    )}
                  </Text>
                </Box>
                <Box minWidth={3} />
                <Text
                  color={
                    isActive
                      ? theme.status.success
                      : shouldBeGreyedOut
                        ? theme.text.secondary
                        : theme.text.primary
                  }
                >
                  {displayValue}
                </Text>
              </Box>
              <Box height={1} />
            </React.Fragment>
          );
        })}
        {showScrollDown && <Text color={theme.text.secondary}>▼</Text>}

        <Box height={1} />

<<<<<<< HEAD
        {showScopeSelection && (
          <Box marginTop={1} flexDirection="column">
            <Text bold={focusSection === 'scope'} wrap="truncate">
              {focusSection === 'scope' ? '> ' : '  '}
              {t('settings.applyTo')}
=======
        {/* Scope Selection - conditionally visible based on height constraints */}
        {showScopeSelection && (
          <Box marginTop={1} flexDirection="column">
            <Text bold={focusSection === 'scope'} wrap="truncate">
              {focusSection === 'scope' ? '> ' : '  '}Apply To
>>>>>>> 6756a8b8
            </Text>
            <RadioButtonSelect
              items={scopeItems}
              initialIndex={0}
              onSelect={handleScopeSelect}
              onHighlight={handleScopeHighlight}
              isFocused={focusSection === 'scope'}
              showNumbers={focusSection === 'scope'}
            />
          </Box>
        )}

        <Box height={1} />
<<<<<<< HEAD
        <Text color={theme.text.secondary}>{t('settings.instructions')}</Text>
=======
        <Text color={theme.text.secondary}>
          (Use Enter to select
          {showScopeSelection ? ', Tab to change focus' : ''})
        </Text>
>>>>>>> 6756a8b8
        {showRestartPrompt && (
          <Text color={theme.status.warning}>
            {t('settings.restartPrompt')}
          </Text>
        )}
      </Box>
    </Box>
  );
}<|MERGE_RESOLUTION|>--- conflicted
+++ resolved
@@ -751,13 +751,9 @@
       height="100%"
     >
       <Box flexDirection="column" flexGrow={1}>
-<<<<<<< HEAD
-        <Text bold color={theme.text.link}>
+        <Text bold={focusSection === 'settings'} wrap="truncate">
+          {focusSection === 'settings' ? '> ' : '  '}
           {t('settings.title')}
-=======
-        <Text bold={focusSection === 'settings'} wrap="truncate">
-          {focusSection === 'settings' ? '> ' : '  '}Settings
->>>>>>> 6756a8b8
         </Text>
         <Box height={1} />
         {showScrollUp && <Text color={theme.text.secondary}>▲</Text>}
@@ -880,19 +876,12 @@
 
         <Box height={1} />
 
-<<<<<<< HEAD
+        {/* Scope Selection - conditionally visible based on height constraints */}
         {showScopeSelection && (
           <Box marginTop={1} flexDirection="column">
             <Text bold={focusSection === 'scope'} wrap="truncate">
               {focusSection === 'scope' ? '> ' : '  '}
               {t('settings.applyTo')}
-=======
-        {/* Scope Selection - conditionally visible based on height constraints */}
-        {showScopeSelection && (
-          <Box marginTop={1} flexDirection="column">
-            <Text bold={focusSection === 'scope'} wrap="truncate">
-              {focusSection === 'scope' ? '> ' : '  '}Apply To
->>>>>>> 6756a8b8
             </Text>
             <RadioButtonSelect
               items={scopeItems}
@@ -906,14 +895,10 @@
         )}
 
         <Box height={1} />
-<<<<<<< HEAD
-        <Text color={theme.text.secondary}>{t('settings.instructions')}</Text>
-=======
         <Text color={theme.text.secondary}>
-          (Use Enter to select
-          {showScopeSelection ? ', Tab to change focus' : ''})
+          {t('settings.instructions')}
+          {showScopeSelection ? t('settings.tabToChangeFocus') : ''}
         </Text>
->>>>>>> 6756a8b8
         {showRestartPrompt && (
           <Text color={theme.status.warning}>
             {t('settings.restartPrompt')}
