--- conflicted
+++ resolved
@@ -39,11 +39,7 @@
   type SettingsValue,
   TOGGLE_TYPES,
 } from '../../config/settingsSchema.js';
-<<<<<<< HEAD
-=======
-import { debugLogger } from '@google/gemini-cli-core';
 import { keyMatchers, Command } from '../keyMatchers.js';
->>>>>>> ad33c223
 
 interface SettingsDialogProps {
   settings: LoadedSettings;
