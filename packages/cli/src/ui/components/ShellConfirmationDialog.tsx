--- conflicted
+++ resolved
@@ -68,35 +68,6 @@
   ];
 
   return (
-<<<<<<< HEAD
-    <Box
-      flexDirection="column"
-      borderStyle="round"
-      borderColor={theme.status.warning}
-      padding={1}
-      width="100%"
-      marginLeft={1}
-    >
-      <Box flexDirection="column" marginBottom={1}>
-        <Text bold color={theme.text.primary}>
-          Shell Command Execution
-        </Text>
-        <Text color={theme.text.primary}>
-          A custom command wants to run the following shell commands:
-        </Text>
-        <Box
-          flexDirection="column"
-          borderStyle="round"
-          borderColor={theme.border.default}
-          paddingX={1}
-          marginTop={1}
-        >
-          {commands.map((cmd) => (
-            <Text key={cmd} color={theme.text.link}>
-              <RenderInline text={cmd} defaultColor={theme.text.link} />
-            </Text>
-          ))}
-=======
     <Box flexDirection="row" width="100%">
       <Box
         flexDirection="column"
@@ -122,11 +93,10 @@
           >
             {commands.map((cmd) => (
               <Text key={cmd} color={theme.text.link}>
-                <RenderInline text={cmd} />
+                <RenderInline text={cmd} defaultColor={theme.text.link} />
               </Text>
             ))}
           </Box>
->>>>>>> d7243fb8
         </Box>
 
         <Box marginBottom={1}>
