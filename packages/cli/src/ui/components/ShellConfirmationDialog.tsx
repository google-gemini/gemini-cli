/**
 * @license
 * Copyright 2025 Google LLC
 * SPDX-License-Identifier: Apache-2.0
 */

<<<<<<< HEAD
import { ToolConfirmationOutcome, t } from '@thacio/auditaria-cli-core';
import { Box, Text, useInput } from 'ink';
=======
import { ToolConfirmationOutcome } from '@google/gemini-cli-core';
import { Box, Text } from 'ink';
>>>>>>> d219f901
import React from 'react';
import { Colors } from '../colors.js';
import {
  RadioButtonSelect,
  RadioSelectItem,
} from './shared/RadioButtonSelect.js';
import { useKeypress } from '../hooks/useKeypress.js';

export interface ShellConfirmationRequest {
  commands: string[];
  onConfirm: (
    outcome: ToolConfirmationOutcome,
    approvedCommands?: string[],
  ) => void;
}

export interface ShellConfirmationDialogProps {
  request: ShellConfirmationRequest;
}

export const ShellConfirmationDialog: React.FC<
  ShellConfirmationDialogProps
> = ({ request }) => {
  const { commands, onConfirm } = request;

  useKeypress(
    (key) => {
      if (key.name === 'escape') {
        onConfirm(ToolConfirmationOutcome.Cancel);
      }
    },
    { isActive: true },
  );

  const handleSelect = (item: ToolConfirmationOutcome) => {
    if (item === ToolConfirmationOutcome.Cancel) {
      onConfirm(item);
    } else {
      // For both ProceedOnce and ProceedAlways, we approve all the
      // commands that were requested.
      onConfirm(item, commands);
    }
  };

  const options: Array<RadioSelectItem<ToolConfirmationOutcome>> = [
    {
      label: t('tool_confirmation.shell_confirmation.options.yes_once', 'Yes, allow once'),
      value: ToolConfirmationOutcome.ProceedOnce,
    },
    {
      label: t('tool_confirmation.shell_confirmation.options.yes_always_session', 'Yes, allow always for this session'),
      value: ToolConfirmationOutcome.ProceedAlways,
    },
    {
      label: t('tool_confirmation.shell_confirmation.options.no_esc', 'No (esc)'),
      value: ToolConfirmationOutcome.Cancel,
    },
  ];

  return (
    <Box
      flexDirection="column"
      borderStyle="round"
      borderColor={Colors.AccentYellow}
      padding={1}
      width="100%"
      marginLeft={1}
    >
      <Box flexDirection="column" marginBottom={1}>
        <Text bold>{t('tool_confirmation.shell_confirmation.title', 'Shell Command Execution')}</Text>
        <Text>{t('tool_confirmation.shell_confirmation.description', 'A custom command wants to run the following shell commands:')}</Text>
        <Box
          flexDirection="column"
          borderStyle="round"
          borderColor={Colors.Gray}
          paddingX={1}
          marginTop={1}
        >
          {commands.map((cmd) => (
            <Text key={cmd} color={Colors.AccentCyan}>
              {cmd}
            </Text>
          ))}
        </Box>
      </Box>

      <Box marginBottom={1}>
        <Text>{t('tool_confirmation.shell_confirmation.question', 'Do you want to proceed?')}</Text>
      </Box>

      <RadioButtonSelect items={options} onSelect={handleSelect} isFocused />
    </Box>
  );
};<|MERGE_RESOLUTION|>--- conflicted
+++ resolved
@@ -4,13 +4,8 @@
  * SPDX-License-Identifier: Apache-2.0
  */
 
-<<<<<<< HEAD
 import { ToolConfirmationOutcome, t } from '@thacio/auditaria-cli-core';
-import { Box, Text, useInput } from 'ink';
-=======
-import { ToolConfirmationOutcome } from '@google/gemini-cli-core';
 import { Box, Text } from 'ink';
->>>>>>> d219f901
 import React from 'react';
 import { Colors } from '../colors.js';
 import {
