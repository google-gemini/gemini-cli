/**
 * @license
 * Copyright 2025 Google LLC
 * SPDX-License-Identifier: Apache-2.0
 */
import { t } from '@thacio/auditaria-cli-core';

import { Box, Text } from 'ink';
import { useOverflowState } from '../contexts/OverflowContext.js';
import { useStreamingContext } from '../contexts/StreamingContext.js';
import { StreamingState } from '../types.js';
import { theme } from '../semantic-colors.js';

interface ShowMoreLinesProps {
  constrainHeight: boolean;
}

export const ShowMoreLines = ({ constrainHeight }: ShowMoreLinesProps) => {
  const overflowState = useOverflowState();
  const streamingState = useStreamingContext();

  if (
    overflowState === undefined ||
    overflowState.overflowingIds.size === 0 ||
    !constrainHeight ||
    !(
      streamingState === StreamingState.Idle ||
      streamingState === StreamingState.WaitingForConfirmation
    )
  ) {
    return null;
  }

  return (
    <Box>
<<<<<<< HEAD
      <Text color={Colors.Gray} wrap="truncate">
        {t('show_more_lines.press_ctrl_s', 'Press ctrl-s to show more lines')}
=======
      <Text color={theme.text.secondary} wrap="truncate">
        Press ctrl-s to show more lines
>>>>>>> b9b6fe1f
      </Text>
    </Box>
  );
};<|MERGE_RESOLUTION|>--- conflicted
+++ resolved
@@ -33,13 +33,8 @@
 
   return (
     <Box>
-<<<<<<< HEAD
-      <Text color={Colors.Gray} wrap="truncate">
+      <Text color={theme.text.secondary} wrap="truncate">
         {t('show_more_lines.press_ctrl_s', 'Press ctrl-s to show more lines')}
-=======
-      <Text color={theme.text.secondary} wrap="truncate">
-        Press ctrl-s to show more lines
->>>>>>> b9b6fe1f
       </Text>
     </Box>
   );
