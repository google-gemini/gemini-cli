/**
 * @license
 * Copyright 2025 Google LLC
 * SPDX-License-Identifier: Apache-2.0
 */

import React from 'react';
import { Box, Text } from 'ink';
import Gradient from 'ink-gradient';
import { Colors } from '../colors.js';
import { formatDuration } from '../utils/formatters.js';
import { useSessionStats, ModelMetrics } from '../contexts/SessionContext.js';
import {
  getStatusColor,
  TOOL_SUCCESS_RATE_HIGH,
  TOOL_SUCCESS_RATE_MEDIUM,
  USER_AGREEMENT_RATE_HIGH,
  USER_AGREEMENT_RATE_MEDIUM,
} from '../utils/displayUtils.js';
import { computeSessionStats } from '../utils/computeStats.js';

// A more flexible and powerful StatRow component
interface StatRowProps {
  title: string;
  children: React.ReactNode; // Use children to allow for complex, colored values
}

const StatRow: React.FC<StatRowProps> = ({ title, children }) => (
  <Box>
    {/* Fixed width for the label creates a clean "gutter" for alignment */}
    <Box width={28}>
      <Text color={Colors.LightBlue}>{title}</Text>
    </Box>
    {children}
  </Box>
);

// A SubStatRow for indented, secondary information
interface SubStatRowProps {
  title: string;
  children: React.ReactNode;
}

const SubStatRow: React.FC<SubStatRowProps> = ({ title, children }) => (
  <Box paddingLeft={2}>
    {/* Adjust width for the "» " prefix */}
    <Box width={26}>
      <Text>» {title}</Text>
    </Box>
    {children}
  </Box>
);

// A Section component to group related stats
interface SectionProps {
  title: string;
  children: React.ReactNode;
}

const Section: React.FC<SectionProps> = ({ title, children }) => (
  <Box flexDirection="column" width="100%" marginBottom={1}>
    <Text bold>{title}</Text>
    {children}
  </Box>
);

const ModelUsageTable: React.FC<{
  models: Record<string, ModelMetrics>;
  totalCachedTokens: number;
  cacheEfficiency: number;
}> = ({ models, totalCachedTokens, cacheEfficiency }) => {
  const nameWidth = 25;
  const requestsWidth = 8;
  const inputTokensWidth = 15;
  const outputTokensWidth = 15;

  return (
    <Box flexDirection="column" marginTop={1}>
      {/* Header */}
      <Box>
        <Box width={nameWidth}>
          <Text bold>Model Usage</Text>
        </Box>
        <Box width={requestsWidth} justifyContent="flex-end">
          <Text bold>Reqs</Text>
        </Box>
        <Box width={inputTokensWidth} justifyContent="flex-end">
          <Text bold>Input Tokens</Text>
        </Box>
        <Box width={outputTokensWidth} justifyContent="flex-end">
          <Text bold>Output Tokens</Text>
        </Box>
      </Box>
      {/* Divider */}
      <Box
        borderStyle="round"
        borderBottom={true}
        borderTop={false}
        borderLeft={false}
        borderRight={false}
        width={nameWidth + requestsWidth + inputTokensWidth + outputTokensWidth}
      ></Box>

      {/* Rows */}
      {Object.entries(models).map(([name, modelMetrics]) => (
        <Box key={name}>
          <Box width={nameWidth}>
            <Text>{name.replace('-001', '')}</Text>
          </Box>
          <Box width={requestsWidth} justifyContent="flex-end">
            <Text>{modelMetrics.api.totalRequests}</Text>
          </Box>
          <Box width={inputTokensWidth} justifyContent="flex-end">
            <Text color={Colors.AccentYellow}>
              {modelMetrics.tokens.prompt.toLocaleString()}
            </Text>
          </Box>
          <Box width={outputTokensWidth} justifyContent="flex-end">
            <Text color={Colors.AccentYellow}>
              {modelMetrics.tokens.candidates.toLocaleString()}
            </Text>
          </Box>
        </Box>
      ))}
      {cacheEfficiency > 0 && (
        <Box flexDirection="column" marginTop={1}>
          <Text>
            <Text color={Colors.AccentGreen}>Savings Highlight:</Text>{' '}
            {totalCachedTokens.toLocaleString()} ({cacheEfficiency.toFixed(1)}
            %) of input tokens were served from the cache, reducing costs.
          </Text>
          <Box height={1} />
          <Text color={Colors.Gray}>
            » Tip: For a full token breakdown, run `/stats model`.
          </Text>
        </Box>
      )}
    </Box>
  );
};

interface StatsDisplayProps {
  duration: string;
  title?: string;
}

export const StatsDisplay: React.FC<StatsDisplayProps> = ({
  duration,
  title,
}) => {
  const { stats } = useSessionStats();
  const { metrics } = stats;
  const { models, tools } = metrics;
  const computed = computeSessionStats(metrics);

  const successThresholds = {
    green: TOOL_SUCCESS_RATE_HIGH,
    yellow: TOOL_SUCCESS_RATE_MEDIUM,
  };
  const agreementThresholds = {
    green: USER_AGREEMENT_RATE_HIGH,
    yellow: USER_AGREEMENT_RATE_MEDIUM,
  };
  const successColor = getStatusColor(computed.successRate, successThresholds);
  const agreementColor = getStatusColor(
    computed.agreementRate,
    agreementThresholds,
  );

  const renderTitle = () => {
    if (title) {
      return Colors.GradientColors && Colors.GradientColors.length > 0 ? (
        <Gradient colors={Colors.GradientColors}>
          <Text bold>{title}</Text>
        </Gradient>
      ) : (
        <Text bold color={Colors.AccentPurple}>
          {title}
        </Text>
      );
    }
    return (
      <Text bold color={Colors.AccentPurple}>
        Session Stats
      </Text>
    );
  };

  return (
    <Box
      borderStyle="round"
      borderColor={Colors.Gray}
      flexDirection="column"
      paddingY={1}
      paddingX={2}
    >
      {renderTitle()}
      <Box height={1} />

      <Section title="Interaction Summary">
        <StatRow title="Session ID:">
          <Text>{stats.sessionId}</Text>
        </StatRow>
        <StatRow title="Tool Calls:">
          <Text>
            {tools.totalCalls} ({' '}
            <Text color={Colors.AccentGreen}>✔ {tools.totalSuccess}</Text>{' '}
            <Text color={Colors.AccentRed}>✖ {tools.totalFail}</Text> )
          </Text>
        </StatRow>
        <StatRow title="Success Rate:">
          <Text color={successColor}>{computed.successRate.toFixed(1)}%</Text>
        </StatRow>
        {computed.totalDecisions > 0 && (
          <StatRow title="User Agreement:">
            <Text color={agreementColor}>
              {computed.agreementRate.toFixed(1)}%{' '}
              <Text color={Colors.Gray}>
                ({computed.totalDecisions} reviewed)
              </Text>
            </Text>
          </StatRow>
<<<<<<< HEAD
          <StatRow title="Success Rate:">
            <Text color={successColor}>{computed.successRate.toFixed(1)}%</Text>
          </StatRow>
          {(computed.totalLinesAdded > 0 || computed.totalLinesRemoved > 0) && (
            <StatRow title="Code Changes:">
              <Text>
                <Text color={theme.status.success}>
                  +{computed.totalLinesAdded}
                </Text>{' '}
                <Text color={theme.status.error}>
                  -{computed.totalLinesRemoved}
                </Text>
              </Text>
            </StatRow>
          )}
          {computed.totalDecisions > 0 && (
            <StatRow title="User Agreement:">
              <Text color={agreementColor}>
                {computed.agreementRate.toFixed(1)}%{' '}
                <Text color={theme.text.secondary}>
                  ({computed.totalDecisions} reviewed)
                </Text>
              </Text>
            </StatRow>
          )}
        </Section>
      )}
=======
        )}
      </Section>
>>>>>>> bc60257e

      <Section title="Performance">
        <StatRow title="Wall Time:">
          <Text>{duration}</Text>
        </StatRow>
        <StatRow title="Agent Active:">
          <Text>{formatDuration(computed.agentActiveTime)}</Text>
        </StatRow>
        <SubStatRow title="API Time:">
          <Text>
            {formatDuration(computed.totalApiTime)}{' '}
            <Text color={Colors.Gray}>
              ({computed.apiTimePercent.toFixed(1)}%)
            </Text>
          </Text>
        </SubStatRow>
        <SubStatRow title="Tool Time:">
          <Text>
            {formatDuration(computed.totalToolTime)}{' '}
            <Text color={Colors.Gray}>
              ({computed.toolTimePercent.toFixed(1)}%)
            </Text>
          </Text>
        </SubStatRow>
      </Section>

      {Object.keys(models).length > 0 && (
        <ModelUsageTable
          models={models}
          totalCachedTokens={computed.totalCachedTokens}
          cacheEfficiency={computed.cacheEfficiency}
        />
      )}
    </Box>
  );
};<|MERGE_RESOLUTION|>--- conflicted
+++ resolved
@@ -7,7 +7,7 @@
 import React from 'react';
 import { Box, Text } from 'ink';
 import Gradient from 'ink-gradient';
-import { Colors } from '../colors.js';
+import { theme } from '../semantic-colors.js';
 import { formatDuration } from '../utils/formatters.js';
 import { useSessionStats, ModelMetrics } from '../contexts/SessionContext.js';
 import {
@@ -29,7 +29,7 @@
   <Box>
     {/* Fixed width for the label creates a clean "gutter" for alignment */}
     <Box width={28}>
-      <Text color={Colors.LightBlue}>{title}</Text>
+      <Text color={theme.text.link}>{title}</Text>
     </Box>
     {children}
   </Box>
@@ -111,12 +111,12 @@
             <Text>{modelMetrics.api.totalRequests}</Text>
           </Box>
           <Box width={inputTokensWidth} justifyContent="flex-end">
-            <Text color={Colors.AccentYellow}>
+            <Text color={theme.status.warning}>
               {modelMetrics.tokens.prompt.toLocaleString()}
             </Text>
           </Box>
           <Box width={outputTokensWidth} justifyContent="flex-end">
-            <Text color={Colors.AccentYellow}>
+            <Text color={theme.status.warning}>
               {modelMetrics.tokens.candidates.toLocaleString()}
             </Text>
           </Box>
@@ -125,12 +125,12 @@
       {cacheEfficiency > 0 && (
         <Box flexDirection="column" marginTop={1}>
           <Text>
-            <Text color={Colors.AccentGreen}>Savings Highlight:</Text>{' '}
+            <Text color={theme.status.success}>Savings Highlight:</Text>{' '}
             {totalCachedTokens.toLocaleString()} ({cacheEfficiency.toFixed(1)}
             %) of input tokens were served from the cache, reducing costs.
           </Text>
           <Box height={1} />
-          <Text color={Colors.Gray}>
+          <Text color={theme.text.secondary}>
             » Tip: For a full token breakdown, run `/stats model`.
           </Text>
         </Box>
@@ -150,7 +150,7 @@
 }) => {
   const { stats } = useSessionStats();
   const { metrics } = stats;
-  const { models, tools } = metrics;
+  const { models, tools, files } = metrics;
   const computed = computeSessionStats(metrics);
 
   const successThresholds = {
@@ -169,18 +169,18 @@
 
   const renderTitle = () => {
     if (title) {
-      return Colors.GradientColors && Colors.GradientColors.length > 0 ? (
-        <Gradient colors={Colors.GradientColors}>
+      return theme.ui.gradient && theme.ui.gradient.length > 0 ? (
+        <Gradient colors={theme.ui.gradient}>
           <Text bold>{title}</Text>
         </Gradient>
       ) : (
-        <Text bold color={Colors.AccentPurple}>
+        <Text bold color={theme.text.accent}>
           {title}
         </Text>
       );
     }
     return (
-      <Text bold color={Colors.AccentPurple}>
+      <Text bold color={theme.text.accent}>
         Session Stats
       </Text>
     );
@@ -189,7 +189,7 @@
   return (
     <Box
       borderStyle="round"
-      borderColor={Colors.Gray}
+      borderColor={theme.border.default}
       flexDirection="column"
       paddingY={1}
       paddingX={2}
@@ -204,8 +204,8 @@
         <StatRow title="Tool Calls:">
           <Text>
             {tools.totalCalls} ({' '}
-            <Text color={Colors.AccentGreen}>✔ {tools.totalSuccess}</Text>{' '}
-            <Text color={Colors.AccentRed}>✖ {tools.totalFail}</Text> )
+            <Text color={theme.status.success}>✔ {tools.totalSuccess}</Text>{' '}
+            <Text color={theme.status.error}>✖ {tools.totalFail}</Text> )
           </Text>
         </StatRow>
         <StatRow title="Success Rate:">
@@ -215,43 +215,26 @@
           <StatRow title="User Agreement:">
             <Text color={agreementColor}>
               {computed.agreementRate.toFixed(1)}%{' '}
-              <Text color={Colors.Gray}>
+              <Text color={theme.text.secondary}>
                 ({computed.totalDecisions} reviewed)
               </Text>
             </Text>
           </StatRow>
-<<<<<<< HEAD
-          <StatRow title="Success Rate:">
-            <Text color={successColor}>{computed.successRate.toFixed(1)}%</Text>
-          </StatRow>
-          {(computed.totalLinesAdded > 0 || computed.totalLinesRemoved > 0) && (
+        )}
+        {files &&
+          (files.totalLinesAdded > 0 || files.totalLinesRemoved > 0) && (
             <StatRow title="Code Changes:">
               <Text>
                 <Text color={theme.status.success}>
-                  +{computed.totalLinesAdded}
+                  +{files.totalLinesAdded}
                 </Text>{' '}
                 <Text color={theme.status.error}>
-                  -{computed.totalLinesRemoved}
+                  -{files.totalLinesRemoved}
                 </Text>
               </Text>
             </StatRow>
           )}
-          {computed.totalDecisions > 0 && (
-            <StatRow title="User Agreement:">
-              <Text color={agreementColor}>
-                {computed.agreementRate.toFixed(1)}%{' '}
-                <Text color={theme.text.secondary}>
-                  ({computed.totalDecisions} reviewed)
-                </Text>
-              </Text>
-            </StatRow>
-          )}
-        </Section>
-      )}
-=======
-        )}
       </Section>
->>>>>>> bc60257e
 
       <Section title="Performance">
         <StatRow title="Wall Time:">
@@ -263,7 +246,7 @@
         <SubStatRow title="API Time:">
           <Text>
             {formatDuration(computed.totalApiTime)}{' '}
-            <Text color={Colors.Gray}>
+            <Text color={theme.text.secondary}>
               ({computed.apiTimePercent.toFixed(1)}%)
             </Text>
           </Text>
@@ -271,7 +254,7 @@
         <SubStatRow title="Tool Time:">
           <Text>
             {formatDuration(computed.totalToolTime)}{' '}
-            <Text color={Colors.Gray}>
+            <Text color={theme.text.secondary}>
               ({computed.toolTimePercent.toFixed(1)}%)
             </Text>
           </Text>
