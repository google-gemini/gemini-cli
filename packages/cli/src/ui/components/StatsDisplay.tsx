/**
 * @license
 * Copyright 2025 Google LLC
 * SPDX-License-Identifier: Apache-2.0
 */

import React from 'react';
import { Box, Text } from 'ink';
import Gradient from 'ink-gradient';
<<<<<<< HEAD
import { Colors } from '../colors.js';
=======
>>>>>>> 4896c773
import { theme } from '../semantic-colors.js';
import { formatDuration } from '../utils/formatters.js';
import { useSessionStats, ModelMetrics } from '../contexts/SessionContext.js';
import {
  getStatusColor,
  TOOL_SUCCESS_RATE_HIGH,
  TOOL_SUCCESS_RATE_MEDIUM,
  USER_AGREEMENT_RATE_HIGH,
  USER_AGREEMENT_RATE_MEDIUM,
} from '../utils/displayUtils.js';
import { computeSessionStats } from '../utils/computeStats.js';

// A more flexible and powerful StatRow component
interface StatRowProps {
  title: string;
  children: React.ReactNode; // Use children to allow for complex, colored values
}

const StatRow: React.FC<StatRowProps> = ({ title, children }) => (
  <Box>
    {/* Fixed width for the label creates a clean "gutter" for alignment */}
    <Box width={28}>
      <Text color={theme.text.link}>{title}</Text>
    </Box>
    {children}
  </Box>
);

// A SubStatRow for indented, secondary information
interface SubStatRowProps {
  title: string;
  children: React.ReactNode;
}

const SubStatRow: React.FC<SubStatRowProps> = ({ title, children }) => (
  <Box paddingLeft={2}>
    {/* Adjust width for the "» " prefix */}
    <Box width={26}>
      <Text color={theme.text.secondary}>» {title}</Text>
    </Box>
    {children}
  </Box>
);

// A Section component to group related stats
interface SectionProps {
  title: string;
  children: React.ReactNode;
}

const Section: React.FC<SectionProps> = ({ title, children }) => (
  <Box flexDirection="column" width="100%" marginBottom={1}>
    <Text bold color={theme.text.primary}>
      {title}
    </Text>
    {children}
  </Box>
);

const ModelUsageTable: React.FC<{
  models: Record<string, ModelMetrics>;
  totalCachedTokens: number;
  cacheEfficiency: number;
}> = ({ models, totalCachedTokens, cacheEfficiency }) => {
  const nameWidth = 25;
  const requestsWidth = 8;
  const inputTokensWidth = 15;
  const outputTokensWidth = 15;

  return (
    <Box flexDirection="column" marginTop={1}>
      {/* Header */}
      <Box>
        <Box width={nameWidth}>
          <Text bold color={theme.text.primary}>
            Model Usage
          </Text>
        </Box>
        <Box width={requestsWidth} justifyContent="flex-end">
          <Text bold color={theme.text.primary}>
            Reqs
          </Text>
        </Box>
        <Box width={inputTokensWidth} justifyContent="flex-end">
          <Text bold color={theme.text.primary}>
            Input Tokens
          </Text>
        </Box>
        <Box width={outputTokensWidth} justifyContent="flex-end">
          <Text bold color={theme.text.primary}>
            Output Tokens
          </Text>
        </Box>
      </Box>
      {/* Divider */}
      <Box
        borderStyle="round"
        borderBottom={true}
        borderTop={false}
        borderLeft={false}
        borderRight={false}
        borderColor={theme.border.default}
        width={nameWidth + requestsWidth + inputTokensWidth + outputTokensWidth}
      ></Box>

      {/* Rows */}
      {Object.entries(models).map(([name, modelMetrics]) => (
        <Box key={name}>
          <Box width={nameWidth}>
            <Text color={theme.text.primary}>{name.replace('-001', '')}</Text>
          </Box>
          <Box width={requestsWidth} justifyContent="flex-end">
            <Text color={theme.text.primary}>
              {modelMetrics.api.totalRequests}
            </Text>
          </Box>
          <Box width={inputTokensWidth} justifyContent="flex-end">
            <Text color={theme.status.warning}>
              {modelMetrics.tokens.prompt.toLocaleString()}
            </Text>
          </Box>
          <Box width={outputTokensWidth} justifyContent="flex-end">
            <Text color={theme.status.warning}>
              {modelMetrics.tokens.candidates.toLocaleString()}
            </Text>
          </Box>
        </Box>
      ))}
      {cacheEfficiency > 0 && (
        <Box flexDirection="column" marginTop={1}>
<<<<<<< HEAD
          <Text>
=======
          <Text color={theme.text.primary}>
>>>>>>> 4896c773
            <Text color={theme.status.success}>Savings Highlight:</Text>{' '}
            {totalCachedTokens.toLocaleString()} ({cacheEfficiency.toFixed(1)}
            %) of input tokens were served from the cache, reducing costs.
          </Text>
          <Box height={1} />
          <Text color={theme.text.secondary}>
            » Tip: For a full token breakdown, run `/stats model`.
          </Text>
        </Box>
      )}
    </Box>
  );
};

interface StatsDisplayProps {
  duration: string;
  title?: string;
}

export const StatsDisplay: React.FC<StatsDisplayProps> = ({
  duration,
  title,
}) => {
  const { stats } = useSessionStats();
  const { metrics } = stats;
  const { models, tools } = metrics;
  const computed = computeSessionStats(metrics);

  const successThresholds = {
    green: TOOL_SUCCESS_RATE_HIGH,
    yellow: TOOL_SUCCESS_RATE_MEDIUM,
  };
  const agreementThresholds = {
    green: USER_AGREEMENT_RATE_HIGH,
    yellow: USER_AGREEMENT_RATE_MEDIUM,
  };
  const successColor = getStatusColor(computed.successRate, successThresholds);
  const agreementColor = getStatusColor(
    computed.agreementRate,
    agreementThresholds,
  );

  const renderTitle = () => {
    if (title) {
      return theme.ui.gradient && theme.ui.gradient.length > 0 ? (
        <Gradient colors={theme.ui.gradient}>
          <Text bold>{title}</Text>
        </Gradient>
      ) : (
        <Text bold color={theme.text.accent}>
          {title}
        </Text>
      );
    }
    return (
      <Text bold color={theme.text.accent}>
        Session Stats
      </Text>
    );
  };

  return (
    <Box
      borderStyle="round"
      borderColor={theme.border.default}
      flexDirection="column"
      paddingY={1}
      paddingX={2}
    >
      {renderTitle()}
      <Box height={1} />

<<<<<<< HEAD
      <Section title="Interaction Summary">
        <StatRow title="Session ID:">
          <Text>{stats.sessionId}</Text>
        </StatRow>
        <StatRow title="Tool Calls:">
          <Text>
            {tools.totalCalls} ({' '}
            <Text color={theme.status.success}>✔ {tools.totalSuccess}</Text>{' '}
            <Text color={theme.status.error}>✖ {tools.totalFail}</Text> )
          </Text>
        </StatRow>
        <StatRow title="Success Rate:">
          <Text color={successColor}>{computed.successRate.toFixed(1)}%</Text>
        </StatRow>
        {(computed.totalLinesAdded > 0 || computed.totalLinesRemoved > 0) && (
          <StatRow title="Code Changes:">
            <Text>
              <Text color={theme.status.success}>
                +{computed.totalLinesAdded}
              </Text>{' '}
              <Text color={theme.status.error}>
                -{computed.totalLinesRemoved}
              </Text>
            </Text>
          </StatRow>
        )}
        {computed.totalDecisions > 0 && (
          <StatRow title="User Agreement:">
            <Text color={agreementColor}>
              {computed.agreementRate.toFixed(1)}%{' '}
              <Text color={Colors.Gray}>
                ({computed.totalDecisions} reviewed)
              </Text>
=======
      {tools.totalCalls > 0 && (
        <Section title="Interaction Summary">
          <StatRow title="Session ID:">
            <Text>{stats.sessionId}</Text>
          </StatRow>
          <StatRow title="Tool Calls:">
            <Text color={theme.text.primary}>
              {tools.totalCalls} ({' '}
              <Text color={theme.status.success}>✔ {tools.totalSuccess}</Text>{' '}
              <Text color={theme.status.error}>✖ {tools.totalFail}</Text> )
>>>>>>> 4896c773
            </Text>
          </StatRow>
          <StatRow title="Success Rate:">
            <Text color={successColor}>{computed.successRate.toFixed(1)}%</Text>
          </StatRow>
          {computed.totalDecisions > 0 && (
            <StatRow title="User Agreement:">
              <Text color={agreementColor}>
                {computed.agreementRate.toFixed(1)}%{' '}
                <Text color={theme.text.secondary}>
                  ({computed.totalDecisions} reviewed)
                </Text>
              </Text>
            </StatRow>
          )}
        </Section>
      )}

      <Section title="Performance">
        <StatRow title="Wall Time:">
          <Text color={theme.text.primary}>{duration}</Text>
        </StatRow>
        <StatRow title="Agent Active:">
          <Text color={theme.text.primary}>
            {formatDuration(computed.agentActiveTime)}
          </Text>
        </StatRow>
        <SubStatRow title="API Time:">
          <Text color={theme.text.primary}>
            {formatDuration(computed.totalApiTime)}{' '}
            <Text color={theme.text.secondary}>
              ({computed.apiTimePercent.toFixed(1)}%)
            </Text>
          </Text>
        </SubStatRow>
        <SubStatRow title="Tool Time:">
          <Text color={theme.text.primary}>
            {formatDuration(computed.totalToolTime)}{' '}
            <Text color={theme.text.secondary}>
              ({computed.toolTimePercent.toFixed(1)}%)
            </Text>
          </Text>
        </SubStatRow>
      </Section>

      {Object.keys(models).length > 0 && (
        <ModelUsageTable
          models={models}
          totalCachedTokens={computed.totalCachedTokens}
          cacheEfficiency={computed.cacheEfficiency}
        />
      )}
    </Box>
  );
};<|MERGE_RESOLUTION|>--- conflicted
+++ resolved
@@ -7,10 +7,6 @@
 import React from 'react';
 import { Box, Text } from 'ink';
 import Gradient from 'ink-gradient';
-<<<<<<< HEAD
-import { Colors } from '../colors.js';
-=======
->>>>>>> 4896c773
 import { theme } from '../semantic-colors.js';
 import { formatDuration } from '../utils/formatters.js';
 import { useSessionStats, ModelMetrics } from '../contexts/SessionContext.js';
@@ -141,11 +137,7 @@
       ))}
       {cacheEfficiency > 0 && (
         <Box flexDirection="column" marginTop={1}>
-<<<<<<< HEAD
-          <Text>
-=======
-          <Text color={theme.text.primary}>
->>>>>>> 4896c773
+          <Text color={theme.text.primary}>
             <Text color={theme.status.success}>Savings Highlight:</Text>{' '}
             {totalCachedTokens.toLocaleString()} ({cacheEfficiency.toFixed(1)}
             %) of input tokens were served from the cache, reducing costs.
@@ -218,41 +210,6 @@
       {renderTitle()}
       <Box height={1} />
 
-<<<<<<< HEAD
-      <Section title="Interaction Summary">
-        <StatRow title="Session ID:">
-          <Text>{stats.sessionId}</Text>
-        </StatRow>
-        <StatRow title="Tool Calls:">
-          <Text>
-            {tools.totalCalls} ({' '}
-            <Text color={theme.status.success}>✔ {tools.totalSuccess}</Text>{' '}
-            <Text color={theme.status.error}>✖ {tools.totalFail}</Text> )
-          </Text>
-        </StatRow>
-        <StatRow title="Success Rate:">
-          <Text color={successColor}>{computed.successRate.toFixed(1)}%</Text>
-        </StatRow>
-        {(computed.totalLinesAdded > 0 || computed.totalLinesRemoved > 0) && (
-          <StatRow title="Code Changes:">
-            <Text>
-              <Text color={theme.status.success}>
-                +{computed.totalLinesAdded}
-              </Text>{' '}
-              <Text color={theme.status.error}>
-                -{computed.totalLinesRemoved}
-              </Text>
-            </Text>
-          </StatRow>
-        )}
-        {computed.totalDecisions > 0 && (
-          <StatRow title="User Agreement:">
-            <Text color={agreementColor}>
-              {computed.agreementRate.toFixed(1)}%{' '}
-              <Text color={Colors.Gray}>
-                ({computed.totalDecisions} reviewed)
-              </Text>
-=======
       {tools.totalCalls > 0 && (
         <Section title="Interaction Summary">
           <StatRow title="Session ID:">
@@ -263,12 +220,23 @@
               {tools.totalCalls} ({' '}
               <Text color={theme.status.success}>✔ {tools.totalSuccess}</Text>{' '}
               <Text color={theme.status.error}>✖ {tools.totalFail}</Text> )
->>>>>>> 4896c773
             </Text>
           </StatRow>
           <StatRow title="Success Rate:">
             <Text color={successColor}>{computed.successRate.toFixed(1)}%</Text>
           </StatRow>
+          {(computed.totalLinesAdded > 0 || computed.totalLinesRemoved > 0) && (
+            <StatRow title="Code Changes:">
+              <Text>
+                <Text color={theme.status.success}>
+                  +{computed.totalLinesAdded}
+                </Text>{' '}
+                <Text color={theme.status.error}>
+                  -{computed.totalLinesRemoved}
+                </Text>
+              </Text>
+            </StatRow>
+          )}
           {computed.totalDecisions > 0 && (
             <StatRow title="User Agreement:">
               <Text color={agreementColor}>
