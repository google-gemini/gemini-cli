--- conflicted
+++ resolved
@@ -211,6 +211,18 @@
         <StatRow title="Success Rate:">
           <Text color={successColor}>{computed.successRate.toFixed(1)}%</Text>
         </StatRow>
+        {(computed.totalLinesAdded > 0 || computed.totalLinesRemoved > 0) && (
+          <StatRow title="Code Changes:">
+            <Text>
+              <Text color={Colors.AccentGreen}>
+                +{computed.totalLinesAdded}
+              </Text>{' '}
+              <Text color={Colors.AccentRed}>
+                -{computed.totalLinesRemoved}
+              </Text>
+            </Text>
+          </StatRow>
+        )}
         {computed.totalDecisions > 0 && (
           <StatRow title="User Agreement:">
             <Text color={agreementColor}>
@@ -220,38 +232,8 @@
               </Text>
             </Text>
           </StatRow>
-<<<<<<< HEAD
-          <StatRow title="Success Rate:">
-            <Text color={successColor}>{computed.successRate.toFixed(1)}%</Text>
-          </StatRow>
-          {(computed.totalLinesAdded > 0 || computed.totalLinesRemoved > 0) && (
-            <StatRow title="Code Changes:">
-              <Text>
-                <Text color={Colors.AccentGreen}>
-                  +{computed.totalLinesAdded}
-                </Text>{' '}
-                <Text color={Colors.AccentRed}>
-                  -{computed.totalLinesRemoved}
-                </Text>
-              </Text>
-            </StatRow>
-          )}
-          {computed.totalDecisions > 0 && (
-            <StatRow title="User Agreement:">
-              <Text color={agreementColor}>
-                {computed.agreementRate.toFixed(1)}%{' '}
-                <Text color={Colors.Gray}>
-                  ({computed.totalDecisions} reviewed)
-                </Text>
-              </Text>
-            </StatRow>
-          )}
-        </Section>
-      )}
-=======
         )}
       </Section>
->>>>>>> 31b4c76a
 
       <Section title="Performance">
         <StatRow title="Wall Time:">
