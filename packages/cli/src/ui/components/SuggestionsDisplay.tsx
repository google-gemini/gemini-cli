--- conflicted
+++ resolved
@@ -5,7 +5,7 @@
  */
 
 import { Box, Text } from 'ink';
-import { theme } from '../semantic-colors.js';
+import { Colors } from '../colors.js';
 import { PrepareLabel } from './PrepareLabel.js';
 import { CommandKind } from '../commands/types.js';
 import { CompletionMode } from '../hooks/useCommandCompletion.js';
@@ -68,11 +68,7 @@
   );
   const visibleSuggestions = suggestions.slice(startIndex, endIndex);
 
-<<<<<<< HEAD
-const isSlashCommandMode = completionMode === CompletionMode.SLASH;
-=======
   const isSlashCommandMode = completionMode === CompletionMode.SLASH;
->>>>>>> 967c52bd
   let commandNameWidth = 0;
 
   if (isSlashCommandMode) {
@@ -88,16 +84,12 @@
   }
   return (
     <Box flexDirection="column" paddingX={1} width={width}>
-      {scrollOffset > 0 && <Text color={theme.text.primary}>▲</Text>}
+      {scrollOffset > 0 && <Text color={Colors.Foreground}>▲</Text>}
 
       {visibleSuggestions.map((suggestion, index) => {
         const originalIndex = startIndex + index;
         const isActive = originalIndex === activeIndex;
-<<<<<<< HEAD
-            const textColor = isActive ? theme.text.accent : theme.text.secondary;
-=======
-        const textColor = isActive ? Colors.AccentPurple : Colors.Gray;
->>>>>>> 967c52bd
+            const textColor = isActive ? Colors.AccentPurple : Colors.Gray;
 
         // For file path completions, truncate very long paths to prevent overflow
         const displayLabel =
@@ -107,10 +99,6 @@
                 Math.floor(width * SUGGESTION_LABEL_WIDTH_RATIO),
               )
             : suggestion.label;
-<<<<<<< HEAD
-=======
-
->>>>>>> 967c52bd
         const labelElement = (
           <PrepareLabel
             label={displayLabel}
@@ -128,11 +116,7 @@
                   <Box width={commandNameWidth} flexShrink={0}>
                     {labelElement}
                     {suggestion.commandKind === CommandKind.MCP_PROMPT && (
-<<<<<<< HEAD
-                      <Text color={theme.text.secondary}> [MCP]</Text>
-=======
                       <Text color={Colors.Gray}> [MCP]</Text>
->>>>>>> 967c52bd
                     )}
                   </Box>
                   {suggestion.description && (
