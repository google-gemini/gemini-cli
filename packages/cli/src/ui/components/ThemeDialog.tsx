--- conflicted
+++ resolved
@@ -191,72 +191,12 @@
       paddingRight={1}
       width="100%"
     >
-<<<<<<< HEAD
-      <Box flexDirection="row">
-        {/* Left Column: Selection */}
-        <Box flexDirection="column" width="45%" paddingRight={2}>
-          <Text bold={currentFocusedSection === 'theme'} wrap="truncate">
-            {currentFocusedSection === 'theme' ? '> ' : '  '}{t('theme_dialog.title', 'Select Theme')}{' '}
-            <Text color={Colors.Gray}>{otherScopeModifiedMessage}</Text>
-          </Text>
-          <RadioButtonSelect
-            key={selectInputKey}
-            items={themeItems}
-            initialIndex={safeInitialThemeIndex}
-            onSelect={handleThemeSelect}
-            onHighlight={handleThemeHighlight}
-            isFocused={currentFocusedSection === 'theme'}
-            maxItemsToShow={8}
-            showScrollArrows={true}
-            showNumbers={currentFocusedSection === 'theme'}
-          />
-
-          {/* Scope Selection */}
-          {showScopeSelection && (
-            <Box marginTop={1} flexDirection="column">
-              <Text bold={currentFocusedSection === 'scope'} wrap="truncate">
-                {currentFocusedSection === 'scope' ? '> ' : '  '}{t('theme_dialog.apply_to', 'Apply To')}
-              </Text>
-              <RadioButtonSelect
-                items={scopeItems}
-                initialIndex={0} // Default to User Settings
-                onSelect={handleScopeSelect}
-                onHighlight={handleScopeHighlight}
-                isFocused={currentFocusedSection === 'scope'}
-                showNumbers={currentFocusedSection === 'scope'}
-              />
-            </Box>
-          )}
-        </Box>
-
-        {/* Right Column: Preview */}
-        <Box flexDirection="column" width="55%" paddingLeft={2}>
-          <Text bold>{t('theme_dialog.preview', 'Preview')}</Text>
-          {/* Get the Theme object for the highlighted theme, fall back to default if not found */}
-          {(() => {
-            const previewTheme =
-              themeManager.getTheme(
-                highlightedThemeName || DEFAULT_THEME.name,
-              ) || DEFAULT_THEME;
-            return (
-              <Box
-                borderStyle="single"
-                borderColor={Colors.Gray}
-                paddingTop={includePadding ? 1 : 0}
-                paddingBottom={includePadding ? 1 : 0}
-                paddingLeft={1}
-                paddingRight={1}
-                flexDirection="column"
-              >
-                {colorizeCode(
-                  `# function
-=======
       {mode === 'theme' ? (
         <Box flexDirection="row">
           {/* Left Column: Selection */}
           <Box flexDirection="column" width="45%" paddingRight={2}>
             <Text bold={mode === 'theme'} wrap="truncate">
-              {mode === 'theme' ? '> ' : '  '}Select Theme{' '}
+              {mode === 'theme' ? '> ' : '  '}{t('theme_dialog.title', 'Select Theme')}{' '}
               <Text color={Colors.Gray}>{otherScopeModifiedMessage}</Text>
             </Text>
             <RadioButtonSelect
@@ -273,7 +213,7 @@
 
           {/* Right Column: Preview */}
           <Box flexDirection="column" width="55%" paddingLeft={2}>
-            <Text bold>Preview</Text>
+            <Text bold>{t('theme_dialog.preview', 'Preview')}</Text>
             {/* Get the Theme object for the highlighted theme, fall back to default if not found */}
             {(() => {
               const previewTheme =
@@ -292,7 +232,6 @@
                 >
                   {colorizeCode(
                     `# function
->>>>>>> 7e56cc65
 def fibonacci(n):
     a, b = 0, 1
     for _ in range(n):
@@ -329,13 +268,10 @@
       )}
       <Box marginTop={1}>
         <Text color={Colors.Gray} wrap="truncate">
-<<<<<<< HEAD
-          {t('theme_dialog.messages.use_enter_select', '(Use Enter to select')}
-          {showScopeSelection ? t('theme_dialog.messages.tab_to_change_focus', ', Tab to change focus') : ''})
-=======
-          (Use Enter to {mode === 'theme' ? 'select' : 'apply scope'}, Tab to{' '}
-          {mode === 'theme' ? 'configure scope' : 'select theme'})
->>>>>>> 7e56cc65
+          {t('theme_dialog.messages.use_enter_with_mode', '(Use Enter to {action}, Tab to {switchAction})', {
+            action: mode === 'theme' ? t('theme_dialog.messages.select', 'select') : t('theme_dialog.messages.apply_scope', 'apply scope'),
+            switchAction: mode === 'theme' ? t('theme_dialog.messages.configure_scope', 'configure scope') : t('theme_dialog.messages.select_theme', 'select theme')
+          })}
         </Text>
       </Box>
     </Box>
