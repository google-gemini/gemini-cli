/**
 * @license
 * Copyright 2025 Google LLC
 * SPDX-License-Identifier: Apache-2.0
 */
import { t } from '@thacio/auditaria-cli-core';

import React, { useState } from 'react';
import { Box, Text, useInput } from 'ink';
import { Colors } from '../colors.js';
import { themeManager, DEFAULT_THEME } from '../themes/theme-manager.js';
import { RadioButtonSelect } from './shared/RadioButtonSelect.js';
import { DiffRenderer } from './messages/DiffRenderer.js';
import { colorizeCode } from '../utils/CodeColorizer.js';
import { LoadedSettings, SettingScope } from '../../config/settings.js';

interface ThemeDialogProps {
  /** Callback function when a theme is selected */
  onSelect: (themeName: string | undefined, scope: SettingScope) => void;

  /** Callback function when a theme is highlighted */
  onHighlight: (themeName: string | undefined) => void;
  /** The settings object */
  settings: LoadedSettings;
  availableTerminalHeight?: number;
  terminalWidth: number;
}

export function ThemeDialog({
  onSelect,
  onHighlight,
  settings,
  availableTerminalHeight,
  terminalWidth,
}: ThemeDialogProps): React.JSX.Element {
  const [selectedScope, setSelectedScope] = useState<SettingScope>(
    SettingScope.User,
  );

  // Generate theme items
  const themeItems = themeManager.getAvailableThemes().map((theme) => {
    const typeString = theme.type.charAt(0).toUpperCase() + theme.type.slice(1);
    return {
      label: theme.name,
      value: theme.name,
      themeNameDisplay: theme.name,
      themeTypeDisplay: typeString,
    };
  });
  const [selectInputKey, setSelectInputKey] = useState(Date.now());

  // Determine which radio button should be initially selected in the theme list
  // This should reflect the theme *saved* for the selected scope, or the default
  const initialThemeIndex = themeItems.findIndex(
    (item) => item.value === (settings.merged.theme || DEFAULT_THEME.name),
  );

  const scopeItems = [
<<<<<<< HEAD
    { label: t('theme_dialog.scope_options.user_settings', 'User Settings'), value: SettingScope.User },
    { label: t('theme_dialog.scope_options.workspace_settings', 'Workspace Settings'), value: SettingScope.Workspace },
=======
    { label: 'User Settings', value: SettingScope.User },
    { label: 'Workspace Settings', value: SettingScope.Workspace },
    { label: 'System Settings', value: SettingScope.System },
>>>>>>> da50a1ee
  ];

  const handleThemeSelect = (themeName: string) => {
    onSelect(themeName, selectedScope);
  };

  const handleScopeHighlight = (scope: SettingScope) => {
    setSelectedScope(scope);
    setSelectInputKey(Date.now());
  };

  const handleScopeSelect = (scope: SettingScope) => {
    handleScopeHighlight(scope);
    setFocusedSection('theme'); // Reset focus to theme section
  };

  const [focusedSection, setFocusedSection] = useState<'theme' | 'scope'>(
    'theme',
  );

  useInput((input, key) => {
    if (key.tab) {
      setFocusedSection((prev) => (prev === 'theme' ? 'scope' : 'theme'));
    }
    if (key.escape) {
      onSelect(undefined, selectedScope);
    }
  });

  const otherScopes = Object.values(SettingScope).filter(
    (scope) => scope !== selectedScope,
  );

  const modifiedInOtherScopes = otherScopes.filter(
    (scope) => settings.forScope(scope).settings.theme !== undefined,
  );

  let otherScopeModifiedMessage = '';
  if (modifiedInOtherScopes.length > 0) {
    const modifiedScopesStr = modifiedInOtherScopes.join(', ');
    otherScopeModifiedMessage =
      settings.forScope(selectedScope).settings.theme !== undefined
<<<<<<< HEAD
        ? t('theme_dialog.messages.also_modified_in', '(Also modified in {scope})', { scope: otherScope })
        : t('theme_dialog.messages.modified_in', '(Modified in {scope})', { scope: otherScope });
=======
        ? `(Also modified in ${modifiedScopesStr})`
        : `(Modified in ${modifiedScopesStr})`;
>>>>>>> da50a1ee
  }

  // Constants for calculating preview pane layout.
  // These values are based on the JSX structure below.
  const PREVIEW_PANE_WIDTH_PERCENTAGE = 0.55;
  // A safety margin to prevent text from touching the border.
  // This is a complete hack unrelated to the 0.9 used in App.tsx
  const PREVIEW_PANE_WIDTH_SAFETY_MARGIN = 0.9;
  // Combined horizontal padding from the dialog and preview pane.
  const TOTAL_HORIZONTAL_PADDING = 4;
  const colorizeCodeWidth = Math.max(
    Math.floor(
      (terminalWidth - TOTAL_HORIZONTAL_PADDING) *
        PREVIEW_PANE_WIDTH_PERCENTAGE *
        PREVIEW_PANE_WIDTH_SAFETY_MARGIN,
    ),
    1,
  );

  const DIALOG_PADDING = 2;
  const selectThemeHeight = themeItems.length + 1;
  const SCOPE_SELECTION_HEIGHT = 4; // Height for the scope selection section + margin.
  const SPACE_BETWEEN_THEME_SELECTION_AND_APPLY_TO = 1;
  const TAB_TO_SELECT_HEIGHT = 2;
  availableTerminalHeight = availableTerminalHeight ?? Number.MAX_SAFE_INTEGER;
  availableTerminalHeight -= 2; // Top and bottom borders.
  availableTerminalHeight -= TAB_TO_SELECT_HEIGHT;

  let totalLeftHandSideHeight =
    DIALOG_PADDING +
    selectThemeHeight +
    SCOPE_SELECTION_HEIGHT +
    SPACE_BETWEEN_THEME_SELECTION_AND_APPLY_TO;

  let showScopeSelection = true;
  let includePadding = true;

  // Remove content from the LHS that can be omitted if it exceeds the available height.
  if (totalLeftHandSideHeight > availableTerminalHeight) {
    includePadding = false;
    totalLeftHandSideHeight -= DIALOG_PADDING;
  }

  if (totalLeftHandSideHeight > availableTerminalHeight) {
    // First, try hiding the scope selection
    totalLeftHandSideHeight -= SCOPE_SELECTION_HEIGHT;
    showScopeSelection = false;
  }

  // Don't focus the scope selection if it is hidden due to height constraints.
  const currenFocusedSection = !showScopeSelection ? 'theme' : focusedSection;

  // Vertical space taken by elements other than the two code blocks in the preview pane.
  // Includes "Preview" title, borders, and margin between blocks.
  const PREVIEW_PANE_FIXED_VERTICAL_SPACE = 8;

  // The right column doesn't need to ever be shorter than the left column.
  availableTerminalHeight = Math.max(
    availableTerminalHeight,
    totalLeftHandSideHeight,
  );
  const availableTerminalHeightCodeBlock =
    availableTerminalHeight -
    PREVIEW_PANE_FIXED_VERTICAL_SPACE -
    (includePadding ? 2 : 0) * 2;
  // Give slightly more space to the code block as it is 3 lines longer.
  const diffHeight = Math.floor(availableTerminalHeightCodeBlock / 2) - 1;
  const codeBlockHeight = Math.ceil(availableTerminalHeightCodeBlock / 2) + 1;

  return (
    <Box
      borderStyle="round"
      borderColor={Colors.Gray}
      flexDirection="column"
      paddingTop={includePadding ? 1 : 0}
      paddingBottom={includePadding ? 1 : 0}
      paddingLeft={1}
      paddingRight={1}
      width="100%"
    >
      <Box flexDirection="row">
        {/* Left Column: Selection */}
        <Box flexDirection="column" width="45%" paddingRight={2}>
          <Text bold={currenFocusedSection === 'theme'} wrap="truncate">
            {currenFocusedSection === 'theme' ? '> ' : '  '}{t('theme_dialog.title', 'Select Theme')}{' '}
            <Text color={Colors.Gray}>{otherScopeModifiedMessage}</Text>
          </Text>
          <RadioButtonSelect
            key={selectInputKey}
            items={themeItems}
            initialIndex={initialThemeIndex}
            onSelect={handleThemeSelect}
            onHighlight={onHighlight}
            isFocused={currenFocusedSection === 'theme'}
          />

          {/* Scope Selection */}
          {showScopeSelection && (
            <Box marginTop={1} flexDirection="column">
              <Text bold={currenFocusedSection === 'scope'} wrap="truncate">
                {currenFocusedSection === 'scope' ? '> ' : '  '}{t('theme_dialog.apply_to', 'Apply To')}
              </Text>
              <RadioButtonSelect
                items={scopeItems}
                initialIndex={0} // Default to User Settings
                onSelect={handleScopeSelect}
                onHighlight={handleScopeHighlight}
                isFocused={currenFocusedSection === 'scope'}
              />
            </Box>
          )}
        </Box>

        {/* Right Column: Preview */}
        <Box flexDirection="column" width="55%" paddingLeft={2}>
          <Text bold>{t('theme_dialog.preview', 'Preview')}</Text>
          <Box
            borderStyle="single"
            borderColor={Colors.Gray}
            paddingTop={includePadding ? 1 : 0}
            paddingBottom={includePadding ? 1 : 0}
            paddingLeft={1}
            paddingRight={1}
            flexDirection="column"
          >
            {colorizeCode(
              `# function
-def fibonacci(n):
-    a, b = 0, 1
-    for _ in range(n):
-        a, b = b, a + b
-    return a`,
              'python',
              codeBlockHeight,
              colorizeCodeWidth,
            )}
            <Box marginTop={1} />
            <DiffRenderer
              diffContent={`--- a/old_file.txt
-+++ b/new_file.txt
-@@ -1,4 +1,5 @@
- This is a context line.
--This line was deleted.
-+This line was added.
-`}
              availableTerminalHeight={diffHeight}
              terminalWidth={colorizeCodeWidth}
            />
          </Box>
        </Box>
      </Box>
      <Box marginTop={1}>
        <Text color={Colors.Gray} wrap="truncate">
          {t('theme_dialog.messages.use_enter_select', '(Use Enter to select')}
          {showScopeSelection ? t('theme_dialog.messages.tab_to_change_focus', ', Tab to change focus') : ''})
        </Text>
      </Box>
    </Box>
  );
}<|MERGE_RESOLUTION|>--- conflicted
+++ resolved
@@ -56,14 +56,9 @@
   );
 
   const scopeItems = [
-<<<<<<< HEAD
     { label: t('theme_dialog.scope_options.user_settings', 'User Settings'), value: SettingScope.User },
     { label: t('theme_dialog.scope_options.workspace_settings', 'Workspace Settings'), value: SettingScope.Workspace },
-=======
-    { label: 'User Settings', value: SettingScope.User },
-    { label: 'Workspace Settings', value: SettingScope.Workspace },
-    { label: 'System Settings', value: SettingScope.System },
->>>>>>> da50a1ee
+    { label: t('theme_dialog.scope_options.system_settings', 'System Settings'), value: SettingScope.System },
   ];
 
   const handleThemeSelect = (themeName: string) => {
@@ -106,13 +101,8 @@
     const modifiedScopesStr = modifiedInOtherScopes.join(', ');
     otherScopeModifiedMessage =
       settings.forScope(selectedScope).settings.theme !== undefined
-<<<<<<< HEAD
-        ? t('theme_dialog.messages.also_modified_in', '(Also modified in {scope})', { scope: otherScope })
-        : t('theme_dialog.messages.modified_in', '(Modified in {scope})', { scope: otherScope });
-=======
-        ? `(Also modified in ${modifiedScopesStr})`
-        : `(Modified in ${modifiedScopesStr})`;
->>>>>>> da50a1ee
+        ? t('theme_dialog.messages.also_modified_in', '(Also modified in {scope})', { scope: modifiedScopesStr })
+        : t('theme_dialog.messages.modified_in', '(Modified in {scope})', { scope: modifiedScopesStr });
   }
 
   // Constants for calculating preview pane layout.
