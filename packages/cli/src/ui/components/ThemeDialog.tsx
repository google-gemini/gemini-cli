/**
 * @license
 * Copyright 2025 Google LLC
 * SPDX-License-Identifier: Apache-2.0
 */
import { t } from '@thacio/auditaria-cli-core';

import React, { useCallback, useState } from 'react';
import { Box, Text, useInput } from 'ink';
import { Colors } from '../colors.js';
import { themeManager, DEFAULT_THEME } from '../themes/theme-manager.js';
import { RadioButtonSelect } from './shared/RadioButtonSelect.js';
import { DiffRenderer } from './messages/DiffRenderer.js';
import { colorizeCode } from '../utils/CodeColorizer.js';
import { LoadedSettings, SettingScope } from '../../config/settings.js';

interface ThemeDialogProps {
  /** Callback function when a theme is selected */
  onSelect: (themeName: string | undefined, scope: SettingScope) => void;

  /** Callback function when a theme is highlighted */
  onHighlight: (themeName: string | undefined) => void;
  /** The settings object */
  settings: LoadedSettings;
  availableTerminalHeight?: number;
  terminalWidth: number;
}

export function ThemeDialog({
  onSelect,
  onHighlight,
  settings,
  availableTerminalHeight,
  terminalWidth,
}: ThemeDialogProps): React.JSX.Element {
  const [selectedScope, setSelectedScope] = useState<SettingScope>(
    SettingScope.User,
  );

  const capitalize = (s: string) => s.charAt(0).toUpperCase() + s.slice(1);

  // Generate theme items
  const themeItems = themeManager.getAvailableThemes().map((theme) => ({
    label: theme.name,
    value: theme.name,
    themeNameDisplay: theme.name,
    themeTypeDisplay: capitalize(theme.type),
  }));
  const [selectInputKey, setSelectInputKey] = useState(Date.now());

  // Determine which radio button should be initially selected in the theme list
  // This should reflect the theme *saved* for the selected scope, or the default
  const initialThemeIndex = themeItems.findIndex(
    (item) => item.value === (settings.merged.theme || DEFAULT_THEME.name),
  );

  const scopeItems = [
    { label: t('theme_dialog.scope_options.user_settings', 'User Settings'), value: SettingScope.User },
    { label: t('theme_dialog.scope_options.workspace_settings', 'Workspace Settings'), value: SettingScope.Workspace },
    { label: t('theme_dialog.scope_options.system_settings', 'System Settings'), value: SettingScope.System },
  ];

  const handleThemeSelect = useCallback(
    (themeName: string) => {
      onSelect(themeName, selectedScope);
    },
    [onSelect, selectedScope],
  );

  const handleScopeHighlight = useCallback((scope: SettingScope) => {
    setSelectedScope(scope);
    setSelectInputKey(Date.now());
  }, []);

  const handleScopeSelect = useCallback(
    (scope: SettingScope) => {
      handleScopeHighlight(scope);
      setFocusedSection('theme'); // Reset focus to theme section
    },
    [handleScopeHighlight],
  );

  const [focusedSection, setFocusedSection] = useState<'theme' | 'scope'>(
    'theme',
  );

  useInput((input, key) => {
    if (key.tab) {
      setFocusedSection((prev) => (prev === 'theme' ? 'scope' : 'theme'));
    }
    if (key.escape) {
      onSelect(undefined, selectedScope);
    }
  });

  const otherScopes = Object.values(SettingScope).filter(
    (scope) => scope !== selectedScope,
  );

  const modifiedInOtherScopes = otherScopes.filter(
    (scope) => settings.forScope(scope).settings.theme !== undefined,
  );

  let otherScopeModifiedMessage = '';
  if (modifiedInOtherScopes.length > 0) {
    const modifiedScopesStr = modifiedInOtherScopes.join(', ');
    otherScopeModifiedMessage =
      settings.forScope(selectedScope).settings.theme !== undefined
        ? t('theme_dialog.messages.also_modified_in', '(Also modified in {scope})', { scope: modifiedScopesStr })
        : t('theme_dialog.messages.modified_in', '(Modified in {scope})', { scope: modifiedScopesStr });
  }

  // Constants for calculating preview pane layout.
  // These values are based on the JSX structure below.
  const PREVIEW_PANE_WIDTH_PERCENTAGE = 0.55;
  // A safety margin to prevent text from touching the border.
  // This is a complete hack unrelated to the 0.9 used in App.tsx
  const PREVIEW_PANE_WIDTH_SAFETY_MARGIN = 0.9;
  // Combined horizontal padding from the dialog and preview pane.
  const TOTAL_HORIZONTAL_PADDING = 4;
  const colorizeCodeWidth = Math.max(
    Math.floor(
      (terminalWidth - TOTAL_HORIZONTAL_PADDING) *
        PREVIEW_PANE_WIDTH_PERCENTAGE *
        PREVIEW_PANE_WIDTH_SAFETY_MARGIN,
    ),
    1,
  );

  const DIALOG_PADDING = 2;
  const selectThemeHeight = themeItems.length + 1;
  const SCOPE_SELECTION_HEIGHT = 4; // Height for the scope selection section + margin.
  const SPACE_BETWEEN_THEME_SELECTION_AND_APPLY_TO = 1;
  const TAB_TO_SELECT_HEIGHT = 2;
  availableTerminalHeight = availableTerminalHeight ?? Number.MAX_SAFE_INTEGER;
  availableTerminalHeight -= 2; // Top and bottom borders.
  availableTerminalHeight -= TAB_TO_SELECT_HEIGHT;

  let totalLeftHandSideHeight =
    DIALOG_PADDING +
    selectThemeHeight +
    SCOPE_SELECTION_HEIGHT +
    SPACE_BETWEEN_THEME_SELECTION_AND_APPLY_TO;

  let showScopeSelection = true;
  let includePadding = true;

  // Remove content from the LHS that can be omitted if it exceeds the available height.
  if (totalLeftHandSideHeight > availableTerminalHeight) {
    includePadding = false;
    totalLeftHandSideHeight -= DIALOG_PADDING;
  }

  if (totalLeftHandSideHeight > availableTerminalHeight) {
    // First, try hiding the scope selection
    totalLeftHandSideHeight -= SCOPE_SELECTION_HEIGHT;
    showScopeSelection = false;
  }

  // Don't focus the scope selection if it is hidden due to height constraints.
  const currenFocusedSection = !showScopeSelection ? 'theme' : focusedSection;

  // Vertical space taken by elements other than the two code blocks in the preview pane.
  // Includes "Preview" title, borders, and margin between blocks.
  const PREVIEW_PANE_FIXED_VERTICAL_SPACE = 8;

  // The right column doesn't need to ever be shorter than the left column.
  availableTerminalHeight = Math.max(
    availableTerminalHeight,
    totalLeftHandSideHeight,
  );
  const availableTerminalHeightCodeBlock =
    availableTerminalHeight -
    PREVIEW_PANE_FIXED_VERTICAL_SPACE -
    (includePadding ? 2 : 0) * 2;

  // Subtract margin between code blocks from available height.
  const availableHeightForPanes = Math.max(
    0,
    availableTerminalHeightCodeBlock - 1,
  );

  // The code block is slightly longer than the diff, so give it more space.
  const codeBlockHeight = Math.ceil(availableHeightForPanes * 0.6);
  const diffHeight = Math.floor(availableHeightForPanes * 0.4);
  const themeType = capitalize(themeManager.getActiveTheme().type);
  return (
    <Box
      borderStyle="round"
      borderColor={Colors.Gray}
      flexDirection="column"
      paddingTop={includePadding ? 1 : 0}
      paddingBottom={includePadding ? 1 : 0}
      paddingLeft={1}
      paddingRight={1}
      width="100%"
    >
      <Box flexDirection="row">
        {/* Left Column: Selection */}
        <Box flexDirection="column" width="45%" paddingRight={2}>
          <Text bold={currenFocusedSection === 'theme'} wrap="truncate">
            {currenFocusedSection === 'theme' ? '> ' : '  '}{t('theme_dialog.title', 'Select Theme')}{' '}
            <Text color={Colors.Gray}>{otherScopeModifiedMessage}</Text>
          </Text>
          <RadioButtonSelect
            key={selectInputKey}
            items={themeItems}
            initialIndex={initialThemeIndex}
            onSelect={handleThemeSelect}
            onHighlight={onHighlight}
            isFocused={currenFocusedSection === 'theme'}
            maxItemsToShow={8}
            showScrollArrows={true}
            showNumbers={currenFocusedSection === 'theme'}
          />

          {/* Scope Selection */}
          {showScopeSelection && (
            <Box marginTop={1} flexDirection="column">
              <Text bold={currenFocusedSection === 'scope'} wrap="truncate">
                {currenFocusedSection === 'scope' ? '> ' : '  '}{t('theme_dialog.apply_to', 'Apply To')}
              </Text>
              <RadioButtonSelect
                items={scopeItems}
                initialIndex={0} // Default to User Settings
                onSelect={handleScopeSelect}
                onHighlight={handleScopeHighlight}
                isFocused={currenFocusedSection === 'scope'}
                showNumbers={currenFocusedSection === 'scope'}
              />
            </Box>
          )}
        </Box>

        {/* Right Column: Preview */}
        <Box flexDirection="column" width="55%" paddingLeft={2}>
<<<<<<< HEAD
          <Text bold>{t('theme_dialog.preview', 'Preview')}</Text>
=======
          <Text bold>{themeType} Theme Preview</Text>
>>>>>>> 2f5eecfc
          <Box
            borderStyle="single"
            borderColor={Colors.Gray}
            paddingTop={includePadding ? 1 : 0}
            paddingBottom={includePadding ? 1 : 0}
            paddingLeft={1}
            paddingRight={1}
            flexDirection="column"
          >
            {colorizeCode(
              `# python function
def fibonacci(n):
    a, b = 0, 1
    for _ in range(n):
        a, b = b, a + b
    return a`,
              'python',
              codeBlockHeight,
              colorizeCodeWidth,
            )}
            <Box marginTop={1} />
            <DiffRenderer
              diffContent={`--- a/util.py
+++ b/util.py
@@ -1,3 +1,3 @@
 def greet(name):
-    print("Hello, " + name)
+    print(f"Hello, {name}!")
`}
              availableTerminalHeight={diffHeight}
              terminalWidth={colorizeCodeWidth}
            />
          </Box>
        </Box>
      </Box>
      <Box marginTop={1}>
        <Text color={Colors.Gray} wrap="truncate">
          {t('theme_dialog.messages.use_enter_select', '(Use Enter to select')}
          {showScopeSelection ? t('theme_dialog.messages.tab_to_change_focus', ', Tab to change focus') : ''})
        </Text>
      </Box>
    </Box>
  );
}<|MERGE_RESOLUTION|>--- conflicted
+++ resolved
@@ -234,11 +234,7 @@
 
         {/* Right Column: Preview */}
         <Box flexDirection="column" width="55%" paddingLeft={2}>
-<<<<<<< HEAD
-          <Text bold>{t('theme_dialog.preview', 'Preview')}</Text>
-=======
-          <Text bold>{themeType} Theme Preview</Text>
->>>>>>> 2f5eecfc
+          <Text bold>{t('theme_dialog.theme_type_preview', '{themeType} Theme Preview', { themeType })}</Text>
           <Box
             borderStyle="single"
             borderColor={Colors.Gray}
