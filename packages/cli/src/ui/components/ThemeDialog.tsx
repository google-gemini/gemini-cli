--- conflicted
+++ resolved
@@ -4,13 +4,9 @@
  * SPDX-License-Identifier: Apache-2.0
  */
 
-<<<<<<< HEAD
 import React, { useCallback, useState, useEffect } from 'react';
 import { Box, Text, useInput } from 'ink';
-=======
-import React, { useCallback, useState } from 'react';
-import { Box, Text } from 'ink';
->>>>>>> 15c62bad
+
 import { Colors } from '../colors.js';
 import { themeManager, DEFAULT_THEME } from '../themes/theme-manager.js';
 import { type CombinedThemes, loadFileBasedThemes } from '../themes/theme-loader.js';
@@ -189,7 +185,6 @@
     'theme',
   );
 
-<<<<<<< HEAD
   useInput((input, key) => {
     if (key.tab) {
       setFocusedSection((prev) => (prev === 'theme' ? 'scope' : 'theme'));
@@ -199,19 +194,7 @@
       onSelect(undefined, selectedScope);
     }
   });
-=======
-  useKeypress(
-    (key) => {
-      if (key.name === 'tab') {
-        setFocusedSection((prev) => (prev === 'theme' ? 'scope' : 'theme'));
-      }
-      if (key.name === 'escape') {
-        onSelect(undefined, selectedScope);
-      }
-    },
-    { isActive: true },
-  );
->>>>>>> 15c62bad
+
 
   // Generate scope message for theme setting
   const otherScopeModifiedMessage = getScopeMessageForSetting(
