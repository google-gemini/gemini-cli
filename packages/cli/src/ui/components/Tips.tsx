/**
 * @license
 * Copyright 2025 Google LLC
 * SPDX-License-Identifier: Apache-2.0
 */
import { t } from '@thacio/auditaria-cli-core';

import type React from 'react';
import { Box, Text } from 'ink';
<<<<<<< HEAD
import { Colors } from '../colors.js';
import { type Config } from '@thacio/auditaria-cli-core';
=======
import { theme } from '../semantic-colors.js';
import { type Config } from '@google/gemini-cli-core';
>>>>>>> b9b6fe1f

interface TipsProps {
  config: Config;
}

export const Tips: React.FC<TipsProps> = ({ config }) => {
  const geminiMdFileCount = config.getGeminiMdFileCount();
  return (
    <Box flexDirection="column">
<<<<<<< HEAD
      <Text color={Colors.Foreground}>{t('tips.title', 'Tips for getting started:')}</Text>
      <Text color={Colors.Foreground}>
        1. {t('tips.tip1', 'Ask questions, edit files, or run commands.')}
      </Text>
      <Text color={Colors.Foreground}>
        2. {t('tips.tip2', 'Be specific for the best results.')}
      </Text>
      {geminiMdFileCount === 0 && (
        <Text color={Colors.Foreground}>
          3. {t('tips.tip3_with_gemini', 'Create {filename} files to customize your interactions with Gemini.', { filename: 'GEMINI.md' })}
        </Text>
      )}
      <Text color={Colors.Foreground}>
        {geminiMdFileCount === 0 ? '4.' : '3.'} {t('tips.tip4', '{command} for more information.', { command: '/help' })}
=======
      <Text color={theme.text.primary}>Tips for getting started:</Text>
      <Text color={theme.text.primary}>
        1. Ask questions, edit files, or run commands.
      </Text>
      <Text color={theme.text.primary}>
        2. Be specific for the best results.
      </Text>
      {geminiMdFileCount === 0 && (
        <Text color={theme.text.primary}>
          3. Create{' '}
          <Text bold color={theme.text.accent}>
            GEMINI.md
          </Text>{' '}
          files to customize your interactions with Gemini.
        </Text>
      )}
      <Text color={theme.text.primary}>
        {geminiMdFileCount === 0 ? '4.' : '3.'}{' '}
        <Text bold color={theme.text.accent}>
          /help
        </Text>{' '}
        for more information.
>>>>>>> b9b6fe1f
      </Text>
    </Box>
  );
};<|MERGE_RESOLUTION|>--- conflicted
+++ resolved
@@ -7,13 +7,8 @@
 
 import type React from 'react';
 import { Box, Text } from 'ink';
-<<<<<<< HEAD
-import { Colors } from '../colors.js';
+import { theme } from '../semantic-colors.js';
 import { type Config } from '@thacio/auditaria-cli-core';
-=======
-import { theme } from '../semantic-colors.js';
-import { type Config } from '@google/gemini-cli-core';
->>>>>>> b9b6fe1f
 
 interface TipsProps {
   config: Config;
@@ -23,45 +18,20 @@
   const geminiMdFileCount = config.getGeminiMdFileCount();
   return (
     <Box flexDirection="column">
-<<<<<<< HEAD
-      <Text color={Colors.Foreground}>{t('tips.title', 'Tips for getting started:')}</Text>
-      <Text color={Colors.Foreground}>
+      <Text color={theme.text.primary}>{t('tips.title', 'Tips for getting started:')}</Text>
+      <Text color={theme.text.primary}>
         1. {t('tips.tip1', 'Ask questions, edit files, or run commands.')}
       </Text>
-      <Text color={Colors.Foreground}>
+      <Text color={theme.text.primary}>
         2. {t('tips.tip2', 'Be specific for the best results.')}
       </Text>
       {geminiMdFileCount === 0 && (
-        <Text color={Colors.Foreground}>
+        <Text color={theme.text.primary}>
           3. {t('tips.tip3_with_gemini', 'Create {filename} files to customize your interactions with Gemini.', { filename: 'GEMINI.md' })}
         </Text>
       )}
-      <Text color={Colors.Foreground}>
+      <Text color={theme.text.primary}>
         {geminiMdFileCount === 0 ? '4.' : '3.'} {t('tips.tip4', '{command} for more information.', { command: '/help' })}
-=======
-      <Text color={theme.text.primary}>Tips for getting started:</Text>
-      <Text color={theme.text.primary}>
-        1. Ask questions, edit files, or run commands.
-      </Text>
-      <Text color={theme.text.primary}>
-        2. Be specific for the best results.
-      </Text>
-      {geminiMdFileCount === 0 && (
-        <Text color={theme.text.primary}>
-          3. Create{' '}
-          <Text bold color={theme.text.accent}>
-            GEMINI.md
-          </Text>{' '}
-          files to customize your interactions with Gemini.
-        </Text>
-      )}
-      <Text color={theme.text.primary}>
-        {geminiMdFileCount === 0 ? '4.' : '3.'}{' '}
-        <Text bold color={theme.text.accent}>
-          /help
-        </Text>{' '}
-        for more information.
->>>>>>> b9b6fe1f
       </Text>
     </Box>
   );
