/**
 * @license
 * Copyright 2025 Google LLC
 * SPDX-License-Identifier: Apache-2.0
 */
import { t } from '@thacio/auditaria-cli-core';

import React from 'react';
import { Box, Text } from 'ink';
import { Colors } from '../colors.js';
import { type Config } from '@thacio/auditaria-cli-core';

interface TipsProps {
  config: Config;
}

export const Tips: React.FC<TipsProps> = ({ config }) => {
  const geminiMdFileCount = config.getGeminiMdFileCount();
  return (
<<<<<<< HEAD
    <Box flexDirection="column" marginBottom={1}>
      <Text color={Colors.Foreground}>{t('tips.title', 'Tips for getting started:')}</Text>
=======
    <Box flexDirection="column">
      <Text color={Colors.Foreground}>Tips for getting started:</Text>
>>>>>>> b089845f
      <Text color={Colors.Foreground}>
        1. {t('tips.tip1', 'Ask questions, edit files, or run commands.')}
      </Text>
      <Text color={Colors.Foreground}>
        2. {t('tips.tip2', 'Be specific for the best results.')}
      </Text>
      {geminiMdFileCount === 0 && (
        <Text color={Colors.Foreground}>
          3. {t('tips.tip3_with_gemini', 'Create {filename} files to customize your interactions with Gemini.', { filename: 'GEMINI.md' })}
        </Text>
      )}
      <Text color={Colors.Foreground}>
        {geminiMdFileCount === 0 ? '4.' : '3.'} {t('tips.tip4', '{command} for more information.', { command: '/help' })}
      </Text>
    </Box>
  );
};<|MERGE_RESOLUTION|>--- conflicted
+++ resolved
@@ -17,13 +17,8 @@
 export const Tips: React.FC<TipsProps> = ({ config }) => {
   const geminiMdFileCount = config.getGeminiMdFileCount();
   return (
-<<<<<<< HEAD
-    <Box flexDirection="column" marginBottom={1}>
+    <Box flexDirection="column">
       <Text color={Colors.Foreground}>{t('tips.title', 'Tips for getting started:')}</Text>
-=======
-    <Box flexDirection="column">
-      <Text color={Colors.Foreground}>Tips for getting started:</Text>
->>>>>>> b089845f
       <Text color={Colors.Foreground}>
         1. {t('tips.tip1', 'Ask questions, edit files, or run commands.')}
       </Text>
