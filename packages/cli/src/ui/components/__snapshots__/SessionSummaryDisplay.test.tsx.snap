// Vitest Snapshot v1, https://vitest.dev/guide/snapshot.html

exports[`<SessionSummaryDisplay /> > renders the summary display with a title 1`] = `
"╭──────────────────────────────────────────────────────────────────────────────────────────────────╮
│                                                                                                  │
│  Agent powering down. Goodbye!                                                                   │
│                                                                                                  │
<<<<<<< HEAD
│  Interaction Summary                                                                             │
│  Session ID:                                                                                     │
│  Tool Calls:                 0 ( ✔ 0 ✖ 0 )                                                       │
│  Success Rate:               0.0%                                                                │
│  Code Changes:               +42 -15                                                             │
│                                                                                                  │
=======
>>>>>>> 4896c773
│  Performance                                                                                     │
│  Wall Time:                  1h 23m 45s                                                          │
│  Agent Active:               50.2s                                                               │
│    » API Time:               50.2s (100.0%)                                                      │
│    » Tool Time:              0s (0.0%)                                                           │
│                                                                                                  │
│                                                                                                  │
│  Model Usage                  Reqs   Input Tokens  Output Tokens                                 │
│  ───────────────────────────────────────────────────────────────                                 │
│  gemini-2.5-pro                 10          1,000          2,000                                 │
│                                                                                                  │
│  Savings Highlight: 500 (50.0%) of input tokens were served from the cache, reducing costs.      │
│                                                                                                  │
│  » Tip: For a full token breakdown, run \`/stats model\`.                                          │
│                                                                                                  │
╰──────────────────────────────────────────────────────────────────────────────────────────────────╯"
`;<|MERGE_RESOLUTION|>--- conflicted
+++ resolved
@@ -5,15 +5,6 @@
 │                                                                                                  │
 │  Agent powering down. Goodbye!                                                                   │
 │                                                                                                  │
-<<<<<<< HEAD
-│  Interaction Summary                                                                             │
-│  Session ID:                                                                                     │
-│  Tool Calls:                 0 ( ✔ 0 ✖ 0 )                                                       │
-│  Success Rate:               0.0%                                                                │
-│  Code Changes:               +42 -15                                                             │
-│                                                                                                  │
-=======
->>>>>>> 4896c773
 │  Performance                                                                                     │
 │  Wall Time:                  1h 23m 45s                                                          │
 │  Agent Active:               50.2s                                                               │
