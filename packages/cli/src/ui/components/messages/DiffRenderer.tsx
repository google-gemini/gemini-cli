/**
 * @license
 * Copyright 2025 Google LLC
 * SPDX-License-Identifier: Apache-2.0
 */

import React from 'react';
import { Box, Text } from 'ink';
import { EOL } from 'os';
import { Colors } from '../../colors.js';
<<<<<<< HEAD
import crypto from 'node:crypto';
import { colorizeCode } from '../../utils/CodeColorizer.js';
=======
import crypto from 'crypto';
import { colorizeCode, colorizeLine } from '../../utils/CodeColorizer.js';
>>>>>>> 4c1c6d2b
import { MaxSizedBox } from '../shared/MaxSizedBox.js';
import { theme } from '../../semantic-colors.js';

interface DiffLine {
  type: 'add' | 'del' | 'context' | 'hunk' | 'other';
  oldLine?: number;
  newLine?: number;
  content: string;
}

function parseDiffWithLineNumbers(diffContent: string): DiffLine[] {
  const lines = diffContent.split(EOL);
  const result: DiffLine[] = [];
  let currentOldLine = 0;
  let currentNewLine = 0;
  let inHunk = false;
  const hunkHeaderRegex = /^@@ -(\d+),?\d* \+(\d+),?\d* @@/;

  for (const line of lines) {
    const hunkMatch = line.match(hunkHeaderRegex);
    if (hunkMatch) {
      currentOldLine = parseInt(hunkMatch[1], 10);
      currentNewLine = parseInt(hunkMatch[2], 10);
      inHunk = true;
      result.push({ type: 'hunk', content: line });
      // We need to adjust the starting point because the first line number applies to the *first* actual line change/context,
      // but we increment *before* pushing that line. So decrement here.
      currentOldLine--;
      currentNewLine--;
      continue;
    }
    if (!inHunk) {
      // Skip standard Git header lines more robustly
      if (
        line.startsWith('--- ') ||
        line.startsWith('+++ ') ||
        line.startsWith('diff --git') ||
        line.startsWith('index ') ||
        line.startsWith('similarity index') ||
        line.startsWith('rename from') ||
        line.startsWith('rename to') ||
        line.startsWith('new file mode') ||
        line.startsWith('deleted file mode')
      )
        continue;
      // If it's not a hunk or header, skip (or handle as 'other' if needed)
      continue;
    }
    if (line.startsWith('+')) {
      currentNewLine++; // Increment before pushing
      result.push({
        type: 'add',
        newLine: currentNewLine,
        content: line.substring(1),
      });
    } else if (line.startsWith('-')) {
      currentOldLine++; // Increment before pushing
      result.push({
        type: 'del',
        oldLine: currentOldLine,
        content: line.substring(1),
      });
    } else if (line.startsWith(' ')) {
      currentOldLine++; // Increment before pushing
      currentNewLine++;
      result.push({
        type: 'context',
        oldLine: currentOldLine,
        newLine: currentNewLine,
        content: line.substring(1),
      });
    } else if (line.startsWith('\\')) {
      // Handle "\ No newline at end of file"
      result.push({ type: 'other', content: line });
    }
  }
  return result;
}

interface DiffRendererProps {
  diffContent: string;
  filename?: string;
  tabWidth?: number;
  availableTerminalHeight?: number;
  terminalWidth: number;
  theme?: import('../../themes/theme.js').Theme;
}

const DEFAULT_TAB_WIDTH = 4; // Spaces per tab for normalization

export const DiffRenderer: React.FC<DiffRendererProps> = ({
  diffContent,
  filename,
  tabWidth = DEFAULT_TAB_WIDTH,
  availableTerminalHeight,
  terminalWidth,
  theme,
}) => {
  if (!diffContent || typeof diffContent !== 'string') {
    return <Text color={Colors.AccentYellow}>No diff content.</Text>;
  }

  const parsedLines = parseDiffWithLineNumbers(diffContent);

  if (parsedLines.length === 0) {
    return (
      <Box borderStyle="round" borderColor={Colors.Gray} padding={1}>
        <Text dimColor>No changes detected.</Text>
      </Box>
    );
  }

  // Check if the diff represents a new file (only additions and header lines)
  const isNewFile = parsedLines.every(
    (line) =>
      line.type === 'add' ||
      line.type === 'hunk' ||
      line.type === 'other' ||
      line.content.startsWith('diff --git') ||
      line.content.startsWith('new file mode'),
  );

  let renderedOutput;

  if (isNewFile) {
    // Extract only the added lines' content
    const addedContent = parsedLines
      .filter((line) => line.type === 'add')
      .map((line) => line.content)
      .join('\n');
    // Attempt to infer language from filename, default to plain text if no filename
    const fileExtension = filename?.split('.').pop() || null;
    const language = fileExtension
      ? getLanguageFromExtension(fileExtension)
      : null;
    renderedOutput = colorizeCode(
      addedContent,
      language,
      availableTerminalHeight,
      terminalWidth,
      theme,
    );
  } else {
    renderedOutput = renderDiffContent(
      parsedLines,
      filename,
      tabWidth,
      availableTerminalHeight,
      terminalWidth,
    );
  }

  return renderedOutput;
};

const renderDiffContent = (
  parsedLines: DiffLine[],
  filename: string | undefined,
  tabWidth = DEFAULT_TAB_WIDTH,
  availableTerminalHeight: number | undefined,
  terminalWidth: number,
) => {
  // 1. Normalize whitespace (replace tabs with spaces) *before* further processing
  const normalizedLines = parsedLines.map((line) => ({
    ...line,
    content: line.content.replace(/\t/g, ' '.repeat(tabWidth)),
  }));

  // Filter out non-displayable lines (hunks, potentially 'other') using the normalized list
  const displayableLines = normalizedLines.filter(
    (l) => l.type !== 'hunk' && l.type !== 'other',
  );

  if (displayableLines.length === 0) {
    return (
      <Box borderStyle="round" borderColor={Colors.Gray} padding={1}>
        <Text dimColor>No changes detected.</Text>
      </Box>
    );
  }

  const maxLineNumber = Math.max(
    0,
    ...displayableLines.map((l) => l.oldLine ?? 0),
    ...displayableLines.map((l) => l.newLine ?? 0),
  );
  const gutterWidth = Math.max(1, maxLineNumber.toString().length);

  const fileExtension = filename?.split('.').pop() || null;
  const language = fileExtension
    ? getLanguageFromExtension(fileExtension)
    : null;

  // Calculate the minimum indentation across all displayable lines
  let baseIndentation = Infinity; // Start high to find the minimum
  for (const line of displayableLines) {
    // Only consider lines with actual content for indentation calculation
    if (line.content.trim() === '') continue;

    const firstCharIndex = line.content.search(/\S/); // Find index of first non-whitespace char
    const currentIndent = firstCharIndex === -1 ? 0 : firstCharIndex; // Indent is 0 if no non-whitespace found
    baseIndentation = Math.min(baseIndentation, currentIndent);
  }
  // If baseIndentation remained Infinity (e.g., no displayable lines with content), default to 0
  if (!isFinite(baseIndentation)) {
    baseIndentation = 0;
  }

  const key = filename
    ? `diff-box-${filename}`
    : `diff-box-${crypto.createHash('sha1').update(JSON.stringify(parsedLines)).digest('hex')}`;

  let lastLineNumber: number | null = null;
  const MAX_CONTEXT_LINES_WITHOUT_GAP = 5;

  return (
    <MaxSizedBox
      maxHeight={availableTerminalHeight}
      maxWidth={terminalWidth}
      key={key}
    >
      {displayableLines.reduce<React.ReactNode[]>((acc, line, index) => {
        // Determine the relevant line number for gap calculation based on type
        let relevantLineNumberForGapCalc: number | null = null;
        if (line.type === 'add' || line.type === 'context') {
          relevantLineNumberForGapCalc = line.newLine ?? null;
        } else if (line.type === 'del') {
          // For deletions, the gap is typically in relation to the original file's line numbering
          relevantLineNumberForGapCalc = line.oldLine ?? null;
        }

        if (
          lastLineNumber !== null &&
          relevantLineNumberForGapCalc !== null &&
          relevantLineNumberForGapCalc >
            lastLineNumber + MAX_CONTEXT_LINES_WITHOUT_GAP + 1
        ) {
          acc.push(
            <Box key={`gap-${index}`}>
              <Text wrap="truncate" color={Colors.Gray}>
                {'═'.repeat(terminalWidth)}
              </Text>
            </Box>,
          );
        }

        const lineKey = `diff-line-${index}`;
        let gutterNumStr = '';
        let prefixSymbol = ' ';

        switch (line.type) {
          case 'add':
            gutterNumStr = (line.newLine ?? '').toString();
            prefixSymbol = '+';
            lastLineNumber = line.newLine ?? null;
            break;
          case 'del':
            gutterNumStr = (line.oldLine ?? '').toString();
            prefixSymbol = '-';
            // For deletions, update lastLineNumber based on oldLine if it's advancing.
            // This helps manage gaps correctly if there are multiple consecutive deletions
            // or if a deletion is followed by a context line far away in the original file.
            if (line.oldLine !== undefined) {
              lastLineNumber = line.oldLine;
            }
            break;
          case 'context':
            gutterNumStr = (line.newLine ?? '').toString();
            prefixSymbol = ' ';
            lastLineNumber = line.newLine ?? null;
            break;
          default:
            return acc;
        }

        const displayContent = line.content.substring(baseIndentation);

        acc.push(
          <Box key={lineKey} flexDirection="row">
            <Text
              color={theme.text.secondary}
              backgroundColor={
                line.type === 'add'
                  ? theme.background.diff.added
                  : line.type === 'del'
                    ? theme.background.diff.removed
                    : undefined
              }
            >
              {gutterNumStr.padStart(gutterWidth)}{' '}
            </Text>
            {line.type === 'context' ? (
              <>
                <Text>{prefixSymbol} </Text>
                <Text wrap="wrap">
                  {colorizeLine(displayContent, language)}
                </Text>
              </>
            ) : (
              <Text
                backgroundColor={
                  line.type === 'add'
                    ? theme.background.diff.added
                    : theme.background.diff.removed
                }
                wrap="wrap"
              >
                <Text
                  color={
                    line.type === 'add'
                      ? theme.status.success
                      : theme.status.error
                  }
                >
                  {prefixSymbol}
                </Text>{' '}
                {colorizeLine(displayContent, language)}
              </Text>
            )}
          </Box>,
        );
        return acc;
      }, [])}
    </MaxSizedBox>
  );
};

const getLanguageFromExtension = (extension: string): string | null => {
  const languageMap: { [key: string]: string } = {
    js: 'javascript',
    ts: 'typescript',
    py: 'python',
    json: 'json',
    css: 'css',
    html: 'html',
    sh: 'bash',
    md: 'markdown',
    yaml: 'yaml',
    yml: 'yaml',
    txt: 'plaintext',
    java: 'java',
    c: 'c',
    cpp: 'cpp',
    rb: 'ruby',
  };
  return languageMap[extension] || null; // Return null if extension not found
};<|MERGE_RESOLUTION|>--- conflicted
+++ resolved
@@ -6,15 +6,10 @@
 
 import React from 'react';
 import { Box, Text } from 'ink';
-import { EOL } from 'os';
+import { EOL } from 'node:os';
 import { Colors } from '../../colors.js';
-<<<<<<< HEAD
 import crypto from 'node:crypto';
-import { colorizeCode } from '../../utils/CodeColorizer.js';
-=======
-import crypto from 'crypto';
 import { colorizeCode, colorizeLine } from '../../utils/CodeColorizer.js';
->>>>>>> 4c1c6d2b
 import { MaxSizedBox } from '../shared/MaxSizedBox.js';
 import { theme } from '../../semantic-colors.js';
 
