--- conflicted
+++ resolved
@@ -17,23 +17,11 @@
   const prefix = 'ℹ ';
 
   return (
-<<<<<<< HEAD
     <Box flexDirection="row" marginTop={1} gap={1}>
-      <Text color={Colors.AccentYellow}>{prefix}</Text>
-      <Text wrap="wrap" color={Colors.AccentYellow}>
+      <Text color={theme.status.warning}>{prefix}</Text>
+      <Text wrap="wrap" color={theme.status.warning}>
         <RenderInline text={text} />
       </Text>
-=======
-    <Box flexDirection="row" marginTop={1}>
-      <Box width={prefixWidth}>
-        <Text color={theme.status.warning}>{prefix}</Text>
-      </Box>
-      <Box flexGrow={1}>
-        <Text wrap="wrap" color={theme.status.warning}>
-          <RenderInline text={text} />
-        </Text>
-      </Box>
->>>>>>> b6d3c56b
     </Box>
   );
 };