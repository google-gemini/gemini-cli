/**
 * @license
 * Copyright 2025 Google LLC
 * SPDX-License-Identifier: Apache-2.0
 */

import { render } from 'ink-testing-library';
import { describe, it, expect } from 'vitest';
import { Box } from 'ink';
<<<<<<< HEAD
import { AnchoredTodoListDisplay, TodoListDisplay } from './Todo.js';
import type { TodoList, TodoStatus } from '@thacio/auditaria-cli-core';
=======
import { TodoTray, TodoListDisplay } from './Todo.js';
import type { TodoList, TodoStatus } from '@google/gemini-cli-core';
>>>>>>> f425bd76
import type { UIState } from '../../contexts/UIStateContext.js';
import { UIStateContext } from '../../contexts/UIStateContext.js';
import type { HistoryItem } from '../../types.js';
import { ToolCallStatus } from '../../types.js';

describe('<TodoListDisplay />', () => {
  it('renders an empty todo list correctly', () => {
    const todos: TodoList = { todos: [] };
    const { lastFrame } = render(<TodoListDisplay todos={todos} />);
    expect(lastFrame()).toMatchSnapshot();
  });

  it('renders a todo list with various statuses correctly', () => {
    const todos: TodoList = {
      todos: [
        { description: 'Task 1', status: 'pending' as TodoStatus },
        { description: 'Task 2', status: 'in_progress' as TodoStatus },
        { description: 'Task 3', status: 'completed' as TodoStatus },
        { description: 'Task 4', status: 'cancelled' as TodoStatus },
      ],
    };
    const { lastFrame } = render(<TodoListDisplay todos={todos} />);
    expect(lastFrame()).toMatchSnapshot();
  });

  it('renders a todo list with long descriptions that wrap', () => {
    const todos: TodoList = {
      todos: [
        {
          description:
            'This is a very long description for a pending task that should wrap around multiple lines when the terminal width is constrained.',
          status: 'pending' as TodoStatus,
        },
        {
          description:
            'Another completed task with an equally verbose description to test wrapping behavior.',
          status: 'completed' as TodoStatus,
        },
      ],
    };
    const { lastFrame } = render(
      <Box width="30">
        <TodoListDisplay todos={todos} />
      </Box>,
    );
    expect(lastFrame()).toMatchSnapshot();
  });

  it('renders a single todo item', () => {
    const todos: TodoList = {
      todos: [{ description: 'Single task', status: 'pending' as TodoStatus }],
    };
    const { lastFrame } = render(<TodoListDisplay todos={todos} />);
    expect(lastFrame()).toMatchSnapshot();
  });
});

describe('<TodoTray />', () => {
  const mockHistoryItem = {
    type: 'tool_group',
    id: '1',
    tools: [
      {
        name: 'write_todos_list',
        callId: 'tool-1',
        status: ToolCallStatus.Success,
        resultDisplay: {
          todos: [
            { description: 'Pending Task', status: 'pending' },
            { description: 'In Progress Task', status: 'in_progress' },
            { description: 'Completed Task', status: 'completed' },
          ],
        },
      },
    ],
  } as unknown as HistoryItem;

  const renderWithUiState = (uiState: Partial<UIState>) =>
    render(
      <UIStateContext.Provider value={uiState as UIState}>
        <TodoTray />
      </UIStateContext.Provider>,
    );

  it('renders null when no todos are in the history', () => {
    const { lastFrame } = renderWithUiState({ history: [] });
    expect(lastFrame()).toMatchSnapshot();
  });

  it('renders null when todos exist but none are in progress and full view is off', () => {
    const historyWithNoInProgress = {
      type: 'tool_group',
      id: '1',
      tools: [
        {
          name: 'write_todos_list',
          callId: 'tool-1',
          status: ToolCallStatus.Success,
          resultDisplay: {
            todos: [
              { description: 'Pending Task', status: 'pending' },
              { description: 'In Progress Task', status: 'cancelled' },
              { description: 'Completed Task', status: 'completed' },
            ],
          },
        },
      ],
    } as unknown as HistoryItem;
    const { lastFrame } = renderWithUiState({
      history: [historyWithNoInProgress],
      showFullTodos: false,
    });
    expect(lastFrame()).toMatchSnapshot();
  });

  it('renders only the in-progress task when full view is off', () => {
    const { lastFrame } = renderWithUiState({
      history: [mockHistoryItem],
      showFullTodos: false,
    });
    expect(lastFrame()).toMatchSnapshot();
  });

  it('renders the full todo list when full view is on', () => {
    const { lastFrame } = renderWithUiState({
      history: [mockHistoryItem],
      showFullTodos: true,
    });
    expect(lastFrame()).toMatchSnapshot();
  });
});<|MERGE_RESOLUTION|>--- conflicted
+++ resolved
@@ -7,13 +7,8 @@
 import { render } from 'ink-testing-library';
 import { describe, it, expect } from 'vitest';
 import { Box } from 'ink';
-<<<<<<< HEAD
-import { AnchoredTodoListDisplay, TodoListDisplay } from './Todo.js';
+import { TodoTray, TodoListDisplay } from './Todo.js';
 import type { TodoList, TodoStatus } from '@thacio/auditaria-cli-core';
-=======
-import { TodoTray, TodoListDisplay } from './Todo.js';
-import type { TodoList, TodoStatus } from '@google/gemini-cli-core';
->>>>>>> f425bd76
 import type { UIState } from '../../contexts/UIStateContext.js';
 import { UIStateContext } from '../../contexts/UIStateContext.js';
 import type { HistoryItem } from '../../types.js';
