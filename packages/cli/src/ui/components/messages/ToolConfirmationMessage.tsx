/**
 * @license
 * Copyright 2025 Google LLC
 * SPDX-License-Identifier: Apache-2.0
 */

import React from 'react';
import { Box, Text, useInput } from 'ink';
import { DiffRenderer } from './DiffRenderer.js';
import { Colors } from '../../colors.js';
import {
  ToolCallConfirmationDetails,
  ToolConfirmationOutcome,
  ToolExecuteConfirmationDetails,
  ToolMcpConfirmationDetails,
  Config,
} from '@google/gemini-cli-core';
import {
  RadioButtonSelect,
  RadioSelectItem,
} from '../shared/RadioButtonSelect.js';
import { MaxSizedBox } from '../shared/MaxSizedBox.js';

export interface ToolConfirmationMessageProps {
  confirmationDetails: ToolCallConfirmationDetails;
  config?: Config;
  isFocused?: boolean;
  availableTerminalHeight?: number;
  terminalWidth: number;
}

export const ToolConfirmationMessage: React.FC<
  ToolConfirmationMessageProps
> = ({
  confirmationDetails,
  config,
  isFocused = true,
  availableTerminalHeight,
  terminalWidth,
}) => {
  const { onConfirm } = confirmationDetails;
  const childWidth = terminalWidth - 2; // 2 for padding

  const handleConfirm = async (outcome: ToolConfirmationOutcome) => {
    if (confirmationDetails.type === 'edit') {
      const ideClient = config?.getIdeClient();
      if (config?.getIdeMode() && config?.getIdeModeFeature()) {
        const cliOutcome =
          outcome === ToolConfirmationOutcome.Cancel ? 'rejected' : 'accepted';
        await ideClient?.resolveDiffFromCli(
          confirmationDetails.filePath,
          cliOutcome,
        );
      }
    }
    onConfirm(outcome);
  };

  useInput((_, key) => {
    if (!isFocused) return;
    if (key.escape) {
      handleConfirm(ToolConfirmationOutcome.Cancel);
    }
  });

  const handleSelect = (item: ToolConfirmationOutcome) => handleConfirm(item);

  let bodyContent: React.ReactNode | null = null; // Removed contextDisplay here
  let question: string;

  const options: Array<RadioSelectItem<ToolConfirmationOutcome>> = new Array<
    RadioSelectItem<ToolConfirmationOutcome>
  >();

  // Body content is now the DiffRenderer, passing filename to it
  // The bordered box is removed from here and handled within DiffRenderer

  function availableBodyContentHeight() {
    if (options.length === 0) {
      // This should not happen in practice as options are always added before this is called.
      throw new Error('Options not provided for confirmation message');
    }

    if (availableTerminalHeight === undefined) {
      return undefined;
    }

    // Calculate the vertical space (in lines) consumed by UI elements
    // surrounding the main body content.
    const PADDING_OUTER_Y = 2; // Main container has `padding={1}` (top & bottom).
    const MARGIN_BODY_BOTTOM = 1; // margin on the body container.
    const HEIGHT_QUESTION = 1; // The question text is one line.
    const MARGIN_QUESTION_BOTTOM = 1; // Margin on the question container.
    const HEIGHT_OPTIONS = options.length; // Each option in the radio select takes one line.

    const surroundingElementsHeight =
      PADDING_OUTER_Y +
      MARGIN_BODY_BOTTOM +
      HEIGHT_QUESTION +
      MARGIN_QUESTION_BOTTOM +
      HEIGHT_OPTIONS;
    return Math.max(availableTerminalHeight - surroundingElementsHeight, 1);
  }

  if (confirmationDetails.type === 'edit') {
    if (confirmationDetails.isModifying) {
      return (
        <Box
          minWidth="90%"
          borderStyle="round"
          borderColor={Colors.Gray}
          justifyContent="space-around"
          padding={1}
          overflow="hidden"
        >
          <Text>Modify in progress: </Text>
          <Text color={Colors.AccentGreen}>
            Save and close external editor to continue
          </Text>
        </Box>
      );
    }

    question = `Apply this change?`;
    options.push(
      {
        label: 'Yes, allow once',
        value: ToolConfirmationOutcome.ProceedOnce,
      },
      {
        label: 'Yes, allow always',
        value: ToolConfirmationOutcome.ProceedAlways,
      },
    );
    if (config?.getIdeMode() && config?.getIdeModeFeature()) {
      options.push({
        label: 'No',
        value: ToolConfirmationOutcome.Cancel,
      });
    } else {
      // TODO(chrstnb): support edit tool in IDE mode.

<<<<<<< HEAD
    if (!config?.getIdeMode()) {
=======
>>>>>>> 42228878
      options.push({
        label: 'Modify with external editor',
        value: ToolConfirmationOutcome.ModifyWithEditor,
      });
      options.push({
        label: 'No, suggest changes (esc)',
        value: ToolConfirmationOutcome.Cancel,
      });
    }

    bodyContent = (
      <DiffRenderer
        diffContent={confirmationDetails.fileDiff}
        filename={confirmationDetails.fileName}
        availableTerminalHeight={availableBodyContentHeight()}
        terminalWidth={childWidth}
      />
    );
  } else if (confirmationDetails.type === 'exec') {
    const executionProps =
      confirmationDetails as ToolExecuteConfirmationDetails;

    question = `Allow execution of: '${executionProps.rootCommand}'?`;
    options.push(
      {
        label: `Yes, allow once`,
        value: ToolConfirmationOutcome.ProceedOnce,
      },
      {
        label: `Yes, allow always ...`,
        value: ToolConfirmationOutcome.ProceedAlways,
      },
      {
        label: 'No, suggest changes (esc)',
        value: ToolConfirmationOutcome.Cancel,
      },
    );

    let bodyContentHeight = availableBodyContentHeight();
    if (bodyContentHeight !== undefined) {
      bodyContentHeight -= 2; // Account for padding;
    }
    bodyContent = (
      <Box flexDirection="column">
        <Box paddingX={1} marginLeft={1}>
          <MaxSizedBox
            maxHeight={bodyContentHeight}
            maxWidth={Math.max(childWidth - 4, 1)}
          >
            <Box>
              <Text color={Colors.AccentCyan}>{executionProps.command}</Text>
            </Box>
          </MaxSizedBox>
        </Box>
      </Box>
    );
  } else if (confirmationDetails.type === 'info') {
    const infoProps = confirmationDetails;
    const displayUrls =
      infoProps.urls &&
      !(infoProps.urls.length === 1 && infoProps.urls[0] === infoProps.prompt);

    question = `Do you want to proceed?`;
    options.push(
      {
        label: 'Yes, allow once',
        value: ToolConfirmationOutcome.ProceedOnce,
      },
      {
        label: 'Yes, allow always',
        value: ToolConfirmationOutcome.ProceedAlways,
      },
      {
        label: 'No, suggest changes (esc)',
        value: ToolConfirmationOutcome.Cancel,
      },
    );

    bodyContent = (
      <Box flexDirection="column" paddingX={1} marginLeft={1}>
        <Text color={Colors.AccentCyan}>{infoProps.prompt}</Text>
        {displayUrls && infoProps.urls && infoProps.urls.length > 0 && (
          <Box flexDirection="column" marginTop={1}>
            <Text>URLs to fetch:</Text>
            {infoProps.urls.map((url) => (
              <Text key={url}> - {url}</Text>
            ))}
          </Box>
        )}
      </Box>
    );
  } else {
    // mcp tool confirmation
    const mcpProps = confirmationDetails as ToolMcpConfirmationDetails;

    bodyContent = (
      <Box flexDirection="column" paddingX={1} marginLeft={1}>
        <Text color={Colors.AccentCyan}>MCP Server: {mcpProps.serverName}</Text>
        <Text color={Colors.AccentCyan}>Tool: {mcpProps.toolName}</Text>
      </Box>
    );

    question = `Allow execution of MCP tool "${mcpProps.toolName}" from server "${mcpProps.serverName}"?`;
    options.push(
      {
        label: 'Yes, allow once',
        value: ToolConfirmationOutcome.ProceedOnce,
      },
      {
        label: `Yes, always allow tool "${mcpProps.toolName}" from server "${mcpProps.serverName}"`,
        value: ToolConfirmationOutcome.ProceedAlwaysTool, // Cast until types are updated
      },
      {
        label: `Yes, always allow all tools from server "${mcpProps.serverName}"`,
        value: ToolConfirmationOutcome.ProceedAlwaysServer,
      },
      {
        label: 'No, suggest changes (esc)',
        value: ToolConfirmationOutcome.Cancel,
      },
    );
  }

  return (
    <Box flexDirection="column" padding={1} width={childWidth}>
      {/* Body Content (Diff Renderer or Command Info) */}
      {/* No separate context display here anymore for edits */}
      <Box flexGrow={1} flexShrink={1} overflow="hidden" marginBottom={1}>
        {bodyContent}
      </Box>

      {/* Confirmation Question */}
      <Box marginBottom={1} flexShrink={0}>
        <Text wrap="truncate">{question}</Text>
      </Box>

      {/* Select Input for Options */}
      <Box flexShrink={0}>
        <RadioButtonSelect
          items={options}
          onSelect={handleSelect}
          isFocused={isFocused}
        />
      </Box>
    </Box>
  );
};<|MERGE_RESOLUTION|>--- conflicted
+++ resolved
@@ -138,12 +138,6 @@
         value: ToolConfirmationOutcome.Cancel,
       });
     } else {
-      // TODO(chrstnb): support edit tool in IDE mode.
-
-<<<<<<< HEAD
-    if (!config?.getIdeMode()) {
-=======
->>>>>>> 42228878
       options.push({
         label: 'Modify with external editor',
         value: ToolConfirmationOutcome.ModifyWithEditor,
