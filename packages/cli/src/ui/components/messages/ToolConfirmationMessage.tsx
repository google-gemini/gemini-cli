/**
 * @license
 * Copyright 2025 Google LLC
 * SPDX-License-Identifier: Apache-2.0
 */
import { t } from '@thacio/auditaria-cli-core';

import type React from 'react';
import { Box, Text } from 'ink';
import { DiffRenderer } from './DiffRenderer.js';
import { Colors } from '../../colors.js';
import { RenderInline } from '../../utils/InlineMarkdownRenderer.js';
import type {
  ToolCallConfirmationDetails,
  ToolExecuteConfirmationDetails,
  ToolMcpConfirmationDetails,
  Config,
} from '@thacio/auditaria-cli-core';
import { ToolConfirmationOutcome } from '@thacio/auditaria-cli-core';
import type { RadioSelectItem } from '../shared/RadioButtonSelect.js';
import { RadioButtonSelect } from '../shared/RadioButtonSelect.js';
import { MaxSizedBox } from '../shared/MaxSizedBox.js';
import { useKeypress } from '../../hooks/useKeypress.js';

export interface ToolConfirmationMessageProps {
  confirmationDetails: ToolCallConfirmationDetails;
  config?: Config;
  isFocused?: boolean;
  availableTerminalHeight?: number;
  terminalWidth: number;
}

export const ToolConfirmationMessage: React.FC<
  ToolConfirmationMessageProps
> = ({
  confirmationDetails,
  config,
  isFocused = true,
  availableTerminalHeight,
  terminalWidth,
}) => {
  const { onConfirm } = confirmationDetails;
  const childWidth = terminalWidth - 2; // 2 for padding

  const handleConfirm = async (outcome: ToolConfirmationOutcome) => {
    if (confirmationDetails.type === 'edit') {
      const ideClient = config?.getIdeClient();
      if (config?.getIdeMode()) {
        const cliOutcome =
          outcome === ToolConfirmationOutcome.Cancel ? 'rejected' : 'accepted';
        await ideClient?.resolveDiffFromCli(
          confirmationDetails.filePath,
          cliOutcome,
        );
      }
    }
    onConfirm(outcome);
  };

  useKeypress(
    (key) => {
      if (!isFocused) return;
      if (key.name === 'escape' || (key.ctrl && key.name === 'c')) {
        handleConfirm(ToolConfirmationOutcome.Cancel);
      }
    },
    { isActive: isFocused },
  );

  const handleSelect = (item: ToolConfirmationOutcome) => handleConfirm(item);

  let bodyContent: React.ReactNode | null = null; // Removed contextDisplay here
  let question: string;

  const options: Array<RadioSelectItem<ToolConfirmationOutcome>> = new Array<
    RadioSelectItem<ToolConfirmationOutcome>
  >();

  // Body content is now the DiffRenderer, passing filename to it
  // The bordered box is removed from here and handled within DiffRenderer

  function availableBodyContentHeight() {
    if (options.length === 0) {
      // This should not happen in practice as options are always added before this is called.
      throw new Error('Options not provided for confirmation message');
    }

    if (availableTerminalHeight === undefined) {
      return undefined;
    }

    // Calculate the vertical space (in lines) consumed by UI elements
    // surrounding the main body content.
    const PADDING_OUTER_Y = 2; // Main container has `padding={1}` (top & bottom).
    const MARGIN_BODY_BOTTOM = 1; // margin on the body container.
    const HEIGHT_QUESTION = 1; // The question text is one line.
    const MARGIN_QUESTION_BOTTOM = 1; // Margin on the question container.
    const HEIGHT_OPTIONS = options.length; // Each option in the radio select takes one line.

    const surroundingElementsHeight =
      PADDING_OUTER_Y +
      MARGIN_BODY_BOTTOM +
      HEIGHT_QUESTION +
      MARGIN_QUESTION_BOTTOM +
      HEIGHT_OPTIONS;
    return Math.max(availableTerminalHeight - surroundingElementsHeight, 1);
  }

  if (confirmationDetails.type === 'edit') {
    if (confirmationDetails.isModifying) {
      return (
        <Box
          minWidth="90%"
          borderStyle="round"
          borderColor={Colors.Gray}
          justifyContent="space-around"
          padding={1}
          overflow="hidden"
        >
          <Text>{t('tool_confirmation.modify_in_progress', 'Modify in progress: ')}</Text>
          <Text color={Colors.AccentGreen}>
            {t('tool_confirmation.save_close_editor', 'Save and close external editor to continue')}
          </Text>
        </Box>
      );
    }

<<<<<<< HEAD
    question = t('tool_confirmation.questions.apply_change', 'Apply this change?');
    options.push(
      {
        label: t('tool_confirmation.options.yes_once', 'Yes, allow once'),
        value: ToolConfirmationOutcome.ProceedOnce,
      },
      {
        label: t('tool_confirmation.options.yes_always', 'Yes, allow always'),
=======
    question = `Apply this change?`;
    options.push({
      label: 'Yes, allow once',
      value: ToolConfirmationOutcome.ProceedOnce,
    });
    if (config?.isTrustedFolder()) {
      options.push({
        label: 'Yes, allow always',
>>>>>>> ae1f67df
        value: ToolConfirmationOutcome.ProceedAlways,
      });
    }
    if (config?.getIdeMode()) {
      options.push({
        label: t('tool_confirmation.options.no_esc', 'No (esc)'),
        value: ToolConfirmationOutcome.Cancel,
      });
    } else {
      options.push({
        label: t('tool_confirmation.options.modify_editor', 'Modify with external editor'),
        value: ToolConfirmationOutcome.ModifyWithEditor,
      });
      options.push({
        label: t('tool_confirmation.options.no_suggest_changes', 'No, suggest changes (esc)'),
        value: ToolConfirmationOutcome.Cancel,
      });
    }

    bodyContent = (
      <DiffRenderer
        diffContent={confirmationDetails.fileDiff}
        filename={confirmationDetails.fileName}
        availableTerminalHeight={availableBodyContentHeight()}
        terminalWidth={childWidth}
      />
    );
  } else if (confirmationDetails.type === 'exec') {
    const executionProps =
      confirmationDetails as ToolExecuteConfirmationDetails;

<<<<<<< HEAD
    question = t('tool_confirmation.questions.allow_execution_of', 'Allow execution of: \'{command}\'?', { command: executionProps.rootCommand });
    options.push(
      {
        label: t('tool_confirmation.options.yes_once', 'Yes, allow once'),
        value: ToolConfirmationOutcome.ProceedOnce,
      },
      {
        label: t('tool_confirmation.options.yes_always_ellipsis', 'Yes, allow always ...'),
        value: ToolConfirmationOutcome.ProceedAlways,
      },
      {
        label: t('tool_confirmation.options.no_suggest_changes', 'No, suggest changes (esc)'),
        value: ToolConfirmationOutcome.Cancel,
      },
    );
=======
    question = `Allow execution of: '${executionProps.rootCommand}'?`;
    options.push({
      label: 'Yes, allow once',
      value: ToolConfirmationOutcome.ProceedOnce,
    });
    if (config?.isTrustedFolder()) {
      options.push({
        label: `Yes, allow always ...`,
        value: ToolConfirmationOutcome.ProceedAlways,
      });
    }
    options.push({
      label: 'No, suggest changes (esc)',
      value: ToolConfirmationOutcome.Cancel,
    });

>>>>>>> ae1f67df
    let bodyContentHeight = availableBodyContentHeight();
    if (bodyContentHeight !== undefined) {
      bodyContentHeight -= 2; // Account for padding;
    }
    bodyContent = (
      <Box flexDirection="column">
        <Box paddingX={1} marginLeft={1}>
          <MaxSizedBox
            maxHeight={bodyContentHeight}
            maxWidth={Math.max(childWidth - 4, 1)}
          >
            <Box>
              <Text color={Colors.AccentCyan}>{executionProps.command}</Text>
            </Box>
          </MaxSizedBox>
        </Box>
      </Box>
    );
  } else if (confirmationDetails.type === 'info') {
    const infoProps = confirmationDetails;
    const displayUrls =
      infoProps.urls &&
      !(infoProps.urls.length === 1 && infoProps.urls[0] === infoProps.prompt);

<<<<<<< HEAD
    question = t('tool_confirmation.questions.do_you_want_proceed', 'Do you want to proceed?');
    options.push(
      {
        label: t('tool_confirmation.options.yes_once', 'Yes, allow once'),
        value: ToolConfirmationOutcome.ProceedOnce,
      },
      {
        label: t('tool_confirmation.options.yes_always', 'Yes, allow always'),
        value: ToolConfirmationOutcome.ProceedAlways,
      },
      {
        label: t('tool_confirmation.options.no_suggest_changes', 'No, suggest changes (esc)'),
        value: ToolConfirmationOutcome.Cancel,
      },
    );
=======
    question = `Do you want to proceed?`;
    options.push({
      label: 'Yes, allow once',
      value: ToolConfirmationOutcome.ProceedOnce,
    });
    if (config?.isTrustedFolder()) {
      options.push({
        label: 'Yes, allow always',
        value: ToolConfirmationOutcome.ProceedAlways,
      });
    }
    options.push({
      label: 'No, suggest changes (esc)',
      value: ToolConfirmationOutcome.Cancel,
    });
>>>>>>> ae1f67df

    bodyContent = (
      <Box flexDirection="column" paddingX={1} marginLeft={1}>
        <Text color={Colors.AccentCyan}>
          <RenderInline text={infoProps.prompt} />
        </Text>
        {displayUrls && infoProps.urls && infoProps.urls.length > 0 && (
          <Box flexDirection="column" marginTop={1}>
            <Text>{t('tool_confirmation.info.urls_to_fetch', 'URLs to fetch:')}</Text>
            {infoProps.urls.map((url) => (
              <Text key={url}>
                {' '}
                - <RenderInline text={url} />
              </Text>
            ))}
          </Box>
        )}
      </Box>
    );
  } else {
    // mcp tool confirmation
    const mcpProps = confirmationDetails as ToolMcpConfirmationDetails;

    bodyContent = (
      <Box flexDirection="column" paddingX={1} marginLeft={1}>
        <Text color={Colors.AccentCyan}>{t('tool_confirmation.mcp_labels.server', 'MCP Server: {serverName}', { serverName: mcpProps.serverName })}</Text>
        <Text color={Colors.AccentCyan}>{t('tool_confirmation.mcp_labels.tool', 'Tool: {toolName}', { toolName: mcpProps.toolName })}</Text>
      </Box>
    );

<<<<<<< HEAD
    question = t('tool_confirmation.questions.allow_mcp_tool', 'Allow execution of MCP tool "{toolName}" from server "{serverName}"?', { toolName: mcpProps.toolName, serverName: mcpProps.serverName });
    options.push(
      {
        label: t('tool_confirmation.options.yes_once', 'Yes, allow once'),
        value: ToolConfirmationOutcome.ProceedOnce,
      },
      {
        label: t('tool_confirmation.options.yes_always_tool', 'Yes, always allow tool "{toolName}" from server "{serverName}"', { toolName: mcpProps.toolName, serverName: mcpProps.serverName }),
        value: ToolConfirmationOutcome.ProceedAlwaysTool, // Cast until types are updated
      },
      {
        label: t('tool_confirmation.options.yes_always_server', 'Yes, always allow all tools from server "{serverName}"', { serverName: mcpProps.serverName }),
        value: ToolConfirmationOutcome.ProceedAlwaysServer,
      },
      {
        label: t('tool_confirmation.options.no_suggest_changes', 'No, suggest changes (esc)'),
        value: ToolConfirmationOutcome.Cancel,
      },
    );
=======
    question = `Allow execution of MCP tool "${mcpProps.toolName}" from server "${mcpProps.serverName}"?`;
    options.push({
      label: 'Yes, allow once',
      value: ToolConfirmationOutcome.ProceedOnce,
    });
    if (config?.isTrustedFolder()) {
      options.push({
        label: `Yes, always allow tool "${mcpProps.toolName}" from server "${mcpProps.serverName}"`,
        value: ToolConfirmationOutcome.ProceedAlwaysTool, // Cast until types are updated
      });
      options.push({
        label: `Yes, always allow all tools from server "${mcpProps.serverName}"`,
        value: ToolConfirmationOutcome.ProceedAlwaysServer,
      });
    }
    options.push({
      label: 'No, suggest changes (esc)',
      value: ToolConfirmationOutcome.Cancel,
    });
>>>>>>> ae1f67df
  }

  return (
    <Box flexDirection="column" padding={1} width={childWidth}>
      {/* Body Content (Diff Renderer or Command Info) */}
      {/* No separate context display here anymore for edits */}
      <Box flexGrow={1} flexShrink={1} overflow="hidden" marginBottom={1}>
        {bodyContent}
      </Box>

      {/* Confirmation Question */}
      <Box marginBottom={1} flexShrink={0}>
        <Text wrap="truncate">{question}</Text>
      </Box>

      {/* Select Input for Options */}
      <Box flexShrink={0}>
        <RadioButtonSelect
          items={options}
          onSelect={handleSelect}
          isFocused={isFocused}
        />
      </Box>
    </Box>
  );
};<|MERGE_RESOLUTION|>--- conflicted
+++ resolved
@@ -125,25 +125,14 @@
       );
     }
 
-<<<<<<< HEAD
     question = t('tool_confirmation.questions.apply_change', 'Apply this change?');
-    options.push(
-      {
-        label: t('tool_confirmation.options.yes_once', 'Yes, allow once'),
-        value: ToolConfirmationOutcome.ProceedOnce,
-      },
-      {
+    options.push({
+      label: t('tool_confirmation.options.yes_once', 'Yes, allow once'),
+      value: ToolConfirmationOutcome.ProceedOnce,
+    });
+    if (config?.isTrustedFolder()) {
+      options.push({
         label: t('tool_confirmation.options.yes_always', 'Yes, allow always'),
-=======
-    question = `Apply this change?`;
-    options.push({
-      label: 'Yes, allow once',
-      value: ToolConfirmationOutcome.ProceedOnce,
-    });
-    if (config?.isTrustedFolder()) {
-      options.push({
-        label: 'Yes, allow always',
->>>>>>> ae1f67df
         value: ToolConfirmationOutcome.ProceedAlways,
       });
     }
@@ -175,40 +164,21 @@
     const executionProps =
       confirmationDetails as ToolExecuteConfirmationDetails;
 
-<<<<<<< HEAD
     question = t('tool_confirmation.questions.allow_execution_of', 'Allow execution of: \'{command}\'?', { command: executionProps.rootCommand });
-    options.push(
-      {
-        label: t('tool_confirmation.options.yes_once', 'Yes, allow once'),
-        value: ToolConfirmationOutcome.ProceedOnce,
-      },
-      {
+    options.push({
+      label: t('tool_confirmation.options.yes_once', 'Yes, allow once'),
+      value: ToolConfirmationOutcome.ProceedOnce,
+    });
+    if (config?.isTrustedFolder()) {
+      options.push({
         label: t('tool_confirmation.options.yes_always_ellipsis', 'Yes, allow always ...'),
         value: ToolConfirmationOutcome.ProceedAlways,
-      },
-      {
-        label: t('tool_confirmation.options.no_suggest_changes', 'No, suggest changes (esc)'),
-        value: ToolConfirmationOutcome.Cancel,
-      },
-    );
-=======
-    question = `Allow execution of: '${executionProps.rootCommand}'?`;
-    options.push({
-      label: 'Yes, allow once',
-      value: ToolConfirmationOutcome.ProceedOnce,
-    });
-    if (config?.isTrustedFolder()) {
-      options.push({
-        label: `Yes, allow always ...`,
-        value: ToolConfirmationOutcome.ProceedAlways,
-      });
-    }
-    options.push({
-      label: 'No, suggest changes (esc)',
+      });
+    }
+    options.push({
+      label: t('tool_confirmation.options.no_suggest_changes', 'No, suggest changes (esc)'),
       value: ToolConfirmationOutcome.Cancel,
     });
-
->>>>>>> ae1f67df
     let bodyContentHeight = availableBodyContentHeight();
     if (bodyContentHeight !== undefined) {
       bodyContentHeight -= 2; // Account for padding;
@@ -233,39 +203,21 @@
       infoProps.urls &&
       !(infoProps.urls.length === 1 && infoProps.urls[0] === infoProps.prompt);
 
-<<<<<<< HEAD
     question = t('tool_confirmation.questions.do_you_want_proceed', 'Do you want to proceed?');
-    options.push(
-      {
-        label: t('tool_confirmation.options.yes_once', 'Yes, allow once'),
-        value: ToolConfirmationOutcome.ProceedOnce,
-      },
-      {
+    options.push({
+      label: t('tool_confirmation.options.yes_once', 'Yes, allow once'),
+      value: ToolConfirmationOutcome.ProceedOnce,
+    });
+    if (config?.isTrustedFolder()) {
+      options.push({
         label: t('tool_confirmation.options.yes_always', 'Yes, allow always'),
         value: ToolConfirmationOutcome.ProceedAlways,
-      },
-      {
-        label: t('tool_confirmation.options.no_suggest_changes', 'No, suggest changes (esc)'),
-        value: ToolConfirmationOutcome.Cancel,
-      },
-    );
-=======
-    question = `Do you want to proceed?`;
-    options.push({
-      label: 'Yes, allow once',
-      value: ToolConfirmationOutcome.ProceedOnce,
-    });
-    if (config?.isTrustedFolder()) {
-      options.push({
-        label: 'Yes, allow always',
-        value: ToolConfirmationOutcome.ProceedAlways,
-      });
-    }
-    options.push({
-      label: 'No, suggest changes (esc)',
+      });
+    }
+    options.push({
+      label: t('tool_confirmation.options.no_suggest_changes', 'No, suggest changes (esc)'),
       value: ToolConfirmationOutcome.Cancel,
     });
->>>>>>> ae1f67df
 
     bodyContent = (
       <Box flexDirection="column" paddingX={1} marginLeft={1}>
@@ -296,47 +248,25 @@
       </Box>
     );
 
-<<<<<<< HEAD
     question = t('tool_confirmation.questions.allow_mcp_tool', 'Allow execution of MCP tool "{toolName}" from server "{serverName}"?', { toolName: mcpProps.toolName, serverName: mcpProps.serverName });
-    options.push(
-      {
-        label: t('tool_confirmation.options.yes_once', 'Yes, allow once'),
-        value: ToolConfirmationOutcome.ProceedOnce,
-      },
-      {
+    options.push({
+      label: t('tool_confirmation.options.yes_once', 'Yes, allow once'),
+      value: ToolConfirmationOutcome.ProceedOnce,
+    });
+    if (config?.isTrustedFolder()) {
+      options.push({
         label: t('tool_confirmation.options.yes_always_tool', 'Yes, always allow tool "{toolName}" from server "{serverName}"', { toolName: mcpProps.toolName, serverName: mcpProps.serverName }),
         value: ToolConfirmationOutcome.ProceedAlwaysTool, // Cast until types are updated
-      },
-      {
+      });
+      options.push({
         label: t('tool_confirmation.options.yes_always_server', 'Yes, always allow all tools from server "{serverName}"', { serverName: mcpProps.serverName }),
         value: ToolConfirmationOutcome.ProceedAlwaysServer,
-      },
-      {
-        label: t('tool_confirmation.options.no_suggest_changes', 'No, suggest changes (esc)'),
-        value: ToolConfirmationOutcome.Cancel,
-      },
-    );
-=======
-    question = `Allow execution of MCP tool "${mcpProps.toolName}" from server "${mcpProps.serverName}"?`;
-    options.push({
-      label: 'Yes, allow once',
-      value: ToolConfirmationOutcome.ProceedOnce,
-    });
-    if (config?.isTrustedFolder()) {
-      options.push({
-        label: `Yes, always allow tool "${mcpProps.toolName}" from server "${mcpProps.serverName}"`,
-        value: ToolConfirmationOutcome.ProceedAlwaysTool, // Cast until types are updated
-      });
-      options.push({
-        label: `Yes, always allow all tools from server "${mcpProps.serverName}"`,
-        value: ToolConfirmationOutcome.ProceedAlwaysServer,
-      });
-    }
-    options.push({
-      label: 'No, suggest changes (esc)',
+      });
+    }
+    options.push({
+      label: t('tool_confirmation.options.no_suggest_changes', 'No, suggest changes (esc)'),
       value: ToolConfirmationOutcome.Cancel,
     });
->>>>>>> ae1f67df
   }
 
   return (
