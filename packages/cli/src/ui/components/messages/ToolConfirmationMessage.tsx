--- conflicted
+++ resolved
@@ -119,14 +119,10 @@
         label: t('tool_confirmation.options.modify_editor', 'Modify with external editor'),
         value: ToolConfirmationOutcome.ModifyWithEditor,
       },
-<<<<<<< HEAD
-      { label: t('tool_confirmation.options.no_esc', 'No (esc)'), value: ToolConfirmationOutcome.Cancel },
-=======
-      {
-        label: 'No, suggest changes (esc)',
-        value: ToolConfirmationOutcome.Cancel,
-      },
->>>>>>> 32b1ef37
+      {
+        label: t('tool_confirmation.options.no_suggest_changes', 'No, suggest changes (esc)'),
+        value: ToolConfirmationOutcome.Cancel,
+      },
     );
     bodyContent = (
       <DiffRenderer
@@ -151,16 +147,10 @@
         value: ToolConfirmationOutcome.ProceedAlways,
       },
       {
-        label: 'No, suggest changes (esc)',
-        value: ToolConfirmationOutcome.Cancel,
-      },
-    );
-
-<<<<<<< HEAD
-    options.push({ label: t('tool_confirmation.options.no_esc', 'No (esc)'), value: ToolConfirmationOutcome.Cancel });
-
-=======
->>>>>>> 32b1ef37
+        label: t('tool_confirmation.options.no_suggest_changes', 'No, suggest changes (esc)'),
+        value: ToolConfirmationOutcome.Cancel,
+      },
+    );
     let bodyContentHeight = availableBodyContentHeight();
     if (bodyContentHeight !== undefined) {
       bodyContentHeight -= 2; // Account for padding;
@@ -195,14 +185,10 @@
         label: t('tool_confirmation.options.yes_always', 'Yes, allow always'),
         value: ToolConfirmationOutcome.ProceedAlways,
       },
-<<<<<<< HEAD
-      { label: t('tool_confirmation.options.no_esc', 'No (esc)'), value: ToolConfirmationOutcome.Cancel },
-=======
-      {
-        label: 'No, suggest changes (esc)',
-        value: ToolConfirmationOutcome.Cancel,
-      },
->>>>>>> 32b1ef37
+      {
+        label: t('tool_confirmation.options.no_suggest_changes', 'No, suggest changes (esc)'),
+        value: ToolConfirmationOutcome.Cancel,
+      },
     );
 
     bodyContent = (
@@ -243,14 +229,10 @@
         label: t('tool_confirmation.options.yes_always_server', 'Yes, always allow all tools from server "{serverName}"', { serverName: mcpProps.serverName }),
         value: ToolConfirmationOutcome.ProceedAlwaysServer,
       },
-<<<<<<< HEAD
-      { label: t('tool_confirmation.options.no_esc', 'No (esc)'), value: ToolConfirmationOutcome.Cancel },
-=======
-      {
-        label: 'No, suggest changes (esc)',
-        value: ToolConfirmationOutcome.Cancel,
-      },
->>>>>>> 32b1ef37
+      {
+        label: t('tool_confirmation.options.no_suggest_changes', 'No, suggest changes (esc)'),
+        value: ToolConfirmationOutcome.Cancel,
+      },
     );
   }
 
