--- conflicted
+++ resolved
@@ -8,17 +8,12 @@
 import { describe, it, expect, vi } from 'vitest';
 import { Text } from 'ink';
 import { ToolGroupMessage } from './ToolGroupMessage.js';
-<<<<<<< HEAD
-import { IndividualToolCallDisplay, ToolCallStatus } from '../../types.js';
-import { Config, ToolCallConfirmationDetails } from '@google/gemini-cli-core';
-import { TOOL_STATUS } from '../../constants.js';
-=======
 import { type IndividualToolCallDisplay, ToolCallStatus } from '../../types.js';
 import type {
   Config,
   ToolCallConfirmationDetails,
 } from '@google/gemini-cli-core';
->>>>>>> 0f031a7f
+import { TOOL_STATUS } from '../../constants.js';
 
 // Mock child components to isolate ToolGroupMessage behavior
 vi.mock('./ToolMessage.js', () => ({
