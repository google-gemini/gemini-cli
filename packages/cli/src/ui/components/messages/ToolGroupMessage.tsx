/**
 * @license
 * Copyright 2025 Google LLC
 * SPDX-License-Identifier: Apache-2.0
 */

import type React from 'react';
import { useMemo } from 'react';
import { Box, Text } from 'ink';
import type { IndividualToolCallDisplay } from '../../types.js';
import { ToolCallStatus } from '../../types.js';
import { ToolMessage } from './ToolMessage.js';
import { ToolConfirmationMessage } from './ToolConfirmationMessage.js';
import { theme } from '../../semantic-colors.js';
import { t } from '@thacio/auditaria-cli-core';
import { SHELL_COMMAND_NAME, SHELL_NAME } from '../../constants.js';
import { useConfig } from '../../contexts/ConfigContext.js';

interface ToolGroupMessageProps {
  groupId: number;
  toolCalls: IndividualToolCallDisplay[];
  availableTerminalHeight?: number;
  terminalWidth: number;
  isFocused?: boolean;
  activeShellPtyId?: number | null;
  embeddedShellFocused?: boolean;
  onShellInputSubmit?: (input: string) => void;
}

// Main component renders the border and maps the tools using ToolMessage
export const ToolGroupMessage: React.FC<ToolGroupMessageProps> = ({
  toolCalls,
  availableTerminalHeight,
  terminalWidth,
  isFocused = true,
  activeShellPtyId,
  embeddedShellFocused,
}) => {
  const isEmbeddedShellFocused =
    embeddedShellFocused &&
    toolCalls.some(
      (t) =>
        t.ptyId === activeShellPtyId && t.status === ToolCallStatus.Executing,
    );

  const hasPending = !toolCalls.every(
    (t) => t.status === ToolCallStatus.Success,
  );

  const config = useConfig();
  const isShellCommand = toolCalls.some(
    (t) => t.name === SHELL_COMMAND_NAME || t.name === SHELL_NAME,
  );
  const borderColor =
    (isShellCommand && hasPending) || isEmbeddedShellFocused
      ? theme.ui.symbol
      : hasPending
        ? theme.status.warning
        : theme.border.default;

  const borderDimColor =
    hasPending && (!isShellCommand || !isEmbeddedShellFocused);

  const staticHeight = /* border */ 2 + /* marginBottom */ 1;

  // only prompt for tool approval on the first 'confirming' tool in the list
  // note, after the CTA, this automatically moves over to the next 'confirming' tool
  const toolAwaitingApproval = useMemo(
    () => toolCalls.find((tc) => tc.status === ToolCallStatus.Confirming),
    [toolCalls],
  );

  let countToolCallsWithResults = 0;
  for (const tool of toolCalls) {
    if (tool.resultDisplay !== undefined && tool.resultDisplay !== '') {
      countToolCallsWithResults++;
    }
  }
  const countOneLineToolCalls = toolCalls.length - countToolCallsWithResults;
  const availableTerminalHeightPerToolMessage = availableTerminalHeight
    ? Math.max(
        Math.floor(
          (availableTerminalHeight - staticHeight - countOneLineToolCalls) /
            Math.max(1, countToolCallsWithResults),
        ),
        1,
      )
    : undefined;

  return (
    // This box doesn't have a border even though it conceptually does because
    // we need to allow the sticky headers to render the borders themselves so
    // that the top border can be sticky.
    <Box
      flexDirection="column"
      /*
        This width constraint is highly important and protects us from an Ink rendering bug.
        Since the ToolGroup can typically change rendering states frequently, it can cause
        Ink to render the border of the box incorrectly and span multiple lines and even
        cause tearing.
      */
      width={terminalWidth}
    >
      {toolCalls.map((tool, index) => {
        const isConfirming = toolAwaitingApproval?.callId === tool.callId;
        const isFirst = index === 0;
        const isLast = index === toolCalls.length - 1;
        return (
          <Box
            key={tool.callId}
            flexDirection="column"
            minHeight={1}
            width={terminalWidth}
          >
            <ToolMessage
              {...tool}
              availableTerminalHeight={availableTerminalHeightPerToolMessage}
              terminalWidth={terminalWidth}
              emphasis={
                isConfirming ? 'high' : toolAwaitingApproval ? 'low' : 'medium'
              }
              activeShellPtyId={activeShellPtyId}
              embeddedShellFocused={embeddedShellFocused}
              config={config}
              isFirst={isFirst}
              borderColor={borderColor}
              borderDimColor={borderDimColor}
            />
            <Box
              borderLeft={true}
              borderRight={true}
              borderTop={false}
              borderBottom={isLast}
              borderColor={borderColor}
              borderDimColor={borderDimColor}
              flexDirection="column"
              borderStyle="round"
              paddingLeft={1}
              paddingRight={1}
            >
              {tool.status === ToolCallStatus.Confirming &&
                isConfirming &&
                tool.confirmationDetails && (
                  <ToolConfirmationMessage
                    confirmationDetails={tool.confirmationDetails}
                    config={config}
                    isFocused={isFocused}
                    availableTerminalHeight={
                      availableTerminalHeightPerToolMessage
                    }
                    terminalWidth={terminalWidth - 4}
                  />
                )}
              {tool.outputFile && (
                <Box>
                  <Text color={theme.text.primary}>
                    Output too long and was saved to: {tool.outputFile}
                  </Text>
                </Box>
              )}
<<<<<<< HEAD
            {tool.outputFile && (
              <Box marginX={1}>
                <Text color={theme.text.primary}>{t('tools.output_saved', 'Output too long and was saved to: {outputFile}', { outputFile: tool.outputFile })}</Text>
              </Box>
            )}
=======
            </Box>
>>>>>>> ee7065f6
          </Box>
        );
      })}
    </Box>
  );
};<|MERGE_RESOLUTION|>--- conflicted
+++ resolved
@@ -154,19 +154,11 @@
               {tool.outputFile && (
                 <Box>
                   <Text color={theme.text.primary}>
-                    Output too long and was saved to: {tool.outputFile}
+                    {t('tools.output_saved', 'Output too long and was saved to: {outputFile}', { outputFile: tool.outputFile })}
                   </Text>
                 </Box>
               )}
-<<<<<<< HEAD
-            {tool.outputFile && (
-              <Box marginX={1}>
-                <Text color={theme.text.primary}>{t('tools.output_saved', 'Output too long and was saved to: {outputFile}', { outputFile: tool.outputFile })}</Text>
-              </Box>
-            )}
-=======
             </Box>
->>>>>>> ee7065f6
           </Box>
         );
       })}
