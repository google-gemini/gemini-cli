--- conflicted
+++ resolved
@@ -12,12 +12,8 @@
 import { ToolMessage } from './ToolMessage.js';
 import { ToolConfirmationMessage } from './ToolConfirmationMessage.js';
 import { theme } from '../../semantic-colors.js';
-<<<<<<< HEAD
 import { t } from '@thacio/auditaria-cli-core';
-import { SHELL_COMMAND_NAME } from '../../constants.js';
-=======
 import { SHELL_COMMAND_NAME, SHELL_NAME } from '../../constants.js';
->>>>>>> ec0acc48
 import { useConfig } from '../../contexts/ConfigContext.js';
 
 interface ToolGroupMessageProps {
