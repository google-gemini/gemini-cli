/**
 * @license
 * Copyright 2025 Google LLC
 * SPDX-License-Identifier: Apache-2.0
 */

import React from 'react';
import { Box, Text } from 'ink';
import type { IndividualToolCallDisplay } from '../../types.js';
import { ToolCallStatus } from '../../types.js';
import { DiffRenderer } from './DiffRenderer.js';
import { MarkdownDisplay } from '../../utils/MarkdownDisplay.js';
import { AnsiOutputText } from '../AnsiOutput.js';
import { GeminiRespondingSpinner } from '../GeminiRespondingSpinner.js';
import { MaxSizedBox } from '../shared/MaxSizedBox.js';
import { ShellInputPrompt } from '../ShellInputPrompt.js';
import {
  SHELL_COMMAND_NAME,
  SHELL_NAME,
  TOOL_STATUS,
} from '../../constants.js';
import { theme } from '../../semantic-colors.js';
<<<<<<< HEAD
import type { AnsiOutput, Config, TodoList } from '@thacio/auditaria-cli-core';
import { t } from '@thacio/auditaria-cli-core';
=======
import type { AnsiOutput, Config } from '@google/gemini-cli-core';
>>>>>>> 35afab31
import { useUIState } from '../../contexts/UIStateContext.js';

const STATIC_HEIGHT = 1;
const RESERVED_LINE_COUNT = 5; // for tool name, status, padding etc.
const STATUS_INDICATOR_WIDTH = 3;
const MIN_LINES_SHOWN = 2; // show at least this many lines

// Large threshold to ensure we don't cause performance issues for very large
// outputs that will get truncated further MaxSizedBox anyway.
const MAXIMUM_RESULT_DISPLAY_CHARACTERS = 1000000;
export type TextEmphasis = 'high' | 'medium' | 'low';

export interface ToolMessageProps extends IndividualToolCallDisplay {
  availableTerminalHeight?: number;
  terminalWidth: number;
  emphasis?: TextEmphasis;
  renderOutputAsMarkdown?: boolean;
  activeShellPtyId?: number | null;
  embeddedShellFocused?: boolean;
  config?: Config;
}

export const ToolMessage: React.FC<ToolMessageProps> = ({
  name,
  description,
  resultDisplay,
  status,
  availableTerminalHeight,
  terminalWidth,
  emphasis = 'medium',
  renderOutputAsMarkdown = true,
  activeShellPtyId,
  embeddedShellFocused,
  ptyId,
  config,
}) => {
  const { renderMarkdown } = useUIState();
  const isThisShellFocused =
    (name === SHELL_COMMAND_NAME || name === 'Shell') &&
    status === ToolCallStatus.Executing &&
    ptyId === activeShellPtyId &&
    embeddedShellFocused;

  const [lastUpdateTime, setLastUpdateTime] = React.useState<Date | null>(null);
  const [userHasFocused, setUserHasFocused] = React.useState(false);
  const [showFocusHint, setShowFocusHint] = React.useState(false);

  React.useEffect(() => {
    if (resultDisplay) {
      setLastUpdateTime(new Date());
    }
  }, [resultDisplay]);

  React.useEffect(() => {
    if (!lastUpdateTime) {
      return;
    }

    const timer = setTimeout(() => {
      setShowFocusHint(true);
    }, 5000);

    return () => clearTimeout(timer);
  }, [lastUpdateTime]);

  React.useEffect(() => {
    if (isThisShellFocused) {
      setUserHasFocused(true);
    }
  }, [isThisShellFocused]);

  const isThisShellFocusable =
    (name === SHELL_COMMAND_NAME || name === 'Shell') &&
    status === ToolCallStatus.Executing &&
    config?.getEnableInteractiveShell();

  const shouldShowFocusHint =
    isThisShellFocusable && (showFocusHint || userHasFocused);

  const availableHeight = availableTerminalHeight
    ? Math.max(
        availableTerminalHeight - STATIC_HEIGHT - RESERVED_LINE_COUNT,
        MIN_LINES_SHOWN + 1, // enforce minimum lines shown
      )
    : undefined;

  // Long tool call response in MarkdownDisplay doesn't respect availableTerminalHeight properly,
  // we're forcing it to not render as markdown when the response is too long, it will fallback
  // to render as plain text, which is contained within the terminal using MaxSizedBox
  if (availableHeight) {
    renderOutputAsMarkdown = false;
  }

  const childWidth = terminalWidth - 3; // account for padding.
  if (typeof resultDisplay === 'string') {
    if (resultDisplay.length > MAXIMUM_RESULT_DISPLAY_CHARACTERS) {
      // Truncate the result display to fit within the available width.
      resultDisplay =
        '...' + resultDisplay.slice(-MAXIMUM_RESULT_DISPLAY_CHARACTERS);
    }
  }
  return (
    <Box paddingX={1} paddingY={0} flexDirection="column">
      <Box minHeight={1}>
        <ToolStatusIndicator status={status} name={name} />
        <ToolInfo
          name={name}
          status={status}
          description={description}
          emphasis={emphasis}
        />
        {shouldShowFocusHint && (
          <Box marginLeft={1} flexShrink={0}>
            <Text color={theme.text.accent}>
              {isThisShellFocused
                ? t('shell.focus.focused', '(Focused)')
                : t('shell.focus.focus_hint', '(ctrl+f to focus)')}
            </Text>
          </Box>
        )}
        {emphasis === 'high' && <TrailingIndicator />}
      </Box>
      {resultDisplay && (
        <Box paddingLeft={STATUS_INDICATOR_WIDTH} width="100%" marginTop={1}>
          <Box flexDirection="column">
            {typeof resultDisplay === 'string' && renderOutputAsMarkdown ? (
              <Box flexDirection="column">
                <MarkdownDisplay
                  text={resultDisplay}
                  isPending={false}
                  availableTerminalHeight={availableHeight}
                  terminalWidth={childWidth}
                  renderMarkdown={renderMarkdown}
                />
              </Box>
            ) : typeof resultDisplay === 'string' && !renderOutputAsMarkdown ? (
              <MaxSizedBox maxHeight={availableHeight} maxWidth={childWidth}>
                <Box>
                  <Text wrap="wrap" color={theme.text.primary}>
                    {resultDisplay}
                  </Text>
                </Box>
              </MaxSizedBox>
            ) : typeof resultDisplay === 'object' &&
              'fileDiff' in resultDisplay ? (
              <DiffRenderer
                diffContent={resultDisplay.fileDiff}
                filename={resultDisplay.fileName}
                availableTerminalHeight={availableHeight}
                terminalWidth={childWidth}
              />
            ) : typeof resultDisplay === 'object' &&
              'todos' in resultDisplay ? (
              // display nothing, as the TodoTray will handle rendering todos
              <></>
            ) : (
              <AnsiOutputText
                data={resultDisplay as AnsiOutput}
                availableTerminalHeight={availableHeight}
                width={childWidth}
              />
            )}
          </Box>
        </Box>
      )}
      {isThisShellFocused && config && (
        <Box paddingLeft={STATUS_INDICATOR_WIDTH} marginTop={1}>
          <ShellInputPrompt
            activeShellPtyId={activeShellPtyId ?? null}
            focus={embeddedShellFocused}
          />
        </Box>
      )}
    </Box>
  );
};

type ToolStatusIndicatorProps = {
  status: ToolCallStatus;
  name: string;
};

const ToolStatusIndicator: React.FC<ToolStatusIndicatorProps> = ({
  status,
  name,
}) => {
  const isShell = name === SHELL_COMMAND_NAME || name === SHELL_NAME;
  const statusColor = isShell ? theme.ui.symbol : theme.status.warning;

  return (
    <Box minWidth={STATUS_INDICATOR_WIDTH}>
      {status === ToolCallStatus.Pending && (
        <Text color={theme.status.success}>{TOOL_STATUS.PENDING}</Text>
      )}
      {status === ToolCallStatus.Executing && (
        <GeminiRespondingSpinner
          spinnerType="toggle"
          nonRespondingDisplay={TOOL_STATUS.EXECUTING}
        />
      )}
      {status === ToolCallStatus.Success && (
        <Text color={theme.status.success} aria-label={'Success:'}>
          {TOOL_STATUS.SUCCESS}
        </Text>
      )}
      {status === ToolCallStatus.Confirming && (
        <Text color={statusColor} aria-label={'Confirming:'}>
          {TOOL_STATUS.CONFIRMING}
        </Text>
      )}
      {status === ToolCallStatus.Canceled && (
        <Text color={statusColor} aria-label={'Canceled:'} bold>
          {TOOL_STATUS.CANCELED}
        </Text>
      )}
      {status === ToolCallStatus.Error && (
        <Text color={theme.status.error} aria-label={'Error:'} bold>
          {TOOL_STATUS.ERROR}
        </Text>
      )}
    </Box>
  );
};

type ToolInfo = {
  name: string;
  description: string;
  status: ToolCallStatus;
  emphasis: TextEmphasis;
};
const ToolInfo: React.FC<ToolInfo> = ({
  name,
  description,
  status,
  emphasis,
}) => {
  const nameColor = React.useMemo<string>(() => {
    switch (emphasis) {
      case 'high':
        return theme.text.primary;
      case 'medium':
        return theme.text.primary;
      case 'low':
        return theme.text.secondary;
      default: {
        const exhaustiveCheck: never = emphasis;
        return exhaustiveCheck;
      }
    }
  }, [emphasis]);
  return (
    <Box>
      <Text
        wrap="truncate-end"
        strikethrough={status === ToolCallStatus.Canceled}
      >
        <Text color={nameColor} bold>
          {name}
        </Text>{' '}
        <Text color={theme.text.secondary}>{description}</Text>
      </Text>
    </Box>
  );
};

const TrailingIndicator: React.FC = () => (
  <Text color={theme.text.primary} wrap="truncate">
    {' '}
    ←
  </Text>
);<|MERGE_RESOLUTION|>--- conflicted
+++ resolved
@@ -20,12 +20,8 @@
   TOOL_STATUS,
 } from '../../constants.js';
 import { theme } from '../../semantic-colors.js';
-<<<<<<< HEAD
-import type { AnsiOutput, Config, TodoList } from '@thacio/auditaria-cli-core';
+import type { AnsiOutput, Config } from '@thacio/auditaria-cli-core';
 import { t } from '@thacio/auditaria-cli-core';
-=======
-import type { AnsiOutput, Config } from '@google/gemini-cli-core';
->>>>>>> 35afab31
 import { useUIState } from '../../contexts/UIStateContext.js';
 
 const STATIC_HEIGHT = 1;
