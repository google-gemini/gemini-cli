--- conflicted
+++ resolved
@@ -13,11 +13,8 @@
 import { GeminiRespondingSpinner } from '../GeminiRespondingSpinner.js';
 import { MaxSizedBox } from '../shared/MaxSizedBox.js';
 import { TOOL_STATUS } from '../../constants.js';
-<<<<<<< HEAD
 import { useSettings } from '../../contexts/SettingsContext.js';
-=======
 import { theme } from '../../semantic-colors.js';
->>>>>>> 78744cfb
 
 const STATIC_HEIGHT = 1;
 const RESERVED_LINE_COUNT = 5; // for tool name, status, padding etc.
