/**
 * @license
 * Copyright 2025 Google LLC
 * SPDX-License-Identifier: Apache-2.0
 */

import React from 'react';
import { Box, Text } from 'ink';
import type { IndividualToolCallDisplay } from '../../types.js';
import { ToolCallStatus } from '../../types.js';
import { DiffRenderer } from './DiffRenderer.js';
import { MarkdownDisplay } from '../../utils/MarkdownDisplay.js';
import { AnsiOutputText } from '../AnsiOutput.js';
import { GeminiRespondingSpinner } from '../GeminiRespondingSpinner.js';
import { MaxSizedBox } from '../shared/MaxSizedBox.js';
<<<<<<< HEAD
import { TodoListDisplay } from '../TodoListDisplay.js';
import {
  isTodoWriteResult,
  extractTodosFromDisplay,
} from '../../utils/todoParser.js';
=======
import { TodoListDisplay } from './TodoListDisplay.js';
>>>>>>> 9a4211b6
import { ShellInputPrompt } from '../ShellInputPrompt.js';
import {
  SHELL_COMMAND_NAME,
  SHELL_NAME,
  TOOL_STATUS,
} from '../../constants.js';
import { theme } from '../../semantic-colors.js';
<<<<<<< HEAD
import type { AnsiOutput, Config } from '@thacio/auditaria-cli-core';
import { t } from '@thacio/auditaria-cli-core';
=======
import type { AnsiOutput, Config, TodoList } from '@google/gemini-cli-core';
>>>>>>> 9a4211b6
import { useUIState } from '../../contexts/UIStateContext.js';

const STATIC_HEIGHT = 1;
const RESERVED_LINE_COUNT = 5; // for tool name, status, padding etc.
const STATUS_INDICATOR_WIDTH = 3;
const MIN_LINES_SHOWN = 2; // show at least this many lines

// Large threshold to ensure we don't cause performance issues for very large
// outputs that will get truncated further MaxSizedBox anyway.
const MAXIMUM_RESULT_DISPLAY_CHARACTERS = 1000000;
export type TextEmphasis = 'high' | 'medium' | 'low';

export interface ToolMessageProps extends IndividualToolCallDisplay {
  availableTerminalHeight?: number;
  terminalWidth: number;
  emphasis?: TextEmphasis;
  renderOutputAsMarkdown?: boolean;
  activeShellPtyId?: number | null;
  embeddedShellFocused?: boolean;
  config?: Config;
}

export const ToolMessage: React.FC<ToolMessageProps> = ({
  name,
  description,
  resultDisplay,
  status,
  availableTerminalHeight,
  terminalWidth,
  emphasis = 'medium',
  renderOutputAsMarkdown = true,
  activeShellPtyId,
  embeddedShellFocused,
  ptyId,
  config,
}) => {
  const { renderMarkdown } = useUIState();
  const isThisShellFocused =
    (name === SHELL_COMMAND_NAME || name === 'Shell') &&
    status === ToolCallStatus.Executing &&
    ptyId === activeShellPtyId &&
    embeddedShellFocused;

  const [lastUpdateTime, setLastUpdateTime] = React.useState<Date | null>(null);
  const [userHasFocused, setUserHasFocused] = React.useState(false);
  const [showFocusHint, setShowFocusHint] = React.useState(false);

  React.useEffect(() => {
    if (resultDisplay) {
      setLastUpdateTime(new Date());
    }
  }, [resultDisplay]);

  React.useEffect(() => {
    if (!lastUpdateTime) {
      return;
    }

    const timer = setTimeout(() => {
      setShowFocusHint(true);
    }, 5000);

    return () => clearTimeout(timer);
  }, [lastUpdateTime]);

  React.useEffect(() => {
    if (isThisShellFocused) {
      setUserHasFocused(true);
    }
  }, [isThisShellFocused]);

  const isThisShellFocusable =
    (name === SHELL_COMMAND_NAME || name === 'Shell') &&
    status === ToolCallStatus.Executing &&
    config?.getEnableInteractiveShell();

  const shouldShowFocusHint =
    isThisShellFocusable && (showFocusHint || userHasFocused);

  const availableHeight = availableTerminalHeight
    ? Math.max(
        availableTerminalHeight - STATIC_HEIGHT - RESERVED_LINE_COUNT,
        MIN_LINES_SHOWN + 1, // enforce minimum lines shown
      )
    : undefined;

  // Long tool call response in MarkdownDisplay doesn't respect availableTerminalHeight properly,
  // we're forcing it to not render as markdown when the response is too long, it will fallback
  // to render as plain text, which is contained within the terminal using MaxSizedBox
  if (availableHeight) {
    renderOutputAsMarkdown = false;
  }

  const childWidth = terminalWidth - 3; // account for padding.
  if (typeof resultDisplay === 'string') {
    if (resultDisplay.length > MAXIMUM_RESULT_DISPLAY_CHARACTERS) {
      // Truncate the result display to fit within the available width.
      resultDisplay =
        '...' + resultDisplay.slice(-MAXIMUM_RESULT_DISPLAY_CHARACTERS);
    }
  }
  return (
    <Box paddingX={1} paddingY={0} flexDirection="column">
      <Box minHeight={1}>
        <ToolStatusIndicator status={status} name={name} />
        <ToolInfo
          name={name}
          status={status}
          description={description}
          emphasis={emphasis}
        />
        {shouldShowFocusHint && (
          <Box marginLeft={1} flexShrink={0}>
            <Text color={theme.text.accent}>
              {isThisShellFocused
                ? t('shell.focus.focused', '(Focused)')
                : t('shell.focus.focus_hint', '(ctrl+f to focus)')}
            </Text>
          </Box>
        )}
        {emphasis === 'high' && <TrailingIndicator />}
      </Box>
      {resultDisplay && (
        <Box paddingLeft={STATUS_INDICATOR_WIDTH} width="100%" marginTop={1}>
          <Box flexDirection="column">
            {typeof resultDisplay === 'string' &&
            name === 'TodoWrite' &&
            isTodoWriteResult(resultDisplay) ? (
              <Box flexDirection="column">
                {(() => {
                  const todos = extractTodosFromDisplay(resultDisplay);
                  return todos ? (
                    <TodoListDisplay todos={todos} />
                  ) : (
                    <Text wrap="wrap">{resultDisplay}</Text>
                  );
                })()}
              </Box>
            ) : typeof resultDisplay === 'string' && renderOutputAsMarkdown ? (
              <Box flexDirection="column">
                <MarkdownDisplay
                  text={resultDisplay}
                  isPending={false}
                  availableTerminalHeight={availableHeight}
                  terminalWidth={childWidth}
                  renderMarkdown={renderMarkdown}
                />
              </Box>
            ) : typeof resultDisplay === 'string' && !renderOutputAsMarkdown ? (
              <MaxSizedBox maxHeight={availableHeight} maxWidth={childWidth}>
                <Box>
                  <Text wrap="wrap" color={theme.text.primary}>
                    {resultDisplay}
                  </Text>
                </Box>
              </MaxSizedBox>
            ) : typeof resultDisplay === 'object' &&
              'fileDiff' in resultDisplay ? (
              <DiffRenderer
                diffContent={resultDisplay.fileDiff}
                filename={resultDisplay.fileName}
                availableTerminalHeight={availableHeight}
                terminalWidth={childWidth}
              />
            ) : typeof resultDisplay === 'object' &&
              'todos' in resultDisplay ? (
              <TodoListDisplay
                todos={resultDisplay as TodoList}
                terminalWidth={childWidth}
              />
            ) : (
              <AnsiOutputText
                data={resultDisplay as AnsiOutput}
                availableTerminalHeight={availableHeight}
                width={childWidth}
              />
            )}
          </Box>
        </Box>
      )}
      {isThisShellFocused && config && (
        <Box paddingLeft={STATUS_INDICATOR_WIDTH} marginTop={1}>
          <ShellInputPrompt
            activeShellPtyId={activeShellPtyId ?? null}
            focus={embeddedShellFocused}
          />
        </Box>
      )}
    </Box>
  );
};

type ToolStatusIndicatorProps = {
  status: ToolCallStatus;
  name: string;
};

const ToolStatusIndicator: React.FC<ToolStatusIndicatorProps> = ({
  status,
  name,
}) => {
  const isShell = name === SHELL_COMMAND_NAME || name === SHELL_NAME;
  const statusColor = isShell ? theme.ui.symbol : theme.status.warning;

  return (
    <Box minWidth={STATUS_INDICATOR_WIDTH}>
      {status === ToolCallStatus.Pending && (
        <Text color={theme.status.success}>{TOOL_STATUS.PENDING}</Text>
      )}
      {status === ToolCallStatus.Executing && (
        <GeminiRespondingSpinner
          spinnerType="toggle"
          nonRespondingDisplay={TOOL_STATUS.EXECUTING}
        />
      )}
      {status === ToolCallStatus.Success && (
        <Text color={theme.status.success} aria-label={'Success:'}>
          {TOOL_STATUS.SUCCESS}
        </Text>
      )}
      {status === ToolCallStatus.Confirming && (
        <Text color={statusColor} aria-label={'Confirming:'}>
          {TOOL_STATUS.CONFIRMING}
        </Text>
      )}
      {status === ToolCallStatus.Canceled && (
        <Text color={statusColor} aria-label={'Canceled:'} bold>
          {TOOL_STATUS.CANCELED}
        </Text>
      )}
      {status === ToolCallStatus.Error && (
        <Text color={theme.status.error} aria-label={'Error:'} bold>
          {TOOL_STATUS.ERROR}
        </Text>
      )}
    </Box>
  );
};

type ToolInfo = {
  name: string;
  description: string;
  status: ToolCallStatus;
  emphasis: TextEmphasis;
};
const ToolInfo: React.FC<ToolInfo> = ({
  name,
  description,
  status,
  emphasis,
}) => {
  const nameColor = React.useMemo<string>(() => {
    switch (emphasis) {
      case 'high':
        return theme.text.primary;
      case 'medium':
        return theme.text.primary;
      case 'low':
        return theme.text.secondary;
      default: {
        const exhaustiveCheck: never = emphasis;
        return exhaustiveCheck;
      }
    }
  }, [emphasis]);
  return (
    <Box>
      <Text
        wrap="truncate-end"
        strikethrough={status === ToolCallStatus.Canceled}
      >
        <Text color={nameColor} bold>
          {name}
        </Text>{' '}
        <Text color={theme.text.secondary}>{description}</Text>
      </Text>
    </Box>
  );
};

const TrailingIndicator: React.FC = () => (
  <Text color={theme.text.primary} wrap="truncate">
    {' '}
    ←
  </Text>
);<|MERGE_RESOLUTION|>--- conflicted
+++ resolved
@@ -13,15 +13,7 @@
 import { AnsiOutputText } from '../AnsiOutput.js';
 import { GeminiRespondingSpinner } from '../GeminiRespondingSpinner.js';
 import { MaxSizedBox } from '../shared/MaxSizedBox.js';
-<<<<<<< HEAD
-import { TodoListDisplay } from '../TodoListDisplay.js';
-import {
-  isTodoWriteResult,
-  extractTodosFromDisplay,
-} from '../../utils/todoParser.js';
-=======
 import { TodoListDisplay } from './TodoListDisplay.js';
->>>>>>> 9a4211b6
 import { ShellInputPrompt } from '../ShellInputPrompt.js';
 import {
   SHELL_COMMAND_NAME,
@@ -29,12 +21,8 @@
   TOOL_STATUS,
 } from '../../constants.js';
 import { theme } from '../../semantic-colors.js';
-<<<<<<< HEAD
-import type { AnsiOutput, Config } from '@thacio/auditaria-cli-core';
+import type { AnsiOutput, Config, TodoList } from '@thacio/auditaria-cli-core';
 import { t } from '@thacio/auditaria-cli-core';
-=======
-import type { AnsiOutput, Config, TodoList } from '@google/gemini-cli-core';
->>>>>>> 9a4211b6
 import { useUIState } from '../../contexts/UIStateContext.js';
 
 const STATIC_HEIGHT = 1;
@@ -160,20 +148,7 @@
       {resultDisplay && (
         <Box paddingLeft={STATUS_INDICATOR_WIDTH} width="100%" marginTop={1}>
           <Box flexDirection="column">
-            {typeof resultDisplay === 'string' &&
-            name === 'TodoWrite' &&
-            isTodoWriteResult(resultDisplay) ? (
-              <Box flexDirection="column">
-                {(() => {
-                  const todos = extractTodosFromDisplay(resultDisplay);
-                  return todos ? (
-                    <TodoListDisplay todos={todos} />
-                  ) : (
-                    <Text wrap="wrap">{resultDisplay}</Text>
-                  );
-                })()}
-              </Box>
-            ) : typeof resultDisplay === 'string' && renderOutputAsMarkdown ? (
+            {typeof resultDisplay === 'string' && renderOutputAsMarkdown ? (
               <Box flexDirection="column">
                 <MarkdownDisplay
                   text={resultDisplay}
