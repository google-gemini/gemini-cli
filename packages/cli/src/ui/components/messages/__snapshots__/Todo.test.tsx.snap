// Vitest Snapshot v1, https://vitest.dev/guide/snapshot.html

exports[`<TodoTray /> (showFullTodos: false) > renders a todo list with long descriptions that wrap when full view is on 1`] = `
"──────────────────────────────────────────────────
 Todo  1/2 (ctrl+t to toggle) » This is a very l…"
`;

exports[`<TodoTray /> (showFullTodos: false) > renders full list when all todos are inactive 1`] = `""`;

exports[`<TodoTray /> (showFullTodos: false) > renders null when no todos are in the history 1`] = `""`;

exports[`<TodoTray /> (showFullTodos: false) > renders null when todo list is empty 1`] = `""`;

exports[`<TodoTray /> (showFullTodos: false) > renders the most recent todo list when multiple write_todos calls are in history 1`] = `
"────────────────────────────────────────────────────────────────────────────────────────────────────
 Todo  0/2 (ctrl+t to toggle) » Newer Task 2"
`;

exports[`<TodoTray /> (showFullTodos: false) > renders when todos exist and one is in progress 1`] = `
"────────────────────────────────────────────────────────────────────────────────────────────────────
 Todo  1/3 (ctrl+t to toggle) » Task 2"
`;

exports[`<TodoTray /> (showFullTodos: false) > renders when todos exist but none are in progress 1`] = `
"────────────────────────────────────────────────────────────────────────────────────────────────────
 Todo  1/2 (ctrl+t to toggle)"
`;

exports[`<TodoTray /> (showFullTodos: true) > renders a todo list with long descriptions that wrap when full view is on 1`] = `
"──────────────────────────────────────────────────
 Todo  1/2 completed (ctrl+t to toggle)

 » This is a very long description for a pending
   task that should wrap around multiple lines
   when the terminal width is constrained.
 ✓ Another completed task with an equally verbose
   description to test wrapping behavior."
`;

<<<<<<< HEAD
exports[`<TodoTray /> > renders a todo list with long descriptions that wrap when full view is on 2`] = `
"──────────────────────────────────────────────────
 Todo  1/2 completed (ctrl+t to toggle) » This i…"
`;

exports[`<TodoTray /> > renders null when no todos are in the history 1`] = `""`;
=======
exports[`<TodoTray /> (showFullTodos: true) > renders full list when all todos are inactive 1`] = `
"────────────────────────────────────────────────────────────────────────────────────────────────────
 Todo  1/1 (ctrl+t to toggle)
>>>>>>> 121732dd

 ✓ Task 1
 ✗ Task 2"
`;

exports[`<TodoTray /> (showFullTodos: true) > renders null when no todos are in the history 1`] = `""`;

exports[`<TodoTray /> (showFullTodos: true) > renders null when todo list is empty 1`] = `""`;

exports[`<TodoTray /> (showFullTodos: true) > renders the most recent todo list when multiple write_todos calls are in history 1`] = `
"────────────────────────────────────────────────────────────────────────────────────────────────────
 Todo  0/2 completed (ctrl+t to toggle)

 ☐ Newer Task 1
 » Newer Task 2"
`;

exports[`<TodoTray /> (showFullTodos: true) > renders when todos exist and one is in progress 1`] = `
"────────────────────────────────────────────────────────────────────────────────────────────────────
 Todo  1/3 completed (ctrl+t to toggle)

 ☐ Pending Task
 » Task 2
 ✗ In Progress Task
 ✓ Completed Task"
`;

<<<<<<< HEAD
exports[`<TodoTray /> > renders when todos exist and one is in progress 2`] = `
"────────────────────────────────────────────────────────────────────────────────────────────────────
 Todo  1/3 completed (ctrl+t to toggle) » Task 2"
`;

exports[`<TodoTray /> > renders when todos exist but none are in progress 1`] = `
=======
exports[`<TodoTray /> (showFullTodos: true) > renders when todos exist but none are in progress 1`] = `
>>>>>>> 121732dd
"────────────────────────────────────────────────────────────────────────────────────────────────────
 Todo  1/2 completed (ctrl+t to toggle)

 ☐ Pending Task
 ✗ In Progress Task
 ✓ Completed Task"
<<<<<<< HEAD
`;

exports[`<TodoTray /> > renders when todos exist but none are in progress 2`] = `
"────────────────────────────────────────────────────────────────────────────────────────────────────
 Todo  1/2 completed (ctrl+t to toggle)"
=======
>>>>>>> 121732dd
`;<|MERGE_RESOLUTION|>--- conflicted
+++ resolved
@@ -2,7 +2,7 @@
 
 exports[`<TodoTray /> (showFullTodos: false) > renders a todo list with long descriptions that wrap when full view is on 1`] = `
 "──────────────────────────────────────────────────
- Todo  1/2 (ctrl+t to toggle) » This is a very l…"
+ Todo  1/2 completed (ctrl+t to toggle) » This i…"
 `;
 
 exports[`<TodoTray /> (showFullTodos: false) > renders full list when all todos are inactive 1`] = `""`;
@@ -13,17 +13,17 @@
 
 exports[`<TodoTray /> (showFullTodos: false) > renders the most recent todo list when multiple write_todos calls are in history 1`] = `
 "────────────────────────────────────────────────────────────────────────────────────────────────────
- Todo  0/2 (ctrl+t to toggle) » Newer Task 2"
+ Todo  0/2 completed (ctrl+t to toggle) » Newer Task 2"
 `;
 
 exports[`<TodoTray /> (showFullTodos: false) > renders when todos exist and one is in progress 1`] = `
 "────────────────────────────────────────────────────────────────────────────────────────────────────
- Todo  1/3 (ctrl+t to toggle) » Task 2"
+ Todo  1/3 completed (ctrl+t to toggle) » Task 2"
 `;
 
 exports[`<TodoTray /> (showFullTodos: false) > renders when todos exist but none are in progress 1`] = `
 "────────────────────────────────────────────────────────────────────────────────────────────────────
- Todo  1/2 (ctrl+t to toggle)"
+ Todo  1/2 completed (ctrl+t to toggle)"
 `;
 
 exports[`<TodoTray /> (showFullTodos: true) > renders a todo list with long descriptions that wrap when full view is on 1`] = `
@@ -37,18 +37,9 @@
    description to test wrapping behavior."
 `;
 
-<<<<<<< HEAD
-exports[`<TodoTray /> > renders a todo list with long descriptions that wrap when full view is on 2`] = `
-"──────────────────────────────────────────────────
- Todo  1/2 completed (ctrl+t to toggle) » This i…"
-`;
-
-exports[`<TodoTray /> > renders null when no todos are in the history 1`] = `""`;
-=======
 exports[`<TodoTray /> (showFullTodos: true) > renders full list when all todos are inactive 1`] = `
 "────────────────────────────────────────────────────────────────────────────────────────────────────
- Todo  1/1 (ctrl+t to toggle)
->>>>>>> 121732dd
+ Todo  1/1 completed (ctrl+t to toggle)
 
  ✓ Task 1
  ✗ Task 2"
@@ -76,28 +67,11 @@
  ✓ Completed Task"
 `;
 
-<<<<<<< HEAD
-exports[`<TodoTray /> > renders when todos exist and one is in progress 2`] = `
-"────────────────────────────────────────────────────────────────────────────────────────────────────
- Todo  1/3 completed (ctrl+t to toggle) » Task 2"
-`;
-
-exports[`<TodoTray /> > renders when todos exist but none are in progress 1`] = `
-=======
 exports[`<TodoTray /> (showFullTodos: true) > renders when todos exist but none are in progress 1`] = `
->>>>>>> 121732dd
 "────────────────────────────────────────────────────────────────────────────────────────────────────
  Todo  1/2 completed (ctrl+t to toggle)
 
  ☐ Pending Task
  ✗ In Progress Task
  ✓ Completed Task"
-<<<<<<< HEAD
-`;
-
-exports[`<TodoTray /> > renders when todos exist but none are in progress 2`] = `
-"────────────────────────────────────────────────────────────────────────────────────────────────────
- Todo  1/2 completed (ctrl+t to toggle)"
-=======
->>>>>>> 121732dd
 `;