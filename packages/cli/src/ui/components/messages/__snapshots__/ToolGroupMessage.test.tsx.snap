// Vitest Snapshot v1, https://vitest.dev/guide/snapshot.html

exports[`<ToolGroupMessage /> > Border Color Logic > uses gray border when all tools are successful and no shell commands 1`] = `
<<<<<<< HEAD
"╭────────────────────────────────────────────────────────────────────────────╮
│MockTool[tool-123]: ✓ test-tool - A tool for testing (medium)               │
│                                                                            │
│MockTool[tool-2]: ✓ another-tool - A tool for testing (medium)              │
╰────────────────────────────────────────────────────────────────────────────╯"
`;

exports[`<ToolGroupMessage /> > Border Color Logic > uses yellow border for shell commands even when successful 1`] = `
"╭────────────────────────────────────────────────────────────────────────────╮
│MockTool[tool-123]: ✓ run_shell_command - A tool for testing (medium)       │
╰────────────────────────────────────────────────────────────────────────────╯"
`;

exports[`<ToolGroupMessage /> > Border Color Logic > uses yellow border when tools are pending 1`] = `
"╭────────────────────────────────────────────────────────────────────────────╮
│MockTool[tool-123]: o test-tool - A tool for testing (medium)               │
╰────────────────────────────────────────────────────────────────────────────╯"
`;

exports[`<ToolGroupMessage /> > Confirmation Handling > shows confirmation dialog for first confirming tool only 1`] = `
"╭────────────────────────────────────────────────────────────────────────────╮
│MockTool[tool-1]: ? first-confirm - A tool for testing (high)               │
│MockConfirmation: Confirm first tool                                        │
│                                                                            │
│MockTool[tool-2]: ? second-confirm - A tool for testing (low)               │
╰────────────────────────────────────────────────────────────────────────────╯"
`;

exports[`<ToolGroupMessage /> > Golden Snapshots > renders empty tool calls array 1`] = `
"╭────────────────────────────────────────────────────────────────────────────╮
╰────────────────────────────────────────────────────────────────────────────╯"
`;

exports[`<ToolGroupMessage /> > Golden Snapshots > renders mixed tool calls including shell command 1`] = `
"╭────────────────────────────────────────────────────────────────────────────╮
│MockTool[tool-1]: ✓ read_file - Read a file (medium)                        │
│                                                                            │
│MockTool[tool-2]: ⊷ run_shell_command - Run command (medium)                │
│                                                                            │
│MockTool[tool-3]: o write_file - Write to file (medium)                     │
╰────────────────────────────────────────────────────────────────────────────╯"
`;

exports[`<ToolGroupMessage /> > Golden Snapshots > renders multiple tool calls with different statuses 1`] = `
"╭────────────────────────────────────────────────────────────────────────────╮
│MockTool[tool-1]: ✓ successful-tool - This tool succeeded (medium)          │
│                                                                            │
│MockTool[tool-2]: o pending-tool - This tool is pending (medium)            │
│                                                                            │
│MockTool[tool-3]: x error-tool - This tool failed (medium)                  │
╰────────────────────────────────────────────────────────────────────────────╯"
`;

exports[`<ToolGroupMessage /> > Golden Snapshots > renders shell command with yellow border 1`] = `
"╭────────────────────────────────────────────────────────────────────────────╮
│MockTool[shell-1]: ✓ run_shell_command - Execute shell command (medium)     │
╰────────────────────────────────────────────────────────────────────────────╯"
`;

exports[`<ToolGroupMessage /> > Golden Snapshots > renders single successful tool call 1`] = `
"╭────────────────────────────────────────────────────────────────────────────╮
│MockTool[tool-123]: ✓ test-tool - A tool for testing (medium)               │
╰────────────────────────────────────────────────────────────────────────────╯"
`;

exports[`<ToolGroupMessage /> > Golden Snapshots > renders tool call awaiting confirmation 1`] = `
"╭────────────────────────────────────────────────────────────────────────────╮
│MockTool[tool-confirm]: ? confirmation-tool - This tool needs confirmation  │
│(high)                                                                      │
│MockConfirmation: Are you sure you want to proceed?                         │
╰────────────────────────────────────────────────────────────────────────────╯"
`;

exports[`<ToolGroupMessage /> > Golden Snapshots > renders when not focused 1`] = `
"╭────────────────────────────────────────────────────────────────────────────╮
│MockTool[tool-123]: ✓ test-tool - A tool for testing (medium)               │
╰────────────────────────────────────────────────────────────────────────────╯"
`;

exports[`<ToolGroupMessage /> > Golden Snapshots > renders with limited terminal height 1`] = `
"╭────────────────────────────────────────────────────────────────────────────╮
│MockTool[tool-1]: ✓ tool-with-result - Tool with output (medium)            │
│                                                                            │
│MockTool[tool-2]: ✓ another-tool - Another tool (medium)                    │
╰────────────────────────────────────────────────────────────────────────────╯"
`;

exports[`<ToolGroupMessage /> > Golden Snapshots > renders with narrow terminal width 1`] = `
"╭────────────────────────────────────╮
│MockTool[tool-123]: ✓               │
│very-long-tool-name-that-might-wrap │
│- This is a very long description   │
│that might cause wrapping issues    │
│(medium)                            │
╰────────────────────────────────────╯"
`;

exports[`<ToolGroupMessage /> > Height Calculation > calculates available height correctly with multiple tools with results 1`] = `
"╭────────────────────────────────────────────────────────────────────────────╮
│MockTool[tool-1]: ✓ test-tool - A tool for testing (medium)                 │
│                                                                            │
│MockTool[tool-2]: ✓ test-tool - A tool for testing (medium)                 │
│                                                                            │
│MockTool[tool-3]: ✓ test-tool - A tool for testing (medium)                 │
╰────────────────────────────────────────────────────────────────────────────╯"
=======
"╭──────────────────────────────────────────────────────────────────────────────╮
│MockTool[tool-123]: ✓ test-tool - A tool for testing (medium)                 │
│                                                                              │
│MockTool[tool-2]: ✓ another-tool - A tool for testing (medium)                │
╰──────────────────────────────────────────────────────────────────────────────╯"
`;

exports[`<ToolGroupMessage /> > Border Color Logic > uses yellow border for shell commands even when successful 1`] = `
"╭──────────────────────────────────────────────────────────────────────────────╮
│MockTool[tool-123]: ✓ run_shell_command - A tool for testing (medium)         │
╰──────────────────────────────────────────────────────────────────────────────╯"
`;

exports[`<ToolGroupMessage /> > Border Color Logic > uses yellow border when tools are pending 1`] = `
"╭──────────────────────────────────────────────────────────────────────────────╮
│MockTool[tool-123]: o test-tool - A tool for testing (medium)                 │
╰──────────────────────────────────────────────────────────────────────────────╯"
`;

exports[`<ToolGroupMessage /> > Confirmation Handling > shows confirmation dialog for first confirming tool only 1`] = `
"╭──────────────────────────────────────────────────────────────────────────────╮
│MockTool[tool-1]: ? first-confirm - A tool for testing (high)                 │
│MockConfirmation: Confirm first tool                                          │
│                                                                              │
│MockTool[tool-2]: ? second-confirm - A tool for testing (low)                 │
╰──────────────────────────────────────────────────────────────────────────────╯"
`;

exports[`<ToolGroupMessage /> > Golden Snapshots > renders empty tool calls array 1`] = `
"╭──────────────────────────────────────────────────────────────────────────────╮
╰──────────────────────────────────────────────────────────────────────────────╯"
`;

exports[`<ToolGroupMessage /> > Golden Snapshots > renders mixed tool calls including shell command 1`] = `
"╭──────────────────────────────────────────────────────────────────────────────╮
│MockTool[tool-1]: ✓ read_file - Read a file (medium)                          │
│                                                                              │
│MockTool[tool-2]: ⊷ run_shell_command - Run command (medium)                  │
│                                                                              │
│MockTool[tool-3]: o write_file - Write to file (medium)                       │
╰──────────────────────────────────────────────────────────────────────────────╯"
`;

exports[`<ToolGroupMessage /> > Golden Snapshots > renders multiple tool calls with different statuses 1`] = `
"╭──────────────────────────────────────────────────────────────────────────────╮
│MockTool[tool-1]: ✓ successful-tool - This tool succeeded (medium)            │
│                                                                              │
│MockTool[tool-2]: o pending-tool - This tool is pending (medium)              │
│                                                                              │
│MockTool[tool-3]: x error-tool - This tool failed (medium)                    │
╰──────────────────────────────────────────────────────────────────────────────╯"
`;

exports[`<ToolGroupMessage /> > Golden Snapshots > renders shell command with yellow border 1`] = `
"╭──────────────────────────────────────────────────────────────────────────────╮
│MockTool[shell-1]: ✓ run_shell_command - Execute shell command (medium)       │
╰──────────────────────────────────────────────────────────────────────────────╯"
`;

exports[`<ToolGroupMessage /> > Golden Snapshots > renders single successful tool call 1`] = `
"╭──────────────────────────────────────────────────────────────────────────────╮
│MockTool[tool-123]: ✓ test-tool - A tool for testing (medium)                 │
╰──────────────────────────────────────────────────────────────────────────────╯"
`;

exports[`<ToolGroupMessage /> > Golden Snapshots > renders tool call awaiting confirmation 1`] = `
"╭──────────────────────────────────────────────────────────────────────────────╮
│MockTool[tool-confirm]: ? confirmation-tool - This tool needs confirmation    │
│(high)                                                                        │
│MockConfirmation: Are you sure you want to proceed?                           │
╰──────────────────────────────────────────────────────────────────────────────╯"
`;

exports[`<ToolGroupMessage /> > Golden Snapshots > renders when not focused 1`] = `
"╭──────────────────────────────────────────────────────────────────────────────╮
│MockTool[tool-123]: ✓ test-tool - A tool for testing (medium)                 │
╰──────────────────────────────────────────────────────────────────────────────╯"
`;

exports[`<ToolGroupMessage /> > Golden Snapshots > renders with limited terminal height 1`] = `
"╭──────────────────────────────────────────────────────────────────────────────╮
│MockTool[tool-1]: ✓ tool-with-result - Tool with output (medium)              │
│                                                                              │
│MockTool[tool-2]: ✓ another-tool - Another tool (medium)                      │
╰──────────────────────────────────────────────────────────────────────────────╯"
`;

exports[`<ToolGroupMessage /> > Golden Snapshots > renders with narrow terminal width 1`] = `
"╭──────────────────────────────────────╮
│MockTool[tool-123]: ✓                 │
│very-long-tool-name-that-might-wrap - │
│This is a very long description that  │
│might cause wrapping issues (medium)  │
╰──────────────────────────────────────╯"
`;

exports[`<ToolGroupMessage /> > Height Calculation > calculates available height correctly with multiple tools with results 1`] = `
"╭──────────────────────────────────────────────────────────────────────────────╮
│MockTool[tool-1]: ✓ test-tool - A tool for testing (medium)                   │
│                                                                              │
│MockTool[tool-2]: ✓ test-tool - A tool for testing (medium)                   │
│                                                                              │
│MockTool[tool-3]: ✓ test-tool - A tool for testing (medium)                   │
╰──────────────────────────────────────────────────────────────────────────────╯"
>>>>>>> 112790cb
`;<|MERGE_RESOLUTION|>--- conflicted
+++ resolved
@@ -1,113 +1,6 @@
 // Vitest Snapshot v1, https://vitest.dev/guide/snapshot.html
 
 exports[`<ToolGroupMessage /> > Border Color Logic > uses gray border when all tools are successful and no shell commands 1`] = `
-<<<<<<< HEAD
-"╭────────────────────────────────────────────────────────────────────────────╮
-│MockTool[tool-123]: ✓ test-tool - A tool for testing (medium)               │
-│                                                                            │
-│MockTool[tool-2]: ✓ another-tool - A tool for testing (medium)              │
-╰────────────────────────────────────────────────────────────────────────────╯"
-`;
-
-exports[`<ToolGroupMessage /> > Border Color Logic > uses yellow border for shell commands even when successful 1`] = `
-"╭────────────────────────────────────────────────────────────────────────────╮
-│MockTool[tool-123]: ✓ run_shell_command - A tool for testing (medium)       │
-╰────────────────────────────────────────────────────────────────────────────╯"
-`;
-
-exports[`<ToolGroupMessage /> > Border Color Logic > uses yellow border when tools are pending 1`] = `
-"╭────────────────────────────────────────────────────────────────────────────╮
-│MockTool[tool-123]: o test-tool - A tool for testing (medium)               │
-╰────────────────────────────────────────────────────────────────────────────╯"
-`;
-
-exports[`<ToolGroupMessage /> > Confirmation Handling > shows confirmation dialog for first confirming tool only 1`] = `
-"╭────────────────────────────────────────────────────────────────────────────╮
-│MockTool[tool-1]: ? first-confirm - A tool for testing (high)               │
-│MockConfirmation: Confirm first tool                                        │
-│                                                                            │
-│MockTool[tool-2]: ? second-confirm - A tool for testing (low)               │
-╰────────────────────────────────────────────────────────────────────────────╯"
-`;
-
-exports[`<ToolGroupMessage /> > Golden Snapshots > renders empty tool calls array 1`] = `
-"╭────────────────────────────────────────────────────────────────────────────╮
-╰────────────────────────────────────────────────────────────────────────────╯"
-`;
-
-exports[`<ToolGroupMessage /> > Golden Snapshots > renders mixed tool calls including shell command 1`] = `
-"╭────────────────────────────────────────────────────────────────────────────╮
-│MockTool[tool-1]: ✓ read_file - Read a file (medium)                        │
-│                                                                            │
-│MockTool[tool-2]: ⊷ run_shell_command - Run command (medium)                │
-│                                                                            │
-│MockTool[tool-3]: o write_file - Write to file (medium)                     │
-╰────────────────────────────────────────────────────────────────────────────╯"
-`;
-
-exports[`<ToolGroupMessage /> > Golden Snapshots > renders multiple tool calls with different statuses 1`] = `
-"╭────────────────────────────────────────────────────────────────────────────╮
-│MockTool[tool-1]: ✓ successful-tool - This tool succeeded (medium)          │
-│                                                                            │
-│MockTool[tool-2]: o pending-tool - This tool is pending (medium)            │
-│                                                                            │
-│MockTool[tool-3]: x error-tool - This tool failed (medium)                  │
-╰────────────────────────────────────────────────────────────────────────────╯"
-`;
-
-exports[`<ToolGroupMessage /> > Golden Snapshots > renders shell command with yellow border 1`] = `
-"╭────────────────────────────────────────────────────────────────────────────╮
-│MockTool[shell-1]: ✓ run_shell_command - Execute shell command (medium)     │
-╰────────────────────────────────────────────────────────────────────────────╯"
-`;
-
-exports[`<ToolGroupMessage /> > Golden Snapshots > renders single successful tool call 1`] = `
-"╭────────────────────────────────────────────────────────────────────────────╮
-│MockTool[tool-123]: ✓ test-tool - A tool for testing (medium)               │
-╰────────────────────────────────────────────────────────────────────────────╯"
-`;
-
-exports[`<ToolGroupMessage /> > Golden Snapshots > renders tool call awaiting confirmation 1`] = `
-"╭────────────────────────────────────────────────────────────────────────────╮
-│MockTool[tool-confirm]: ? confirmation-tool - This tool needs confirmation  │
-│(high)                                                                      │
-│MockConfirmation: Are you sure you want to proceed?                         │
-╰────────────────────────────────────────────────────────────────────────────╯"
-`;
-
-exports[`<ToolGroupMessage /> > Golden Snapshots > renders when not focused 1`] = `
-"╭────────────────────────────────────────────────────────────────────────────╮
-│MockTool[tool-123]: ✓ test-tool - A tool for testing (medium)               │
-╰────────────────────────────────────────────────────────────────────────────╯"
-`;
-
-exports[`<ToolGroupMessage /> > Golden Snapshots > renders with limited terminal height 1`] = `
-"╭────────────────────────────────────────────────────────────────────────────╮
-│MockTool[tool-1]: ✓ tool-with-result - Tool with output (medium)            │
-│                                                                            │
-│MockTool[tool-2]: ✓ another-tool - Another tool (medium)                    │
-╰────────────────────────────────────────────────────────────────────────────╯"
-`;
-
-exports[`<ToolGroupMessage /> > Golden Snapshots > renders with narrow terminal width 1`] = `
-"╭────────────────────────────────────╮
-│MockTool[tool-123]: ✓               │
-│very-long-tool-name-that-might-wrap │
-│- This is a very long description   │
-│that might cause wrapping issues    │
-│(medium)                            │
-╰────────────────────────────────────╯"
-`;
-
-exports[`<ToolGroupMessage /> > Height Calculation > calculates available height correctly with multiple tools with results 1`] = `
-"╭────────────────────────────────────────────────────────────────────────────╮
-│MockTool[tool-1]: ✓ test-tool - A tool for testing (medium)                 │
-│                                                                            │
-│MockTool[tool-2]: ✓ test-tool - A tool for testing (medium)                 │
-│                                                                            │
-│MockTool[tool-3]: ✓ test-tool - A tool for testing (medium)                 │
-╰────────────────────────────────────────────────────────────────────────────╯"
-=======
 "╭──────────────────────────────────────────────────────────────────────────────╮
 │MockTool[tool-123]: ✓ test-tool - A tool for testing (medium)                 │
 │                                                                              │
@@ -212,5 +105,4 @@
 │                                                                              │
 │MockTool[tool-3]: ✓ test-tool - A tool for testing (medium)                   │
 ╰──────────────────────────────────────────────────────────────────────────────╯"
->>>>>>> 112790cb
 `;