/**
 * @license
 * Copyright 2025 Google LLC
 * SPDX-License-Identifier: Apache-2.0
 */

import React, { useEffect, useState, useRef } from 'react';
import { Text, Box, useInput } from 'ink';
import { Colors } from '../../colors.js';

/**
 * Represents a single option for the RadioButtonSelect.
 * Requires a label for display and a value to be returned on selection.
 */
export interface RadioSelectItem<T> {
  label: string;
  value: T;
  disabled?: boolean;
  themeNameDisplay?: string;
  themeTypeDisplay?: string;
}

/**
 * Props for the RadioButtonSelect component.
 * @template T The type of the value associated with each radio item.
 */
export interface RadioButtonSelectProps<T> {
  /** An array of items to display as radio options. */
  items: Array<RadioSelectItem<T>>;
  /** The initial index selected */
  initialIndex?: number;
  /** Function called when an item is selected. Receives the `value` of the selected item. */
  onSelect: (value: T) => void;
  /** Function called when an item is highlighted. Receives the `value` of the selected item. */
  onHighlight?: (value: T) => void;
  /** Whether this select input is currently focused and should respond to input. */
  isFocused?: boolean;
  /** Whether to show the scroll arrows. */
  showScrollArrows?: boolean;
  /** The maximum number of items to show at once. */
  maxItemsToShow?: number;
  /** Whether to show numbers next to items. */
  showNumbers?: boolean;
}

/**
 * A custom component that displays a list of items with radio buttons,
 * supporting scrolling and keyboard navigation.
 *
 * @template T The type of the value associated with each radio item.
 */
export function RadioButtonSelect<T>({
  items,
  initialIndex = 0,
  onSelect,
  onHighlight,
  isFocused,
  showScrollArrows = false,
  maxItemsToShow = 10,
  showNumbers = true,
}: RadioButtonSelectProps<T>): React.JSX.Element {
  // Ensure initialIndex is within bounds
  const safeInitialIndex = Math.max(
    0,
    Math.min(initialIndex, items.length - 1),
  );
  const [activeIndex, setActiveIndex] = useState(
    items.length > 0 ? safeInitialIndex : 0,
  );
  const [scrollOffset, setScrollOffset] = useState(0);
  const [numberInput, setNumberInput] = useState('');
  const numberInputTimer = useRef<NodeJS.Timeout | null>(null);

  useEffect(() => {
    const newScrollOffset = Math.max(
      0,
      Math.min(activeIndex - maxItemsToShow + 1, items.length - maxItemsToShow),
    );
    if (activeIndex < scrollOffset) {
      setScrollOffset(activeIndex);
    } else if (activeIndex >= scrollOffset + maxItemsToShow) {
      setScrollOffset(newScrollOffset);
    }
  }, [activeIndex, items.length, scrollOffset, maxItemsToShow]);

  useEffect(
    () => () => {
      if (numberInputTimer.current) {
        clearTimeout(numberInputTimer.current);
      }
    },
    [],
  );

  useInput(
    (input, key) => {
      const isNumeric = showNumbers && /^[0-9]$/.test(input);

      // Any key press that is not a digit should clear the number input buffer.
      if (!isNumeric && numberInputTimer.current) {
        clearTimeout(numberInputTimer.current);
        setNumberInput('');
      }

      if (input === 'k' || key.upArrow) {
        const newIndex = activeIndex > 0 ? activeIndex - 1 : items.length - 1;
        setActiveIndex(newIndex);
<<<<<<< HEAD
        if (items[newIndex]) {
          onHighlight?.(items[newIndex].value);
        }
=======
        onHighlight?.(items[newIndex]!.value);
        return;
>>>>>>> f650be2c
      }

      if (input === 'j' || key.downArrow) {
        const newIndex = activeIndex < items.length - 1 ? activeIndex + 1 : 0;
        setActiveIndex(newIndex);
<<<<<<< HEAD
        if (items[newIndex]) {
          onHighlight?.(items[newIndex].value);
        }
=======
        onHighlight?.(items[newIndex]!.value);
        return;
>>>>>>> f650be2c
      }

      if (key.return) {
<<<<<<< HEAD
        if (items[activeIndex]) {
          onSelect(items[activeIndex].value);
        }
=======
        onSelect(items[activeIndex]!.value);
        return;
>>>>>>> f650be2c
      }

      // Handle numeric input for selection.
      if (isNumeric) {
        if (numberInputTimer.current) {
          clearTimeout(numberInputTimer.current);
        }

        const newNumberInput = numberInput + input;
        setNumberInput(newNumberInput);

        const targetIndex = Number.parseInt(newNumberInput, 10) - 1;

        // A single '0' is not a valid selection since items are 1-indexed.
        if (newNumberInput === '0') {
          numberInputTimer.current = setTimeout(() => setNumberInput(''), 350);
          return;
        }

        if (targetIndex >= 0 && targetIndex < items.length) {
          const targetItem = items[targetIndex]!;
          setActiveIndex(targetIndex);
          onHighlight?.(targetItem.value);

          // If the typed number can't be a prefix for another valid number,
          // select it immediately. Otherwise, wait for more input.
          const potentialNextNumber = Number.parseInt(newNumberInput + '0', 10);
          if (potentialNextNumber > items.length) {
            onSelect(targetItem.value);
            setNumberInput('');
          } else {
            numberInputTimer.current = setTimeout(() => {
              onSelect(targetItem.value);
              setNumberInput('');
            }, 350); // Debounce time for multi-digit input.
          }
        } else {
          // The typed number is out of bounds, clear the buffer
          setNumberInput('');
        }
      }
    },
    { isActive: isFocused && items.length > 0 },
  );

  const visibleItems = items.slice(scrollOffset, scrollOffset + maxItemsToShow);

  return (
    <Box flexDirection="column">
      {showScrollArrows && (
        <Text color={scrollOffset > 0 ? Colors.Foreground : Colors.Gray}>
          ▲
        </Text>
      )}
      {visibleItems.map((item, index) => {
        const itemIndex = scrollOffset + index;
        const isSelected = activeIndex === itemIndex;

        let textColor = Colors.Foreground;
        let numberColor = Colors.Foreground;
        if (isSelected) {
          textColor = Colors.AccentGreen;
          numberColor = Colors.AccentGreen;
        } else if (item.disabled) {
          textColor = Colors.Gray;
          numberColor = Colors.Gray;
        }

        if (!showNumbers) {
          numberColor = Colors.Gray;
        }

        const numberColumnWidth = String(items.length).length;
        const itemNumberText = `${String(itemIndex + 1).padStart(
          numberColumnWidth,
        )}.`;

        return (
          <Box key={item.label} alignItems="center">
            <Box minWidth={2} flexShrink={0}>
              <Text color={isSelected ? Colors.AccentGreen : Colors.Foreground}>
                {isSelected ? '●' : ' '}
              </Text>
            </Box>
            <Box
              marginRight={1}
              flexShrink={0}
              minWidth={itemNumberText.length}
            >
              <Text color={numberColor}>{itemNumberText}</Text>
            </Box>
            {item.themeNameDisplay && item.themeTypeDisplay ? (
              <Text color={textColor} wrap="truncate">
                {item.themeNameDisplay}{' '}
                <Text color={Colors.Gray}>{item.themeTypeDisplay}</Text>
              </Text>
            ) : (
              <Text color={textColor} wrap="truncate">
                {item.label}
              </Text>
            )}
          </Box>
        );
      })}
      {showScrollArrows && (
        <Text
          color={
            scrollOffset + maxItemsToShow < items.length
              ? Colors.Foreground
              : Colors.Gray
          }
        >
          ▼
        </Text>
      )}
    </Box>
  );
}<|MERGE_RESOLUTION|>--- conflicted
+++ resolved
@@ -105,38 +105,26 @@
       if (input === 'k' || key.upArrow) {
         const newIndex = activeIndex > 0 ? activeIndex - 1 : items.length - 1;
         setActiveIndex(newIndex);
-<<<<<<< HEAD
         if (items[newIndex]) {
           onHighlight?.(items[newIndex].value);
         }
-=======
-        onHighlight?.(items[newIndex]!.value);
         return;
->>>>>>> f650be2c
       }
 
       if (input === 'j' || key.downArrow) {
         const newIndex = activeIndex < items.length - 1 ? activeIndex + 1 : 0;
         setActiveIndex(newIndex);
-<<<<<<< HEAD
         if (items[newIndex]) {
           onHighlight?.(items[newIndex].value);
         }
-=======
-        onHighlight?.(items[newIndex]!.value);
         return;
->>>>>>> f650be2c
       }
 
       if (key.return) {
-<<<<<<< HEAD
         if (items[activeIndex]) {
           onSelect(items[activeIndex].value);
         }
-=======
-        onSelect(items[activeIndex]!.value);
         return;
->>>>>>> f650be2c
       }
 
       // Handle numeric input for selection.
