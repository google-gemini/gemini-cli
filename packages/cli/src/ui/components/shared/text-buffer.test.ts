--- conflicted
+++ resolved
@@ -1677,52 +1677,6 @@
     });
   });
 
-<<<<<<< HEAD
-  it('should handle single line text', () => {
-    const text = 'hello';
-    expect(offsetToLogicalPos(text, 0)).toEqual([0, 0]); // Start
-    expect(offsetToLogicalPos(text, 2)).toEqual([0, 2]); // Middle 'l'
-    expect(offsetToLogicalPos(text, 5)).toEqual([0, 5]); // End
-    expect(offsetToLogicalPos(text, 10)).toEqual([0, 5]); // Beyond end
-  });
-
-  it('should handle multi-line text', () => {
-    const text = 'hello\nworld\n123';
-
-    // "hello" (5) + \n (1) + "world" (5) + \n (1) + "123" (3)
-    // h e l l o \n w o r l d \n 1 2 3
-    // 0 1 2 3 4  5  6 7 8 9 0  1  2 3 4
-    // Line 0: "hello" (length 5)
-    expect(offsetToLogicalPos(text, 0)).toEqual([0, 0]); // Start of 'hello'
-    expect(offsetToLogicalPos(text, 3)).toEqual([0, 3]); // 'l' in 'hello'
-    expect(offsetToLogicalPos(text, 5)).toEqual([0, 5]); // End of 'hello' (before \n)
-
-    // Line 1: "world" (length 5)
-    expect(offsetToLogicalPos(text, 6)).toEqual([1, 0]); // Start of 'world' (after \n)
-    expect(offsetToLogicalPos(text, 8)).toEqual([1, 2]); // 'r' in 'world'
-    expect(offsetToLogicalPos(text, 11)).toEqual([1, 5]); // End of 'world' (before \n)
-
-    // Line 2: "123" (length 3)
-    expect(offsetToLogicalPos(text, 12)).toEqual([2, 0]); // Start of '123' (after \n)
-    expect(offsetToLogicalPos(text, 13)).toEqual([2, 1]); // '2' in '123'
-    expect(offsetToLogicalPos(text, 15)).toEqual([2, 3]); // End of '123'
-    expect(offsetToLogicalPos(text, 20)).toEqual([2, 3]); // Beyond end of text
-  });
-
-  it('should handle empty lines', () => {
-    const text = 'a\n\nc'; // "a" (1) + \n (1) + "" (0) + \n (1) + "c" (1)
-    expect(offsetToLogicalPos(text, 0)).toEqual([0, 0]); // 'a'
-    expect(offsetToLogicalPos(text, 1)).toEqual([0, 1]); // End of 'a'
-    expect(offsetToLogicalPos(text, 2)).toEqual([1, 0]); // Start of empty line
-    expect(offsetToLogicalPos(text, 3)).toEqual([2, 0]); // Start of 'c'
-    expect(offsetToLogicalPos(text, 4)).toEqual([2, 1]); // End of 'c'
-  });
-
-  it('should handle text ending with a newline', () => {
-    const text = 'hello\n'; // "hello" (5) + \n (1)
-    expect(offsetToLogicalPos(text, 5)).toEqual([0, 5]); // End of 'hello'
-    expect(offsetToLogicalPos(text, 6)).toEqual([1, 0]); // Position on the new empty line after
-=======
   describe('singleLine mode', () => {
     it('should not insert a newline character when singleLine is true', () => {
       const { result } = renderHook(() =>
@@ -1737,7 +1691,6 @@
       expect(state.text).toBe('');
       expect(state.lines).toEqual(['']);
     });
->>>>>>> cd27cae8
 
     it('should not create a new line when newline() is called and singleLine is true', () => {
       const { result } = renderHook(() =>
