/**
 * @license
 * Copyright 2025 Google LLC
 * SPDX-License-Identifier: Apache-2.0
 */

import { describe, it, expect, beforeEach } from 'vitest';
import { renderHook, act } from '@testing-library/react';
import {
  useTextBuffer,
  Viewport,
  TextBuffer,
  offsetToLogicalPos,
  textBufferReducer,
  TextBufferState,
  TextBufferAction,
} from './text-buffer.js';

const initialState: TextBufferState = {
  lines: [''],
  cursorRow: 0,
  cursorCol: 0,
  preferredCol: null,
  undoStack: [],
  redoStack: [],
  clipboard: null,
  selectionAnchor: null,
};

describe('textBufferReducer', () => {
  it('should return the initial state if state is undefined', () => {
    const action = { type: 'unknown_action' } as unknown as TextBufferAction;
    const state = textBufferReducer(initialState, action);
    expect(state).toEqual(initialState);
  });

  describe('set_text action', () => {
    it('should set new text and move cursor to the end', () => {
      const action: TextBufferAction = {
        type: 'set_text',
        payload: 'hello\nworld',
      };
      const state = textBufferReducer(initialState, action);
      expect(state.lines).toEqual(['hello', 'world']);
      expect(state.cursorRow).toBe(1);
      expect(state.cursorCol).toBe(5);
      expect(state.undoStack.length).toBe(1);
    });

    it('should not create an undo snapshot if pushToUndo is false', () => {
      const action: TextBufferAction = {
        type: 'set_text',
        payload: 'no undo',
        pushToUndo: false,
      };
      const state = textBufferReducer(initialState, action);
      expect(state.lines).toEqual(['no undo']);
      expect(state.undoStack.length).toBe(0);
    });
  });

  describe('insert action', () => {
    it('should insert a character', () => {
      const action: TextBufferAction = { type: 'insert', payload: 'a' };
      const state = textBufferReducer(initialState, action);
      expect(state.lines).toEqual(['a']);
      expect(state.cursorCol).toBe(1);
    });

    it('should insert a newline', () => {
      const stateWithText = { ...initialState, lines: ['hello'] };
      const action: TextBufferAction = { type: 'insert', payload: '\n' };
      const state = textBufferReducer(stateWithText, action);
      expect(state.lines).toEqual(['', 'hello']);
      expect(state.cursorRow).toBe(1);
      expect(state.cursorCol).toBe(0);
    });
  });

  describe('backspace action', () => {
    it('should remove a character', () => {
      const stateWithText: TextBufferState = {
        ...initialState,
        lines: ['a'],
        cursorRow: 0,
        cursorCol: 1,
      };
      const action: TextBufferAction = { type: 'backspace' };
      const state = textBufferReducer(stateWithText, action);
      expect(state.lines).toEqual(['']);
      expect(state.cursorCol).toBe(0);
    });

    it('should join lines if at the beginning of a line', () => {
      const stateWithText: TextBufferState = {
        ...initialState,
        lines: ['hello', 'world'],
        cursorRow: 1,
        cursorCol: 0,
      };
      const action: TextBufferAction = { type: 'backspace' };
      const state = textBufferReducer(stateWithText, action);
      expect(state.lines).toEqual(['helloworld']);
      expect(state.cursorRow).toBe(0);
      expect(state.cursorCol).toBe(5);
    });
  });

  describe('undo/redo actions', () => {
    it('should undo and redo a change', () => {
      // 1. Insert text
      const insertAction: TextBufferAction = {
        type: 'insert',
        payload: 'test',
      };
      const stateAfterInsert = textBufferReducer(initialState, insertAction);
      expect(stateAfterInsert.lines).toEqual(['test']);
      expect(stateAfterInsert.undoStack.length).toBe(1);

      // 2. Undo
      const undoAction: TextBufferAction = { type: 'undo' };
      const stateAfterUndo = textBufferReducer(stateAfterInsert, undoAction);
      expect(stateAfterUndo.lines).toEqual(['']);
      expect(stateAfterUndo.undoStack.length).toBe(0);
      expect(stateAfterUndo.redoStack.length).toBe(1);

      // 3. Redo
      const redoAction: TextBufferAction = { type: 'redo' };
      const stateAfterRedo = textBufferReducer(stateAfterUndo, redoAction);
      expect(stateAfterRedo.lines).toEqual(['test']);
      expect(stateAfterRedo.undoStack.length).toBe(1);
      expect(stateAfterRedo.redoStack.length).toBe(0);
    });
  });

  describe('create_undo_snapshot action', () => {
    it('should create a snapshot without changing state', () => {
      const stateWithText: TextBufferState = {
        ...initialState,
        lines: ['hello'],
        cursorRow: 0,
        cursorCol: 5,
      };
      const action: TextBufferAction = { type: 'create_undo_snapshot' };
      const state = textBufferReducer(stateWithText, action);

      expect(state.lines).toEqual(['hello']);
      expect(state.cursorRow).toBe(0);
      expect(state.cursorCol).toBe(5);
      expect(state.undoStack.length).toBe(1);
      expect(state.undoStack[0].lines).toEqual(['hello']);
      expect(state.undoStack[0].cursorRow).toBe(0);
      expect(state.undoStack[0].cursorCol).toBe(5);
    });
  });
});

// Helper to get the state from the hook
const getBufferState = (result: { current: TextBuffer }) => ({
  text: result.current.text,
  lines: [...result.current.lines], // Clone for safety
  cursor: [...result.current.cursor] as [number, number],
  allVisualLines: [...result.current.allVisualLines],
  viewportVisualLines: [...result.current.viewportVisualLines],
  visualCursor: [...result.current.visualCursor] as [number, number],
  visualScrollRow: result.current.visualScrollRow,
  preferredCol: result.current.preferredCol,
});

describe('useTextBuffer', () => {
  let viewport: Viewport;

  beforeEach(() => {
    viewport = { width: 10, height: 3 }; // Default viewport for tests
  });

  describe('Initialization', () => {
    it('should initialize with empty text and cursor at (0,0) by default', () => {
      const { result } = renderHook(() =>
        useTextBuffer({ viewport, isValidPath: () => false }),
      );
      const state = getBufferState(result);
      expect(state.text).toBe('');
      expect(state.lines).toEqual(['']);
      expect(state.cursor).toEqual([0, 0]);
      expect(state.allVisualLines).toEqual(['']);
      expect(state.viewportVisualLines).toEqual(['']);
      expect(state.visualCursor).toEqual([0, 0]);
      expect(state.visualScrollRow).toBe(0);
    });

    it('should initialize with provided initialText', () => {
      const { result } = renderHook(() =>
        useTextBuffer({
          initialText: 'hello',
          viewport,
          isValidPath: () => false,
        }),
      );
      const state = getBufferState(result);
      expect(state.text).toBe('hello');
      expect(state.lines).toEqual(['hello']);
      expect(state.cursor).toEqual([0, 0]); // Default cursor if offset not given
      expect(state.allVisualLines).toEqual(['hello']);
      expect(state.viewportVisualLines).toEqual(['hello']);
      expect(state.visualCursor).toEqual([0, 0]);
    });

    it('should initialize with initialText and initialCursorOffset', () => {
      const { result } = renderHook(() =>
        useTextBuffer({
          initialText: 'hello\nworld',
          initialCursorOffset: 7, // Should be at 'o' in 'world'
          viewport,
          isValidPath: () => false,
        }),
      );
      const state = getBufferState(result);
      expect(state.text).toBe('hello\nworld');
      expect(state.lines).toEqual(['hello', 'world']);
      expect(state.cursor).toEqual([1, 1]); // Logical cursor at 'o' in "world"
      expect(state.allVisualLines).toEqual(['hello', 'world']);
      expect(state.viewportVisualLines).toEqual(['hello', 'world']);
      expect(state.visualCursor[0]).toBe(1); // On the second visual line
      expect(state.visualCursor[1]).toBe(1); // At 'o' in "world"
    });

    it('should wrap visual lines', () => {
      const { result } = renderHook(() =>
        useTextBuffer({
          initialText: 'The quick brown fox jumps over the lazy dog.',
          initialCursorOffset: 2, // After '好'
          viewport: { width: 15, height: 4 },
          isValidPath: () => false,
        }),
      );
      const state = getBufferState(result);
      expect(state.allVisualLines).toEqual([
        'The quick',
        'brown fox',
        'jumps over the',
        'lazy dog.',
      ]);
    });

    it('should wrap visual lines with multiple spaces', () => {
      const { result } = renderHook(() =>
        useTextBuffer({
          initialText: 'The  quick  brown fox    jumps over the lazy dog.',
          viewport: { width: 15, height: 4 },
          isValidPath: () => false,
        }),
      );
      const state = getBufferState(result);
      // Including multiple spaces at the end of the lines like this is
      // consistent with Google docs behavior and makes it intuitive to edit
      // the spaces as needed.
      expect(state.allVisualLines).toEqual([
        'The  quick ',
        'brown fox   ',
        'jumps over the',
        'lazy dog.',
      ]);
    });

    it('should wrap visual lines even without spaces', () => {
      const { result } = renderHook(() =>
        useTextBuffer({
          initialText: '123456789012345ABCDEFG', // 4 chars, 12 bytes
          viewport: { width: 15, height: 2 },
          isValidPath: () => false,
        }),
      );
      const state = getBufferState(result);
      // Including multiple spaces at the end of the lines like this is
      // consistent with Google docs behavior and makes it intuitive to edit
      // the spaces as needed.
      expect(state.allVisualLines).toEqual(['123456789012345', 'ABCDEFG']);
    });

    it('should initialize with multi-byte unicode characters and correct cursor offset', () => {
      const { result } = renderHook(() =>
        useTextBuffer({
          initialText: '你好世界', // 4 chars, 12 bytes
          initialCursorOffset: 2, // After '好'
          viewport: { width: 5, height: 2 },
          isValidPath: () => false,
        }),
      );
      const state = getBufferState(result);
      expect(state.text).toBe('你好世界');
      expect(state.lines).toEqual(['你好世界']);
      expect(state.cursor).toEqual([0, 2]);
      // Visual: "你好" (width 4), "世"界" (width 4) with viewport width 5
      expect(state.allVisualLines).toEqual(['你好', '世界']);
      expect(state.visualCursor).toEqual([1, 0]);
    });
  });

  describe('Basic Editing', () => {
    it('insert: should insert a character and update cursor', () => {
      const { result } = renderHook(() =>
        useTextBuffer({ viewport, isValidPath: () => false }),
      );
      act(() => result.current.insert('a'));
      let state = getBufferState(result);
      expect(state.text).toBe('a');
      expect(state.cursor).toEqual([0, 1]);
      expect(state.visualCursor).toEqual([0, 1]);

      act(() => result.current.insert('b'));
      state = getBufferState(result);
      expect(state.text).toBe('ab');
      expect(state.cursor).toEqual([0, 2]);
      expect(state.visualCursor).toEqual([0, 2]);
    });

    it('insert: should insert text in the middle of a line', () => {
      const { result } = renderHook(() =>
        useTextBuffer({
          initialText: 'abc',
          viewport,
          isValidPath: () => false,
        }),
      );
      act(() => result.current.move('right'));
      act(() => result.current.insert('-NEW-'));
      const state = getBufferState(result);
      expect(state.text).toBe('a-NEW-bc');
      expect(state.cursor).toEqual([0, 6]);
    });

    it('newline: should create a new line and move cursor', () => {
      const { result } = renderHook(() =>
        useTextBuffer({
          initialText: 'ab',
          viewport,
          isValidPath: () => false,
        }),
      );
      act(() => result.current.move('end')); // cursor at [0,2]
      act(() => result.current.newline());
      const state = getBufferState(result);
      expect(state.text).toBe('ab\n');
      expect(state.lines).toEqual(['ab', '']);
      expect(state.cursor).toEqual([1, 0]);
      expect(state.allVisualLines).toEqual(['ab', '']);
      expect(state.viewportVisualLines).toEqual(['ab', '']); // viewport height 3
      expect(state.visualCursor).toEqual([1, 0]); // On the new visual line
    });

    it('backspace: should delete char to the left or merge lines', () => {
      const { result } = renderHook(() =>
        useTextBuffer({
          initialText: 'a\nb',
          viewport,
          isValidPath: () => false,
        }),
      );
      act(() => {
        result.current.move('down');
      });
      act(() => {
        result.current.move('end'); // cursor to [1,1] (end of 'b')
      });
      act(() => result.current.backspace()); // delete 'b'
      let state = getBufferState(result);
      expect(state.text).toBe('a\n');
      expect(state.cursor).toEqual([1, 0]);

      act(() => result.current.backspace()); // merge lines
      state = getBufferState(result);
      expect(state.text).toBe('a');
      expect(state.cursor).toEqual([0, 1]); // cursor after 'a'
      expect(state.allVisualLines).toEqual(['a']);
      expect(state.viewportVisualLines).toEqual(['a']);
      expect(state.visualCursor).toEqual([0, 1]);
    });

    it('del: should delete char to the right or merge lines', () => {
      const { result } = renderHook(() =>
        useTextBuffer({
          initialText: 'a\nb',
          viewport,
          isValidPath: () => false,
        }),
      );
      // cursor at [0,0]
      act(() => result.current.del()); // delete 'a'
      let state = getBufferState(result);
      expect(state.text).toBe('\nb');
      expect(state.cursor).toEqual([0, 0]);

      act(() => result.current.del()); // merge lines (deletes newline)
      state = getBufferState(result);
      expect(state.text).toBe('b');
      expect(state.cursor).toEqual([0, 0]);
      expect(state.allVisualLines).toEqual(['b']);
      expect(state.viewportVisualLines).toEqual(['b']);
      expect(state.visualCursor).toEqual([0, 0]);
    });
  });

  describe('Drag and Drop File Paths', () => {
    it('should prepend @ to a valid file path on insert', () => {
      const { result } = renderHook(() =>
        useTextBuffer({ viewport, isValidPath: () => true }),
      );
      const filePath = '/path/to/a/valid/file.txt';
      act(() => result.current.insert(filePath));
      expect(getBufferState(result).text).toBe(`@${filePath}`);
    });

    it('should not prepend @ to an invalid file path on insert', () => {
      const { result } = renderHook(() =>
        useTextBuffer({ viewport, isValidPath: () => false }),
      );
      const notAPath = 'this is just some long text';
      act(() => result.current.insert(notAPath));
      expect(getBufferState(result).text).toBe(notAPath);
    });

    it('should handle quoted paths', () => {
      const { result } = renderHook(() =>
        useTextBuffer({ viewport, isValidPath: () => true }),
      );
      const filePath = "'/path/to/a/valid/file.txt'";
      act(() => result.current.insert(filePath));
      expect(getBufferState(result).text).toBe(`@/path/to/a/valid/file.txt`);
    });

    it('should not prepend @ to short text that is not a path', () => {
      const { result } = renderHook(() =>
        useTextBuffer({ viewport, isValidPath: () => true }),
      );
      const shortText = 'ab';
      act(() => result.current.insert(shortText));
      expect(getBufferState(result).text).toBe(shortText);
    });
  });

  describe('Shell Mode Behavior', () => {
    it('should not prepend @ to valid file paths when shellModeActive is true', () => {
      const { result } = renderHook(() =>
        useTextBuffer({
          viewport,
          isValidPath: () => true,
          shellModeActive: true,
        }),
      );
      const filePath = '/path/to/a/valid/file.txt';
      act(() => result.current.insert(filePath));
      expect(getBufferState(result).text).toBe(filePath); // No @ prefix
    });

    it('should not prepend @ to quoted paths when shellModeActive is true', () => {
      const { result } = renderHook(() =>
        useTextBuffer({
          viewport,
          isValidPath: () => true,
          shellModeActive: true,
        }),
      );
      const quotedFilePath = "'/path/to/a/valid/file.txt'";
      act(() => result.current.insert(quotedFilePath));
      expect(getBufferState(result).text).toBe(quotedFilePath); // No @ prefix, keeps quotes
    });

    it('should behave normally with invalid paths when shellModeActive is true', () => {
      const { result } = renderHook(() =>
        useTextBuffer({
          viewport,
          isValidPath: () => false,
          shellModeActive: true,
        }),
      );
      const notAPath = 'this is just some text';
      act(() => result.current.insert(notAPath));
      expect(getBufferState(result).text).toBe(notAPath);
    });

    it('should behave normally with short text when shellModeActive is true', () => {
      const { result } = renderHook(() =>
        useTextBuffer({
          viewport,
          isValidPath: () => true,
          shellModeActive: true,
        }),
      );
      const shortText = 'ls';
      act(() => result.current.insert(shortText));
      expect(getBufferState(result).text).toBe(shortText); // No @ prefix for short text
    });
  });

  describe('Cursor Movement', () => {
    it('move: left/right should work within and across visual lines (due to wrapping)', () => {
      // Text: "long line1next line2" (20 chars)
      // Viewport width 5. Word wrapping should produce:
      // "long " (5)
      // "line1" (5)
      // "next " (5)
      // "line2" (5)
      const { result } = renderHook(() =>
        useTextBuffer({
          initialText: 'long line1next line2', // Corrected: was 'long line1next line2'
          viewport: { width: 5, height: 4 },
          isValidPath: () => false,
        }),
      );
      // Initial cursor [0,0] logical, visual [0,0] ("l" of "long ")

      act(() => result.current.move('right')); // visual [0,1] ("o")
      expect(getBufferState(result).visualCursor).toEqual([0, 1]);
      act(() => result.current.move('right')); // visual [0,2] ("n")
      act(() => result.current.move('right')); // visual [0,3] ("g")
      act(() => result.current.move('right')); // visual [0,4] (" ")
      expect(getBufferState(result).visualCursor).toEqual([0, 4]);

      act(() => result.current.move('right')); // visual [1,0] ("l" of "line1")
      expect(getBufferState(result).visualCursor).toEqual([1, 0]);
      expect(getBufferState(result).cursor).toEqual([0, 5]); // logical cursor

      act(() => result.current.move('left')); // visual [0,4] (" " of "long ")
      expect(getBufferState(result).visualCursor).toEqual([0, 4]);
      expect(getBufferState(result).cursor).toEqual([0, 4]); // logical cursor
    });

    it('move: up/down should preserve preferred visual column', () => {
      const text = 'abcde\nxy\n12345';
      const { result } = renderHook(() =>
        useTextBuffer({
          initialText: text,
          viewport,
          isValidPath: () => false,
        }),
      );
      expect(result.current.allVisualLines).toEqual(['abcde', 'xy', '12345']);
      // Place cursor at the end of "abcde" -> logical [0,5]
      act(() => {
        result.current.move('home'); // to [0,0]
      });
      for (let i = 0; i < 5; i++) {
        act(() => {
          result.current.move('right'); // to [0,5]
        });
      }
      expect(getBufferState(result).cursor).toEqual([0, 5]);
      expect(getBufferState(result).visualCursor).toEqual([0, 5]);

      // Set preferredCol by moving up then down to the same spot, then test.
      act(() => {
        result.current.move('down'); // to xy, logical [1,2], visual [1,2], preferredCol should be 5
      });
      let state = getBufferState(result);
      expect(state.cursor).toEqual([1, 2]); // Logical cursor at end of 'xy'
      expect(state.visualCursor).toEqual([1, 2]); // Visual cursor at end of 'xy'
      expect(state.preferredCol).toBe(5);

      act(() => result.current.move('down')); // to '12345', preferredCol=5.
      state = getBufferState(result);
      expect(state.cursor).toEqual([2, 5]); // Logical cursor at end of '12345'
      expect(state.visualCursor).toEqual([2, 5]); // Visual cursor at end of '12345'
      expect(state.preferredCol).toBe(5); // Preferred col is maintained

      act(() => result.current.move('left')); // preferredCol should reset
      state = getBufferState(result);
      expect(state.preferredCol).toBe(null);
    });

    it('move: home/end should go to visual line start/end', () => {
      const initialText = 'line one\nsecond line';
      const { result } = renderHook(() =>
        useTextBuffer({
          initialText,
          viewport: { width: 5, height: 5 },
          isValidPath: () => false,
        }),
      );
      expect(result.current.allVisualLines).toEqual([
        'line',
        'one',
        'secon',
        'd',
        'line',
      ]);
      // Initial cursor [0,0] (start of "line")
      act(() => result.current.move('down')); // visual cursor from [0,0] to [1,0] ("o" of "one")
      act(() => result.current.move('right')); // visual cursor to [1,1] ("n" of "one")
      expect(getBufferState(result).visualCursor).toEqual([1, 1]);

      act(() => result.current.move('home')); // visual cursor to [1,0] (start of "one")
      expect(getBufferState(result).visualCursor).toEqual([1, 0]);

      act(() => result.current.move('end')); // visual cursor to [1,3] (end of "one")
      expect(getBufferState(result).visualCursor).toEqual([1, 3]); // "one" is 3 chars
    });
  });

  describe('Visual Layout & Viewport', () => {
    it('should wrap long lines correctly into visualLines', () => {
      const { result } = renderHook(() =>
        useTextBuffer({
          initialText: 'This is a very long line of text.', // 33 chars
          viewport: { width: 10, height: 5 },
          isValidPath: () => false,
        }),
      );
      const state = getBufferState(result);
      // Expected visual lines with word wrapping (viewport width 10):
      // "This is a"
      // "very long"
      // "line of"
      // "text."
      expect(state.allVisualLines.length).toBe(4);
      expect(state.allVisualLines[0]).toBe('This is a');
      expect(state.allVisualLines[1]).toBe('very long');
      expect(state.allVisualLines[2]).toBe('line of');
      expect(state.allVisualLines[3]).toBe('text.');
    });

    it('should update visualScrollRow when visualCursor moves out of viewport', () => {
      const { result } = renderHook(() =>
        useTextBuffer({
          initialText: 'l1\nl2\nl3\nl4\nl5',
          viewport: { width: 5, height: 3 }, // Can show 3 visual lines
          isValidPath: () => false,
        }),
      );
      // Initial: l1, l2, l3 visible. visualScrollRow = 0. visualCursor = [0,0]
      expect(getBufferState(result).visualScrollRow).toBe(0);
      expect(getBufferState(result).allVisualLines).toEqual([
        'l1',
        'l2',
        'l3',
        'l4',
        'l5',
      ]);
      expect(getBufferState(result).viewportVisualLines).toEqual([
        'l1',
        'l2',
        'l3',
      ]);

      act(() => result.current.move('down')); // vc=[1,0]
      act(() => result.current.move('down')); // vc=[2,0] (l3)
      expect(getBufferState(result).visualScrollRow).toBe(0);

      act(() => result.current.move('down')); // vc=[3,0] (l4) - scroll should happen
      // Now: l2, l3, l4 visible. visualScrollRow = 1.
      let state = getBufferState(result);
      expect(state.visualScrollRow).toBe(1);
      expect(state.allVisualLines).toEqual(['l1', 'l2', 'l3', 'l4', 'l5']);
      expect(state.viewportVisualLines).toEqual(['l2', 'l3', 'l4']);
      expect(state.visualCursor).toEqual([3, 0]);

      act(() => result.current.move('up')); // vc=[2,0] (l3)
      act(() => result.current.move('up')); // vc=[1,0] (l2)
      expect(getBufferState(result).visualScrollRow).toBe(1);

      act(() => result.current.move('up')); // vc=[0,0] (l1) - scroll up
      // Now: l1, l2, l3 visible. visualScrollRow = 0
      state = getBufferState(result); // Assign to the existing `state` variable
      expect(state.visualScrollRow).toBe(0);
      expect(state.allVisualLines).toEqual(['l1', 'l2', 'l3', 'l4', 'l5']);
      expect(state.viewportVisualLines).toEqual(['l1', 'l2', 'l3']);
      expect(state.visualCursor).toEqual([0, 0]);
    });
  });

  describe('Undo/Redo', () => {
    it('should undo and redo an insert operation', () => {
      const { result } = renderHook(() =>
        useTextBuffer({ viewport, isValidPath: () => false }),
      );
      act(() => result.current.insert('a'));
      expect(getBufferState(result).text).toBe('a');

      act(() => result.current.undo());
      expect(getBufferState(result).text).toBe('');
      expect(getBufferState(result).cursor).toEqual([0, 0]);

      act(() => result.current.redo());
      expect(getBufferState(result).text).toBe('a');
      expect(getBufferState(result).cursor).toEqual([0, 1]);
    });

    it('should undo and redo a newline operation', () => {
      const { result } = renderHook(() =>
        useTextBuffer({
          initialText: 'test',
          viewport,
          isValidPath: () => false,
        }),
      );
      act(() => result.current.move('end'));
      act(() => result.current.newline());
      expect(getBufferState(result).text).toBe('test\n');

      act(() => result.current.undo());
      expect(getBufferState(result).text).toBe('test');
      expect(getBufferState(result).cursor).toEqual([0, 4]);

      act(() => result.current.redo());
      expect(getBufferState(result).text).toBe('test\n');
      expect(getBufferState(result).cursor).toEqual([1, 0]);
    });
  });

  describe('Unicode Handling', () => {
    it('insert: should correctly handle multi-byte unicode characters', () => {
      const { result } = renderHook(() =>
        useTextBuffer({ viewport, isValidPath: () => false }),
      );
      act(() => result.current.insert('你好'));
      const state = getBufferState(result);
      expect(state.text).toBe('你好');
      expect(state.cursor).toEqual([0, 2]); // Cursor is 2 (char count)
      expect(state.visualCursor).toEqual([0, 2]);
    });

    it('backspace: should correctly delete multi-byte unicode characters', () => {
      const { result } = renderHook(() =>
        useTextBuffer({
          initialText: '你好',
          viewport,
          isValidPath: () => false,
        }),
      );
      act(() => result.current.move('end')); // cursor at [0,2]
      act(() => result.current.backspace()); // delete '好'
      let state = getBufferState(result);
      expect(state.text).toBe('你');
      expect(state.cursor).toEqual([0, 1]);

      act(() => result.current.backspace()); // delete '你'
      state = getBufferState(result);
      expect(state.text).toBe('');
      expect(state.cursor).toEqual([0, 0]);
    });

    it('move: left/right should treat multi-byte chars as single units for visual cursor', () => {
      const { result } = renderHook(() =>
        useTextBuffer({
          initialText: '🐶🐱',
          viewport: { width: 5, height: 1 },
          isValidPath: () => false,
        }),
      );
      // Initial: visualCursor [0,0]
      act(() => result.current.move('right')); // visualCursor [0,1] (after 🐶)
      let state = getBufferState(result);
      expect(state.cursor).toEqual([0, 1]);
      expect(state.visualCursor).toEqual([0, 1]);

      act(() => result.current.move('right')); // visualCursor [0,2] (after 🐱)
      state = getBufferState(result);
      expect(state.cursor).toEqual([0, 2]);
      expect(state.visualCursor).toEqual([0, 2]);

      act(() => result.current.move('left')); // visualCursor [0,1] (before 🐱 / after 🐶)
      state = getBufferState(result);
      expect(state.cursor).toEqual([0, 1]);
      expect(state.visualCursor).toEqual([0, 1]);
    });
  });

  describe('handleInput', () => {
    it('should insert printable characters', () => {
      const { result } = renderHook(() =>
        useTextBuffer({ viewport, isValidPath: () => false }),
      );
      act(() =>
        result.current.handleInput({
          name: 'h',
          ctrl: false,
          meta: false,
          shift: false,
<<<<<<< HEAD
          paste: false,
=======
>>>>>>> c0e2903a
          sequence: 'h',
        }),
      );
      act(() =>
        result.current.handleInput({
          name: 'i',
          ctrl: false,
          meta: false,
          shift: false,
<<<<<<< HEAD
          paste: false,
=======
>>>>>>> c0e2903a
          sequence: 'i',
        }),
      );
      expect(getBufferState(result).text).toBe('hi');
    });

    it('should handle "Enter" key as newline', () => {
      const { result } = renderHook(() =>
        useTextBuffer({ viewport, isValidPath: () => false }),
      );
      act(() =>
        result.current.handleInput({
          name: 'return',
          ctrl: false,
          meta: false,
          shift: false,
<<<<<<< HEAD
          paste: false,
=======
>>>>>>> c0e2903a
          sequence: '\r',
        }),
      );
      expect(getBufferState(result).lines).toEqual(['', '']);
    });

    it('should handle "Backspace" key', () => {
      const { result } = renderHook(() =>
        useTextBuffer({
          initialText: 'a',
          viewport,
          isValidPath: () => false,
        }),
      );
      act(() => result.current.move('end'));
      act(() =>
        result.current.handleInput({
          name: 'backspace',
          ctrl: false,
          meta: false,
          shift: false,
<<<<<<< HEAD
          paste: false,
=======
>>>>>>> c0e2903a
          sequence: '\x7f',
        }),
      );
      expect(getBufferState(result).text).toBe('');
    });

    it('should handle multiple delete characters in one input', () => {
      const { result } = renderHook(() =>
        useTextBuffer({
          initialText: 'abcde',
          viewport,
          isValidPath: () => false,
        }),
      );
      act(() => result.current.move('end')); // cursor at the end
      expect(getBufferState(result).cursor).toEqual([0, 5]);

      act(() => {
        result.current.handleInput({
          name: 'backspace',
          ctrl: false,
          meta: false,
          shift: false,
          sequence: '\x7f',
        });
        result.current.handleInput({
          name: 'backspace',
          ctrl: false,
          meta: false,
          shift: false,
          sequence: '\x7f',
        });
        result.current.handleInput({
          name: 'backspace',
          ctrl: false,
          meta: false,
          shift: false,
          sequence: '\x7f',
        });
      });
      expect(getBufferState(result).text).toBe('ab');
      expect(getBufferState(result).cursor).toEqual([0, 2]);
    });

    it('should handle inserts that contain delete characters ', () => {
      const { result } = renderHook(() =>
        useTextBuffer({
          initialText: 'abcde',
          viewport,
          isValidPath: () => false,
        }),
      );
      act(() => result.current.move('end')); // cursor at the end
      expect(getBufferState(result).cursor).toEqual([0, 5]);

      act(() => {
        result.current.insert('\x7f\x7f\x7f');
      });
      expect(getBufferState(result).text).toBe('ab');
      expect(getBufferState(result).cursor).toEqual([0, 2]);
    });

    it('should handle inserts with a mix of regular and delete characters ', () => {
      const { result } = renderHook(() =>
        useTextBuffer({
          initialText: 'abcde',
          viewport,
          isValidPath: () => false,
        }),
      );
      act(() => result.current.move('end')); // cursor at the end
      expect(getBufferState(result).cursor).toEqual([0, 5]);

      act(() => {
        result.current.insert('\x7fI\x7f\x7fNEW');
      });
      expect(getBufferState(result).text).toBe('abcNEW');
      expect(getBufferState(result).cursor).toEqual([0, 6]);
    });

    it('should handle arrow keys for movement', () => {
      const { result } = renderHook(() =>
        useTextBuffer({
          initialText: 'ab',
          viewport,
          isValidPath: () => false,
        }),
      );
      act(() => result.current.move('end')); // cursor [0,2]
      act(() =>
        result.current.handleInput({
          name: 'left',
          ctrl: false,
          meta: false,
          shift: false,
<<<<<<< HEAD
          paste: false,
=======
>>>>>>> c0e2903a
          sequence: '\x1b[D',
        }),
      ); // cursor [0,1]
      expect(getBufferState(result).cursor).toEqual([0, 1]);
      act(() =>
        result.current.handleInput({
          name: 'right',
          ctrl: false,
          meta: false,
          shift: false,
<<<<<<< HEAD
          paste: false,
=======
>>>>>>> c0e2903a
          sequence: '\x1b[C',
        }),
      ); // cursor [0,2]
      expect(getBufferState(result).cursor).toEqual([0, 2]);
    });

    it('should strip ANSI escape codes when pasting text', () => {
      const { result } = renderHook(() =>
        useTextBuffer({ viewport, isValidPath: () => false }),
      );
      const textWithAnsi = '\x1B[31mHello\x1B[0m \x1B[32mWorld\x1B[0m';
      // Simulate pasting by calling handleInput with a string longer than 1 char
      act(() =>
        result.current.handleInput({
<<<<<<< HEAD
          name: '',
          ctrl: false,
          meta: false,
          shift: false,
          paste: false,
=======
          name: undefined,
          ctrl: false,
          meta: false,
          shift: false,
>>>>>>> c0e2903a
          sequence: textWithAnsi,
        }),
      );
      expect(getBufferState(result).text).toBe('Hello World');
    });

    it('should handle VSCode terminal Shift+Enter as newline', () => {
      const { result } = renderHook(() =>
        useTextBuffer({ viewport, isValidPath: () => false }),
      );
      act(() =>
        result.current.handleInput({
          name: 'return',
          ctrl: false,
          meta: false,
          shift: true,
<<<<<<< HEAD
          paste: false,
=======
>>>>>>> c0e2903a
          sequence: '\r',
        }),
      ); // Simulates Shift+Enter in VSCode terminal
      expect(getBufferState(result).lines).toEqual(['', '']);
    });

    it('should correctly handle repeated pasting of long text', () => {
      const longText = `not only five centuries, but also the leap into electronic typesetting, remaining essentially unchanged. It was popularised in the 1960s with the release of Letraset sheets containing Lorem Ipsum passages, and more recently with desktop publishing software like Aldus PageMaker including versions of Lorem Ipsum.

Why do we use it?
It is a long established fact that a reader will be distracted by the readable content of a page when looking at its layout. The point of using Lorem Ipsum is that it has a more-or-less normal distribution of letters, as opposed to using 'Content here, content here', making it look like readable English. Many desktop publishing packages and web page editors now use Lorem Ipsum as their default model text, and a search for 'lorem ipsum' will uncover many web sites still in their infancy. Various versions have evolved over the years, sometimes by accident, sometimes on purpose (injected humour and the like).

Where does it come from?
Contrary to popular belief, Lorem Ipsum is not simply random text. It has roots in a piece of classical Latin literature from 45 BC, making it over 2000 years old. Richard McClintock, a Latin professor at Hampden-Sydney College in Virginia, looked up one of the more obscure Latin words, consectetur, from a Lore
`;
      const { result } = renderHook(() =>
        useTextBuffer({ viewport, isValidPath: () => false }),
      );

      // Simulate pasting the long text multiple times
      act(() => {
        result.current.insert(longText);
        result.current.insert(longText);
        result.current.insert(longText);
      });

      const state = getBufferState(result);
      // Check that the text is the result of three concatenations.
      expect(state.lines).toStrictEqual(
        (longText + longText + longText).split('\n'),
      );
      const expectedCursorPos = offsetToLogicalPos(
        state.text,
        state.text.length,
      );
      expect(state.cursor).toEqual(expectedCursorPos);
    });
  });

  // More tests would be needed for:
  // - setText, replaceRange
  // - deleteWordLeft, deleteWordRight
  // - More complex undo/redo scenarios
  // - Selection and clipboard (copy/paste) - might need clipboard API mocks or internal state check
  // - openInExternalEditor (heavy mocking of fs, child_process, os)
  // - All edge cases for visual scrolling and wrapping with different viewport sizes and text content.

  describe('replaceRange', () => {
    it('should replace a single-line range with single-line text', () => {
      const { result } = renderHook(() =>
        useTextBuffer({
          initialText: '@pac',
          viewport,
          isValidPath: () => false,
        }),
      );
      act(() => result.current.replaceRange(0, 1, 0, 4, 'packages'));
      const state = getBufferState(result);
      expect(state.text).toBe('@packages');
      expect(state.cursor).toEqual([0, 9]); // cursor after 'typescript'
    });

    it('should replace a multi-line range with single-line text', () => {
      const { result } = renderHook(() =>
        useTextBuffer({
          initialText: 'hello\nworld\nagain',
          viewport,
          isValidPath: () => false,
        }),
      );
      act(() => result.current.replaceRange(0, 2, 1, 3, ' new ')); // replace 'llo\nwor' with ' new '
      const state = getBufferState(result);
      expect(state.text).toBe('he new ld\nagain');
      expect(state.cursor).toEqual([0, 7]); // cursor after ' new '
    });

    it('should delete a range when replacing with an empty string', () => {
      const { result } = renderHook(() =>
        useTextBuffer({
          initialText: 'hello world',
          viewport,
          isValidPath: () => false,
        }),
      );
      act(() => result.current.replaceRange(0, 5, 0, 11, '')); // delete ' world'
      const state = getBufferState(result);
      expect(state.text).toBe('hello');
      expect(state.cursor).toEqual([0, 5]);
    });

    it('should handle replacing at the beginning of the text', () => {
      const { result } = renderHook(() =>
        useTextBuffer({
          initialText: 'world',
          viewport,
          isValidPath: () => false,
        }),
      );
      act(() => result.current.replaceRange(0, 0, 0, 0, 'hello '));
      const state = getBufferState(result);
      expect(state.text).toBe('hello world');
      expect(state.cursor).toEqual([0, 6]);
    });

    it('should handle replacing at the end of the text', () => {
      const { result } = renderHook(() =>
        useTextBuffer({
          initialText: 'hello',
          viewport,
          isValidPath: () => false,
        }),
      );
      act(() => result.current.replaceRange(0, 5, 0, 5, ' world'));
      const state = getBufferState(result);
      expect(state.text).toBe('hello world');
      expect(state.cursor).toEqual([0, 11]);
    });

    it('should handle replacing the entire buffer content', () => {
      const { result } = renderHook(() =>
        useTextBuffer({
          initialText: 'old text',
          viewport,
          isValidPath: () => false,
        }),
      );
      act(() => result.current.replaceRange(0, 0, 0, 8, 'new text'));
      const state = getBufferState(result);
      expect(state.text).toBe('new text');
      expect(state.cursor).toEqual([0, 8]);
    });

    it('should correctly replace with unicode characters', () => {
      const { result } = renderHook(() =>
        useTextBuffer({
          initialText: 'hello *** world',
          viewport,
          isValidPath: () => false,
        }),
      );
      act(() => result.current.replaceRange(0, 6, 0, 9, '你好'));
      const state = getBufferState(result);
      expect(state.text).toBe('hello 你好 world');
      expect(state.cursor).toEqual([0, 8]); // after '你好'
    });

    it('should handle invalid range by returning false and not changing text', () => {
      const { result } = renderHook(() =>
        useTextBuffer({
          initialText: 'test',
          viewport,
          isValidPath: () => false,
        }),
      );
      act(() => {
        result.current.replaceRange(0, 5, 0, 3, 'fail'); // startCol > endCol in same line
      });

      expect(getBufferState(result).text).toBe('test');

      act(() => {
        result.current.replaceRange(1, 0, 0, 0, 'fail'); // startRow > endRow
      });
      expect(getBufferState(result).text).toBe('test');
    });

    it('replaceRange: multiple lines with a single character', () => {
      const { result } = renderHook(() =>
        useTextBuffer({
          initialText: 'first\nsecond\nthird',
          viewport,
          isValidPath: () => false,
        }),
      );
      act(() => result.current.replaceRange(0, 2, 2, 3, 'X')); // Replace 'rst\nsecond\nthi'
      const state = getBufferState(result);
      expect(state.text).toBe('fiXrd');
      expect(state.cursor).toEqual([0, 3]); // After 'X'
    });
  });

  describe('Input Sanitization', () => {
    it('should strip ANSI escape codes from input', () => {
      const { result } = renderHook(() =>
        useTextBuffer({ viewport, isValidPath: () => false }),
      );
      const textWithAnsi = '\x1B[31mHello\x1B[0m';
      act(() =>
        result.current.handleInput({
<<<<<<< HEAD
          name: '',
          ctrl: false,
          meta: false,
          shift: false,
          paste: false,
=======
          name: undefined,
          ctrl: false,
          meta: false,
          shift: false,
>>>>>>> c0e2903a
          sequence: textWithAnsi,
        }),
      );
      expect(getBufferState(result).text).toBe('Hello');
    });

    it('should strip control characters from input', () => {
      const { result } = renderHook(() =>
        useTextBuffer({ viewport, isValidPath: () => false }),
      );
      const textWithControlChars = 'H\x07e\x08l\x0Bl\x0Co'; // BELL, BACKSPACE, VT, FF
      act(() =>
        result.current.handleInput({
<<<<<<< HEAD
          name: '',
          ctrl: false,
          meta: false,
          shift: false,
          paste: false,
=======
          name: undefined,
          ctrl: false,
          meta: false,
          shift: false,
>>>>>>> c0e2903a
          sequence: textWithControlChars,
        }),
      );
      expect(getBufferState(result).text).toBe('Hello');
    });

    it('should strip mixed ANSI and control characters from input', () => {
      const { result } = renderHook(() =>
        useTextBuffer({ viewport, isValidPath: () => false }),
      );
      const textWithMixed = '\u001B[4mH\u001B[0mello';
      act(() =>
        result.current.handleInput({
<<<<<<< HEAD
          name: '',
          ctrl: false,
          meta: false,
          shift: false,
          paste: false,
=======
          name: undefined,
          ctrl: false,
          meta: false,
          shift: false,
>>>>>>> c0e2903a
          sequence: textWithMixed,
        }),
      );
      expect(getBufferState(result).text).toBe('Hello');
    });

    it('should not strip standard characters or newlines', () => {
      const { result } = renderHook(() =>
        useTextBuffer({ viewport, isValidPath: () => false }),
      );
      const validText = 'Hello World\nThis is a test.';
      act(() =>
        result.current.handleInput({
<<<<<<< HEAD
          name: '',
          ctrl: false,
          meta: false,
          shift: false,
          paste: false,
=======
          name: undefined,
          ctrl: false,
          meta: false,
          shift: false,
>>>>>>> c0e2903a
          sequence: validText,
        }),
      );
      expect(getBufferState(result).text).toBe(validText);
    });

    it('should sanitize pasted text via handleInput', () => {
      const { result } = renderHook(() =>
        useTextBuffer({ viewport, isValidPath: () => false }),
      );
      const pastedText = '\u001B[4mPasted\u001B[4m Text';
      act(() =>
        result.current.handleInput({
<<<<<<< HEAD
          name: '',
          ctrl: false,
          meta: false,
          shift: false,
          paste: false,
=======
          name: undefined,
          ctrl: false,
          meta: false,
          shift: false,
>>>>>>> c0e2903a
          sequence: pastedText,
        }),
      );
      expect(getBufferState(result).text).toBe('Pasted Text');
    });
  });
});

describe('offsetToLogicalPos', () => {
  it('should return [0,0] for offset 0', () => {
    expect(offsetToLogicalPos('any text', 0)).toEqual([0, 0]);
  });

  it('should handle single line text', () => {
    const text = 'hello';
    expect(offsetToLogicalPos(text, 0)).toEqual([0, 0]); // Start
    expect(offsetToLogicalPos(text, 2)).toEqual([0, 2]); // Middle 'l'
    expect(offsetToLogicalPos(text, 5)).toEqual([0, 5]); // End
    expect(offsetToLogicalPos(text, 10)).toEqual([0, 5]); // Beyond end
  });

  it('should handle multi-line text', () => {
    const text = 'hello\nworld\n123';
    // "hello" (5) + \n (1) + "world" (5) + \n (1) + "123" (3)
    // h e l l o \n w o r l d \n 1 2 3
    // 0 1 2 3 4  5  6 7 8 9 0  1  2 3 4
    // Line 0: "hello" (length 5)
    expect(offsetToLogicalPos(text, 0)).toEqual([0, 0]); // Start of 'hello'
    expect(offsetToLogicalPos(text, 3)).toEqual([0, 3]); // 'l' in 'hello'
    expect(offsetToLogicalPos(text, 5)).toEqual([0, 5]); // End of 'hello' (before \n)

    // Line 1: "world" (length 5)
    expect(offsetToLogicalPos(text, 6)).toEqual([1, 0]); // Start of 'world' (after \n)
    expect(offsetToLogicalPos(text, 8)).toEqual([1, 2]); // 'r' in 'world'
    expect(offsetToLogicalPos(text, 11)).toEqual([1, 5]); // End of 'world' (before \n)

    // Line 2: "123" (length 3)
    expect(offsetToLogicalPos(text, 12)).toEqual([2, 0]); // Start of '123' (after \n)
    expect(offsetToLogicalPos(text, 13)).toEqual([2, 1]); // '2' in '123'
    expect(offsetToLogicalPos(text, 15)).toEqual([2, 3]); // End of '123'
    expect(offsetToLogicalPos(text, 20)).toEqual([2, 3]); // Beyond end of text
  });

  it('should handle empty lines', () => {
    const text = 'a\n\nc'; // "a" (1) + \n (1) + "" (0) + \n (1) + "c" (1)
    expect(offsetToLogicalPos(text, 0)).toEqual([0, 0]); // 'a'
    expect(offsetToLogicalPos(text, 1)).toEqual([0, 1]); // End of 'a'
    expect(offsetToLogicalPos(text, 2)).toEqual([1, 0]); // Start of empty line
    expect(offsetToLogicalPos(text, 3)).toEqual([2, 0]); // Start of 'c'
    expect(offsetToLogicalPos(text, 4)).toEqual([2, 1]); // End of 'c'
  });

  it('should handle text ending with a newline', () => {
    const text = 'hello\n'; // "hello" (5) + \n (1)
    expect(offsetToLogicalPos(text, 5)).toEqual([0, 5]); // End of 'hello'
    expect(offsetToLogicalPos(text, 6)).toEqual([1, 0]); // Position on the new empty line after

    expect(offsetToLogicalPos(text, 7)).toEqual([1, 0]); // Still on the new empty line
  });

  it('should handle text starting with a newline', () => {
    const text = '\nhello'; // "" (0) + \n (1) + "hello" (5)
    expect(offsetToLogicalPos(text, 0)).toEqual([0, 0]); // Start of first empty line
    expect(offsetToLogicalPos(text, 1)).toEqual([1, 0]); // Start of 'hello'
    expect(offsetToLogicalPos(text, 3)).toEqual([1, 2]); // 'l' in 'hello'
  });

  it('should handle empty string input', () => {
    expect(offsetToLogicalPos('', 0)).toEqual([0, 0]);
    expect(offsetToLogicalPos('', 5)).toEqual([0, 0]);
  });

  it('should handle multi-byte unicode characters correctly', () => {
    const text = '你好\n世界'; // "你好" (2 chars) + \n (1) + "世界" (2 chars)
    // Total "code points" for offset calculation: 2 + 1 + 2 = 5
    expect(offsetToLogicalPos(text, 0)).toEqual([0, 0]); // Start of '你好'
    expect(offsetToLogicalPos(text, 1)).toEqual([0, 1]); // After '你', before '好'
    expect(offsetToLogicalPos(text, 2)).toEqual([0, 2]); // End of '你好'
    expect(offsetToLogicalPos(text, 3)).toEqual([1, 0]); // Start of '世界'
    expect(offsetToLogicalPos(text, 4)).toEqual([1, 1]); // After '世', before '界'
    expect(offsetToLogicalPos(text, 5)).toEqual([1, 2]); // End of '世界'
    expect(offsetToLogicalPos(text, 6)).toEqual([1, 2]); // Beyond end
  });

  it('should handle offset exactly at newline character', () => {
    const text = 'abc\ndef';
    // a b c \n d e f
    // 0 1 2  3  4 5 6
    expect(offsetToLogicalPos(text, 3)).toEqual([0, 3]); // End of 'abc'
    // The next character is the newline, so an offset of 4 means the start of the next line.
    expect(offsetToLogicalPos(text, 4)).toEqual([1, 0]); // Start of 'def'
  });

  it('should handle offset in the middle of a multi-byte character (should place at start of that char)', () => {
    // This scenario is tricky as "offset" is usually character-based.
    // Assuming cpLen and related logic handles this by treating multi-byte as one unit.
    // The current implementation of offsetToLogicalPos uses cpLen, so it should be code-point aware.
    const text = '🐶🐱'; // 2 code points
    expect(offsetToLogicalPos(text, 0)).toEqual([0, 0]);
    expect(offsetToLogicalPos(text, 1)).toEqual([0, 1]); // After 🐶
    expect(offsetToLogicalPos(text, 2)).toEqual([0, 2]); // After 🐱
  });
});<|MERGE_RESOLUTION|>--- conflicted
+++ resolved
@@ -776,10 +776,6 @@
           ctrl: false,
           meta: false,
           shift: false,
-<<<<<<< HEAD
-          paste: false,
-=======
->>>>>>> c0e2903a
           sequence: 'h',
         }),
       );
@@ -789,10 +785,6 @@
           ctrl: false,
           meta: false,
           shift: false,
-<<<<<<< HEAD
-          paste: false,
-=======
->>>>>>> c0e2903a
           sequence: 'i',
         }),
       );
@@ -809,10 +801,6 @@
           ctrl: false,
           meta: false,
           shift: false,
-<<<<<<< HEAD
-          paste: false,
-=======
->>>>>>> c0e2903a
           sequence: '\r',
         }),
       );
@@ -834,10 +822,6 @@
           ctrl: false,
           meta: false,
           shift: false,
-<<<<<<< HEAD
-          paste: false,
-=======
->>>>>>> c0e2903a
           sequence: '\x7f',
         }),
       );
@@ -933,10 +917,6 @@
           ctrl: false,
           meta: false,
           shift: false,
-<<<<<<< HEAD
-          paste: false,
-=======
->>>>>>> c0e2903a
           sequence: '\x1b[D',
         }),
       ); // cursor [0,1]
@@ -947,10 +927,6 @@
           ctrl: false,
           meta: false,
           shift: false,
-<<<<<<< HEAD
-          paste: false,
-=======
->>>>>>> c0e2903a
           sequence: '\x1b[C',
         }),
       ); // cursor [0,2]
@@ -965,18 +941,10 @@
       // Simulate pasting by calling handleInput with a string longer than 1 char
       act(() =>
         result.current.handleInput({
-<<<<<<< HEAD
-          name: '',
-          ctrl: false,
-          meta: false,
-          shift: false,
-          paste: false,
-=======
           name: undefined,
           ctrl: false,
           meta: false,
           shift: false,
->>>>>>> c0e2903a
           sequence: textWithAnsi,
         }),
       );
@@ -993,10 +961,6 @@
           ctrl: false,
           meta: false,
           shift: true,
-<<<<<<< HEAD
-          paste: false,
-=======
->>>>>>> c0e2903a
           sequence: '\r',
         }),
       ); // Simulates Shift+Enter in VSCode terminal
@@ -1186,18 +1150,10 @@
       const textWithAnsi = '\x1B[31mHello\x1B[0m';
       act(() =>
         result.current.handleInput({
-<<<<<<< HEAD
-          name: '',
-          ctrl: false,
-          meta: false,
-          shift: false,
-          paste: false,
-=======
           name: undefined,
           ctrl: false,
           meta: false,
           shift: false,
->>>>>>> c0e2903a
           sequence: textWithAnsi,
         }),
       );
@@ -1211,18 +1167,10 @@
       const textWithControlChars = 'H\x07e\x08l\x0Bl\x0Co'; // BELL, BACKSPACE, VT, FF
       act(() =>
         result.current.handleInput({
-<<<<<<< HEAD
-          name: '',
-          ctrl: false,
-          meta: false,
-          shift: false,
-          paste: false,
-=======
           name: undefined,
           ctrl: false,
           meta: false,
           shift: false,
->>>>>>> c0e2903a
           sequence: textWithControlChars,
         }),
       );
@@ -1236,18 +1184,10 @@
       const textWithMixed = '\u001B[4mH\u001B[0mello';
       act(() =>
         result.current.handleInput({
-<<<<<<< HEAD
-          name: '',
-          ctrl: false,
-          meta: false,
-          shift: false,
-          paste: false,
-=======
           name: undefined,
           ctrl: false,
           meta: false,
           shift: false,
->>>>>>> c0e2903a
           sequence: textWithMixed,
         }),
       );
@@ -1261,18 +1201,10 @@
       const validText = 'Hello World\nThis is a test.';
       act(() =>
         result.current.handleInput({
-<<<<<<< HEAD
-          name: '',
-          ctrl: false,
-          meta: false,
-          shift: false,
-          paste: false,
-=======
           name: undefined,
           ctrl: false,
           meta: false,
           shift: false,
->>>>>>> c0e2903a
           sequence: validText,
         }),
       );
@@ -1286,18 +1218,10 @@
       const pastedText = '\u001B[4mPasted\u001B[4m Text';
       act(() =>
         result.current.handleInput({
-<<<<<<< HEAD
-          name: '',
-          ctrl: false,
-          meta: false,
-          shift: false,
-          paste: false,
-=======
           name: undefined,
           ctrl: false,
           meta: false,
           shift: false,
->>>>>>> c0e2903a
           sequence: pastedText,
         }),
       );
