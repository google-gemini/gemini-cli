--- conflicted
+++ resolved
@@ -2288,7 +2288,105 @@
       expect(cpLen('hello مرحبا world')).toBe(17);
     });
   });
-<<<<<<< HEAD
+
+  describe('useTextBuffer CJK Navigation', () => {
+    const viewport = { width: 80, height: 24 };
+
+    it('should navigate by word in Chinese', () => {
+      const { result } = renderHook(() =>
+        useTextBuffer({
+          initialText: '你好世界',
+          initialCursorOffset: 4, // End of string
+          viewport,
+          isValidPath: () => false,
+        }),
+      );
+
+      // Initial state: cursor at end (index 2 in code points if 4 is length? wait. length is 2 code points? No. '你好世界' length is 4.)
+      // '你好世界' length is 4. Code points length is 4.
+
+      // Move word left
+      act(() => {
+        result.current.move('wordLeft');
+      });
+
+      // Should be at start of "世界" (index 2)
+      // "你好世界" -> "你好" | "世界"
+      expect(result.current.cursor[1]).toBe(2);
+
+      // Move word left again
+      act(() => {
+        result.current.move('wordLeft');
+      });
+
+      // Should be at start of "你好" (index 0)
+      expect(result.current.cursor[1]).toBe(0);
+
+      // Move word left again (should stay at 0)
+      act(() => {
+        result.current.move('wordLeft');
+      });
+      expect(result.current.cursor[1]).toBe(0);
+
+      // Move word right
+      act(() => {
+        result.current.move('wordRight');
+      });
+
+      // Should be at end of "你好" (index 2)
+      expect(result.current.cursor[1]).toBe(2);
+
+      // Move word right again
+      act(() => {
+        result.current.move('wordRight');
+      });
+
+      // Should be at end of "世界" (index 4)
+      expect(result.current.cursor[1]).toBe(4);
+
+      // Move word right again (should stay at end)
+      act(() => {
+        result.current.move('wordRight');
+      });
+      expect(result.current.cursor[1]).toBe(4);
+    });
+
+    it('should navigate mixed English and Chinese', () => {
+      const { result } = renderHook(() =>
+        useTextBuffer({
+          initialText: 'Hello你好World',
+          initialCursorOffset: 10, // End
+          viewport,
+          isValidPath: () => false,
+        }),
+      );
+
+      // Hello (5) + 你好 (2) + World (5) = 12 chars.
+      // initialCursorOffset 10? 'Hello你好World'.length is 12.
+      // Let's set it to end.
+
+      act(() => {
+        result.current.move('end');
+      });
+      expect(result.current.cursor[1]).toBe(12);
+
+      // wordLeft -> start of "World" (index 7)
+      act(() => result.current.move('wordLeft'));
+      expect(result.current.cursor[1]).toBe(7);
+
+      // wordLeft -> start of "你好" (index 5)
+      act(() => result.current.move('wordLeft'));
+      expect(result.current.cursor[1]).toBe(5);
+
+      // wordLeft -> start of "Hello" (index 0)
+      act(() => result.current.move('wordLeft'));
+      expect(result.current.cursor[1]).toBe(0);
+
+      // wordLeft -> start of line (should stay at 0)
+      act(() => result.current.move('wordLeft'));
+      expect(result.current.cursor[1]).toBe(0);
+    });
+  });
 });
 
 describe('Transformation Utilities', () => {
@@ -2466,105 +2564,6 @@
       const result = calculateTransformedLine('', 0, [0, 0], []);
       expect(result.transformedLine).toBe('');
       expect(result.transformedToLogMap).toEqual([0]); // Just the trailing position
-=======
-
-  describe('useTextBuffer CJK Navigation', () => {
-    const viewport = { width: 80, height: 24 };
-
-    it('should navigate by word in Chinese', () => {
-      const { result } = renderHook(() =>
-        useTextBuffer({
-          initialText: '你好世界',
-          initialCursorOffset: 4, // End of string
-          viewport,
-          isValidPath: () => false,
-        }),
-      );
-
-      // Initial state: cursor at end (index 2 in code points if 4 is length? wait. length is 2 code points? No. '你好世界' length is 4.)
-      // '你好世界' length is 4. Code points length is 4.
-
-      // Move word left
-      act(() => {
-        result.current.move('wordLeft');
-      });
-
-      // Should be at start of "世界" (index 2)
-      // "你好世界" -> "你好" | "世界"
-      expect(result.current.cursor[1]).toBe(2);
-
-      // Move word left again
-      act(() => {
-        result.current.move('wordLeft');
-      });
-
-      // Should be at start of "你好" (index 0)
-      expect(result.current.cursor[1]).toBe(0);
-
-      // Move word left again (should stay at 0)
-      act(() => {
-        result.current.move('wordLeft');
-      });
-      expect(result.current.cursor[1]).toBe(0);
-
-      // Move word right
-      act(() => {
-        result.current.move('wordRight');
-      });
-
-      // Should be at end of "你好" (index 2)
-      expect(result.current.cursor[1]).toBe(2);
-
-      // Move word right again
-      act(() => {
-        result.current.move('wordRight');
-      });
-
-      // Should be at end of "世界" (index 4)
-      expect(result.current.cursor[1]).toBe(4);
-
-      // Move word right again (should stay at end)
-      act(() => {
-        result.current.move('wordRight');
-      });
-      expect(result.current.cursor[1]).toBe(4);
-    });
-
-    it('should navigate mixed English and Chinese', () => {
-      const { result } = renderHook(() =>
-        useTextBuffer({
-          initialText: 'Hello你好World',
-          initialCursorOffset: 10, // End
-          viewport,
-          isValidPath: () => false,
-        }),
-      );
-
-      // Hello (5) + 你好 (2) + World (5) = 12 chars.
-      // initialCursorOffset 10? 'Hello你好World'.length is 12.
-      // Let's set it to end.
-
-      act(() => {
-        result.current.move('end');
-      });
-      expect(result.current.cursor[1]).toBe(12);
-
-      // wordLeft -> start of "World" (index 7)
-      act(() => result.current.move('wordLeft'));
-      expect(result.current.cursor[1]).toBe(7);
-
-      // wordLeft -> start of "你好" (index 5)
-      act(() => result.current.move('wordLeft'));
-      expect(result.current.cursor[1]).toBe(5);
-
-      // wordLeft -> start of "Hello" (index 0)
-      act(() => result.current.move('wordLeft'));
-      expect(result.current.cursor[1]).toBe(0);
-
-      // wordLeft -> start of line (should stay at 0)
-      act(() => result.current.move('wordLeft'));
-      expect(result.current.cursor[1]).toBe(0);
->>>>>>> 3b2a4ba2
     });
   });
 });