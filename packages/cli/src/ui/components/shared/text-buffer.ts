--- conflicted
+++ resolved
@@ -1375,39 +1375,24 @@
         const nextLineContent = currentLine(cursorRow + 1);
         newLines[cursorRow] = lineContent + nextLineContent;
         newLines.splice(cursorRow + 1, 1);
-<<<<<<< HEAD
         return {
           ...nextState,
           lines: newLines,
           preferredCol: null,
           layoutVersion: nextState.layoutVersion + 1,
         };
-      }
-      const nextState = pushUndoLocal(state);
-      let end = cursorCol;
-      while (end < arr.length && !isWordChar(arr[end])) end++;
-      while (end < arr.length && isWordChar(arr[end])) end++;
-      const newLines = [...nextState.lines];
-      newLines[cursorRow] =
-        cpSlice(lineContent, 0, cursorCol) + cpSlice(lineContent, end);
-=======
       } else {
         const nextWordStart = findNextWordStartInLine(lineContent, cursorCol);
         const end = nextWordStart === null ? lineLen : nextWordStart;
         newLines[cursorRow] =
           cpSlice(lineContent, 0, cursorCol) + cpSlice(lineContent, end);
-      }
-
->>>>>>> 5c2bb990
-      return {
-        ...nextState,
-        lines: newLines,
-        preferredCol: null,
-<<<<<<< HEAD
-        layoutVersion: nextState.layoutVersion + 1,
-=======
->>>>>>> 5c2bb990
-      };
+        return {
+          ...nextState,
+          lines: newLines,
+          preferredCol: null,
+          layoutVersion: nextState.layoutVersion + 1,
+        };
+      }
     }
 
     case 'kill_line_right': {
