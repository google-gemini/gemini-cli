--- conflicted
+++ resolved
@@ -862,12 +862,9 @@
   clipboard: string | null;
   selectionAnchor: [number, number] | null;
   viewportWidth: number;
-<<<<<<< HEAD
-  pendingPastes: PendingPasteItem[];
-=======
   viewportHeight: number;
   visualLayout: VisualLayout;
->>>>>>> e89012ef
+  pendingPastes: PendingPasteItem[];
 }
 
 const historyLimit = 100;
@@ -922,15 +919,11 @@
     }
   | { type: 'move_to_offset'; payload: { offset: number } }
   | { type: 'create_undo_snapshot' }
-<<<<<<< HEAD
-  | { type: 'set_viewport_width'; payload: number }
+  | { type: 'set_viewport'; payload: { width: number; height: number } }
   | { type: 'insert_large_paste_placeholder'; payload: { content: string } }
   | { type: 'clear_pending_pastes' }
   | { type: 'prune_pending_pastes' }
   | { type: 'delete_placeholder_at_cursor' }
-=======
-  | { type: 'set_viewport'; payload: { width: number; height: number } }
->>>>>>> e89012ef
   | { type: 'vim_delete_word_forward'; payload: { count: number } }
   | { type: 'vim_delete_word_backward'; payload: { count: number } }
   | { type: 'vim_delete_word_end'; payload: { count: number } }
@@ -1651,12 +1644,9 @@
       clipboard: null,
       selectionAnchor: null,
       viewportWidth: viewport.width,
-<<<<<<< HEAD
-      pendingPastes: [],
-=======
       viewportHeight: viewport.height,
       visualLayout,
->>>>>>> e89012ef
+      pendingPastes: [],
     };
   }, [initialText, initialCursorOffset, viewport.width, viewport.height]);
 
@@ -1672,21 +1662,14 @@
 
   const text = useMemo(() => lines.join('\n'), [lines]);
 
-<<<<<<< HEAD
   // Prune pending pastes when text changes
   useEffect(() => {
     dispatch({ type: 'prune_pending_pastes' });
   }, [text]);
 
-  const visualLayout = useMemo(
-    () =>
-      calculateVisualLayout(lines, [cursorRow, cursorCol], state.viewportWidth),
-    [lines, cursorRow, cursorCol, state.viewportWidth],
-=======
   const visualCursor = useMemo(
     () => calculateVisualCursorFromLayout(visualLayout, [cursorRow, cursorCol]),
     [visualLayout, cursorRow, cursorCol],
->>>>>>> e89012ef
   );
 
   const { visualLines } = visualLayout;
