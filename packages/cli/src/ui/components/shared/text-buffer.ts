/**
 * @license
 * Copyright 2025 Google LLC
 * SPDX-License-Identifier: Apache-2.0
 */

import { spawnSync } from 'node:child_process';
import fs from 'node:fs';
import os from 'node:os';
import pathMod from 'node:path';
import * as path from 'node:path';
import { useState, useCallback, useEffect, useMemo, useReducer } from 'react';
<<<<<<< HEAD
import { coreEvents, CoreEvent, debugLogger } from '@google/gemini-cli-core';
=======
import { coreEvents, CoreEvent, unescapePath } from '@google/gemini-cli-core';
>>>>>>> a3d214f8
import {
  toCodePoints,
  cpLen,
  cpSlice,
  stripUnsafeCharacters,
  getCachedStringWidth,
} from '../../utils/textUtils.js';
import { parsePastedPaths } from '../../utils/clipboardUtils.js';
import type { Key } from '../../contexts/KeypressContext.js';
import type { VimAction } from './vim-buffer-actions.js';
import { handleVimAction } from './vim-buffer-actions.js';

export type Direction =
  | 'left'
  | 'right'
  | 'up'
  | 'down'
  | 'wordLeft'
  | 'wordRight'
  | 'home'
  | 'end';

// Helper functions for line-based word navigation
export const isWordCharStrict = (char: string): boolean =>
  /[\w\p{L}\p{N}]/u.test(char); // Matches a single character that is any Unicode letter, any Unicode number, or an underscore

export const isWhitespace = (char: string): boolean => /\s/.test(char);

// Check if a character is a combining mark (only diacritics for now)
export const isCombiningMark = (char: string): boolean => /\p{M}/u.test(char);

// Check if a character should be considered part of a word (including combining marks)
export const isWordCharWithCombining = (char: string): boolean =>
  isWordCharStrict(char) || isCombiningMark(char);

// Get the script of a character (simplified for common scripts)
export const getCharScript = (char: string): string => {
  if (/[\p{Script=Latin}]/u.test(char)) return 'latin'; // All Latin script chars including diacritics
  if (/[\p{Script=Han}]/u.test(char)) return 'han'; // Chinese
  if (/[\p{Script=Arabic}]/u.test(char)) return 'arabic';
  if (/[\p{Script=Hiragana}]/u.test(char)) return 'hiragana';
  if (/[\p{Script=Katakana}]/u.test(char)) return 'katakana';
  if (/[\p{Script=Cyrillic}]/u.test(char)) return 'cyrillic';
  return 'other';
};

// Check if two characters are from different scripts (indicating word boundary)
export const isDifferentScript = (char1: string, char2: string): boolean => {
  if (!isWordCharStrict(char1) || !isWordCharStrict(char2)) return false;
  return getCharScript(char1) !== getCharScript(char2);
};

// Find next word start within a line, starting from col
export const findNextWordStartInLine = (
  line: string,
  col: number,
): number | null => {
  const chars = toCodePoints(line);
  let i = col;

  if (i >= chars.length) return null;

  const currentChar = chars[i];

  // Skip current word/sequence based on character type
  if (isWordCharStrict(currentChar)) {
    while (i < chars.length && isWordCharWithCombining(chars[i])) {
      // Check for script boundary - if next character is from different script, stop here
      if (
        i + 1 < chars.length &&
        isWordCharStrict(chars[i + 1]) &&
        isDifferentScript(chars[i], chars[i + 1])
      ) {
        i++; // Include current character
        break; // Stop at script boundary
      }
      i++;
    }
  } else if (!isWhitespace(currentChar)) {
    while (
      i < chars.length &&
      !isWordCharStrict(chars[i]) &&
      !isWhitespace(chars[i])
    ) {
      i++;
    }
  }

  // Skip whitespace
  while (i < chars.length && isWhitespace(chars[i])) {
    i++;
  }

  return i < chars.length ? i : null;
};

// Find previous word start within a line
export const findPrevWordStartInLine = (
  line: string,
  col: number,
): number | null => {
  const chars = toCodePoints(line);
  let i = col;

  if (i <= 0) return null;

  i--;

  // Skip whitespace moving backwards
  while (i >= 0 && isWhitespace(chars[i])) {
    i--;
  }

  if (i < 0) return null;

  if (isWordCharStrict(chars[i])) {
    // We're in a word, move to its beginning
    while (i >= 0 && isWordCharStrict(chars[i])) {
      // Check for script boundary - if previous character is from different script, stop here
      if (
        i - 1 >= 0 &&
        isWordCharStrict(chars[i - 1]) &&
        isDifferentScript(chars[i], chars[i - 1])
      ) {
        return i; // Return current position at script boundary
      }
      i--;
    }
    return i + 1;
  } else {
    // We're in punctuation, move to its beginning
    while (i >= 0 && !isWordCharStrict(chars[i]) && !isWhitespace(chars[i])) {
      i--;
    }
    return i + 1;
  }
};

// Find word end within a line
export const findWordEndInLine = (line: string, col: number): number | null => {
  const chars = toCodePoints(line);
  let i = col;

  // If we're already at the end of a word (including punctuation sequences), advance to next word
  // This includes both regular word endings and script boundaries
  const atEndOfWordChar =
    i < chars.length &&
    isWordCharWithCombining(chars[i]) &&
    (i + 1 >= chars.length ||
      !isWordCharWithCombining(chars[i + 1]) ||
      (isWordCharStrict(chars[i]) &&
        i + 1 < chars.length &&
        isWordCharStrict(chars[i + 1]) &&
        isDifferentScript(chars[i], chars[i + 1])));

  const atEndOfPunctuation =
    i < chars.length &&
    !isWordCharWithCombining(chars[i]) &&
    !isWhitespace(chars[i]) &&
    (i + 1 >= chars.length ||
      isWhitespace(chars[i + 1]) ||
      isWordCharWithCombining(chars[i + 1]));

  if (atEndOfWordChar || atEndOfPunctuation) {
    // We're at the end of a word or punctuation sequence, move forward to find next word
    i++;
    // Skip whitespace to find next word or punctuation
    while (i < chars.length && isWhitespace(chars[i])) {
      i++;
    }
  }

  // If we're not on a word character, find the next word or punctuation sequence
  if (i < chars.length && !isWordCharWithCombining(chars[i])) {
    // Skip whitespace to find next word or punctuation
    while (i < chars.length && isWhitespace(chars[i])) {
      i++;
    }
  }

  // Move to end of current word (including combining marks, but stop at script boundaries)
  let foundWord = false;
  let lastBaseCharPos = -1;

  if (i < chars.length && isWordCharWithCombining(chars[i])) {
    // Handle word characters
    while (i < chars.length && isWordCharWithCombining(chars[i])) {
      foundWord = true;

      // Track the position of the last base character (not combining mark)
      if (isWordCharStrict(chars[i])) {
        lastBaseCharPos = i;
      }

      // Check if next character is from a different script (word boundary)
      if (
        i + 1 < chars.length &&
        isWordCharStrict(chars[i + 1]) &&
        isDifferentScript(chars[i], chars[i + 1])
      ) {
        i++; // Include current character
        if (isWordCharStrict(chars[i - 1])) {
          lastBaseCharPos = i - 1;
        }
        break; // Stop at script boundary
      }

      i++;
    }
  } else if (i < chars.length && !isWhitespace(chars[i])) {
    // Handle punctuation sequences (like ████)
    while (
      i < chars.length &&
      !isWordCharStrict(chars[i]) &&
      !isWhitespace(chars[i])
    ) {
      foundWord = true;
      lastBaseCharPos = i;
      i++;
    }
  }

  // Only return a position if we actually found a word
  // Return the position of the last base character, not combining marks
  if (foundWord && lastBaseCharPos >= col) {
    return lastBaseCharPos;
  }

  return null;
};

// Initialize segmenter for word boundary detection
const segmenter = new Intl.Segmenter(undefined, { granularity: 'word' });

function findPrevWordBoundary(line: string, cursorCol: number): number {
  const codePoints = toCodePoints(line);
  // Convert cursorCol (CP index) to string index
  const prefix = codePoints.slice(0, cursorCol).join('');
  const cursorIdx = prefix.length;

  let targetIdx = 0;

  for (const seg of segmenter.segment(line)) {
    // We want the last word start strictly before the cursor.
    // If we've reached or passed the cursor, we stop.
    if (seg.index >= cursorIdx) break;

    if (seg.isWordLike) {
      targetIdx = seg.index;
    }
  }

  return toCodePoints(line.slice(0, targetIdx)).length;
}

function findNextWordBoundary(line: string, cursorCol: number): number {
  const codePoints = toCodePoints(line);
  const prefix = codePoints.slice(0, cursorCol).join('');
  const cursorIdx = prefix.length;

  let targetIdx = line.length;

  for (const seg of segmenter.segment(line)) {
    const segEnd = seg.index + seg.segment.length;

    if (segEnd > cursorIdx) {
      if (seg.isWordLike) {
        targetIdx = segEnd;
        break;
      }
    }
  }

  return toCodePoints(line.slice(0, targetIdx)).length;
}

// Find next word across lines
export const findNextWordAcrossLines = (
  lines: string[],
  cursorRow: number,
  cursorCol: number,
  searchForWordStart: boolean,
): { row: number; col: number } | null => {
  // First try current line
  const currentLine = lines[cursorRow] || '';
  const colInCurrentLine = searchForWordStart
    ? findNextWordStartInLine(currentLine, cursorCol)
    : findWordEndInLine(currentLine, cursorCol);

  if (colInCurrentLine !== null) {
    return { row: cursorRow, col: colInCurrentLine };
  }

  // Search subsequent lines
  for (let row = cursorRow + 1; row < lines.length; row++) {
    const line = lines[row] || '';
    const chars = toCodePoints(line);

    // For empty lines, if we haven't found any words yet, return the empty line
    if (chars.length === 0) {
      // Check if there are any words in remaining lines
      let hasWordsInLaterLines = false;
      for (let laterRow = row + 1; laterRow < lines.length; laterRow++) {
        const laterLine = lines[laterRow] || '';
        const laterChars = toCodePoints(laterLine);
        let firstNonWhitespace = 0;
        while (
          firstNonWhitespace < laterChars.length &&
          isWhitespace(laterChars[firstNonWhitespace])
        ) {
          firstNonWhitespace++;
        }
        if (firstNonWhitespace < laterChars.length) {
          hasWordsInLaterLines = true;
          break;
        }
      }

      // If no words in later lines, return the empty line
      if (!hasWordsInLaterLines) {
        return { row, col: 0 };
      }
      continue;
    }

    // Find first non-whitespace
    let firstNonWhitespace = 0;
    while (
      firstNonWhitespace < chars.length &&
      isWhitespace(chars[firstNonWhitespace])
    ) {
      firstNonWhitespace++;
    }

    if (firstNonWhitespace < chars.length) {
      if (searchForWordStart) {
        return { row, col: firstNonWhitespace };
      } else {
        // For word end, find the end of the first word
        const endCol = findWordEndInLine(line, firstNonWhitespace);
        if (endCol !== null) {
          return { row, col: endCol };
        }
      }
    }
  }

  return null;
};

// Find previous word across lines
export const findPrevWordAcrossLines = (
  lines: string[],
  cursorRow: number,
  cursorCol: number,
): { row: number; col: number } | null => {
  // First try current line
  const currentLine = lines[cursorRow] || '';
  const colInCurrentLine = findPrevWordStartInLine(currentLine, cursorCol);

  if (colInCurrentLine !== null) {
    return { row: cursorRow, col: colInCurrentLine };
  }

  // Search previous lines
  for (let row = cursorRow - 1; row >= 0; row--) {
    const line = lines[row] || '';
    const chars = toCodePoints(line);

    if (chars.length === 0) continue;

    // Find last word start
    let lastWordStart = chars.length;
    while (lastWordStart > 0 && isWhitespace(chars[lastWordStart - 1])) {
      lastWordStart--;
    }

    if (lastWordStart > 0) {
      // Find start of this word
      const wordStart = findPrevWordStartInLine(line, lastWordStart);
      if (wordStart !== null) {
        return { row, col: wordStart };
      }
    }
  }

  return null;
};

// Helper functions for vim line operations
export const getPositionFromOffsets = (
  startOffset: number,
  endOffset: number,
  lines: string[],
) => {
  let offset = 0;
  let startRow = 0;
  let startCol = 0;
  let endRow = 0;
  let endCol = 0;

  // Find start position
  for (let i = 0; i < lines.length; i++) {
    const lineLength = lines[i].length + 1; // +1 for newline
    if (offset + lineLength > startOffset) {
      startRow = i;
      startCol = startOffset - offset;
      break;
    }
    offset += lineLength;
  }

  // Find end position
  offset = 0;
  for (let i = 0; i < lines.length; i++) {
    const lineLength = lines[i].length + (i < lines.length - 1 ? 1 : 0); // +1 for newline except last line
    if (offset + lineLength >= endOffset) {
      endRow = i;
      endCol = endOffset - offset;
      break;
    }
    offset += lineLength;
  }

  return { startRow, startCol, endRow, endCol };
};

export const getLineRangeOffsets = (
  startRow: number,
  lineCount: number,
  lines: string[],
) => {
  let startOffset = 0;

  // Calculate start offset
  for (let i = 0; i < startRow; i++) {
    startOffset += lines[i].length + 1; // +1 for newline
  }

  // Calculate end offset
  let endOffset = startOffset;
  for (let i = 0; i < lineCount; i++) {
    const lineIndex = startRow + i;
    if (lineIndex < lines.length) {
      endOffset += lines[lineIndex].length;
      if (lineIndex < lines.length - 1) {
        endOffset += 1; // +1 for newline
      }
    }
  }

  return { startOffset, endOffset };
};

export const replaceRangeInternal = (
  state: TextBufferState,
  startRow: number,
  startCol: number,
  endRow: number,
  endCol: number,
  text: string,
): TextBufferState => {
  const currentLine = (row: number) => state.lines[row] || '';
  const currentLineLen = (row: number) => cpLen(currentLine(row));
  const clamp = (value: number, min: number, max: number) =>
    Math.min(Math.max(value, min), max);

  if (
    startRow > endRow ||
    (startRow === endRow && startCol > endCol) ||
    startRow < 0 ||
    startCol < 0 ||
    endRow >= state.lines.length ||
    (endRow < state.lines.length && endCol > currentLineLen(endRow))
  ) {
    return state; // Invalid range
  }

  const newLines = [...state.lines];

  const sCol = clamp(startCol, 0, currentLineLen(startRow));
  const eCol = clamp(endCol, 0, currentLineLen(endRow));

  const prefix = cpSlice(currentLine(startRow), 0, sCol);
  const suffix = cpSlice(currentLine(endRow), eCol);

  const normalisedReplacement = text
    .replace(/\r\n/g, '\n')
    .replace(/\r/g, '\n');
  const replacementParts = normalisedReplacement.split('\n');

  // The combined first line of the new text
  const firstLine = prefix + replacementParts[0];

  if (replacementParts.length === 1) {
    // No newlines in replacement: combine prefix, replacement, and suffix on one line.
    newLines.splice(startRow, endRow - startRow + 1, firstLine + suffix);
  } else {
    // Newlines in replacement: create new lines.
    const lastLine = replacementParts[replacementParts.length - 1] + suffix;
    const middleLines = replacementParts.slice(1, -1);
    newLines.splice(
      startRow,
      endRow - startRow + 1,
      firstLine,
      ...middleLines,
      lastLine,
    );
  }

  const finalCursorRow = startRow + replacementParts.length - 1;
  const finalCursorCol =
    (replacementParts.length > 1 ? 0 : sCol) +
    cpLen(replacementParts[replacementParts.length - 1]);

  return {
    ...state,
    lines: newLines,
    cursorRow: Math.min(Math.max(finalCursorRow, 0), newLines.length - 1),
    cursorCol: Math.max(
      0,
      Math.min(finalCursorCol, cpLen(newLines[finalCursorRow] || '')),
    ),
    preferredCol: null,
  };
};

export interface Viewport {
  height: number;
  width: number;
}

function clamp(v: number, min: number, max: number): number {
  return v < min ? min : v > max ? max : v;
}

/* ────────────────────────────────────────────────────────────────────────── */

interface UseTextBufferProps {
  initialText?: string;
  initialCursorOffset?: number;
  viewport: Viewport; // Viewport dimensions needed for scrolling
  stdin?: NodeJS.ReadStream | null; // For external editor
  setRawMode?: (mode: boolean) => void; // For external editor
  onChange?: (text: string) => void; // Callback for when text changes
  isValidPath: (path: string) => boolean;
  shellModeActive?: boolean; // Whether the text buffer is in shell mode
  inputFilter?: (text: string) => string; // Optional filter for input text
  singleLine?: boolean;
}

interface UndoHistoryEntry {
  lines: string[];
  cursorRow: number;
  cursorCol: number;
}

function calculateInitialCursorPosition(
  initialLines: string[],
  offset: number,
): [number, number] {
  let remainingChars = offset;
  let row = 0;
  while (row < initialLines.length) {
    const lineLength = cpLen(initialLines[row]);
    // Add 1 for the newline character (except for the last line)
    const totalCharsInLineAndNewline =
      lineLength + (row < initialLines.length - 1 ? 1 : 0);

    if (remainingChars <= lineLength) {
      // Cursor is on this line
      return [row, remainingChars];
    }
    remainingChars -= totalCharsInLineAndNewline;
    row++;
  }
  // Offset is beyond the text, place cursor at the end of the last line
  if (initialLines.length > 0) {
    const lastRow = initialLines.length - 1;
    return [lastRow, cpLen(initialLines[lastRow])];
  }
  return [0, 0]; // Default for empty text
}

export function offsetToLogicalPos(
  text: string,
  offset: number,
): [number, number] {
  let row = 0;
  let col = 0;
  let currentOffset = 0;

  if (offset === 0) return [0, 0];

  const lines = text.split('\n');
  for (let i = 0; i < lines.length; i++) {
    const line = lines[i];
    const lineLength = cpLen(line);
    const lineLengthWithNewline = lineLength + (i < lines.length - 1 ? 1 : 0);

    if (offset <= currentOffset + lineLength) {
      // Check against lineLength first
      row = i;
      col = offset - currentOffset;
      return [row, col];
    } else if (offset <= currentOffset + lineLengthWithNewline) {
      // Check if offset is the newline itself
      row = i;
      col = lineLength; // Position cursor at the end of the current line content
      // If the offset IS the newline, and it's not the last line, advance to next line, col 0
      if (
        offset === currentOffset + lineLengthWithNewline &&
        i < lines.length - 1
      ) {
        return [i + 1, 0];
      }
      return [row, col]; // Otherwise, it's at the end of the current line content
    }
    currentOffset += lineLengthWithNewline;
  }

  // If offset is beyond the text length, place cursor at the end of the last line
  // or [0,0] if text is empty
  if (lines.length > 0) {
    row = lines.length - 1;
    col = cpLen(lines[row]);
  } else {
    row = 0;
    col = 0;
  }
  return [row, col];
}

/**
 * Converts logical row/col position to absolute text offset
 * Inverse operation of offsetToLogicalPos
 */
export function logicalPosToOffset(
  lines: string[],
  row: number,
  col: number,
): number {
  let offset = 0;

  // Clamp row to valid range
  const actualRow = Math.min(row, lines.length - 1);

  // Add lengths of all lines before the target row
  for (let i = 0; i < actualRow; i++) {
    offset += cpLen(lines[i]) + 1; // +1 for newline
  }

  // Add column offset within the target row
  if (actualRow >= 0 && actualRow < lines.length) {
    offset += Math.min(col, cpLen(lines[actualRow]));
  }

  return offset;
}
/**
 * Transformations allow for the CLI to render terse representations of things like file paths
 * (e.g., "@some/path/to/an/image.png" to "[Image image.png]")
 * When the cursor enters a transformed representation, it expands to reveal the logical representation.
 * (e.g., "[Image image.png]" to "@some/path/to/an/image.png")
 */
export interface Transformation {
  logStart: number;
  logEnd: number;
  logicalText: string;
  collapsedText: string;
}
export const imagePathRegex =
  /@((?:\\.|[^\s\r\n\\])+?\.(?:png|jpg|jpeg|gif|webp|svg|bmp))\b/gi;

export function getTransformedImagePath(filePath: string): string {
  const raw = filePath;

  // Ignore leading @ when stripping directories, but keep it for simple '@file.png'
  const withoutAt = raw.startsWith('@') ? raw.slice(1) : raw;

  // Unescape the path to handle escaped spaces and other characters
  const unescaped = unescapePath(withoutAt);

  // Find last directory separator, supporting both POSIX and Windows styles
  const lastSepIndex = Math.max(
    unescaped.lastIndexOf('/'),
    unescaped.lastIndexOf('\\'),
  );

  // If we saw a separator, take the segment after it; otherwise fall back to the unescaped string
  const fileName =
    lastSepIndex >= 0 ? unescaped.slice(lastSepIndex + 1) : unescaped;

  const extension = path.extname(fileName);
  const baseName = path.basename(fileName, extension);
  const maxBaseLength = 10;

  const truncatedBase =
    baseName.length > maxBaseLength
      ? `...${baseName.slice(-maxBaseLength)}`
      : baseName;

  return `[Image ${truncatedBase}${extension}]`;
}

export function calculateTransformationsForLine(
  line: string,
): Transformation[] {
  const transformations: Transformation[] = [];
  let match: RegExpExecArray | null;

  // Reset regex state to ensure clean matching from start of line
  imagePathRegex.lastIndex = 0;

  while ((match = imagePathRegex.exec(line)) !== null) {
    const logicalText = match[0];
    const logStart = cpLen(line.substring(0, match.index));
    const logEnd = logStart + cpLen(logicalText);

    transformations.push({
      logStart,
      logEnd,
      logicalText,
      collapsedText: getTransformedImagePath(logicalText),
    });
  }

  return transformations;
}

export function calculateTransformations(lines: string[]): Transformation[][] {
  return lines.map((ln) => calculateTransformationsForLine(ln));
}

export function getTransformUnderCursor(
  row: number,
  col: number,
  spansByLine: Transformation[][],
): Transformation | null {
  const spans = spansByLine[row];
  if (!spans || spans.length === 0) return null;
  for (const span of spans) {
    if (col >= span.logStart && col <= span.logEnd) {
      return span;
    }
    if (col < span.logStart) break;
  }
  return null;
}

export function calculateTransformedLine(
  logLine: string,
  logIndex: number,
  logicalCursor: [number, number],
  transformations: Transformation[],
): { transformedLine: string; transformedToLogMap: number[] } {
  let transformedLine = '';
  const transformedToLogMap: number[] = [];
  let lastLogPos = 0;

  const cursorIsOnThisLine = logIndex === logicalCursor[0];
  const cursorCol = logicalCursor[1];

  for (const transform of transformations) {
    const textBeforeTransformation = cpSlice(
      logLine,
      lastLogPos,
      transform.logStart,
    );
    transformedLine += textBeforeTransformation;
    for (let i = 0; i < cpLen(textBeforeTransformation); i++) {
      transformedToLogMap.push(lastLogPos + i);
    }

    const isExpanded =
      cursorIsOnThisLine &&
      cursorCol >= transform.logStart &&
      cursorCol <= transform.logEnd;
    const transformedText = isExpanded
      ? transform.logicalText
      : transform.collapsedText;
    transformedLine += transformedText;

    // Map transformed characters back to logical characters
    const transformedLen = cpLen(transformedText);
    if (isExpanded) {
      for (let i = 0; i < transformedLen; i++) {
        transformedToLogMap.push(transform.logStart + i);
      }
    } else {
      // Collapsed: distribute transformed positions monotonically across the raw span.
      // This preserves ordering across wrapped slices so logicalToVisualMap has
      // increasing startColInLogical and visual cursor mapping remains consistent.
      const logicalLength = Math.max(0, transform.logEnd - transform.logStart);
      for (let i = 0; i < transformedLen; i++) {
        // Map the i-th transformed code point into [logStart, logEnd)
        const transformationToLogicalOffset =
          logicalLength === 0
            ? 0
            : Math.floor((i * logicalLength) / transformedLen);
        const transformationToLogicalIndex =
          transform.logStart +
          Math.min(
            transformationToLogicalOffset,
            Math.max(logicalLength - 1, 0),
          );
        transformedToLogMap.push(transformationToLogicalIndex);
      }
    }
    lastLogPos = transform.logEnd;
  }

  // Append text after last transform
  const remainingUntransformedText = cpSlice(logLine, lastLogPos);
  transformedLine += remainingUntransformedText;
  for (let i = 0; i < cpLen(remainingUntransformedText); i++) {
    transformedToLogMap.push(lastLogPos + i);
  }

  // For a cursor at the very end of the transformed line
  transformedToLogMap.push(cpLen(logLine));

  return { transformedLine, transformedToLogMap };
}
export interface VisualLayout {
  visualLines: string[];
  // For each logical line, an array of [visualLineIndex, startColInLogical]
  logicalToVisualMap: Array<Array<[number, number]>>;
  // For each visual line, its [logicalLineIndex, startColInLogical]
  visualToLogicalMap: Array<[number, number]>;
  // Image paths are transformed (e.g., "@some/path/to/an/image.png" to "[Image image.png]")
  // For each logical line, an array that maps each transformedCol to a logicalCol
  transformedToLogicalMaps: number[][];
  // For each visual line, its [startColInTransformed]
  visualToTransformedMap: number[];
}

// Calculates the visual wrapping of lines and the mapping between logical and visual coordinates.
// This is an expensive operation and should be memoized.
function calculateLayout(
  logicalLines: string[],
  viewportWidth: number,
  logicalCursor: [number, number],
): VisualLayout {
  const visualLines: string[] = [];
  const logicalToVisualMap: Array<Array<[number, number]>> = [];
  const visualToLogicalMap: Array<[number, number]> = [];
  const transformedToLogicalMaps: number[][] = [];
  const visualToTransformedMap: number[] = [];

  logicalLines.forEach((logLine, logIndex) => {
    logicalToVisualMap[logIndex] = [];
    const transformations = calculateTransformationsForLine(logLine);
    const { transformedLine, transformedToLogMap } = calculateTransformedLine(
      logLine,
      logIndex,
      logicalCursor,
      transformations,
    );
    transformedToLogicalMaps[logIndex] = transformedToLogMap;
    if (transformedLine.length === 0) {
      // Handle empty logical line
      logicalToVisualMap[logIndex].push([visualLines.length, 0]);
      visualToLogicalMap.push([logIndex, 0]);
      visualToTransformedMap.push(0);
      visualLines.push('');
    } else {
      // Non-empty logical line
      let currentPosInLogLine = 0; // Tracks position within the current logical line (code point index)
      const codePointsInLogLine = toCodePoints(transformedLine);

      while (currentPosInLogLine < codePointsInLogLine.length) {
        let currentChunk = '';
        let currentChunkVisualWidth = 0;
        let numCodePointsInChunk = 0;
        let lastWordBreakPoint = -1; // Index in codePointsInLogLine for word break
        let numCodePointsAtLastWordBreak = 0;

        // Iterate through code points to build the current visual line (chunk)
        for (let i = currentPosInLogLine; i < codePointsInLogLine.length; i++) {
          const char = codePointsInLogLine[i];
          const charVisualWidth = getCachedStringWidth(char);

          if (currentChunkVisualWidth + charVisualWidth > viewportWidth) {
            // Character would exceed viewport width
            if (
              lastWordBreakPoint !== -1 &&
              numCodePointsAtLastWordBreak > 0 &&
              currentPosInLogLine + numCodePointsAtLastWordBreak < i
            ) {
              // We have a valid word break point to use, and it's not the start of the current segment
              currentChunk = codePointsInLogLine
                .slice(
                  currentPosInLogLine,
                  currentPosInLogLine + numCodePointsAtLastWordBreak,
                )
                .join('');
              numCodePointsInChunk = numCodePointsAtLastWordBreak;
            } else {
              // No word break, or word break is at the start of this potential chunk, or word break leads to empty chunk.
              // Hard break: take characters up to viewportWidth, or just the current char if it alone is too wide.
              if (
                numCodePointsInChunk === 0 &&
                charVisualWidth > viewportWidth
              ) {
                // Single character is wider than viewport, take it anyway
                currentChunk = char;
                numCodePointsInChunk = 1;
              } else if (
                numCodePointsInChunk === 0 &&
                charVisualWidth <= viewportWidth
              ) {
                // This case should ideally be caught by the next iteration if the char fits.
                // If it doesn't fit (because currentChunkVisualWidth was already > 0 from a previous char that filled the line),
                // then numCodePointsInChunk would not be 0.
                // This branch means the current char *itself* doesn't fit an empty line, which is handled by the above.
                // If we are here, it means the loop should break and the current chunk (which is empty) is finalized.
              }
            }
            break; // Break from inner loop to finalize this chunk
          }

          currentChunk += char;
          currentChunkVisualWidth += charVisualWidth;
          numCodePointsInChunk++;

          // Check for word break opportunity (space)
          if (char === ' ') {
            lastWordBreakPoint = i; // Store code point index of the space
            // Store the state *before* adding the space, if we decide to break here.
            numCodePointsAtLastWordBreak = numCodePointsInChunk - 1; // Chars *before* the space
          }
        }

        // If the inner loop completed without breaking (i.e., remaining text fits)
        // or if the loop broke but numCodePointsInChunk is still 0 (e.g. first char too wide for empty line)
        if (
          numCodePointsInChunk === 0 &&
          currentPosInLogLine < codePointsInLogLine.length
        ) {
          // This can happen if the very first character considered for a new visual line is wider than the viewport.
          // In this case, we take that single character.
          const firstChar = codePointsInLogLine[currentPosInLogLine];
          currentChunk = firstChar;
          numCodePointsInChunk = 1; // Ensure we advance
        }

        // If after everything, numCodePointsInChunk is still 0 but we haven't processed the whole logical line,
        // it implies an issue, like viewportWidth being 0 or less. Avoid infinite loop.
        if (
          numCodePointsInChunk === 0 &&
          currentPosInLogLine < codePointsInLogLine.length
        ) {
          // Force advance by one character to prevent infinite loop if something went wrong
          currentChunk = codePointsInLogLine[currentPosInLogLine];
          numCodePointsInChunk = 1;
        }

        const logicalStartCol = transformedToLogMap[currentPosInLogLine] ?? 0;
        logicalToVisualMap[logIndex].push([
          visualLines.length,
          logicalStartCol,
        ]);
        visualToLogicalMap.push([logIndex, logicalStartCol]);
        visualToTransformedMap.push(currentPosInLogLine);
        visualLines.push(currentChunk);

        const logicalStartOfThisChunk = currentPosInLogLine;
        currentPosInLogLine += numCodePointsInChunk;

        // If the chunk processed did not consume the entire logical line,
        // and the character immediately following the chunk is a space,
        // advance past this space as it acted as a delimiter for word wrapping.
        if (
          logicalStartOfThisChunk + numCodePointsInChunk <
            codePointsInLogLine.length &&
          currentPosInLogLine < codePointsInLogLine.length && // Redundant if previous is true, but safe
          codePointsInLogLine[currentPosInLogLine] === ' '
        ) {
          currentPosInLogLine++;
        }
      }
    }
  });

  // If the entire logical text was empty, ensure there's one empty visual line.
  if (
    logicalLines.length === 0 ||
    (logicalLines.length === 1 && logicalLines[0] === '')
  ) {
    if (visualLines.length === 0) {
      visualLines.push('');
      if (!logicalToVisualMap[0]) logicalToVisualMap[0] = [];
      logicalToVisualMap[0].push([0, 0]);
      visualToLogicalMap.push([0, 0]);
      visualToTransformedMap.push(0);
    }
  }

  return {
    visualLines,
    logicalToVisualMap,
    visualToLogicalMap,
    transformedToLogicalMaps,
    visualToTransformedMap,
  };
}

// Calculates the visual cursor position based on a pre-calculated layout.
// This is a lightweight operation.
function calculateVisualCursorFromLayout(
  layout: VisualLayout,
  logicalCursor: [number, number],
): [number, number] {
  const { logicalToVisualMap, visualLines, transformedToLogicalMaps } = layout;
  const [logicalRow, logicalCol] = logicalCursor;

  const segmentsForLogicalLine = logicalToVisualMap[logicalRow];

  if (!segmentsForLogicalLine || segmentsForLogicalLine.length === 0) {
    // This can happen for an empty document.
    return [0, 0];
  }

  // Find the segment where the logical column fits.
  // The segments are sorted by startColInLogical.
  let targetSegmentIndex = segmentsForLogicalLine.findIndex(
    ([, startColInLogical], index) => {
      const nextStartColInLogical =
        index + 1 < segmentsForLogicalLine.length
          ? segmentsForLogicalLine[index + 1][1]
          : Infinity;
      return (
        logicalCol >= startColInLogical && logicalCol < nextStartColInLogical
      );
    },
  );

  // If not found, it means the cursor is at the end of the logical line.
  if (targetSegmentIndex === -1) {
    if (logicalCol === 0) {
      targetSegmentIndex = 0;
    } else {
      targetSegmentIndex = segmentsForLogicalLine.length - 1;
    }
  }

  const [visualRow, startColInLogical] =
    segmentsForLogicalLine[targetSegmentIndex];

  // Find the coordinates in transformed space in order to conver to visual
  const transformedToLogicalMap = transformedToLogicalMaps[logicalRow] ?? [];
  let transformedCol = 0;
  for (let i = 0; i < transformedToLogicalMap.length; i++) {
    if (transformedToLogicalMap[i] > logicalCol) {
      transformedCol = Math.max(0, i - 1);
      break;
    }
    if (i === transformedToLogicalMap.length - 1) {
      transformedCol = transformedToLogicalMap.length - 1;
    }
  }
  let startColInTransformed = 0;
  while (
    startColInTransformed < transformedToLogicalMap.length &&
    transformedToLogicalMap[startColInTransformed] < startColInLogical
  ) {
    startColInTransformed++;
  }
  const clampedTransformedCol = Math.min(
    transformedCol,
    Math.max(0, transformedToLogicalMap.length - 1),
  );
  const visualCol = clampedTransformedCol - startColInTransformed;
  const clampedVisualCol = Math.min(
    Math.max(visualCol, 0),
    cpLen(visualLines[visualRow] ?? ''),
  );
  return [visualRow, clampedVisualCol];
}

// --- Start of reducer logic ---

export interface TextBufferState {
  lines: string[];
  cursorRow: number;
  cursorCol: number;
  transformationsByLine: Transformation[][];
  preferredCol: number | null; // This is the logical character offset in the visual line
  undoStack: UndoHistoryEntry[];
  redoStack: UndoHistoryEntry[];
  clipboard: string | null;
  selectionAnchor: [number, number] | null;
  viewportWidth: number;
  viewportHeight: number;
  visualLayout: VisualLayout;
}

const historyLimit = 100;

export const pushUndo = (currentState: TextBufferState): TextBufferState => {
  const snapshot = {
    lines: [...currentState.lines],
    cursorRow: currentState.cursorRow,
    cursorCol: currentState.cursorCol,
  };
  const newStack = [...currentState.undoStack, snapshot];
  if (newStack.length > historyLimit) {
    newStack.shift();
  }
  return { ...currentState, undoStack: newStack, redoStack: [] };
};

export type TextBufferAction =
  | { type: 'set_text'; payload: string; pushToUndo?: boolean }
  | { type: 'insert'; payload: string }
  | { type: 'backspace' }
  | {
      type: 'move';
      payload: {
        dir: Direction;
      };
    }
  | {
      type: 'set_cursor';
      payload: {
        cursorRow: number;
        cursorCol: number;
        preferredCol: number | null;
      };
    }
  | { type: 'delete' }
  | { type: 'delete_word_left' }
  | { type: 'delete_word_right' }
  | { type: 'kill_line_right' }
  | { type: 'kill_line_left' }
  | { type: 'undo' }
  | { type: 'redo' }
  | {
      type: 'replace_range';
      payload: {
        startRow: number;
        startCol: number;
        endRow: number;
        endCol: number;
        text: string;
      };
    }
  | { type: 'move_to_offset'; payload: { offset: number } }
  | { type: 'create_undo_snapshot' }
  | { type: 'set_viewport'; payload: { width: number; height: number } }
  | { type: 'vim_delete_word_forward'; payload: { count: number } }
  | { type: 'vim_delete_word_backward'; payload: { count: number } }
  | { type: 'vim_delete_word_end'; payload: { count: number } }
  | { type: 'vim_change_word_forward'; payload: { count: number } }
  | { type: 'vim_change_word_backward'; payload: { count: number } }
  | { type: 'vim_change_word_end'; payload: { count: number } }
  | { type: 'vim_delete_line'; payload: { count: number } }
  | { type: 'vim_change_line'; payload: { count: number } }
  | { type: 'vim_delete_to_end_of_line' }
  | { type: 'vim_change_to_end_of_line' }
  | {
      type: 'vim_change_movement';
      payload: { movement: 'h' | 'j' | 'k' | 'l'; count: number };
    }
  // New vim actions for stateless command handling
  | { type: 'vim_move_left'; payload: { count: number } }
  | { type: 'vim_move_right'; payload: { count: number } }
  | { type: 'vim_move_up'; payload: { count: number } }
  | { type: 'vim_move_down'; payload: { count: number } }
  | { type: 'vim_move_word_forward'; payload: { count: number } }
  | { type: 'vim_move_word_backward'; payload: { count: number } }
  | { type: 'vim_move_word_end'; payload: { count: number } }
  | { type: 'vim_delete_char'; payload: { count: number } }
  | { type: 'vim_insert_at_cursor' }
  | { type: 'vim_append_at_cursor' }
  | { type: 'vim_open_line_below' }
  | { type: 'vim_open_line_above' }
  | { type: 'vim_append_at_line_end' }
  | { type: 'vim_insert_at_line_start' }
  | { type: 'vim_move_to_line_start' }
  | { type: 'vim_move_to_line_end' }
  | { type: 'vim_move_to_first_nonwhitespace' }
  | { type: 'vim_move_to_first_line' }
  | { type: 'vim_move_to_last_line' }
  | { type: 'vim_move_to_line'; payload: { lineNumber: number } }
  | { type: 'vim_escape_insert_mode' };

export interface TextBufferOptions {
  inputFilter?: (text: string) => string;
  singleLine?: boolean;
}

function textBufferReducerLogic(
  state: TextBufferState,
  action: TextBufferAction,
  options: TextBufferOptions = {},
): TextBufferState {
  const pushUndoLocal = pushUndo;

  const currentLine = (r: number): string => state.lines[r] ?? '';
  const currentLineLen = (r: number): number => cpLen(currentLine(r));

  switch (action.type) {
    case 'set_text': {
      let nextState = state;
      if (action.pushToUndo !== false) {
        nextState = pushUndoLocal(state);
      }
      const newContentLines = action.payload
        .replace(/\r\n?/g, '\n')
        .split('\n');
      const lines = newContentLines.length === 0 ? [''] : newContentLines;
      const lastNewLineIndex = lines.length - 1;
      return {
        ...nextState,
        lines,
        cursorRow: lastNewLineIndex,
        cursorCol: cpLen(lines[lastNewLineIndex] ?? ''),
        preferredCol: null,
      };
    }

    case 'insert': {
      const nextState = pushUndoLocal(state);
      const newLines = [...nextState.lines];
      let newCursorRow = nextState.cursorRow;
      let newCursorCol = nextState.cursorCol;

      const currentLine = (r: number) => newLines[r] ?? '';

      let payload = action.payload;
      if (options.singleLine) {
        payload = payload.replace(/[\r\n]/g, '');
      }
      if (options.inputFilter) {
        payload = options.inputFilter(payload);
      }

      if (payload.length === 0) {
        return state;
      }

      const str = stripUnsafeCharacters(
        payload.replace(/\r\n/g, '\n').replace(/\r/g, '\n'),
      );
      const parts = str.split('\n');
      const lineContent = currentLine(newCursorRow);
      const before = cpSlice(lineContent, 0, newCursorCol);
      const after = cpSlice(lineContent, newCursorCol);

      if (parts.length > 1) {
        newLines[newCursorRow] = before + parts[0];
        const remainingParts = parts.slice(1);
        const lastPartOriginal = remainingParts.pop() ?? '';
        newLines.splice(newCursorRow + 1, 0, ...remainingParts);
        newLines.splice(
          newCursorRow + parts.length - 1,
          0,
          lastPartOriginal + after,
        );
        newCursorRow = newCursorRow + parts.length - 1;
        newCursorCol = cpLen(lastPartOriginal);
      } else {
        newLines[newCursorRow] = before + parts[0] + after;
        newCursorCol = cpLen(before) + cpLen(parts[0]);
      }

      return {
        ...nextState,
        lines: newLines,
        cursorRow: newCursorRow,
        cursorCol: newCursorCol,
        preferredCol: null,
      };
    }

    case 'backspace': {
      const nextState = pushUndoLocal(state);
      const newLines = [...nextState.lines];
      let newCursorRow = nextState.cursorRow;
      let newCursorCol = nextState.cursorCol;

      const currentLine = (r: number) => newLines[r] ?? '';

      if (newCursorCol === 0 && newCursorRow === 0) return state;

      if (newCursorCol > 0) {
        const lineContent = currentLine(newCursorRow);
        newLines[newCursorRow] =
          cpSlice(lineContent, 0, newCursorCol - 1) +
          cpSlice(lineContent, newCursorCol);
        newCursorCol--;
      } else if (newCursorRow > 0) {
        const prevLineContent = currentLine(newCursorRow - 1);
        const currentLineContentVal = currentLine(newCursorRow);
        const newCol = cpLen(prevLineContent);
        newLines[newCursorRow - 1] = prevLineContent + currentLineContentVal;
        newLines.splice(newCursorRow, 1);
        newCursorRow--;
        newCursorCol = newCol;
      }

      return {
        ...nextState,
        lines: newLines,
        cursorRow: newCursorRow,
        cursorCol: newCursorCol,
        preferredCol: null,
      };
    }

    case 'set_viewport': {
      const { width, height } = action.payload;
      if (width === state.viewportWidth && height === state.viewportHeight) {
        return state;
      }
      return {
        ...state,
        viewportWidth: width,
        viewportHeight: height,
      };
    }

    case 'move': {
      const { dir } = action.payload;
      const { cursorRow, cursorCol, lines, visualLayout, preferredCol } = state;

      // Visual movements
      if (
        dir === 'left' ||
        dir === 'right' ||
        dir === 'up' ||
        dir === 'down' ||
        dir === 'home' ||
        dir === 'end'
      ) {
        const visualCursor = calculateVisualCursorFromLayout(visualLayout, [
          cursorRow,
          cursorCol,
        ]);
        const { visualLines, visualToLogicalMap } = visualLayout;

        let newVisualRow = visualCursor[0];
        let newVisualCol = visualCursor[1];
        let newPreferredCol = preferredCol;

        const currentVisLineLen = cpLen(visualLines[newVisualRow] ?? '');

        switch (dir) {
          case 'left':
            newPreferredCol = null;
            if (newVisualCol > 0) {
              newVisualCol--;
            } else if (newVisualRow > 0) {
              newVisualRow--;
              newVisualCol = cpLen(visualLines[newVisualRow] ?? '');
            }
            break;
          case 'right':
            newPreferredCol = null;
            if (newVisualCol < currentVisLineLen) {
              newVisualCol++;
            } else if (newVisualRow < visualLines.length - 1) {
              newVisualRow++;
              newVisualCol = 0;
            }
            break;
          case 'up':
            if (newVisualRow > 0) {
              if (newPreferredCol === null) newPreferredCol = newVisualCol;
              newVisualRow--;
              newVisualCol = clamp(
                newPreferredCol,
                0,
                cpLen(visualLines[newVisualRow] ?? ''),
              );
            }
            break;
          case 'down':
            if (newVisualRow < visualLines.length - 1) {
              if (newPreferredCol === null) newPreferredCol = newVisualCol;
              newVisualRow++;
              newVisualCol = clamp(
                newPreferredCol,
                0,
                cpLen(visualLines[newVisualRow] ?? ''),
              );
            }
            break;
          case 'home':
            newPreferredCol = null;
            newVisualCol = 0;
            break;
          case 'end':
            newPreferredCol = null;
            newVisualCol = currentVisLineLen;
            break;
          default: {
            const exhaustiveCheck: never = dir;
            debugLogger.error(
              `Unknown visual movement direction: ${exhaustiveCheck}`,
            );
            return state;
          }
        }

        if (visualToLogicalMap[newVisualRow]) {
          const [logRow, logicalStartCol] = visualToLogicalMap[newVisualRow];
          const transformedToLogicalMap =
            visualLayout.transformedToLogicalMaps?.[logRow] ?? [];
          let transformedStartCol = 0;
          while (
            transformedStartCol < transformedToLogicalMap.length &&
            transformedToLogicalMap[transformedStartCol] < logicalStartCol
          ) {
            transformedStartCol++;
          }
          const clampedTransformedCol = Math.min(
            transformedStartCol + newVisualCol,
            Math.max(0, transformedToLogicalMap.length - 1),
          );
          const newLogicalCol =
            transformedToLogicalMap[clampedTransformedCol] ??
            cpLen(lines[logRow] ?? '');
          return {
            ...state,
            cursorRow: logRow,
            cursorCol: newLogicalCol,
            preferredCol: newPreferredCol,
          };
        }
        return state;
      }

      // Logical movements
      switch (dir) {
        case 'wordLeft': {
          if (cursorCol === 0 && cursorRow === 0) return state;

          let newCursorRow = cursorRow;
          let newCursorCol = cursorCol;

          if (cursorCol === 0) {
            newCursorRow--;
            newCursorCol = cpLen(lines[newCursorRow] ?? '');
          } else {
            const lineContent = lines[cursorRow];
            newCursorCol = findPrevWordBoundary(lineContent, cursorCol);
          }
          return {
            ...state,
            cursorRow: newCursorRow,
            cursorCol: newCursorCol,
            preferredCol: null,
          };
        }
        case 'wordRight': {
          const lineContent = lines[cursorRow] ?? '';
          if (
            cursorRow === lines.length - 1 &&
            cursorCol === cpLen(lineContent)
          ) {
            return state;
          }

          let newCursorRow = cursorRow;
          let newCursorCol = cursorCol;
          const lineLen = cpLen(lineContent);

          if (cursorCol >= lineLen) {
            newCursorRow++;
            newCursorCol = 0;
          } else {
            newCursorCol = findNextWordBoundary(lineContent, cursorCol);
          }
          return {
            ...state,
            cursorRow: newCursorRow,
            cursorCol: newCursorCol,
            preferredCol: null,
          };
        }
        default:
          return state;
      }
    }

    case 'set_cursor': {
      return {
        ...state,
        ...action.payload,
      };
    }

    case 'delete': {
      const { cursorRow, cursorCol, lines } = state;
      const lineContent = currentLine(cursorRow);
      if (cursorCol < currentLineLen(cursorRow)) {
        const nextState = pushUndoLocal(state);
        const newLines = [...nextState.lines];
        newLines[cursorRow] =
          cpSlice(lineContent, 0, cursorCol) +
          cpSlice(lineContent, cursorCol + 1);
        return {
          ...nextState,
          lines: newLines,
          preferredCol: null,
        };
      } else if (cursorRow < lines.length - 1) {
        const nextState = pushUndoLocal(state);
        const nextLineContent = currentLine(cursorRow + 1);
        const newLines = [...nextState.lines];
        newLines[cursorRow] = lineContent + nextLineContent;
        newLines.splice(cursorRow + 1, 1);
        return {
          ...nextState,
          lines: newLines,
          preferredCol: null,
        };
      }
      return state;
    }

    case 'delete_word_left': {
      const { cursorRow, cursorCol } = state;
      if (cursorCol === 0 && cursorRow === 0) return state;

      const nextState = pushUndoLocal(state);
      const newLines = [...nextState.lines];
      let newCursorRow = cursorRow;
      let newCursorCol = cursorCol;

      if (newCursorCol > 0) {
        const lineContent = currentLine(newCursorRow);
        const prevWordStart = findPrevWordStartInLine(
          lineContent,
          newCursorCol,
        );
        const start = prevWordStart === null ? 0 : prevWordStart;
        newLines[newCursorRow] =
          cpSlice(lineContent, 0, start) + cpSlice(lineContent, newCursorCol);
        newCursorCol = start;
      } else {
        // Act as a backspace
        const prevLineContent = currentLine(cursorRow - 1);
        const currentLineContentVal = currentLine(cursorRow);
        const newCol = cpLen(prevLineContent);
        newLines[cursorRow - 1] = prevLineContent + currentLineContentVal;
        newLines.splice(cursorRow, 1);
        newCursorRow--;
        newCursorCol = newCol;
      }

      return {
        ...nextState,
        lines: newLines,
        cursorRow: newCursorRow,
        cursorCol: newCursorCol,
        preferredCol: null,
      };
    }

    case 'delete_word_right': {
      const { cursorRow, cursorCol, lines } = state;
      const lineContent = currentLine(cursorRow);
      const lineLen = cpLen(lineContent);

      if (cursorCol >= lineLen && cursorRow === lines.length - 1) {
        return state;
      }

      const nextState = pushUndoLocal(state);
      const newLines = [...nextState.lines];

      if (cursorCol >= lineLen) {
        // Act as a delete, joining with the next line
        const nextLineContent = currentLine(cursorRow + 1);
        newLines[cursorRow] = lineContent + nextLineContent;
        newLines.splice(cursorRow + 1, 1);
      } else {
        const nextWordStart = findNextWordStartInLine(lineContent, cursorCol);
        const end = nextWordStart === null ? lineLen : nextWordStart;
        newLines[cursorRow] =
          cpSlice(lineContent, 0, cursorCol) + cpSlice(lineContent, end);
      }

      return {
        ...nextState,
        lines: newLines,
        preferredCol: null,
      };
    }

    case 'kill_line_right': {
      const { cursorRow, cursorCol, lines } = state;
      const lineContent = currentLine(cursorRow);
      if (cursorCol < currentLineLen(cursorRow)) {
        const nextState = pushUndoLocal(state);
        const newLines = [...nextState.lines];
        newLines[cursorRow] = cpSlice(lineContent, 0, cursorCol);
        return {
          ...nextState,
          lines: newLines,
        };
      } else if (cursorRow < lines.length - 1) {
        // Act as a delete
        const nextState = pushUndoLocal(state);
        const nextLineContent = currentLine(cursorRow + 1);
        const newLines = [...nextState.lines];
        newLines[cursorRow] = lineContent + nextLineContent;
        newLines.splice(cursorRow + 1, 1);
        return {
          ...nextState,
          lines: newLines,
          preferredCol: null,
        };
      }
      return state;
    }

    case 'kill_line_left': {
      const { cursorRow, cursorCol } = state;
      if (cursorCol > 0) {
        const nextState = pushUndoLocal(state);
        const lineContent = currentLine(cursorRow);
        const newLines = [...nextState.lines];
        newLines[cursorRow] = cpSlice(lineContent, cursorCol);
        return {
          ...nextState,
          lines: newLines,
          cursorCol: 0,
          preferredCol: null,
        };
      }
      return state;
    }

    case 'undo': {
      const stateToRestore = state.undoStack[state.undoStack.length - 1];
      if (!stateToRestore) return state;

      const currentSnapshot = {
        lines: [...state.lines],
        cursorRow: state.cursorRow,
        cursorCol: state.cursorCol,
      };
      return {
        ...state,
        ...stateToRestore,
        undoStack: state.undoStack.slice(0, -1),
        redoStack: [...state.redoStack, currentSnapshot],
      };
    }

    case 'redo': {
      const stateToRestore = state.redoStack[state.redoStack.length - 1];
      if (!stateToRestore) return state;

      const currentSnapshot = {
        lines: [...state.lines],
        cursorRow: state.cursorRow,
        cursorCol: state.cursorCol,
      };
      return {
        ...state,
        ...stateToRestore,
        redoStack: state.redoStack.slice(0, -1),
        undoStack: [...state.undoStack, currentSnapshot],
      };
    }

    case 'replace_range': {
      const { startRow, startCol, endRow, endCol, text } = action.payload;
      const nextState = pushUndoLocal(state);
      return replaceRangeInternal(
        nextState,
        startRow,
        startCol,
        endRow,
        endCol,
        text,
      );
    }

    case 'move_to_offset': {
      const { offset } = action.payload;
      const [newRow, newCol] = offsetToLogicalPos(
        state.lines.join('\n'),
        offset,
      );
      return {
        ...state,
        cursorRow: newRow,
        cursorCol: newCol,
        preferredCol: null,
      };
    }

    case 'create_undo_snapshot': {
      return pushUndoLocal(state);
    }

    // Vim-specific operations
    case 'vim_delete_word_forward':
    case 'vim_delete_word_backward':
    case 'vim_delete_word_end':
    case 'vim_change_word_forward':
    case 'vim_change_word_backward':
    case 'vim_change_word_end':
    case 'vim_delete_line':
    case 'vim_change_line':
    case 'vim_delete_to_end_of_line':
    case 'vim_change_to_end_of_line':
    case 'vim_change_movement':
    case 'vim_move_left':
    case 'vim_move_right':
    case 'vim_move_up':
    case 'vim_move_down':
    case 'vim_move_word_forward':
    case 'vim_move_word_backward':
    case 'vim_move_word_end':
    case 'vim_delete_char':
    case 'vim_insert_at_cursor':
    case 'vim_append_at_cursor':
    case 'vim_open_line_below':
    case 'vim_open_line_above':
    case 'vim_append_at_line_end':
    case 'vim_insert_at_line_start':
    case 'vim_move_to_line_start':
    case 'vim_move_to_line_end':
    case 'vim_move_to_first_nonwhitespace':
    case 'vim_move_to_first_line':
    case 'vim_move_to_last_line':
    case 'vim_move_to_line':
    case 'vim_escape_insert_mode':
      return handleVimAction(state, action as VimAction);

    default: {
      const exhaustiveCheck: never = action;
      debugLogger.error(`Unknown action encountered: ${exhaustiveCheck}`);
      return state;
    }
  }
}

export function textBufferReducer(
  state: TextBufferState,
  action: TextBufferAction,
  options: TextBufferOptions = {},
): TextBufferState {
  const newState = textBufferReducerLogic(state, action, options);

  const newTransformedLines =
    newState.lines !== state.lines
      ? calculateTransformations(newState.lines)
      : state.transformationsByLine;

  const oldTransform = getTransformUnderCursor(
    state.cursorRow,
    state.cursorCol,
    state.transformationsByLine,
  );
  const newTransform = getTransformUnderCursor(
    newState.cursorRow,
    newState.cursorCol,
    newTransformedLines,
  );
  const oldInside = oldTransform !== null;
  const newInside = newTransform !== null;
  const movedBetweenTransforms =
    oldTransform !== newTransform &&
    (oldTransform !== null || newTransform !== null);

  if (
    newState.lines !== state.lines ||
    newState.viewportWidth !== state.viewportWidth ||
    oldInside !== newInside ||
    movedBetweenTransforms
  ) {
    const shouldResetPreferred =
      oldInside !== newInside || movedBetweenTransforms;
    return {
      ...newState,
      preferredCol: shouldResetPreferred ? null : newState.preferredCol,
      visualLayout: calculateLayout(newState.lines, newState.viewportWidth, [
        newState.cursorRow,
        newState.cursorCol,
      ]),
      transformationsByLine: newTransformedLines,
    };
  }

  return newState;
}

// --- End of reducer logic ---

export function useTextBuffer({
  initialText = '',
  initialCursorOffset = 0,
  viewport,
  stdin,
  setRawMode,
  onChange,
  isValidPath,
  shellModeActive = false,
  inputFilter,
  singleLine = false,
}: UseTextBufferProps): TextBuffer {
  const initialState = useMemo((): TextBufferState => {
    const lines = initialText.split('\n');
    const [initialCursorRow, initialCursorCol] = calculateInitialCursorPosition(
      lines.length === 0 ? [''] : lines,
      initialCursorOffset,
    );
    const transformationsByLine = calculateTransformations(
      lines.length === 0 ? [''] : lines,
    );
    const visualLayout = calculateLayout(
      lines.length === 0 ? [''] : lines,
      viewport.width,
      [initialCursorRow, initialCursorCol],
    );
    return {
      lines: lines.length === 0 ? [''] : lines,
      cursorRow: initialCursorRow,
      cursorCol: initialCursorCol,
      transformationsByLine,
      preferredCol: null,
      undoStack: [],
      redoStack: [],
      clipboard: null,
      selectionAnchor: null,
      viewportWidth: viewport.width,
      viewportHeight: viewport.height,
      visualLayout,
    };
  }, [initialText, initialCursorOffset, viewport.width, viewport.height]);

  const [state, dispatch] = useReducer(
    (s: TextBufferState, a: TextBufferAction) =>
      textBufferReducer(s, a, { inputFilter, singleLine }),
    initialState,
  );
  const {
    lines,
    cursorRow,
    cursorCol,
    preferredCol,
    selectionAnchor,
    visualLayout,
    transformationsByLine,
  } = state;

  const text = useMemo(() => lines.join('\n'), [lines]);

  const visualCursor = useMemo(
    () => calculateVisualCursorFromLayout(visualLayout, [cursorRow, cursorCol]),
    [visualLayout, cursorRow, cursorCol],
  );

  const {
    visualLines,
    visualToLogicalMap,
    transformedToLogicalMaps,
    visualToTransformedMap,
  } = visualLayout;

  const [visualScrollRow, setVisualScrollRow] = useState<number>(0);

  useEffect(() => {
    if (onChange) {
      onChange(text);
    }
  }, [text, onChange]);

  useEffect(() => {
    dispatch({
      type: 'set_viewport',
      payload: { width: viewport.width, height: viewport.height },
    });
  }, [viewport.width, viewport.height]);

  // Update visual scroll (vertical)
  useEffect(() => {
    const { height } = viewport;
    const totalVisualLines = visualLines.length;
    const maxScrollStart = Math.max(0, totalVisualLines - height);
    let newVisualScrollRow = visualScrollRow;

    if (visualCursor[0] < visualScrollRow) {
      newVisualScrollRow = visualCursor[0];
    } else if (visualCursor[0] >= visualScrollRow + height) {
      newVisualScrollRow = visualCursor[0] - height + 1;
    }

    // When the number of visual lines shrinks (e.g., after widening the viewport),
    // ensure scroll never starts beyond the last valid start so we can render a full window.
    newVisualScrollRow = clamp(newVisualScrollRow, 0, maxScrollStart);

    if (newVisualScrollRow !== visualScrollRow) {
      setVisualScrollRow(newVisualScrollRow);
    }
  }, [visualCursor, visualScrollRow, viewport, visualLines.length]);

  const insert = useCallback(
    (ch: string, { paste = false }: { paste?: boolean } = {}): void => {
      if (!singleLine && /[\n\r]/.test(ch)) {
        dispatch({ type: 'insert', payload: ch });
        return;
      }

      const minLengthToInferAsDragDrop = 3;
      if (
        ch.length >= minLengthToInferAsDragDrop &&
        !shellModeActive &&
        paste
      ) {
        let potentialPath = ch.trim();
        const quoteMatch = potentialPath.match(/^'(.*)'$/);
        if (quoteMatch) {
          potentialPath = quoteMatch[1];
        }

        potentialPath = potentialPath.trim();

        const processed = parsePastedPaths(potentialPath, isValidPath);
        if (processed) {
          ch = processed;
        }
      }

      let currentText = '';
      for (const char of toCodePoints(ch)) {
        if (char.codePointAt(0) === 127) {
          if (currentText.length > 0) {
            dispatch({ type: 'insert', payload: currentText });
            currentText = '';
          }
          dispatch({ type: 'backspace' });
        } else {
          currentText += char;
        }
      }
      if (currentText.length > 0) {
        dispatch({ type: 'insert', payload: currentText });
      }
    },
    [isValidPath, shellModeActive, singleLine],
  );

  const newline = useCallback((): void => {
    if (singleLine) {
      return;
    }
    dispatch({ type: 'insert', payload: '\n' });
  }, [singleLine]);

  const backspace = useCallback((): void => {
    dispatch({ type: 'backspace' });
  }, []);

  const del = useCallback((): void => {
    dispatch({ type: 'delete' });
  }, []);

  const move = useCallback(
    (dir: Direction): void => {
      dispatch({ type: 'move', payload: { dir } });
    },
    [dispatch],
  );

  const undo = useCallback((): void => {
    dispatch({ type: 'undo' });
  }, []);

  const redo = useCallback((): void => {
    dispatch({ type: 'redo' });
  }, []);

  const setText = useCallback((newText: string): void => {
    dispatch({ type: 'set_text', payload: newText });
  }, []);

  const deleteWordLeft = useCallback((): void => {
    dispatch({ type: 'delete_word_left' });
  }, []);

  const deleteWordRight = useCallback((): void => {
    dispatch({ type: 'delete_word_right' });
  }, []);

  const killLineRight = useCallback((): void => {
    dispatch({ type: 'kill_line_right' });
  }, []);

  const killLineLeft = useCallback((): void => {
    dispatch({ type: 'kill_line_left' });
  }, []);

  // Vim-specific operations
  const vimDeleteWordForward = useCallback((count: number): void => {
    dispatch({ type: 'vim_delete_word_forward', payload: { count } });
  }, []);

  const vimDeleteWordBackward = useCallback((count: number): void => {
    dispatch({ type: 'vim_delete_word_backward', payload: { count } });
  }, []);

  const vimDeleteWordEnd = useCallback((count: number): void => {
    dispatch({ type: 'vim_delete_word_end', payload: { count } });
  }, []);

  const vimChangeWordForward = useCallback((count: number): void => {
    dispatch({ type: 'vim_change_word_forward', payload: { count } });
  }, []);

  const vimChangeWordBackward = useCallback((count: number): void => {
    dispatch({ type: 'vim_change_word_backward', payload: { count } });
  }, []);

  const vimChangeWordEnd = useCallback((count: number): void => {
    dispatch({ type: 'vim_change_word_end', payload: { count } });
  }, []);

  const vimDeleteLine = useCallback((count: number): void => {
    dispatch({ type: 'vim_delete_line', payload: { count } });
  }, []);

  const vimChangeLine = useCallback((count: number): void => {
    dispatch({ type: 'vim_change_line', payload: { count } });
  }, []);

  const vimDeleteToEndOfLine = useCallback((): void => {
    dispatch({ type: 'vim_delete_to_end_of_line' });
  }, []);

  const vimChangeToEndOfLine = useCallback((): void => {
    dispatch({ type: 'vim_change_to_end_of_line' });
  }, []);

  const vimChangeMovement = useCallback(
    (movement: 'h' | 'j' | 'k' | 'l', count: number): void => {
      dispatch({ type: 'vim_change_movement', payload: { movement, count } });
    },
    [],
  );

  // New vim navigation and operation methods
  const vimMoveLeft = useCallback((count: number): void => {
    dispatch({ type: 'vim_move_left', payload: { count } });
  }, []);

  const vimMoveRight = useCallback((count: number): void => {
    dispatch({ type: 'vim_move_right', payload: { count } });
  }, []);

  const vimMoveUp = useCallback((count: number): void => {
    dispatch({ type: 'vim_move_up', payload: { count } });
  }, []);

  const vimMoveDown = useCallback((count: number): void => {
    dispatch({ type: 'vim_move_down', payload: { count } });
  }, []);

  const vimMoveWordForward = useCallback((count: number): void => {
    dispatch({ type: 'vim_move_word_forward', payload: { count } });
  }, []);

  const vimMoveWordBackward = useCallback((count: number): void => {
    dispatch({ type: 'vim_move_word_backward', payload: { count } });
  }, []);

  const vimMoveWordEnd = useCallback((count: number): void => {
    dispatch({ type: 'vim_move_word_end', payload: { count } });
  }, []);

  const vimDeleteChar = useCallback((count: number): void => {
    dispatch({ type: 'vim_delete_char', payload: { count } });
  }, []);

  const vimInsertAtCursor = useCallback((): void => {
    dispatch({ type: 'vim_insert_at_cursor' });
  }, []);

  const vimAppendAtCursor = useCallback((): void => {
    dispatch({ type: 'vim_append_at_cursor' });
  }, []);

  const vimOpenLineBelow = useCallback((): void => {
    dispatch({ type: 'vim_open_line_below' });
  }, []);

  const vimOpenLineAbove = useCallback((): void => {
    dispatch({ type: 'vim_open_line_above' });
  }, []);

  const vimAppendAtLineEnd = useCallback((): void => {
    dispatch({ type: 'vim_append_at_line_end' });
  }, []);

  const vimInsertAtLineStart = useCallback((): void => {
    dispatch({ type: 'vim_insert_at_line_start' });
  }, []);

  const vimMoveToLineStart = useCallback((): void => {
    dispatch({ type: 'vim_move_to_line_start' });
  }, []);

  const vimMoveToLineEnd = useCallback((): void => {
    dispatch({ type: 'vim_move_to_line_end' });
  }, []);

  const vimMoveToFirstNonWhitespace = useCallback((): void => {
    dispatch({ type: 'vim_move_to_first_nonwhitespace' });
  }, []);

  const vimMoveToFirstLine = useCallback((): void => {
    dispatch({ type: 'vim_move_to_first_line' });
  }, []);

  const vimMoveToLastLine = useCallback((): void => {
    dispatch({ type: 'vim_move_to_last_line' });
  }, []);

  const vimMoveToLine = useCallback((lineNumber: number): void => {
    dispatch({ type: 'vim_move_to_line', payload: { lineNumber } });
  }, []);

  const vimEscapeInsertMode = useCallback((): void => {
    dispatch({ type: 'vim_escape_insert_mode' });
  }, []);

  const openInExternalEditor = useCallback(
    async (opts: { editor?: string } = {}): Promise<void> => {
      const editor =
        opts.editor ??
        process.env['VISUAL'] ??
        process.env['EDITOR'] ??
        (process.platform === 'win32' ? 'notepad' : 'vi');
      const tmpDir = fs.mkdtempSync(pathMod.join(os.tmpdir(), 'gemini-edit-'));
      const filePath = pathMod.join(tmpDir, 'buffer.txt');
      fs.writeFileSync(filePath, text, 'utf8');

      dispatch({ type: 'create_undo_snapshot' });

      const wasRaw = stdin?.isRaw ?? false;
      try {
        setRawMode?.(false);
        const { status, error } = spawnSync(editor, [filePath], {
          stdio: 'inherit',
        });
        if (error) throw error;
        if (typeof status === 'number' && status !== 0)
          throw new Error(`External editor exited with status ${status}`);

        let newText = fs.readFileSync(filePath, 'utf8');
        newText = newText.replace(/\r\n?/g, '\n');
        dispatch({ type: 'set_text', payload: newText, pushToUndo: false });
      } catch (err) {
        coreEvents.emitFeedback(
          'error',
          '[useTextBuffer] external editor error',
          err,
        );
      } finally {
        coreEvents.emit(CoreEvent.ExternalEditorClosed);
        if (wasRaw) setRawMode?.(true);
        try {
          fs.unlinkSync(filePath);
        } catch {
          /* ignore */
        }
        try {
          fs.rmdirSync(tmpDir);
        } catch {
          /* ignore */
        }
      }
    },
    [text, stdin, setRawMode],
  );

  const handleInput = useCallback(
    (key: Key): void => {
      const { sequence: input } = key;

      if (key.paste) {
        // Do not do any other processing on pastes so ensure we handle them
        // before all other cases.
        insert(input, { paste: key.paste });
        return;
      }

      if (
        !singleLine &&
        (key.name === 'return' ||
          input === '\r' ||
          input === '\n' ||
          input === '\\r') // VSCode terminal represents shift + enter this way
      )
        newline();
      else if (key.name === 'left' && !key.meta && !key.ctrl) move('left');
      else if (key.ctrl && key.name === 'b') move('left');
      else if (key.name === 'right' && !key.meta && !key.ctrl) move('right');
      else if (key.ctrl && key.name === 'f') move('right');
      else if (key.name === 'up') move('up');
      else if (key.name === 'down') move('down');
      else if ((key.ctrl || key.meta) && key.name === 'left') move('wordLeft');
      else if (key.meta && key.name === 'b') move('wordLeft');
      else if ((key.ctrl || key.meta) && key.name === 'right')
        move('wordRight');
      else if (key.meta && key.name === 'f') move('wordRight');
      else if (key.name === 'home') move('home');
      else if (key.ctrl && key.name === 'a') move('home');
      else if (key.name === 'end') move('end');
      else if (key.ctrl && key.name === 'e') move('end');
      else if (key.ctrl && key.name === 'w') deleteWordLeft();
      else if (
        (key.meta || key.ctrl) &&
        (key.name === 'backspace' || input === '\x7f')
      )
        deleteWordLeft();
      else if ((key.meta || key.ctrl) && key.name === 'delete')
        deleteWordRight();
      else if (
        key.name === 'backspace' ||
        input === '\x7f' ||
        (key.ctrl && key.name === 'h')
      )
        backspace();
      else if (key.name === 'delete' || (key.ctrl && key.name === 'd')) del();
      else if (key.ctrl && !key.shift && key.name === 'z') undo();
      else if (key.ctrl && key.shift && key.name === 'z') redo();
      else if (key.insertable) {
        insert(input, { paste: key.paste });
      }
    },
    [
      newline,
      move,
      deleteWordLeft,
      deleteWordRight,
      backspace,
      del,
      insert,
      undo,
      redo,
      singleLine,
    ],
  );

  const renderedVisualLines = useMemo(
    () => visualLines.slice(visualScrollRow, visualScrollRow + viewport.height),
    [visualLines, visualScrollRow, viewport.height],
  );

  const replaceRange = useCallback(
    (
      startRow: number,
      startCol: number,
      endRow: number,
      endCol: number,
      text: string,
    ): void => {
      dispatch({
        type: 'replace_range',
        payload: { startRow, startCol, endRow, endCol, text },
      });
    },
    [],
  );

  const replaceRangeByOffset = useCallback(
    (startOffset: number, endOffset: number, replacementText: string): void => {
      const [startRow, startCol] = offsetToLogicalPos(text, startOffset);
      const [endRow, endCol] = offsetToLogicalPos(text, endOffset);
      replaceRange(startRow, startCol, endRow, endCol, replacementText);
    },
    [text, replaceRange],
  );

  const moveToOffset = useCallback((offset: number): void => {
    dispatch({ type: 'move_to_offset', payload: { offset } });
  }, []);

  const moveToVisualPosition = useCallback(
    (visRow: number, visCol: number): void => {
      const {
        visualLines,
        visualToLogicalMap,
        transformedToLogicalMaps,
        visualToTransformedMap,
      } = visualLayout;
      // Clamp visRow to valid range
      const clampedVisRow = Math.max(
        0,
        Math.min(visRow, visualLines.length - 1),
      );
      const visualLine = visualLines[clampedVisRow] || '';

      if (visualToLogicalMap[clampedVisRow]) {
        const [logRow] = visualToLogicalMap[clampedVisRow];
        const transformedToLogicalMap =
          transformedToLogicalMaps?.[logRow] ?? [];

        // Where does this visual line begin within the transformed line?
        const startColInTransformed =
          visualToTransformedMap?.[clampedVisRow] ?? 0;

        // Handle wide characters: convert visual X position to character offset
        const codePoints = toCodePoints(visualLine);
        let currentVisX = 0;
        let charOffset = 0;

        for (const char of codePoints) {
          const charWidth = getCachedStringWidth(char);
          // If the click is within this character
          if (visCol < currentVisX + charWidth) {
            // Check if we clicked the second half of a wide character
            if (charWidth > 1 && visCol >= currentVisX + charWidth / 2) {
              charOffset++;
            }
            break;
          }
          currentVisX += charWidth;
          charOffset++;
        }

        // Clamp charOffset to length
        charOffset = Math.min(charOffset, codePoints.length);

        // Map character offset through transformations to get logical position
        const transformedCol = Math.min(
          startColInTransformed + charOffset,
          Math.max(0, transformedToLogicalMap.length - 1),
        );

        const newCursorRow = logRow;
        const newCursorCol =
          transformedToLogicalMap[transformedCol] ?? cpLen(lines[logRow] ?? '');

        dispatch({
          type: 'set_cursor',
          payload: {
            cursorRow: newCursorRow,
            cursorCol: newCursorCol,
            preferredCol: charOffset,
          },
        });
      }
    },
    [visualLayout, lines],
  );

  const getOffset = useCallback(
    (): number => logicalPosToOffset(lines, cursorRow, cursorCol),
    [lines, cursorRow, cursorCol],
  );

  const returnValue: TextBuffer = useMemo(
    () => ({
      lines,
      text,
      cursor: [cursorRow, cursorCol],
      preferredCol,
      selectionAnchor,

      allVisualLines: visualLines,
      viewportVisualLines: renderedVisualLines,
      visualCursor,
      visualScrollRow,
      visualToLogicalMap,
      transformedToLogicalMaps,
      visualToTransformedMap,
      transformationsByLine,
      setText,
      insert,
      newline,
      backspace,
      del,
      move,
      undo,
      redo,
      replaceRange,
      replaceRangeByOffset,
      moveToOffset,
      getOffset,
      moveToVisualPosition,
      deleteWordLeft,
      deleteWordRight,

      killLineRight,
      killLineLeft,
      handleInput,
      openInExternalEditor,
      // Vim-specific operations
      vimDeleteWordForward,
      vimDeleteWordBackward,
      vimDeleteWordEnd,
      vimChangeWordForward,
      vimChangeWordBackward,
      vimChangeWordEnd,
      vimDeleteLine,
      vimChangeLine,
      vimDeleteToEndOfLine,
      vimChangeToEndOfLine,
      vimChangeMovement,
      vimMoveLeft,
      vimMoveRight,
      vimMoveUp,
      vimMoveDown,
      vimMoveWordForward,
      vimMoveWordBackward,
      vimMoveWordEnd,
      vimDeleteChar,
      vimInsertAtCursor,
      vimAppendAtCursor,
      vimOpenLineBelow,
      vimOpenLineAbove,
      vimAppendAtLineEnd,
      vimInsertAtLineStart,
      vimMoveToLineStart,
      vimMoveToLineEnd,
      vimMoveToFirstNonWhitespace,
      vimMoveToFirstLine,
      vimMoveToLastLine,
      vimMoveToLine,
      vimEscapeInsertMode,
    }),
    [
      lines,
      text,
      cursorRow,
      cursorCol,
      preferredCol,
      selectionAnchor,
      visualLines,
      renderedVisualLines,
      visualCursor,
      visualScrollRow,
      visualToLogicalMap,
      transformedToLogicalMaps,
      visualToTransformedMap,
      transformationsByLine,
      setText,
      insert,
      newline,
      backspace,
      del,
      move,
      undo,
      redo,
      replaceRange,
      replaceRangeByOffset,
      moveToOffset,
      getOffset,
      moveToVisualPosition,
      deleteWordLeft,
      deleteWordRight,
      killLineRight,
      killLineLeft,
      handleInput,
      openInExternalEditor,
      vimDeleteWordForward,
      vimDeleteWordBackward,
      vimDeleteWordEnd,
      vimChangeWordForward,
      vimChangeWordBackward,
      vimChangeWordEnd,
      vimDeleteLine,
      vimChangeLine,
      vimDeleteToEndOfLine,
      vimChangeToEndOfLine,
      vimChangeMovement,
      vimMoveLeft,
      vimMoveRight,
      vimMoveUp,
      vimMoveDown,
      vimMoveWordForward,
      vimMoveWordBackward,
      vimMoveWordEnd,
      vimDeleteChar,
      vimInsertAtCursor,
      vimAppendAtCursor,
      vimOpenLineBelow,
      vimOpenLineAbove,
      vimAppendAtLineEnd,
      vimInsertAtLineStart,
      vimMoveToLineStart,
      vimMoveToLineEnd,
      vimMoveToFirstNonWhitespace,
      vimMoveToFirstLine,
      vimMoveToLastLine,
      vimMoveToLine,
      vimEscapeInsertMode,
    ],
  );
  return returnValue;
}

export interface TextBuffer {
  // State
  lines: string[]; // Logical lines
  text: string;
  cursor: [number, number]; // Logical cursor [row, col]
  /**
   * When the user moves the caret vertically we try to keep their original
   * horizontal column even when passing through shorter lines.  We remember
   * that *preferred* column in this field while the user is still travelling
   * vertically.  Any explicit horizontal movement resets the preference.
   */
  preferredCol: number | null; // Preferred visual column
  selectionAnchor: [number, number] | null; // Logical selection anchor

  // Visual state (handles wrapping)
  allVisualLines: string[]; // All visual lines for the current text and viewport width.
  viewportVisualLines: string[]; // The subset of visual lines to be rendered based on visualScrollRow and viewport.height
  visualCursor: [number, number]; // Visual cursor [row, col] relative to the start of all visualLines
  visualScrollRow: number; // Scroll position for visual lines (index of the first visible visual line)
  /**
   * For each visual line (by absolute index in allVisualLines) provides a tuple
   * [logicalLineIndex, startColInLogical] that maps where that visual line
   * begins within the logical buffer. Indices are code-point based.
   */
  visualToLogicalMap: Array<[number, number]>;
  /**
   * For each logical line, an array mapping transformed positions (in the transformed
   * line) back to logical column indices.
   */
  transformedToLogicalMaps: number[][];
  /**
   * For each visual line (absolute index across all visual lines), the start index
   * within that logical line's transformed content.
   */
  visualToTransformedMap: number[];
  /** Cached transformations per logical line */
  transformationsByLine: Transformation[][];

  // Actions

  /**
   * Replaces the entire buffer content with the provided text.
   * The operation is undoable.
   */
  setText: (text: string) => void;
  /**
   * Insert a single character or string without newlines.
   */
  insert: (ch: string, opts?: { paste?: boolean }) => void;
  newline: () => void;
  backspace: () => void;
  del: () => void;
  move: (dir: Direction) => void;
  undo: () => void;
  redo: () => void;
  /**
   * Replaces the text within the specified range with new text.
   * Handles both single-line and multi-line ranges.
   *
   * @param startRow The starting row index (inclusive).
   * @param startCol The starting column index (inclusive, code-point based).
   * @param endRow The ending row index (inclusive).
   * @param endCol The ending column index (exclusive, code-point based).
   * @param text The new text to insert.
   * @returns True if the buffer was modified, false otherwise.
   */
  replaceRange: (
    startRow: number,
    startCol: number,
    endRow: number,
    endCol: number,
    text: string,
  ) => void;
  /**
   * Delete the word to the *left* of the caret, mirroring common
   * Ctrl/Alt+Backspace behaviour in editors & terminals. Both the adjacent
   * whitespace *and* the word characters immediately preceding the caret are
   * removed.  If the caret is already at column‑0 this becomes a no-op.
   */
  deleteWordLeft: () => void;
  /**
   * Delete the word to the *right* of the caret, akin to many editors'
   * Ctrl/Alt+Delete shortcut.  Removes any whitespace/punctuation that
   * follows the caret and the next contiguous run of word characters.
   */
  deleteWordRight: () => void;

  /**
   * Deletes text from the cursor to the end of the current line.
   */
  killLineRight: () => void;
  /**
   * Deletes text from the start of the current line to the cursor.
   */
  killLineLeft: () => void;
  /**
   * High level "handleInput" – receives what Ink gives us.
   */
  handleInput: (key: Key) => void;
  /**
   * Opens the current buffer contents in the user's preferred terminal text
   * editor ($VISUAL or $EDITOR, falling back to "vi").  The method blocks
   * until the editor exits, then reloads the file and replaces the in‑memory
   * buffer with whatever the user saved.
   *
   * The operation is treated as a single undoable edit – we snapshot the
   * previous state *once* before launching the editor so one `undo()` will
   * revert the entire change set.
   *
   * Note: We purposefully rely on the *synchronous* spawn API so that the
   * calling process genuinely waits for the editor to close before
   * continuing.  This mirrors Git's behaviour and simplifies downstream
   * control‑flow (callers can simply `await` the Promise).
   */
  openInExternalEditor: (opts?: { editor?: string }) => Promise<void>;

  replaceRangeByOffset: (
    startOffset: number,
    endOffset: number,
    replacementText: string,
  ) => void;
  getOffset: () => number;
  moveToOffset(offset: number): void;
  moveToVisualPosition(visualRow: number, visualCol: number): void;

  // Vim-specific operations
  /**
   * Delete N words forward from cursor position (vim 'dw' command)
   */
  vimDeleteWordForward: (count: number) => void;
  /**
   * Delete N words backward from cursor position (vim 'db' command)
   */
  vimDeleteWordBackward: (count: number) => void;
  /**
   * Delete to end of N words from cursor position (vim 'de' command)
   */
  vimDeleteWordEnd: (count: number) => void;
  /**
   * Change N words forward from cursor position (vim 'cw' command)
   */
  vimChangeWordForward: (count: number) => void;
  /**
   * Change N words backward from cursor position (vim 'cb' command)
   */
  vimChangeWordBackward: (count: number) => void;
  /**
   * Change to end of N words from cursor position (vim 'ce' command)
   */
  vimChangeWordEnd: (count: number) => void;
  /**
   * Delete N lines from cursor position (vim 'dd' command)
   */
  vimDeleteLine: (count: number) => void;
  /**
   * Change N lines from cursor position (vim 'cc' command)
   */
  vimChangeLine: (count: number) => void;
  /**
   * Delete from cursor to end of line (vim 'D' command)
   */
  vimDeleteToEndOfLine: () => void;
  /**
   * Change from cursor to end of line (vim 'C' command)
   */
  vimChangeToEndOfLine: () => void;
  /**
   * Change movement operations (vim 'ch', 'cj', 'ck', 'cl' commands)
   */
  vimChangeMovement: (movement: 'h' | 'j' | 'k' | 'l', count: number) => void;
  /**
   * Move cursor left N times (vim 'h' command)
   */
  vimMoveLeft: (count: number) => void;
  /**
   * Move cursor right N times (vim 'l' command)
   */
  vimMoveRight: (count: number) => void;
  /**
   * Move cursor up N times (vim 'k' command)
   */
  vimMoveUp: (count: number) => void;
  /**
   * Move cursor down N times (vim 'j' command)
   */
  vimMoveDown: (count: number) => void;
  /**
   * Move cursor forward N words (vim 'w' command)
   */
  vimMoveWordForward: (count: number) => void;
  /**
   * Move cursor backward N words (vim 'b' command)
   */
  vimMoveWordBackward: (count: number) => void;
  /**
   * Move cursor to end of Nth word (vim 'e' command)
   */
  vimMoveWordEnd: (count: number) => void;
  /**
   * Delete N characters at cursor (vim 'x' command)
   */
  vimDeleteChar: (count: number) => void;
  /**
   * Enter insert mode at cursor (vim 'i' command)
   */
  vimInsertAtCursor: () => void;
  /**
   * Enter insert mode after cursor (vim 'a' command)
   */
  vimAppendAtCursor: () => void;
  /**
   * Open new line below and enter insert mode (vim 'o' command)
   */
  vimOpenLineBelow: () => void;
  /**
   * Open new line above and enter insert mode (vim 'O' command)
   */
  vimOpenLineAbove: () => void;
  /**
   * Move to end of line and enter insert mode (vim 'A' command)
   */
  vimAppendAtLineEnd: () => void;
  /**
   * Move to first non-whitespace and enter insert mode (vim 'I' command)
   */
  vimInsertAtLineStart: () => void;
  /**
   * Move cursor to beginning of line (vim '0' command)
   */
  vimMoveToLineStart: () => void;
  /**
   * Move cursor to end of line (vim '$' command)
   */
  vimMoveToLineEnd: () => void;
  /**
   * Move cursor to first non-whitespace character (vim '^' command)
   */
  vimMoveToFirstNonWhitespace: () => void;
  /**
   * Move cursor to first line (vim 'gg' command)
   */
  vimMoveToFirstLine: () => void;
  /**
   * Move cursor to last line (vim 'G' command)
   */
  vimMoveToLastLine: () => void;
  /**
   * Move cursor to specific line number (vim '[N]G' command)
   */
  vimMoveToLine: (lineNumber: number) => void;
  /**
   * Handle escape from insert mode (moves cursor left if not at line start)
   */
  vimEscapeInsertMode: () => void;
}<|MERGE_RESOLUTION|>--- conflicted
+++ resolved
@@ -10,11 +10,7 @@
 import pathMod from 'node:path';
 import * as path from 'node:path';
 import { useState, useCallback, useEffect, useMemo, useReducer } from 'react';
-<<<<<<< HEAD
-import { coreEvents, CoreEvent, debugLogger } from '@google/gemini-cli-core';
-=======
-import { coreEvents, CoreEvent, unescapePath } from '@google/gemini-cli-core';
->>>>>>> a3d214f8
+import { coreEvents, CoreEvent, debugLogger, unescapePath } from '@google/gemini-cli-core';
 import {
   toCodePoints,
   cpLen,
