--- conflicted
+++ resolved
@@ -2051,13 +2051,9 @@
         (key.ctrl && key.name === 'h')
       ) {
         backspace();
-<<<<<<< HEAD
       } else if (key.name === 'delete' || (key.ctrl && key.name === 'd')) del();
-=======
-      else if (key.name === 'delete' || (key.ctrl && key.name === 'd')) del();
       else if (key.ctrl && !key.shift && key.name === 'z') undo();
       else if (key.ctrl && key.shift && key.name === 'z') redo();
->>>>>>> 2135dbb6
       else if (input && !key.ctrl && !key.meta) {
         insert(input, { paste: key.paste });
       }
