/**
 * @license
 * Copyright 2025 Google LLC
 * SPDX-License-Identifier: Apache-2.0
 */

import stripAnsi from 'strip-ansi';
import { stripVTControlCharacters } from 'util';
import { spawnSync } from 'child_process';
import fs from 'fs';
import os from 'os';
import pathMod from 'path';
import { useState, useCallback, useEffect, useMemo, useReducer } from 'react';
import stringWidth from 'string-width';
import { unescapePath } from '@google/gemini-cli-core';
import { toCodePoints, cpLen, cpSlice } from '../../utils/textUtils.js';
import { handleVimAction, VimAction } from './vim-buffer-actions.js';

export type Direction =
  | 'left'
  | 'right'
  | 'up'
  | 'down'
  | 'wordLeft'
  | 'wordRight'
  | 'home'
  | 'end';

// Simple helper for word‑wise ops.
function isWordChar(ch: string | undefined): boolean {
  if (ch === undefined) {
    return false;
  }
  return !/[\s,.;!?]/.test(ch);
}

// Helper functions for line-based word navigation
export const isWordCharStrict = (char: string): boolean =>
  /[\w\p{L}\p{N}]/u.test(char); // Matches a single character that is any Unicode letter, any Unicode number, or an underscore

export const isWhitespace = (char: string): boolean => /\s/.test(char);

// Check if a character is a combining mark (only diacritics for now)
export const isCombiningMark = (char: string): boolean => /\p{M}/u.test(char);

// Check if a character should be considered part of a word (including combining marks)
export const isWordCharWithCombining = (char: string): boolean =>
  isWordCharStrict(char) || isCombiningMark(char);

// Get the script of a character (simplified for common scripts)
export const getCharScript = (char: string): string => {
  if (/[\p{Script=Latin}]/u.test(char)) return 'latin'; // All Latin script chars including diacritics
  if (/[\p{Script=Han}]/u.test(char)) return 'han'; // Chinese
  if (/[\p{Script=Arabic}]/u.test(char)) return 'arabic';
  if (/[\p{Script=Hiragana}]/u.test(char)) return 'hiragana';
  if (/[\p{Script=Katakana}]/u.test(char)) return 'katakana';
  if (/[\p{Script=Cyrillic}]/u.test(char)) return 'cyrillic';
  return 'other';
};

// Check if two characters are from different scripts (indicating word boundary)
export const isDifferentScript = (char1: string, char2: string): boolean => {
  if (!isWordCharStrict(char1) || !isWordCharStrict(char2)) return false;
  return getCharScript(char1) !== getCharScript(char2);
};

// Find next word start within a line, starting from col
export const findNextWordStartInLine = (
  line: string,
  col: number,
): number | null => {
  const chars = toCodePoints(line);
  let i = col;

  if (i >= chars.length) return null;

  const currentChar = chars[i];

  // Skip current word/sequence based on character type
  if (isWordCharStrict(currentChar)) {
    while (i < chars.length && isWordCharWithCombining(chars[i])) {
      // Check for script boundary - if next character is from different script, stop here
      if (
        i + 1 < chars.length &&
        isWordCharStrict(chars[i + 1]) &&
        isDifferentScript(chars[i], chars[i + 1])
      ) {
        i++; // Include current character
        break; // Stop at script boundary
      }
      i++;
    }
  } else if (!isWhitespace(currentChar)) {
    while (
      i < chars.length &&
      !isWordCharStrict(chars[i]) &&
      !isWhitespace(chars[i])
    ) {
      i++;
    }
  }

  // Skip whitespace
  while (i < chars.length && isWhitespace(chars[i])) {
    i++;
  }

  return i < chars.length ? i : null;
};

// Find previous word start within a line
export const findPrevWordStartInLine = (
  line: string,
  col: number,
): number | null => {
  const chars = toCodePoints(line);
  let i = col;

  if (i <= 0) return null;

  i--;

  // Skip whitespace moving backwards
  while (i >= 0 && isWhitespace(chars[i])) {
    i--;
  }

  if (i < 0) return null;

  if (isWordCharStrict(chars[i])) {
    // We're in a word, move to its beginning
    while (i >= 0 && isWordCharStrict(chars[i])) {
      // Check for script boundary - if previous character is from different script, stop here
      if (
        i - 1 >= 0 &&
        isWordCharStrict(chars[i - 1]) &&
        isDifferentScript(chars[i], chars[i - 1])
      ) {
        return i; // Return current position at script boundary
      }
      i--;
    }
    return i + 1;
  } else {
    // We're in punctuation, move to its beginning
    while (i >= 0 && !isWordCharStrict(chars[i]) && !isWhitespace(chars[i])) {
      i--;
    }
    return i + 1;
  }
};

// Find word end within a line
export const findWordEndInLine = (line: string, col: number): number | null => {
  const chars = toCodePoints(line);
  let i = col;

  // If we're already at the end of a word (including punctuation sequences), advance to next word
  // This includes both regular word endings and script boundaries
  const atEndOfWordChar =
    i < chars.length &&
    isWordCharWithCombining(chars[i]) &&
    (i + 1 >= chars.length ||
      !isWordCharWithCombining(chars[i + 1]) ||
      (isWordCharStrict(chars[i]) &&
        i + 1 < chars.length &&
        isWordCharStrict(chars[i + 1]) &&
        isDifferentScript(chars[i], chars[i + 1])));

  const atEndOfPunctuation =
    i < chars.length &&
    !isWordCharWithCombining(chars[i]) &&
    !isWhitespace(chars[i]) &&
    (i + 1 >= chars.length ||
      isWhitespace(chars[i + 1]) ||
      isWordCharWithCombining(chars[i + 1]));

  if (atEndOfWordChar || atEndOfPunctuation) {
    // We're at the end of a word or punctuation sequence, move forward to find next word
    i++;
    // Skip whitespace to find next word or punctuation
    while (i < chars.length && isWhitespace(chars[i])) {
      i++;
    }
  }

  // If we're not on a word character, find the next word or punctuation sequence
  if (i < chars.length && !isWordCharWithCombining(chars[i])) {
    // Skip whitespace to find next word or punctuation
    while (i < chars.length && isWhitespace(chars[i])) {
      i++;
    }
  }

  // Move to end of current word (including combining marks, but stop at script boundaries)
  let foundWord = false;
  let lastBaseCharPos = -1;

  if (i < chars.length && isWordCharWithCombining(chars[i])) {
    // Handle word characters
    while (i < chars.length && isWordCharWithCombining(chars[i])) {
      foundWord = true;

      // Track the position of the last base character (not combining mark)
      if (isWordCharStrict(chars[i])) {
        lastBaseCharPos = i;
      }

      // Check if next character is from a different script (word boundary)
      if (
        i + 1 < chars.length &&
        isWordCharStrict(chars[i + 1]) &&
        isDifferentScript(chars[i], chars[i + 1])
      ) {
        i++; // Include current character
        if (isWordCharStrict(chars[i - 1])) {
          lastBaseCharPos = i - 1;
        }
        break; // Stop at script boundary
      }

      i++;
    }
  } else if (i < chars.length && !isWhitespace(chars[i])) {
    // Handle punctuation sequences (like ████)
    while (
      i < chars.length &&
      !isWordCharStrict(chars[i]) &&
      !isWhitespace(chars[i])
    ) {
      foundWord = true;
      lastBaseCharPos = i;
      i++;
    }
  }

  // Only return a position if we actually found a word
  // Return the position of the last base character, not combining marks
  if (foundWord && lastBaseCharPos >= col) {
    return lastBaseCharPos;
  }

  return null;
};

// Find next word across lines
export const findNextWordAcrossLines = (
  lines: string[],
  cursorRow: number,
  cursorCol: number,
  searchForWordStart: boolean,
): { row: number; col: number } | null => {
  // First try current line
  const currentLine = lines[cursorRow] || '';
  const colInCurrentLine = searchForWordStart
    ? findNextWordStartInLine(currentLine, cursorCol)
    : findWordEndInLine(currentLine, cursorCol);

  if (colInCurrentLine !== null) {
    return { row: cursorRow, col: colInCurrentLine };
  }

  // Search subsequent lines
  for (let row = cursorRow + 1; row < lines.length; row++) {
    const line = lines[row] || '';
    const chars = toCodePoints(line);

    // For empty lines, if we haven't found any words yet, return the empty line
    if (chars.length === 0) {
      // Check if there are any words in remaining lines
      let hasWordsInLaterLines = false;
      for (let laterRow = row + 1; laterRow < lines.length; laterRow++) {
        const laterLine = lines[laterRow] || '';
        const laterChars = toCodePoints(laterLine);
        let firstNonWhitespace = 0;
        while (
          firstNonWhitespace < laterChars.length &&
          isWhitespace(laterChars[firstNonWhitespace])
        ) {
          firstNonWhitespace++;
        }
        if (firstNonWhitespace < laterChars.length) {
          hasWordsInLaterLines = true;
          break;
        }
      }

      // If no words in later lines, return the empty line
      if (!hasWordsInLaterLines) {
        return { row, col: 0 };
      }
      continue;
    }

    // Find first non-whitespace
    let firstNonWhitespace = 0;
    while (
      firstNonWhitespace < chars.length &&
      isWhitespace(chars[firstNonWhitespace])
    ) {
      firstNonWhitespace++;
    }

    if (firstNonWhitespace < chars.length) {
      if (searchForWordStart) {
        return { row, col: firstNonWhitespace };
      } else {
        // For word end, find the end of the first word
        const endCol = findWordEndInLine(line, firstNonWhitespace);
        if (endCol !== null) {
          return { row, col: endCol };
        }
      }
    }
  }

  return null;
};

// Find previous word across lines
export const findPrevWordAcrossLines = (
  lines: string[],
  cursorRow: number,
  cursorCol: number,
): { row: number; col: number } | null => {
  // First try current line
  const currentLine = lines[cursorRow] || '';
  const colInCurrentLine = findPrevWordStartInLine(currentLine, cursorCol);

  if (colInCurrentLine !== null) {
    return { row: cursorRow, col: colInCurrentLine };
  }

  // Search previous lines
  for (let row = cursorRow - 1; row >= 0; row--) {
    const line = lines[row] || '';
    const chars = toCodePoints(line);

    if (chars.length === 0) continue;

    // Find last word start
    let lastWordStart = chars.length;
    while (lastWordStart > 0 && isWhitespace(chars[lastWordStart - 1])) {
      lastWordStart--;
    }

    if (lastWordStart > 0) {
      // Find start of this word
      const wordStart = findPrevWordStartInLine(line, lastWordStart);
      if (wordStart !== null) {
        return { row, col: wordStart };
      }
    }
  }

  return null;
};

// Helper functions for vim line operations
export const getPositionFromOffsets = (
  startOffset: number,
  endOffset: number,
  lines: string[],
) => {
  let offset = 0;
  let startRow = 0;
  let startCol = 0;
  let endRow = 0;
  let endCol = 0;

  // Find start position
  for (let i = 0; i < lines.length; i++) {
    const lineLength = lines[i].length + 1; // +1 for newline
    if (offset + lineLength > startOffset) {
      startRow = i;
      startCol = startOffset - offset;
      break;
    }
    offset += lineLength;
  }

  // Find end position
  offset = 0;
  for (let i = 0; i < lines.length; i++) {
    const lineLength = lines[i].length + (i < lines.length - 1 ? 1 : 0); // +1 for newline except last line
    if (offset + lineLength >= endOffset) {
      endRow = i;
      endCol = endOffset - offset;
      break;
    }
    offset += lineLength;
  }

  return { startRow, startCol, endRow, endCol };
};

export const getLineRangeOffsets = (
  startRow: number,
  lineCount: number,
  lines: string[],
) => {
  let startOffset = 0;

  // Calculate start offset
  for (let i = 0; i < startRow; i++) {
    startOffset += lines[i].length + 1; // +1 for newline
  }

  // Calculate end offset
  let endOffset = startOffset;
  for (let i = 0; i < lineCount; i++) {
    const lineIndex = startRow + i;
    if (lineIndex < lines.length) {
      endOffset += lines[lineIndex].length;
      if (lineIndex < lines.length - 1) {
        endOffset += 1; // +1 for newline
      }
    }
  }

  return { startOffset, endOffset };
};

export const replaceRangeInternal = (
  state: TextBufferState,
  startRow: number,
  startCol: number,
  endRow: number,
  endCol: number,
  text: string,
): TextBufferState => {
  const currentLine = (row: number) => state.lines[row] || '';
  const currentLineLen = (row: number) => cpLen(currentLine(row));
  const clamp = (value: number, min: number, max: number) =>
    Math.min(Math.max(value, min), max);

  if (
    startRow > endRow ||
    (startRow === endRow && startCol > endCol) ||
    startRow < 0 ||
    startCol < 0 ||
    endRow >= state.lines.length ||
    (endRow < state.lines.length && endCol > currentLineLen(endRow))
  ) {
    return state; // Invalid range
  }

  const newLines = [...state.lines];

  const sCol = clamp(startCol, 0, currentLineLen(startRow));
  const eCol = clamp(endCol, 0, currentLineLen(endRow));

  const prefix = cpSlice(currentLine(startRow), 0, sCol);
  const suffix = cpSlice(currentLine(endRow), eCol);

  const normalisedReplacement = text
    .replace(/\r\n/g, '\n')
    .replace(/\r/g, '\n');
  const replacementParts = normalisedReplacement.split('\n');

  // The combined first line of the new text
  const firstLine = prefix + replacementParts[0];

  if (replacementParts.length === 1) {
    // No newlines in replacement: combine prefix, replacement, and suffix on one line.
    newLines.splice(startRow, endRow - startRow + 1, firstLine + suffix);
  } else {
    // Newlines in replacement: create new lines.
    const lastLine = replacementParts[replacementParts.length - 1] + suffix;
    const middleLines = replacementParts.slice(1, -1);
    newLines.splice(
      startRow,
      endRow - startRow + 1,
      firstLine,
      ...middleLines,
      lastLine,
    );
  }

  const finalCursorRow = startRow + replacementParts.length - 1;
  const finalCursorCol =
    (replacementParts.length > 1 ? 0 : sCol) +
    cpLen(replacementParts[replacementParts.length - 1]);

  return {
    ...state,
    lines: newLines,
    cursorRow: Math.min(Math.max(finalCursorRow, 0), newLines.length - 1),
    cursorCol: Math.max(
      0,
      Math.min(finalCursorCol, cpLen(newLines[finalCursorRow] || '')),
    ),
    preferredCol: null,
  };
};

/**
 * Strip characters that can break terminal rendering.
 *
 * Uses Node.js built-in stripVTControlCharacters to handle VT sequences,
 * then filters remaining control characters that can disrupt display.
 *
 * Characters stripped:
 * - ANSI escape sequences (via strip-ansi)
 * - VT control sequences (via Node.js util.stripVTControlCharacters)
 * - C0 control chars (0x00-0x1F) except CR/LF which are handled elsewhere
 * - C1 control chars (0x80-0x9F) that can cause display issues
 *
 * Characters preserved:
 * - All printable Unicode including emojis
 * - DEL (0x7F) - handled functionally by applyOperations, not a display issue
 * - CR/LF (0x0D/0x0A) - needed for line breaks
 */
function stripUnsafeCharacters(str: string): string {
<<<<<<< HEAD
  const strippedAnsi = stripAnsi(str);
  const strippedVT = stripVTControlCharacters(strippedAnsi);

  return toCodePoints(strippedVT)
=======
  const stripped = stripAnsi(str);
  return toCodePoints(stripped)
>>>>>>> 9d023be1
    .filter((char) => {
      const code = char.codePointAt(0);
      if (code === undefined) return false;

      // Preserve CR/LF for line handling
      if (code === 0x0a || code === 0x0d) return true;

      // Remove C0 control chars (except CR/LF) that can break display
      // Examples: BELL(0x07) makes noise, BS(0x08) moves cursor, VT(0x0B), FF(0x0C)
      if (code >= 0x00 && code <= 0x1f) return false;

      // Remove C1 control chars (0x80-0x9F) - legacy 8-bit control codes
      if (code >= 0x80 && code <= 0x9f) return false;

      // Preserve DEL (0x7F) - it's handled functionally by applyOperations as backspace
      // and doesn't cause rendering issues when displayed

      // Preserve all other characters including Unicode/emojis
      return true;
    })
    .join('');
}

export interface Viewport {
  height: number;
  width: number;
}

function clamp(v: number, min: number, max: number): number {
  return v < min ? min : v > max ? max : v;
}

/* ────────────────────────────────────────────────────────────────────────── */

interface UseTextBufferProps {
  initialText?: string;
  initialCursorOffset?: number;
  viewport: Viewport; // Viewport dimensions needed for scrolling
  stdin?: NodeJS.ReadStream | null; // For external editor
  setRawMode?: (mode: boolean) => void; // For external editor
  onChange?: (text: string) => void; // Callback for when text changes
  isValidPath: (path: string) => boolean;
  shellModeActive?: boolean; // Whether the text buffer is in shell mode
}

interface UndoHistoryEntry {
  lines: string[];
  cursorRow: number;
  cursorCol: number;
}

function calculateInitialCursorPosition(
  initialLines: string[],
  offset: number,
): [number, number] {
  let remainingChars = offset;
  let row = 0;
  while (row < initialLines.length) {
    const lineLength = cpLen(initialLines[row]);
    // Add 1 for the newline character (except for the last line)
    const totalCharsInLineAndNewline =
      lineLength + (row < initialLines.length - 1 ? 1 : 0);

    if (remainingChars <= lineLength) {
      // Cursor is on this line
      return [row, remainingChars];
    }
    remainingChars -= totalCharsInLineAndNewline;
    row++;
  }
  // Offset is beyond the text, place cursor at the end of the last line
  if (initialLines.length > 0) {
    const lastRow = initialLines.length - 1;
    return [lastRow, cpLen(initialLines[lastRow])];
  }
  return [0, 0]; // Default for empty text
}

export function offsetToLogicalPos(
  text: string,
  offset: number,
): [number, number] {
  let row = 0;
  let col = 0;
  let currentOffset = 0;

  if (offset === 0) return [0, 0];

  const lines = text.split('\n');
  for (let i = 0; i < lines.length; i++) {
    const line = lines[i];
    const lineLength = cpLen(line);
    const lineLengthWithNewline = lineLength + (i < lines.length - 1 ? 1 : 0);

    if (offset <= currentOffset + lineLength) {
      // Check against lineLength first
      row = i;
      col = offset - currentOffset;
      return [row, col];
    } else if (offset <= currentOffset + lineLengthWithNewline) {
      // Check if offset is the newline itself
      row = i;
      col = lineLength; // Position cursor at the end of the current line content
      // If the offset IS the newline, and it's not the last line, advance to next line, col 0
      if (
        offset === currentOffset + lineLengthWithNewline &&
        i < lines.length - 1
      ) {
        return [i + 1, 0];
      }
      return [row, col]; // Otherwise, it's at the end of the current line content
    }
    currentOffset += lineLengthWithNewline;
  }

  // If offset is beyond the text length, place cursor at the end of the last line
  // or [0,0] if text is empty
  if (lines.length > 0) {
    row = lines.length - 1;
    col = cpLen(lines[row]);
  } else {
    row = 0;
    col = 0;
  }
  return [row, col];
}

/**
 * Converts logical row/col position to absolute text offset
 * Inverse operation of offsetToLogicalPos
 */
export function logicalPosToOffset(
  lines: string[],
  row: number,
  col: number,
): number {
  let offset = 0;

  // Clamp row to valid range
  const actualRow = Math.min(row, lines.length - 1);

  // Add lengths of all lines before the target row
  for (let i = 0; i < actualRow; i++) {
    offset += cpLen(lines[i]) + 1; // +1 for newline
  }

  // Add column offset within the target row
  if (actualRow >= 0 && actualRow < lines.length) {
    offset += Math.min(col, cpLen(lines[actualRow]));
  }

  return offset;
}

// Helper to calculate visual lines and map cursor positions
function calculateVisualLayout(
  logicalLines: string[],
  logicalCursor: [number, number],
  viewportWidth: number,
): {
  visualLines: string[];
  visualCursor: [number, number];
  logicalToVisualMap: Array<Array<[number, number]>>; // For each logical line, an array of [visualLineIndex, startColInLogical]
  visualToLogicalMap: Array<[number, number]>; // For each visual line, its [logicalLineIndex, startColInLogical]
} {
  const visualLines: string[] = [];
  const logicalToVisualMap: Array<Array<[number, number]>> = [];
  const visualToLogicalMap: Array<[number, number]> = [];
  let currentVisualCursor: [number, number] = [0, 0];

  logicalLines.forEach((logLine, logIndex) => {
    logicalToVisualMap[logIndex] = [];
    if (logLine.length === 0) {
      // Handle empty logical line
      logicalToVisualMap[logIndex].push([visualLines.length, 0]);
      visualToLogicalMap.push([logIndex, 0]);
      visualLines.push('');
      if (logIndex === logicalCursor[0] && logicalCursor[1] === 0) {
        currentVisualCursor = [visualLines.length - 1, 0];
      }
    } else {
      // Non-empty logical line
      let currentPosInLogLine = 0; // Tracks position within the current logical line (code point index)
      const codePointsInLogLine = toCodePoints(logLine);

      while (currentPosInLogLine < codePointsInLogLine.length) {
        let currentChunk = '';
        let currentChunkVisualWidth = 0;
        let numCodePointsInChunk = 0;
        let lastWordBreakPoint = -1; // Index in codePointsInLogLine for word break
        let numCodePointsAtLastWordBreak = 0;

        // Iterate through code points to build the current visual line (chunk)
        for (let i = currentPosInLogLine; i < codePointsInLogLine.length; i++) {
          const char = codePointsInLogLine[i];
          const charVisualWidth = stringWidth(char);

          if (currentChunkVisualWidth + charVisualWidth > viewportWidth) {
            // Character would exceed viewport width
            if (
              lastWordBreakPoint !== -1 &&
              numCodePointsAtLastWordBreak > 0 &&
              currentPosInLogLine + numCodePointsAtLastWordBreak < i
            ) {
              // We have a valid word break point to use, and it's not the start of the current segment
              currentChunk = codePointsInLogLine
                .slice(
                  currentPosInLogLine,
                  currentPosInLogLine + numCodePointsAtLastWordBreak,
                )
                .join('');
              numCodePointsInChunk = numCodePointsAtLastWordBreak;
            } else {
              // No word break, or word break is at the start of this potential chunk, or word break leads to empty chunk.
              // Hard break: take characters up to viewportWidth, or just the current char if it alone is too wide.
              if (
                numCodePointsInChunk === 0 &&
                charVisualWidth > viewportWidth
              ) {
                // Single character is wider than viewport, take it anyway
                currentChunk = char;
                numCodePointsInChunk = 1;
              } else if (
                numCodePointsInChunk === 0 &&
                charVisualWidth <= viewportWidth
              ) {
                // This case should ideally be caught by the next iteration if the char fits.
                // If it doesn't fit (because currentChunkVisualWidth was already > 0 from a previous char that filled the line),
                // then numCodePointsInChunk would not be 0.
                // This branch means the current char *itself* doesn't fit an empty line, which is handled by the above.
                // If we are here, it means the loop should break and the current chunk (which is empty) is finalized.
              }
            }
            break; // Break from inner loop to finalize this chunk
          }

          currentChunk += char;
          currentChunkVisualWidth += charVisualWidth;
          numCodePointsInChunk++;

          // Check for word break opportunity (space)
          if (char === ' ') {
            lastWordBreakPoint = i; // Store code point index of the space
            // Store the state *before* adding the space, if we decide to break here.
            numCodePointsAtLastWordBreak = numCodePointsInChunk - 1; // Chars *before* the space
          }
        }

        // If the inner loop completed without breaking (i.e., remaining text fits)
        // or if the loop broke but numCodePointsInChunk is still 0 (e.g. first char too wide for empty line)
        if (
          numCodePointsInChunk === 0 &&
          currentPosInLogLine < codePointsInLogLine.length
        ) {
          // This can happen if the very first character considered for a new visual line is wider than the viewport.
          // In this case, we take that single character.
          const firstChar = codePointsInLogLine[currentPosInLogLine];
          currentChunk = firstChar;
          numCodePointsInChunk = 1; // Ensure we advance
        }

        // If after everything, numCodePointsInChunk is still 0 but we haven't processed the whole logical line,
        // it implies an issue, like viewportWidth being 0 or less. Avoid infinite loop.
        if (
          numCodePointsInChunk === 0 &&
          currentPosInLogLine < codePointsInLogLine.length
        ) {
          // Force advance by one character to prevent infinite loop if something went wrong
          currentChunk = codePointsInLogLine[currentPosInLogLine];
          numCodePointsInChunk = 1;
        }

        logicalToVisualMap[logIndex].push([
          visualLines.length,
          currentPosInLogLine,
        ]);
        visualToLogicalMap.push([logIndex, currentPosInLogLine]);
        visualLines.push(currentChunk);

        // Cursor mapping logic
        // Note: currentPosInLogLine here is the start of the currentChunk within the logical line.
        if (logIndex === logicalCursor[0]) {
          const cursorLogCol = logicalCursor[1]; // This is a code point index
          if (
            cursorLogCol >= currentPosInLogLine &&
            cursorLogCol < currentPosInLogLine + numCodePointsInChunk // Cursor is within this chunk
          ) {
            currentVisualCursor = [
              visualLines.length - 1,
              cursorLogCol - currentPosInLogLine, // Visual col is also code point index within visual line
            ];
          } else if (
            cursorLogCol === currentPosInLogLine + numCodePointsInChunk &&
            numCodePointsInChunk > 0
          ) {
            // Cursor is exactly at the end of this non-empty chunk
            currentVisualCursor = [
              visualLines.length - 1,
              numCodePointsInChunk,
            ];
          }
        }

        const logicalStartOfThisChunk = currentPosInLogLine;
        currentPosInLogLine += numCodePointsInChunk;

        // If the chunk processed did not consume the entire logical line,
        // and the character immediately following the chunk is a space,
        // advance past this space as it acted as a delimiter for word wrapping.
        if (
          logicalStartOfThisChunk + numCodePointsInChunk <
            codePointsInLogLine.length &&
          currentPosInLogLine < codePointsInLogLine.length && // Redundant if previous is true, but safe
          codePointsInLogLine[currentPosInLogLine] === ' '
        ) {
          currentPosInLogLine++;
        }
      }
      // After all chunks of a non-empty logical line are processed,
      // if the cursor is at the very end of this logical line, update visual cursor.
      if (
        logIndex === logicalCursor[0] &&
        logicalCursor[1] === codePointsInLogLine.length // Cursor at end of logical line
      ) {
        const lastVisualLineIdx = visualLines.length - 1;
        if (
          lastVisualLineIdx >= 0 &&
          visualLines[lastVisualLineIdx] !== undefined
        ) {
          currentVisualCursor = [
            lastVisualLineIdx,
            cpLen(visualLines[lastVisualLineIdx]), // Cursor at end of last visual line for this logical line
          ];
        }
      }
    }
  });

  // If the entire logical text was empty, ensure there's one empty visual line.
  if (
    logicalLines.length === 0 ||
    (logicalLines.length === 1 && logicalLines[0] === '')
  ) {
    if (visualLines.length === 0) {
      visualLines.push('');
      if (!logicalToVisualMap[0]) logicalToVisualMap[0] = [];
      logicalToVisualMap[0].push([0, 0]);
      visualToLogicalMap.push([0, 0]);
    }
    currentVisualCursor = [0, 0];
  }
  // Handle cursor at the very end of the text (after all processing)
  // This case might be covered by the loop end condition now, but kept for safety.
  else if (
    logicalCursor[0] === logicalLines.length - 1 &&
    logicalCursor[1] === cpLen(logicalLines[logicalLines.length - 1]) &&
    visualLines.length > 0
  ) {
    const lastVisLineIdx = visualLines.length - 1;
    currentVisualCursor = [lastVisLineIdx, cpLen(visualLines[lastVisLineIdx])];
  }

  return {
    visualLines,
    visualCursor: currentVisualCursor,
    logicalToVisualMap,
    visualToLogicalMap,
  };
}

// --- Start of reducer logic ---

export interface TextBufferState {
  lines: string[];
  cursorRow: number;
  cursorCol: number;
  preferredCol: number | null; // This is visual preferred col
  undoStack: UndoHistoryEntry[];
  redoStack: UndoHistoryEntry[];
  clipboard: string | null;
  selectionAnchor: [number, number] | null;
  viewportWidth: number;
}

const historyLimit = 100;

export const pushUndo = (currentState: TextBufferState): TextBufferState => {
  const snapshot = {
    lines: [...currentState.lines],
    cursorRow: currentState.cursorRow,
    cursorCol: currentState.cursorCol,
  };
  const newStack = [...currentState.undoStack, snapshot];
  if (newStack.length > historyLimit) {
    newStack.shift();
  }
  return { ...currentState, undoStack: newStack, redoStack: [] };
};

export type TextBufferAction =
  | { type: 'set_text'; payload: string; pushToUndo?: boolean }
  | { type: 'insert'; payload: string }
  | { type: 'backspace' }
  | {
      type: 'move';
      payload: {
        dir: Direction;
      };
    }
  | { type: 'delete' }
  | { type: 'delete_word_left' }
  | { type: 'delete_word_right' }
  | { type: 'kill_line_right' }
  | { type: 'kill_line_left' }
  | { type: 'undo' }
  | { type: 'redo' }
  | {
      type: 'replace_range';
      payload: {
        startRow: number;
        startCol: number;
        endRow: number;
        endCol: number;
        text: string;
      };
    }
  | { type: 'move_to_offset'; payload: { offset: number } }
  | { type: 'create_undo_snapshot' }
  | { type: 'set_viewport_width'; payload: number }
  | { type: 'vim_delete_word_forward'; payload: { count: number } }
  | { type: 'vim_delete_word_backward'; payload: { count: number } }
  | { type: 'vim_delete_word_end'; payload: { count: number } }
  | { type: 'vim_change_word_forward'; payload: { count: number } }
  | { type: 'vim_change_word_backward'; payload: { count: number } }
  | { type: 'vim_change_word_end'; payload: { count: number } }
  | { type: 'vim_delete_line'; payload: { count: number } }
  | { type: 'vim_change_line'; payload: { count: number } }
  | { type: 'vim_delete_to_end_of_line' }
  | { type: 'vim_change_to_end_of_line' }
  | {
      type: 'vim_change_movement';
      payload: { movement: 'h' | 'j' | 'k' | 'l'; count: number };
    }
  // New vim actions for stateless command handling
  | { type: 'vim_move_left'; payload: { count: number } }
  | { type: 'vim_move_right'; payload: { count: number } }
  | { type: 'vim_move_up'; payload: { count: number } }
  | { type: 'vim_move_down'; payload: { count: number } }
  | { type: 'vim_move_word_forward'; payload: { count: number } }
  | { type: 'vim_move_word_backward'; payload: { count: number } }
  | { type: 'vim_move_word_end'; payload: { count: number } }
  | { type: 'vim_delete_char'; payload: { count: number } }
  | { type: 'vim_insert_at_cursor' }
  | { type: 'vim_append_at_cursor' }
  | { type: 'vim_open_line_below' }
  | { type: 'vim_open_line_above' }
  | { type: 'vim_append_at_line_end' }
  | { type: 'vim_insert_at_line_start' }
  | { type: 'vim_move_to_line_start' }
  | { type: 'vim_move_to_line_end' }
  | { type: 'vim_move_to_first_nonwhitespace' }
  | { type: 'vim_move_to_first_line' }
  | { type: 'vim_move_to_last_line' }
  | { type: 'vim_move_to_line'; payload: { lineNumber: number } }
  | { type: 'vim_escape_insert_mode' };

export function textBufferReducer(
  state: TextBufferState,
  action: TextBufferAction,
): TextBufferState {
  const pushUndoLocal = pushUndo;

  const currentLine = (r: number): string => state.lines[r] ?? '';
  const currentLineLen = (r: number): number => cpLen(currentLine(r));

  switch (action.type) {
    case 'set_text': {
      let nextState = state;
      if (action.pushToUndo !== false) {
        nextState = pushUndoLocal(state);
      }
      const newContentLines = action.payload
        .replace(/\r\n?/g, '\n')
        .split('\n');
      const lines = newContentLines.length === 0 ? [''] : newContentLines;
      const lastNewLineIndex = lines.length - 1;
      return {
        ...nextState,
        lines,
        cursorRow: lastNewLineIndex,
        cursorCol: cpLen(lines[lastNewLineIndex] ?? ''),
        preferredCol: null,
      };
    }

    case 'insert': {
      const nextState = pushUndoLocal(state);
      const newLines = [...nextState.lines];
      let newCursorRow = nextState.cursorRow;
      let newCursorCol = nextState.cursorCol;

      const currentLine = (r: number) => newLines[r] ?? '';

      const str = stripUnsafeCharacters(
        action.payload.replace(/\r\n/g, '\n').replace(/\r/g, '\n'),
      );
      const parts = str.split('\n');
      const lineContent = currentLine(newCursorRow);
      const before = cpSlice(lineContent, 0, newCursorCol);
      const after = cpSlice(lineContent, newCursorCol);

      if (parts.length > 1) {
        newLines[newCursorRow] = before + parts[0];
        const remainingParts = parts.slice(1);
        const lastPartOriginal = remainingParts.pop() ?? '';
        newLines.splice(newCursorRow + 1, 0, ...remainingParts);
        newLines.splice(
          newCursorRow + parts.length - 1,
          0,
          lastPartOriginal + after,
        );
        newCursorRow = newCursorRow + parts.length - 1;
        newCursorCol = cpLen(lastPartOriginal);
      } else {
        newLines[newCursorRow] = before + parts[0] + after;
        newCursorCol = cpLen(before) + cpLen(parts[0]);
      }

      return {
        ...nextState,
        lines: newLines,
        cursorRow: newCursorRow,
        cursorCol: newCursorCol,
        preferredCol: null,
      };
    }

    case 'backspace': {
      const nextState = pushUndoLocal(state);
      const newLines = [...nextState.lines];
      let newCursorRow = nextState.cursorRow;
      let newCursorCol = nextState.cursorCol;

      const currentLine = (r: number) => newLines[r] ?? '';

      if (newCursorCol === 0 && newCursorRow === 0) return state;

      if (newCursorCol > 0) {
        const lineContent = currentLine(newCursorRow);
        newLines[newCursorRow] =
          cpSlice(lineContent, 0, newCursorCol - 1) +
          cpSlice(lineContent, newCursorCol);
        newCursorCol--;
      } else if (newCursorRow > 0) {
        const prevLineContent = currentLine(newCursorRow - 1);
        const currentLineContentVal = currentLine(newCursorRow);
        const newCol = cpLen(prevLineContent);
        newLines[newCursorRow - 1] = prevLineContent + currentLineContentVal;
        newLines.splice(newCursorRow, 1);
        newCursorRow--;
        newCursorCol = newCol;
      }

      return {
        ...nextState,
        lines: newLines,
        cursorRow: newCursorRow,
        cursorCol: newCursorCol,
        preferredCol: null,
      };
    }

    case 'set_viewport_width': {
      if (action.payload === state.viewportWidth) {
        return state;
      }
      return { ...state, viewportWidth: action.payload };
    }

    case 'move': {
      const { dir } = action.payload;
      const { lines, cursorRow, cursorCol, viewportWidth } = state;
      const visualLayout = calculateVisualLayout(
        lines,
        [cursorRow, cursorCol],
        viewportWidth,
      );
      const { visualLines, visualCursor, visualToLogicalMap } = visualLayout;

      let newVisualRow = visualCursor[0];
      let newVisualCol = visualCursor[1];
      let newPreferredCol = state.preferredCol;

      const currentVisLineLen = cpLen(visualLines[newVisualRow] ?? '');

      switch (dir) {
        case 'left':
          newPreferredCol = null;
          if (newVisualCol > 0) {
            newVisualCol--;
          } else if (newVisualRow > 0) {
            newVisualRow--;
            newVisualCol = cpLen(visualLines[newVisualRow] ?? '');
          }
          break;
        case 'right':
          newPreferredCol = null;
          if (newVisualCol < currentVisLineLen) {
            newVisualCol++;
          } else if (newVisualRow < visualLines.length - 1) {
            newVisualRow++;
            newVisualCol = 0;
          }
          break;
        case 'up':
          if (newVisualRow > 0) {
            if (newPreferredCol === null) newPreferredCol = newVisualCol;
            newVisualRow--;
            newVisualCol = clamp(
              newPreferredCol,
              0,
              cpLen(visualLines[newVisualRow] ?? ''),
            );
          }
          break;
        case 'down':
          if (newVisualRow < visualLines.length - 1) {
            if (newPreferredCol === null) newPreferredCol = newVisualCol;
            newVisualRow++;
            newVisualCol = clamp(
              newPreferredCol,
              0,
              cpLen(visualLines[newVisualRow] ?? ''),
            );
          }
          break;
        case 'home':
          newPreferredCol = null;
          newVisualCol = 0;
          break;
        case 'end':
          newPreferredCol = null;
          newVisualCol = currentVisLineLen;
          break;
        case 'wordLeft': {
          const { cursorRow, cursorCol, lines } = state;
          if (cursorCol === 0 && cursorRow === 0) return state;

          let newCursorRow = cursorRow;
          let newCursorCol = cursorCol;

          if (cursorCol === 0) {
            newCursorRow--;
            newCursorCol = cpLen(lines[newCursorRow] ?? '');
          } else {
            const lineContent = lines[cursorRow];
            const arr = toCodePoints(lineContent);
            let start = cursorCol;
            let onlySpaces = true;
            for (let i = 0; i < start; i++) {
              if (isWordChar(arr[i])) {
                onlySpaces = false;
                break;
              }
            }
            if (onlySpaces && start > 0) {
              start--;
            } else {
              while (start > 0 && !isWordChar(arr[start - 1])) start--;
              while (start > 0 && isWordChar(arr[start - 1])) start--;
            }
            newCursorCol = start;
          }
          return {
            ...state,
            cursorRow: newCursorRow,
            cursorCol: newCursorCol,
            preferredCol: null,
          };
        }
        case 'wordRight': {
          const { cursorRow, cursorCol, lines } = state;
          if (
            cursorRow === lines.length - 1 &&
            cursorCol === cpLen(lines[cursorRow] ?? '')
          ) {
            return state;
          }

          let newCursorRow = cursorRow;
          let newCursorCol = cursorCol;
          const lineContent = lines[cursorRow] ?? '';
          const arr = toCodePoints(lineContent);

          if (cursorCol >= arr.length) {
            newCursorRow++;
            newCursorCol = 0;
          } else {
            let end = cursorCol;
            while (end < arr.length && !isWordChar(arr[end])) end++;
            while (end < arr.length && isWordChar(arr[end])) end++;
            newCursorCol = end;
          }
          return {
            ...state,
            cursorRow: newCursorRow,
            cursorCol: newCursorCol,
            preferredCol: null,
          };
        }
        default:
          break;
      }

      if (visualToLogicalMap[newVisualRow]) {
        const [logRow, logStartCol] = visualToLogicalMap[newVisualRow];
        return {
          ...state,
          cursorRow: logRow,
          cursorCol: clamp(
            logStartCol + newVisualCol,
            0,
            cpLen(state.lines[logRow] ?? ''),
          ),
          preferredCol: newPreferredCol,
        };
      }
      return state;
    }

    case 'delete': {
      const { cursorRow, cursorCol, lines } = state;
      const lineContent = currentLine(cursorRow);
      if (cursorCol < currentLineLen(cursorRow)) {
        const nextState = pushUndoLocal(state);
        const newLines = [...nextState.lines];
        newLines[cursorRow] =
          cpSlice(lineContent, 0, cursorCol) +
          cpSlice(lineContent, cursorCol + 1);
        return { ...nextState, lines: newLines, preferredCol: null };
      } else if (cursorRow < lines.length - 1) {
        const nextState = pushUndoLocal(state);
        const nextLineContent = currentLine(cursorRow + 1);
        const newLines = [...nextState.lines];
        newLines[cursorRow] = lineContent + nextLineContent;
        newLines.splice(cursorRow + 1, 1);
        return { ...nextState, lines: newLines, preferredCol: null };
      }
      return state;
    }

    case 'delete_word_left': {
      const { cursorRow, cursorCol } = state;
      if (cursorCol === 0 && cursorRow === 0) return state;
      if (cursorCol === 0) {
        // Act as a backspace
        const nextState = pushUndoLocal(state);
        const prevLineContent = currentLine(cursorRow - 1);
        const currentLineContentVal = currentLine(cursorRow);
        const newCol = cpLen(prevLineContent);
        const newLines = [...nextState.lines];
        newLines[cursorRow - 1] = prevLineContent + currentLineContentVal;
        newLines.splice(cursorRow, 1);
        return {
          ...nextState,
          lines: newLines,
          cursorRow: cursorRow - 1,
          cursorCol: newCol,
          preferredCol: null,
        };
      }
      const nextState = pushUndoLocal(state);
      const lineContent = currentLine(cursorRow);
      const arr = toCodePoints(lineContent);
      let start = cursorCol;
      let onlySpaces = true;
      for (let i = 0; i < start; i++) {
        if (isWordChar(arr[i])) {
          onlySpaces = false;
          break;
        }
      }
      if (onlySpaces && start > 0) {
        start--;
      } else {
        while (start > 0 && !isWordChar(arr[start - 1])) start--;
        while (start > 0 && isWordChar(arr[start - 1])) start--;
      }
      const newLines = [...nextState.lines];
      newLines[cursorRow] =
        cpSlice(lineContent, 0, start) + cpSlice(lineContent, cursorCol);
      return {
        ...nextState,
        lines: newLines,
        cursorCol: start,
        preferredCol: null,
      };
    }

    case 'delete_word_right': {
      const { cursorRow, cursorCol, lines } = state;
      const lineContent = currentLine(cursorRow);
      const arr = toCodePoints(lineContent);
      if (cursorCol >= arr.length && cursorRow === lines.length - 1)
        return state;
      if (cursorCol >= arr.length) {
        // Act as a delete
        const nextState = pushUndoLocal(state);
        const nextLineContent = currentLine(cursorRow + 1);
        const newLines = [...nextState.lines];
        newLines[cursorRow] = lineContent + nextLineContent;
        newLines.splice(cursorRow + 1, 1);
        return { ...nextState, lines: newLines, preferredCol: null };
      }
      const nextState = pushUndoLocal(state);
      let end = cursorCol;
      while (end < arr.length && !isWordChar(arr[end])) end++;
      while (end < arr.length && isWordChar(arr[end])) end++;
      const newLines = [...nextState.lines];
      newLines[cursorRow] =
        cpSlice(lineContent, 0, cursorCol) + cpSlice(lineContent, end);
      return { ...nextState, lines: newLines, preferredCol: null };
    }

    case 'kill_line_right': {
      const { cursorRow, cursorCol, lines } = state;
      const lineContent = currentLine(cursorRow);
      if (cursorCol < currentLineLen(cursorRow)) {
        const nextState = pushUndoLocal(state);
        const newLines = [...nextState.lines];
        newLines[cursorRow] = cpSlice(lineContent, 0, cursorCol);
        return { ...nextState, lines: newLines };
      } else if (cursorRow < lines.length - 1) {
        // Act as a delete
        const nextState = pushUndoLocal(state);
        const nextLineContent = currentLine(cursorRow + 1);
        const newLines = [...nextState.lines];
        newLines[cursorRow] = lineContent + nextLineContent;
        newLines.splice(cursorRow + 1, 1);
        return { ...nextState, lines: newLines, preferredCol: null };
      }
      return state;
    }

    case 'kill_line_left': {
      const { cursorRow, cursorCol } = state;
      if (cursorCol > 0) {
        const nextState = pushUndoLocal(state);
        const lineContent = currentLine(cursorRow);
        const newLines = [...nextState.lines];
        newLines[cursorRow] = cpSlice(lineContent, cursorCol);
        return {
          ...nextState,
          lines: newLines,
          cursorCol: 0,
          preferredCol: null,
        };
      }
      return state;
    }

    case 'undo': {
      const stateToRestore = state.undoStack[state.undoStack.length - 1];
      if (!stateToRestore) return state;

      const currentSnapshot = {
        lines: [...state.lines],
        cursorRow: state.cursorRow,
        cursorCol: state.cursorCol,
      };
      return {
        ...state,
        ...stateToRestore,
        undoStack: state.undoStack.slice(0, -1),
        redoStack: [...state.redoStack, currentSnapshot],
      };
    }

    case 'redo': {
      const stateToRestore = state.redoStack[state.redoStack.length - 1];
      if (!stateToRestore) return state;

      const currentSnapshot = {
        lines: [...state.lines],
        cursorRow: state.cursorRow,
        cursorCol: state.cursorCol,
      };
      return {
        ...state,
        ...stateToRestore,
        redoStack: state.redoStack.slice(0, -1),
        undoStack: [...state.undoStack, currentSnapshot],
      };
    }

    case 'replace_range': {
      const { startRow, startCol, endRow, endCol, text } = action.payload;
      const nextState = pushUndoLocal(state);
      return replaceRangeInternal(
        nextState,
        startRow,
        startCol,
        endRow,
        endCol,
        text,
      );
    }

    case 'move_to_offset': {
      const { offset } = action.payload;
      const [newRow, newCol] = offsetToLogicalPos(
        state.lines.join('\n'),
        offset,
      );
      return {
        ...state,
        cursorRow: newRow,
        cursorCol: newCol,
        preferredCol: null,
      };
    }

    case 'create_undo_snapshot': {
      return pushUndoLocal(state);
    }

    // Vim-specific operations
    case 'vim_delete_word_forward':
    case 'vim_delete_word_backward':
    case 'vim_delete_word_end':
    case 'vim_change_word_forward':
    case 'vim_change_word_backward':
    case 'vim_change_word_end':
    case 'vim_delete_line':
    case 'vim_change_line':
    case 'vim_delete_to_end_of_line':
    case 'vim_change_to_end_of_line':
    case 'vim_change_movement':
    case 'vim_move_left':
    case 'vim_move_right':
    case 'vim_move_up':
    case 'vim_move_down':
    case 'vim_move_word_forward':
    case 'vim_move_word_backward':
    case 'vim_move_word_end':
    case 'vim_delete_char':
    case 'vim_insert_at_cursor':
    case 'vim_append_at_cursor':
    case 'vim_open_line_below':
    case 'vim_open_line_above':
    case 'vim_append_at_line_end':
    case 'vim_insert_at_line_start':
    case 'vim_move_to_line_start':
    case 'vim_move_to_line_end':
    case 'vim_move_to_first_nonwhitespace':
    case 'vim_move_to_first_line':
    case 'vim_move_to_last_line':
    case 'vim_move_to_line':
    case 'vim_escape_insert_mode':
      return handleVimAction(state, action as VimAction);

    default: {
      const exhaustiveCheck: never = action;
      console.error(`Unknown action encountered: ${exhaustiveCheck}`);
      return state;
    }
  }
}

// --- End of reducer logic ---

export function useTextBuffer({
  initialText = '',
  initialCursorOffset = 0,
  viewport,
  stdin,
  setRawMode,
  onChange,
  isValidPath,
  shellModeActive = false,
}: UseTextBufferProps): TextBuffer {
  const initialState = useMemo((): TextBufferState => {
    const lines = initialText.split('\n');
    const [initialCursorRow, initialCursorCol] = calculateInitialCursorPosition(
      lines.length === 0 ? [''] : lines,
      initialCursorOffset,
    );
    return {
      lines: lines.length === 0 ? [''] : lines,
      cursorRow: initialCursorRow,
      cursorCol: initialCursorCol,
      preferredCol: null,
      undoStack: [],
      redoStack: [],
      clipboard: null,
      selectionAnchor: null,
      viewportWidth: viewport.width,
    };
  }, [initialText, initialCursorOffset, viewport.width]);

  const [state, dispatch] = useReducer(textBufferReducer, initialState);
  const { lines, cursorRow, cursorCol, preferredCol, selectionAnchor } = state;

  const text = useMemo(() => lines.join('\n'), [lines]);

  const visualLayout = useMemo(
    () =>
      calculateVisualLayout(lines, [cursorRow, cursorCol], state.viewportWidth),
    [lines, cursorRow, cursorCol, state.viewportWidth],
  );

  const { visualLines, visualCursor } = visualLayout;

  const [visualScrollRow, setVisualScrollRow] = useState<number>(0);

  useEffect(() => {
    if (onChange) {
      onChange(text);
    }
  }, [text, onChange]);

  useEffect(() => {
    dispatch({ type: 'set_viewport_width', payload: viewport.width });
  }, [viewport.width]);

  // Update visual scroll (vertical)
  useEffect(() => {
    const { height } = viewport;
    let newVisualScrollRow = visualScrollRow;

    if (visualCursor[0] < visualScrollRow) {
      newVisualScrollRow = visualCursor[0];
    } else if (visualCursor[0] >= visualScrollRow + height) {
      newVisualScrollRow = visualCursor[0] - height + 1;
    }
    if (newVisualScrollRow !== visualScrollRow) {
      setVisualScrollRow(newVisualScrollRow);
    }
  }, [visualCursor, visualScrollRow, viewport]);

  const insert = useCallback(
    (ch: string, { paste = false }: { paste?: boolean } = {}): void => {
      if (/[\n\r]/.test(ch)) {
        dispatch({ type: 'insert', payload: ch });
        return;
      }

      const minLengthToInferAsDragDrop = 3;
      if (
        ch.length >= minLengthToInferAsDragDrop &&
        !shellModeActive &&
        paste
      ) {
        let potentialPath = ch.trim();
        const quoteMatch = potentialPath.match(/^'(.*)'$/);
        if (quoteMatch) {
          potentialPath = quoteMatch[1];
        }

        potentialPath = potentialPath.trim();
        if (isValidPath(unescapePath(potentialPath))) {
          ch = `@${potentialPath} `;
        }
      }

      let currentText = '';
      for (const char of toCodePoints(ch)) {
        if (char.codePointAt(0) === 127) {
          if (currentText.length > 0) {
            dispatch({ type: 'insert', payload: currentText });
            currentText = '';
          }
          dispatch({ type: 'backspace' });
        } else {
          currentText += char;
        }
      }
      if (currentText.length > 0) {
        dispatch({ type: 'insert', payload: currentText });
      }
    },
    [isValidPath, shellModeActive],
  );

  const newline = useCallback((): void => {
    dispatch({ type: 'insert', payload: '\n' });
  }, []);

  const backspace = useCallback((): void => {
    dispatch({ type: 'backspace' });
  }, []);

  const del = useCallback((): void => {
    dispatch({ type: 'delete' });
  }, []);

  const move = useCallback((dir: Direction): void => {
    dispatch({ type: 'move', payload: { dir } });
  }, []);

  const undo = useCallback((): void => {
    dispatch({ type: 'undo' });
  }, []);

  const redo = useCallback((): void => {
    dispatch({ type: 'redo' });
  }, []);

  const setText = useCallback((newText: string): void => {
    dispatch({ type: 'set_text', payload: newText });
  }, []);

  const deleteWordLeft = useCallback((): void => {
    dispatch({ type: 'delete_word_left' });
  }, []);

  const deleteWordRight = useCallback((): void => {
    dispatch({ type: 'delete_word_right' });
  }, []);

  const killLineRight = useCallback((): void => {
    dispatch({ type: 'kill_line_right' });
  }, []);

  const killLineLeft = useCallback((): void => {
    dispatch({ type: 'kill_line_left' });
  }, []);

  // Vim-specific operations
  const vimDeleteWordForward = useCallback((count: number): void => {
    dispatch({ type: 'vim_delete_word_forward', payload: { count } });
  }, []);

  const vimDeleteWordBackward = useCallback((count: number): void => {
    dispatch({ type: 'vim_delete_word_backward', payload: { count } });
  }, []);

  const vimDeleteWordEnd = useCallback((count: number): void => {
    dispatch({ type: 'vim_delete_word_end', payload: { count } });
  }, []);

  const vimChangeWordForward = useCallback((count: number): void => {
    dispatch({ type: 'vim_change_word_forward', payload: { count } });
  }, []);

  const vimChangeWordBackward = useCallback((count: number): void => {
    dispatch({ type: 'vim_change_word_backward', payload: { count } });
  }, []);

  const vimChangeWordEnd = useCallback((count: number): void => {
    dispatch({ type: 'vim_change_word_end', payload: { count } });
  }, []);

  const vimDeleteLine = useCallback((count: number): void => {
    dispatch({ type: 'vim_delete_line', payload: { count } });
  }, []);

  const vimChangeLine = useCallback((count: number): void => {
    dispatch({ type: 'vim_change_line', payload: { count } });
  }, []);

  const vimDeleteToEndOfLine = useCallback((): void => {
    dispatch({ type: 'vim_delete_to_end_of_line' });
  }, []);

  const vimChangeToEndOfLine = useCallback((): void => {
    dispatch({ type: 'vim_change_to_end_of_line' });
  }, []);

  const vimChangeMovement = useCallback(
    (movement: 'h' | 'j' | 'k' | 'l', count: number): void => {
      dispatch({ type: 'vim_change_movement', payload: { movement, count } });
    },
    [],
  );

  // New vim navigation and operation methods
  const vimMoveLeft = useCallback((count: number): void => {
    dispatch({ type: 'vim_move_left', payload: { count } });
  }, []);

  const vimMoveRight = useCallback((count: number): void => {
    dispatch({ type: 'vim_move_right', payload: { count } });
  }, []);

  const vimMoveUp = useCallback((count: number): void => {
    dispatch({ type: 'vim_move_up', payload: { count } });
  }, []);

  const vimMoveDown = useCallback((count: number): void => {
    dispatch({ type: 'vim_move_down', payload: { count } });
  }, []);

  const vimMoveWordForward = useCallback((count: number): void => {
    dispatch({ type: 'vim_move_word_forward', payload: { count } });
  }, []);

  const vimMoveWordBackward = useCallback((count: number): void => {
    dispatch({ type: 'vim_move_word_backward', payload: { count } });
  }, []);

  const vimMoveWordEnd = useCallback((count: number): void => {
    dispatch({ type: 'vim_move_word_end', payload: { count } });
  }, []);

  const vimDeleteChar = useCallback((count: number): void => {
    dispatch({ type: 'vim_delete_char', payload: { count } });
  }, []);

  const vimInsertAtCursor = useCallback((): void => {
    dispatch({ type: 'vim_insert_at_cursor' });
  }, []);

  const vimAppendAtCursor = useCallback((): void => {
    dispatch({ type: 'vim_append_at_cursor' });
  }, []);

  const vimOpenLineBelow = useCallback((): void => {
    dispatch({ type: 'vim_open_line_below' });
  }, []);

  const vimOpenLineAbove = useCallback((): void => {
    dispatch({ type: 'vim_open_line_above' });
  }, []);

  const vimAppendAtLineEnd = useCallback((): void => {
    dispatch({ type: 'vim_append_at_line_end' });
  }, []);

  const vimInsertAtLineStart = useCallback((): void => {
    dispatch({ type: 'vim_insert_at_line_start' });
  }, []);

  const vimMoveToLineStart = useCallback((): void => {
    dispatch({ type: 'vim_move_to_line_start' });
  }, []);

  const vimMoveToLineEnd = useCallback((): void => {
    dispatch({ type: 'vim_move_to_line_end' });
  }, []);

  const vimMoveToFirstNonWhitespace = useCallback((): void => {
    dispatch({ type: 'vim_move_to_first_nonwhitespace' });
  }, []);

  const vimMoveToFirstLine = useCallback((): void => {
    dispatch({ type: 'vim_move_to_first_line' });
  }, []);

  const vimMoveToLastLine = useCallback((): void => {
    dispatch({ type: 'vim_move_to_last_line' });
  }, []);

  const vimMoveToLine = useCallback((lineNumber: number): void => {
    dispatch({ type: 'vim_move_to_line', payload: { lineNumber } });
  }, []);

  const vimEscapeInsertMode = useCallback((): void => {
    dispatch({ type: 'vim_escape_insert_mode' });
  }, []);

  const openInExternalEditor = useCallback(
    async (opts: { editor?: string } = {}): Promise<void> => {
      const editor =
        opts.editor ??
        process.env['VISUAL'] ??
        process.env['EDITOR'] ??
        (process.platform === 'win32' ? 'notepad' : 'vi');
      const tmpDir = fs.mkdtempSync(pathMod.join(os.tmpdir(), 'gemini-edit-'));
      const filePath = pathMod.join(tmpDir, 'buffer.txt');
      fs.writeFileSync(filePath, text, 'utf8');

      dispatch({ type: 'create_undo_snapshot' });

      const wasRaw = stdin?.isRaw ?? false;
      try {
        setRawMode?.(false);
        const { status, error } = spawnSync(editor, [filePath], {
          stdio: 'inherit',
        });
        if (error) throw error;
        if (typeof status === 'number' && status !== 0)
          throw new Error(`External editor exited with status ${status}`);

        let newText = fs.readFileSync(filePath, 'utf8');
        newText = newText.replace(/\r\n?/g, '\n');
        dispatch({ type: 'set_text', payload: newText, pushToUndo: false });
      } catch (err) {
        console.error('[useTextBuffer] external editor error', err);
      } finally {
        if (wasRaw) setRawMode?.(true);
        try {
          fs.unlinkSync(filePath);
        } catch {
          /* ignore */
        }
        try {
          fs.rmdirSync(tmpDir);
        } catch {
          /* ignore */
        }
      }
    },
    [text, stdin, setRawMode],
  );

  const handleInput = useCallback(
    (key: {
      name: string;
      ctrl: boolean;
      meta: boolean;
      shift: boolean;
      paste: boolean;
      sequence: string;
    }): void => {
      const { sequence: input } = key;

      if (
        key.name === 'return' ||
        input === '\r' ||
        input === '\n' ||
        input === '\\\r' // VSCode terminal represents shift + enter this way
      )
        newline();
      else if (key.name === 'left' && !key.meta && !key.ctrl) move('left');
      else if (key.ctrl && key.name === 'b') move('left');
      else if (key.name === 'right' && !key.meta && !key.ctrl) move('right');
      else if (key.ctrl && key.name === 'f') move('right');
      else if (key.name === 'up') move('up');
      else if (key.name === 'down') move('down');
      else if ((key.ctrl || key.meta) && key.name === 'left') move('wordLeft');
      else if (key.meta && key.name === 'b') move('wordLeft');
      else if ((key.ctrl || key.meta) && key.name === 'right')
        move('wordRight');
      else if (key.meta && key.name === 'f') move('wordRight');
      else if (key.name === 'home') move('home');
      else if (key.ctrl && key.name === 'a') move('home');
      else if (key.name === 'end') move('end');
      else if (key.ctrl && key.name === 'e') move('end');
      else if (key.ctrl && key.name === 'w') deleteWordLeft();
      else if (
        (key.meta || key.ctrl) &&
        (key.name === 'backspace' || input === '\x7f')
      )
        deleteWordLeft();
      else if ((key.meta || key.ctrl) && key.name === 'delete')
        deleteWordRight();
      else if (
        key.name === 'backspace' ||
        input === '\x7f' ||
        (key.ctrl && key.name === 'h')
      )
        backspace();
      else if (key.name === 'delete' || (key.ctrl && key.name === 'd')) del();
      else if (input && !key.ctrl && !key.meta) {
        insert(input, { paste: key.paste });
      }
    },
    [newline, move, deleteWordLeft, deleteWordRight, backspace, del, insert],
  );

  const renderedVisualLines = useMemo(
    () => visualLines.slice(visualScrollRow, visualScrollRow + viewport.height),
    [visualLines, visualScrollRow, viewport.height],
  );

  const replaceRange = useCallback(
    (
      startRow: number,
      startCol: number,
      endRow: number,
      endCol: number,
      text: string,
    ): void => {
      dispatch({
        type: 'replace_range',
        payload: { startRow, startCol, endRow, endCol, text },
      });
    },
    [],
  );

  const replaceRangeByOffset = useCallback(
    (startOffset: number, endOffset: number, replacementText: string): void => {
      const [startRow, startCol] = offsetToLogicalPos(text, startOffset);
      const [endRow, endCol] = offsetToLogicalPos(text, endOffset);
      replaceRange(startRow, startCol, endRow, endCol, replacementText);
    },
    [text, replaceRange],
  );

  const moveToOffset = useCallback((offset: number): void => {
    dispatch({ type: 'move_to_offset', payload: { offset } });
  }, []);

  const returnValue: TextBuffer = {
    lines,
    text,
    cursor: [cursorRow, cursorCol],
    preferredCol,
    selectionAnchor,

    allVisualLines: visualLines,
    viewportVisualLines: renderedVisualLines,
    visualCursor,
    visualScrollRow,

    setText,
    insert,
    newline,
    backspace,
    del,
    move,
    undo,
    redo,
    replaceRange,
    replaceRangeByOffset,
    moveToOffset,
    deleteWordLeft,
    deleteWordRight,
    killLineRight,
    killLineLeft,
    handleInput,
    openInExternalEditor,
    // Vim-specific operations
    vimDeleteWordForward,
    vimDeleteWordBackward,
    vimDeleteWordEnd,
    vimChangeWordForward,
    vimChangeWordBackward,
    vimChangeWordEnd,
    vimDeleteLine,
    vimChangeLine,
    vimDeleteToEndOfLine,
    vimChangeToEndOfLine,
    vimChangeMovement,
    vimMoveLeft,
    vimMoveRight,
    vimMoveUp,
    vimMoveDown,
    vimMoveWordForward,
    vimMoveWordBackward,
    vimMoveWordEnd,
    vimDeleteChar,
    vimInsertAtCursor,
    vimAppendAtCursor,
    vimOpenLineBelow,
    vimOpenLineAbove,
    vimAppendAtLineEnd,
    vimInsertAtLineStart,
    vimMoveToLineStart,
    vimMoveToLineEnd,
    vimMoveToFirstNonWhitespace,
    vimMoveToFirstLine,
    vimMoveToLastLine,
    vimMoveToLine,
    vimEscapeInsertMode,
  };
  return returnValue;
}

export interface TextBuffer {
  // State
  lines: string[]; // Logical lines
  text: string;
  cursor: [number, number]; // Logical cursor [row, col]
  /**
   * When the user moves the caret vertically we try to keep their original
   * horizontal column even when passing through shorter lines.  We remember
   * that *preferred* column in this field while the user is still travelling
   * vertically.  Any explicit horizontal movement resets the preference.
   */
  preferredCol: number | null; // Preferred visual column
  selectionAnchor: [number, number] | null; // Logical selection anchor

  // Visual state (handles wrapping)
  allVisualLines: string[]; // All visual lines for the current text and viewport width.
  viewportVisualLines: string[]; // The subset of visual lines to be rendered based on visualScrollRow and viewport.height
  visualCursor: [number, number]; // Visual cursor [row, col] relative to the start of all visualLines
  visualScrollRow: number; // Scroll position for visual lines (index of the first visible visual line)

  // Actions

  /**
   * Replaces the entire buffer content with the provided text.
   * The operation is undoable.
   */
  setText: (text: string) => void;
  /**
   * Insert a single character or string without newlines.
   */
  insert: (ch: string, opts?: { paste?: boolean }) => void;
  newline: () => void;
  backspace: () => void;
  del: () => void;
  move: (dir: Direction) => void;
  undo: () => void;
  redo: () => void;
  /**
   * Replaces the text within the specified range with new text.
   * Handles both single-line and multi-line ranges.
   *
   * @param startRow The starting row index (inclusive).
   * @param startCol The starting column index (inclusive, code-point based).
   * @param endRow The ending row index (inclusive).
   * @param endCol The ending column index (exclusive, code-point based).
   * @param text The new text to insert.
   * @returns True if the buffer was modified, false otherwise.
   */
  replaceRange: (
    startRow: number,
    startCol: number,
    endRow: number,
    endCol: number,
    text: string,
  ) => void;
  /**
   * Delete the word to the *left* of the caret, mirroring common
   * Ctrl/Alt+Backspace behaviour in editors & terminals. Both the adjacent
   * whitespace *and* the word characters immediately preceding the caret are
   * removed.  If the caret is already at column‑0 this becomes a no-op.
   */
  deleteWordLeft: () => void;
  /**
   * Delete the word to the *right* of the caret, akin to many editors'
   * Ctrl/Alt+Delete shortcut.  Removes any whitespace/punctuation that
   * follows the caret and the next contiguous run of word characters.
   */
  deleteWordRight: () => void;
  /**
   * Deletes text from the cursor to the end of the current line.
   */
  killLineRight: () => void;
  /**
   * Deletes text from the start of the current line to the cursor.
   */
  killLineLeft: () => void;
  /**
   * High level "handleInput" – receives what Ink gives us.
   */
  handleInput: (key: {
    name: string;
    ctrl: boolean;
    meta: boolean;
    shift: boolean;
    paste: boolean;
    sequence: string;
  }) => void;
  /**
   * Opens the current buffer contents in the user's preferred terminal text
   * editor ($VISUAL or $EDITOR, falling back to "vi").  The method blocks
   * until the editor exits, then reloads the file and replaces the in‑memory
   * buffer with whatever the user saved.
   *
   * The operation is treated as a single undoable edit – we snapshot the
   * previous state *once* before launching the editor so one `undo()` will
   * revert the entire change set.
   *
   * Note: We purposefully rely on the *synchronous* spawn API so that the
   * calling process genuinely waits for the editor to close before
   * continuing.  This mirrors Git's behaviour and simplifies downstream
   * control‑flow (callers can simply `await` the Promise).
   */
  openInExternalEditor: (opts?: { editor?: string }) => Promise<void>;

  replaceRangeByOffset: (
    startOffset: number,
    endOffset: number,
    replacementText: string,
  ) => void;
  moveToOffset(offset: number): void;

  // Vim-specific operations
  /**
   * Delete N words forward from cursor position (vim 'dw' command)
   */
  vimDeleteWordForward: (count: number) => void;
  /**
   * Delete N words backward from cursor position (vim 'db' command)
   */
  vimDeleteWordBackward: (count: number) => void;
  /**
   * Delete to end of N words from cursor position (vim 'de' command)
   */
  vimDeleteWordEnd: (count: number) => void;
  /**
   * Change N words forward from cursor position (vim 'cw' command)
   */
  vimChangeWordForward: (count: number) => void;
  /**
   * Change N words backward from cursor position (vim 'cb' command)
   */
  vimChangeWordBackward: (count: number) => void;
  /**
   * Change to end of N words from cursor position (vim 'ce' command)
   */
  vimChangeWordEnd: (count: number) => void;
  /**
   * Delete N lines from cursor position (vim 'dd' command)
   */
  vimDeleteLine: (count: number) => void;
  /**
   * Change N lines from cursor position (vim 'cc' command)
   */
  vimChangeLine: (count: number) => void;
  /**
   * Delete from cursor to end of line (vim 'D' command)
   */
  vimDeleteToEndOfLine: () => void;
  /**
   * Change from cursor to end of line (vim 'C' command)
   */
  vimChangeToEndOfLine: () => void;
  /**
   * Change movement operations (vim 'ch', 'cj', 'ck', 'cl' commands)
   */
  vimChangeMovement: (movement: 'h' | 'j' | 'k' | 'l', count: number) => void;
  /**
   * Move cursor left N times (vim 'h' command)
   */
  vimMoveLeft: (count: number) => void;
  /**
   * Move cursor right N times (vim 'l' command)
   */
  vimMoveRight: (count: number) => void;
  /**
   * Move cursor up N times (vim 'k' command)
   */
  vimMoveUp: (count: number) => void;
  /**
   * Move cursor down N times (vim 'j' command)
   */
  vimMoveDown: (count: number) => void;
  /**
   * Move cursor forward N words (vim 'w' command)
   */
  vimMoveWordForward: (count: number) => void;
  /**
   * Move cursor backward N words (vim 'b' command)
   */
  vimMoveWordBackward: (count: number) => void;
  /**
   * Move cursor to end of Nth word (vim 'e' command)
   */
  vimMoveWordEnd: (count: number) => void;
  /**
   * Delete N characters at cursor (vim 'x' command)
   */
  vimDeleteChar: (count: number) => void;
  /**
   * Enter insert mode at cursor (vim 'i' command)
   */
  vimInsertAtCursor: () => void;
  /**
   * Enter insert mode after cursor (vim 'a' command)
   */
  vimAppendAtCursor: () => void;
  /**
   * Open new line below and enter insert mode (vim 'o' command)
   */
  vimOpenLineBelow: () => void;
  /**
   * Open new line above and enter insert mode (vim 'O' command)
   */
  vimOpenLineAbove: () => void;
  /**
   * Move to end of line and enter insert mode (vim 'A' command)
   */
  vimAppendAtLineEnd: () => void;
  /**
   * Move to first non-whitespace and enter insert mode (vim 'I' command)
   */
  vimInsertAtLineStart: () => void;
  /**
   * Move cursor to beginning of line (vim '0' command)
   */
  vimMoveToLineStart: () => void;
  /**
   * Move cursor to end of line (vim '$' command)
   */
  vimMoveToLineEnd: () => void;
  /**
   * Move cursor to first non-whitespace character (vim '^' command)
   */
  vimMoveToFirstNonWhitespace: () => void;
  /**
   * Move cursor to first line (vim 'gg' command)
   */
  vimMoveToFirstLine: () => void;
  /**
   * Move cursor to last line (vim 'G' command)
   */
  vimMoveToLastLine: () => void;
  /**
   * Move cursor to specific line number (vim '[N]G' command)
   */
  vimMoveToLine: (lineNumber: number) => void;
  /**
   * Handle escape from insert mode (moves cursor left if not at line start)
   */
  vimEscapeInsertMode: () => void;
}<|MERGE_RESOLUTION|>--- conflicted
+++ resolved
@@ -512,15 +512,10 @@
  * - CR/LF (0x0D/0x0A) - needed for line breaks
  */
 function stripUnsafeCharacters(str: string): string {
-<<<<<<< HEAD
   const strippedAnsi = stripAnsi(str);
   const strippedVT = stripVTControlCharacters(strippedAnsi);
 
   return toCodePoints(strippedVT)
-=======
-  const stripped = stripAnsi(str);
-  return toCodePoints(stripped)
->>>>>>> 9d023be1
     .filter((char) => {
       const code = char.codePointAt(0);
       if (code === undefined) return false;
