/**
 * @license
 * Copyright 2025 Google LLC
 * SPDX-License-Identifier: Apache-2.0
 */

import type React from 'react';
import { Box, Text } from 'ink';
import { useUIState } from '../../contexts/UIStateContext.js';
import { ExtensionUpdateState } from '../../state/extensions.js';
<<<<<<< HEAD
import { t } from '@thacio/auditaria-cli-core';
=======
import type { GeminiCLIExtension } from '@google/gemini-cli-core';
>>>>>>> 3f38f95b

interface ExtensionsList {
  extensions: readonly GeminiCLIExtension[];
}

<<<<<<< HEAD
  if (allExtensions.length === 0) {
    return (
      <Text>
        {t('commands.extensions.list.no_extensions', 'No extensions installed.')}
      </Text>
    );
=======
export const ExtensionsList: React.FC<ExtensionsList> = ({ extensions }) => {
  const { extensionsUpdateState } = useUIState();

  if (extensions.length === 0) {
    return <Text>No extensions installed.</Text>;
>>>>>>> 3f38f95b
  }

  return (
    <Box flexDirection="column" marginTop={1} marginBottom={1}>
      <Text>
        {t(
          'commands.extensions.list.installed_extensions',
          'Installed extensions:',
        )}
      </Text>
      <Box flexDirection="column" paddingLeft={2}>
        {extensions.map((ext) => {
          const state = extensionsUpdateState.get(ext.name);
          const isActive = ext.isActive;
          const activeString = isActive
            ? t('commands.extensions.list.status.active', 'active')
            : t('commands.extensions.list.status.disabled', 'disabled');
          const activeColor = isActive ? 'green' : 'grey';

          let stateColor = 'gray';
          const stateText =
            state ||
            t('commands.extensions.list.status.unknown', 'unknown state');

          switch (state) {
            case ExtensionUpdateState.CHECKING_FOR_UPDATES:
            case ExtensionUpdateState.UPDATING:
              stateColor = 'cyan';
              break;
            case ExtensionUpdateState.UPDATE_AVAILABLE:
            case ExtensionUpdateState.UPDATED_NEEDS_RESTART:
              stateColor = 'yellow';
              break;
            case ExtensionUpdateState.ERROR:
              stateColor = 'red';
              break;
            case ExtensionUpdateState.UP_TO_DATE:
            case ExtensionUpdateState.NOT_UPDATABLE:
              stateColor = 'green';
              break;
            default:
              console.error(
                t(
                  'commands.extensions.list.unhandled_state_error',
                  'Unhandled ExtensionUpdateState {state}',
                  { state: String(state) },
                ),
              );
              break;
          }

          return (
            <Box key={ext.name}>
              <Text>
                <Text color="cyan">{`${ext.name} (v${ext.version})`}</Text>
                <Text color={activeColor}>{` - ${activeString}`}</Text>
                {<Text color={stateColor}>{` (${stateText})`}</Text>}
              </Text>
            </Box>
          );
        })}
      </Box>
    </Box>
  );
};<|MERGE_RESOLUTION|>--- conflicted
+++ resolved
@@ -8,30 +8,25 @@
 import { Box, Text } from 'ink';
 import { useUIState } from '../../contexts/UIStateContext.js';
 import { ExtensionUpdateState } from '../../state/extensions.js';
-<<<<<<< HEAD
 import { t } from '@thacio/auditaria-cli-core';
-=======
-import type { GeminiCLIExtension } from '@google/gemini-cli-core';
->>>>>>> 3f38f95b
+import type { GeminiCLIExtension } from '@thacio/auditaria-cli-core';
 
 interface ExtensionsList {
   extensions: readonly GeminiCLIExtension[];
 }
 
-<<<<<<< HEAD
-  if (allExtensions.length === 0) {
-    return (
-      <Text>
-        {t('commands.extensions.list.no_extensions', 'No extensions installed.')}
-      </Text>
-    );
-=======
 export const ExtensionsList: React.FC<ExtensionsList> = ({ extensions }) => {
   const { extensionsUpdateState } = useUIState();
 
   if (extensions.length === 0) {
-    return <Text>No extensions installed.</Text>;
->>>>>>> 3f38f95b
+    return (
+      <Text>
+        {t(
+          'commands.extensions.list.no_extensions',
+          'No extensions installed.',
+        )}
+      </Text>
+    );
   }
 
   return (
