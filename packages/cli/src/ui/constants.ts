/**
 * @license
 * Copyright 2025 Google LLC
 * SPDX-License-Identifier: Apache-2.0
 */

const EstimatedArtWidth = 59;
const BoxBorderWidth = 1;
export const BOX_PADDING_X = 1;

// Calculate width based on art, padding, and border
export const UI_WIDTH =
  EstimatedArtWidth + BOX_PADDING_X * 2 + BoxBorderWidth * 2; // ~63

export const STREAM_DEBOUNCE_MS = 100;

<<<<<<< HEAD
export const SHELL_COMMAND_NAME = 'Shell Command';
=======
export const SHELL_COMMAND_NAME = 'Shell Command';

export const SCREEN_READER_USER_PREFIX = 'User: ';

export const SCREEN_READER_MODEL_PREFIX = 'Model: ';

// Tool status symbols used in ToolMessage component
export const TOOL_STATUS = {
  SUCCESS: '✓',
  PENDING: 'o',
  EXECUTING: '⊷',
  CONFIRMING: '?',
  CANCELED: '-',
  ERROR: 'x',
} as const;
>>>>>>> 4b400f8c
<|MERGE_RESOLUTION|>--- conflicted
+++ resolved
@@ -14,14 +14,7 @@
 
 export const STREAM_DEBOUNCE_MS = 100;
 
-<<<<<<< HEAD
 export const SHELL_COMMAND_NAME = 'Shell Command';
-=======
-export const SHELL_COMMAND_NAME = 'Shell Command';
-
-export const SCREEN_READER_USER_PREFIX = 'User: ';
-
-export const SCREEN_READER_MODEL_PREFIX = 'Model: ';
 
 // Tool status symbols used in ToolMessage component
 export const TOOL_STATUS = {
@@ -31,5 +24,4 @@
   CONFIRMING: '?',
   CANCELED: '-',
   ERROR: 'x',
-} as const;
->>>>>>> 4b400f8c
+} as const;