--- conflicted
+++ resolved
@@ -16,12 +16,8 @@
 
 export const STREAM_DEBOUNCE_MS = 100;
 
-<<<<<<< HEAD
 export const SHELL_COMMAND_NAME = t('tools.shell.name', 'Shell Command');
-=======
-export const SHELL_COMMAND_NAME = 'Shell Command';
 
 export const SCREEN_READER_USER_PREFIX = 'User: ';
 
-export const SCREEN_READER_MODEL_PREFIX = 'Model: ';
->>>>>>> 10286934
+export const SCREEN_READER_MODEL_PREFIX = 'Model: ';