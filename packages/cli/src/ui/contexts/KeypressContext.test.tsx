/**
 * @license
 * Copyright 2025 Google LLC
 * SPDX-License-Identifier: Apache-2.0
 */

import type React from 'react';
import { renderHook, act, waitFor } from '@testing-library/react';
import type { Mock } from 'vitest';
import { vi } from 'vitest';
import type { Key } from './KeypressContext.js';
import {
  KeypressProvider,
  useKeypressContext,
  DRAG_COMPLETION_TIMEOUT_MS,
  // CSI_END_O,
  // SS3_END,
  SINGLE_QUOTE,
  DOUBLE_QUOTE,
} from './KeypressContext.js';
import { useStdin } from 'ink';
import { EventEmitter } from 'node:events';

// Mock the 'ink' module to control stdin
vi.mock('ink', async (importOriginal) => {
  const original = await importOriginal<typeof import('ink')>();
  return {
    ...original,
    useStdin: vi.fn(),
  };
});

class MockStdin extends EventEmitter {
  isTTY = true;
  setRawMode = vi.fn();
  override on = this.addListener;
  override removeListener = super.removeListener;
  write = vi.fn();
  resume = vi.fn();
  pause = vi.fn();

  // Helper to simulate a keypress event
  pressKey(key: Partial<Key>) {
    this.emit('keypress', null, key);
  }

  // Helper to simulate a kitty protocol sequence
  sendKittySequence(sequence: string) {
    this.emit('data', Buffer.from(sequence));
  }

  // Helper to simulate a paste event
  sendPaste(text: string) {
    const PASTE_MODE_PREFIX = `\x1b[200~`;
    const PASTE_MODE_SUFFIX = `\x1b[201~`;
    this.emit('data', Buffer.from(PASTE_MODE_PREFIX));
    this.emit('data', Buffer.from(text));
    this.emit('data', Buffer.from(PASTE_MODE_SUFFIX));
  }
}

describe('KeypressContext - Kitty Protocol', () => {
  let stdin: MockStdin;
  const mockSetRawMode = vi.fn();

  const wrapper = ({
    children,
    kittyProtocolEnabled = true,
  }: {
    children: React.ReactNode;
    kittyProtocolEnabled?: boolean;
  }) => (
    <KeypressProvider kittyProtocolEnabled={kittyProtocolEnabled}>
      {children}
    </KeypressProvider>
  );

  beforeEach(() => {
    vi.clearAllMocks();
    stdin = new MockStdin();
    (useStdin as Mock).mockReturnValue({
      stdin,
      setRawMode: mockSetRawMode,
    });
  });

  describe('Enter key handling', () => {
    it('should recognize regular enter key (keycode 13) in kitty protocol', async () => {
      const keyHandler = vi.fn();

      const { result } = renderHook(() => useKeypressContext(), {
        wrapper: ({ children }) =>
          wrapper({ children, kittyProtocolEnabled: true }),
      });

      act(() => {
        result.current.subscribe(keyHandler);
      });

      // Send kitty protocol sequence for regular enter: ESC[13u
      act(() => {
        stdin.sendKittySequence(`\x1b[13u`);
      });

      expect(keyHandler).toHaveBeenCalledWith(
        expect.objectContaining({
          name: 'return',
          kittyProtocol: true,
          ctrl: false,
          meta: false,
          shift: false,
        }),
      );
    });

    it('should recognize numpad enter key (keycode 57414) in kitty protocol', async () => {
      const keyHandler = vi.fn();

      const { result } = renderHook(() => useKeypressContext(), {
        wrapper: ({ children }) =>
          wrapper({ children, kittyProtocolEnabled: true }),
      });

      act(() => {
        result.current.subscribe(keyHandler);
      });

      // Send kitty protocol sequence for numpad enter: ESC[57414u
      act(() => {
        stdin.sendKittySequence(`\x1b[57414u`);
      });

      expect(keyHandler).toHaveBeenCalledWith(
        expect.objectContaining({
          name: 'return',
          kittyProtocol: true,
          ctrl: false,
          meta: false,
          shift: false,
        }),
      );
    });

    it('should handle numpad enter with modifiers', async () => {
      const keyHandler = vi.fn();

      const { result } = renderHook(() => useKeypressContext(), {
        wrapper: ({ children }) =>
          wrapper({ children, kittyProtocolEnabled: true }),
      });

      act(() => {
        result.current.subscribe(keyHandler);
      });

      // Send kitty protocol sequence for numpad enter with Shift (modifier 2): ESC[57414;2u
      act(() => {
        stdin.sendKittySequence(`\x1b[57414;2u`);
      });

      expect(keyHandler).toHaveBeenCalledWith(
        expect.objectContaining({
          name: 'return',
          kittyProtocol: true,
          ctrl: false,
          meta: false,
          shift: true,
        }),
      );
    });

    it('should handle numpad enter with Ctrl modifier', async () => {
      const keyHandler = vi.fn();

      const { result } = renderHook(() => useKeypressContext(), {
        wrapper: ({ children }) =>
          wrapper({ children, kittyProtocolEnabled: true }),
      });

      act(() => {
        result.current.subscribe(keyHandler);
      });

      // Send kitty protocol sequence for numpad enter with Ctrl (modifier 5): ESC[57414;5u
      act(() => {
        stdin.sendKittySequence(`\x1b[57414;5u`);
      });

      expect(keyHandler).toHaveBeenCalledWith(
        expect.objectContaining({
          name: 'return',
          kittyProtocol: true,
          ctrl: true,
          meta: false,
          shift: false,
        }),
      );
    });

    it('should handle numpad enter with Alt modifier', async () => {
      const keyHandler = vi.fn();

      const { result } = renderHook(() => useKeypressContext(), {
        wrapper: ({ children }) =>
          wrapper({ children, kittyProtocolEnabled: true }),
      });

      act(() => {
        result.current.subscribe(keyHandler);
      });

      // Send kitty protocol sequence for numpad enter with Alt (modifier 3): ESC[57414;3u
      act(() => {
        stdin.sendKittySequence(`\x1b[57414;3u`);
      });

      expect(keyHandler).toHaveBeenCalledWith(
        expect.objectContaining({
          name: 'return',
          kittyProtocol: true,
          ctrl: false,
          meta: true,
          shift: false,
        }),
      );
    });

    it('should not process kitty sequences when kitty protocol is disabled', async () => {
      const keyHandler = vi.fn();

      const { result } = renderHook(() => useKeypressContext(), {
        wrapper: ({ children }) =>
          wrapper({ children, kittyProtocolEnabled: false }),
      });

      act(() => {
        result.current.subscribe(keyHandler);
      });

      // Send kitty protocol sequence for numpad enter
      act(() => {
        stdin.sendKittySequence(`\x1b[57414u`);
      });

      // When kitty protocol is disabled, the sequence should be passed through
      // as individual keypresses, not recognized as a single enter key
      expect(keyHandler).not.toHaveBeenCalledWith(
        expect.objectContaining({
          name: 'return',
          kittyProtocol: true,
        }),
      );
    });
  });

  describe('Escape key handling', () => {
    it('should recognize escape key (keycode 27) in kitty protocol', async () => {
      const keyHandler = vi.fn();

      const { result } = renderHook(() => useKeypressContext(), {
        wrapper: ({ children }) =>
          wrapper({ children, kittyProtocolEnabled: true }),
      });

      act(() => {
        result.current.subscribe(keyHandler);
      });

      // Send kitty protocol sequence for escape: ESC[27u
      act(() => {
        stdin.sendKittySequence('\x1b[27u');
      });

      expect(keyHandler).toHaveBeenCalledWith(
        expect.objectContaining({
          name: 'escape',
          kittyProtocol: true,
        }),
      );
    });
  });

  describe('Tab and Backspace handling', () => {
    it('should recognize Tab key in kitty protocol', async () => {
      const keyHandler = vi.fn();
      const { result } = renderHook(() => useKeypressContext(), { wrapper });
      act(() => result.current.subscribe(keyHandler));

      act(() => {
        stdin.sendKittySequence(`\x1b[9u`);
      });

      expect(keyHandler).toHaveBeenCalledWith(
        expect.objectContaining({
          name: 'tab',
          kittyProtocol: true,
          shift: false,
        }),
      );
    });

    it('should recognize Shift+Tab in kitty protocol', async () => {
      const keyHandler = vi.fn();
      const { result } = renderHook(() => useKeypressContext(), { wrapper });
      act(() => result.current.subscribe(keyHandler));

      // Modifier 2 is Shift
      act(() => {
        stdin.sendKittySequence(`\x1b[9;2u`);
      });

      expect(keyHandler).toHaveBeenCalledWith(
        expect.objectContaining({
          name: 'tab',
          kittyProtocol: true,
          shift: true,
        }),
      );
    });

    it('should recognize Backspace key in kitty protocol', async () => {
      const keyHandler = vi.fn();
      const { result } = renderHook(() => useKeypressContext(), { wrapper });
      act(() => result.current.subscribe(keyHandler));

      act(() => {
        stdin.sendKittySequence(`\x1b[127u`);
      });

      expect(keyHandler).toHaveBeenCalledWith(
        expect.objectContaining({
          name: 'backspace',
          kittyProtocol: true,
          meta: false,
        }),
      );
    });

    it('should recognize Option+Backspace in kitty protocol', async () => {
      const keyHandler = vi.fn();
      const { result } = renderHook(() => useKeypressContext(), { wrapper });
      act(() => result.current.subscribe(keyHandler));

      // Modifier 3 is Alt/Option
      act(() => {
        stdin.sendKittySequence(`\x1b[127;3u`);
      });

      expect(keyHandler).toHaveBeenCalledWith(
        expect.objectContaining({
          name: 'backspace',
          kittyProtocol: true,
          meta: true,
        }),
      );
    });

    it('should recognize Ctrl+Backspace in kitty protocol', async () => {
      const keyHandler = vi.fn();
      const { result } = renderHook(() => useKeypressContext(), { wrapper });
      act(() => result.current.subscribe(keyHandler));

      // Modifier 5 is Ctrl
      act(() => {
        stdin.sendKittySequence(`\x1b[127;5u`);
      });

      expect(keyHandler).toHaveBeenCalledWith(
        expect.objectContaining({
          name: 'backspace',
          kittyProtocol: true,
          ctrl: true,
        }),
      );
    });
  });

  describe('paste mode', () => {
    it('should handle multiline paste as a single event', async () => {
      const keyHandler = vi.fn();
      const pastedText = 'This \n is \n a \n multiline \n paste.';

      const { result } = renderHook(() => useKeypressContext(), {
        wrapper,
      });

      act(() => {
        result.current.subscribe(keyHandler);
      });

      // Simulate a bracketed paste event
      act(() => {
        stdin.sendPaste(pastedText);
      });

      await waitFor(() => {
        // Expect the handler to be called exactly once for the entire paste
        expect(keyHandler).toHaveBeenCalledTimes(1);
      });

      // Verify the single event contains the full pasted text
      expect(keyHandler).toHaveBeenCalledWith(
        expect.objectContaining({
          paste: true,
          sequence: pastedText,
        }),
      );
    });
  });

  describe('debug keystroke logging', () => {
    let consoleLogSpy: ReturnType<typeof vi.spyOn>;
    let consoleWarnSpy: ReturnType<typeof vi.spyOn>;

    beforeEach(() => {
      consoleLogSpy = vi.spyOn(console, 'log').mockImplementation(() => {});
      consoleWarnSpy = vi.spyOn(console, 'warn').mockImplementation(() => {});
    });

    afterEach(() => {
      consoleLogSpy.mockRestore();
      consoleWarnSpy.mockRestore();
    });

    it('should not log keystrokes when debugKeystrokeLogging is false', async () => {
      const keyHandler = vi.fn();

      const wrapper = ({ children }: { children: React.ReactNode }) => (
        <KeypressProvider
          kittyProtocolEnabled={true}
          debugKeystrokeLogging={false}
        >
          {children}
        </KeypressProvider>
      );

      const { result } = renderHook(() => useKeypressContext(), { wrapper });

      act(() => {
        result.current.subscribe(keyHandler);
      });

      // Send a kitty sequence
      act(() => {
        stdin.sendKittySequence('\x1b[27u');
      });

      expect(keyHandler).toHaveBeenCalled();
      expect(consoleLogSpy).not.toHaveBeenCalledWith(
        expect.stringContaining('[DEBUG] Kitty'),
      );
    });

    it('should log kitty buffer accumulation when debugKeystrokeLogging is true', async () => {
      const keyHandler = vi.fn();

      const wrapper = ({ children }: { children: React.ReactNode }) => (
        <KeypressProvider
          kittyProtocolEnabled={true}
          debugKeystrokeLogging={true}
        >
          {children}
        </KeypressProvider>
      );

      const { result } = renderHook(() => useKeypressContext(), { wrapper });

      act(() => {
        result.current.subscribe(keyHandler);
      });

      // Send a complete kitty sequence for escape
      act(() => {
        stdin.sendKittySequence('\x1b[27u');
      });

      expect(consoleLogSpy).toHaveBeenCalledWith(
        '[DEBUG] Kitty buffer accumulating:',
        expect.stringContaining('\x1b[27u'),
      );
      const parsedCall = consoleLogSpy.mock.calls.find(
        (args) =>
          typeof args[0] === 'string' &&
          args[0].includes('[DEBUG] Kitty sequence parsed successfully'),
      );
      expect(parsedCall).toBeTruthy();
      expect(parsedCall?.[1]).toEqual(expect.stringContaining('\x1b[27u'));
    });

    it('should log kitty buffer overflow when debugKeystrokeLogging is true', async () => {
      const keyHandler = vi.fn();

      const wrapper = ({ children }: { children: React.ReactNode }) => (
        <KeypressProvider
          kittyProtocolEnabled={true}
          debugKeystrokeLogging={true}
        >
          {children}
        </KeypressProvider>
      );

      const { result } = renderHook(() => useKeypressContext(), { wrapper });

      act(() => {
        result.current.subscribe(keyHandler);
      });

      // Send an invalid long sequence to trigger overflow
      const longInvalidSequence = '\x1b[' + 'x'.repeat(100);
      act(() => {
        stdin.sendKittySequence(longInvalidSequence);
      });

      expect(consoleLogSpy).toHaveBeenCalledWith(
        '[DEBUG] Kitty buffer overflow, clearing:',
        expect.any(String),
      );
    });

    it('should log kitty buffer clear on Ctrl+C when debugKeystrokeLogging is true', async () => {
      const keyHandler = vi.fn();

      const wrapper = ({ children }: { children: React.ReactNode }) => (
        <KeypressProvider
          kittyProtocolEnabled={true}
          debugKeystrokeLogging={true}
        >
          {children}
        </KeypressProvider>
      );

      const { result } = renderHook(() => useKeypressContext(), { wrapper });

      act(() => {
        result.current.subscribe(keyHandler);
      });

      // Send incomplete kitty sequence
      act(() => {
        stdin.pressKey({
          name: undefined,
          ctrl: false,
          meta: false,
          shift: false,
          sequence: '\x1b[1',
        });
      });

      // Send Ctrl+C
      act(() => {
        stdin.pressKey({
          name: 'c',
          ctrl: true,
          meta: false,
          shift: false,
          sequence: '\x03',
        });
      });

      expect(consoleLogSpy).toHaveBeenCalledWith(
        '[DEBUG] Kitty buffer cleared on Ctrl+C:',
        '\x1b[1',
      );

      // Verify Ctrl+C was handled
      expect(keyHandler).toHaveBeenCalledWith(
        expect.objectContaining({
          name: 'c',
          ctrl: true,
        }),
      );
    });

    it('should show char codes when debugKeystrokeLogging is true even without debug mode', async () => {
      const keyHandler = vi.fn();

      const wrapper = ({ children }: { children: React.ReactNode }) => (
        <KeypressProvider
          kittyProtocolEnabled={true}
          debugKeystrokeLogging={true}
        >
          {children}
        </KeypressProvider>
      );

      const { result } = renderHook(() => useKeypressContext(), { wrapper });

      act(() => {
        result.current.subscribe(keyHandler);
      });

      // Send incomplete kitty sequence
      const sequence = '\x1b[12';
      act(() => {
        stdin.pressKey({
          name: undefined,
          ctrl: false,
          meta: false,
          shift: false,
          sequence,
        });
      });

      // Verify debug logging for accumulation
      expect(consoleLogSpy).toHaveBeenCalledWith(
        '[DEBUG] Kitty buffer accumulating:',
        sequence,
      );

      // Verify warning for char codes
      expect(consoleWarnSpy).toHaveBeenCalledWith(
        'Kitty sequence buffer has char codes:',
        [27, 91, 49, 50],
      );
    });
  });
<<<<<<< HEAD
});

describe('Drag and Drop Handling', () => {
  let stdin: MockStdin;
  const mockSetRawMode = vi.fn();

  const wrapper = ({ children }: { children: React.ReactNode }) => (
    <KeypressProvider kittyProtocolEnabled={true}>{children}</KeypressProvider>
  );

  beforeEach(() => {
    vi.clearAllMocks();
    vi.useFakeTimers();
    stdin = new MockStdin();
    (useStdin as Mock).mockReturnValue({
      stdin,
      setRawMode: mockSetRawMode,
    });
  });

  afterEach(() => {
    vi.useRealTimers();
  });

  describe('drag start by quotes', () => {
    it('should start collecting when single quote arrives and not broadcast immediately', async () => {
      const keyHandler = vi.fn();

      const { result } = renderHook(() => useKeypressContext(), { wrapper });

      act(() => {
        result.current.subscribe(keyHandler);
      });

      act(() => {
        stdin.pressKey({
          name: undefined,
          ctrl: false,
          meta: false,
          shift: false,
          paste: false,
          sequence: SINGLE_QUOTE,
        });
      });

      expect(keyHandler).not.toHaveBeenCalled();
    });

    it('should start collecting when double quote arrives and not broadcast immediately', async () => {
      const keyHandler = vi.fn();

      const { result } = renderHook(() => useKeypressContext(), { wrapper });

      act(() => {
        result.current.subscribe(keyHandler);
      });

      act(() => {
        stdin.pressKey({
          name: undefined,
          ctrl: false,
          meta: false,
          shift: false,
          paste: false,
          sequence: DOUBLE_QUOTE,
        });
      });

      expect(keyHandler).not.toHaveBeenCalled();
    });
  });

  describe('drag collection and completion', () => {
    it('should collect single character inputs during drag mode', async () => {
      const keyHandler = vi.fn();

      const { result } = renderHook(() => useKeypressContext(), { wrapper });

      act(() => {
        result.current.subscribe(keyHandler);
      });

      // Start by single quote
      act(() => {
        stdin.pressKey({
          name: undefined,
          ctrl: false,
          meta: false,
          shift: false,
          paste: false,
          sequence: SINGLE_QUOTE,
        });
      });

      // Send single character
      act(() => {
        stdin.pressKey({
          name: undefined,
          ctrl: false,
          meta: false,
          shift: false,
          paste: false,
          sequence: 'a',
        });
      });

      // Character should not be immediately broadcast
      expect(keyHandler).not.toHaveBeenCalled();

      // Fast-forward to completion timeout
      act(() => {
        vi.advanceTimersByTime(DRAG_COMPLETION_TIMEOUT_MS + 10);
      });

      // Should broadcast the collected path as paste (includes starting quote)
      expect(keyHandler).toHaveBeenCalledWith(
        expect.objectContaining({
          name: '',
          paste: true,
          sequence: `${SINGLE_QUOTE}a`,
        }),
      );
    });

    it('should collect multiple characters and complete on timeout', async () => {
      const keyHandler = vi.fn();

      const { result } = renderHook(() => useKeypressContext(), { wrapper });

      act(() => {
        result.current.subscribe(keyHandler);
      });

      // Start by single quote
      act(() => {
=======

  describe('Parameterized functional keys', () => {
    it.each([
      // Parameterized
      { sequence: `\x1b[1;2H`, expected: { name: 'home', shift: true } },
      { sequence: `\x1b[1;5F`, expected: { name: 'end', ctrl: true } },
      { sequence: `\x1b[1;1P`, expected: { name: 'f1' } },
      { sequence: `\x1b[1;3Q`, expected: { name: 'f2', meta: true } },
      { sequence: `\x1b[3~`, expected: { name: 'delete' } },
      { sequence: `\x1b[5~`, expected: { name: 'pageup' } },
      { sequence: `\x1b[6~`, expected: { name: 'pagedown' } },
      { sequence: `\x1b[1~`, expected: { name: 'home' } },
      { sequence: `\x1b[4~`, expected: { name: 'end' } },
      { sequence: `\x1b[2~`, expected: { name: 'insert' } },
      // Legacy Arrows
      {
        sequence: `\x1b[A`,
        expected: { name: 'up', ctrl: false, meta: false, shift: false },
      },
      {
        sequence: `\x1b[B`,
        expected: { name: 'down', ctrl: false, meta: false, shift: false },
      },
      {
        sequence: `\x1b[C`,
        expected: { name: 'right', ctrl: false, meta: false, shift: false },
      },
      {
        sequence: `\x1b[D`,
        expected: { name: 'left', ctrl: false, meta: false, shift: false },
      },
      // Legacy Home/End
      {
        sequence: `\x1b[H`,
        expected: { name: 'home', ctrl: false, meta: false, shift: false },
      },
      {
        sequence: `\x1b[F`,
        expected: { name: 'end', ctrl: false, meta: false, shift: false },
      },
    ])(
      'should recognize sequence "$sequence" as $expected.name',
      ({ sequence, expected }) => {
        const keyHandler = vi.fn();
        const { result } = renderHook(() => useKeypressContext(), { wrapper });
        act(() => result.current.subscribe(keyHandler));

        act(() => stdin.sendKittySequence(sequence));

        expect(keyHandler).toHaveBeenCalledWith(
          expect.objectContaining(expected),
        );
      },
    );
  });

  describe('Shift+Tab forms', () => {
    it.each([
      { sequence: `\x1b[Z`, description: 'legacy reverse Tab' },
      { sequence: `\x1b[1;2Z`, description: 'parameterized reverse Tab' },
    ])(
      'should recognize $description "$sequence" as Shift+Tab',
      ({ sequence }) => {
        const keyHandler = vi.fn();
        const { result } = renderHook(() => useKeypressContext(), { wrapper });
        act(() => result.current.subscribe(keyHandler));

        act(() => stdin.sendKittySequence(sequence));
        expect(keyHandler).toHaveBeenCalledWith(
          expect.objectContaining({ name: 'tab', shift: true }),
        );
      },
    );
  });

  describe('Double-tap and batching', () => {
    it('should emit two delete events for double-tap CSI[3~', async () => {
      const keyHandler = vi.fn();
      const { result } = renderHook(() => useKeypressContext(), { wrapper });
      act(() => result.current.subscribe(keyHandler));

      act(() => stdin.sendKittySequence(`\x1b[3~`));
      act(() => stdin.sendKittySequence(`\x1b[3~`));

      expect(keyHandler).toHaveBeenNthCalledWith(
        1,
        expect.objectContaining({ name: 'delete' }),
      );
      expect(keyHandler).toHaveBeenNthCalledWith(
        2,
        expect.objectContaining({ name: 'delete' }),
      );
    });

    it('should parse two concatenated tilde-coded sequences in one chunk', async () => {
      const keyHandler = vi.fn();
      const { result } = renderHook(() => useKeypressContext(), { wrapper });
      act(() => result.current.subscribe(keyHandler));

      act(() => stdin.sendKittySequence(`\x1b[3~\x1b[5~`));

      expect(keyHandler).toHaveBeenCalledWith(
        expect.objectContaining({ name: 'delete' }),
      );
      expect(keyHandler).toHaveBeenCalledWith(
        expect.objectContaining({ name: 'pageup' }),
      );
    });

    it('should ignore incomplete CSI then parse the next complete sequence', async () => {
      const keyHandler = vi.fn();
      const { result } = renderHook(() => useKeypressContext(), { wrapper });
      act(() => result.current.subscribe(keyHandler));

      // Incomplete ESC sequence then a complete Delete
      act(() => {
        // Provide an incomplete ESC sequence chunk with a real ESC character
>>>>>>> 4aef2fa5
        stdin.pressKey({
          name: undefined,
          ctrl: false,
          meta: false,
          shift: false,
<<<<<<< HEAD
          paste: false,
          sequence: SINGLE_QUOTE,
        });
      });

      // Send multiple characters
      act(() => {
        stdin.pressKey({
          name: undefined,
          ctrl: false,
          meta: false,
          shift: false,
          paste: false,
          sequence: 'p',
        });
      });

      act(() => {
        stdin.pressKey({
          name: undefined,
          ctrl: false,
          meta: false,
          shift: false,
          paste: false,
          sequence: 'a',
        });
      });

      act(() => {
        stdin.pressKey({
          name: undefined,
          ctrl: false,
          meta: false,
          shift: false,
          paste: false,
          sequence: 't',
        });
      });

      act(() => {
        stdin.pressKey({
          name: undefined,
          ctrl: false,
          meta: false,
          shift: false,
          paste: false,
          sequence: 'h',
        });
      });

      // Characters should not be immediately broadcast
      expect(keyHandler).not.toHaveBeenCalled();

      // Fast-forward to completion timeout
      act(() => {
        vi.advanceTimersByTime(DRAG_COMPLETION_TIMEOUT_MS + 10);
      });

      // Should broadcast the collected path as paste (includes starting quote)
      expect(keyHandler).toHaveBeenCalledWith(
        expect.objectContaining({
          name: '',
          paste: true,
          sequence: `${SINGLE_QUOTE}path`,
        }),
=======
          sequence: '\x1b[1;',
        });
      });
      act(() => stdin.sendKittySequence(`\x1b[3~`));

      expect(keyHandler).toHaveBeenCalledTimes(1);
      expect(keyHandler).toHaveBeenCalledWith(
        expect.objectContaining({ name: 'delete' }),
>>>>>>> 4aef2fa5
      );
    });
  });
});<|MERGE_RESOLUTION|>--- conflicted
+++ resolved
@@ -614,143 +614,6 @@
       );
     });
   });
-<<<<<<< HEAD
-});
-
-describe('Drag and Drop Handling', () => {
-  let stdin: MockStdin;
-  const mockSetRawMode = vi.fn();
-
-  const wrapper = ({ children }: { children: React.ReactNode }) => (
-    <KeypressProvider kittyProtocolEnabled={true}>{children}</KeypressProvider>
-  );
-
-  beforeEach(() => {
-    vi.clearAllMocks();
-    vi.useFakeTimers();
-    stdin = new MockStdin();
-    (useStdin as Mock).mockReturnValue({
-      stdin,
-      setRawMode: mockSetRawMode,
-    });
-  });
-
-  afterEach(() => {
-    vi.useRealTimers();
-  });
-
-  describe('drag start by quotes', () => {
-    it('should start collecting when single quote arrives and not broadcast immediately', async () => {
-      const keyHandler = vi.fn();
-
-      const { result } = renderHook(() => useKeypressContext(), { wrapper });
-
-      act(() => {
-        result.current.subscribe(keyHandler);
-      });
-
-      act(() => {
-        stdin.pressKey({
-          name: undefined,
-          ctrl: false,
-          meta: false,
-          shift: false,
-          paste: false,
-          sequence: SINGLE_QUOTE,
-        });
-      });
-
-      expect(keyHandler).not.toHaveBeenCalled();
-    });
-
-    it('should start collecting when double quote arrives and not broadcast immediately', async () => {
-      const keyHandler = vi.fn();
-
-      const { result } = renderHook(() => useKeypressContext(), { wrapper });
-
-      act(() => {
-        result.current.subscribe(keyHandler);
-      });
-
-      act(() => {
-        stdin.pressKey({
-          name: undefined,
-          ctrl: false,
-          meta: false,
-          shift: false,
-          paste: false,
-          sequence: DOUBLE_QUOTE,
-        });
-      });
-
-      expect(keyHandler).not.toHaveBeenCalled();
-    });
-  });
-
-  describe('drag collection and completion', () => {
-    it('should collect single character inputs during drag mode', async () => {
-      const keyHandler = vi.fn();
-
-      const { result } = renderHook(() => useKeypressContext(), { wrapper });
-
-      act(() => {
-        result.current.subscribe(keyHandler);
-      });
-
-      // Start by single quote
-      act(() => {
-        stdin.pressKey({
-          name: undefined,
-          ctrl: false,
-          meta: false,
-          shift: false,
-          paste: false,
-          sequence: SINGLE_QUOTE,
-        });
-      });
-
-      // Send single character
-      act(() => {
-        stdin.pressKey({
-          name: undefined,
-          ctrl: false,
-          meta: false,
-          shift: false,
-          paste: false,
-          sequence: 'a',
-        });
-      });
-
-      // Character should not be immediately broadcast
-      expect(keyHandler).not.toHaveBeenCalled();
-
-      // Fast-forward to completion timeout
-      act(() => {
-        vi.advanceTimersByTime(DRAG_COMPLETION_TIMEOUT_MS + 10);
-      });
-
-      // Should broadcast the collected path as paste (includes starting quote)
-      expect(keyHandler).toHaveBeenCalledWith(
-        expect.objectContaining({
-          name: '',
-          paste: true,
-          sequence: `${SINGLE_QUOTE}a`,
-        }),
-      );
-    });
-
-    it('should collect multiple characters and complete on timeout', async () => {
-      const keyHandler = vi.fn();
-
-      const { result } = renderHook(() => useKeypressContext(), { wrapper });
-
-      act(() => {
-        result.current.subscribe(keyHandler);
-      });
-
-      // Start by single quote
-      act(() => {
-=======
 
   describe('Parameterized functional keys', () => {
     it.each([
@@ -868,13 +731,162 @@
       // Incomplete ESC sequence then a complete Delete
       act(() => {
         // Provide an incomplete ESC sequence chunk with a real ESC character
->>>>>>> 4aef2fa5
-        stdin.pressKey({
-          name: undefined,
-          ctrl: false,
-          meta: false,
-          shift: false,
-<<<<<<< HEAD
+        stdin.pressKey({
+          name: undefined,
+          ctrl: false,
+          meta: false,
+          shift: false,
+          sequence: '\x1b[1;',
+        });
+      });
+      act(() => stdin.sendKittySequence(`\x1b[3~`));
+
+      expect(keyHandler).toHaveBeenCalledTimes(1);
+      expect(keyHandler).toHaveBeenCalledWith(
+        expect.objectContaining({ name: 'delete' }),
+      );
+    });
+  });
+});
+
+describe('Drag and Drop Handling', () => {
+  let stdin: MockStdin;
+  const mockSetRawMode = vi.fn();
+
+  const wrapper = ({ children }: { children: React.ReactNode }) => (
+    <KeypressProvider kittyProtocolEnabled={true}>{children}</KeypressProvider>
+  );
+
+  beforeEach(() => {
+    vi.clearAllMocks();
+    vi.useFakeTimers();
+    stdin = new MockStdin();
+    (useStdin as Mock).mockReturnValue({
+      stdin,
+      setRawMode: mockSetRawMode,
+    });
+  });
+
+  afterEach(() => {
+    vi.useRealTimers();
+  });
+
+  describe('drag start by quotes', () => {
+    it('should start collecting when single quote arrives and not broadcast immediately', async () => {
+      const keyHandler = vi.fn();
+
+      const { result } = renderHook(() => useKeypressContext(), { wrapper });
+
+      act(() => {
+        result.current.subscribe(keyHandler);
+      });
+
+      act(() => {
+        stdin.pressKey({
+          name: undefined,
+          ctrl: false,
+          meta: false,
+          shift: false,
+          paste: false,
+          sequence: SINGLE_QUOTE,
+        });
+      });
+
+      expect(keyHandler).not.toHaveBeenCalled();
+    });
+
+    it('should start collecting when double quote arrives and not broadcast immediately', async () => {
+      const keyHandler = vi.fn();
+
+      const { result } = renderHook(() => useKeypressContext(), { wrapper });
+
+      act(() => {
+        result.current.subscribe(keyHandler);
+      });
+
+      act(() => {
+        stdin.pressKey({
+          name: undefined,
+          ctrl: false,
+          meta: false,
+          shift: false,
+          paste: false,
+          sequence: DOUBLE_QUOTE,
+        });
+      });
+
+      expect(keyHandler).not.toHaveBeenCalled();
+    });
+  });
+
+  describe('drag collection and completion', () => {
+    it('should collect single character inputs during drag mode', async () => {
+      const keyHandler = vi.fn();
+
+      const { result } = renderHook(() => useKeypressContext(), { wrapper });
+
+      act(() => {
+        result.current.subscribe(keyHandler);
+      });
+
+      // Start by single quote
+      act(() => {
+        stdin.pressKey({
+          name: undefined,
+          ctrl: false,
+          meta: false,
+          shift: false,
+          paste: false,
+          sequence: SINGLE_QUOTE,
+        });
+      });
+
+      // Send single character
+      act(() => {
+        stdin.pressKey({
+          name: undefined,
+          ctrl: false,
+          meta: false,
+          shift: false,
+          paste: false,
+          sequence: 'a',
+        });
+      });
+
+      // Character should not be immediately broadcast
+      expect(keyHandler).not.toHaveBeenCalled();
+
+      // Fast-forward to completion timeout
+      act(() => {
+        vi.advanceTimersByTime(DRAG_COMPLETION_TIMEOUT_MS + 10);
+      });
+
+      // Should broadcast the collected path as paste (includes starting quote)
+      expect(keyHandler).toHaveBeenCalledWith(
+        expect.objectContaining({
+          name: '',
+          paste: true,
+          sequence: `${SINGLE_QUOTE}a`,
+        }),
+      );
+    });
+
+    it('should collect multiple characters and complete on timeout', async () => {
+      const keyHandler = vi.fn();
+
+      const { result } = renderHook(() => useKeypressContext(), { wrapper });
+
+      act(() => {
+        result.current.subscribe(keyHandler);
+      });
+
+      // Start by single quote
+      act(() => {
+        stdin.pressKey({
+          name: undefined,
+          ctrl: false,
+          meta: false,
+          shift: false,
           paste: false,
           sequence: SINGLE_QUOTE,
         });
@@ -940,16 +952,6 @@
           paste: true,
           sequence: `${SINGLE_QUOTE}path`,
         }),
-=======
-          sequence: '\x1b[1;',
-        });
-      });
-      act(() => stdin.sendKittySequence(`\x1b[3~`));
-
-      expect(keyHandler).toHaveBeenCalledTimes(1);
-      expect(keyHandler).toHaveBeenCalledWith(
-        expect.objectContaining({ name: 'delete' }),
->>>>>>> 4aef2fa5
       );
     });
   });
