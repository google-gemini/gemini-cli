/**
 * @license
 * Copyright 2025 Google LLC
 * SPDX-License-Identifier: Apache-2.0
 */

import type { Config } from '@google/gemini-cli-core';
import {
  KittySequenceOverflowEvent,
  logKittySequenceOverflow,
} from '@google/gemini-cli-core';
import { useStdin } from 'ink';
import type React from 'react';
import {
  createContext,
  useCallback,
  useContext,
  useEffect,
  useRef,
} from 'react';
import readline from 'node:readline';
import { PassThrough } from 'node:stream';
import {
  BACKSLASH_ENTER_DETECTION_WINDOW_MS,
  CHAR_CODE_ESC,
  KITTY_CTRL_C,
  KITTY_KEYCODE_BACKSPACE,
  KITTY_KEYCODE_ENTER,
  KITTY_KEYCODE_NUMPAD_ENTER,
  KITTY_KEYCODE_TAB,
  MAX_KITTY_SEQUENCE_LENGTH,
  KITTY_MODIFIER_BASE,
  KITTY_MODIFIER_EVENT_TYPES_OFFSET,
  MODIFIER_SHIFT_BIT,
  MODIFIER_ALT_BIT,
  MODIFIER_CTRL_BIT,
} from '../utils/platformConstants.js';

import { FOCUS_IN, FOCUS_OUT } from '../hooks/useFocus.js';

const ESC = '\u001B';
export const PASTE_MODE_PREFIX = `${ESC}[200~`;
export const PASTE_MODE_SUFFIX = `${ESC}[201~`;
export const DRAG_COMPLETION_TIMEOUT_MS = 100; // Broadcast full path after 100ms if no more input
export const SINGLE_QUOTE = "'";
export const DOUBLE_QUOTE = '"';

const ALT_KEY_CHARACTER_MAP: Record<string, string> = {
  '\u00E5': 'a',
  '\u222B': 'b',
  '\u00E7': 'c',
  '\u2202': 'd',
  '\u00B4': 'e',
  '\u0192': 'f',
  '\u00A9': 'g',
  '\u02D9': 'h',
  '\u02C6': 'i',
  '\u2206': 'j',
  '\u02DA': 'k',
  '\u00AC': 'l',
  '\u00B5': 'm',
  '\u02DC': 'n',
  '\u00F8': 'o',
  '\u03C0': 'p',
  '\u0153': 'q',
  '\u00AE': 'r',
  '\u00DF': 's',
  '\u2020': 't',
  '\u00A8': 'u',
  '\u221A': 'v',
  '\u2211': 'w',
  '\u2248': 'x',
  '\u00A5': 'y',
  '\u03A9': 'z',
};

export interface Key {
  name: string;
  ctrl: boolean;
  meta: boolean;
  shift: boolean;
  paste: boolean;
  sequence: string;
  kittyProtocol?: boolean;
}

export type KeypressHandler = (key: Key) => void;

interface KeypressContextValue {
  subscribe: (handler: KeypressHandler) => void;
  unsubscribe: (handler: KeypressHandler) => void;
}

const KeypressContext = createContext<KeypressContextValue | undefined>(
  undefined,
);

export function useKeypressContext() {
  const context = useContext(KeypressContext);
  if (!context) {
    throw new Error(
      'useKeypressContext must be used within a KeypressProvider',
    );
  }
  return context;
}

export function KeypressProvider({
  children,
  kittyProtocolEnabled,
  config,
  debugKeystrokeLogging,
}: {
  children: React.ReactNode;
  kittyProtocolEnabled: boolean;
  config?: Config;
  debugKeystrokeLogging?: boolean;
}) {
  const { stdin, setRawMode } = useStdin();
  const subscribers = useRef<Set<KeypressHandler>>(new Set()).current;
  const isDraggingRef = useRef(false);
  const dragBufferRef = useRef('');
  const draggingTimerRef = useRef<NodeJS.Timeout | null>(null);

  const subscribe = useCallback(
    (handler: KeypressHandler) => {
      subscribers.add(handler);
    },
    [subscribers],
  );

  const unsubscribe = useCallback(
    (handler: KeypressHandler) => {
      subscribers.delete(handler);
    },
    [subscribers],
  );

  useEffect(() => {
    const clearDraggingTimer = () => {
      if (draggingTimerRef.current) {
        clearTimeout(draggingTimerRef.current);
        draggingTimerRef.current = null;
      }
    };

    const wasRaw = stdin.isRaw;
    if (wasRaw === false) {
      setRawMode(true);
    }

    const keypressStream = new PassThrough();
    let usePassthrough = false;
    const nodeMajorVersion = parseInt(process.versions.node.split('.')[0], 10);
    if (
      nodeMajorVersion < 20 ||
      process.env['PASTE_WORKAROUND'] === '1' ||
      process.env['PASTE_WORKAROUND'] === 'true'
    ) {
      usePassthrough = true;
    }

    let isPaste = false;
    let pasteBuffer = Buffer.alloc(0);
    let kittySequenceBuffer = '';
    let backslashTimeout: NodeJS.Timeout | null = null;
    let waitingForEnterAfterBackslash = false;

    // Parse a single complete kitty sequence from the start (prefix) of the
    // buffer and return both the Key and the number of characters consumed.
    // This lets us "peel off" one complete event when multiple sequences arrive
    // in a single chunk, preventing buffer overflow and fragmentation.
    // Parse a single complete kitty/parameterized/legacy sequence from the start
    // of the buffer and return both the parsed Key and the number of characters
    // consumed. This enables peel-and-continue parsing for batched input.
    const parseKittyPrefix = (
      buffer: string,
    ): { key: Key; length: number } | null => {
      // In older terminals ESC [ Z was used as Cursor Backward Tabulation (CBT)
      // In newer terminals the same functionality of key combination for moving
      // backward through focusable elements is Shift+Tab, hence we will
      // map ESC [ Z to Shift+Tab
      // 0) Reverse Tab (legacy): ESC [ Z
      //    Treat as Shift+Tab for UI purposes.
      //    Regex parts:
      //    ^     - start of buffer
      //    ESC [ - CSI introducer
      //    Z     - legacy reverse tab
      const revTabLegacy = new RegExp(`^${ESC}\\[Z`);
      let m = buffer.match(revTabLegacy);
      if (m) {
        return {
          key: {
            name: 'tab',
            ctrl: false,
            meta: false,
            shift: true,
            paste: false,
            sequence: buffer.slice(0, m[0].length),
            kittyProtocol: true,
          },
          length: m[0].length,
        };
      }

      // 1) Reverse Tab (parameterized): ESC [ 1 ; <mods> Z
      //    Parameterized reverse Tab: ESC [ 1 ; <mods> Z
      const revTabParam = new RegExp(`^${ESC}\\[1;(\\d+)Z`);
      m = buffer.match(revTabParam);
      if (m) {
        let mods = parseInt(m[1], 10);
        if (mods >= KITTY_MODIFIER_EVENT_TYPES_OFFSET) {
          mods -= KITTY_MODIFIER_EVENT_TYPES_OFFSET;
        }
        const bits = mods - KITTY_MODIFIER_BASE;
        const alt = (bits & MODIFIER_ALT_BIT) === MODIFIER_ALT_BIT;
        const ctrl = (bits & MODIFIER_CTRL_BIT) === MODIFIER_CTRL_BIT;
        return {
          key: {
            name: 'tab',
            ctrl,
            meta: alt,
            // Reverse tab implies Shift behavior; force shift regardless of mods
            shift: true,
            paste: false,
            sequence: buffer.slice(0, m[0].length),
            kittyProtocol: true,
          },
          length: m[0].length,
        };
      }

      // 2) Parameterized functional: ESC [ 1 ; <mods> (A|B|C|D|H|F|P|Q|R|S)
      // 2) Parameterized functional: ESC [ 1 ; <mods> (A|B|C|D|H|F|P|Q|R|S)
      //    Arrows, Home/End, F1–F4 with modifiers encoded in <mods>.
      const arrowPrefix = new RegExp(`^${ESC}\\[1;(\\d+)([ABCDHFPQSR])`);
      m = buffer.match(arrowPrefix);
      if (m) {
        let mods = parseInt(m[1], 10);
        if (mods >= KITTY_MODIFIER_EVENT_TYPES_OFFSET) {
          mods -= KITTY_MODIFIER_EVENT_TYPES_OFFSET;
        }
        const bits = mods - KITTY_MODIFIER_BASE;
        const shift = (bits & MODIFIER_SHIFT_BIT) === MODIFIER_SHIFT_BIT;
        const alt = (bits & MODIFIER_ALT_BIT) === MODIFIER_ALT_BIT;
        const ctrl = (bits & MODIFIER_CTRL_BIT) === MODIFIER_CTRL_BIT;
        const sym = m[2];
        const symbolToName: { [k: string]: string } = {
          A: 'up',
          B: 'down',
          C: 'right',
          D: 'left',
          H: 'home',
          F: 'end',
          P: 'f1',
          Q: 'f2',
          R: 'f3',
          S: 'f4',
        };
        const name = symbolToName[sym] || '';
        if (!name) return null;
        return {
          key: {
            name,
            ctrl,
            meta: alt,
            shift,
            paste: false,
            sequence: buffer.slice(0, m[0].length),
            kittyProtocol: true,
          },
          length: m[0].length,
        };
      }

      // 3) CSI-u form: ESC [ <code> ; <mods> (u|~)
      // 3) CSI-u and tilde-coded functional keys: ESC [ <code> ; <mods> (u|~)
      //    'u' terminator: Kitty CSI-u; '~' terminator: tilde-coded function keys.
      const csiUPrefix = new RegExp(`^${ESC}\\[(\\d+)(;(\\d+))?([u~])`);
      m = buffer.match(csiUPrefix);
      if (m) {
        const keyCode = parseInt(m[1], 10);
        let modifiers = m[3] ? parseInt(m[3], 10) : KITTY_MODIFIER_BASE;
        if (modifiers >= KITTY_MODIFIER_EVENT_TYPES_OFFSET) {
          modifiers -= KITTY_MODIFIER_EVENT_TYPES_OFFSET;
        }
        const modifierBits = modifiers - KITTY_MODIFIER_BASE;
        const shift =
          (modifierBits & MODIFIER_SHIFT_BIT) === MODIFIER_SHIFT_BIT;
        const alt = (modifierBits & MODIFIER_ALT_BIT) === MODIFIER_ALT_BIT;
        const ctrl = (modifierBits & MODIFIER_CTRL_BIT) === MODIFIER_CTRL_BIT;
        const terminator = m[4];

        // Tilde-coded functional keys (Delete, Insert, PageUp/Down, Home/End)
        if (terminator === '~') {
          let name: string | null = null;
          switch (keyCode) {
            case 1:
              name = 'home';
              break;
            case 2:
              name = 'insert';
              break;
            case 3:
              name = 'delete';
              break;
            case 4:
              name = 'end';
              break;
            case 5:
              name = 'pageup';
              break;
            case 6:
              name = 'pagedown';
              break;
            default:
              break;
          }
          if (name) {
            return {
              key: {
                name,
                ctrl,
                meta: alt,
                shift,
                paste: false,
                sequence: buffer.slice(0, m[0].length),
                kittyProtocol: true,
              },
              length: m[0].length,
            };
          }
        }

        const kittyKeyCodeToName: { [key: number]: string } = {
          [CHAR_CODE_ESC]: 'escape',
          [KITTY_KEYCODE_TAB]: 'tab',
          [KITTY_KEYCODE_BACKSPACE]: 'backspace',
          [KITTY_KEYCODE_ENTER]: 'return',
          [KITTY_KEYCODE_NUMPAD_ENTER]: 'return',
        };

        const name = kittyKeyCodeToName[keyCode];
        if (name) {
          return {
            key: {
              name,
              ctrl,
              meta: alt,
              shift,
              paste: false,
              sequence: buffer.slice(0, m[0].length),
              kittyProtocol: true,
            },
            length: m[0].length,
          };
        }

<<<<<<< HEAD
        // Letters (a-z, A-Z) with or without modifiers
        // Handle lowercase (97-122) and uppercase (65-90)
        if (
          (keyCode >= 'a'.charCodeAt(0) && keyCode <= 'z'.charCodeAt(0)) ||
          (keyCode >= 'A'.charCodeAt(0) && keyCode <= 'Z'.charCodeAt(0))
=======
        // Ctrl+letters and Alt+letters
        if (
          (ctrl || alt) &&
          keyCode >= 'a'.charCodeAt(0) &&
          keyCode <= 'z'.charCodeAt(0)
>>>>>>> a6720d60
        ) {
          const letter = String.fromCharCode(keyCode).toLowerCase();
          return {
            key: {
              name: letter,
              ctrl,
              meta: alt,
              shift,
              paste: false,
              sequence: buffer.slice(0, m[0].length),
              kittyProtocol: true,
            },
            length: m[0].length,
          };
        }
      }

      // 4) Legacy function keys (no parameters): ESC [ (A|B|C|D|H|F)
      //    Arrows + Home/End without modifiers.
      const legacyFuncKey = new RegExp(`^${ESC}\\[([ABCDHF])`);
      m = buffer.match(legacyFuncKey);
      if (m) {
        const sym = m[1];
        const nameMap: { [key: string]: string } = {
          A: 'up',
          B: 'down',
          C: 'right',
          D: 'left',
          H: 'home',
          F: 'end',
        };
        const name = nameMap[sym]!;
        return {
          key: {
            name,
            ctrl: false,
            meta: false,
            shift: false,
            paste: false,
            sequence: buffer.slice(0, m[0].length),
            kittyProtocol: true,
          },
          length: m[0].length,
        };
      }

      return null;
    };

    const broadcast = (key: Key) => {
      for (const handler of subscribers) {
        handler(key);
      }
    };

    const handleKeypress = (_: unknown, key: Key) => {
      if (key.sequence === FOCUS_IN || key.sequence === FOCUS_OUT) {
        return;
      }
      if (key.name === 'paste-start') {
        isPaste = true;
        return;
      }
      if (key.name === 'paste-end') {
        isPaste = false;
        broadcast({
          name: '',
          ctrl: false,
          meta: false,
          shift: false,
          paste: true,
          sequence: pasteBuffer.toString(),
        });
        pasteBuffer = Buffer.alloc(0);
        return;
      }

      if (isPaste) {
        pasteBuffer = Buffer.concat([pasteBuffer, Buffer.from(key.sequence)]);
        return;
      }

      if (
        key.sequence === SINGLE_QUOTE ||
        key.sequence === DOUBLE_QUOTE ||
        isDraggingRef.current
      ) {
        isDraggingRef.current = true;
        dragBufferRef.current += key.sequence;

        clearDraggingTimer();
        draggingTimerRef.current = setTimeout(() => {
          isDraggingRef.current = false;
          const seq = dragBufferRef.current;
          dragBufferRef.current = '';
          if (seq) {
            broadcast({ ...key, name: '', paste: true, sequence: seq });
          }
        }, DRAG_COMPLETION_TIMEOUT_MS);

        return;
      }

      const mappedLetter = ALT_KEY_CHARACTER_MAP[key.sequence];
      if (mappedLetter && !key.meta) {
        broadcast({
          name: mappedLetter,
          ctrl: false,
          meta: true,
          shift: false,
          paste: isPaste,
          sequence: key.sequence,
        });
        return;
      }

      if (key.name === 'return' && waitingForEnterAfterBackslash) {
        if (backslashTimeout) {
          clearTimeout(backslashTimeout);
          backslashTimeout = null;
        }
        waitingForEnterAfterBackslash = false;
        broadcast({
          ...key,
          shift: true,
          sequence: '\r', // Corrected escaping for newline
        });
        return;
      }

      if (key.sequence === '\\' && !key.name) {
        // Corrected escaping for backslash
        waitingForEnterAfterBackslash = true;
        backslashTimeout = setTimeout(() => {
          waitingForEnterAfterBackslash = false;
          backslashTimeout = null;
          broadcast(key);
        }, BACKSLASH_ENTER_DETECTION_WINDOW_MS);
        return;
      }

      if (waitingForEnterAfterBackslash && key.name !== 'return') {
        if (backslashTimeout) {
          clearTimeout(backslashTimeout);
          backslashTimeout = null;
        }
        waitingForEnterAfterBackslash = false;
        broadcast({
          name: '',
          sequence: '\\',
          ctrl: false,
          meta: false,
          shift: false,
          paste: false,
        });
      }

      if (['up', 'down', 'left', 'right'].includes(key.name)) {
        broadcast(key);
        return;
      }

      if (
        (key.ctrl && key.name === 'c') ||
        key.sequence === `${ESC}${KITTY_CTRL_C}`
      ) {
        if (kittySequenceBuffer && debugKeystrokeLogging) {
          console.log(
            '[DEBUG] Kitty buffer cleared on Ctrl+C:',
            kittySequenceBuffer,
          );
        }
        kittySequenceBuffer = '';
        if (key.sequence === `${ESC}${KITTY_CTRL_C}`) {
          broadcast({
            name: 'c',
            ctrl: true,
            meta: false,
            shift: false,
            paste: false,
            sequence: key.sequence,
            kittyProtocol: true,
          });
        } else {
          broadcast(key);
        }
        return;
      }

      if (kittyProtocolEnabled) {
        if (
          kittySequenceBuffer ||
          (key.sequence.startsWith(`${ESC}[`) &&
            !key.sequence.startsWith(PASTE_MODE_PREFIX) &&
            !key.sequence.startsWith(PASTE_MODE_SUFFIX) &&
            !key.sequence.startsWith(FOCUS_IN) &&
            !key.sequence.startsWith(FOCUS_OUT))
        ) {
          kittySequenceBuffer += key.sequence;

          if (debugKeystrokeLogging) {
            console.log(
              '[DEBUG] Kitty buffer accumulating:',
              kittySequenceBuffer,
            );
          }

          // Try to peel off as many complete sequences as are available at the
          // start of the buffer. This handles batched inputs cleanly. If the
          // prefix is incomplete or invalid, skip to the next CSI introducer
          // (ESC[) so that a following valid sequence can still be parsed.
          let parsedAny = false;
          while (kittySequenceBuffer) {
            const parsed = parseKittyPrefix(kittySequenceBuffer);
            if (!parsed) {
              // Look for the next potential CSI start beyond index 0
              const nextStart = kittySequenceBuffer.indexOf(`${ESC}[`, 1);
              if (nextStart > 0) {
                if (debugKeystrokeLogging) {
                  console.log(
                    '[DEBUG] Skipping incomplete/invalid CSI prefix:',
                    kittySequenceBuffer.slice(0, nextStart),
                  );
                }
                kittySequenceBuffer = kittySequenceBuffer.slice(nextStart);
                continue;
              }
              break;
            }
            if (debugKeystrokeLogging) {
              const parsedSequence = kittySequenceBuffer.slice(
                0,
                parsed.length,
              );
              if (kittySequenceBuffer.length > parsed.length) {
                console.log(
                  '[DEBUG] Kitty sequence parsed successfully (prefix):',
                  parsedSequence,
                );
              } else {
                console.log(
                  '[DEBUG] Kitty sequence parsed successfully:',
                  parsedSequence,
                );
              }
            }
            // Consume the parsed prefix and broadcast it.
            kittySequenceBuffer = kittySequenceBuffer.slice(parsed.length);
            broadcast(parsed.key);
            parsedAny = true;
          }
          if (parsedAny) return;

          if (config?.getDebugMode() || debugKeystrokeLogging) {
            const codes = Array.from(kittySequenceBuffer).map((ch) =>
              ch.charCodeAt(0),
            );
            console.warn('Kitty sequence buffer has char codes:', codes);
          }

          if (kittySequenceBuffer.length > MAX_KITTY_SEQUENCE_LENGTH) {
            if (debugKeystrokeLogging) {
              console.log(
                '[DEBUG] Kitty buffer overflow, clearing:',
                kittySequenceBuffer,
              );
            }
            if (config) {
              const event = new KittySequenceOverflowEvent(
                kittySequenceBuffer.length,
                kittySequenceBuffer,
              );
              logKittySequenceOverflow(config, event);
            }
            kittySequenceBuffer = '';
          } else {
            return;
          }
        }
      }

      if (key.name === 'return' && key.sequence === `${ESC}\r`) {
        key.meta = true;
      }

      // Map common Alt+letter combinations that produce Unicode characters on macOS
      // This handles terminals that don't send ESC sequences (like iTerm2 default)
      const altUnicodeMap: {
        [unicode: string]: { key: string; shift: boolean };
      } = {
        // Alt + lowercase letters
        å: { key: 'a', shift: false },
        '∫': { key: 'b', shift: false },
        ç: { key: 'c', shift: false },
        '∂': { key: 'd', shift: false },
        ƒ: { key: 'f', shift: false },
        '©': { key: 'g', shift: false },
        '˙': { key: 'h', shift: false },
        ˆ: { key: 'i', shift: false },
        '∆': { key: 'j', shift: false },
        '˚': { key: 'k', shift: false },
        '¬': { key: 'l', shift: false },
        µ: { key: 'm', shift: false },
        ø: { key: 'o', shift: false },
        π: { key: 'p', shift: false },
        œ: { key: 'q', shift: false },
        '®': { key: 'r', shift: false },
        ß: { key: 's', shift: false },
        '†': { key: 't', shift: false },
        '√': { key: 'v', shift: false },
        '∑': { key: 'w', shift: false },
        '≈': { key: 'x', shift: false },
        '¥': { key: 'y', shift: false },
        Ω: { key: 'z', shift: false },
        // Alt + uppercase letters (Shift+Alt)
        Å: { key: 'a', shift: true },
        Ø: { key: 'o', shift: true },
        '∏': { key: 'p', shift: true },
        Œ: { key: 'q', shift: true },
      };

      const unicodeChar = key.sequence || key.name;
      if (
        unicodeChar &&
        unicodeChar.length === 1 &&
        altUnicodeMap[unicodeChar]
      ) {
        const mapped = altUnicodeMap[unicodeChar];
        broadcast({
          name: mapped.key,
          ctrl: false,
          meta: true,
          shift: mapped.shift,
          paste: isPaste,
          sequence: key.sequence,
        });
        return;
      }

      // Handle Alt/Option key combinations that come through as ESC + character
      // This prevents Alt+P from showing as π, Alt+M as µ, etc. in VS Code terminal
      if (
        !key.name &&
        key.sequence.length === 2 &&
        key.sequence.startsWith(ESC)
      ) {
        const char = key.sequence[1];
        // Only handle printable ASCII characters (a-z, A-Z, 0-9, etc.)
        if (char && char.charCodeAt(0) >= 32 && char.charCodeAt(0) <= 126) {
          broadcast({
            name: char.toLowerCase(),
            ctrl: false,
            meta: true,
            shift: char >= 'A' && char <= 'Z', // Detect shift from uppercase
            paste: isPaste,
            sequence: key.sequence,
          });
          return;
        }
      }

      broadcast({ ...key, paste: isPaste });
    };

    const handleRawKeypress = (data: Buffer) => {
      const pasteModePrefixBuffer = Buffer.from(PASTE_MODE_PREFIX);
      const pasteModeSuffixBuffer = Buffer.from(PASTE_MODE_SUFFIX);

      let pos = 0;
      while (pos < data.length) {
        const prefixPos = data.indexOf(pasteModePrefixBuffer, pos);
        const suffixPos = data.indexOf(pasteModeSuffixBuffer, pos);
        const isPrefixNext =
          prefixPos !== -1 && (suffixPos === -1 || prefixPos < suffixPos);
        const isSuffixNext =
          suffixPos !== -1 && (prefixPos === -1 || suffixPos < prefixPos);

        let nextMarkerPos = -1;
        let markerLength = 0;

        if (isPrefixNext) {
          nextMarkerPos = prefixPos;
        } else if (isSuffixNext) {
          nextMarkerPos = suffixPos;
        }
        markerLength = pasteModeSuffixBuffer.length;

        if (nextMarkerPos === -1) {
          keypressStream.write(data.slice(pos));
          return;
        }

        const nextData = data.slice(pos, nextMarkerPos);
        if (nextData.length > 0) {
          keypressStream.write(nextData);
        }
        const createPasteKeyEvent = (
          name: 'paste-start' | 'paste-end',
        ): Key => ({
          name,
          ctrl: false,
          meta: false,
          shift: false,
          paste: false,
          sequence: '',
        });
        if (isPrefixNext) {
          handleKeypress(undefined, createPasteKeyEvent('paste-start'));
        } else if (isSuffixNext) {
          handleKeypress(undefined, createPasteKeyEvent('paste-end'));
        }
        pos = nextMarkerPos + markerLength;
      }
    };

    let rl: readline.Interface;
    if (usePassthrough) {
      rl = readline.createInterface({
        input: keypressStream,
        escapeCodeTimeout: 0,
      });
      readline.emitKeypressEvents(keypressStream, rl);
      keypressStream.on('keypress', handleKeypress);
      stdin.on('data', handleRawKeypress);
    } else {
      rl = readline.createInterface({ input: stdin, escapeCodeTimeout: 0 });
      readline.emitKeypressEvents(stdin, rl);
      stdin.on('keypress', handleKeypress);
    }

    return () => {
      if (usePassthrough) {
        keypressStream.removeListener('keypress', handleKeypress);
        stdin.removeListener('data', handleRawKeypress);
      } else {
        stdin.removeListener('keypress', handleKeypress);
      }

      rl.close();

      // Restore the terminal to its original state.
      if (wasRaw === false) {
        setRawMode(false);
      }

      if (backslashTimeout) {
        clearTimeout(backslashTimeout);
        backslashTimeout = null;
      }

      // Flush any pending paste data to avoid data loss on exit.
      if (isPaste) {
        broadcast({
          name: '',
          ctrl: false,
          meta: false,
          shift: false,
          paste: true,
          sequence: pasteBuffer.toString(),
        });
        pasteBuffer = Buffer.alloc(0);
      }

      if (draggingTimerRef.current) {
        clearTimeout(draggingTimerRef.current);
        draggingTimerRef.current = null;
      }
      if (isDraggingRef.current && dragBufferRef.current) {
        broadcast({
          name: '',
          ctrl: false,
          meta: false,
          shift: false,
          paste: true,
          sequence: dragBufferRef.current,
        });
        isDraggingRef.current = false;
        dragBufferRef.current = '';
      }
    };
  }, [
    stdin,
    setRawMode,
    kittyProtocolEnabled,
    config,
    subscribers,
    debugKeystrokeLogging,
  ]);

  return (
    <KeypressContext.Provider value={{ subscribe, unsubscribe }}>
      {children}
    </KeypressContext.Provider>
  );
}<|MERGE_RESOLUTION|>--- conflicted
+++ resolved
@@ -356,21 +356,13 @@
           };
         }
 
-<<<<<<< HEAD
-        // Letters (a-z, A-Z) with or without modifiers
-        // Handle lowercase (97-122) and uppercase (65-90)
-        if (
-          (keyCode >= 'a'.charCodeAt(0) && keyCode <= 'z'.charCodeAt(0)) ||
-          (keyCode >= 'A'.charCodeAt(0) && keyCode <= 'Z'.charCodeAt(0))
-=======
         // Ctrl+letters and Alt+letters
         if (
           (ctrl || alt) &&
           keyCode >= 'a'.charCodeAt(0) &&
           keyCode <= 'z'.charCodeAt(0)
->>>>>>> a6720d60
         ) {
-          const letter = String.fromCharCode(keyCode).toLowerCase();
+          const letter = String.fromCharCode(keyCode);
           return {
             key: {
               name: letter,
@@ -653,83 +645,6 @@
       if (key.name === 'return' && key.sequence === `${ESC}\r`) {
         key.meta = true;
       }
-
-      // Map common Alt+letter combinations that produce Unicode characters on macOS
-      // This handles terminals that don't send ESC sequences (like iTerm2 default)
-      const altUnicodeMap: {
-        [unicode: string]: { key: string; shift: boolean };
-      } = {
-        // Alt + lowercase letters
-        å: { key: 'a', shift: false },
-        '∫': { key: 'b', shift: false },
-        ç: { key: 'c', shift: false },
-        '∂': { key: 'd', shift: false },
-        ƒ: { key: 'f', shift: false },
-        '©': { key: 'g', shift: false },
-        '˙': { key: 'h', shift: false },
-        ˆ: { key: 'i', shift: false },
-        '∆': { key: 'j', shift: false },
-        '˚': { key: 'k', shift: false },
-        '¬': { key: 'l', shift: false },
-        µ: { key: 'm', shift: false },
-        ø: { key: 'o', shift: false },
-        π: { key: 'p', shift: false },
-        œ: { key: 'q', shift: false },
-        '®': { key: 'r', shift: false },
-        ß: { key: 's', shift: false },
-        '†': { key: 't', shift: false },
-        '√': { key: 'v', shift: false },
-        '∑': { key: 'w', shift: false },
-        '≈': { key: 'x', shift: false },
-        '¥': { key: 'y', shift: false },
-        Ω: { key: 'z', shift: false },
-        // Alt + uppercase letters (Shift+Alt)
-        Å: { key: 'a', shift: true },
-        Ø: { key: 'o', shift: true },
-        '∏': { key: 'p', shift: true },
-        Œ: { key: 'q', shift: true },
-      };
-
-      const unicodeChar = key.sequence || key.name;
-      if (
-        unicodeChar &&
-        unicodeChar.length === 1 &&
-        altUnicodeMap[unicodeChar]
-      ) {
-        const mapped = altUnicodeMap[unicodeChar];
-        broadcast({
-          name: mapped.key,
-          ctrl: false,
-          meta: true,
-          shift: mapped.shift,
-          paste: isPaste,
-          sequence: key.sequence,
-        });
-        return;
-      }
-
-      // Handle Alt/Option key combinations that come through as ESC + character
-      // This prevents Alt+P from showing as π, Alt+M as µ, etc. in VS Code terminal
-      if (
-        !key.name &&
-        key.sequence.length === 2 &&
-        key.sequence.startsWith(ESC)
-      ) {
-        const char = key.sequence[1];
-        // Only handle printable ASCII characters (a-z, A-Z, 0-9, etc.)
-        if (char && char.charCodeAt(0) >= 32 && char.charCodeAt(0) <= 126) {
-          broadcast({
-            name: char.toLowerCase(),
-            ctrl: false,
-            meta: true,
-            shift: char >= 'A' && char <= 'Z', // Detect shift from uppercase
-            paste: isPaste,
-            sequence: key.sequence,
-          });
-          return;
-        }
-      }
-
       broadcast({ ...key, paste: isPaste });
     };
 
