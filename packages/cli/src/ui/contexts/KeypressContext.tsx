--- conflicted
+++ resolved
@@ -4,16 +4,7 @@
  * SPDX-License-Identifier: Apache-2.0
  */
 
-<<<<<<< HEAD
-import type { Config } from '@thacio/auditaria-cli-core';
-import {
-  debugLogger,
-  KittySequenceOverflowEvent,
-  logKittySequenceOverflow,
-} from '@thacio/auditaria-cli-core';
-=======
-import { debugLogger, type Config } from '@google/gemini-cli-core';
->>>>>>> 9e4ae214
+import { debugLogger, type Config } from '@thacio/auditaria-cli-core';
 import { useStdin } from 'ink';
 import type React from 'react';
 import {
