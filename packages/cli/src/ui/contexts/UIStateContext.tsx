/**
 * @license
 * Copyright 2025 Google LLC
 * SPDX-License-Identifier: Apache-2.0
 */

import { createContext, useContext } from 'react';
import type {
  HistoryItem,
  ThoughtSummary,
  ConsoleMessageItem,
  ShellConfirmationRequest,
  ConfirmationRequest,
  LoopDetectionConfirmationRequest,
  HistoryItemWithoutId,
  StreamingState,
} from '../types.js';
import type { CommandContext, SlashCommand } from '../commands/types.js';
import type { TextBuffer } from '../components/shared/text-buffer.js';
import type {
  IdeContext,
  ApprovalMode,
  UserTierId,
  IdeInfo,
  FallbackIntent,
} from '@google/gemini-cli-core';
import type { DOMElement } from 'ink';
import type { SessionStatsState } from '../contexts/SessionContext.js';
import type { ExtensionUpdateState } from '../state/extensions.js';
import type { UpdateObject } from '../utils/updateCheck.js';

export interface ProQuotaDialogRequest {
  failedModel: string;
  fallbackModel: string;
  message: string;
  isTerminalQuotaError: boolean;
  isModelNotFoundError?: boolean;
  resolve: (intent: FallbackIntent) => void;
}

import { type UseHistoryManagerReturn } from '../hooks/useHistoryManager.js';
import { type RestartReason } from '../hooks/useIdeTrustListener.js';
<<<<<<< HEAD
import type { BannerData } from '../hooks/useBanner.js';
=======
import type { TerminalBackgroundColor } from '../utils/terminalCapabilityManager.js';
>>>>>>> 3c92bdb1

export interface UIState {
  history: HistoryItem[];
  historyManager: UseHistoryManagerReturn;
  isThemeDialogOpen: boolean;
  themeError: string | null;
  isAuthenticating: boolean;
  isConfigInitialized: boolean;
  authError: string | null;
  isAuthDialogOpen: boolean;
  isAwaitingApiKeyInput: boolean;
  apiKeyDefaultValue?: string;
  editorError: string | null;
  isEditorDialogOpen: boolean;
  showPrivacyNotice: boolean;
  corgiMode: boolean;
  debugMessage: string;
  quittingMessages: HistoryItem[] | null;
  isSettingsDialogOpen: boolean;
  isSessionBrowserOpen: boolean;
  isModelDialogOpen: boolean;
  isPermissionsDialogOpen: boolean;
  permissionsDialogProps: { targetDirectory?: string } | null;
  slashCommands: readonly SlashCommand[] | undefined;
  pendingSlashCommandHistoryItems: HistoryItemWithoutId[];
  commandContext: CommandContext;
  shellConfirmationRequest: ShellConfirmationRequest | null;
  confirmationRequest: ConfirmationRequest | null;
  confirmUpdateExtensionRequests: ConfirmationRequest[];
  loopDetectionConfirmationRequest: LoopDetectionConfirmationRequest | null;
  geminiMdFileCount: number;
  streamingState: StreamingState;
  initError: string | null;
  pendingGeminiHistoryItems: HistoryItemWithoutId[];
  thought: ThoughtSummary | null;
  shellModeActive: boolean;
  userMessages: string[];
  buffer: TextBuffer;
  inputWidth: number;
  suggestionsWidth: number;
  isInputActive: boolean;
  shouldShowIdePrompt: boolean;
  isFolderTrustDialogOpen: boolean;
  isTrustedFolder: boolean | undefined;
  constrainHeight: boolean;
  showErrorDetails: boolean;
  filteredConsoleMessages: ConsoleMessageItem[];
  ideContextState: IdeContext | undefined;
  renderMarkdown: boolean;
  ctrlCPressedOnce: boolean;
  ctrlDPressedOnce: boolean;
  showEscapePrompt: boolean;
  elapsedTime: number;
  currentLoadingPhrase: string;
  historyRemountKey: number;
  messageQueue: string[];
  queueErrorMessage: string | null;
  showAutoAcceptIndicator: ApprovalMode;
  // Quota-related state
  userTier: UserTierId | undefined;
  proQuotaRequest: ProQuotaDialogRequest | null;
  currentModel: string;
  contextFileNames: string[];
  errorCount: number;
  availableTerminalHeight: number | undefined;
  mainAreaWidth: number;
  staticAreaMaxItemHeight: number;
  staticExtraHeight: number;
  dialogsVisible: boolean;
  pendingHistoryItems: HistoryItemWithoutId[];
  nightly: boolean;
  branchName: string | undefined;
  sessionStats: SessionStatsState;
  terminalWidth: number;
  terminalHeight: number;
  mainControlsRef: React.MutableRefObject<DOMElement | null>;
  // NOTE: This is for performance profiling only.
  rootUiRef: React.MutableRefObject<DOMElement | null>;
  currentIDE: IdeInfo | null;
  updateInfo: UpdateObject | null;
  showIdeRestartPrompt: boolean;
  ideTrustRestartReason: RestartReason;
  isRestarting: boolean;
  extensionsUpdateState: Map<string, ExtensionUpdateState>;
  activePtyId: number | undefined;
  embeddedShellFocused: boolean;
  showDebugProfiler: boolean;
  showFullTodos: boolean;
  copyModeEnabled: boolean;
  warningMessage: string | null;
  banner: BannerData;
  bannerVisible: boolean;
  customDialog: React.ReactNode | null;
  terminalBackgroundColor: TerminalBackgroundColor;
}

export const UIStateContext = createContext<UIState | null>(null);

export const useUIState = () => {
  const context = useContext(UIStateContext);
  if (!context) {
    throw new Error('useUIState must be used within a UIStateProvider');
  }
  return context;
};<|MERGE_RESOLUTION|>--- conflicted
+++ resolved
@@ -40,11 +40,8 @@
 
 import { type UseHistoryManagerReturn } from '../hooks/useHistoryManager.js';
 import { type RestartReason } from '../hooks/useIdeTrustListener.js';
-<<<<<<< HEAD
 import type { BannerData } from '../hooks/useBanner.js';
-=======
 import type { TerminalBackgroundColor } from '../utils/terminalCapabilityManager.js';
->>>>>>> 3c92bdb1
 
 export interface UIState {
   history: HistoryItem[];
