/**
 * @license
 * Copyright 2025 Google LLC
 * SPDX-License-Identifier: Apache-2.0
 */

import { createContext, useContext } from 'react';
import type {
  HistoryItem,
  ThoughtSummary,
  ConsoleMessageItem,
  ShellConfirmationRequest,
  ConfirmationRequest,
  HistoryItemWithoutId,
  StreamingState,
} from '../types.js';
import type { CommandContext, SlashCommand } from '../commands/types.js';
import type { TextBuffer } from '../components/shared/text-buffer.js';
import type {
  IdeContext,
  ApprovalMode,
  UserTierId,
  DetectedIde,
<<<<<<< HEAD
} from '@thacio/auditaria-cli-core';
=======
  FallbackIntent,
} from '@google/gemini-cli-core';
>>>>>>> f6f2fff7
import type { DOMElement } from 'ink';
import type { SessionStatsState } from '../contexts/SessionContext.js';
import type { UpdateObject } from '../utils/updateCheck.js';

export interface ProQuotaDialogRequest {
  failedModel: string;
  fallbackModel: string;
  resolve: (intent: FallbackIntent) => void;
}

export interface UIState {
  history: HistoryItem[];
  isThemeDialogOpen: boolean;
  themeError: string | null;
  isAuthenticating: boolean;
  authError: string | null;
  isAuthDialogOpen: boolean;
  editorError: string | null;
  isEditorDialogOpen: boolean;
  languageError: string | null;
  isLanguageDialogOpen: boolean;
  showPrivacyNotice: boolean;
  corgiMode: boolean;
  debugMessage: string;
  quittingMessages: HistoryItem[] | null;
  isSettingsDialogOpen: boolean;
  slashCommands: readonly SlashCommand[];
  pendingSlashCommandHistoryItems: HistoryItemWithoutId[];
  commandContext: CommandContext;
  shellConfirmationRequest: ShellConfirmationRequest | null;
  confirmationRequest: ConfirmationRequest | null;
  geminiMdFileCount: number;
  streamingState: StreamingState;
  initError: string | null;
  pendingGeminiHistoryItems: HistoryItemWithoutId[];
  thought: ThoughtSummary | null;
  shellModeActive: boolean;
  userMessages: string[];
  buffer: TextBuffer;
  inputWidth: number;
  suggestionsWidth: number;
  isInputActive: boolean;
  shouldShowIdePrompt: boolean;
  isFolderTrustDialogOpen: boolean;
  isTrustedFolder: boolean | undefined;
  constrainHeight: boolean;
  showErrorDetails: boolean;
  filteredConsoleMessages: ConsoleMessageItem[];
  ideContextState: IdeContext | undefined;
  showToolDescriptions: boolean;
  ctrlCPressedOnce: boolean;
  ctrlDPressedOnce: boolean;
  showEscapePrompt: boolean;
  isFocused: boolean;
  elapsedTime: number;
  currentLoadingPhrase: string;
  historyRemountKey: number;
  messageQueue: string[];
  showAutoAcceptIndicator: ApprovalMode;
  showWorkspaceMigrationDialog: boolean;
  // eslint-disable-next-line @typescript-eslint/no-explicit-any
  workspaceExtensions: any[]; // Extension[]
  // Quota-related state
  userTier: UserTierId | undefined;
  proQuotaRequest: ProQuotaDialogRequest | null;
  currentModel: string;
  contextFileNames: string[];
  errorCount: number;
  availableTerminalHeight: number | undefined;
  mainAreaWidth: number;
  staticAreaMaxItemHeight: number;
  staticExtraHeight: number;
  dialogsVisible: boolean;
  pendingHistoryItems: HistoryItemWithoutId[];
  nightly: boolean;
  branchName: string | undefined;
  sessionStats: SessionStatsState;
  terminalWidth: number;
  terminalHeight: number;
  mainControlsRef: React.MutableRefObject<DOMElement | null>;
  currentIDE: DetectedIde | null;
  updateInfo: UpdateObject | null;
  showIdeRestartPrompt: boolean;
  isRestarting: boolean;
}

export const UIStateContext = createContext<UIState | null>(null);

export const useUIState = () => {
  const context = useContext(UIStateContext);
  if (!context) {
    throw new Error('useUIState must be used within a UIStateProvider');
  }
  return context;
};<|MERGE_RESOLUTION|>--- conflicted
+++ resolved
@@ -21,12 +21,8 @@
   ApprovalMode,
   UserTierId,
   DetectedIde,
-<<<<<<< HEAD
+  FallbackIntent,
 } from '@thacio/auditaria-cli-core';
-=======
-  FallbackIntent,
-} from '@google/gemini-cli-core';
->>>>>>> f6f2fff7
 import type { DOMElement } from 'ink';
 import type { SessionStatsState } from '../contexts/SessionContext.js';
 import type { UpdateObject } from '../utils/updateCheck.js';
