--- conflicted
+++ resolved
@@ -138,11 +138,8 @@
   };
   bannerVisible: boolean;
   customDialog: React.ReactNode | null;
-<<<<<<< HEAD
   clipboardImages: UseClipboardImagesReturn;
-=======
   terminalBackgroundColor: TerminalBackgroundColor;
->>>>>>> 8feeffb2
 }
 
 export const UIStateContext = createContext<UIState | null>(null);
