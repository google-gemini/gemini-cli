--- conflicted
+++ resolved
@@ -17,21 +17,6 @@
   disabled: boolean;
 }
 
-<<<<<<< HEAD
-export const EDITOR_DISPLAY_NAMES: Record<EditorType, string> = {
-  cursor: 'Cursor',
-  emacs: 'Emacs',
-  neovim: 'Neovim',
-  vim: 'Vim',
-  vscode: 'VS Code',
-  vscodium: 'VSCodium',
-  windsurf: 'Windsurf',
-  zed: 'Zed',
-  GeminiEditor: 'Gemini Editor (GUI)',
-};
-
-=======
->>>>>>> 64eb14ab
 class EditorSettingsManager {
   availableEditors: EditorDisplay[];
 
