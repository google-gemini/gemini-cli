--- conflicted
+++ resolved
@@ -19,15 +19,9 @@
 } from '@google/gemini-cli-core';
 import * as os from 'node:os';
 import { ToolCallStatus } from '../types.js';
-<<<<<<< HEAD
 import type { UseHistoryManagerReturn } from './useHistoryManager.js';
-import * as fsPromises from 'fs/promises';
-import * as path from 'path';
-=======
-import { UseHistoryManagerReturn } from './useHistoryManager.js';
 import * as fsPromises from 'node:fs/promises';
 import * as path from 'node:path';
->>>>>>> ee4feea0
 
 describe('handleAtCommand', () => {
   let testRootDir: string;
