--- conflicted
+++ resolved
@@ -57,14 +57,11 @@
         respectGeminiIgnore: true,
       }),
       getEnableRecursiveFileSearch: vi.fn(() => true),
-<<<<<<< HEAD
       getMcpServers: () => ({}), // Add mock for getMcpServers
-=======
       getWorkspaceContext: () => ({
         isPathWithinWorkspace: () => true,
         getDirectories: () => [testRootDir],
       }),
->>>>>>> 9a6422f3
     } as unknown as Config;
 
     const registry = new ToolRegistry(mockConfig);
