/**
 * @license
 * Copyright 2025 Google LLC
 * SPDX-License-Identifier: Apache-2.0
 */

import type { Mock } from 'vitest';
import { describe, it, expect, vi, beforeEach, afterEach } from 'vitest';
import { handleAtCommand } from './atCommandProcessor.js';
import type { Config, DiscoveredMCPResource } from '@google/gemini-cli-core';
import {
  FileDiscoveryService,
  GlobTool,
  ReadManyFilesTool,
  StandardFileSystemService,
  ToolRegistry,
  COMMON_IGNORE_PATTERNS,
  // DEFAULT_FILE_EXCLUDES,
} from '@google/gemini-cli-core';
import * as core from '@google/gemini-cli-core';
import * as os from 'node:os';
import { ToolCallStatus } from '../types.js';
import type { UseHistoryManagerReturn } from './useHistoryManager.js';
import * as fsPromises from 'node:fs/promises';
import * as path from 'node:path';

describe('handleAtCommand', () => {
  let testRootDir: string;
  let mockConfig: Config;

  const mockAddItem: Mock<UseHistoryManagerReturn['addItem']> = vi.fn();
  const mockOnDebugMessage: Mock<(message: string) => void> = vi.fn();

  let abortController: AbortController;

  async function createTestFile(fullPath: string, fileContents: string) {
    await fsPromises.mkdir(path.dirname(fullPath), { recursive: true });
    await fsPromises.writeFile(fullPath, fileContents);
    return path.resolve(testRootDir, fullPath);
  }

  function getRelativePath(absolutePath: string): string {
    return path.relative(testRootDir, absolutePath);
  }

  beforeEach(async () => {
    vi.resetAllMocks();

    testRootDir = await fsPromises.mkdtemp(
      path.join(os.tmpdir(), 'folder-structure-test-'),
    );

    abortController = new AbortController();

    const getToolRegistry = vi.fn();

    mockConfig = {
      getToolRegistry,
      getTargetDir: () => testRootDir,
      isSandboxed: () => false,
      getExcludeTools: vi.fn(),
      getFileService: () => new FileDiscoveryService(testRootDir),
      getFileFilteringRespectGitIgnore: () => true,
      getFileFilteringRespectGeminiIgnore: () => true,
      getFileFilteringOptions: () => ({
        respectGitIgnore: true,
        respectGeminiIgnore: true,
      }),
      getFileSystemService: () => new StandardFileSystemService(),
      getEnableRecursiveFileSearch: vi.fn(() => true),
      getWorkspaceContext: () => ({
        isPathWithinWorkspace: () => true,
        getDirectories: () => [testRootDir],
      }),
      getMcpServers: () => ({}),
      getMcpServerCommand: () => undefined,
      getPromptRegistry: () => ({
        getPromptsByServer: () => [],
      }),
      getDebugMode: () => false,
      getFileExclusions: () => ({
        getCoreIgnorePatterns: () => COMMON_IGNORE_PATTERNS,
        getDefaultExcludePatterns: () => [],
        getGlobExcludes: () => [],
        buildExcludePatterns: () => [],
        getReadManyFilesExcludes: () => [],
      }),
      getUsageStatisticsEnabled: () => false,
      getEnableExtensionReloading: () => false,
      getResourceRegistry: () => ({
        findResourceByUri: () => undefined,
        getAllResources: () => [],
      }),
      getMcpClientManager: () => ({
        getClient: () => undefined,
      }),
    } as unknown as Config;

    const registry = new ToolRegistry(mockConfig);
    registry.registerTool(new ReadManyFilesTool(mockConfig));
    registry.registerTool(new GlobTool(mockConfig));
    getToolRegistry.mockReturnValue(registry);
  });

  afterEach(async () => {
    abortController.abort();
    await fsPromises.rm(testRootDir, { recursive: true, force: true });
  });

  it('should pass through query if no @ command is present', async () => {
    const query = 'regular user query';

    const result = await handleAtCommand({
      query,
      config: mockConfig,
      addItem: mockAddItem,
      onDebugMessage: mockOnDebugMessage,
      messageId: 123,
      signal: abortController.signal,
    });

    expect(result).toEqual({
      processedQuery: [{ text: query }],
    });
  });

  it('should pass through original query if only a lone @ symbol is present', async () => {
    const queryWithSpaces = '  @  ';

    const result = await handleAtCommand({
      query: queryWithSpaces,
      config: mockConfig,
      addItem: mockAddItem,
      onDebugMessage: mockOnDebugMessage,
      messageId: 124,
      signal: abortController.signal,
    });

    expect(result).toEqual({
      processedQuery: [{ text: queryWithSpaces }],
    });
    expect(mockOnDebugMessage).toHaveBeenCalledWith(
      'Lone @ detected, will be treated as text in the modified query.',
    );
  });

  it('should process a valid text file path', async () => {
    const fileContent = 'This is the file content.';
    const filePath = await createTestFile(
      path.join(testRootDir, 'path', 'to', 'file.txt'),
      fileContent,
    );
    const relativePath = getRelativePath(filePath);
    const query = `@${filePath}`;

    const result = await handleAtCommand({
      query,
      config: mockConfig,
      addItem: mockAddItem,
      onDebugMessage: mockOnDebugMessage,
      messageId: 125,
      signal: abortController.signal,
    });

    expect(result).toEqual({
      processedQuery: [
        { text: `@${relativePath}` },
        { text: '\n--- Content from referenced files ---' },
        { text: `\nContent from @${relativePath}:\n` },
        { text: fileContent },
        { text: '\n--- End of content ---' },
      ],
    });
    expect(mockAddItem).toHaveBeenCalledWith(
      expect.objectContaining({
        type: 'tool_group',
        tools: [expect.objectContaining({ status: ToolCallStatus.Success })],
      }),
      125,
    );
  });

  it('should process a valid directory path and convert to glob', async () => {
    const fileContent = 'This is the file content.';
    const filePath = await createTestFile(
      path.join(testRootDir, 'path', 'to', 'file.txt'),
      fileContent,
    );
    const dirPath = path.dirname(filePath);
    const relativeDirPath = getRelativePath(dirPath);
    const relativeFilePath = getRelativePath(filePath);
    const query = `@${dirPath}`;
    const resolvedGlob = path.join(relativeDirPath, '**');

    const result = await handleAtCommand({
      query,
      config: mockConfig,
      addItem: mockAddItem,
      onDebugMessage: mockOnDebugMessage,
      messageId: 126,
      signal: abortController.signal,
    });

    expect(result).toEqual({
      processedQuery: [
        { text: `@${resolvedGlob}` },
        { text: '\n--- Content from referenced files ---' },
        { text: `\nContent from @${relativeFilePath}:\n` },
        { text: fileContent },
        { text: '\n--- End of content ---' },
      ],
    });
    expect(mockOnDebugMessage).toHaveBeenCalledWith(
      `Path ${dirPath} resolved to directory, using glob: ${resolvedGlob}`,
    );
  });

  it('should handle query with text before and after @command', async () => {
    const fileContent = 'Markdown content.';
    const filePath = await createTestFile(
      path.join(testRootDir, 'doc.md'),
      fileContent,
    );
    const relativePath = getRelativePath(filePath);
    const textBefore = 'Explain this: ';
    const textAfter = ' in detail.';
    const query = `${textBefore}@${filePath}${textAfter}`;

    const result = await handleAtCommand({
      query,
      config: mockConfig,
      addItem: mockAddItem,
      onDebugMessage: mockOnDebugMessage,
      messageId: 128,
      signal: abortController.signal,
    });

    expect(result).toEqual({
      processedQuery: [
        { text: `${textBefore}@${relativePath}${textAfter}` },
        { text: '\n--- Content from referenced files ---' },
        { text: `\nContent from @${relativePath}:\n` },
        { text: fileContent },
        { text: '\n--- End of content ---' },
      ],
    });
  });

  it('should correctly unescape paths with escaped spaces', async () => {
    const fileContent = 'This is the file content.';
    const filePath = await createTestFile(
      path.join(testRootDir, 'path', 'to', 'my file.txt'),
      fileContent,
    );
    const escapedpath = path.join(testRootDir, 'path', 'to', 'my\\ file.txt');
    const query = `@${escapedpath}`;

    const result = await handleAtCommand({
      query,
      config: mockConfig,
      addItem: mockAddItem,
      onDebugMessage: mockOnDebugMessage,
      messageId: 125,
      signal: abortController.signal,
    });

    expect(result).toEqual({
      processedQuery: [
        { text: `@${getRelativePath(filePath)}` },
        { text: '\n--- Content from referenced files ---' },
        { text: `\nContent from @${getRelativePath(filePath)}:\n` },
        { text: fileContent },
        { text: '\n--- End of content ---' },
      ],
    });
    expect(mockAddItem).toHaveBeenCalledWith(
      expect.objectContaining({
        type: 'tool_group',
        tools: [expect.objectContaining({ status: ToolCallStatus.Success })],
      }),
      125,
    );
  }, 10000);

  it('should handle multiple @file references', async () => {
    const content1 = 'Content file1';
    const file1Path = await createTestFile(
      path.join(testRootDir, 'file1.txt'),
      content1,
    );
    const content2 = 'Content file2';
    const file2Path = await createTestFile(
      path.join(testRootDir, 'file2.md'),
      content2,
    );
    const query = `@${file1Path} @${file2Path}`;

    const result = await handleAtCommand({
      query,
      config: mockConfig,
      addItem: mockAddItem,
      onDebugMessage: mockOnDebugMessage,
      messageId: 130,
      signal: abortController.signal,
    });

    expect(result).toEqual({
      processedQuery: [
        {
          text: `@${getRelativePath(file1Path)} @${getRelativePath(file2Path)}`,
        },
        { text: '\n--- Content from referenced files ---' },
        { text: `\nContent from @${getRelativePath(file1Path)}:\n` },
        { text: content1 },
        { text: `\nContent from @${getRelativePath(file2Path)}:\n` },
        { text: content2 },
        { text: '\n--- End of content ---' },
      ],
    });
  });

  it('should handle multiple @file references with interleaved text', async () => {
    const text1 = 'Check ';
    const content1 = 'C1';
    const file1Path = await createTestFile(
      path.join(testRootDir, 'f1.txt'),
      content1,
    );
    const text2 = ' and ';
    const content2 = 'C2';
    const file2Path = await createTestFile(
      path.join(testRootDir, 'f2.md'),
      content2,
    );
    const text3 = ' please.';
    const query = `${text1}@${file1Path}${text2}@${file2Path}${text3}`;

    const result = await handleAtCommand({
      query,
      config: mockConfig,
      addItem: mockAddItem,
      onDebugMessage: mockOnDebugMessage,
      messageId: 131,
      signal: abortController.signal,
    });

    expect(result).toEqual({
      processedQuery: [
        {
          text: `${text1}@${getRelativePath(file1Path)}${text2}@${getRelativePath(file2Path)}${text3}`,
        },
        { text: '\n--- Content from referenced files ---' },
        { text: `\nContent from @${getRelativePath(file1Path)}:\n` },
        { text: content1 },
        { text: `\nContent from @${getRelativePath(file2Path)}:\n` },
        { text: content2 },
        { text: '\n--- End of content ---' },
      ],
    });
  });

  it('should handle a mix of valid, invalid, and lone @ references', async () => {
    const content1 = 'Valid content 1';
    const file1Path = await createTestFile(
      path.join(testRootDir, 'valid1.txt'),
      content1,
    );
    const invalidFile = 'nonexistent.txt';
    const content2 = 'Globbed content';
    const file2Path = await createTestFile(
      path.join(testRootDir, 'resolved', 'valid2.actual'),
      content2,
    );
    const query = `Look at @${file1Path} then @${invalidFile} and also just @ symbol, then @${file2Path}`;

    const result = await handleAtCommand({
      query,
      config: mockConfig,
      addItem: mockAddItem,
      onDebugMessage: mockOnDebugMessage,
      messageId: 132,
      signal: abortController.signal,
    });

    expect(result).toEqual({
      processedQuery: [
        {
          text: `Look at @${getRelativePath(file1Path)} then @${invalidFile} and also just @ symbol, then @${getRelativePath(file2Path)}`,
        },
        { text: '\n--- Content from referenced files ---' },
        { text: `\nContent from @${getRelativePath(file2Path)}:\n` },
        { text: content2 },
        { text: `\nContent from @${getRelativePath(file1Path)}:\n` },
        { text: content1 },
        { text: '\n--- End of content ---' },
      ],
    });
    expect(mockOnDebugMessage).toHaveBeenCalledWith(
      `Path ${invalidFile} not found directly, attempting glob search.`,
    );
    expect(mockOnDebugMessage).toHaveBeenCalledWith(
      `Glob search for '**/*${invalidFile}*' found no files or an error. Path ${invalidFile} will be skipped.`,
    );
    expect(mockOnDebugMessage).toHaveBeenCalledWith(
      'Lone @ detected, will be treated as text in the modified query.',
    );
  });

  it('should return original query if all @paths are invalid or lone @', async () => {
    const query = 'Check @nonexistent.txt and @ also';

    const result = await handleAtCommand({
      query,
      config: mockConfig,
      addItem: mockAddItem,
      onDebugMessage: mockOnDebugMessage,
      messageId: 133,
      signal: abortController.signal,
    });

    expect(result).toEqual({
      processedQuery: [{ text: 'Check @nonexistent.txt and @ also' }],
    });
  });

  describe('git-aware filtering', () => {
    beforeEach(async () => {
      await fsPromises.mkdir(path.join(testRootDir, '.git'), {
        recursive: true,
      });
    });

    it('should skip git-ignored files in @ commands', async () => {
      await createTestFile(
        path.join(testRootDir, '.gitignore'),
        'node_modules/package.json',
      );
      const gitIgnoredFile = await createTestFile(
        path.join(testRootDir, 'node_modules', 'package.json'),
        'the file contents',
      );

      const query = `@${gitIgnoredFile}`;

      const result = await handleAtCommand({
        query,
        config: mockConfig,
        addItem: mockAddItem,
        onDebugMessage: mockOnDebugMessage,
        messageId: 200,
        signal: abortController.signal,
      });

      expect(result).toEqual({
        processedQuery: [{ text: query }],
      });
      expect(mockOnDebugMessage).toHaveBeenCalledWith(
        `Path ${gitIgnoredFile} is git-ignored and will be skipped.`,
      );
      expect(mockOnDebugMessage).toHaveBeenCalledWith(
        `Ignored 1 files:\nGit-ignored: ${gitIgnoredFile}`,
      );
    });

    it('should process non-git-ignored files normally', async () => {
      await createTestFile(
        path.join(testRootDir, '.gitignore'),
        'node_modules/package.json',
      );

      const validFile = await createTestFile(
        path.join(testRootDir, 'src', 'index.ts'),
        'console.log("Hello world");',
      );
      const query = `@${validFile}`;

      const result = await handleAtCommand({
        query,
        config: mockConfig,
        addItem: mockAddItem,
        onDebugMessage: mockOnDebugMessage,
        messageId: 201,
        signal: abortController.signal,
      });

      expect(result).toEqual({
        processedQuery: [
          { text: `@${getRelativePath(validFile)}` },
          { text: '\n--- Content from referenced files ---' },
          { text: `\nContent from @${getRelativePath(validFile)}:\n` },
          { text: 'console.log("Hello world");' },
          { text: '\n--- End of content ---' },
        ],
      });
    });

    it('should handle mixed git-ignored and valid files', async () => {
      await createTestFile(path.join(testRootDir, '.gitignore'), '.env');
      const validFile = await createTestFile(
        path.join(testRootDir, 'README.md'),
        '# Project README',
      );
      const gitIgnoredFile = await createTestFile(
        path.join(testRootDir, '.env'),
        'SECRET=123',
      );
      const query = `@${validFile} @${gitIgnoredFile}`;

      const result = await handleAtCommand({
        query,
        config: mockConfig,
        addItem: mockAddItem,
        onDebugMessage: mockOnDebugMessage,
        messageId: 202,
        signal: abortController.signal,
      });

      expect(result).toEqual({
        processedQuery: [
          { text: `@${getRelativePath(validFile)} @${gitIgnoredFile}` },
          { text: '\n--- Content from referenced files ---' },
          { text: `\nContent from @${getRelativePath(validFile)}:\n` },
          { text: '# Project README' },
          { text: '\n--- End of content ---' },
        ],
      });
      expect(mockOnDebugMessage).toHaveBeenCalledWith(
        `Path ${gitIgnoredFile} is git-ignored and will be skipped.`,
      );
      expect(mockOnDebugMessage).toHaveBeenCalledWith(
        `Ignored 1 files:\nGit-ignored: ${gitIgnoredFile}`,
      );
    });

    it('should always ignore .git directory files', async () => {
      const gitFile = await createTestFile(
        path.join(testRootDir, '.git', 'config'),
        '[core]\n\trepositoryformatversion = 0\n',
      );
      const query = `@${gitFile}`;

      const result = await handleAtCommand({
        query,
        config: mockConfig,
        addItem: mockAddItem,
        onDebugMessage: mockOnDebugMessage,
        messageId: 203,
        signal: abortController.signal,
      });

      expect(result).toEqual({
        processedQuery: [{ text: query }],
      });
      expect(mockOnDebugMessage).toHaveBeenCalledWith(
        `Path ${gitFile} is git-ignored and will be skipped.`,
      );
      expect(mockOnDebugMessage).toHaveBeenCalledWith(
        `Ignored 1 files:\nGit-ignored: ${gitFile}`,
      );
    });
  });

  describe('when recursive file search is disabled', () => {
    beforeEach(() => {
      vi.mocked(mockConfig.getEnableRecursiveFileSearch).mockReturnValue(false);
    });

    it('should not use glob search for a nonexistent file', async () => {
      const invalidFile = 'nonexistent.txt';
      const query = `@${invalidFile}`;

      const result = await handleAtCommand({
        query,
        config: mockConfig,
        addItem: mockAddItem,
        onDebugMessage: mockOnDebugMessage,
        messageId: 300,
        signal: abortController.signal,
      });

      expect(mockOnDebugMessage).toHaveBeenCalledWith(
        `Glob tool not found. Path ${invalidFile} will be skipped.`,
      );
      expect(result.processedQuery).toEqual([{ text: query }]);
      expect(result.processedQuery).not.toBeNull();
      expect(result.error).toBeUndefined();
    });
  });

  describe('gemini-ignore filtering', () => {
    it('should skip gemini-ignored files in @ commands', async () => {
      await createTestFile(
        path.join(testRootDir, '.geminiignore'),
        'build/output.js',
      );
      const geminiIgnoredFile = await createTestFile(
        path.join(testRootDir, 'build', 'output.js'),
        'console.log("Hello");',
      );
      const query = `@${geminiIgnoredFile}`;

      const result = await handleAtCommand({
        query,
        config: mockConfig,
        addItem: mockAddItem,
        onDebugMessage: mockOnDebugMessage,
        messageId: 204,
        signal: abortController.signal,
      });

      expect(result).toEqual({
        processedQuery: [{ text: query }],
      });
      expect(mockOnDebugMessage).toHaveBeenCalledWith(
        `Path ${geminiIgnoredFile} is gemini-ignored and will be skipped.`,
      );
      expect(mockOnDebugMessage).toHaveBeenCalledWith(
        `Ignored 1 files:\nGemini-ignored: ${geminiIgnoredFile}`,
      );
    });
  });
  it('should process non-ignored files when .geminiignore is present', async () => {
    await createTestFile(
      path.join(testRootDir, '.geminiignore'),
      'build/output.js',
    );
    const validFile = await createTestFile(
      path.join(testRootDir, 'src', 'index.ts'),
      'console.log("Hello world");',
    );
    const query = `@${validFile}`;

    const result = await handleAtCommand({
      query,
      config: mockConfig,
      addItem: mockAddItem,
      onDebugMessage: mockOnDebugMessage,
      messageId: 205,
      signal: abortController.signal,
    });

    expect(result).toEqual({
      processedQuery: [
        { text: `@${getRelativePath(validFile)}` },
        { text: '\n--- Content from referenced files ---' },
        { text: `\nContent from @${getRelativePath(validFile)}:\n` },
        { text: 'console.log("Hello world");' },
        { text: '\n--- End of content ---' },
      ],
    });
  });

  it('should handle mixed gemini-ignored and valid files', async () => {
    await createTestFile(
      path.join(testRootDir, '.geminiignore'),
      'dist/bundle.js',
    );
    const validFile = await createTestFile(
      path.join(testRootDir, 'src', 'main.ts'),
      '// Main application entry',
    );
    const geminiIgnoredFile = await createTestFile(
      path.join(testRootDir, 'dist', 'bundle.js'),
      'console.log("bundle");',
    );
    const query = `@${validFile} @${geminiIgnoredFile}`;

    const result = await handleAtCommand({
      query,
      config: mockConfig,
      addItem: mockAddItem,
      onDebugMessage: mockOnDebugMessage,
      messageId: 206,
      signal: abortController.signal,
    });

    expect(result).toEqual({
      processedQuery: [
        { text: `@${getRelativePath(validFile)} @${geminiIgnoredFile}` },
        { text: '\n--- Content from referenced files ---' },
        { text: `\nContent from @${getRelativePath(validFile)}:\n` },
        { text: '// Main application entry' },
        { text: '\n--- End of content ---' },
      ],
    });
    expect(mockOnDebugMessage).toHaveBeenCalledWith(
      `Path ${geminiIgnoredFile} is gemini-ignored and will be skipped.`,
    );
    expect(mockOnDebugMessage).toHaveBeenCalledWith(
      `Ignored 1 files:\nGemini-ignored: ${geminiIgnoredFile}`,
    );
  });

  describe('punctuation termination in @ commands', () => {
    const punctuationTestCases = [
      {
        name: 'comma',
        fileName: 'test.txt',
        fileContent: 'File content here',
        queryTemplate: (filePath: string) =>
          `Look at @${getRelativePath(filePath)}, then explain it.`,
        messageId: 400,
      },
      {
        name: 'period',
        fileName: 'readme.md',
        fileContent: 'File content here',
        queryTemplate: (filePath: string) =>
          `Check @${getRelativePath(filePath)}. What does it say?`,
        messageId: 401,
      },
      {
        name: 'semicolon',
        fileName: 'example.js',
        fileContent: 'Code example',
        queryTemplate: (filePath: string) =>
          `Review @${getRelativePath(filePath)}; check for bugs.`,
        messageId: 402,
      },
      {
        name: 'exclamation mark',
        fileName: 'important.txt',
        fileContent: 'Important content',
        queryTemplate: (filePath: string) =>
          `Look at @${getRelativePath(filePath)}! This is critical.`,
        messageId: 403,
      },
      {
        name: 'question mark',
        fileName: 'config.json',
        fileContent: 'Config settings',
        queryTemplate: (filePath: string) =>
          `What is in @${getRelativePath(filePath)}? Please explain.`,
        messageId: 404,
      },
      {
        name: 'opening parenthesis',
        fileName: 'func.ts',
        fileContent: 'Function definition',
        queryTemplate: (filePath: string) =>
          `Analyze @${getRelativePath(filePath)}(the main function).`,
        messageId: 405,
      },
      {
        name: 'closing parenthesis',
        fileName: 'data.json',
        fileContent: 'Test data',
        queryTemplate: (filePath: string) =>
          `Use data from @${getRelativePath(filePath)}) for testing.`,
        messageId: 406,
      },
      {
        name: 'opening square bracket',
        fileName: 'array.js',
        fileContent: 'Array data',
        queryTemplate: (filePath: string) =>
          `Check @${getRelativePath(filePath)}[0] for the first element.`,
        messageId: 407,
      },
      {
        name: 'closing square bracket',
        fileName: 'list.md',
        fileContent: 'List content',
        queryTemplate: (filePath: string) =>
          `Review item @${getRelativePath(filePath)}] from the list.`,
        messageId: 408,
      },
      {
        name: 'opening curly brace',
        fileName: 'object.ts',
        fileContent: 'Object definition',
        queryTemplate: (filePath: string) =>
          `Parse @${getRelativePath(filePath)}{prop1: value1}.`,
        messageId: 409,
      },
      {
        name: 'closing curly brace',
        fileName: 'config.yaml',
        fileContent: 'Configuration',
        queryTemplate: (filePath: string) =>
          `Use settings from @${getRelativePath(filePath)}} for deployment.`,
        messageId: 410,
      },
    ];

    it.each(punctuationTestCases)(
      'should terminate @path at $name',
      async ({ fileName, fileContent, queryTemplate, messageId }) => {
        const filePath = await createTestFile(
          path.join(testRootDir, fileName),
          fileContent,
        );
        const query = queryTemplate(filePath);

        const result = await handleAtCommand({
          query,
          config: mockConfig,
          addItem: mockAddItem,
          onDebugMessage: mockOnDebugMessage,
          messageId,
          signal: abortController.signal,
        });

        expect(result).toEqual({
          processedQuery: [
            { text: query },
            { text: '\n--- Content from referenced files ---' },
            { text: `\nContent from @${getRelativePath(filePath)}:\n` },
            { text: fileContent },
            { text: '\n--- End of content ---' },
          ],
        });
      },
    );

    it('should handle multiple @paths terminated by different punctuation', async () => {
      const content1 = 'First file';
      const file1Path = await createTestFile(
        path.join(testRootDir, 'first.txt'),
        content1,
      );
      const content2 = 'Second file';
      const file2Path = await createTestFile(
        path.join(testRootDir, 'second.txt'),
        content2,
      );
      const query = `Compare @${file1Path}, @${file2Path}; what's different?`;

      const result = await handleAtCommand({
        query,
        config: mockConfig,
        addItem: mockAddItem,
        onDebugMessage: mockOnDebugMessage,
        messageId: 411,
        signal: abortController.signal,
      });

      expect(result).toEqual({
        processedQuery: [
          {
            text: `Compare @${getRelativePath(file1Path)}, @${getRelativePath(file2Path)}; what's different?`,
          },
          { text: '\n--- Content from referenced files ---' },
          { text: `\nContent from @${getRelativePath(file1Path)}:\n` },
          { text: content1 },
          { text: `\nContent from @${getRelativePath(file2Path)}:\n` },
          { text: content2 },
          { text: '\n--- End of content ---' },
        ],
      });
    });

    it('should still handle escaped spaces in paths before punctuation', async () => {
      const fileContent = 'Spaced file content';
      const filePath = await createTestFile(
        path.join(testRootDir, 'spaced file.txt'),
        fileContent,
      );
      const escapedPath = path.join(testRootDir, 'spaced\\ file.txt');
      const query = `Check @${escapedPath}, it has spaces.`;

      const result = await handleAtCommand({
        query,
        config: mockConfig,
        addItem: mockAddItem,
        onDebugMessage: mockOnDebugMessage,
        messageId: 412,
        signal: abortController.signal,
      });

      expect(result).toEqual({
        processedQuery: [
          { text: `Check @${getRelativePath(filePath)}, it has spaces.` },
          { text: '\n--- Content from referenced files ---' },
          { text: `\nContent from @${getRelativePath(filePath)}:\n` },
          { text: fileContent },
          { text: '\n--- End of content ---' },
        ],
      });
    });

    it('should not break file paths with periods in extensions', async () => {
      const fileContent = 'TypeScript content';
      const filePath = await createTestFile(
        path.join(testRootDir, 'example.d.ts'),
        fileContent,
      );
      const query = `Analyze @${getRelativePath(filePath)} for type definitions.`;

      const result = await handleAtCommand({
        query,
        config: mockConfig,
        addItem: mockAddItem,
        onDebugMessage: mockOnDebugMessage,
        messageId: 413,
        signal: abortController.signal,
      });

      expect(result).toEqual({
        processedQuery: [
          {
            text: `Analyze @${getRelativePath(filePath)} for type definitions.`,
          },
          { text: '\n--- Content from referenced files ---' },
          { text: `\nContent from @${getRelativePath(filePath)}:\n` },
          { text: fileContent },
          { text: '\n--- End of content ---' },
        ],
      });
    });

    it('should handle file paths ending with period followed by space', async () => {
      const fileContent = 'Config content';
      const filePath = await createTestFile(
        path.join(testRootDir, 'config.json'),
        fileContent,
      );
      const query = `Check @${getRelativePath(filePath)}. This file contains settings.`;

      const result = await handleAtCommand({
        query,
        config: mockConfig,
        addItem: mockAddItem,
        onDebugMessage: mockOnDebugMessage,
        messageId: 414,
        signal: abortController.signal,
      });

      expect(result).toEqual({
        processedQuery: [
          {
            text: `Check @${getRelativePath(filePath)}. This file contains settings.`,
          },
          { text: '\n--- Content from referenced files ---' },
          { text: `\nContent from @${getRelativePath(filePath)}:\n` },
          { text: fileContent },
          { text: '\n--- End of content ---' },
        ],
      });
    });

    it('should handle comma termination with complex file paths', async () => {
      const fileContent = 'Package info';
      const filePath = await createTestFile(
        path.join(testRootDir, 'package.json'),
        fileContent,
      );
      const query = `Review @${getRelativePath(filePath)}, then check dependencies.`;

      const result = await handleAtCommand({
        query,
        config: mockConfig,
        addItem: mockAddItem,
        onDebugMessage: mockOnDebugMessage,
        messageId: 415,
        signal: abortController.signal,
      });

      expect(result).toEqual({
        processedQuery: [
          {
            text: `Review @${getRelativePath(filePath)}, then check dependencies.`,
          },
          { text: '\n--- Content from referenced files ---' },
          { text: `\nContent from @${getRelativePath(filePath)}:\n` },
          { text: fileContent },
          { text: '\n--- End of content ---' },
        ],
      });
    });

    it('should correctly handle file paths with multiple periods', async () => {
      const fileContent = 'Version info';
      const filePath = await createTestFile(
        path.join(testRootDir, 'version.1.2.3.txt'),
        fileContent,
      );
      const query = `Check @${getRelativePath(filePath)} contains version information.`;

      const result = await handleAtCommand({
        query,
        config: mockConfig,
        addItem: mockAddItem,
        onDebugMessage: mockOnDebugMessage,
        messageId: 416,
        signal: abortController.signal,
      });

      expect(result).toEqual({
        processedQuery: [
          {
            text: `Check @${getRelativePath(filePath)} contains version information.`,
          },
          { text: '\n--- Content from referenced files ---' },
          { text: `\nContent from @${getRelativePath(filePath)}:\n` },
          { text: fileContent },
          { text: '\n--- End of content ---' },
        ],
      });
    });

    it('should handle end of string termination for period and comma', async () => {
      const fileContent = 'End file content';
      const filePath = await createTestFile(
        path.join(testRootDir, 'end.txt'),
        fileContent,
      );
      const query = `Show me @${getRelativePath(filePath)}.`;

      const result = await handleAtCommand({
        query,
        config: mockConfig,
        addItem: mockAddItem,
        onDebugMessage: mockOnDebugMessage,
        messageId: 417,
        signal: abortController.signal,
      });

      expect(result).toEqual({
        processedQuery: [
          { text: `Show me @${getRelativePath(filePath)}.` },
          { text: '\n--- Content from referenced files ---' },
          { text: `\nContent from @${getRelativePath(filePath)}:\n` },
          { text: fileContent },
          { text: '\n--- End of content ---' },
        ],
      });
    });

    it('should handle files with special characters in names', async () => {
      const fileContent = 'File with special chars content';
      const filePath = await createTestFile(
        path.join(testRootDir, 'file$with&special#chars.txt'),
        fileContent,
      );
      const query = `Check @${getRelativePath(filePath)} for content.`;

      const result = await handleAtCommand({
        query,
        config: mockConfig,
        addItem: mockAddItem,
        onDebugMessage: mockOnDebugMessage,
        messageId: 418,
        signal: abortController.signal,
      });

      expect(result).toEqual({
        processedQuery: [
          { text: `Check @${getRelativePath(filePath)} for content.` },
          { text: '\n--- Content from referenced files ---' },
          { text: `\nContent from @${getRelativePath(filePath)}:\n` },
          { text: fileContent },
          { text: '\n--- End of content ---' },
        ],
      });
    });

    it('should handle basic file names without special characters', async () => {
      const fileContent = 'Basic file content';
      const filePath = await createTestFile(
        path.join(testRootDir, 'basicfile.txt'),
        fileContent,
      );
      const query = `Check @${getRelativePath(filePath)} please.`;

      const result = await handleAtCommand({
        query,
        config: mockConfig,
        addItem: mockAddItem,
        onDebugMessage: mockOnDebugMessage,
        messageId: 421,
        signal: abortController.signal,
      });

      expect(result).toEqual({
        processedQuery: [
          { text: `Check @${getRelativePath(filePath)} please.` },
          { text: '\n--- Content from referenced files ---' },
          { text: `\nContent from @${getRelativePath(filePath)}:\n` },
          { text: fileContent },
          { text: '\n--- End of content ---' },
        ],
      });
    });
  });

  describe('absolute path handling', () => {
    it('should handle absolute file paths correctly', async () => {
      const fileContent = 'console.log("This is an absolute path test");';
      const relativePath = path.join('src', 'absolute-test.ts');
      const absolutePath = await createTestFile(
        path.join(testRootDir, relativePath),
        fileContent,
      );
      const query = `Check @${absolutePath} please.`;

      const result = await handleAtCommand({
        query,
        config: mockConfig,
        addItem: mockAddItem,
        onDebugMessage: mockOnDebugMessage,
        messageId: 500,
        signal: abortController.signal,
      });

      expect(result).toEqual({
        processedQuery: [
          { text: `Check @${relativePath} please.` },
          { text: '\n--- Content from referenced files ---' },
          { text: `\nContent from @${relativePath}:\n` },
          { text: fileContent },
          { text: '\n--- End of content ---' },
        ],
      });

      expect(mockOnDebugMessage).toHaveBeenCalledWith(
        expect.stringContaining(`using relative path: ${relativePath}`),
      );
    });

    it('should handle absolute directory paths correctly', async () => {
      const fileContent =
        'export default function test() { return "absolute dir test"; }';
      const subDirPath = path.join('src', 'utils');
      const fileName = 'helper.ts';
      await createTestFile(
        path.join(testRootDir, subDirPath, fileName),
        fileContent,
      );
      const absoluteDirPath = path.join(testRootDir, subDirPath);
      const query = `Check @${absoluteDirPath} please.`;

      const result = await handleAtCommand({
        query,
        config: mockConfig,
        addItem: mockAddItem,
        onDebugMessage: mockOnDebugMessage,
        messageId: 501,
        signal: abortController.signal,
      });

      expect(result.processedQuery).not.toBeNull();
      expect(result.error).toBeUndefined();
      expect(result.processedQuery).toEqual(
        expect.arrayContaining([
          { text: `Check @${path.join(subDirPath, '**')} please.` },
          expect.objectContaining({
            text: '\n--- Content from referenced files ---',
          }),
        ]),
      );

      expect(mockOnDebugMessage).toHaveBeenCalledWith(
        expect.stringContaining(`using glob: ${path.join(subDirPath, '**')}`),
      );
    });

    it('should skip absolute paths outside workspace', async () => {
      const outsidePath = '/tmp/outside-workspace.txt';
      const query = `Check @${outsidePath} please.`;

      const mockWorkspaceContext = {
        isPathWithinWorkspace: vi.fn((path: string) =>
          path.startsWith(testRootDir),
        ),
        getDirectories: () => [testRootDir],
        addDirectory: vi.fn(),
        getInitialDirectories: () => [testRootDir],
        setDirectories: vi.fn(),
        onDirectoriesChanged: vi.fn(() => () => {}),
      } as unknown as ReturnType<typeof mockConfig.getWorkspaceContext>;
      mockConfig.getWorkspaceContext = () => mockWorkspaceContext;

      const result = await handleAtCommand({
        query,
        config: mockConfig,
        addItem: mockAddItem,
        onDebugMessage: mockOnDebugMessage,
        messageId: 502,
        signal: abortController.signal,
      });

      expect(result).toEqual({
        processedQuery: [{ text: `Check @${outsidePath} please.` }],
      });

      expect(mockOnDebugMessage).toHaveBeenCalledWith(
        `Path ${outsidePath} is not in the workspace and will be skipped.`,
      );
    });
  });

  it("should not add the user's turn to history, as that is the caller's responsibility", async () => {
    // Arrange
    const fileContent = 'This is the file content.';
    const filePath = await createTestFile(
      path.join(testRootDir, 'path', 'to', 'another-file.txt'),
      fileContent,
    );
    const query = `A query with @${getRelativePath(filePath)}`;

    // Act
    await handleAtCommand({
      query,
      config: mockConfig,
      addItem: mockAddItem,
      onDebugMessage: mockOnDebugMessage,
      messageId: 999,
      signal: abortController.signal,
    });

    // Assert
    // It SHOULD be called for the tool_group
    expect(mockAddItem).toHaveBeenCalledWith(
      expect.objectContaining({ type: 'tool_group' }),
      999,
    );

    // It should NOT have been called for the user turn
    const userTurnCalls = mockAddItem.mock.calls.filter(
      (call) => call[0].type === 'user',
    );
    expect(userTurnCalls).toHaveLength(0);
  });

  describe('MCP resource attachments', () => {
    it('attaches MCP resource content when @serverName:uri matches registry', async () => {
      const serverName = 'server-1';
      const resourceUri = 'resource://server-1/logs';
      const prefixedUri = `${serverName}:${resourceUri}`;
      const resource = {
        serverName,
        uri: resourceUri,
        name: 'logs',
        discoveredAt: Date.now(),
      } as DiscoveredMCPResource;

      vi.spyOn(mockConfig, 'getResourceRegistry').mockReturnValue({
        findResourceByUri: (identifier: string) =>
          identifier === prefixedUri ? resource : undefined,
        getAllResources: () => [],
      } as never);

      const readResource = vi.fn().mockResolvedValue({
        contents: [{ text: 'mcp resource body' }],
      });
      vi.spyOn(mockConfig, 'getMcpClientManager').mockReturnValue({
        getClient: () => ({ readResource }),
      } as never);

      const result = await handleAtCommand({
        query: `@${prefixedUri}`,
        config: mockConfig,
        addItem: mockAddItem,
        onDebugMessage: mockOnDebugMessage,
        messageId: 42,
        signal: abortController.signal,
      });

      expect(readResource).toHaveBeenCalledWith(resourceUri);
      const processedParts = Array.isArray(result.processedQuery)
        ? result.processedQuery
        : [];
      const containsResourceText = processedParts.some((part) => {
        const text = typeof part === 'string' ? part : part?.text;
        return typeof text === 'string' && text.includes('mcp resource body');
      });
      expect(containsResourceText).toBe(true);
      expect(mockAddItem).toHaveBeenCalledWith(
        expect.objectContaining({ type: 'tool_group' }),
        expect.any(Number),
      );
    });

    it('returns an error if MCP client is unavailable', async () => {
      const serverName = 'server-1';
      const resourceUri = 'resource://server-1/logs';
      const prefixedUri = `${serverName}:${resourceUri}`;
      vi.spyOn(mockConfig, 'getResourceRegistry').mockReturnValue({
        findResourceByUri: (identifier: string) =>
          identifier === prefixedUri
            ? ({
                serverName,
                uri: resourceUri,
                discoveredAt: Date.now(),
              } as DiscoveredMCPResource)
            : undefined,
        getAllResources: () => [],
      } as never);
      vi.spyOn(mockConfig, 'getMcpClientManager').mockReturnValue({
        getClient: () => undefined,
      } as never);

      const result = await handleAtCommand({
        query: `@${prefixedUri}`,
        config: mockConfig,
        addItem: mockAddItem,
        onDebugMessage: mockOnDebugMessage,
        messageId: 42,
        signal: abortController.signal,
      });

      expect(result.processedQuery).toBeNull();
      expect(result.error).toBeDefined();
      expect(mockAddItem).toHaveBeenCalledWith(
        expect.objectContaining({
          type: 'tool_group',
          tools: expect.arrayContaining([
            expect.objectContaining({
              resultDisplay: expect.stringContaining(
                "MCP client for server 'server-1' is not available or not connected.",
              ),
            }),
          ]),
        }),
        expect.any(Number),
      );
    });
  });

<<<<<<< HEAD
  describe('edge cases for external editor input (issue #14919)', () => {
    it('should pass through prompts without @ symbol efficiently', async () => {
      const query = 'This is a regular question without any file references.';

      const result = await handleAtCommand({
        query,
        config: mockConfig,
        addItem: mockAddItem,
        onDebugMessage: mockOnDebugMessage,
        messageId: 200,
        signal: abortController.signal,
      });

      expect(result).toEqual({
        processedQuery: [{ text: query }],
        shouldProceed: true,
      });
      // Verify no debug messages were logged (fast path taken)
      expect(mockOnDebugMessage).not.toHaveBeenCalled();
    });

    it('should not process email addresses as file references', async () => {
      const query = 'Contact me at user@example.com for more info.';

      const result = await handleAtCommand({
        query,
        config: mockConfig,
        addItem: mockAddItem,
        onDebugMessage: mockOnDebugMessage,
        messageId: 201,
        signal: abortController.signal,
      });

      // The @ in email is parsed as an @-path but not treated as a valid file path.
      // Note: The parser adds a space before the @ when reconstructing the query.
      // No tool calls should be made.
      expect(result).toEqual({
        processedQuery: [
          { text: 'Contact me at user @example.com for more info.' },
        ],
        shouldProceed: true,
      });
      expect(mockAddItem).not.toHaveBeenCalled();
    });

    it('should handle multi-line prompts from external editor with @file on non-first line', async () => {
      const fileContent = 'File content here';
      const filePath = await createTestFile(
        path.join(testRootDir, 'test-file.ts'),
        fileContent,
      );
      const relativePath = getRelativePath(filePath);

      // Simulate external editor multi-line input
      const query = `Please analyze the following file:

@${filePath}

Then explain the main logic.`;

      const result = await handleAtCommand({
        query,
        config: mockConfig,
        addItem: mockAddItem,
        onDebugMessage: mockOnDebugMessage,
        messageId: 202,
        signal: abortController.signal,
      });

      expect(result.shouldProceed).toBe(true);
      expect(result.processedQuery).toEqual(
        expect.arrayContaining([
          expect.objectContaining({
            text: expect.stringContaining(`@${relativePath}`),
          }),
          expect.objectContaining({
            text: expect.stringContaining('Content from referenced files'),
          }),
          expect.objectContaining({
            text: fileContent,
          }),
        ]),
      );
    });
=======
  it('should return error if the read_many_files tool is cancelled by user', async () => {
    const fileContent = 'Some content';
    const filePath = await createTestFile(
      path.join(testRootDir, 'file.txt'),
      fileContent,
    );
    const query = `@${filePath}`;

    // Simulate user cancellation
    const mockToolInstance = {
      buildAndExecute: vi
        .fn()
        .mockRejectedValue(new Error('User cancelled operation')),
      displayName: 'Read Many Files',
      build: vi.fn(() => ({
        execute: mockToolInstance.buildAndExecute,
        getDescription: vi.fn(() => 'Mocked tool description'),
      })),
    };
    const viSpy = vi.spyOn(core, 'ReadManyFilesTool');
    viSpy.mockImplementation(
      () => mockToolInstance as unknown as core.ReadManyFilesTool,
    );

    const result = await handleAtCommand({
      query,
      config: mockConfig,
      addItem: mockAddItem,
      onDebugMessage: mockOnDebugMessage,
      messageId: 134,
      signal: abortController.signal,
    });

    expect(result).toEqual({
      processedQuery: null,
      error: `Exiting due to an error processing the @ command: Error reading files (file.txt): User cancelled operation`,
    });

    expect(mockAddItem).toHaveBeenCalledWith(
      expect.objectContaining({
        type: 'tool_group',
        tools: [expect.objectContaining({ status: ToolCallStatus.Error })],
      }),
      134,
    );
>>>>>>> e0f15908
  });
});<|MERGE_RESOLUTION|>--- conflicted
+++ resolved
@@ -1318,7 +1318,6 @@
     });
   });
 
-<<<<<<< HEAD
   describe('edge cases for external editor input (issue #14919)', () => {
     it('should pass through prompts without @ symbol efficiently', async () => {
       const query = 'This is a regular question without any file references.';
@@ -1334,7 +1333,6 @@
 
       expect(result).toEqual({
         processedQuery: [{ text: query }],
-        shouldProceed: true,
       });
       // Verify no debug messages were logged (fast path taken)
       expect(mockOnDebugMessage).not.toHaveBeenCalled();
@@ -1359,7 +1357,6 @@
         processedQuery: [
           { text: 'Contact me at user @example.com for more info.' },
         ],
-        shouldProceed: true,
       });
       expect(mockAddItem).not.toHaveBeenCalled();
     });
@@ -1388,7 +1385,6 @@
         signal: abortController.signal,
       });
 
-      expect(result.shouldProceed).toBe(true);
       expect(result.processedQuery).toEqual(
         expect.arrayContaining([
           expect.objectContaining({
@@ -1403,7 +1399,8 @@
         ]),
       );
     });
-=======
+  });
+
   it('should return error if the read_many_files tool is cancelled by user', async () => {
     const fileContent = 'Some content';
     const filePath = await createTestFile(
@@ -1449,6 +1446,5 @@
       }),
       134,
     );
->>>>>>> e0f15908
   });
 });