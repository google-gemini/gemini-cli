/**
 * @license
 * Copyright 2025 Google LLC
 * SPDX-License-Identifier: Apache-2.0
 */

import { describe, it, expect, vi, beforeEach, afterEach, Mock } from 'vitest';
import { handleAtCommand } from './atCommandProcessor.js';
import {
  Config,
  FileDiscoveryService,
  GlobTool,
  ReadManyFilesTool,
  ToolRegistry,
} from '@google/gemini-cli-core';
import * as os from 'os';
import { ToolCallStatus } from '../types.js';
import { UseHistoryManagerReturn } from './useHistoryManager.js';
import * as fsPromises from 'fs/promises';
<<<<<<< HEAD
import type { Stats } from 'fs';
import * as path from 'path';

const mockGetToolRegistry = vi.fn();
const mockGetTargetDir = vi.fn();
const mockConfig = {
  getToolRegistry: mockGetToolRegistry,
  getTargetDir: mockGetTargetDir,
  isSandboxed: vi.fn(() => false),
  getFileService: vi.fn(),
  getFileFilteringRespectGitIgnore: vi.fn(() => true),
  getFileFilteringRespectGeminiIgnore: vi.fn(() => true),
  getFileFilteringOptions: vi.fn(() => ({
    respectGitIgnore: true,
    respectGeminiIgnore: true,
  })),
  getEnableRecursiveFileSearch: vi.fn(() => true),
} as unknown as Config;

const mockReadManyFilesExecute = vi.fn();
const mockReadManyFilesTool = {
  name: 'read_many_files',
  displayName: 'Read Many Files',
  description: 'Reads multiple files.',
  execute: mockReadManyFilesExecute,
  getDescription: vi.fn((params) => `Read files: ${params.paths.join(', ')}`),
};

const mockGlobExecute = vi.fn();
const mockGlobTool = {
  name: 'glob',
  displayName: 'Glob Tool',
  execute: mockGlobExecute,
  getDescription: vi.fn(() => 'Glob tool description'),
};

const mockAddItem: Mock<UseHistoryManagerReturn['addItem']> = vi.fn();
const mockOnDebugMessage: Mock<(message: string) => void> = vi.fn();

vi.mock('fs/promises', async () => {
  const actual = await vi.importActual('fs/promises');
  return {
    ...actual,
    stat: vi.fn(),
  };
});

vi.mock('@google/gemini-cli-core', async () => {
  const actual = await vi.importActual('@google/gemini-cli-core');
  return {
    ...actual,
    FileDiscoveryService: vi.fn(),
  };
});
=======
import * as path from 'path';
>>>>>>> 02db5a7d

describe('handleAtCommand', () => {
  let testRootDir: string;
  let mockConfig: Config;

  const mockAddItem: Mock<UseHistoryManagerReturn['addItem']> = vi.fn();
  const mockOnDebugMessage: Mock<(message: string) => void> = vi.fn();

  let abortController: AbortController;

  async function createTestFile(fullPath: string, fileContents: string) {
    await fsPromises.mkdir(path.dirname(fullPath), { recursive: true });
    await fsPromises.writeFile(fullPath, fileContents);
    return path.resolve(testRootDir, fullPath);
  }

  beforeEach(async () => {
    vi.resetAllMocks();

    testRootDir = await fsPromises.mkdtemp(
      path.join(os.tmpdir(), 'folder-structure-test-'),
    );

    abortController = new AbortController();

    const getToolRegistry = vi.fn();

    mockConfig = {
      getToolRegistry,
      getTargetDir: () => testRootDir,
      isSandboxed: () => false,
      getFileService: () => new FileDiscoveryService(testRootDir),
      getFileFilteringRespectGitIgnore: () => true,
      getFileFilteringRespectGeminiIgnore: () => true,
      getFileFilteringOptions: () => ({
        respectGitIgnore: true,
        respectGeminiIgnore: true,
      }),
      getEnableRecursiveFileSearch: vi.fn(() => true),
    } as unknown as Config;

    const registry = new ToolRegistry(mockConfig);
    registry.registerTool(new ReadManyFilesTool(mockConfig));
    registry.registerTool(new GlobTool(mockConfig));
    getToolRegistry.mockReturnValue(registry);
  });

  afterEach(async () => {
    abortController.abort();
    await fsPromises.rm(testRootDir, { recursive: true, force: true });
  });

  it('should pass through query if no @ command is present', async () => {
    const query = 'regular user query';

    const result = await handleAtCommand({
      query,
      config: mockConfig,
      addItem: mockAddItem,
      onDebugMessage: mockOnDebugMessage,
      messageId: 123,
      signal: abortController.signal,
    });

    expect(result).toEqual({
      processedQuery: [{ text: query }],
      shouldProceed: true,
    });
    expect(mockAddItem).toHaveBeenCalledWith(
      { type: 'user', text: query },
      123,
    );
  });

  it('should pass through original query if only a lone @ symbol is present', async () => {
    const queryWithSpaces = '  @  ';

    const result = await handleAtCommand({
      query: queryWithSpaces,
      config: mockConfig,
      addItem: mockAddItem,
      onDebugMessage: mockOnDebugMessage,
      messageId: 124,
      signal: abortController.signal,
    });

    expect(result).toEqual({
      processedQuery: [{ text: queryWithSpaces }],
      shouldProceed: true,
    });
    expect(mockAddItem).toHaveBeenCalledWith(
      { type: 'user', text: queryWithSpaces },
      124,
    );
    expect(mockOnDebugMessage).toHaveBeenCalledWith(
      'Lone @ detected, will be treated as text in the modified query.',
    );
  });

  it('should process a valid text file path', async () => {
    const fileContent = 'This is the file content.';
    const filePath = await createTestFile(
      path.join(testRootDir, 'path', 'to', 'file.txt'),
      fileContent,
    );
    const query = `@${filePath}`;

    const result = await handleAtCommand({
      query,
      config: mockConfig,
      addItem: mockAddItem,
      onDebugMessage: mockOnDebugMessage,
      messageId: 125,
      signal: abortController.signal,
    });

    expect(result).toEqual({
      processedQuery: [
        { text: `@${filePath}` },
        { text: '\n--- Content from referenced files ---' },
        { text: `\nContent from @${filePath}:\n` },
        { text: fileContent },
        { text: '\n--- End of content ---' },
      ],
      shouldProceed: true,
    });
    expect(mockAddItem).toHaveBeenCalledWith(
      { type: 'user', text: query },
      125,
    );
    expect(mockAddItem).toHaveBeenCalledWith(
      expect.objectContaining({
        type: 'tool_group',
        tools: [expect.objectContaining({ status: ToolCallStatus.Success })],
      }),
      125,
    );
  });

  it('should process a valid directory path and convert to glob', async () => {
    const fileContent = 'This is the file content.';
    const filePath = await createTestFile(
      path.join(testRootDir, 'path', 'to', 'file.txt'),
      fileContent,
    );
    const dirPath = path.dirname(filePath);
    const query = `@${dirPath}`;
    const resolvedGlob = `${dirPath}/**`;

    const result = await handleAtCommand({
      query,
      config: mockConfig,
      addItem: mockAddItem,
      onDebugMessage: mockOnDebugMessage,
      messageId: 126,
      signal: abortController.signal,
    });

    expect(result).toEqual({
      processedQuery: [
        { text: `@${resolvedGlob}` },
        { text: '\n--- Content from referenced files ---' },
        { text: `\nContent from @${filePath}:\n` },
        { text: fileContent },
        { text: '\n--- End of content ---' },
      ],
      shouldProceed: true,
    });
    expect(mockAddItem).toHaveBeenCalledWith(
      { type: 'user', text: query },
      126,
    );
    expect(mockOnDebugMessage).toHaveBeenCalledWith(
      `Path ${dirPath} resolved to directory, using glob: ${resolvedGlob}`,
    );
  });

  it('should handle query with text before and after @command', async () => {
    const fileContent = 'Markdown content.';
    const filePath = await createTestFile(
      path.join(testRootDir, 'doc.md'),
      fileContent,
    );
    const textBefore = 'Explain this: ';
    const textAfter = ' in detail.';
    const query = `${textBefore}@${filePath}${textAfter}`;

    const result = await handleAtCommand({
      query,
      config: mockConfig,
      addItem: mockAddItem,
      onDebugMessage: mockOnDebugMessage,
      messageId: 128,
      signal: abortController.signal,
    });

    expect(result).toEqual({
      processedQuery: [
        { text: `${textBefore}@${filePath}${textAfter}` },
        { text: '\n--- Content from referenced files ---' },
        { text: `\nContent from @${filePath}:\n` },
        { text: fileContent },
        { text: '\n--- End of content ---' },
      ],
      shouldProceed: true,
    });
    expect(mockAddItem).toHaveBeenCalledWith(
      { type: 'user', text: query },
      128,
    );
  });

  it('should correctly unescape paths with escaped spaces', async () => {
    const fileContent = 'This is the file content.';
    const filePath = await createTestFile(
      path.join(testRootDir, 'path', 'to', 'my file.txt'),
      fileContent,
    );
    const escapedpath = path.join(testRootDir, 'path', 'to', 'my\\ file.txt');
    const query = `@${escapedpath}`;

    const result = await handleAtCommand({
      query,
      config: mockConfig,
      addItem: mockAddItem,
      onDebugMessage: mockOnDebugMessage,
      messageId: 125,
      signal: abortController.signal,
    });

    expect(result).toEqual({
      processedQuery: [
        { text: `@${filePath}` },
        { text: '\n--- Content from referenced files ---' },
        { text: `\nContent from @${filePath}:\n` },
        { text: fileContent },
        { text: '\n--- End of content ---' },
      ],
      shouldProceed: true,
    });
    expect(mockAddItem).toHaveBeenCalledWith(
      { type: 'user', text: query },
      125,
    );
    expect(mockAddItem).toHaveBeenCalledWith(
      expect.objectContaining({
        type: 'tool_group',
        tools: [expect.objectContaining({ status: ToolCallStatus.Success })],
      }),
      125,
    );
  });

  it('should handle multiple @file references', async () => {
    const content1 = 'Content file1';
    const file1Path = await createTestFile(
      path.join(testRootDir, 'file1.txt'),
      content1,
    );
    const content2 = 'Content file2';
    const file2Path = await createTestFile(
      path.join(testRootDir, 'file2.md'),
      content2,
    );
    const query = `@${file1Path} @${file2Path}`;

    const result = await handleAtCommand({
      query,
      config: mockConfig,
      addItem: mockAddItem,
      onDebugMessage: mockOnDebugMessage,
      messageId: 130,
      signal: abortController.signal,
    });

    expect(result).toEqual({
      processedQuery: [
        { text: query },
        { text: '\n--- Content from referenced files ---' },
        { text: `\nContent from @${file1Path}:\n` },
        { text: content1 },
        { text: `\nContent from @${file2Path}:\n` },
        { text: content2 },
        { text: '\n--- End of content ---' },
      ],
      shouldProceed: true,
    });
  });

  it('should handle multiple @file references with interleaved text', async () => {
    const text1 = 'Check ';
    const content1 = 'C1';
    const file1Path = await createTestFile(
      path.join(testRootDir, 'f1.txt'),
      content1,
    );
    const text2 = ' and ';
    const content2 = 'C2';
    const file2Path = await createTestFile(
      path.join(testRootDir, 'f2.md'),
      content2,
    );
    const text3 = ' please.';
    const query = `${text1}@${file1Path}${text2}@${file2Path}${text3}`;

    const result = await handleAtCommand({
      query,
      config: mockConfig,
      addItem: mockAddItem,
      onDebugMessage: mockOnDebugMessage,
      messageId: 131,
      signal: abortController.signal,
    });

    expect(result).toEqual({
      processedQuery: [
        { text: query },
        { text: '\n--- Content from referenced files ---' },
        { text: `\nContent from @${file1Path}:\n` },
        { text: content1 },
        { text: `\nContent from @${file2Path}:\n` },
        { text: content2 },
        { text: '\n--- End of content ---' },
      ],
      shouldProceed: true,
    });
  });

  it('should handle a mix of valid, invalid, and lone @ references', async () => {
    const content1 = 'Valid content 1';
    const file1Path = await createTestFile(
      path.join(testRootDir, 'valid1.txt'),
      content1,
    );
    const invalidFile = 'nonexistent.txt';
<<<<<<< HEAD
    const query = `Look at @${file1} then @${invalidFile} and also just @ symbol, then @valid2.glob`;
    const file2Glob = 'valid2.glob';
    const resolvedFile2 = path.join('resolved', 'valid2.actual');
=======
>>>>>>> 02db5a7d
    const content2 = 'Globbed content';
    const file2Path = await createTestFile(
      path.join(testRootDir, 'resolved', 'valid2.actual'),
      content2,
    );
    const query = `Look at @${file1Path} then @${invalidFile} and also just @ symbol, then @${file2Path}`;

    const result = await handleAtCommand({
      query,
      config: mockConfig,
      addItem: mockAddItem,
      onDebugMessage: mockOnDebugMessage,
      messageId: 132,
      signal: abortController.signal,
    });

    expect(result).toEqual({
      processedQuery: [
        {
          text: `Look at @${file1Path} then @${invalidFile} and also just @ symbol, then @${file2Path}`,
        },
<<<<<<< HEAD
      },
      abortController.signal,
    );
    expect(result.processedQuery).toEqual([
      // Original query has @nonexistent.txt and @, but resolved has @resolved/valid2.actual
      {
        text: `Look at @${file1} then @${invalidFile} and also just @ symbol, then @${path.normalize(resolvedFile2).replace(/\\/g, '/')}`,
      },
      { text: '\n--- Content from referenced files ---' },
      { text: `\nContent from @${file1}:\n` },
      { text: content1 },
      {
        text: `\nContent from @${path.normalize(resolvedFile2).replace(/\\/g, '/')}:\n`,
      },
      { text: content2 },
      { text: '\n--- End of content ---' },
    ]);
    expect(result.shouldProceed).toBe(true);
=======
        { text: '\n--- Content from referenced files ---' },
        { text: `\nContent from @${file2Path}:\n` },
        { text: content2 },
        { text: `\nContent from @${file1Path}:\n` },
        { text: content1 },
        { text: '\n--- End of content ---' },
      ],
      shouldProceed: true,
    });
>>>>>>> 02db5a7d
    expect(mockOnDebugMessage).toHaveBeenCalledWith(
      `Path ${invalidFile} not found directly, attempting glob search.`,
    );
    expect(mockOnDebugMessage).toHaveBeenCalledWith(
      `Glob search for '**/*${invalidFile}*' found no files or an error. Path ${invalidFile} will be skipped.`,
    );
    expect(mockOnDebugMessage).toHaveBeenCalledWith(
      'Lone @ detected, will be treated as text in the modified query.',
    );
  });

  it('should return original query if all @paths are invalid or lone @', async () => {
    const query = 'Check @nonexistent.txt and @ also';

    const result = await handleAtCommand({
      query,
      config: mockConfig,
      addItem: mockAddItem,
      onDebugMessage: mockOnDebugMessage,
      messageId: 133,
      signal: abortController.signal,
    });

    expect(result).toEqual({
      processedQuery: [{ text: 'Check @nonexistent.txt and @ also' }],
      shouldProceed: true,
    });
  });

  describe('git-aware filtering', () => {
    beforeEach(async () => {
      await fsPromises.mkdir(path.join(testRootDir, '.git'), {
        recursive: true,
      });
    });

    it('should skip git-ignored files in @ commands', async () => {
      await createTestFile(
        path.join(testRootDir, '.gitignore'),
        'node_modules/package.json',
      );
      const gitIgnoredFile = await createTestFile(
        path.join(testRootDir, 'node_modules', 'package.json'),
        'the file contents',
      );

      const query = `@${gitIgnoredFile}`;

      const result = await handleAtCommand({
        query,
        config: mockConfig,
        addItem: mockAddItem,
        onDebugMessage: mockOnDebugMessage,
        messageId: 200,
        signal: abortController.signal,
      });

      expect(result).toEqual({
        processedQuery: [{ text: query }],
        shouldProceed: true,
      });
      expect(mockOnDebugMessage).toHaveBeenCalledWith(
        `Path ${gitIgnoredFile} is git-ignored and will be skipped.`,
      );
      expect(mockOnDebugMessage).toHaveBeenCalledWith(
        `Ignored 1 files:\nGit-ignored: ${gitIgnoredFile}`,
      );
    });

    it('should process non-git-ignored files normally', async () => {
      await createTestFile(
        path.join(testRootDir, '.gitignore'),
        'node_modules/package.json',
      );

      const validFile = await createTestFile(
        path.join(testRootDir, 'src', 'index.ts'),
        'console.log("Hello world");',
      );
      const query = `@${validFile}`;

      const result = await handleAtCommand({
        query,
        config: mockConfig,
        addItem: mockAddItem,
        onDebugMessage: mockOnDebugMessage,
        messageId: 201,
        signal: abortController.signal,
      });

      expect(result).toEqual({
        processedQuery: [
          { text: `@${validFile}` },
          { text: '\n--- Content from referenced files ---' },
          { text: `\nContent from @${validFile}:\n` },
          { text: 'console.log("Hello world");' },
          { text: '\n--- End of content ---' },
        ],
        shouldProceed: true,
      });
    });

    it('should handle mixed git-ignored and valid files', async () => {
      await createTestFile(path.join(testRootDir, '.gitignore'), '.env');
      const validFile = await createTestFile(
        path.join(testRootDir, 'README.md'),
        '# Project README',
      );
      const gitIgnoredFile = await createTestFile(
        path.join(testRootDir, '.env'),
        'SECRET=123',
      );
      const query = `@${validFile} @${gitIgnoredFile}`;

      const result = await handleAtCommand({
        query,
        config: mockConfig,
        addItem: mockAddItem,
        onDebugMessage: mockOnDebugMessage,
        messageId: 202,
        signal: abortController.signal,
      });

      expect(result).toEqual({
        processedQuery: [
          { text: `@${validFile} @${gitIgnoredFile}` },
          { text: '\n--- Content from referenced files ---' },
          { text: `\nContent from @${validFile}:\n` },
          { text: '# Project README' },
          { text: '\n--- End of content ---' },
        ],
        shouldProceed: true,
      });
      expect(mockOnDebugMessage).toHaveBeenCalledWith(
        `Path ${gitIgnoredFile} is git-ignored and will be skipped.`,
      );
      expect(mockOnDebugMessage).toHaveBeenCalledWith(
        `Ignored 1 files:\nGit-ignored: ${gitIgnoredFile}`,
      );
    });

    it('should always ignore .git directory files', async () => {
      const gitFile = await createTestFile(
        path.join(testRootDir, '.git', 'config'),
        '[core]\n\trepositoryformatversion = 0\n',
      );
      const query = `@${gitFile}`;

      const result = await handleAtCommand({
        query,
        config: mockConfig,
        addItem: mockAddItem,
        onDebugMessage: mockOnDebugMessage,
        messageId: 203,
        signal: abortController.signal,
      });

      expect(result).toEqual({
        processedQuery: [{ text: query }],
        shouldProceed: true,
      });
      expect(mockOnDebugMessage).toHaveBeenCalledWith(
        `Path ${gitFile} is git-ignored and will be skipped.`,
      );
      expect(mockOnDebugMessage).toHaveBeenCalledWith(
        `Ignored 1 files:\nGit-ignored: ${gitFile}`,
      );
    });
  });

  describe('when recursive file search is disabled', () => {
    beforeEach(() => {
      vi.mocked(mockConfig.getEnableRecursiveFileSearch).mockReturnValue(false);
    });

    it('should not use glob search for a nonexistent file', async () => {
      const invalidFile = 'nonexistent.txt';
      const query = `@${invalidFile}`;

      const result = await handleAtCommand({
        query,
        config: mockConfig,
        addItem: mockAddItem,
        onDebugMessage: mockOnDebugMessage,
        messageId: 300,
        signal: abortController.signal,
      });

      expect(mockOnDebugMessage).toHaveBeenCalledWith(
        `Glob tool not found. Path ${invalidFile} will be skipped.`,
      );
      expect(result.processedQuery).toEqual([{ text: query }]);
      expect(result.shouldProceed).toBe(true);
    });
  });

  describe('gemini-ignore filtering', () => {
    it('should skip gemini-ignored files in @ commands', async () => {
      await createTestFile(
        path.join(testRootDir, '.geminiignore'),
        'build/output.js',
      );
      const geminiIgnoredFile = await createTestFile(
        path.join(testRootDir, 'build', 'output.js'),
        'console.log("Hello");',
      );
      const query = `@${geminiIgnoredFile}`;

      const result = await handleAtCommand({
        query,
        config: mockConfig,
        addItem: mockAddItem,
        onDebugMessage: mockOnDebugMessage,
        messageId: 204,
        signal: abortController.signal,
      });

      expect(result).toEqual({
        processedQuery: [{ text: query }],
        shouldProceed: true,
      });
      expect(mockOnDebugMessage).toHaveBeenCalledWith(
        `Path ${geminiIgnoredFile} is gemini-ignored and will be skipped.`,
      );
      expect(mockOnDebugMessage).toHaveBeenCalledWith(
        `Ignored 1 files:\nGemini-ignored: ${geminiIgnoredFile}`,
      );
    });
  });
  it('should process non-ignored files when .geminiignore is present', async () => {
    await createTestFile(
      path.join(testRootDir, '.geminiignore'),
      'build/output.js',
    );
    const validFile = await createTestFile(
      path.join(testRootDir, 'src', 'index.ts'),
      'console.log("Hello world");',
    );
    const query = `@${validFile}`;

    const result = await handleAtCommand({
      query,
      config: mockConfig,
      addItem: mockAddItem,
      onDebugMessage: mockOnDebugMessage,
      messageId: 205,
      signal: abortController.signal,
    });

    expect(result).toEqual({
      processedQuery: [
        { text: `@${validFile}` },
        { text: '\n--- Content from referenced files ---' },
        { text: `\nContent from @${validFile}:\n` },
        { text: 'console.log("Hello world");' },
        { text: '\n--- End of content ---' },
      ],
      shouldProceed: true,
    });
  });

  it('should handle mixed gemini-ignored and valid files', async () => {
    await createTestFile(
      path.join(testRootDir, '.geminiignore'),
      'dist/bundle.js',
    );
    const validFile = await createTestFile(
      path.join(testRootDir, 'src', 'main.ts'),
      '// Main application entry',
    );
    const geminiIgnoredFile = await createTestFile(
      path.join(testRootDir, 'dist', 'bundle.js'),
      'console.log("bundle");',
    );
    const query = `@${validFile} @${geminiIgnoredFile}`;

    const result = await handleAtCommand({
      query,
      config: mockConfig,
      addItem: mockAddItem,
      onDebugMessage: mockOnDebugMessage,
      messageId: 206,
      signal: abortController.signal,
    });

    expect(result).toEqual({
      processedQuery: [
        { text: `@${validFile} @${geminiIgnoredFile}` },
        { text: '\n--- Content from referenced files ---' },
        { text: `\nContent from @${validFile}:\n` },
        { text: '// Main application entry' },
        { text: '\n--- End of content ---' },
      ],
      shouldProceed: true,
    });
    expect(mockOnDebugMessage).toHaveBeenCalledWith(
      `Path ${geminiIgnoredFile} is gemini-ignored and will be skipped.`,
    );
    expect(mockOnDebugMessage).toHaveBeenCalledWith(
      `Ignored 1 files:\nGemini-ignored: ${geminiIgnoredFile}`,
    );
  });
  // });
});<|MERGE_RESOLUTION|>--- conflicted
+++ resolved
@@ -17,7 +17,6 @@
 import { ToolCallStatus } from '../types.js';
 import { UseHistoryManagerReturn } from './useHistoryManager.js';
 import * as fsPromises from 'fs/promises';
-<<<<<<< HEAD
 import type { Stats } from 'fs';
 import * as path from 'path';
 
@@ -72,9 +71,6 @@
     FileDiscoveryService: vi.fn(),
   };
 });
-=======
-import * as path from 'path';
->>>>>>> 02db5a7d
 
 describe('handleAtCommand', () => {
   let testRootDir: string;
@@ -410,18 +406,14 @@
       content1,
     );
     const invalidFile = 'nonexistent.txt';
-<<<<<<< HEAD
-    const query = `Look at @${file1} then @${invalidFile} and also just @ symbol, then @valid2.glob`;
+    const query = `Look at @${file1Path} then @${invalidFile} and also just @ symbol, then @valid2.glob`;
     const file2Glob = 'valid2.glob';
     const resolvedFile2 = path.join('resolved', 'valid2.actual');
-=======
->>>>>>> 02db5a7d
     const content2 = 'Globbed content';
     const file2Path = await createTestFile(
       path.join(testRootDir, 'resolved', 'valid2.actual'),
       content2,
     );
-    const query = `Look at @${file1Path} then @${invalidFile} and also just @ symbol, then @${file2Path}`;
 
     const result = await handleAtCommand({
       query,
@@ -435,38 +427,17 @@
     expect(result).toEqual({
       processedQuery: [
         {
-          text: `Look at @${file1Path} then @${invalidFile} and also just @ symbol, then @${file2Path}`,
+          text: `Look at @${file1Path} then @${invalidFile} and also just @ symbol, then @${file2Glob} (resolved to ${file2Path})`,
         },
-<<<<<<< HEAD
-      },
-      abortController.signal,
-    );
-    expect(result.processedQuery).toEqual([
-      // Original query has @nonexistent.txt and @, but resolved has @resolved/valid2.actual
-      {
-        text: `Look at @${file1} then @${invalidFile} and also just @ symbol, then @${path.normalize(resolvedFile2).replace(/\\/g, '/')}`,
-      },
-      { text: '\n--- Content from referenced files ---' },
-      { text: `\nContent from @${file1}:\n` },
-      { text: content1 },
-      {
-        text: `\nContent from @${path.normalize(resolvedFile2).replace(/\\/g, '/')}:\n`,
-      },
-      { text: content2 },
-      { text: '\n--- End of content ---' },
-    ]);
-    expect(result.shouldProceed).toBe(true);
-=======
-        { text: '\n--- Content from referenced files ---' },
+        { text: '\n--- Content from referenced files ---' },
+        { text: `\nContent from @${file1Path}:\n` },
+        { text: content1 },
         { text: `\nContent from @${file2Path}:\n` },
         { text: content2 },
-        { text: `\nContent from @${file1Path}:\n` },
-        { text: content1 },
-        { text: '\n--- End of content ---' },
-      ],
-      shouldProceed: true,
-    });
->>>>>>> 02db5a7d
+        { text: '\n--- End of content ---' },
+      ],
+      shouldProceed: true,
+    });
     expect(mockOnDebugMessage).toHaveBeenCalledWith(
       `Path ${invalidFile} not found directly, attempting glob search.`,
     );
