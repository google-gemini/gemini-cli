--- conflicted
+++ resolved
@@ -4,16 +4,10 @@
  * SPDX-License-Identifier: Apache-2.0
  */
 
-<<<<<<< HEAD
-import * as fs from 'fs/promises';
-import * as path from 'path';
+import * as fs from 'node:fs/promises';
+import * as path from 'node:path';
 import type { PartListUnion, PartUnion } from '@google/genai';
 import type { AnyToolInvocation, Config } from '@google/gemini-cli-core';
-=======
-import * as fs from 'node:fs/promises';
-import * as path from 'node:path';
-import { PartListUnion, PartUnion } from '@google/genai';
->>>>>>> ee4feea0
 import {
   getErrorMessage,
   isNodeError,
