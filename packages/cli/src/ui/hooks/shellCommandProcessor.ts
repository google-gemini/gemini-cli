/**
 * @license
 * Copyright 2025 Google LLC
 * SPDX-License-Identifier: Apache-2.0
 */

<<<<<<< HEAD
import { spawn } from 'child_process';
import { TextDecoder } from 'util';
import type {
=======
import {
>>>>>>> 4c1c6d2b
  HistoryItemWithoutId,
  IndividualToolCallDisplay,
} from '../types.js';
import { ToolCallStatus } from '../types.js';
import { useCallback } from 'react';
<<<<<<< HEAD
import type { Config, GeminiClient } from '@google/gemini-cli-core';
import { getCachedEncodingForBuffer } from '@google/gemini-cli-core';
import { type PartListUnion } from '@google/genai';
import { formatMemoryUsage } from '../utils/formatters.js';
import { isBinary } from '../utils/textUtils.js';
import type { UseHistoryManagerReturn } from './useHistoryManager.js';
=======
import {
  Config,
  GeminiClient,
  isBinary,
  ShellExecutionResult,
  ShellExecutionService,
} from '@google/gemini-cli-core';
import { type PartListUnion } from '@google/genai';
import { UseHistoryManagerReturn } from './useHistoryManager.js';
>>>>>>> 4c1c6d2b
import { SHELL_COMMAND_NAME } from '../constants.js';
import { formatMemoryUsage } from '../utils/formatters.js';
import crypto from 'crypto';
import path from 'path';
import os from 'os';
import fs from 'fs';

export const OUTPUT_UPDATE_INTERVAL_MS = 1000;
const MAX_OUTPUT_LENGTH = 10000;

function addShellCommandToGeminiHistory(
  geminiClient: GeminiClient,
  rawQuery: string,
  resultText: string,
) {
  const modelContent =
    resultText.length > MAX_OUTPUT_LENGTH
      ? resultText.substring(0, MAX_OUTPUT_LENGTH) + '\n... (truncated)'
      : resultText;

  geminiClient.addHistory({
    role: 'user',
    parts: [
      {
        text: `I ran the following shell command:
\`\`\`sh
${rawQuery}
\`\`\`

This produced the following result:
\`\`\`
${modelContent}
\`\`\``,
      },
    ],
  });
}

/**
 * Hook to process shell commands.
 * Orchestrates command execution and updates history and agent context.
 */
export const useShellCommandProcessor = (
  addItemToHistory: UseHistoryManagerReturn['addItem'],
  setPendingHistoryItem: React.Dispatch<
    React.SetStateAction<HistoryItemWithoutId | null>
  >,
  onExec: (command: Promise<void>) => void,
  onDebugMessage: (message: string) => void,
  config: Config,
  geminiClient: GeminiClient,
) => {
  const handleShellCommand = useCallback(
    (rawQuery: PartListUnion, abortSignal: AbortSignal): boolean => {
      if (typeof rawQuery !== 'string' || rawQuery.trim() === '') {
        return false;
      }

      const userMessageTimestamp = Date.now();
      const callId = `shell-${userMessageTimestamp}`;
      addItemToHistory(
        { type: 'user_shell', text: rawQuery },
        userMessageTimestamp,
      );

      const isWindows = os.platform() === 'win32';
      const targetDir = config.getTargetDir();
      let commandToExecute = rawQuery;
      let pwdFilePath: string | undefined;

      // On non-windows, wrap the command to capture the final working directory.
      if (!isWindows) {
        let command = rawQuery.trim();
        const pwdFileName = `shell_pwd_${crypto.randomBytes(6).toString('hex')}.tmp`;
        pwdFilePath = path.join(os.tmpdir(), pwdFileName);
        // Ensure command ends with a separator before adding our own.
        if (!command.endsWith(';') && !command.endsWith('&')) {
          command += ';';
        }
        commandToExecute = `{ ${command} }; __code=$?; pwd > "${pwdFilePath}"; exit $__code`;
      }

      const executeCommand = async (
        resolve: (value: void | PromiseLike<void>) => void,
      ) => {
        let lastUpdateTime = Date.now();
        let cumulativeStdout = '';
        let isBinaryStream = false;
        let binaryBytesReceived = 0;

        const initialToolDisplay: IndividualToolCallDisplay = {
          callId,
          name: SHELL_COMMAND_NAME,
          description: rawQuery,
          status: ToolCallStatus.Executing,
          resultDisplay: '',
          confirmationDetails: undefined,
        };

        setPendingHistoryItem({
          type: 'tool_group',
          tools: [initialToolDisplay],
        });

        let executionPid: number | undefined;

        const abortHandler = () => {
          onDebugMessage(
            `Aborting shell command (PID: ${executionPid ?? 'unknown'})`,
          );
        };
        abortSignal.addEventListener('abort', abortHandler, { once: true });

        onDebugMessage(`Executing in ${targetDir}: ${commandToExecute}`);

        try {
          const { pid, result } = await ShellExecutionService.execute(
            commandToExecute,
            targetDir,
            (event) => {
              switch (event.type) {
                case 'data':
                  // Do not process text data if we've already switched to binary mode.
                  if (isBinaryStream) break;
                  cumulativeStdout += event.chunk;
                  break;
                case 'binary_detected':
                  isBinaryStream = true;
                  break;
                case 'binary_progress':
                  isBinaryStream = true;
                  binaryBytesReceived = event.bytesReceived;
                  break;
                default: {
                  throw new Error('An unhandled ShellOutputEvent was found.');
                }
              }

              // Compute the display string based on the *current* state.
              let currentDisplayOutput: string;
              if (isBinaryStream) {
                if (binaryBytesReceived > 0) {
                  currentDisplayOutput = `[Receiving binary output... ${formatMemoryUsage(
                    binaryBytesReceived,
                  )} received]`;
                } else {
                  currentDisplayOutput =
                    '[Binary output detected. Halting stream...]';
                }
              } else {
                currentDisplayOutput = cumulativeStdout;
              }

              // Throttle pending UI updates to avoid excessive re-renders.
              if (Date.now() - lastUpdateTime > OUTPUT_UPDATE_INTERVAL_MS) {
                setPendingHistoryItem({
                  type: 'tool_group',
                  tools: [
                    {
                      ...initialToolDisplay,
                      resultDisplay: currentDisplayOutput,
                    },
                  ],
                });
                lastUpdateTime = Date.now();
              }
            },
            abortSignal,
            config.getShouldUseNodePtyShell(),
          );

          executionPid = pid;

          result
            .then((result: ShellExecutionResult) => {
              setPendingHistoryItem(null);

              let mainContent: string;

              if (isBinary(result.rawOutput)) {
                mainContent =
                  '[Command produced binary output, which is not shown.]';
              } else {
                mainContent =
                  result.output.trim() || '(Command produced no output)';
              }

              let finalOutput = mainContent;
              let finalStatus = ToolCallStatus.Success;

              if (result.error) {
                finalStatus = ToolCallStatus.Error;
                finalOutput = `${result.error.message}\n${finalOutput}`;
              } else if (result.aborted) {
                finalStatus = ToolCallStatus.Canceled;
                finalOutput = `Command was cancelled.\n${finalOutput}`;
              } else if (result.signal) {
                finalStatus = ToolCallStatus.Error;
                finalOutput = `Command terminated by signal: ${result.signal}.\n${finalOutput}`;
              } else if (result.exitCode !== 0) {
                finalStatus = ToolCallStatus.Error;
                finalOutput = `Command exited with code ${result.exitCode}.\n${finalOutput}`;
              }

              if (pwdFilePath && fs.existsSync(pwdFilePath)) {
                const finalPwd = fs.readFileSync(pwdFilePath, 'utf8').trim();
                if (finalPwd && finalPwd !== targetDir) {
                  const warning = `WARNING: shell mode is stateless; the directory change to '${finalPwd}' will not persist.`;
                  finalOutput = `${warning}\n\n${finalOutput}`;
                }
              }

              const finalToolDisplay: IndividualToolCallDisplay = {
                ...initialToolDisplay,
                status: finalStatus,
                resultDisplay: finalOutput,
              };

              // Add the complete, contextual result to the local UI history.
              addItemToHistory(
                {
                  type: 'tool_group',
                  tools: [finalToolDisplay],
                } as HistoryItemWithoutId,
                userMessageTimestamp,
              );

              // Add the same complete, contextual result to the LLM's history.
              addShellCommandToGeminiHistory(
                geminiClient,
                rawQuery,
                finalOutput,
              );
            })
            .catch((err) => {
              setPendingHistoryItem(null);
              const errorMessage =
                err instanceof Error ? err.message : String(err);
              addItemToHistory(
                {
                  type: 'error',
                  text: `An unexpected error occurred: ${errorMessage}`,
                },
                userMessageTimestamp,
              );
            })
            .finally(() => {
              abortSignal.removeEventListener('abort', abortHandler);
              if (pwdFilePath && fs.existsSync(pwdFilePath)) {
                fs.unlinkSync(pwdFilePath);
              }
              resolve();
            });
        } catch (err) {
          // This block handles synchronous errors from `execute`
          setPendingHistoryItem(null);
          const errorMessage = err instanceof Error ? err.message : String(err);
          addItemToHistory(
            {
              type: 'error',
              text: `An unexpected error occurred: ${errorMessage}`,
            },
            userMessageTimestamp,
          );

          // Perform cleanup here as well
          if (pwdFilePath && fs.existsSync(pwdFilePath)) {
            fs.unlinkSync(pwdFilePath);
          }

          resolve(); // Resolve the promise to unblock `onExec`
        }
      };

      const execPromise = new Promise<void>((resolve) => {
        executeCommand(resolve);
      });

      onExec(execPromise);
      return true;
    },
    [
      config,
      onDebugMessage,
      addItemToHistory,
      setPendingHistoryItem,
      onExec,
      geminiClient,
    ],
  );

  return { handleShellCommand };
};<|MERGE_RESOLUTION|>--- conflicted
+++ resolved
@@ -4,36 +4,20 @@
  * SPDX-License-Identifier: Apache-2.0
  */
 
-<<<<<<< HEAD
-import { spawn } from 'child_process';
-import { TextDecoder } from 'util';
 import type {
-=======
-import {
->>>>>>> 4c1c6d2b
   HistoryItemWithoutId,
   IndividualToolCallDisplay,
 } from '../types.js';
 import { ToolCallStatus } from '../types.js';
 import { useCallback } from 'react';
-<<<<<<< HEAD
-import type { Config, GeminiClient } from '@google/gemini-cli-core';
-import { getCachedEncodingForBuffer } from '@google/gemini-cli-core';
-import { type PartListUnion } from '@google/genai';
-import { formatMemoryUsage } from '../utils/formatters.js';
-import { isBinary } from '../utils/textUtils.js';
-import type { UseHistoryManagerReturn } from './useHistoryManager.js';
-=======
-import {
+import type {
   Config,
   GeminiClient,
-  isBinary,
   ShellExecutionResult,
-  ShellExecutionService,
 } from '@google/gemini-cli-core';
+import { isBinary, ShellExecutionService } from '@google/gemini-cli-core';
 import { type PartListUnion } from '@google/genai';
-import { UseHistoryManagerReturn } from './useHistoryManager.js';
->>>>>>> 4c1c6d2b
+import type { UseHistoryManagerReturn } from './useHistoryManager.js';
 import { SHELL_COMMAND_NAME } from '../constants.js';
 import { formatMemoryUsage } from '../utils/formatters.js';
 import crypto from 'crypto';
