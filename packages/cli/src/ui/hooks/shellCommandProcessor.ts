/**
 * @license
 * Copyright 2025 Google LLC
 * SPDX-License-Identifier: Apache-2.0
 */

<<<<<<< HEAD
import { spawn } from 'node:child_process';
import { TextDecoder } from 'node:util';
=======
>>>>>>> 4c1c6d2b
import {
  HistoryItemWithoutId,
  IndividualToolCallDisplay,
  ToolCallStatus,
} from '../types.js';
import { useCallback } from 'react';
import {
  Config,
  GeminiClient,
  isBinary,
  ShellExecutionResult,
  ShellExecutionService,
} from '@google/gemini-cli-core';
import { type PartListUnion } from '@google/genai';
import { UseHistoryManagerReturn } from './useHistoryManager.js';
import { SHELL_COMMAND_NAME } from '../constants.js';
<<<<<<< HEAD
import crypto from 'node:crypto';
import path from 'node:path';
import os from 'node:os';
import fs from 'node:fs';
import stripAnsi from 'strip-ansi';
=======
import { formatMemoryUsage } from '../utils/formatters.js';
import crypto from 'crypto';
import path from 'path';
import os from 'os';
import fs from 'fs';
>>>>>>> 4c1c6d2b

export const OUTPUT_UPDATE_INTERVAL_MS = 1000;
const MAX_OUTPUT_LENGTH = 10000;

function addShellCommandToGeminiHistory(
  geminiClient: GeminiClient,
  rawQuery: string,
  resultText: string,
) {
  const modelContent =
    resultText.length > MAX_OUTPUT_LENGTH
      ? resultText.substring(0, MAX_OUTPUT_LENGTH) + '\n... (truncated)'
      : resultText;

  geminiClient.addHistory({
    role: 'user',
    parts: [
      {
        text: `I ran the following shell command:
\`\`\`sh
${rawQuery}
\`\`\`

This produced the following result:
\`\`\`
${modelContent}
\`\`\``,
      },
    ],
  });
}

/**
 * Hook to process shell commands.
 * Orchestrates command execution and updates history and agent context.
 */
export const useShellCommandProcessor = (
  addItemToHistory: UseHistoryManagerReturn['addItem'],
  setPendingHistoryItem: React.Dispatch<
    React.SetStateAction<HistoryItemWithoutId | null>
  >,
  onExec: (command: Promise<void>) => void,
  onDebugMessage: (message: string) => void,
  config: Config,
  geminiClient: GeminiClient,
) => {
  const handleShellCommand = useCallback(
    (rawQuery: PartListUnion, abortSignal: AbortSignal): boolean => {
      if (typeof rawQuery !== 'string' || rawQuery.trim() === '') {
        return false;
      }

      const userMessageTimestamp = Date.now();
      const callId = `shell-${userMessageTimestamp}`;
      addItemToHistory(
        { type: 'user_shell', text: rawQuery },
        userMessageTimestamp,
      );

      const isWindows = os.platform() === 'win32';
      const targetDir = config.getTargetDir();
      let commandToExecute = rawQuery;
      let pwdFilePath: string | undefined;

      // On non-windows, wrap the command to capture the final working directory.
      if (!isWindows) {
        let command = rawQuery.trim();
        const pwdFileName = `shell_pwd_${crypto.randomBytes(6).toString('hex')}.tmp`;
        pwdFilePath = path.join(os.tmpdir(), pwdFileName);
        // Ensure command ends with a separator before adding our own.
        if (!command.endsWith(';') && !command.endsWith('&')) {
          command += ';';
        }
        commandToExecute = `{ ${command} }; __code=$?; pwd > "${pwdFilePath}"; exit $__code`;
      }

      const executeCommand = async (
        resolve: (value: void | PromiseLike<void>) => void,
      ) => {
        let lastUpdateTime = Date.now();
        let cumulativeStdout = '';
        let isBinaryStream = false;
        let binaryBytesReceived = 0;

        const initialToolDisplay: IndividualToolCallDisplay = {
          callId,
          name: SHELL_COMMAND_NAME,
          description: rawQuery,
          status: ToolCallStatus.Executing,
          resultDisplay: '',
          confirmationDetails: undefined,
        };

        setPendingHistoryItem({
          type: 'tool_group',
          tools: [initialToolDisplay],
        });

        let executionPid: number | undefined;

        const abortHandler = () => {
          onDebugMessage(
            `Aborting shell command (PID: ${executionPid ?? 'unknown'})`,
          );
        };
        abortSignal.addEventListener('abort', abortHandler, { once: true });

        onDebugMessage(`Executing in ${targetDir}: ${commandToExecute}`);

        try {
          const { pid, result } = await ShellExecutionService.execute(
            commandToExecute,
            targetDir,
            (event) => {
              switch (event.type) {
                case 'data':
                  // Do not process text data if we've already switched to binary mode.
                  if (isBinaryStream) break;
                  cumulativeStdout += event.chunk;
                  break;
                case 'binary_detected':
                  isBinaryStream = true;
                  break;
                case 'binary_progress':
                  isBinaryStream = true;
                  binaryBytesReceived = event.bytesReceived;
                  break;
                default: {
                  throw new Error('An unhandled ShellOutputEvent was found.');
                }
              }

              // Compute the display string based on the *current* state.
              let currentDisplayOutput: string;
              if (isBinaryStream) {
                if (binaryBytesReceived > 0) {
                  currentDisplayOutput = `[Receiving binary output... ${formatMemoryUsage(
                    binaryBytesReceived,
                  )} received]`;
                } else {
                  currentDisplayOutput =
                    '[Binary output detected. Halting stream...]';
                }
              } else {
                currentDisplayOutput = cumulativeStdout;
              }

              // Throttle pending UI updates to avoid excessive re-renders.
              if (Date.now() - lastUpdateTime > OUTPUT_UPDATE_INTERVAL_MS) {
                setPendingHistoryItem({
                  type: 'tool_group',
                  tools: [
                    {
                      ...initialToolDisplay,
                      resultDisplay: currentDisplayOutput,
                    },
                  ],
                });
                lastUpdateTime = Date.now();
              }
            },
            abortSignal,
            config.getShouldUseNodePtyShell(),
          );

          executionPid = pid;

          result
            .then((result: ShellExecutionResult) => {
              setPendingHistoryItem(null);

              let mainContent: string;

              if (isBinary(result.rawOutput)) {
                mainContent =
                  '[Command produced binary output, which is not shown.]';
              } else {
                mainContent =
                  result.output.trim() || '(Command produced no output)';
              }

              let finalOutput = mainContent;
              let finalStatus = ToolCallStatus.Success;

              if (result.error) {
                finalStatus = ToolCallStatus.Error;
                finalOutput = `${result.error.message}\n${finalOutput}`;
              } else if (result.aborted) {
                finalStatus = ToolCallStatus.Canceled;
                finalOutput = `Command was cancelled.\n${finalOutput}`;
              } else if (result.signal) {
                finalStatus = ToolCallStatus.Error;
                finalOutput = `Command terminated by signal: ${result.signal}.\n${finalOutput}`;
              } else if (result.exitCode !== 0) {
                finalStatus = ToolCallStatus.Error;
                finalOutput = `Command exited with code ${result.exitCode}.\n${finalOutput}`;
              }

              if (pwdFilePath && fs.existsSync(pwdFilePath)) {
                const finalPwd = fs.readFileSync(pwdFilePath, 'utf8').trim();
                if (finalPwd && finalPwd !== targetDir) {
                  const warning = `WARNING: shell mode is stateless; the directory change to '${finalPwd}' will not persist.`;
                  finalOutput = `${warning}\n\n${finalOutput}`;
                }
              }

              const finalToolDisplay: IndividualToolCallDisplay = {
                ...initialToolDisplay,
                status: finalStatus,
                resultDisplay: finalOutput,
              };

              // Add the complete, contextual result to the local UI history.
              addItemToHistory(
                {
                  type: 'tool_group',
                  tools: [finalToolDisplay],
                } as HistoryItemWithoutId,
                userMessageTimestamp,
              );

              // Add the same complete, contextual result to the LLM's history.
              addShellCommandToGeminiHistory(
                geminiClient,
                rawQuery,
                finalOutput,
              );
            })
            .catch((err) => {
              setPendingHistoryItem(null);
              const errorMessage =
                err instanceof Error ? err.message : String(err);
              addItemToHistory(
                {
                  type: 'error',
                  text: `An unexpected error occurred: ${errorMessage}`,
                },
                userMessageTimestamp,
              );
            })
            .finally(() => {
              abortSignal.removeEventListener('abort', abortHandler);
              if (pwdFilePath && fs.existsSync(pwdFilePath)) {
                fs.unlinkSync(pwdFilePath);
              }
              resolve();
            });
        } catch (err) {
          // This block handles synchronous errors from `execute`
          setPendingHistoryItem(null);
          const errorMessage = err instanceof Error ? err.message : String(err);
          addItemToHistory(
            {
              type: 'error',
              text: `An unexpected error occurred: ${errorMessage}`,
            },
            userMessageTimestamp,
          );

          // Perform cleanup here as well
          if (pwdFilePath && fs.existsSync(pwdFilePath)) {
            fs.unlinkSync(pwdFilePath);
          }

          resolve(); // Resolve the promise to unblock `onExec`
        }
      };

      const execPromise = new Promise<void>((resolve) => {
        executeCommand(resolve);
      });

      onExec(execPromise);
      return true;
    },
    [
      config,
      onDebugMessage,
      addItemToHistory,
      setPendingHistoryItem,
      onExec,
      geminiClient,
    ],
  );

  return { handleShellCommand };
};<|MERGE_RESOLUTION|>--- conflicted
+++ resolved
@@ -4,11 +4,6 @@
  * SPDX-License-Identifier: Apache-2.0
  */
 
-<<<<<<< HEAD
-import { spawn } from 'node:child_process';
-import { TextDecoder } from 'node:util';
-=======
->>>>>>> 4c1c6d2b
 import {
   HistoryItemWithoutId,
   IndividualToolCallDisplay,
@@ -25,19 +20,11 @@
 import { type PartListUnion } from '@google/genai';
 import { UseHistoryManagerReturn } from './useHistoryManager.js';
 import { SHELL_COMMAND_NAME } from '../constants.js';
-<<<<<<< HEAD
+import { formatMemoryUsage } from '../utils/formatters.js';
 import crypto from 'node:crypto';
 import path from 'node:path';
 import os from 'node:os';
 import fs from 'node:fs';
-import stripAnsi from 'strip-ansi';
-=======
-import { formatMemoryUsage } from '../utils/formatters.js';
-import crypto from 'crypto';
-import path from 'path';
-import os from 'os';
-import fs from 'fs';
->>>>>>> 4c1c6d2b
 
 export const OUTPUT_UPDATE_INTERVAL_MS = 1000;
 const MAX_OUTPUT_LENGTH = 10000;
