/**
 * @license
 * Copyright 2025 Google LLC
 * SPDX-License-Identifier: Apache-2.0
 */

import type {
  HistoryItemWithoutId,
  IndividualToolCallDisplay,
} from '../types.js';
import { ToolCallStatus } from '../types.js';
import { useCallback, useState, useRef } from 'react';
import type {
  AnsiOutput,
  Config,
  GeminiClient,
  ShellExecutionResult,
} from '@google/gemini-cli-core';
import { isBinary, ShellExecutionService } from '@google/gemini-cli-core';
import { type PartListUnion } from '@google/genai';
import type { UseHistoryManagerReturn } from './useHistoryManager.js';
import { SHELL_COMMAND_NAME } from '../constants.js';
import { formatMemoryUsage } from '../utils/formatters.js';
import crypto from 'node:crypto';
import path from 'node:path';
import os from 'node:os';
import fs from 'node:fs';
import { themeManager } from '../../ui/themes/theme-manager.js';

export const OUTPUT_UPDATE_INTERVAL_MS = 1000;
const MAX_OUTPUT_LENGTH = 10000;

export interface BackgroundShell {
  pid: number;
  command: string;
  output: string | AnsiOutput;
  isBinary: boolean;
  binaryBytesReceived: number;
}

function addShellCommandToGeminiHistory(
  geminiClient: GeminiClient,
  rawQuery: string,
  resultText: string,
) {
  const modelContent =
    resultText.length > MAX_OUTPUT_LENGTH
      ? resultText.substring(0, MAX_OUTPUT_LENGTH) + '\n... (truncated)'
      : resultText;

  // eslint-disable-next-line @typescript-eslint/no-floating-promises
  geminiClient.addHistory({
    role: 'user',
    parts: [
      {
        text: `I ran the following shell command:
\`\`\`sh
${rawQuery}
\`\`\`

This produced the following result:
\`\`\`
${modelContent}
\`\`\``,
      },
    ],
  });
}

/**
 * Hook to process shell commands.
 * Orchestrates command execution and updates history and agent context.
 */
export const useShellCommandProcessor = (
  addItemToHistory: UseHistoryManagerReturn['addItem'],
  setPendingHistoryItem: React.Dispatch<
    React.SetStateAction<HistoryItemWithoutId | null>
  >,
  onExec: (command: Promise<void>) => void,
  onDebugMessage: (message: string) => void,
  config: Config,
  geminiClient: GeminiClient,
  setShellInputFocused: (value: boolean) => void,
  terminalWidth?: number,
  terminalHeight?: number,
  activeToolPtyId?: number,
) => {
  const [activeShellPtyId, setActiveShellPtyId] = useState<number | null>(null);
<<<<<<< HEAD

  // Background shell state management
  const backgroundShellsRef = useRef<Map<number, BackgroundShell>>(new Map());
  const [backgroundShellCount, setBackgroundShellCount] = useState(0);
  const [isBackgroundShellVisible, setIsBackgroundShellVisible] =
    useState(false);
  // Used to force re-render when background shell output updates while visible
  const [, setTick] = useState(0);

  const toggleBackgroundShell = useCallback(() => {
    if (backgroundShellsRef.current.size > 0) {
      setIsBackgroundShellVisible((prev) => !prev);
    }
  }, []);

  const backgroundCurrentShell = useCallback(() => {
    const pidToBackground = activeShellPtyId || activeToolPtyId;
    if (pidToBackground) {
      // Prevent multiple background shells for now
      // if (backgroundShellsRef.current.size >= 1) {
      //   return;
      // }
      ShellExecutionService.background(pidToBackground);
      // The rest of the logic happens in the execution callback and promise resolution
    }
  }, [activeShellPtyId, activeToolPtyId]);

  const killBackgroundShell = useCallback((pid: number) => {
    if (backgroundShellsRef.current.has(pid)) {
      ShellExecutionService.kill(pid);
      backgroundShellsRef.current.delete(pid);
      setBackgroundShellCount(backgroundShellsRef.current.size);
      if (backgroundShellsRef.current.size === 0) {
        setIsBackgroundShellVisible(false);
      }
    }
  }, []);

  const registerBackgroundShell = useCallback(
    (pid: number, command: string, initialOutput: string | AnsiOutput) => {
      if (backgroundShellsRef.current.has(pid)) {
        return;
      }
      // if (backgroundShellsRef.current.size >= 1) {
      //   // Only support 1 for now
      //   return;
      // }

      // Initialize background shell state
      backgroundShellsRef.current.set(pid, {
        pid,
        command,
        output: initialOutput,
        isBinary: false, // Assume text for now unless initialOutput says otherwise or updated later
        binaryBytesReceived: 0,
      });

      // Subscribe to process exit directly
      ShellExecutionService.onExit(pid, () => {
        if (backgroundShellsRef.current.has(pid)) {
          backgroundShellsRef.current.delete(pid);
          setBackgroundShellCount(backgroundShellsRef.current.size);
          if (backgroundShellsRef.current.size === 0) {
            setIsBackgroundShellVisible(false);
          }
          setTick((t) => t + 1);
        }
      });

      // Subscribe to future updates (data only)
      ShellExecutionService.subscribe(pid, (event) => {
        const shell = backgroundShellsRef.current.get(pid);
        if (!shell) return;

        if (event.type === 'data') {
          // For PTY, the event.chunk is the full buffer state usually
          shell.output = event.chunk;
        } else if (event.type === 'binary_detected') {
          shell.isBinary = true;
        } else if (event.type === 'binary_progress') {
          shell.isBinary = true;
          shell.binaryBytesReceived = event.bytesReceived;
        }
        // Force re-render
        setTick((t) => t + 1);
      });

      setBackgroundShellCount(backgroundShellsRef.current.size);
    },
    [],
  );
=======
  const [lastShellOutputTime, setLastShellOutputTime] = useState<number>(0);
>>>>>>> 3f5f030d

  const handleShellCommand = useCallback(
    (rawQuery: PartListUnion, abortSignal: AbortSignal): boolean => {
      if (typeof rawQuery !== 'string' || rawQuery.trim() === '') {
        return false;
      }

      const userMessageTimestamp = Date.now();
      const callId = `shell-${userMessageTimestamp}`;
      addItemToHistory(
        { type: 'user_shell', text: rawQuery },
        userMessageTimestamp,
      );

      const isWindows = os.platform() === 'win32';
      const targetDir = config.getTargetDir();
      let commandToExecute = rawQuery;
      let pwdFilePath: string | undefined;

      // On non-windows, wrap the command to capture the final working directory.
      if (!isWindows) {
        let command = rawQuery.trim();
        const pwdFileName = `shell_pwd_${crypto.randomBytes(6).toString('hex')}.tmp`;
        pwdFilePath = path.join(os.tmpdir(), pwdFileName);
        // Ensure command ends with a separator before adding our own.
        if (!command.endsWith(';') && !command.endsWith('&')) {
          command += ';';
        }
        commandToExecute = `{ ${command} }; __code=$?; pwd > "${pwdFilePath}"; exit $__code`;
      }

      const executeCommand = async (
        resolve: (value: void | PromiseLike<void>) => void,
      ) => {
        let cumulativeStdout: string | AnsiOutput = '';
        let isBinaryStream = false;
        let binaryBytesReceived = 0;

        const initialToolDisplay: IndividualToolCallDisplay = {
          callId,
          name: SHELL_COMMAND_NAME,
          description: rawQuery,
          status: ToolCallStatus.Executing,
          resultDisplay: '',
          confirmationDetails: undefined,
        };

        setPendingHistoryItem({
          type: 'tool_group',
          tools: [initialToolDisplay],
        });

        let executionPid: number | undefined;

        const abortHandler = () => {
          onDebugMessage(
            `Aborting shell command (PID: ${executionPid ?? 'unknown'})`,
          );
        };
        abortSignal.addEventListener('abort', abortHandler, { once: true });

        onDebugMessage(`Executing in ${targetDir}: ${commandToExecute}`);

        try {
          const activeTheme = themeManager.getActiveTheme();
          const shellExecutionConfig = {
            ...config.getShellExecutionConfig(),
            terminalWidth,
            terminalHeight,
            defaultFg: activeTheme.colors.Foreground,
            defaultBg: activeTheme.colors.Background,
          };

          const { pid, result } = await ShellExecutionService.execute(
            commandToExecute,
            targetDir,
            (event) => {
              let shouldUpdate = false;

              switch (event.type) {
                case 'data':
                  // Do not process text data if we've already switched to binary mode.
                  if (isBinaryStream) break;
                  // PTY provides the full screen state, so we just replace.
                  // Child process provides chunks, so we append.
                  if (config.getEnableInteractiveShell()) {
                    cumulativeStdout = event.chunk;
                    shouldUpdate = true;
                  } else if (
                    typeof event.chunk === 'string' &&
                    typeof cumulativeStdout === 'string'
                  ) {
                    cumulativeStdout += event.chunk;
                    shouldUpdate = true;
                  }
                  break;
                case 'binary_detected':
                  isBinaryStream = true;
                  // Force an immediate UI update to show the binary detection message.
                  shouldUpdate = true;
                  break;
                case 'binary_progress':
                  isBinaryStream = true;
                  binaryBytesReceived = event.bytesReceived;
                  shouldUpdate = true;
                  break;
                default: {
                  throw new Error('An unhandled ShellOutputEvent was found.');
                }
              }

              // Update background shell state if applicable
              if (
                executionPid &&
                backgroundShellsRef.current.has(executionPid)
              ) {
                backgroundShellsRef.current.set(executionPid, {
                  pid: executionPid,
                  command: rawQuery as string,
                  output: cumulativeStdout,
                  isBinary: isBinaryStream,
                  binaryBytesReceived,
                });
                // Force re-render if this is the visible background shell
                setTick((t) => t + 1);
                // If backgrounded, we don't update pending history item anymore
                return;
              }

              // Compute the display string based on the *current* state.
              let currentDisplayOutput: string | AnsiOutput;
              if (isBinaryStream) {
                if (binaryBytesReceived > 0) {
                  currentDisplayOutput = `[Receiving binary output... ${formatMemoryUsage(
                    binaryBytesReceived,
                  )} received]`;
                } else {
                  currentDisplayOutput =
                    '[Binary output detected. Halting stream...]';
                }
              } else {
                currentDisplayOutput = cumulativeStdout;
              }

              // Throttle pending UI updates, but allow forced updates.
              if (shouldUpdate) {
                setLastShellOutputTime(Date.now());
                setPendingHistoryItem((prevItem) => {
                  if (prevItem?.type === 'tool_group') {
                    return {
                      ...prevItem,
                      tools: prevItem.tools.map((tool) =>
                        tool.callId === callId
                          ? { ...tool, resultDisplay: currentDisplayOutput }
                          : tool,
                      ),
                    };
                  }
                  return prevItem;
                });
              }
            },
            abortSignal,
            config.getEnableInteractiveShell(),
            shellExecutionConfig,
          );

          executionPid = pid;
          if (pid) {
            setActiveShellPtyId(pid);
            setPendingHistoryItem((prevItem) => {
              if (prevItem?.type === 'tool_group') {
                return {
                  ...prevItem,
                  tools: prevItem.tools.map((tool) =>
                    tool.callId === callId ? { ...tool, ptyId: pid } : tool,
                  ),
                };
              }
              return prevItem;
            });
          }

          result
            .then((result: ShellExecutionResult) => {
              setPendingHistoryItem(null);

              if (result.backgrounded && result.pid) {
                // Add to background shells
                backgroundShellsRef.current.set(result.pid, {
                  pid: result.pid,
                  command: rawQuery as string,
                  output: cumulativeStdout,
                  isBinary: isBinaryStream,
                  binaryBytesReceived,
                });
                setBackgroundShellCount(backgroundShellsRef.current.size);
                setActiveShellPtyId(null);

                ShellExecutionService.onExit(result.pid, () => {
                  if (backgroundShellsRef.current.has(result.pid!)) {
                    backgroundShellsRef.current.delete(result.pid!);
                    setBackgroundShellCount(backgroundShellsRef.current.size);
                    if (backgroundShellsRef.current.size === 0) {
                      setIsBackgroundShellVisible(false);
                    }
                    setTick((t) => t + 1);
                  }
                });
              }

              let mainContent: string;

              if (isBinary(result.rawOutput)) {
                mainContent =
                  '[Command produced binary output, which is not shown.]';
              } else {
                mainContent =
                  result.output.trim() || '(Command produced no output)';
              }

              let finalOutput = mainContent;
              let finalStatus = ToolCallStatus.Success;

              if (result.error) {
                finalStatus = ToolCallStatus.Error;
                finalOutput = `${result.error.message}\n${finalOutput}`;
              } else if (result.aborted) {
                finalStatus = ToolCallStatus.Canceled;
                finalOutput = `Command was cancelled.\n${finalOutput}`;
              } else if (result.backgrounded) {
                finalStatus = ToolCallStatus.Success; // Technically success as a tool call
                finalOutput = `Command moved to background (PID: ${result.pid}). Output hidden.`;
              } else if (result.signal) {
                finalStatus = ToolCallStatus.Error;
                finalOutput = `Command terminated by signal: ${result.signal}.\n${finalOutput}`;
              } else if (result.exitCode !== 0) {
                finalStatus = ToolCallStatus.Error;
                finalOutput = `Command exited with code ${result.exitCode}.\n${finalOutput}`;
              }

              if (pwdFilePath && fs.existsSync(pwdFilePath)) {
                const finalPwd = fs.readFileSync(pwdFilePath, 'utf8').trim();
                if (finalPwd && finalPwd !== targetDir) {
                  const warning = `WARNING: shell mode is stateless; the directory change to '${finalPwd}' will not persist.`;
                  finalOutput = `${warning}\n\n${finalOutput}`;
                }
              }

              const finalToolDisplay: IndividualToolCallDisplay = {
                ...initialToolDisplay,
                status: finalStatus,
                resultDisplay: finalOutput,
              };

              // Add the complete, contextual result to the local UI history.
              // We skip this for cancelled commands because useGeminiStream handles the
              // immediate addition of the cancelled item to history to prevent flickering/duplicates.
              if (finalStatus !== ToolCallStatus.Canceled) {
                addItemToHistory(
                  {
                    type: 'tool_group',
                    tools: [finalToolDisplay],
                  } as HistoryItemWithoutId,
                  userMessageTimestamp,
                );
              }

              // Add the same complete, contextual result to the LLM's history.
              addShellCommandToGeminiHistory(
                geminiClient,
                rawQuery,
                finalOutput,
              );
            })
            .catch((err) => {
              setPendingHistoryItem(null);
              const errorMessage =
                err instanceof Error ? err.message : String(err);
              addItemToHistory(
                {
                  type: 'error',
                  text: `An unexpected error occurred: ${errorMessage}`,
                },
                userMessageTimestamp,
              );
            })
            .finally(() => {
              abortSignal.removeEventListener('abort', abortHandler);
              if (pwdFilePath && fs.existsSync(pwdFilePath)) {
                fs.unlinkSync(pwdFilePath);
              }

              // If it wasn't backgrounded, clear the active PTY
              // If it WAS backgrounded, we cleared activePtyId in the .then block, but we check here too
              // to ensure we don't clear it if another command somehow started? (unlikely due to await)
              // But simpler: if backgrounded, activeShellPtyId is already null.
              // If not backgrounded, we want to clear it.
              // Since we set it to null in .then for backgrounded, and .finally runs after,
              // this is safe.
              setActiveShellPtyId(null);
              setShellInputFocused(false);
              resolve();
            });
        } catch (err) {
          // This block handles synchronous errors from `execute`
          setPendingHistoryItem(null);
          const errorMessage = err instanceof Error ? err.message : String(err);
          addItemToHistory(
            {
              type: 'error',
              text: `An unexpected error occurred: ${errorMessage}`,
            },
            userMessageTimestamp,
          );

          // Perform cleanup here as well
          if (pwdFilePath && fs.existsSync(pwdFilePath)) {
            fs.unlinkSync(pwdFilePath);
          }
          setActiveShellPtyId(null);
          setShellInputFocused(false);
          resolve(); // Resolve the promise to unblock `onExec`
        }
      };

      const execPromise = new Promise<void>((resolve) => {
        // eslint-disable-next-line @typescript-eslint/no-floating-promises
        executeCommand(resolve);
      });

      onExec(execPromise);
      return true;
    },
    [
      config,
      onDebugMessage,
      addItemToHistory,
      setPendingHistoryItem,
      onExec,
      geminiClient,
      setShellInputFocused,
      terminalHeight,
      terminalWidth,
    ],
  );

<<<<<<< HEAD
  const backgroundShells = backgroundShellsRef.current;
  return {
    handleShellCommand,
    activeShellPtyId,
    backgroundShellCount,
    isBackgroundShellVisible,
    toggleBackgroundShell,
    backgroundCurrentShell,
    registerBackgroundShell,
    killBackgroundShell,
    backgroundShells,
  };
=======
  return { handleShellCommand, activeShellPtyId, lastShellOutputTime };
>>>>>>> 3f5f030d
};<|MERGE_RESOLUTION|>--- conflicted
+++ resolved
@@ -86,7 +86,6 @@
   activeToolPtyId?: number,
 ) => {
   const [activeShellPtyId, setActiveShellPtyId] = useState<number | null>(null);
-<<<<<<< HEAD
 
   // Background shell state management
   const backgroundShellsRef = useRef<Map<number, BackgroundShell>>(new Map());
@@ -178,9 +177,7 @@
     },
     [],
   );
-=======
   const [lastShellOutputTime, setLastShellOutputTime] = useState<number>(0);
->>>>>>> 3f5f030d
 
   const handleShellCommand = useCallback(
     (rawQuery: PartListUnion, abortSignal: AbortSignal): boolean => {
@@ -528,7 +525,6 @@
     ],
   );
 
-<<<<<<< HEAD
   const backgroundShells = backgroundShellsRef.current;
   return {
     handleShellCommand,
@@ -540,8 +536,6 @@
     registerBackgroundShell,
     killBackgroundShell,
     backgroundShells,
+    lastShellOutputTime
   };
-=======
-  return { handleShellCommand, activeShellPtyId, lastShellOutputTime };
->>>>>>> 3f5f030d
 };