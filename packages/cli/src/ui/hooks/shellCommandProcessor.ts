/**
 * @license
 * Copyright 2025 Google LLC
 * SPDX-License-Identifier: Apache-2.0
 */

<<<<<<< HEAD
import { spawn } from 'child_process';
import { StringDecoder } from 'string_decoder';
import {
  HistoryItemWithoutId,
  IndividualToolCallDisplay,
  ToolCallStatus,
} from '../types.js';
=======
import { spawn, execSync } from 'child_process';
import { TextDecoder } from 'util';
import type { HistoryItemWithoutId } from '../types.js';
>>>>>>> 92861420
import { useCallback } from 'react';
import { Config, GeminiClient } from '@google/gemini-cli-core';
import { type PartListUnion } from '@google/genai';
import { formatMemoryUsage } from '../utils/formatters.js';
import { isBinary } from '../utils/textUtils.js';
import { UseHistoryManagerReturn } from './useHistoryManager.js';
import { SHELL_COMMAND_NAME } from '../constants.js';
import crypto from 'crypto';
import path from 'path';
import os from 'os';
import fs from 'fs';
import stripAnsi from 'strip-ansi';
import { detect as chardetDetect } from 'chardet';

const OUTPUT_UPDATE_INTERVAL_MS = 1000;
const MAX_OUTPUT_LENGTH = 10000;

// Cache for system encoding to avoid repeated detection
let cachedSystemEncoding: string | null = null;

/**
 * Returns the system encoding, caching the result to avoid repeated system calls.
 * If system encoding detection fails, falls back to detecting from the provided buffer.
 * Note: Only the system encoding is cached - buffer-based detection runs for each buffer
 * since different buffers may have different encodings.
 * @param buffer A buffer to use for detecting encoding if system detection fails.
 */
function getEncodingForBuffer(buffer: Buffer): string {
  // Cache system encoding detection since it's system-wide
  if (cachedSystemEncoding === null) {
    cachedSystemEncoding = getSystemEncoding();
  }
  
  // If we have a cached system encoding, use it
  if (cachedSystemEncoding) {
    return cachedSystemEncoding;
  }
  
  // Otherwise, detect from this specific buffer (don't cache this result)
  return detectEncodingFromBuffer(buffer) || 'utf-8';
}

function getSystemEncoding() {
  // Windows
  if (os.platform() === 'win32') {
    try {
      const output = execSync('chcp', { encoding: 'utf8' });
      const match = output.match(/:\s*(\d+)/);
      if (match) {
        const codePage = parseInt(match[1], 10);
        if (!isNaN(codePage)) {
          return windowsCodePageToEncoding(codePage);
        }
      }
      // Only warn if we can't parse the output format, not if windowsCodePageToEncoding fails
      throw new Error(
        `Unable to parse Windows code page from 'chcp' output "${output.trim()}". `
      );
    } catch (error) {
      console.warn(
        `Failed to get Windows code page using 'chcp' command: ${error instanceof Error ? error.message : String(error)}. ` +
        `Will attempt to detect encoding from command output instead.`
      );
    }
    return null;
  }

  // Unix-like
  // Use environment variables LC_ALL, LC_CTYPE, and LANG to determine the
  // system encoding. However, these environment variables might not always 
  // be set or accurate. Handle cases where none of these variables are set.
  const env = process.env;
  let locale = env.LC_ALL || env.LC_CTYPE || env.LANG || '';

  // Fallback to querying the system directly when environment variables are missing
  if (!locale) {
    try {
      locale = execSync('locale charmap', { encoding: 'utf8' }).toString().trim();
    } catch (_e) {
      console.warn('Failed to get locale charmap.');
      return null;
    }
  }

  const match = locale.match(/\.(.+)/); // e.g., "en_US.UTF-8"
  if (match && match[1]) {
    return match[1].toLowerCase();
  }

  // Handle cases where locale charmap returns just the encoding name (e.g., "UTF-8")
  if (locale && !locale.includes('.')) {
    return locale.toLowerCase();
  }

  return null;
}

function windowsCodePageToEncoding(cp: number) {
  // Most common mappings; extend as needed
  const map: { [key: number]: string } = {
    437: 'cp437',
    850: 'cp850',
    852: 'cp852',
    866: 'cp866',
    874: 'windows-874',
    932: 'shift_jis',
    936: 'gb2312',
    949: 'euc-kr',
    950: 'big5',
    1200: 'utf-16le',
    1201: 'utf-16be',
    1250: 'windows-1250',
    1251: 'windows-1251',
    1252: 'windows-1252',
    1253: 'windows-1253',
    1254: 'windows-1254',
    1255: 'windows-1255',
    1256: 'windows-1256',
    1257: 'windows-1257',
    1258: 'windows-1258',
    65001: 'utf-8'
  };

  if (map[cp]) {
    return map[cp];
  }

  console.warn(`Unable to determine encoding for windows code page ${cp}.`);
  return null; // Return null if no mapping found
}

/**
 * Attempts to detect encoding from a buffer using chardet.
 * This is useful when system encoding detection fails.
 */
function detectEncodingFromBuffer(buffer: Buffer): string | null {
  try {
    const detected = chardetDetect(buffer);
    if (detected && typeof detected === 'string') {
      return detected.toLowerCase();
    }
  } catch (error) {
    console.warn('Failed to detect encoding with chardet:', error);
  }
  
  return null;
}

/**
 * A structured result from a shell command execution.
 */
interface ShellExecutionResult {
  rawOutput: Buffer;
  output: string;
  exitCode: number | null;
  signal: NodeJS.Signals | null;
  error: Error | null;
  aborted: boolean;
}

/**
 * Executes a shell command using `spawn`, capturing all output and lifecycle events.
 * This is the single, unified implementation for shell execution.
 *
 * @param commandToExecute The exact command string to run.
 * @param cwd The working directory to execute the command in.
 * @param abortSignal An AbortSignal to terminate the process.
 * @param onOutputChunk A callback for streaming real-time output.
 * @param onDebugMessage A callback for logging debug information.
 * @returns A promise that resolves with the complete execution result.
 */
function executeShellCommand(
  commandToExecute: string,
  cwd: string,
  abortSignal: AbortSignal,
  onOutputChunk: (chunk: string) => void,
  onDebugMessage: (message: string) => void,
): Promise<ShellExecutionResult> {
  return new Promise((resolve) => {
    const isWindows = os.platform() === 'win32';
    const shell = isWindows ? 'cmd.exe' : 'bash';
    const shellArgs = isWindows
      ? ['/c', commandToExecute]
      : ['-c', commandToExecute];

    const child = spawn(shell, shellArgs, {
      cwd,
      stdio: ['ignore', 'pipe', 'pipe'],
      detached: !isWindows, // Use process groups on non-Windows for robust killing
    });

    // Use decoders to handle multi-byte characters safely (for streaming output).
    let stdoutDecoder: TextDecoder | null = null;
    let stderrDecoder: TextDecoder | null = null;

    let stdout = '';
    let stderr = '';
    const outputChunks: Buffer[] = [];
    let error: Error | null = null;
    let exited = false;

    let streamToUi = true;
    const MAX_SNIFF_SIZE = 4096;
    let sniffedBytes = 0;

    const handleOutput = (data: Buffer, stream: 'stdout' | 'stderr') => {

      if (!stdoutDecoder || !stderrDecoder) {
        const encoding = getEncodingForBuffer(data);
        stdoutDecoder = new TextDecoder(encoding);
        stderrDecoder = new TextDecoder(encoding);
      }

      outputChunks.push(data);

      if (streamToUi && sniffedBytes < MAX_SNIFF_SIZE) {
        // Use a limited-size buffer for the check to avoid performance issues.
        const sniffBuffer = Buffer.concat(outputChunks.slice(0, 20));
        sniffedBytes = sniffBuffer.length;

        if (isBinary(sniffBuffer)) {
          streamToUi = false;
          // Overwrite any garbled text that may have streamed with a clear message.
          onOutputChunk('[Binary output detected. Halting stream...]');
        }
      }

      const decodedChunk =
        stream === 'stdout'
          ? stdoutDecoder.decode(data, { stream: true })
          : stderrDecoder.decode(data, { stream: true });
      if (stream === 'stdout') {
        stdout += stripAnsi(decodedChunk);
      } else {
        stderr += stripAnsi(decodedChunk);
      }

      if (!exited && streamToUi) {
        // Send only the new chunk to avoid re-rendering the whole output.
        const combinedOutput = stdout + (stderr ? `\n${stderr}` : '');
        onOutputChunk(combinedOutput);
      } else if (!exited && !streamToUi) {
        // Send progress updates for the binary stream
        const totalBytes = outputChunks.reduce(
          (sum, chunk) => sum + chunk.length,
          0,
        );
        onOutputChunk(
          `[Receiving binary output... ${formatMemoryUsage(totalBytes)} received]`,
        );
      }
    };

    child.stdout.on('data', (data) => handleOutput(data, 'stdout'));
    child.stderr.on('data', (data) => handleOutput(data, 'stderr'));
    child.on('error', (err) => {
      error = err;
    });

    const abortHandler = async () => {
      if (child.pid && !exited) {
        onDebugMessage(`Aborting shell command (PID: ${child.pid})`);
        if (isWindows) {
          spawn('taskkill', ['/pid', child.pid.toString(), '/f', '/t']);
        } else {
          try {
            // Kill the entire process group (negative PID).
            // SIGTERM first, then SIGKILL if it doesn't die.
            process.kill(-child.pid, 'SIGTERM');
            await new Promise((res) => setTimeout(res, 200));
            if (!exited) {
              process.kill(-child.pid, 'SIGKILL');
            }
          } catch (_e) {
            // Fallback to killing just the main process if group kill fails.
            if (!exited) child.kill('SIGKILL');
          }
        }
      }
    };

    abortSignal.addEventListener('abort', abortHandler, { once: true });

    child.on('exit', (code, signal) => {
      exited = true;
      abortSignal.removeEventListener('abort', abortHandler);

      // Handle any final bytes lingering in the decoders
      if (stdoutDecoder) {
        stdout += stdoutDecoder.decode();
      }
      if (stderrDecoder) {
        stderr += stderrDecoder.decode();
      }

      const finalBuffer = Buffer.concat(outputChunks);

      resolve({
        rawOutput: finalBuffer,
        output: stdout + (stderr ? `\n${stderr}` : ''),
        exitCode: code,
        signal,
        error,
        aborted: abortSignal.aborted,
      });
    });
  });
}

function addShellCommandToGeminiHistory(
  geminiClient: GeminiClient,
  rawQuery: string,
  resultText: string,
) {
  const modelContent =
    resultText.length > MAX_OUTPUT_LENGTH
      ? resultText.substring(0, MAX_OUTPUT_LENGTH) + '\n... (truncated)'
      : resultText;

  geminiClient.addHistory({
    role: 'user',
    parts: [
      {
        text: `I ran the following shell command:
\`\`\`sh
${rawQuery}
\`\`\`

This produced the following result:
\`\`\`
${modelContent}
\`\`\``,
      },
    ],
  });
}

/**
 * Hook to process shell commands.
 * Orchestrates command execution and updates history and agent context.
 */

export const useShellCommandProcessor = (
  addItemToHistory: UseHistoryManagerReturn['addItem'],
  setPendingHistoryItem: React.Dispatch<
    React.SetStateAction<HistoryItemWithoutId | null>
  >,
  onExec: (command: Promise<void>) => void,
  onDebugMessage: (message: string) => void,
  config: Config,
  geminiClient: GeminiClient,
) => {
  const handleShellCommand = useCallback(
    (rawQuery: PartListUnion, abortSignal: AbortSignal): boolean => {
      if (typeof rawQuery !== 'string' || rawQuery.trim() === '') {
        return false;
      }

      const userMessageTimestamp = Date.now();
      const callId = `shell-${userMessageTimestamp}`;
      addItemToHistory(
        { type: 'user_shell', text: rawQuery },
        userMessageTimestamp,
      );

      const isWindows = os.platform() === 'win32';
      const targetDir = config.getTargetDir();
      let commandToExecute = rawQuery;
      let pwdFilePath: string | undefined;

      // On non-windows, wrap the command to capture the final working directory.
      if (!isWindows) {
        let command = rawQuery.trim();
        const pwdFileName = `shell_pwd_${crypto.randomBytes(6).toString('hex')}.tmp`;
        pwdFilePath = path.join(os.tmpdir(), pwdFileName);
        // Ensure command ends with a separator before adding our own.
        if (!command.endsWith(';') && !command.endsWith('&')) {
          command += ';';
        }
        commandToExecute = `{ ${command} }; __code=$?; pwd > "${pwdFilePath}"; exit $__code`;
      }

      const execPromise = new Promise<void>((resolve) => {
        let lastUpdateTime = 0;

        const initialToolDisplay: IndividualToolCallDisplay = {
          callId,
          name: SHELL_COMMAND_NAME,
          description: rawQuery,
          status: ToolCallStatus.Executing,
          resultDisplay: '',
          confirmationDetails: undefined,
        };

        setPendingHistoryItem({
          type: 'tool_group',
          tools: [initialToolDisplay],
        });

        onDebugMessage(`Executing in ${targetDir}: ${commandToExecute}`);
        executeShellCommand(
          commandToExecute,
          targetDir,
          abortSignal,
          (streamedOutput) => {
            // Throttle pending UI updates to avoid excessive re-renders.
            if (Date.now() - lastUpdateTime > OUTPUT_UPDATE_INTERVAL_MS) {
              setPendingHistoryItem({
                type: 'tool_group',
                tools: [
                  { ...initialToolDisplay, resultDisplay: streamedOutput },
                ],
              });
              lastUpdateTime = Date.now();
            }
          },
          onDebugMessage,
        )
          .then((result) => {
            setPendingHistoryItem(null);

            let mainContent: string;

            if (isBinary(result.rawOutput)) {
              mainContent =
                '[Command produced binary output, which is not shown.]';
            } else {
              mainContent =
                result.output.trim() || '(Command produced no output)';
            }

            let finalOutput = mainContent;
            let finalStatus = ToolCallStatus.Success;

            if (result.error) {
              finalStatus = ToolCallStatus.Error;
              finalOutput = `${result.error.message}\n${finalOutput}`;
            } else if (result.aborted) {
              finalStatus = ToolCallStatus.Canceled;
              finalOutput = `Command was cancelled.\n${finalOutput}`;
            } else if (result.signal) {
              finalStatus = ToolCallStatus.Error;
              finalOutput = `Command terminated by signal: ${result.signal}.\n${finalOutput}`;
            } else if (result.exitCode !== 0) {
              finalStatus = ToolCallStatus.Error;
              finalOutput = `Command exited with code ${result.exitCode}.\n${finalOutput}`;
            }

            if (pwdFilePath && fs.existsSync(pwdFilePath)) {
              const finalPwd = fs.readFileSync(pwdFilePath, 'utf8').trim();
              if (finalPwd && finalPwd !== targetDir) {
                const warning = `WARNING: shell mode is stateless; the directory change to '${finalPwd}' will not persist.`;
                finalOutput = `${warning}\n\n${finalOutput}`;
              }
            }

            const finalToolDisplay: IndividualToolCallDisplay = {
              ...initialToolDisplay,
              status: finalStatus,
              resultDisplay: finalOutput,
            };

            // Add the complete, contextual result to the local UI history.
            addItemToHistory(
              {
                type: 'tool_group',
                tools: [finalToolDisplay],
              } as HistoryItemWithoutId,
              userMessageTimestamp,
            );

            // Add the same complete, contextual result to the LLM's history.
            addShellCommandToGeminiHistory(geminiClient, rawQuery, finalOutput);
          })
          .catch((err) => {
            setPendingHistoryItem(null);
            const errorMessage =
              err instanceof Error ? err.message : String(err);
            addItemToHistory(
              {
                type: 'error',
                text: `An unexpected error occurred: ${errorMessage}`,
              },
              userMessageTimestamp,
            );
          })
          .finally(() => {
            if (pwdFilePath && fs.existsSync(pwdFilePath)) {
              fs.unlinkSync(pwdFilePath);
            }
            resolve();
          });
      });

      onExec(execPromise);
      return true; // Command was initiated
    },
    [
      config,
      onDebugMessage,
      addItemToHistory,
      setPendingHistoryItem,
      onExec,
      geminiClient,
    ],
  );

  return { handleShellCommand };
};<|MERGE_RESOLUTION|>--- conflicted
+++ resolved
@@ -4,19 +4,13 @@
  * SPDX-License-Identifier: Apache-2.0
  */
 
-<<<<<<< HEAD
-import { spawn } from 'child_process';
-import { StringDecoder } from 'string_decoder';
+import { spawn, execSync } from 'child_process';
+import { TextDecoder } from 'util';
 import {
   HistoryItemWithoutId,
   IndividualToolCallDisplay,
   ToolCallStatus,
 } from '../types.js';
-=======
-import { spawn, execSync } from 'child_process';
-import { TextDecoder } from 'util';
-import type { HistoryItemWithoutId } from '../types.js';
->>>>>>> 92861420
 import { useCallback } from 'react';
 import { Config, GeminiClient } from '@google/gemini-cli-core';
 import { type PartListUnion } from '@google/genai';
