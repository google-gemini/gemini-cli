--- conflicted
+++ resolved
@@ -507,7 +507,6 @@
       expect(commandResult).toEqual({ type: 'handled' });
     });
 
-<<<<<<< HEAD
     it('should open the auth dialog when a new command returns an auth dialog action', async () => {
       const mockAction = vi.fn().mockResolvedValue({
         type: 'dialog',
@@ -516,7 +515,26 @@
       const newAuthCommand: SlashCommand = { name: 'auth', action: mockAction };
 
       const mockLoader = async () => [newAuthCommand];
-=======
+      const commandServiceInstance = new ActualCommandService(mockLoader);
+      vi.mocked(CommandService).mockImplementation(
+        () => commandServiceInstance,
+      );
+
+      const { result } = getProcessorHook();
+      await vi.waitFor(() => {
+        expect(
+          result.current.slashCommands.some((c) => c.name === 'auth'),
+        ).toBe(true);
+      });
+
+      const commandResult = await result.current.handleSlashCommand('/auth');
+
+      expect(mockAction).toHaveBeenCalledTimes(1);
+      expect(mockOpenAuthDialog).toHaveBeenCalledWith();
+      expect(commandResult).toEqual({ type: 'handled' });
+    });
+
+
     it('should open the theme dialog when a new command returns a theme dialog action', async () => {
       const mockAction = vi.fn().mockResolvedValue({
         type: 'dialog',
@@ -524,7 +542,6 @@
       });
       const newCommand: SlashCommand = { name: 'test', action: mockAction };
       const mockLoader = async () => [newCommand];
->>>>>>> 34bbfa0e
       const commandServiceInstance = new ActualCommandService(mockLoader);
       vi.mocked(CommandService).mockImplementation(
         () => commandServiceInstance,
@@ -533,16 +550,6 @@
       const { result } = getProcessorHook();
       await vi.waitFor(() => {
         expect(
-<<<<<<< HEAD
-          result.current.slashCommands.some((c) => c.name === 'auth'),
-        ).toBe(true);
-      });
-
-      const commandResult = await result.current.handleSlashCommand('/auth');
-
-      expect(mockAction).toHaveBeenCalledTimes(1);
-      expect(mockOpenAuthDialog).toHaveBeenCalledWith();
-=======
           result.current.slashCommands.some((c) => c.name === 'test'),
         ).toBe(true);
       });
@@ -551,7 +558,6 @@
 
       expect(mockAction).toHaveBeenCalledTimes(1);
       expect(mockOpenThemeDialog).toHaveBeenCalledWith();
->>>>>>> 34bbfa0e
       expect(commandResult).toEqual({ type: 'handled' });
     });
 
