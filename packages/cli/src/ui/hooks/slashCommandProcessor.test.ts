/**
 * @license
 * Copyright 2025 Google LLC
 * SPDX-License-Identifier: Apache-2.0
 */

const { logSlashCommand } = vi.hoisted(() => ({
  logSlashCommand: vi.fn(),
}));

vi.mock('@thacio/auditaria-cli-core', async (importOriginal) => {
  const original =
    await importOriginal<typeof import('@thacio/auditaria-cli-core')>();

  return {
    ...original,
    logSlashCommand,
    getIdeInstaller: vi.fn().mockReturnValue(null),
  };
});

const { mockProcessExit } = vi.hoisted(() => ({
  mockProcessExit: vi.fn((_code?: number): never => undefined as never),
}));

vi.mock('node:process', () => {
  const mockProcess: Partial<NodeJS.Process> = {
    exit: mockProcessExit,
    platform: 'sunos',
    cwd: () => '/fake/dir',
  } as unknown as NodeJS.Process;
  return {
    ...mockProcess,
    default: mockProcess,
  };
});

const mockBuiltinLoadCommands = vi.fn();
vi.mock('../../services/BuiltinCommandLoader.js', () => ({
  BuiltinCommandLoader: vi.fn().mockImplementation(() => ({
    loadCommands: mockBuiltinLoadCommands,
  })),
}));

const mockFileLoadCommands = vi.fn();
vi.mock('../../services/FileCommandLoader.js', () => ({
  FileCommandLoader: vi.fn().mockImplementation(() => ({
    loadCommands: mockFileLoadCommands,
  })),
}));

const mockMcpLoadCommands = vi.fn();
vi.mock('../../services/McpPromptLoader.js', () => ({
  McpPromptLoader: vi.fn().mockImplementation(() => ({
    loadCommands: mockMcpLoadCommands,
  })),
}));

vi.mock('../contexts/SessionContext.js', () => ({
  useSessionStats: vi.fn(() => ({ stats: {} })),
}));

const { mockRunExitCleanup } = vi.hoisted(() => ({
  mockRunExitCleanup: vi.fn(),
}));

vi.mock('../../utils/cleanup.js', () => ({
  runExitCleanup: mockRunExitCleanup,
}));

import { act, renderHook, waitFor } from '@testing-library/react';
import { vi, describe, it, expect, beforeEach, type Mock } from 'vitest';
import { useSlashCommandProcessor } from './slashCommandProcessor.js';
import type {
  CommandContext,
  ConfirmShellCommandsActionReturn,
  SlashCommand,
} from '../commands/types.js';
import { CommandKind } from '../commands/types.js';
import type { LoadedSettings } from '../../config/settings.js';
import { MessageType } from '../types.js';
import { BuiltinCommandLoader } from '../../services/BuiltinCommandLoader.js';
import { FileCommandLoader } from '../../services/FileCommandLoader.js';
import { McpPromptLoader } from '../../services/McpPromptLoader.js';
import {
  SlashCommandStatus,
  ToolConfirmationOutcome,
  makeFakeConfig,
<<<<<<< HEAD
  ToolConfirmationOutcome,
  type IdeClient,
} from '@thacio/auditaria-cli-core';
=======
} from '@google/gemini-cli-core';
>>>>>>> cb43bb9c

function createTestCommand(
  overrides: Partial<SlashCommand>,
  kind: CommandKind = CommandKind.BUILT_IN,
): SlashCommand {
  return {
    name: 'test',
    description: 'a test command',
    kind,
    ...overrides,
  };
}

describe('useSlashCommandProcessor', () => {
  const mockAddItem = vi.fn();
  const mockClearItems = vi.fn();
  const mockLoadHistory = vi.fn();
  const mockOpenThemeDialog = vi.fn();
  const mockOpenAuthDialog = vi.fn();
  const mockSetQuittingMessages = vi.fn();

  const mockConfig = makeFakeConfig({});
  const mockSettings = {} as LoadedSettings;

  beforeEach(() => {
    vi.clearAllMocks();
    (vi.mocked(BuiltinCommandLoader) as Mock).mockClear();
    mockBuiltinLoadCommands.mockResolvedValue([]);
    mockFileLoadCommands.mockResolvedValue([]);
    mockMcpLoadCommands.mockResolvedValue([]);
  });

  const setupProcessorHook = (
    builtinCommands: SlashCommand[] = [],
    fileCommands: SlashCommand[] = [],
    mcpCommands: SlashCommand[] = [],
    setIsProcessing = vi.fn(),
  ) => {
    mockBuiltinLoadCommands.mockResolvedValue(Object.freeze(builtinCommands));
    mockFileLoadCommands.mockResolvedValue(Object.freeze(fileCommands));
    mockMcpLoadCommands.mockResolvedValue(Object.freeze(mcpCommands));

    const { result } = renderHook(() =>
      useSlashCommandProcessor(
        mockConfig,
        mockSettings,
        mockAddItem,
        mockClearItems,
        mockLoadHistory,
        vi.fn(), // refreshStatic
        vi.fn(), // onDebugMessage
        mockOpenThemeDialog, // openThemeDialog
        mockOpenAuthDialog,
        vi.fn(), // openEditorDialog
        vi.fn(), // openLanguageDialog
        vi.fn(), // toggleCorgiMode
        mockSetQuittingMessages,
        vi.fn(), // openPrivacyNotice
        vi.fn(), // openSettingsDialog
        vi.fn(), // toggleVimEnabled
        setIsProcessing,
      ),
    );

    return result;
  };

  describe('Initialization and Command Loading', () => {
    it('should initialize CommandService with all required loaders', () => {
      setupProcessorHook();
      expect(BuiltinCommandLoader).toHaveBeenCalledWith(mockConfig);
      expect(FileCommandLoader).toHaveBeenCalledWith(mockConfig);
      expect(McpPromptLoader).toHaveBeenCalledWith(mockConfig);
    });

    it('should call loadCommands and populate state after mounting', async () => {
      const testCommand = createTestCommand({ name: 'test' });
      const result = setupProcessorHook([testCommand]);

      await waitFor(() => {
        expect(result.current.slashCommands).toHaveLength(1);
      });

      expect(result.current.slashCommands[0]?.name).toBe('test');
      expect(mockBuiltinLoadCommands).toHaveBeenCalledTimes(1);
      expect(mockFileLoadCommands).toHaveBeenCalledTimes(1);
      expect(mockMcpLoadCommands).toHaveBeenCalledTimes(1);
    });

    it('should provide an immutable array of commands to consumers', async () => {
      const testCommand = createTestCommand({ name: 'test' });
      const result = setupProcessorHook([testCommand]);

      await waitFor(() => {
        expect(result.current.slashCommands).toHaveLength(1);
      });

      const commands = result.current.slashCommands;

      expect(() => {
        // @ts-expect-error - We are intentionally testing a violation of the readonly type.
        commands.push(createTestCommand({ name: 'rogue' }));
      }).toThrow(TypeError);
    });

    it('should override built-in commands with file-based commands of the same name', async () => {
      const builtinAction = vi.fn();
      const fileAction = vi.fn();

      const builtinCommand = createTestCommand({
        name: 'override',
        description: 'builtin',
        action: builtinAction,
      });
      const fileCommand = createTestCommand(
        { name: 'override', description: 'file', action: fileAction },
        CommandKind.FILE,
      );

      const result = setupProcessorHook([builtinCommand], [fileCommand]);

      await waitFor(() => {
        // The service should only return one command with the name 'override'
        expect(result.current.slashCommands).toHaveLength(1);
      });

      await act(async () => {
        await result.current.handleSlashCommand('/override');
      });

      // Only the file-based command's action should be called.
      expect(fileAction).toHaveBeenCalledTimes(1);
      expect(builtinAction).not.toHaveBeenCalled();
    });
  });

  describe('Command Execution Logic', () => {
    it('should display an error for an unknown command', async () => {
      const result = setupProcessorHook();
      await waitFor(() => expect(result.current.slashCommands).toBeDefined());

      await act(async () => {
        await result.current.handleSlashCommand('/nonexistent');
      });

      // Expect 2 calls: one for the user's input, one for the error message.
      expect(mockAddItem).toHaveBeenCalledTimes(2);
      expect(mockAddItem).toHaveBeenLastCalledWith(
        {
          type: MessageType.ERROR,
          text: 'Unknown command: /nonexistent',
        },
        expect.any(Number),
      );
    });

    it('should display help for a parent command invoked without a subcommand', async () => {
      const parentCommand: SlashCommand = {
        name: 'parent',
        description: 'a parent command',
        kind: CommandKind.BUILT_IN,
        subCommands: [
          {
            name: 'child1',
            description: 'First child.',
            kind: CommandKind.BUILT_IN,
          },
        ],
      };
      const result = setupProcessorHook([parentCommand]);
      await waitFor(() => expect(result.current.slashCommands).toHaveLength(1));

      await act(async () => {
        await result.current.handleSlashCommand('/parent');
      });

      expect(mockAddItem).toHaveBeenLastCalledWith(
        {
          type: MessageType.INFO,
          text: expect.stringContaining(
            "Command '/parent' requires a subcommand.",
          ),
        },
        expect.any(Number),
      );
    });

    it('should correctly find and execute a nested subcommand', async () => {
      const childAction = vi.fn();
      const parentCommand: SlashCommand = {
        name: 'parent',
        description: 'a parent command',
        kind: CommandKind.BUILT_IN,
        subCommands: [
          {
            name: 'child',
            description: 'a child command',
            kind: CommandKind.BUILT_IN,
            action: childAction,
          },
        ],
      };
      const result = setupProcessorHook([parentCommand]);
      await waitFor(() => expect(result.current.slashCommands).toHaveLength(1));

      await act(async () => {
        await result.current.handleSlashCommand('/parent child with args');
      });

      expect(childAction).toHaveBeenCalledTimes(1);

      expect(childAction).toHaveBeenCalledWith(
        expect.objectContaining({
          services: expect.objectContaining({
            config: mockConfig,
          }),
          ui: expect.objectContaining({
            addItem: mockAddItem,
          }),
        }),
        'with args',
      );
    });

    it('sets isProcessing to false if the the input is not a command', async () => {
      const setMockIsProcessing = vi.fn();
      const result = setupProcessorHook([], [], [], setMockIsProcessing);

      await act(async () => {
        await result.current.handleSlashCommand('imnotacommand');
      });

      expect(setMockIsProcessing).not.toHaveBeenCalled();
    });

    it('sets isProcessing to false if the command has an error', async () => {
      const setMockIsProcessing = vi.fn();
      const failCommand = createTestCommand({
        name: 'fail',
        action: vi.fn().mockRejectedValue(new Error('oh no!')),
      });

      const result = setupProcessorHook(
        [failCommand],
        [],
        [],
        setMockIsProcessing,
      );

      await act(async () => {
        await result.current.handleSlashCommand('/fail');
      });

      expect(setMockIsProcessing).toHaveBeenNthCalledWith(1, true);
      expect(setMockIsProcessing).toHaveBeenNthCalledWith(2, false);
    });

    it('should set isProcessing to true during execution and false afterwards', async () => {
      const mockSetIsProcessing = vi.fn();
      const command = createTestCommand({
        name: 'long-running',
        action: () => new Promise((resolve) => setTimeout(resolve, 50)),
      });

      const result = setupProcessorHook([command], [], [], mockSetIsProcessing);
      await waitFor(() => expect(result.current.slashCommands).toHaveLength(1));

      const executionPromise = act(async () => {
        await result.current.handleSlashCommand('/long-running');
      });

      // It should be true immediately after starting
      expect(mockSetIsProcessing).toHaveBeenNthCalledWith(1, true);
      // It should not have been called with false yet
      expect(mockSetIsProcessing).not.toHaveBeenCalledWith(false);

      await executionPromise;

      // After the promise resolves, it should be called with false
      expect(mockSetIsProcessing).toHaveBeenNthCalledWith(2, false);
      expect(mockSetIsProcessing).toHaveBeenCalledTimes(2);
    });
  });

  describe('Action Result Handling', () => {
    it('should handle "dialog: theme" action', async () => {
      const command = createTestCommand({
        name: 'themecmd',
        action: vi.fn().mockResolvedValue({ type: 'dialog', dialog: 'theme' }),
      });
      const result = setupProcessorHook([command]);
      await waitFor(() => expect(result.current.slashCommands).toHaveLength(1));

      await act(async () => {
        await result.current.handleSlashCommand('/themecmd');
      });

      expect(mockOpenThemeDialog).toHaveBeenCalled();
    });

    it('should handle "load_history" action', async () => {
      const command = createTestCommand({
        name: 'load',
        action: vi.fn().mockResolvedValue({
          type: 'load_history',
          history: [{ type: MessageType.USER, text: 'old prompt' }],
          clientHistory: [{ role: 'user', parts: [{ text: 'old prompt' }] }],
        }),
      });
      const result = setupProcessorHook([command]);
      await waitFor(() => expect(result.current.slashCommands).toHaveLength(1));

      await act(async () => {
        await result.current.handleSlashCommand('/load');
      });

      expect(mockClearItems).toHaveBeenCalledTimes(1);
      expect(mockAddItem).toHaveBeenCalledWith(
        { type: 'user', text: 'old prompt' },
        expect.any(Number),
      );
    });

    it('should strip thoughts when handling "load_history" action', async () => {
      const mockSetHistory = vi.fn();
      const mockGeminiClient = {
        setHistory: mockSetHistory,
      };
      vi.spyOn(mockConfig, 'getGeminiClient').mockReturnValue(
        // eslint-disable-next-line @typescript-eslint/no-explicit-any
        mockGeminiClient as any,
      );

      const historyWithThoughts = [
        {
          role: 'model',
          parts: [{ text: 'response', thoughtSignature: 'CikB...' }],
        },
      ];
      const command = createTestCommand({
        name: 'loadwiththoughts',
        action: vi.fn().mockResolvedValue({
          type: 'load_history',
          history: [{ type: MessageType.MODEL, text: 'response' }],
          clientHistory: historyWithThoughts,
        }),
      });

      const result = setupProcessorHook([command]);
      await waitFor(() => expect(result.current.slashCommands).toHaveLength(1));

      await act(async () => {
        await result.current.handleSlashCommand('/loadwiththoughts');
      });

      expect(mockSetHistory).toHaveBeenCalledTimes(1);
      expect(mockSetHistory).toHaveBeenCalledWith(historyWithThoughts, {
        stripThoughts: true,
      });
    });

    describe('with fake timers', () => {
      // This test needs to let the async `waitFor` complete with REAL timers
      // before switching to FAKE timers to test setTimeout.
      it('should handle a "quit" action', async () => {
        const quitAction = vi
          .fn()
          .mockResolvedValue({ type: 'quit', messages: [] });
        const command = createTestCommand({
          name: 'exit',
          action: quitAction,
        });
        const result = setupProcessorHook([command]);

        await waitFor(() =>
          expect(result.current.slashCommands).toHaveLength(1),
        );

        vi.useFakeTimers();

        try {
          await act(async () => {
            await result.current.handleSlashCommand('/exit');
          });

          await act(async () => {
            await vi.advanceTimersByTimeAsync(200);
          });

          expect(mockSetQuittingMessages).toHaveBeenCalledWith([]);
          expect(mockProcessExit).toHaveBeenCalledWith(0);
        } finally {
          vi.useRealTimers();
        }
      });

      it('should call runExitCleanup when handling a "quit" action', async () => {
        const quitAction = vi
          .fn()
          .mockResolvedValue({ type: 'quit', messages: [] });
        const command = createTestCommand({
          name: 'exit',
          action: quitAction,
        });
        const result = setupProcessorHook([command]);

        await waitFor(() =>
          expect(result.current.slashCommands).toHaveLength(1),
        );

        vi.useFakeTimers();

        try {
          await act(async () => {
            await result.current.handleSlashCommand('/exit');
          });

          await act(async () => {
            await vi.advanceTimersByTimeAsync(200);
          });

          expect(mockRunExitCleanup).toHaveBeenCalledTimes(1);
        } finally {
          vi.useRealTimers();
        }
      });
    });

    it('should handle "submit_prompt" action returned from a file-based command', async () => {
      const fileCommand = createTestCommand(
        {
          name: 'filecmd',
          description: 'A command from a file',
          action: async () => ({
            type: 'submit_prompt',
            content: [{ text: 'The actual prompt from the TOML file.' }],
          }),
        },
        CommandKind.FILE,
      );

      const result = setupProcessorHook([], [fileCommand]);
      await waitFor(() => expect(result.current.slashCommands).toHaveLength(1));

      let actionResult;
      await act(async () => {
        actionResult = await result.current.handleSlashCommand('/filecmd');
      });

      expect(actionResult).toEqual({
        type: 'submit_prompt',
        content: [{ text: 'The actual prompt from the TOML file.' }],
      });

      expect(mockAddItem).toHaveBeenCalledWith(
        { type: MessageType.USER, text: '/filecmd' },
        expect.any(Number),
      );
    });

    it('should handle "submit_prompt" action returned from a mcp-based command', async () => {
      const mcpCommand = createTestCommand(
        {
          name: 'mcpcmd',
          description: 'A command from mcp',
          action: async () => ({
            type: 'submit_prompt',
            content: [{ text: 'The actual prompt from the mcp command.' }],
          }),
        },
        CommandKind.MCP_PROMPT,
      );

      const result = setupProcessorHook([], [], [mcpCommand]);
      await waitFor(() => expect(result.current.slashCommands).toHaveLength(1));

      let actionResult;
      await act(async () => {
        actionResult = await result.current.handleSlashCommand('/mcpcmd');
      });

      expect(actionResult).toEqual({
        type: 'submit_prompt',
        content: [{ text: 'The actual prompt from the mcp command.' }],
      });

      expect(mockAddItem).toHaveBeenCalledWith(
        { type: MessageType.USER, text: '/mcpcmd' },
        expect.any(Number),
      );
    });
  });

  describe('Shell Command Confirmation Flow', () => {
    // Use a generic vi.fn() for the action. We will change its behavior in each test.
    const mockCommandAction = vi.fn();

    const shellCommand = createTestCommand({
      name: 'shellcmd',
      action: mockCommandAction,
    });

    beforeEach(() => {
      // Reset the mock before each test
      mockCommandAction.mockClear();

      // Default behavior: request confirmation
      mockCommandAction.mockResolvedValue({
        type: 'confirm_shell_commands',
        commandsToConfirm: ['rm -rf /'],
        originalInvocation: { raw: '/shellcmd' },
      } as ConfirmShellCommandsActionReturn);
    });

    it('should set confirmation request when action returns confirm_shell_commands', async () => {
      const result = setupProcessorHook([shellCommand]);
      await waitFor(() => expect(result.current.slashCommands).toHaveLength(1));

      // This is intentionally not awaited, because the promise it returns
      // will not resolve until the user responds to the confirmation.
      act(() => {
        result.current.handleSlashCommand('/shellcmd');
      });

      // We now wait for the state to be updated with the request.
      await waitFor(() => {
        expect(result.current.shellConfirmationRequest).not.toBeNull();
      });

      expect(result.current.shellConfirmationRequest?.commands).toEqual([
        'rm -rf /',
      ]);
    });

    it('should do nothing if user cancels confirmation', async () => {
      const result = setupProcessorHook([shellCommand]);
      await waitFor(() => expect(result.current.slashCommands).toHaveLength(1));

      act(() => {
        result.current.handleSlashCommand('/shellcmd');
      });

      // Wait for the confirmation dialog to be set
      await waitFor(() => {
        expect(result.current.shellConfirmationRequest).not.toBeNull();
      });

      const onConfirm = result.current.shellConfirmationRequest?.onConfirm;
      expect(onConfirm).toBeDefined();

      // Change the mock action's behavior for a potential second run.
      // If the test is flawed, this will be called, and we can detect it.
      mockCommandAction.mockResolvedValue({
        type: 'message',
        messageType: 'info',
        content: 'This should not be called',
      });

      await act(async () => {
        onConfirm!(ToolConfirmationOutcome.Cancel, []); // Pass empty array for safety
      });

      expect(result.current.shellConfirmationRequest).toBeNull();
      // Verify the action was only called the initial time.
      expect(mockCommandAction).toHaveBeenCalledTimes(1);
    });

    it('should re-run command with one-time allowlist on "Proceed Once"', async () => {
      const result = setupProcessorHook([shellCommand]);
      await waitFor(() => expect(result.current.slashCommands).toHaveLength(1));

      act(() => {
        result.current.handleSlashCommand('/shellcmd');
      });
      await waitFor(() => {
        expect(result.current.shellConfirmationRequest).not.toBeNull();
      });

      const onConfirm = result.current.shellConfirmationRequest?.onConfirm;

      // **Change the mock's behavior for the SECOND run.**
      // This is the key to testing the outcome.
      mockCommandAction.mockResolvedValue({
        type: 'message',
        messageType: 'info',
        content: 'Success!',
      });

      await act(async () => {
        onConfirm!(ToolConfirmationOutcome.ProceedOnce, ['rm -rf /']);
      });

      expect(result.current.shellConfirmationRequest).toBeNull();

      // The action should have been called twice (initial + re-run).
      await waitFor(() => {
        expect(mockCommandAction).toHaveBeenCalledTimes(2);
      });

      // We can inspect the context of the second call to ensure the one-time list was used.
      const secondCallContext = mockCommandAction.mock
        .calls[1][0] as CommandContext;
      expect(
        secondCallContext.session.sessionShellAllowlist.has('rm -rf /'),
      ).toBe(true);

      // Verify the final success message was added.
      expect(mockAddItem).toHaveBeenCalledWith(
        { type: MessageType.INFO, text: 'Success!' },
        expect.any(Number),
      );

      // Verify the session-wide allowlist was NOT permanently updated.
      // Re-render the hook by calling a no-op command to get the latest context.
      await act(async () => {
        result.current.handleSlashCommand('/no-op');
      });
      const finalContext = result.current.commandContext;
      expect(finalContext.session.sessionShellAllowlist.size).toBe(0);
    });

    it('should re-run command and update session allowlist on "Proceed Always"', async () => {
      const result = setupProcessorHook([shellCommand]);
      await waitFor(() => expect(result.current.slashCommands).toHaveLength(1));

      act(() => {
        result.current.handleSlashCommand('/shellcmd');
      });
      await waitFor(() => {
        expect(result.current.shellConfirmationRequest).not.toBeNull();
      });

      const onConfirm = result.current.shellConfirmationRequest?.onConfirm;
      mockCommandAction.mockResolvedValue({
        type: 'message',
        messageType: 'info',
        content: 'Success!',
      });

      await act(async () => {
        onConfirm!(ToolConfirmationOutcome.ProceedAlways, ['rm -rf /']);
      });

      expect(result.current.shellConfirmationRequest).toBeNull();
      await waitFor(() => {
        expect(mockCommandAction).toHaveBeenCalledTimes(2);
      });

      expect(mockAddItem).toHaveBeenCalledWith(
        { type: MessageType.INFO, text: 'Success!' },
        expect.any(Number),
      );

      // Check that the session-wide allowlist WAS updated.
      await waitFor(() => {
        const finalContext = result.current.commandContext;
        expect(finalContext.session.sessionShellAllowlist.has('rm -rf /')).toBe(
          true,
        );
      });
    });
  });

  describe('Command Parsing and Matching', () => {
    it('should be case-sensitive', async () => {
      const command = createTestCommand({ name: 'test' });
      const result = setupProcessorHook([command]);
      await waitFor(() => expect(result.current.slashCommands).toHaveLength(1));

      await act(async () => {
        // Use uppercase when command is lowercase
        await result.current.handleSlashCommand('/Test');
      });

      // It should fail and call addItem with an error
      expect(mockAddItem).toHaveBeenCalledWith(
        {
          type: MessageType.ERROR,
          text: 'Unknown command: /Test',
        },
        expect.any(Number),
      );
    });

    it('should correctly match an altName', async () => {
      const action = vi.fn();
      const command = createTestCommand({
        name: 'main',
        altNames: ['alias'],
        description: 'a command with an alias',
        action,
      });
      const result = setupProcessorHook([command]);
      await waitFor(() => expect(result.current.slashCommands).toHaveLength(1));

      await act(async () => {
        await result.current.handleSlashCommand('/alias');
      });

      expect(action).toHaveBeenCalledTimes(1);
      expect(mockAddItem).not.toHaveBeenCalledWith(
        expect.objectContaining({ type: MessageType.ERROR }),
      );
    });

    it('should handle extra whitespace around the command', async () => {
      const action = vi.fn();
      const command = createTestCommand({ name: 'test', action });
      const result = setupProcessorHook([command]);
      await waitFor(() => expect(result.current.slashCommands).toHaveLength(1));

      await act(async () => {
        await result.current.handleSlashCommand('  /test  with-args  ');
      });

      expect(action).toHaveBeenCalledWith(expect.anything(), 'with-args');
    });

    it('should handle `?` as a command prefix', async () => {
      const action = vi.fn();
      const command = createTestCommand({ name: 'help', action });
      const result = setupProcessorHook([command]);
      await waitFor(() => expect(result.current.slashCommands).toHaveLength(1));

      await act(async () => {
        await result.current.handleSlashCommand('?help');
      });

      expect(action).toHaveBeenCalledTimes(1);
    });
  });

  describe('Command Precedence', () => {
    it('should override mcp-based commands with file-based commands of the same name', async () => {
      const mcpAction = vi.fn();
      const fileAction = vi.fn();

      const mcpCommand = createTestCommand(
        {
          name: 'override',
          description: 'mcp',
          action: mcpAction,
        },
        CommandKind.MCP_PROMPT,
      );
      const fileCommand = createTestCommand(
        { name: 'override', description: 'file', action: fileAction },
        CommandKind.FILE,
      );

      const result = setupProcessorHook([], [fileCommand], [mcpCommand]);

      await waitFor(() => {
        // The service should only return one command with the name 'override'
        expect(result.current.slashCommands).toHaveLength(1);
      });

      await act(async () => {
        await result.current.handleSlashCommand('/override');
      });

      // Only the file-based command's action should be called.
      expect(fileAction).toHaveBeenCalledTimes(1);
      expect(mcpAction).not.toHaveBeenCalled();
    });

    it('should prioritize a command with a primary name over a command with a matching alias', async () => {
      const quitAction = vi.fn();
      const exitAction = vi.fn();

      const quitCommand = createTestCommand({
        name: 'quit',
        altNames: ['exit'],
        action: quitAction,
      });

      const exitCommand = createTestCommand(
        {
          name: 'exit',
          action: exitAction,
        },
        CommandKind.FILE,
      );

      // The order of commands in the final loaded array is not guaranteed,
      // so the test must work regardless of which comes first.
      const result = setupProcessorHook([quitCommand], [exitCommand]);

      await waitFor(() => {
        expect(result.current.slashCommands).toHaveLength(2);
      });

      await act(async () => {
        await result.current.handleSlashCommand('/exit');
      });

      // The action for the command whose primary name is 'exit' should be called.
      expect(exitAction).toHaveBeenCalledTimes(1);
      // The action for the command that has 'exit' as an alias should NOT be called.
      expect(quitAction).not.toHaveBeenCalled();
    });

    it('should add an overridden command to the history', async () => {
      const quitCommand = createTestCommand({
        name: 'quit',
        altNames: ['exit'],
        action: vi.fn(),
      });
      const exitCommand = createTestCommand(
        { name: 'exit', action: vi.fn() },
        CommandKind.FILE,
      );

      const result = setupProcessorHook([quitCommand], [exitCommand]);
      await waitFor(() => expect(result.current.slashCommands).toHaveLength(2));

      await act(async () => {
        await result.current.handleSlashCommand('/exit');
      });

      // It should be added to the history.
      expect(mockAddItem).toHaveBeenCalledWith(
        { type: MessageType.USER, text: '/exit' },
        expect.any(Number),
      );
    });
  });

  describe('Lifecycle', () => {
    it('should abort command loading when the hook unmounts', () => {
      const abortSpy = vi.spyOn(AbortController.prototype, 'abort');
      const { unmount } = renderHook(() =>
        useSlashCommandProcessor(
          mockConfig,
          mockSettings,
          mockAddItem,
          mockClearItems,
          mockLoadHistory,
          vi.fn(), // refreshStatic
          vi.fn(), // onDebugMessage
          vi.fn(), // openThemeDialog
          mockOpenAuthDialog,
          vi.fn(), // openEditorDialog
          vi.fn(), // openLanguageDialog
          vi.fn(), // toggleCorgiMode
          mockSetQuittingMessages,
          vi.fn(), // openPrivacyNotice

          vi.fn(), // openSettingsDialog
          vi.fn(), // toggleVimEnabled
          vi.fn().mockResolvedValue(false), // toggleVimEnabled
          vi.fn(), // setIsProcessing
        ),
      );

      unmount();

      expect(abortSpy).toHaveBeenCalledTimes(1);
    });
  });

  describe('Slash Command Logging', () => {
    const mockCommandAction = vi.fn().mockResolvedValue({ type: 'handled' });
    const loggingTestCommands: SlashCommand[] = [
      createTestCommand({
        name: 'logtest',
        action: vi
          .fn()
          .mockResolvedValue({ type: 'message', content: 'hello world' }),
      }),
      createTestCommand({
        name: 'logwithsub',
        subCommands: [
          createTestCommand({
            name: 'sub',
            action: mockCommandAction,
          }),
        ],
      }),
      createTestCommand({
        name: 'fail',
        action: vi.fn().mockRejectedValue(new Error('oh no!')),
      }),
      createTestCommand({
        name: 'logalias',
        altNames: ['la'],
        action: mockCommandAction,
      }),
    ];

    beforeEach(() => {
      mockCommandAction.mockClear();
      vi.mocked(logSlashCommand).mockClear();
    });

    it('should log a simple slash command', async () => {
      const result = setupProcessorHook(loggingTestCommands);
      await waitFor(() =>
        expect(result.current.slashCommands.length).toBeGreaterThan(0),
      );
      await act(async () => {
        await result.current.handleSlashCommand('/logtest');
      });

      expect(logSlashCommand).toHaveBeenCalledWith(
        mockConfig,
        expect.objectContaining({
          command: 'logtest',
          subcommand: undefined,
          status: SlashCommandStatus.SUCCESS,
        }),
      );
    });

    it('logs nothing for a bogus command', async () => {
      const result = setupProcessorHook(loggingTestCommands);
      await waitFor(() =>
        expect(result.current.slashCommands.length).toBeGreaterThan(0),
      );
      await act(async () => {
        await result.current.handleSlashCommand('/bogusbogusbogus');
      });

      expect(logSlashCommand).not.toHaveBeenCalled();
    });

    it('logs a failure event for a failed command', async () => {
      const result = setupProcessorHook(loggingTestCommands);
      await waitFor(() =>
        expect(result.current.slashCommands.length).toBeGreaterThan(0),
      );
      await act(async () => {
        await result.current.handleSlashCommand('/fail');
      });

      expect(logSlashCommand).toHaveBeenCalledWith(
        mockConfig,
        expect.objectContaining({
          command: 'fail',
          status: 'error',
          subcommand: undefined,
        }),
      );
    });

    it('should log a slash command with a subcommand', async () => {
      const result = setupProcessorHook(loggingTestCommands);
      await waitFor(() =>
        expect(result.current.slashCommands.length).toBeGreaterThan(0),
      );
      await act(async () => {
        await result.current.handleSlashCommand('/logwithsub sub');
      });

      expect(logSlashCommand).toHaveBeenCalledWith(
        mockConfig,
        expect.objectContaining({
          command: 'logwithsub',
          subcommand: 'sub',
        }),
      );
    });

    it('should log the command path when an alias is used', async () => {
      const result = setupProcessorHook(loggingTestCommands);
      await waitFor(() =>
        expect(result.current.slashCommands.length).toBeGreaterThan(0),
      );
      await act(async () => {
        await result.current.handleSlashCommand('/la');
      });
      expect(logSlashCommand).toHaveBeenCalledWith(
        mockConfig,
        expect.objectContaining({
          command: 'logalias',
        }),
      );
    });

    it('should not log for unknown commands', async () => {
      const result = setupProcessorHook(loggingTestCommands);
      await waitFor(() =>
        expect(result.current.slashCommands.length).toBeGreaterThan(0),
      );
      await act(async () => {
        await result.current.handleSlashCommand('/unknown');
      });
      expect(logSlashCommand).not.toHaveBeenCalled();
    });
  });
});<|MERGE_RESOLUTION|>--- conflicted
+++ resolved
@@ -86,13 +86,8 @@
   SlashCommandStatus,
   ToolConfirmationOutcome,
   makeFakeConfig,
-<<<<<<< HEAD
-  ToolConfirmationOutcome,
   type IdeClient,
 } from '@thacio/auditaria-cli-core';
-=======
-} from '@google/gemini-cli-core';
->>>>>>> cb43bb9c
 
 function createTestCommand(
   overrides: Partial<SlashCommand>,
