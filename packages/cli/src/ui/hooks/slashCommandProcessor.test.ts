/**
 * @license
 * Copyright 2025 Google LLC
 * SPDX-License-Identifier: Apache-2.0
 */

const { logSlashCommand, SlashCommandEvent } = vi.hoisted(() => ({
  logSlashCommand: vi.fn(),
  SlashCommandEvent: vi.fn((command, subCommand) => ({ command, subCommand })),
}));

vi.mock('@google/gemini-cli-core', async (importOriginal) => {
  const original =
    await importOriginal<typeof import('@google/gemini-cli-core')>();
  return {
    ...original,
    logSlashCommand,
    SlashCommandEvent,
    getIdeInstaller: vi.fn().mockReturnValue(null),
  };
});

const { mockProcessExit } = vi.hoisted(() => ({
  mockProcessExit: vi.fn((_code?: number): never => undefined as never),
}));

vi.mock('node:process', () => {
  const mockProcess = {
    exit: mockProcessExit,
    platform: 'test-platform',
  };
  return {
    ...mockProcess,
    default: mockProcess,
  };
});

const mockBuiltinLoadCommands = vi.fn();
vi.mock('../../services/BuiltinCommandLoader.js', () => ({
  BuiltinCommandLoader: vi.fn().mockImplementation(() => ({
    loadCommands: mockBuiltinLoadCommands,
  })),
}));

const mockFileLoadCommands = vi.fn();
vi.mock('../../services/FileCommandLoader.js', () => ({
  FileCommandLoader: vi.fn().mockImplementation(() => ({
    loadCommands: mockFileLoadCommands,
  })),
}));

const mockMcpLoadCommands = vi.fn();
vi.mock('../../services/McpPromptLoader.js', () => ({
  McpPromptLoader: vi.fn().mockImplementation(() => ({
    loadCommands: mockMcpLoadCommands,
  })),
}));

vi.mock('../contexts/SessionContext.js', () => ({
  useSessionStats: vi.fn(() => ({ stats: {} })),
}));

const { mockRunExitCleanup } = vi.hoisted(() => ({
  mockRunExitCleanup: vi.fn(),
}));

vi.mock('../../utils/cleanup.js', () => ({
  runExitCleanup: mockRunExitCleanup,
}));

import { act, renderHook, waitFor } from '@testing-library/react';
import { vi, describe, it, expect, beforeEach, type Mock } from 'vitest';
import { useSlashCommandProcessor } from './slashCommandProcessor.js';
import {
  CommandContext,
  CommandKind,
  ConfirmShellCommandsActionReturn,
  SlashCommand,
} from '../commands/types.js';
import { Config, ToolConfirmationOutcome } from '@google/gemini-cli-core';
import { LoadedSettings } from '../../config/settings.js';
import { MessageType } from '../types.js';
import { BuiltinCommandLoader } from '../../services/BuiltinCommandLoader.js';
import { FileCommandLoader } from '../../services/FileCommandLoader.js';
import { McpPromptLoader } from '../../services/McpPromptLoader.js';

const createTestCommand = (
  overrides: Partial<SlashCommand>,
  kind: CommandKind = CommandKind.BUILT_IN,
): SlashCommand => ({
  name: 'test',
  description: 'a test command',
  kind,
  ...overrides,
});

describe('useSlashCommandProcessor', () => {
  const mockAddItem = vi.fn();
  const mockClearItems = vi.fn();
  const mockLoadHistory = vi.fn();
  const mockOpenThemeDialog = vi.fn();
  const mockOpenAuthDialog = vi.fn();
  const mockSetQuittingMessages = vi.fn();

  const mockConfig = {
    getProjectRoot: vi.fn(() => '/mock/cwd'),
    getSessionId: vi.fn(() => 'test-session'),
    getGeminiClient: vi.fn(() => ({
      setHistory: vi.fn().mockResolvedValue(undefined),
    })),
    getExtensions: vi.fn(() => []),
    getIdeMode: vi.fn(() => false),
  } as unknown as Config;

<<<<<<< HEAD
  beforeEach(() => {
    mockAddItem = vi.fn();
    mockClearItems = vi.fn();
    mockLoadHistory = vi.fn();
    mockRefreshStatic = vi.fn();
    mockSetShowHelp = vi.fn();
    mockOnDebugMessage = vi.fn();
    mockOpenThemeDialog = vi.fn();
    mockOpenAuthDialog = vi.fn();
    mockOpenEditorDialog = vi.fn();
    mockPerformMemoryRefresh = vi.fn().mockResolvedValue(undefined);
    mockSetQuittingMessages = vi.fn();
    mockTryCompressChat = vi.fn();
    mockGeminiClient = {
      tryCompressChat: mockTryCompressChat,
      getChat: vi.fn().mockResolvedValue({
        getHistory: vi.fn().mockReturnValue([
          { role: 'user', parts: [{ text: 'test message' }] },
          { role: 'model', parts: [{ text: 'test response' }] },
        ]),
      }),
    } as unknown as GeminiClient;
    mockConfig = {
      getDebugMode: vi.fn(() => false),
      getGeminiClient: () => mockGeminiClient,
      getSandbox: vi.fn(() => 'test-sandbox'),
      getModel: vi.fn(() => 'test-model'),
      getProjectRoot: vi.fn(() => '/test/dir'),
      getCheckpointingEnabled: vi.fn(() => true),
      getBugCommand: vi.fn(() => undefined),
    } as unknown as Config;
    mockCorgiMode = vi.fn();
    mockUseSessionStats.mockReturnValue({
      stats: {
        sessionStartTime: new Date('2025-01-01T00:00:00.000Z'),
        cumulative: {
          turnCount: 0,
          promptTokenCount: 0,
          candidatesTokenCount: 0,
          totalTokenCount: 0,
          cachedContentTokenCount: 0,
          toolUsePromptTokenCount: 0,
          thoughtsTokenCount: 0,
        },
      },
    });
=======
  const mockSettings = {} as LoadedSettings;
>>>>>>> 6b19c8bd

  beforeEach(() => {
    vi.clearAllMocks();
    (vi.mocked(BuiltinCommandLoader) as Mock).mockClear();
    mockBuiltinLoadCommands.mockResolvedValue([]);
    mockFileLoadCommands.mockResolvedValue([]);
    mockMcpLoadCommands.mockResolvedValue([]);
  });

  const setupProcessorHook = (
    builtinCommands: SlashCommand[] = [],
    fileCommands: SlashCommand[] = [],
    mcpCommands: SlashCommand[] = [],
    setIsProcessing = vi.fn(),
  ) => {
    mockBuiltinLoadCommands.mockResolvedValue(Object.freeze(builtinCommands));
    mockFileLoadCommands.mockResolvedValue(Object.freeze(fileCommands));
    mockMcpLoadCommands.mockResolvedValue(Object.freeze(mcpCommands));

    const { result } = renderHook(() =>
      useSlashCommandProcessor(
        mockConfig,
        mockSettings,
        mockAddItem,
        mockClearItems,
        mockLoadHistory,
        vi.fn(), // refreshStatic
        vi.fn(), // onDebugMessage
        mockOpenThemeDialog, // openThemeDialog
        mockOpenAuthDialog,
        vi.fn(), // openEditorDialog
        vi.fn(), // toggleCorgiMode
        mockSetQuittingMessages,
        vi.fn(), // openPrivacyNotice
        vi.fn(), // toggleVimEnabled
        setIsProcessing,
      ),
    );

    return result;
  };

  describe('Initialization and Command Loading', () => {
    it('should initialize CommandService with all required loaders', () => {
      setupProcessorHook();
      expect(BuiltinCommandLoader).toHaveBeenCalledWith(mockConfig);
      expect(FileCommandLoader).toHaveBeenCalledWith(mockConfig);
      expect(McpPromptLoader).toHaveBeenCalledWith(mockConfig);
    });

    it('should call loadCommands and populate state after mounting', async () => {
      const testCommand = createTestCommand({ name: 'test' });
      const result = setupProcessorHook([testCommand]);

      await waitFor(() => {
        expect(result.current.slashCommands).toHaveLength(1);
      });

      expect(result.current.slashCommands[0]?.name).toBe('test');
      expect(mockBuiltinLoadCommands).toHaveBeenCalledTimes(1);
      expect(mockFileLoadCommands).toHaveBeenCalledTimes(1);
      expect(mockMcpLoadCommands).toHaveBeenCalledTimes(1);
    });

    it('should provide an immutable array of commands to consumers', async () => {
      const testCommand = createTestCommand({ name: 'test' });
      const result = setupProcessorHook([testCommand]);

      await waitFor(() => {
        expect(result.current.slashCommands).toHaveLength(1);
      });

      const commands = result.current.slashCommands;

      expect(() => {
        // @ts-expect-error - We are intentionally testing a violation of the readonly type.
        commands.push(createTestCommand({ name: 'rogue' }));
      }).toThrow(TypeError);
    });

    it('should override built-in commands with file-based commands of the same name', async () => {
      const builtinAction = vi.fn();
      const fileAction = vi.fn();

      const builtinCommand = createTestCommand({
        name: 'override',
        description: 'builtin',
        action: builtinAction,
      });
      const fileCommand = createTestCommand(
        { name: 'override', description: 'file', action: fileAction },
        CommandKind.FILE,
      );

      const result = setupProcessorHook([builtinCommand], [fileCommand]);

      await waitFor(() => {
        // The service should only return one command with the name 'override'
        expect(result.current.slashCommands).toHaveLength(1);
      });

      await act(async () => {
        await result.current.handleSlashCommand('/override');
      });

      // Only the file-based command's action should be called.
      expect(fileAction).toHaveBeenCalledTimes(1);
      expect(builtinAction).not.toHaveBeenCalled();
    });
  });

  describe('Command Execution Logic', () => {
    it('should display an error for an unknown command', async () => {
      const result = setupProcessorHook();
      await waitFor(() => expect(result.current.slashCommands).toBeDefined());

      await act(async () => {
        await result.current.handleSlashCommand('/nonexistent');
      });

      // Expect 2 calls: one for the user's input, one for the error message.
      expect(mockAddItem).toHaveBeenCalledTimes(2);
      expect(mockAddItem).toHaveBeenLastCalledWith(
        {
          type: MessageType.ERROR,
          text: 'Unknown command: /nonexistent',
        },
        expect.any(Number),
      );
    });

    it('should display help for a parent command invoked without a subcommand', async () => {
      const parentCommand: SlashCommand = {
        name: 'parent',
        description: 'a parent command',
        kind: CommandKind.BUILT_IN,
        subCommands: [
          {
            name: 'child1',
            description: 'First child.',
            kind: CommandKind.BUILT_IN,
          },
        ],
      };
      const result = setupProcessorHook([parentCommand]);
      await waitFor(() => expect(result.current.slashCommands).toHaveLength(1));

      await act(async () => {
        await result.current.handleSlashCommand('/parent');
      });

      expect(mockAddItem).toHaveBeenCalledTimes(2);
      expect(mockAddItem).toHaveBeenLastCalledWith(
        {
          type: MessageType.INFO,
          text: expect.stringContaining(
            "Command '/parent' requires a subcommand.",
          ),
        },
        expect.any(Number),
      );
    });

    it('should correctly find and execute a nested subcommand', async () => {
      const childAction = vi.fn();
      const parentCommand: SlashCommand = {
        name: 'parent',
        description: 'a parent command',
        kind: CommandKind.BUILT_IN,
        subCommands: [
          {
            name: 'child',
            description: 'a child command',
            kind: CommandKind.BUILT_IN,
            action: childAction,
          },
        ],
      };
      const result = setupProcessorHook([parentCommand]);
      await waitFor(() => expect(result.current.slashCommands).toHaveLength(1));

      await act(async () => {
        await result.current.handleSlashCommand('/parent child with args');
      });

      expect(childAction).toHaveBeenCalledTimes(1);

      expect(childAction).toHaveBeenCalledWith(
        expect.objectContaining({
          services: expect.objectContaining({
            config: mockConfig,
          }),
          ui: expect.objectContaining({
            addItem: mockAddItem,
          }),
        }),
        'with args',
      );
    });

    it('should set isProcessing to true during execution and false afterwards', async () => {
      const mockSetIsProcessing = vi.fn();
      const command = createTestCommand({
        name: 'long-running',
        action: () => new Promise((resolve) => setTimeout(resolve, 50)),
      });

      const result = setupProcessorHook([command], [], [], mockSetIsProcessing);
      await waitFor(() => expect(result.current.slashCommands).toHaveLength(1));

      const executionPromise = act(async () => {
        await result.current.handleSlashCommand('/long-running');
      });

      // It should be true immediately after starting
      expect(mockSetIsProcessing).toHaveBeenCalledWith(true);
      // It should not have been called with false yet
      expect(mockSetIsProcessing).not.toHaveBeenCalledWith(false);

      await executionPromise;

      // After the promise resolves, it should be called with false
      expect(mockSetIsProcessing).toHaveBeenCalledWith(false);
      expect(mockSetIsProcessing).toHaveBeenCalledTimes(2);
    });
  });

  describe('Action Result Handling', () => {
    it('should handle "dialog: theme" action', async () => {
      const command = createTestCommand({
        name: 'themecmd',
        action: vi.fn().mockResolvedValue({ type: 'dialog', dialog: 'theme' }),
      });
      const result = setupProcessorHook([command]);
      await waitFor(() => expect(result.current.slashCommands).toHaveLength(1));

      await act(async () => {
        await result.current.handleSlashCommand('/themecmd');
      });

      expect(mockOpenThemeDialog).toHaveBeenCalled();
    });

    it('should handle "load_history" action', async () => {
      const command = createTestCommand({
        name: 'load',
        action: vi.fn().mockResolvedValue({
          type: 'load_history',
          history: [{ type: MessageType.USER, text: 'old prompt' }],
          clientHistory: [{ role: 'user', parts: [{ text: 'old prompt' }] }],
        }),
      });
      const result = setupProcessorHook([command]);
      await waitFor(() => expect(result.current.slashCommands).toHaveLength(1));

      await act(async () => {
        await result.current.handleSlashCommand('/load');
      });

      expect(mockClearItems).toHaveBeenCalledTimes(1);
      expect(mockAddItem).toHaveBeenCalledWith(
        { type: 'user', text: 'old prompt' },
        expect.any(Number),
      );
    });

    describe('with fake timers', () => {
      // This test needs to let the async `waitFor` complete with REAL timers
      // before switching to FAKE timers to test setTimeout.
      it('should handle a "quit" action', async () => {
        const quitAction = vi
          .fn()
          .mockResolvedValue({ type: 'quit', messages: [] });
        const command = createTestCommand({
          name: 'exit',
          action: quitAction,
        });
        const result = setupProcessorHook([command]);

        await waitFor(() =>
          expect(result.current.slashCommands).toHaveLength(1),
        );

        vi.useFakeTimers();

        try {
          await act(async () => {
            await result.current.handleSlashCommand('/exit');
          });

          await act(async () => {
            await vi.advanceTimersByTimeAsync(200);
          });

          expect(mockSetQuittingMessages).toHaveBeenCalledWith([]);
          expect(mockProcessExit).toHaveBeenCalledWith(0);
        } finally {
          vi.useRealTimers();
        }
      });

      it('should call runExitCleanup when handling a "quit" action', async () => {
        const quitAction = vi
          .fn()
          .mockResolvedValue({ type: 'quit', messages: [] });
        const command = createTestCommand({
          name: 'exit',
          action: quitAction,
        });
        const result = setupProcessorHook([command]);

        await waitFor(() =>
          expect(result.current.slashCommands).toHaveLength(1),
        );

        vi.useFakeTimers();

<<<<<<< HEAD
    it.each([
      ['/quit', 'quit'],
      ['/exit', 'exit'],
    ])(
      'should handle %s, set quitting messages, and exit the process',
      async (command, mainCommand) => {
        const { slashCommands } = getProcessor();
        const quitCommand = slashCommands.find(
          (cmd) => cmd.name === 'quit' || cmd.altName === 'exit',
        );
        expect(quitCommand).toBeDefined();

        const mockDate = new Date('2025-01-01T01:02:03.000Z');
        vi.setSystemTime(mockDate);

        const mockChat = {
          getHistory: vi.fn().mockReturnValue([
            {
              role: 'user',
              parts: [{ text: 'test message' }],
            },
            {
              role: 'model',
              parts: [{ text: 'test response' }],
            },
          ]),
        };
        mockConfig = {
          ...mockConfig,
          getGeminiClient: () => ({
            getChat: () => mockChat,
          }),
        } as unknown as Config;

        await act(async () => {
          await quitCommand?.action(mainCommand, undefined, undefined);
        });

        expect(mockSetQuittingMessages).toHaveBeenCalledWith([
          {
            type: 'quit',
            stats: expect.any(Object),
            duration: '1h 2m 3s',
            id: expect.any(Number),
          },
        ]);
=======
        try {
          await act(async () => {
            await result.current.handleSlashCommand('/exit');
          });

          await act(async () => {
            await vi.advanceTimersByTimeAsync(200);
          });

          expect(mockRunExitCleanup).toHaveBeenCalledTimes(1);
        } finally {
          vi.useRealTimers();
        }
      });
    });
>>>>>>> 6b19c8bd

    it('should handle "submit_prompt" action returned from a file-based command', async () => {
      const fileCommand = createTestCommand(
        {
          name: 'filecmd',
          description: 'A command from a file',
          action: async () => ({
            type: 'submit_prompt',
            content: 'The actual prompt from the TOML file.',
          }),
        },
        CommandKind.FILE,
      );

      const result = setupProcessorHook([], [fileCommand]);
      await waitFor(() => expect(result.current.slashCommands).toHaveLength(1));

      let actionResult;
      await act(async () => {
        actionResult = await result.current.handleSlashCommand('/filecmd');
      });

      expect(actionResult).toEqual({
        type: 'submit_prompt',
        content: 'The actual prompt from the TOML file.',
      });

      expect(mockAddItem).toHaveBeenCalledWith(
        { type: MessageType.USER, text: '/filecmd' },
        expect.any(Number),
      );
    });

    it('should handle "submit_prompt" action returned from a mcp-based command', async () => {
      const mcpCommand = createTestCommand(
        {
          name: 'mcpcmd',
          description: 'A command from mcp',
          action: async () => ({
            type: 'submit_prompt',
            content: 'The actual prompt from the mcp command.',
          }),
        },
        CommandKind.MCP_PROMPT,
      );

      const result = setupProcessorHook([], [], [mcpCommand]);
      await waitFor(() => expect(result.current.slashCommands).toHaveLength(1));

      let actionResult;
      await act(async () => {
        actionResult = await result.current.handleSlashCommand('/mcpcmd');
      });

      expect(actionResult).toEqual({
        type: 'submit_prompt',
        content: 'The actual prompt from the mcp command.',
      });

      expect(mockAddItem).toHaveBeenCalledWith(
        { type: MessageType.USER, text: '/mcpcmd' },
        expect.any(Number),
      );
    });
  });

  describe('Shell Command Confirmation Flow', () => {
    // Use a generic vi.fn() for the action. We will change its behavior in each test.
    const mockCommandAction = vi.fn();

    const shellCommand = createTestCommand({
      name: 'shellcmd',
      action: mockCommandAction,
    });

    beforeEach(() => {
      // Reset the mock before each test
      mockCommandAction.mockClear();

      // Default behavior: request confirmation
      mockCommandAction.mockResolvedValue({
        type: 'confirm_shell_commands',
        commandsToConfirm: ['rm -rf /'],
        originalInvocation: { raw: '/shellcmd' },
      } as ConfirmShellCommandsActionReturn);
    });

    it('should set confirmation request when action returns confirm_shell_commands', async () => {
      const result = setupProcessorHook([shellCommand]);
      await waitFor(() => expect(result.current.slashCommands).toHaveLength(1));

      // This is intentionally not awaited, because the promise it returns
      // will not resolve until the user responds to the confirmation.
      act(() => {
        result.current.handleSlashCommand('/shellcmd');
      });

      // We now wait for the state to be updated with the request.
      await waitFor(() => {
        expect(result.current.shellConfirmationRequest).not.toBeNull();
      });

      expect(result.current.shellConfirmationRequest?.commands).toEqual([
        'rm -rf /',
      ]);
    });

    it('should do nothing if user cancels confirmation', async () => {
      const result = setupProcessorHook([shellCommand]);
      await waitFor(() => expect(result.current.slashCommands).toHaveLength(1));

      act(() => {
        result.current.handleSlashCommand('/shellcmd');
      });

      // Wait for the confirmation dialog to be set
      await waitFor(() => {
        expect(result.current.shellConfirmationRequest).not.toBeNull();
      });

      const onConfirm = result.current.shellConfirmationRequest?.onConfirm;
      expect(onConfirm).toBeDefined();

      // Change the mock action's behavior for a potential second run.
      // If the test is flawed, this will be called, and we can detect it.
      mockCommandAction.mockResolvedValue({
        type: 'message',
        messageType: 'info',
        content: 'This should not be called',
      });

      await act(async () => {
        onConfirm!(ToolConfirmationOutcome.Cancel, []); // Pass empty array for safety
      });

      expect(result.current.shellConfirmationRequest).toBeNull();
      // Verify the action was only called the initial time.
      expect(mockCommandAction).toHaveBeenCalledTimes(1);
    });

    it('should re-run command with one-time allowlist on "Proceed Once"', async () => {
      const result = setupProcessorHook([shellCommand]);
      await waitFor(() => expect(result.current.slashCommands).toHaveLength(1));

      act(() => {
        result.current.handleSlashCommand('/shellcmd');
      });
      await waitFor(() => {
        expect(result.current.shellConfirmationRequest).not.toBeNull();
      });

      const onConfirm = result.current.shellConfirmationRequest?.onConfirm;

      // **Change the mock's behavior for the SECOND run.**
      // This is the key to testing the outcome.
      mockCommandAction.mockResolvedValue({
        type: 'message',
        messageType: 'info',
        content: 'Success!',
      });

      await act(async () => {
        onConfirm!(ToolConfirmationOutcome.ProceedOnce, ['rm -rf /']);
      });

      expect(result.current.shellConfirmationRequest).toBeNull();

      // The action should have been called twice (initial + re-run).
      await waitFor(() => {
        expect(mockCommandAction).toHaveBeenCalledTimes(2);
      });

      // We can inspect the context of the second call to ensure the one-time list was used.
      const secondCallContext = mockCommandAction.mock
        .calls[1][0] as CommandContext;
      expect(
        secondCallContext.session.sessionShellAllowlist.has('rm -rf /'),
      ).toBe(true);

      // Verify the final success message was added.
      expect(mockAddItem).toHaveBeenCalledWith(
        { type: MessageType.INFO, text: 'Success!' },
        expect.any(Number),
      );

      // Verify the session-wide allowlist was NOT permanently updated.
      // Re-render the hook by calling a no-op command to get the latest context.
      await act(async () => {
        result.current.handleSlashCommand('/no-op');
      });
      const finalContext = result.current.commandContext;
      expect(finalContext.session.sessionShellAllowlist.size).toBe(0);
    });

    it('should re-run command and update session allowlist on "Proceed Always"', async () => {
      const result = setupProcessorHook([shellCommand]);
      await waitFor(() => expect(result.current.slashCommands).toHaveLength(1));

      act(() => {
        result.current.handleSlashCommand('/shellcmd');
      });
      await waitFor(() => {
        expect(result.current.shellConfirmationRequest).not.toBeNull();
      });

      const onConfirm = result.current.shellConfirmationRequest?.onConfirm;
      mockCommandAction.mockResolvedValue({
        type: 'message',
        messageType: 'info',
        content: 'Success!',
      });

      await act(async () => {
        onConfirm!(ToolConfirmationOutcome.ProceedAlways, ['rm -rf /']);
      });

      expect(result.current.shellConfirmationRequest).toBeNull();
      await waitFor(() => {
        expect(mockCommandAction).toHaveBeenCalledTimes(2);
      });

      expect(mockAddItem).toHaveBeenCalledWith(
        { type: MessageType.INFO, text: 'Success!' },
        expect.any(Number),
      );

      // Check that the session-wide allowlist WAS updated.
      await waitFor(() => {
        const finalContext = result.current.commandContext;
        expect(finalContext.session.sessionShellAllowlist.has('rm -rf /')).toBe(
          true,
        );
      });
    });
  });

  describe('Command Parsing and Matching', () => {
    it('should be case-sensitive', async () => {
      const command = createTestCommand({ name: 'test' });
      const result = setupProcessorHook([command]);
      await waitFor(() => expect(result.current.slashCommands).toHaveLength(1));

      await act(async () => {
        // Use uppercase when command is lowercase
        await result.current.handleSlashCommand('/Test');
      });

      // It should fail and call addItem with an error
      expect(mockAddItem).toHaveBeenCalledWith(
        {
          type: MessageType.ERROR,
          text: 'Unknown command: /Test',
        },
        expect.any(Number),
      );
    });

    it('should correctly match an altName', async () => {
      const action = vi.fn();
      const command = createTestCommand({
        name: 'main',
        altNames: ['alias'],
        description: 'a command with an alias',
        action,
      });
      const result = setupProcessorHook([command]);
      await waitFor(() => expect(result.current.slashCommands).toHaveLength(1));

      await act(async () => {
        await result.current.handleSlashCommand('/alias');
      });

      expect(action).toHaveBeenCalledTimes(1);
      expect(mockAddItem).not.toHaveBeenCalledWith(
        expect.objectContaining({ type: MessageType.ERROR }),
      );
    });

    it('should handle extra whitespace around the command', async () => {
      const action = vi.fn();
      const command = createTestCommand({ name: 'test', action });
      const result = setupProcessorHook([command]);
      await waitFor(() => expect(result.current.slashCommands).toHaveLength(1));

      await act(async () => {
        await result.current.handleSlashCommand('  /test  with-args  ');
      });

      expect(action).toHaveBeenCalledWith(expect.anything(), 'with-args');
    });

    it('should handle `?` as a command prefix', async () => {
      const action = vi.fn();
      const command = createTestCommand({ name: 'help', action });
      const result = setupProcessorHook([command]);
      await waitFor(() => expect(result.current.slashCommands).toHaveLength(1));

      await act(async () => {
        await result.current.handleSlashCommand('?help');
      });

      expect(action).toHaveBeenCalledTimes(1);
    });
  });

  describe('Command Precedence', () => {
    it('should override mcp-based commands with file-based commands of the same name', async () => {
      const mcpAction = vi.fn();
      const fileAction = vi.fn();

      const mcpCommand = createTestCommand(
        {
          name: 'override',
          description: 'mcp',
          action: mcpAction,
        },
        CommandKind.MCP_PROMPT,
      );
      const fileCommand = createTestCommand(
        { name: 'override', description: 'file', action: fileAction },
        CommandKind.FILE,
      );

      const result = setupProcessorHook([], [fileCommand], [mcpCommand]);

      await waitFor(() => {
        // The service should only return one command with the name 'override'
        expect(result.current.slashCommands).toHaveLength(1);
      });

      await act(async () => {
        await result.current.handleSlashCommand('/override');
      });

      // Only the file-based command's action should be called.
      expect(fileAction).toHaveBeenCalledTimes(1);
      expect(mcpAction).not.toHaveBeenCalled();
    });

    it('should prioritize a command with a primary name over a command with a matching alias', async () => {
      const quitAction = vi.fn();
      const exitAction = vi.fn();

      const quitCommand = createTestCommand({
        name: 'quit',
        altNames: ['exit'],
        action: quitAction,
      });

      const exitCommand = createTestCommand(
        {
          name: 'exit',
          action: exitAction,
        },
        CommandKind.FILE,
      );

      // The order of commands in the final loaded array is not guaranteed,
      // so the test must work regardless of which comes first.
      const result = setupProcessorHook([quitCommand], [exitCommand]);

      await waitFor(() => {
        expect(result.current.slashCommands).toHaveLength(2);
      });

      await act(async () => {
        await result.current.handleSlashCommand('/exit');
      });

      // The action for the command whose primary name is 'exit' should be called.
      expect(exitAction).toHaveBeenCalledTimes(1);
      // The action for the command that has 'exit' as an alias should NOT be called.
      expect(quitAction).not.toHaveBeenCalled();
    });

    it('should add an overridden command to the history', async () => {
      const quitCommand = createTestCommand({
        name: 'quit',
        altNames: ['exit'],
        action: vi.fn(),
      });
      const exitCommand = createTestCommand(
        { name: 'exit', action: vi.fn() },
        CommandKind.FILE,
      );

      const result = setupProcessorHook([quitCommand], [exitCommand]);
      await waitFor(() => expect(result.current.slashCommands).toHaveLength(2));

      await act(async () => {
        await result.current.handleSlashCommand('/exit');
      });

      // It should be added to the history.
      expect(mockAddItem).toHaveBeenCalledWith(
        { type: MessageType.USER, text: '/exit' },
        expect.any(Number),
      );
    });
  });

  describe('Lifecycle', () => {
    it('should abort command loading when the hook unmounts', () => {
      const abortSpy = vi.spyOn(AbortController.prototype, 'abort');
      const { unmount } = renderHook(() =>
        useSlashCommandProcessor(
          mockConfig,
          mockSettings,
          mockAddItem,
          mockClearItems,
          mockLoadHistory,
          vi.fn(), // refreshStatic
          vi.fn(), // onDebugMessage
          vi.fn(), // openThemeDialog
          mockOpenAuthDialog,
          vi.fn(), // openEditorDialog
          vi.fn(), // toggleCorgiMode
          mockSetQuittingMessages,
          vi.fn(), // openPrivacyNotice
          vi.fn().mockResolvedValue(false), // toggleVimEnabled
          vi.fn(), // setIsProcessing
        ),
      );

      unmount();

      expect(abortSpy).toHaveBeenCalledTimes(1);
    });
  });

  describe('Slash Command Logging', () => {
    const mockCommandAction = vi.fn().mockResolvedValue({ type: 'handled' });
    const loggingTestCommands: SlashCommand[] = [
      createTestCommand({
        name: 'logtest',
        action: mockCommandAction,
      }),
      createTestCommand({
        name: 'logwithsub',
        subCommands: [
          createTestCommand({
            name: 'sub',
            action: mockCommandAction,
          }),
        ],
      }),
      createTestCommand({
        name: 'logalias',
        altNames: ['la'],
        action: mockCommandAction,
      }),
    ];

    beforeEach(() => {
      mockCommandAction.mockClear();
      vi.mocked(logSlashCommand).mockClear();
      vi.mocked(SlashCommandEvent).mockClear();
    });

    it('should log a simple slash command', async () => {
      const result = setupProcessorHook(loggingTestCommands);
      await waitFor(() =>
        expect(result.current.slashCommands.length).toBeGreaterThan(0),
      );
      await act(async () => {
        await result.current.handleSlashCommand('/logtest');
      });

      expect(logSlashCommand).toHaveBeenCalledTimes(1);
      expect(SlashCommandEvent).toHaveBeenCalledWith('logtest', undefined);
    });

    it('should log a slash command with a subcommand', async () => {
      const result = setupProcessorHook(loggingTestCommands);
      await waitFor(() =>
        expect(result.current.slashCommands.length).toBeGreaterThan(0),
      );
      await act(async () => {
        await result.current.handleSlashCommand('/logwithsub sub');
      });

      expect(logSlashCommand).toHaveBeenCalledTimes(1);
      expect(SlashCommandEvent).toHaveBeenCalledWith('logwithsub', 'sub');
    });

    it('should log the command path when an alias is used', async () => {
      const result = setupProcessorHook(loggingTestCommands);
      await waitFor(() =>
        expect(result.current.slashCommands.length).toBeGreaterThan(0),
      );
      await act(async () => {
        await result.current.handleSlashCommand('/la');
      });
      expect(logSlashCommand).toHaveBeenCalledTimes(1);
      expect(SlashCommandEvent).toHaveBeenCalledWith('logalias', undefined);
    });

    it('should not log for unknown commands', async () => {
      const result = setupProcessorHook(loggingTestCommands);
      await waitFor(() =>
        expect(result.current.slashCommands.length).toBeGreaterThan(0),
      );
      await act(async () => {
        await result.current.handleSlashCommand('/unknown');
      });
      expect(logSlashCommand).not.toHaveBeenCalled();
    });
  });
});<|MERGE_RESOLUTION|>--- conflicted
+++ resolved
@@ -112,56 +112,7 @@
     getIdeMode: vi.fn(() => false),
   } as unknown as Config;
 
-<<<<<<< HEAD
-  beforeEach(() => {
-    mockAddItem = vi.fn();
-    mockClearItems = vi.fn();
-    mockLoadHistory = vi.fn();
-    mockRefreshStatic = vi.fn();
-    mockSetShowHelp = vi.fn();
-    mockOnDebugMessage = vi.fn();
-    mockOpenThemeDialog = vi.fn();
-    mockOpenAuthDialog = vi.fn();
-    mockOpenEditorDialog = vi.fn();
-    mockPerformMemoryRefresh = vi.fn().mockResolvedValue(undefined);
-    mockSetQuittingMessages = vi.fn();
-    mockTryCompressChat = vi.fn();
-    mockGeminiClient = {
-      tryCompressChat: mockTryCompressChat,
-      getChat: vi.fn().mockResolvedValue({
-        getHistory: vi.fn().mockReturnValue([
-          { role: 'user', parts: [{ text: 'test message' }] },
-          { role: 'model', parts: [{ text: 'test response' }] },
-        ]),
-      }),
-    } as unknown as GeminiClient;
-    mockConfig = {
-      getDebugMode: vi.fn(() => false),
-      getGeminiClient: () => mockGeminiClient,
-      getSandbox: vi.fn(() => 'test-sandbox'),
-      getModel: vi.fn(() => 'test-model'),
-      getProjectRoot: vi.fn(() => '/test/dir'),
-      getCheckpointingEnabled: vi.fn(() => true),
-      getBugCommand: vi.fn(() => undefined),
-    } as unknown as Config;
-    mockCorgiMode = vi.fn();
-    mockUseSessionStats.mockReturnValue({
-      stats: {
-        sessionStartTime: new Date('2025-01-01T00:00:00.000Z'),
-        cumulative: {
-          turnCount: 0,
-          promptTokenCount: 0,
-          candidatesTokenCount: 0,
-          totalTokenCount: 0,
-          cachedContentTokenCount: 0,
-          toolUsePromptTokenCount: 0,
-          thoughtsTokenCount: 0,
-        },
-      },
-    });
-=======
   const mockSettings = {} as LoadedSettings;
->>>>>>> 6b19c8bd
 
   beforeEach(() => {
     vi.clearAllMocks();
@@ -479,54 +430,6 @@
 
         vi.useFakeTimers();
 
-<<<<<<< HEAD
-    it.each([
-      ['/quit', 'quit'],
-      ['/exit', 'exit'],
-    ])(
-      'should handle %s, set quitting messages, and exit the process',
-      async (command, mainCommand) => {
-        const { slashCommands } = getProcessor();
-        const quitCommand = slashCommands.find(
-          (cmd) => cmd.name === 'quit' || cmd.altName === 'exit',
-        );
-        expect(quitCommand).toBeDefined();
-
-        const mockDate = new Date('2025-01-01T01:02:03.000Z');
-        vi.setSystemTime(mockDate);
-
-        const mockChat = {
-          getHistory: vi.fn().mockReturnValue([
-            {
-              role: 'user',
-              parts: [{ text: 'test message' }],
-            },
-            {
-              role: 'model',
-              parts: [{ text: 'test response' }],
-            },
-          ]),
-        };
-        mockConfig = {
-          ...mockConfig,
-          getGeminiClient: () => ({
-            getChat: () => mockChat,
-          }),
-        } as unknown as Config;
-
-        await act(async () => {
-          await quitCommand?.action(mainCommand, undefined, undefined);
-        });
-
-        expect(mockSetQuittingMessages).toHaveBeenCalledWith([
-          {
-            type: 'quit',
-            stats: expect.any(Object),
-            duration: '1h 2m 3s',
-            id: expect.any(Number),
-          },
-        ]);
-=======
         try {
           await act(async () => {
             await result.current.handleSlashCommand('/exit');
@@ -542,7 +445,6 @@
         }
       });
     });
->>>>>>> 6b19c8bd
 
     it('should handle "submit_prompt" action returned from a file-based command', async () => {
       const fileCommand = createTestCommand(
