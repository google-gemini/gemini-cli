--- conflicted
+++ resolved
@@ -86,12 +86,8 @@
 import {
   SlashCommandStatus,
   makeFakeConfig,
-<<<<<<< HEAD
+  type IdeClient,
 } from '@thacio/auditaria-cli-core/index.js';
-=======
-  type IdeClient,
-} from '@google/gemini-cli-core/index.js';
->>>>>>> 776627c8
 
 function createTestCommand(
   overrides: Partial<SlashCommand>,
