--- conflicted
+++ resolved
@@ -4,19 +4,6 @@
  * SPDX-License-Identifier: Apache-2.0
  */
 
-<<<<<<< HEAD
-import { renderHook, act } from '@testing-library/react';
-import {
-  vi,
-  describe,
-  it,
-  expect,
-  beforeEach,
-  afterEach,
-  beforeAll,
-  Mock,
-} from 'vitest';
-=======
 const { mockProcessExit } = vi.hoisted(() => ({
   mockProcessExit: vi.fn((_code?: number): never => undefined as never),
 }));
@@ -67,8 +54,7 @@
 }));
 
 import { act, renderHook } from '@testing-library/react';
-import { vi, describe, it, expect, beforeEach, beforeAll, Mock } from 'vitest';
->>>>>>> 9ab44ea9
+import { vi, describe, it, expect, beforeEach, afterEach, beforeAll, Mock } from 'vitest';
 import open from 'open';
 import { useSlashCommandProcessor } from './slashCommandProcessor.js';
 import { MessageType, SlashCommandProcessorResult } from '../types.js';
@@ -238,12 +224,9 @@
 
   };
 
-<<<<<<< HEAD
-  const getProcessor = () => getProcessorHook().result.current;
-
   describe('Other commands', () => {
     it('should return false for non-string input', async () => {
-      const { handleSlashCommand } = getProcessor();
+      const { handleSlashCommand } = getProcessorHook().result.current;
       const result = await handleSlashCommand([
         { text: 'not a slash command' },
       ]);
@@ -251,43 +234,40 @@
     });
 
     it('should return false for non-slash command', async () => {
-      const { handleSlashCommand } = getProcessor();
+      const { handleSlashCommand } = getProcessorHook().result.current;
       const result = await handleSlashCommand('not a slash command');
       expect(result).toBe(false);
     });
 
     it('should handle /help command', async () => {
-      const { handleSlashCommand } = getProcessor();
+      const { handleSlashCommand } = getProcessorHook().result.current;
       const result = await handleSlashCommand('/help');
       expect(result).toEqual({ type: 'handled' });
       expect(mockOpenHelp).toHaveBeenCalled();
     });
 
     it('should handle /auth command', async () => {
-      const { handleSlashCommand } = getProcessor();
+      const { handleSlashCommand } = getProcessorHook().result.current;
       const result = await handleSlashCommand('/auth');
       expect(result).toEqual({ type: 'handled' });
       expect(mockOpenAuthDialog).toHaveBeenCalled();
     });
 
     it('should handle /theme command', async () => {
-      const { handleSlashCommand } = getProcessor();
+      const { handleSlashCommand } = getProcessorHook().result.current;
       const result = await handleSlashCommand('/theme');
       expect(result).toEqual({ type: 'handled' });
       expect(mockOpenThemeDialog).toHaveBeenCalled();
     });
 
     it('should handle /privacy command', async () => {
-      const { handleSlashCommand } = getProcessor();
+      const { handleSlashCommand } = getProcessorHook().result.current;
       const result = await handleSlashCommand('/privacy');
       expect(result).toEqual({ type: 'handled' });
       expect(mockOpenPrivacyNotice).toHaveBeenCalled();
     });
 
   });
-
-=======
->>>>>>> 9ab44ea9
   describe('New command registry', () => {
     let ActualCommandService: typeof CommandService;
 
