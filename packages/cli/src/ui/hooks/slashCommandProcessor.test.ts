--- conflicted
+++ resolved
@@ -42,18 +42,13 @@
 import { act, renderHook, waitFor } from '@testing-library/react';
 import { vi, describe, it, expect, beforeEach, type Mock } from 'vitest';
 import { useSlashCommandProcessor } from './slashCommandProcessor.js';
-<<<<<<< HEAD
-import { CommandKind, SlashCommand } from '../commands/types.js';
-import { Config } from '@thacio/auditaria-cli-core';
-=======
 import {
   CommandContext,
   CommandKind,
   ConfirmShellCommandsActionReturn,
   SlashCommand,
 } from '../commands/types.js';
-import { Config, ToolConfirmationOutcome } from '@google/gemini-cli-core';
->>>>>>> 576cebc9
+import { Config, ToolConfirmationOutcome } from '@thacio/auditaria-cli-core';
 import { LoadedSettings } from '../../config/settings.js';
 import { MessageType } from '../types.js';
 import { BuiltinCommandLoader } from '../../services/BuiltinCommandLoader.js';
@@ -805,12 +800,8 @@
           vi.fn(), // onDebugMessage
           vi.fn(), // openThemeDialog
           mockOpenAuthDialog,
-<<<<<<< HEAD
           vi.fn(), // openEditorDialog
           vi.fn(), // openLanguageDialog
-=======
-          vi.fn(), // openEditorDialog,
->>>>>>> 576cebc9
           vi.fn(), // toggleCorgiMode
           mockSetQuittingMessages,
           vi.fn(), // openPrivacyNotice
