/**
 * @license
 * Copyright 2025 Google LLC
 * SPDX-License-Identifier: Apache-2.0
 */

const { logSlashCommand, SlashCommandEvent } = vi.hoisted(() => ({
  logSlashCommand: vi.fn(),
  SlashCommandEvent: vi.fn((command, subCommand) => ({ command, subCommand })),
}));

vi.mock('@thacio/auditaria-cli-core', async (importOriginal) => {
  const original =
    await importOriginal<typeof import('@thacio/auditaria-cli-core')>();
  return {
    ...original,
    logSlashCommand,
    SlashCommandEvent,
    getIdeInstaller: vi.fn().mockReturnValue(null),
  };
});

const { mockProcessExit } = vi.hoisted(() => ({
  mockProcessExit: vi.fn((_code?: number): never => undefined as never),
}));

vi.mock('node:process', () => {
  const mockProcess = {
    exit: mockProcessExit,
    platform: 'test-platform',
  };
  return {
    ...mockProcess,
    default: mockProcess,
  };
});

const mockBuiltinLoadCommands = vi.fn();
vi.mock('../../services/BuiltinCommandLoader.js', () => ({
  BuiltinCommandLoader: vi.fn().mockImplementation(() => ({
    loadCommands: mockBuiltinLoadCommands,
  })),
}));

const mockFileLoadCommands = vi.fn();
vi.mock('../../services/FileCommandLoader.js', () => ({
  FileCommandLoader: vi.fn().mockImplementation(() => ({
    loadCommands: mockFileLoadCommands,
  })),
}));

const mockMcpLoadCommands = vi.fn();
vi.mock('../../services/McpPromptLoader.js', () => ({
  McpPromptLoader: vi.fn().mockImplementation(() => ({
    loadCommands: mockMcpLoadCommands,
  })),
}));

vi.mock('../contexts/SessionContext.js', () => ({
  useSessionStats: vi.fn(() => ({ stats: {} })),
}));

import { act, renderHook, waitFor } from '@testing-library/react';
import { vi, describe, it, expect, beforeEach, type Mock } from 'vitest';
import { useSlashCommandProcessor } from './slashCommandProcessor.js';
import {
  CommandContext,
  CommandKind,
  ConfirmShellCommandsActionReturn,
  SlashCommand,
} from '../commands/types.js';
import { Config, ToolConfirmationOutcome } from '@thacio/auditaria-cli-core';
import { LoadedSettings } from '../../config/settings.js';
import { MessageType } from '../types.js';
import { BuiltinCommandLoader } from '../../services/BuiltinCommandLoader.js';
import { FileCommandLoader } from '../../services/FileCommandLoader.js';
import { McpPromptLoader } from '../../services/McpPromptLoader.js';

const createTestCommand = (
  overrides: Partial<SlashCommand>,
  kind: CommandKind = CommandKind.BUILT_IN,
): SlashCommand => ({
  name: 'test',
  description: 'a test command',
  kind,
  ...overrides,
});

describe('useSlashCommandProcessor', () => {
  const mockAddItem = vi.fn();
  const mockClearItems = vi.fn();
  const mockLoadHistory = vi.fn();
  const mockOpenThemeDialog = vi.fn();
  const mockOpenAuthDialog = vi.fn();
  const mockSetQuittingMessages = vi.fn();

  const mockConfig = {
    getProjectRoot: vi.fn(() => '/mock/cwd'),
    getSessionId: vi.fn(() => 'test-session'),
    getGeminiClient: vi.fn(() => ({
      setHistory: vi.fn().mockResolvedValue(undefined),
    })),
    getExtensions: vi.fn(() => []),
    getIdeMode: vi.fn(() => false),
  } as unknown as Config;

  const mockSettings = {} as LoadedSettings;

  beforeEach(() => {
    vi.clearAllMocks();
    (vi.mocked(BuiltinCommandLoader) as Mock).mockClear();
    mockBuiltinLoadCommands.mockResolvedValue([]);
    mockFileLoadCommands.mockResolvedValue([]);
    mockMcpLoadCommands.mockResolvedValue([]);
  });

  const setupProcessorHook = (
    builtinCommands: SlashCommand[] = [],
    fileCommands: SlashCommand[] = [],
    mcpCommands: SlashCommand[] = [],
    setIsProcessing = vi.fn(),
  ) => {
    mockBuiltinLoadCommands.mockResolvedValue(Object.freeze(builtinCommands));
    mockFileLoadCommands.mockResolvedValue(Object.freeze(fileCommands));
    mockMcpLoadCommands.mockResolvedValue(Object.freeze(mcpCommands));

    const { result } = renderHook(() =>
      useSlashCommandProcessor(
        mockConfig,
        mockSettings,
        mockAddItem,
        mockClearItems,
        mockLoadHistory,
        vi.fn(), // refreshStatic
        vi.fn(), // onDebugMessage
        mockOpenThemeDialog, // openThemeDialog
        mockOpenAuthDialog,
        vi.fn(), // openEditorDialog
        vi.fn(), // openLanguageDialog
        vi.fn(), // toggleCorgiMode
        mockSetQuittingMessages,
        vi.fn(), // openPrivacyNotice
        vi.fn(), // toggleVimEnabled
        setIsProcessing,
      ),
    );

    return result;
  };

  describe('Initialization and Command Loading', () => {
    it('should initialize CommandService with all required loaders', () => {
      setupProcessorHook();
      expect(BuiltinCommandLoader).toHaveBeenCalledWith(mockConfig);
      expect(FileCommandLoader).toHaveBeenCalledWith(mockConfig);
      expect(McpPromptLoader).toHaveBeenCalledWith(mockConfig);
    });

    it('should call loadCommands and populate state after mounting', async () => {
      const testCommand = createTestCommand({ name: 'test' });
      const result = setupProcessorHook([testCommand]);

      await waitFor(() => {
        expect(result.current.slashCommands).toHaveLength(1);
      });

      expect(result.current.slashCommands[0]?.name).toBe('test');
      expect(mockBuiltinLoadCommands).toHaveBeenCalledTimes(1);
      expect(mockFileLoadCommands).toHaveBeenCalledTimes(1);
      expect(mockMcpLoadCommands).toHaveBeenCalledTimes(1);
    });

    it('should provide an immutable array of commands to consumers', async () => {
      const testCommand = createTestCommand({ name: 'test' });
      const result = setupProcessorHook([testCommand]);

      await waitFor(() => {
        expect(result.current.slashCommands).toHaveLength(1);
      });

      const commands = result.current.slashCommands;

      expect(() => {
        // @ts-expect-error - We are intentionally testing a violation of the readonly type.
        commands.push(createTestCommand({ name: 'rogue' }));
      }).toThrow(TypeError);
    });

    it('should override built-in commands with file-based commands of the same name', async () => {
      const builtinAction = vi.fn();
      const fileAction = vi.fn();

      const builtinCommand = createTestCommand({
        name: 'override',
        description: 'builtin',
        action: builtinAction,
      });
      const fileCommand = createTestCommand(
        { name: 'override', description: 'file', action: fileAction },
        CommandKind.FILE,
      );

      const result = setupProcessorHook([builtinCommand], [fileCommand]);

      await waitFor(() => {
        // The service should only return one command with the name 'override'
        expect(result.current.slashCommands).toHaveLength(1);
      });

      await act(async () => {
        await result.current.handleSlashCommand('/override');
      });

      // Only the file-based command's action should be called.
      expect(fileAction).toHaveBeenCalledTimes(1);
      expect(builtinAction).not.toHaveBeenCalled();
    });
  });

  describe('Command Execution Logic', () => {
    it('should display an error for an unknown command', async () => {
      const result = setupProcessorHook();
      await waitFor(() => expect(result.current.slashCommands).toBeDefined());

      await act(async () => {
        await result.current.handleSlashCommand('/nonexistent');
      });

      // Expect 2 calls: one for the user's input, one for the error message.
      expect(mockAddItem).toHaveBeenCalledTimes(2);
      expect(mockAddItem).toHaveBeenLastCalledWith(
        {
          type: MessageType.ERROR,
          text: 'Unknown command: /nonexistent',
        },
        expect.any(Number),
      );
    });

    it('should display help for a parent command invoked without a subcommand', async () => {
      const parentCommand: SlashCommand = {
        name: 'parent',
        description: 'a parent command',
        kind: CommandKind.BUILT_IN,
        subCommands: [
          {
            name: 'child1',
            description: 'First child.',
            kind: CommandKind.BUILT_IN,
          },
        ],
      };
      const result = setupProcessorHook([parentCommand]);
      await waitFor(() => expect(result.current.slashCommands).toHaveLength(1));

      await act(async () => {
        await result.current.handleSlashCommand('/parent');
      });

      expect(mockAddItem).toHaveBeenLastCalledWith(
        {
          type: MessageType.INFO,
          text: expect.stringContaining(
            "Command '/parent' requires a subcommand.",
          ),
        },
        expect.any(Number),
      );
    });

    it('should correctly find and execute a nested subcommand', async () => {
      const childAction = vi.fn();
      const parentCommand: SlashCommand = {
        name: 'parent',
        description: 'a parent command',
        kind: CommandKind.BUILT_IN,
        subCommands: [
          {
            name: 'child',
            description: 'a child command',
            kind: CommandKind.BUILT_IN,
            action: childAction,
          },
        ],
      };
      const result = setupProcessorHook([parentCommand]);
      await waitFor(() => expect(result.current.slashCommands).toHaveLength(1));

      await act(async () => {
        await result.current.handleSlashCommand('/parent child with args');
      });

      expect(childAction).toHaveBeenCalledTimes(1);

      expect(childAction).toHaveBeenCalledWith(
        expect.objectContaining({
          services: expect.objectContaining({
            config: mockConfig,
          }),
          ui: expect.objectContaining({
            addItem: mockAddItem,
          }),
        }),
        'with args',
      );
    });

    it('should set isProcessing to true during execution and false afterwards', async () => {
      const mockSetIsProcessing = vi.fn();
      const command = createTestCommand({
        name: 'long-running',
        action: () => new Promise((resolve) => setTimeout(resolve, 50)),
      });

      const result = setupProcessorHook([command], [], [], mockSetIsProcessing);
      await waitFor(() => expect(result.current.slashCommands).toHaveLength(1));

      const executionPromise = act(async () => {
        await result.current.handleSlashCommand('/long-running');
      });

      // It should be true immediately after starting
      expect(mockSetIsProcessing).toHaveBeenCalledWith(true);
      // It should not have been called with false yet
      expect(mockSetIsProcessing).not.toHaveBeenCalledWith(false);

      await executionPromise;

      // After the promise resolves, it should be called with false
      expect(mockSetIsProcessing).toHaveBeenCalledWith(false);
      expect(mockSetIsProcessing).toHaveBeenCalledTimes(2);
    });
  });

  describe('Action Result Handling', () => {
    it('should handle "dialog: theme" action', async () => {
      const command = createTestCommand({
        name: 'themecmd',
        action: vi.fn().mockResolvedValue({ type: 'dialog', dialog: 'theme' }),
      });
      const result = setupProcessorHook([command]);
      await waitFor(() => expect(result.current.slashCommands).toHaveLength(1));

      await act(async () => {
        await result.current.handleSlashCommand('/themecmd');
      });

      expect(mockOpenThemeDialog).toHaveBeenCalled();
    });

    it('should handle "load_history" action', async () => {
      const command = createTestCommand({
        name: 'load',
        action: vi.fn().mockResolvedValue({
          type: 'load_history',
          history: [{ type: MessageType.USER, text: 'old prompt' }],
          clientHistory: [{ role: 'user', parts: [{ text: 'old prompt' }] }],
        }),
      });
      const result = setupProcessorHook([command]);
      await waitFor(() => expect(result.current.slashCommands).toHaveLength(1));

      await act(async () => {
        await result.current.handleSlashCommand('/load');
      });

      expect(mockClearItems).toHaveBeenCalledTimes(1);
      expect(mockAddItem).toHaveBeenCalledWith(
        { type: 'user', text: 'old prompt' },
        expect.any(Number),
      );
    });

    describe('with fake timers', () => {
      // This test needs to let the async `waitFor` complete with REAL timers
      // before switching to FAKE timers to test setTimeout.
      it('should handle a "quit" action', async () => {
        const quitAction = vi
          .fn()
          .mockResolvedValue({ type: 'quit', messages: [] });
        const command = createTestCommand({
          name: 'exit',
          action: quitAction,
        });
        const result = setupProcessorHook([command]);

        await waitFor(() =>
          expect(result.current.slashCommands).toHaveLength(1),
        );

        vi.useFakeTimers();

        try {
          await act(async () => {
            await result.current.handleSlashCommand('/exit');
          });

          await act(async () => {
            await vi.advanceTimersByTimeAsync(200);
          });

          expect(mockSetQuittingMessages).toHaveBeenCalledWith([]);
          expect(mockProcessExit).toHaveBeenCalledWith(0);
        } finally {
          vi.useRealTimers();
        }
      });
    });

    it('should handle "submit_prompt" action returned from a file-based command', async () => {
      const fileCommand = createTestCommand(
        {
          name: 'filecmd',
          description: 'A command from a file',
          action: async () => ({
            type: 'submit_prompt',
            content: 'The actual prompt from the TOML file.',
          }),
        },
        CommandKind.FILE,
      );

      const result = setupProcessorHook([], [fileCommand]);
      await waitFor(() => expect(result.current.slashCommands).toHaveLength(1));

      let actionResult;
      await act(async () => {
        actionResult = await result.current.handleSlashCommand('/filecmd');
      });

      expect(actionResult).toEqual({
        type: 'submit_prompt',
        content: 'The actual prompt from the TOML file.',
      });

      expect(mockAddItem).toHaveBeenCalledWith(
        { type: MessageType.USER, text: '/filecmd' },
        expect.any(Number),
      );
    });

    it('should handle "submit_prompt" action returned from a mcp-based command', async () => {
      const mcpCommand = createTestCommand(
        {
          name: 'mcpcmd',
          description: 'A command from mcp',
          action: async () => ({
            type: 'submit_prompt',
            content: 'The actual prompt from the mcp command.',
          }),
        },
        CommandKind.MCP_PROMPT,
      );

      const result = setupProcessorHook([], [], [mcpCommand]);
      await waitFor(() => expect(result.current.slashCommands).toHaveLength(1));

      let actionResult;
      await act(async () => {
        actionResult = await result.current.handleSlashCommand('/mcpcmd');
      });

      expect(actionResult).toEqual({
        type: 'submit_prompt',
        content: 'The actual prompt from the mcp command.',
      });

      expect(mockAddItem).toHaveBeenCalledWith(
        { type: MessageType.USER, text: '/mcpcmd' },
        expect.any(Number),
      );
    });
  });

  describe('Shell Command Confirmation Flow', () => {
    // Use a generic vi.fn() for the action. We will change its behavior in each test.
    const mockCommandAction = vi.fn();

    const shellCommand = createTestCommand({
      name: 'shellcmd',
      action: mockCommandAction,
    });

    beforeEach(() => {
      // Reset the mock before each test
      mockCommandAction.mockClear();

      // Default behavior: request confirmation
      mockCommandAction.mockResolvedValue({
        type: 'confirm_shell_commands',
        commandsToConfirm: ['rm -rf /'],
        originalInvocation: { raw: '/shellcmd' },
      } as ConfirmShellCommandsActionReturn);
    });

    it('should set confirmation request when action returns confirm_shell_commands', async () => {
      const result = setupProcessorHook([shellCommand]);
      await waitFor(() => expect(result.current.slashCommands).toHaveLength(1));

      // This is intentionally not awaited, because the promise it returns
      // will not resolve until the user responds to the confirmation.
      act(() => {
        result.current.handleSlashCommand('/shellcmd');
      });

      // We now wait for the state to be updated with the request.
      await waitFor(() => {
        expect(result.current.shellConfirmationRequest).not.toBeNull();
      });

      expect(result.current.shellConfirmationRequest?.commands).toEqual([
        'rm -rf /',
      ]);
    });

    it('should do nothing if user cancels confirmation', async () => {
      const result = setupProcessorHook([shellCommand]);
      await waitFor(() => expect(result.current.slashCommands).toHaveLength(1));

      act(() => {
        result.current.handleSlashCommand('/shellcmd');
      });

      // Wait for the confirmation dialog to be set
      await waitFor(() => {
        expect(result.current.shellConfirmationRequest).not.toBeNull();
      });

      const onConfirm = result.current.shellConfirmationRequest?.onConfirm;
      expect(onConfirm).toBeDefined();

      // Change the mock action's behavior for a potential second run.
      // If the test is flawed, this will be called, and we can detect it.
      mockCommandAction.mockResolvedValue({
        type: 'message',
        messageType: 'info',
        content: 'This should not be called',
      });

      await act(async () => {
        onConfirm!(ToolConfirmationOutcome.Cancel, []); // Pass empty array for safety
      });

      expect(result.current.shellConfirmationRequest).toBeNull();
      // Verify the action was only called the initial time.
      expect(mockCommandAction).toHaveBeenCalledTimes(1);
    });

    it('should re-run command with one-time allowlist on "Proceed Once"', async () => {
      const result = setupProcessorHook([shellCommand]);
      await waitFor(() => expect(result.current.slashCommands).toHaveLength(1));

      act(() => {
        result.current.handleSlashCommand('/shellcmd');
      });
      await waitFor(() => {
        expect(result.current.shellConfirmationRequest).not.toBeNull();
      });

      const onConfirm = result.current.shellConfirmationRequest?.onConfirm;

      // **Change the mock's behavior for the SECOND run.**
      // This is the key to testing the outcome.
      mockCommandAction.mockResolvedValue({
        type: 'message',
        messageType: 'info',
        content: 'Success!',
      });

      await act(async () => {
        onConfirm!(ToolConfirmationOutcome.ProceedOnce, ['rm -rf /']);
      });

      expect(result.current.shellConfirmationRequest).toBeNull();

      // The action should have been called twice (initial + re-run).
      await waitFor(() => {
        expect(mockCommandAction).toHaveBeenCalledTimes(2);
      });

      // We can inspect the context of the second call to ensure the one-time list was used.
      const secondCallContext = mockCommandAction.mock
        .calls[1][0] as CommandContext;
      expect(
        secondCallContext.session.sessionShellAllowlist.has('rm -rf /'),
      ).toBe(true);

      // Verify the final success message was added.
      expect(mockAddItem).toHaveBeenCalledWith(
        { type: MessageType.INFO, text: 'Success!' },
        expect.any(Number),
      );

      // Verify the session-wide allowlist was NOT permanently updated.
      // Re-render the hook by calling a no-op command to get the latest context.
      await act(async () => {
        result.current.handleSlashCommand('/no-op');
      });
      const finalContext = result.current.commandContext;
      expect(finalContext.session.sessionShellAllowlist.size).toBe(0);
    });

    it('should re-run command and update session allowlist on "Proceed Always"', async () => {
      const result = setupProcessorHook([shellCommand]);
      await waitFor(() => expect(result.current.slashCommands).toHaveLength(1));

      act(() => {
        result.current.handleSlashCommand('/shellcmd');
      });
      await waitFor(() => {
        expect(result.current.shellConfirmationRequest).not.toBeNull();
      });

      const onConfirm = result.current.shellConfirmationRequest?.onConfirm;
      mockCommandAction.mockResolvedValue({
        type: 'message',
        messageType: 'info',
        content: 'Success!',
      });

      await act(async () => {
        onConfirm!(ToolConfirmationOutcome.ProceedAlways, ['rm -rf /']);
      });

      expect(result.current.shellConfirmationRequest).toBeNull();
      await waitFor(() => {
        expect(mockCommandAction).toHaveBeenCalledTimes(2);
      });

      expect(mockAddItem).toHaveBeenCalledWith(
        { type: MessageType.INFO, text: 'Success!' },
        expect.any(Number),
      );

      // Check that the session-wide allowlist WAS updated.
      await waitFor(() => {
        const finalContext = result.current.commandContext;
        expect(finalContext.session.sessionShellAllowlist.has('rm -rf /')).toBe(
          true,
        );
      });
    });
  });

  describe('Command Parsing and Matching', () => {
    it('should be case-sensitive', async () => {
      const command = createTestCommand({ name: 'test' });
      const result = setupProcessorHook([command]);
      await waitFor(() => expect(result.current.slashCommands).toHaveLength(1));

      await act(async () => {
        // Use uppercase when command is lowercase
        await result.current.handleSlashCommand('/Test');
      });

      // It should fail and call addItem with an error
      expect(mockAddItem).toHaveBeenCalledWith(
        {
          type: MessageType.ERROR,
          text: 'Unknown command: /Test',
        },
        expect.any(Number),
      );
    });

    it('should correctly match an altName', async () => {
      const action = vi.fn();
      const command = createTestCommand({
        name: 'main',
        altNames: ['alias'],
        description: 'a command with an alias',
        action,
      });
      const result = setupProcessorHook([command]);
      await waitFor(() => expect(result.current.slashCommands).toHaveLength(1));

      await act(async () => {
        await result.current.handleSlashCommand('/alias');
      });

      expect(action).toHaveBeenCalledTimes(1);
      expect(mockAddItem).not.toHaveBeenCalledWith(
        expect.objectContaining({ type: MessageType.ERROR }),
      );
    });

    it('should handle extra whitespace around the command', async () => {
      const action = vi.fn();
      const command = createTestCommand({ name: 'test', action });
      const result = setupProcessorHook([command]);
      await waitFor(() => expect(result.current.slashCommands).toHaveLength(1));

      await act(async () => {
        await result.current.handleSlashCommand('  /test  with-args  ');
      });

      expect(action).toHaveBeenCalledWith(expect.anything(), 'with-args');
    });

    it('should handle `?` as a command prefix', async () => {
      const action = vi.fn();
      const command = createTestCommand({ name: 'help', action });
      const result = setupProcessorHook([command]);
      await waitFor(() => expect(result.current.slashCommands).toHaveLength(1));

      await act(async () => {
        await result.current.handleSlashCommand('?help');
      });

      expect(action).toHaveBeenCalledTimes(1);
    });
  });

  describe('Command Precedence', () => {
    it('should override mcp-based commands with file-based commands of the same name', async () => {
      const mcpAction = vi.fn();
      const fileAction = vi.fn();

      const mcpCommand = createTestCommand(
        {
          name: 'override',
          description: 'mcp',
          action: mcpAction,
        },
        CommandKind.MCP_PROMPT,
      );
      const fileCommand = createTestCommand(
        { name: 'override', description: 'file', action: fileAction },
        CommandKind.FILE,
      );

      const result = setupProcessorHook([], [fileCommand], [mcpCommand]);

      await waitFor(() => {
        // The service should only return one command with the name 'override'
        expect(result.current.slashCommands).toHaveLength(1);
      });

      await act(async () => {
        await result.current.handleSlashCommand('/override');
      });

      // Only the file-based command's action should be called.
      expect(fileAction).toHaveBeenCalledTimes(1);
      expect(mcpAction).not.toHaveBeenCalled();
    });

    it('should prioritize a command with a primary name over a command with a matching alias', async () => {
      const quitAction = vi.fn();
      const exitAction = vi.fn();

      const quitCommand = createTestCommand({
        name: 'quit',
        altNames: ['exit'],
        action: quitAction,
      });

      const exitCommand = createTestCommand(
        {
          name: 'exit',
          action: exitAction,
        },
        CommandKind.FILE,
      );

      // The order of commands in the final loaded array is not guaranteed,
      // so the test must work regardless of which comes first.
      const result = setupProcessorHook([quitCommand], [exitCommand]);

      await waitFor(() => {
        expect(result.current.slashCommands).toHaveLength(2);
      });

      await act(async () => {
        await result.current.handleSlashCommand('/exit');
      });

      // The action for the command whose primary name is 'exit' should be called.
      expect(exitAction).toHaveBeenCalledTimes(1);
      // The action for the command that has 'exit' as an alias should NOT be called.
      expect(quitAction).not.toHaveBeenCalled();
    });

    it('should add an overridden command to the history', async () => {
      const quitCommand = createTestCommand({
        name: 'quit',
        altNames: ['exit'],
        action: vi.fn(),
      });
      const exitCommand = createTestCommand(
        { name: 'exit', action: vi.fn() },
        CommandKind.FILE,
      );

      const result = setupProcessorHook([quitCommand], [exitCommand]);
      await waitFor(() => expect(result.current.slashCommands).toHaveLength(2));

      await act(async () => {
        await result.current.handleSlashCommand('/exit');
      });

      // It should be added to the history.
      expect(mockAddItem).toHaveBeenCalledWith(
        { type: MessageType.USER, text: '/exit' },
        expect.any(Number),
      );
    });
  });

  describe('Lifecycle', () => {
    it('should abort command loading when the hook unmounts', () => {
      const abortSpy = vi.spyOn(AbortController.prototype, 'abort');
      const { unmount } = renderHook(() =>
        useSlashCommandProcessor(
          mockConfig,
          mockSettings,
          mockAddItem,
          mockClearItems,
          mockLoadHistory,
          vi.fn(), // refreshStatic
          vi.fn(), // onDebugMessage
          vi.fn(), // openThemeDialog
          mockOpenAuthDialog,
          vi.fn(), // openEditorDialog
<<<<<<< HEAD
          vi.fn(), // openLanguageDialog
=======
>>>>>>> e506b40c
          vi.fn(), // toggleCorgiMode
          mockSetQuittingMessages,
          vi.fn(), // openPrivacyNotice
          vi.fn().mockResolvedValue(false), // toggleVimEnabled
          vi.fn(), // setIsProcessing
        ),
      );

      unmount();

      expect(abortSpy).toHaveBeenCalledTimes(1);
    });
  });

  describe('Slash Command Logging', () => {
    const mockCommandAction = vi.fn().mockResolvedValue({ type: 'handled' });
    const loggingTestCommands: SlashCommand[] = [
      createTestCommand({
        name: 'logtest',
        action: mockCommandAction,
      }),
      createTestCommand({
        name: 'logwithsub',
        subCommands: [
          createTestCommand({
            name: 'sub',
            action: mockCommandAction,
          }),
        ],
      }),
      createTestCommand({
        name: 'logalias',
        altNames: ['la'],
        action: mockCommandAction,
      }),
    ];

    beforeEach(() => {
      mockCommandAction.mockClear();
      vi.mocked(logSlashCommand).mockClear();
      vi.mocked(SlashCommandEvent).mockClear();
    });

    it('should log a simple slash command', async () => {
      const result = setupProcessorHook(loggingTestCommands);
      await waitFor(() =>
        expect(result.current.slashCommands.length).toBeGreaterThan(0),
      );
      await act(async () => {
        await result.current.handleSlashCommand('/logtest');
      });

      expect(logSlashCommand).toHaveBeenCalledTimes(1);
      expect(SlashCommandEvent).toHaveBeenCalledWith('logtest', undefined);
    });

    it('should log a slash command with a subcommand', async () => {
      const result = setupProcessorHook(loggingTestCommands);
      await waitFor(() =>
        expect(result.current.slashCommands.length).toBeGreaterThan(0),
      );
      await act(async () => {
        await result.current.handleSlashCommand('/logwithsub sub');
      });

      expect(logSlashCommand).toHaveBeenCalledTimes(1);
      expect(SlashCommandEvent).toHaveBeenCalledWith('logwithsub', 'sub');
    });

    it('should log the command path when an alias is used', async () => {
      const result = setupProcessorHook(loggingTestCommands);
      await waitFor(() =>
        expect(result.current.slashCommands.length).toBeGreaterThan(0),
      );
      await act(async () => {
        await result.current.handleSlashCommand('/la');
      });
      expect(logSlashCommand).toHaveBeenCalledTimes(1);
      expect(SlashCommandEvent).toHaveBeenCalledWith('logalias', undefined);
    });

    it('should not log for unknown commands', async () => {
      const result = setupProcessorHook(loggingTestCommands);
      await waitFor(() =>
        expect(result.current.slashCommands.length).toBeGreaterThan(0),
      );
      await act(async () => {
        await result.current.handleSlashCommand('/unknown');
      });
      expect(logSlashCommand).not.toHaveBeenCalled();
    });
  });
});<|MERGE_RESOLUTION|>--- conflicted
+++ resolved
@@ -822,10 +822,7 @@
           vi.fn(), // openThemeDialog
           mockOpenAuthDialog,
           vi.fn(), // openEditorDialog
-<<<<<<< HEAD
           vi.fn(), // openLanguageDialog
-=======
->>>>>>> e506b40c
           vi.fn(), // toggleCorgiMode
           mockSetQuittingMessages,
           vi.fn(), // openPrivacyNotice
