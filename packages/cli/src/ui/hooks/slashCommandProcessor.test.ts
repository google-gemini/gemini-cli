/**
 * @license
 * Copyright 2025 Google LLC
 * SPDX-License-Identifier: Apache-2.0
 */

const { logSlashCommand } = vi.hoisted(() => ({
  logSlashCommand: vi.fn(),
}));

vi.mock('@thacio/auditaria-cli-core', async (importOriginal) => {
  const original =
<<<<<<< HEAD
    await importOriginal<typeof import('@thacio/auditaria-cli-core')>();
=======
    await importOriginal<typeof import('@google/gemini-cli-core')>();

>>>>>>> 150103e5
  return {
    ...original,
    logSlashCommand,
    getIdeInstaller: vi.fn().mockReturnValue(null),
  };
});

const { mockProcessExit } = vi.hoisted(() => ({
  mockProcessExit: vi.fn((_code?: number): never => undefined as never),
}));

vi.mock('node:process', () => {
  const mockProcess: Partial<NodeJS.Process> = {
    exit: mockProcessExit,
    platform: 'sunos',
  } as unknown as NodeJS.Process;
  return {
    ...mockProcess,
    default: mockProcess,
  };
});

const mockBuiltinLoadCommands = vi.fn();
vi.mock('../../services/BuiltinCommandLoader.js', () => ({
  BuiltinCommandLoader: vi.fn().mockImplementation(() => ({
    loadCommands: mockBuiltinLoadCommands,
  })),
}));

const mockFileLoadCommands = vi.fn();
vi.mock('../../services/FileCommandLoader.js', () => ({
  FileCommandLoader: vi.fn().mockImplementation(() => ({
    loadCommands: mockFileLoadCommands,
  })),
}));

const mockMcpLoadCommands = vi.fn();
vi.mock('../../services/McpPromptLoader.js', () => ({
  McpPromptLoader: vi.fn().mockImplementation(() => ({
    loadCommands: mockMcpLoadCommands,
  })),
}));

vi.mock('../contexts/SessionContext.js', () => ({
  useSessionStats: vi.fn(() => ({ stats: {} })),
}));

const { mockRunExitCleanup } = vi.hoisted(() => ({
  mockRunExitCleanup: vi.fn(),
}));

vi.mock('../../utils/cleanup.js', () => ({
  runExitCleanup: mockRunExitCleanup,
}));

import { act, renderHook, waitFor } from '@testing-library/react';
import { vi, describe, it, expect, beforeEach, type Mock } from 'vitest';
import { useSlashCommandProcessor } from './slashCommandProcessor.js';
import {
  CommandContext,
  CommandKind,
  ConfirmShellCommandsActionReturn,
  SlashCommand,
} from '../commands/types.js';
<<<<<<< HEAD
import { Config, ToolConfirmationOutcome } from '@thacio/auditaria-cli-core';
=======
import { ToolConfirmationOutcome } from '@google/gemini-cli-core';
>>>>>>> 150103e5
import { LoadedSettings } from '../../config/settings.js';
import { MessageType } from '../types.js';
import { BuiltinCommandLoader } from '../../services/BuiltinCommandLoader.js';
import { FileCommandLoader } from '../../services/FileCommandLoader.js';
import { McpPromptLoader } from '../../services/McpPromptLoader.js';
import {
  SlashCommandStatus,
  makeFakeConfig,
} from '@google/gemini-cli-core/index.js';

function createTestCommand(
  overrides: Partial<SlashCommand>,
  kind: CommandKind = CommandKind.BUILT_IN,
): SlashCommand {
  return {
    name: 'test',
    description: 'a test command',
    kind,
    ...overrides,
  };
}

describe('useSlashCommandProcessor', () => {
  const mockAddItem = vi.fn();
  const mockClearItems = vi.fn();
  const mockLoadHistory = vi.fn();
  const mockOpenThemeDialog = vi.fn();
  const mockOpenAuthDialog = vi.fn();
  const mockSetQuittingMessages = vi.fn();

  const mockConfig = makeFakeConfig({});

  const mockSettings = {} as LoadedSettings;

  beforeEach(() => {
    vi.clearAllMocks();
    (vi.mocked(BuiltinCommandLoader) as Mock).mockClear();
    mockBuiltinLoadCommands.mockResolvedValue([]);
    mockFileLoadCommands.mockResolvedValue([]);
    mockMcpLoadCommands.mockResolvedValue([]);
  });

  const setupProcessorHook = (
    builtinCommands: SlashCommand[] = [],
    fileCommands: SlashCommand[] = [],
    mcpCommands: SlashCommand[] = [],
    setIsProcessing = vi.fn(),
  ) => {
    mockBuiltinLoadCommands.mockResolvedValue(Object.freeze(builtinCommands));
    mockFileLoadCommands.mockResolvedValue(Object.freeze(fileCommands));
    mockMcpLoadCommands.mockResolvedValue(Object.freeze(mcpCommands));

    const { result } = renderHook(() =>
      useSlashCommandProcessor(
        mockConfig,
        mockSettings,
        mockAddItem,
        mockClearItems,
        mockLoadHistory,
        vi.fn(), // refreshStatic
        vi.fn(), // onDebugMessage
        mockOpenThemeDialog, // openThemeDialog
        mockOpenAuthDialog,
        vi.fn(), // openEditorDialog
        vi.fn(), // openLanguageDialog
        vi.fn(), // toggleCorgiMode
        mockSetQuittingMessages,
        vi.fn(), // openPrivacyNotice
        vi.fn(), // openSettingsDialog
        vi.fn(), // toggleVimEnabled
        setIsProcessing,
      ),
    );

    return result;
  };

  describe('Initialization and Command Loading', () => {
    it('should initialize CommandService with all required loaders', () => {
      setupProcessorHook();
      expect(BuiltinCommandLoader).toHaveBeenCalledWith(mockConfig);
      expect(FileCommandLoader).toHaveBeenCalledWith(mockConfig);
      expect(McpPromptLoader).toHaveBeenCalledWith(mockConfig);
    });

    it('should call loadCommands and populate state after mounting', async () => {
      const testCommand = createTestCommand({ name: 'test' });
      const result = setupProcessorHook([testCommand]);

      await waitFor(() => {
        expect(result.current.slashCommands).toHaveLength(1);
      });

      expect(result.current.slashCommands[0]?.name).toBe('test');
      expect(mockBuiltinLoadCommands).toHaveBeenCalledTimes(1);
      expect(mockFileLoadCommands).toHaveBeenCalledTimes(1);
      expect(mockMcpLoadCommands).toHaveBeenCalledTimes(1);
    });

    it('should provide an immutable array of commands to consumers', async () => {
      const testCommand = createTestCommand({ name: 'test' });
      const result = setupProcessorHook([testCommand]);

      await waitFor(() => {
        expect(result.current.slashCommands).toHaveLength(1);
      });

      const commands = result.current.slashCommands;

      expect(() => {
        // @ts-expect-error - We are intentionally testing a violation of the readonly type.
        commands.push(createTestCommand({ name: 'rogue' }));
      }).toThrow(TypeError);
    });

    it('should override built-in commands with file-based commands of the same name', async () => {
      const builtinAction = vi.fn();
      const fileAction = vi.fn();

      const builtinCommand = createTestCommand({
        name: 'override',
        description: 'builtin',
        action: builtinAction,
      });
      const fileCommand = createTestCommand(
        { name: 'override', description: 'file', action: fileAction },
        CommandKind.FILE,
      );

      const result = setupProcessorHook([builtinCommand], [fileCommand]);

      await waitFor(() => {
        // The service should only return one command with the name 'override'
        expect(result.current.slashCommands).toHaveLength(1);
      });

      await act(async () => {
        await result.current.handleSlashCommand('/override');
      });

      // Only the file-based command's action should be called.
      expect(fileAction).toHaveBeenCalledTimes(1);
      expect(builtinAction).not.toHaveBeenCalled();
    });
  });

  describe('Command Execution Logic', () => {
    it('should display an error for an unknown command', async () => {
      const result = setupProcessorHook();
      await waitFor(() => expect(result.current.slashCommands).toBeDefined());

      await act(async () => {
        await result.current.handleSlashCommand('/nonexistent');
      });

      // Expect 2 calls: one for the user's input, one for the error message.
      expect(mockAddItem).toHaveBeenCalledTimes(2);
      expect(mockAddItem).toHaveBeenLastCalledWith(
        {
          type: MessageType.ERROR,
          text: 'Unknown command: /nonexistent',
        },
        expect.any(Number),
      );
    });

    it('should display help for a parent command invoked without a subcommand', async () => {
      const parentCommand: SlashCommand = {
        name: 'parent',
        description: 'a parent command',
        kind: CommandKind.BUILT_IN,
        subCommands: [
          {
            name: 'child1',
            description: 'First child.',
            kind: CommandKind.BUILT_IN,
          },
        ],
      };
      const result = setupProcessorHook([parentCommand]);
      await waitFor(() => expect(result.current.slashCommands).toHaveLength(1));

      await act(async () => {
        await result.current.handleSlashCommand('/parent');
      });

      expect(mockAddItem).toHaveBeenLastCalledWith(
        {
          type: MessageType.INFO,
          text: expect.stringContaining(
            "Command '/parent' requires a subcommand.",
          ),
        },
        expect.any(Number),
      );
    });

    it('should correctly find and execute a nested subcommand', async () => {
      const childAction = vi.fn();
      const parentCommand: SlashCommand = {
        name: 'parent',
        description: 'a parent command',
        kind: CommandKind.BUILT_IN,
        subCommands: [
          {
            name: 'child',
            description: 'a child command',
            kind: CommandKind.BUILT_IN,
            action: childAction,
          },
        ],
      };
      const result = setupProcessorHook([parentCommand]);
      await waitFor(() => expect(result.current.slashCommands).toHaveLength(1));

      await act(async () => {
        await result.current.handleSlashCommand('/parent child with args');
      });

      expect(childAction).toHaveBeenCalledTimes(1);

      expect(childAction).toHaveBeenCalledWith(
        expect.objectContaining({
          services: expect.objectContaining({
            config: mockConfig,
          }),
          ui: expect.objectContaining({
            addItem: mockAddItem,
          }),
        }),
        'with args',
      );
    });

    it('should set isProcessing to true during execution and false afterwards', async () => {
      const mockSetIsProcessing = vi.fn();
      const command = createTestCommand({
        name: 'long-running',
        action: () => new Promise((resolve) => setTimeout(resolve, 50)),
      });

      const result = setupProcessorHook([command], [], [], mockSetIsProcessing);
      await waitFor(() => expect(result.current.slashCommands).toHaveLength(1));

      const executionPromise = act(async () => {
        await result.current.handleSlashCommand('/long-running');
      });

      // It should be true immediately after starting
      expect(mockSetIsProcessing).toHaveBeenCalledWith(true);
      // It should not have been called with false yet
      expect(mockSetIsProcessing).not.toHaveBeenCalledWith(false);

      await executionPromise;

      // After the promise resolves, it should be called with false
      expect(mockSetIsProcessing).toHaveBeenCalledWith(false);
      expect(mockSetIsProcessing).toHaveBeenCalledTimes(2);
    });
  });

  describe('Action Result Handling', () => {
    it('should handle "dialog: theme" action', async () => {
      const command = createTestCommand({
        name: 'themecmd',
        action: vi.fn().mockResolvedValue({ type: 'dialog', dialog: 'theme' }),
      });
      const result = setupProcessorHook([command]);
      await waitFor(() => expect(result.current.slashCommands).toHaveLength(1));

      await act(async () => {
        await result.current.handleSlashCommand('/themecmd');
      });

      expect(mockOpenThemeDialog).toHaveBeenCalled();
    });

    it('should handle "load_history" action', async () => {
      const command = createTestCommand({
        name: 'load',
        action: vi.fn().mockResolvedValue({
          type: 'load_history',
          history: [{ type: MessageType.USER, text: 'old prompt' }],
          clientHistory: [{ role: 'user', parts: [{ text: 'old prompt' }] }],
        }),
      });
      const result = setupProcessorHook([command]);
      await waitFor(() => expect(result.current.slashCommands).toHaveLength(1));

      await act(async () => {
        await result.current.handleSlashCommand('/load');
      });

      expect(mockClearItems).toHaveBeenCalledTimes(1);
      expect(mockAddItem).toHaveBeenCalledWith(
        { type: 'user', text: 'old prompt' },
        expect.any(Number),
      );
    });

    describe('with fake timers', () => {
      // This test needs to let the async `waitFor` complete with REAL timers
      // before switching to FAKE timers to test setTimeout.
      it('should handle a "quit" action', async () => {
        const quitAction = vi
          .fn()
          .mockResolvedValue({ type: 'quit', messages: [] });
        const command = createTestCommand({
          name: 'exit',
          action: quitAction,
        });
        const result = setupProcessorHook([command]);

        await waitFor(() =>
          expect(result.current.slashCommands).toHaveLength(1),
        );

        vi.useFakeTimers();

        try {
          await act(async () => {
            await result.current.handleSlashCommand('/exit');
          });

          await act(async () => {
            await vi.advanceTimersByTimeAsync(200);
          });

          expect(mockSetQuittingMessages).toHaveBeenCalledWith([]);
          expect(mockProcessExit).toHaveBeenCalledWith(0);
        } finally {
          vi.useRealTimers();
        }
      });

      it('should call runExitCleanup when handling a "quit" action', async () => {
        const quitAction = vi
          .fn()
          .mockResolvedValue({ type: 'quit', messages: [] });
        const command = createTestCommand({
          name: 'exit',
          action: quitAction,
        });
        const result = setupProcessorHook([command]);

        await waitFor(() =>
          expect(result.current.slashCommands).toHaveLength(1),
        );

        vi.useFakeTimers();

        try {
          await act(async () => {
            await result.current.handleSlashCommand('/exit');
          });

          await act(async () => {
            await vi.advanceTimersByTimeAsync(200);
          });

          expect(mockRunExitCleanup).toHaveBeenCalledTimes(1);
        } finally {
          vi.useRealTimers();
        }
      });
    });

    it('should handle "submit_prompt" action returned from a file-based command', async () => {
      const fileCommand = createTestCommand(
        {
          name: 'filecmd',
          description: 'A command from a file',
          action: async () => ({
            type: 'submit_prompt',
            content: 'The actual prompt from the TOML file.',
          }),
        },
        CommandKind.FILE,
      );

      const result = setupProcessorHook([], [fileCommand]);
      await waitFor(() => expect(result.current.slashCommands).toHaveLength(1));

      let actionResult;
      await act(async () => {
        actionResult = await result.current.handleSlashCommand('/filecmd');
      });

      expect(actionResult).toEqual({
        type: 'submit_prompt',
        content: 'The actual prompt from the TOML file.',
      });

      expect(mockAddItem).toHaveBeenCalledWith(
        { type: MessageType.USER, text: '/filecmd' },
        expect.any(Number),
      );
    });

    it('should handle "submit_prompt" action returned from a mcp-based command', async () => {
      const mcpCommand = createTestCommand(
        {
          name: 'mcpcmd',
          description: 'A command from mcp',
          action: async () => ({
            type: 'submit_prompt',
            content: 'The actual prompt from the mcp command.',
          }),
        },
        CommandKind.MCP_PROMPT,
      );

      const result = setupProcessorHook([], [], [mcpCommand]);
      await waitFor(() => expect(result.current.slashCommands).toHaveLength(1));

      let actionResult;
      await act(async () => {
        actionResult = await result.current.handleSlashCommand('/mcpcmd');
      });

      expect(actionResult).toEqual({
        type: 'submit_prompt',
        content: 'The actual prompt from the mcp command.',
      });

      expect(mockAddItem).toHaveBeenCalledWith(
        { type: MessageType.USER, text: '/mcpcmd' },
        expect.any(Number),
      );
    });
  });

  describe('Shell Command Confirmation Flow', () => {
    // Use a generic vi.fn() for the action. We will change its behavior in each test.
    const mockCommandAction = vi.fn();

    const shellCommand = createTestCommand({
      name: 'shellcmd',
      action: mockCommandAction,
    });

    beforeEach(() => {
      // Reset the mock before each test
      mockCommandAction.mockClear();

      // Default behavior: request confirmation
      mockCommandAction.mockResolvedValue({
        type: 'confirm_shell_commands',
        commandsToConfirm: ['rm -rf /'],
        originalInvocation: { raw: '/shellcmd' },
      } as ConfirmShellCommandsActionReturn);
    });

    it('should set confirmation request when action returns confirm_shell_commands', async () => {
      const result = setupProcessorHook([shellCommand]);
      await waitFor(() => expect(result.current.slashCommands).toHaveLength(1));

      // This is intentionally not awaited, because the promise it returns
      // will not resolve until the user responds to the confirmation.
      act(() => {
        result.current.handleSlashCommand('/shellcmd');
      });

      // We now wait for the state to be updated with the request.
      await waitFor(() => {
        expect(result.current.shellConfirmationRequest).not.toBeNull();
      });

      expect(result.current.shellConfirmationRequest?.commands).toEqual([
        'rm -rf /',
      ]);
    });

    it('should do nothing if user cancels confirmation', async () => {
      const result = setupProcessorHook([shellCommand]);
      await waitFor(() => expect(result.current.slashCommands).toHaveLength(1));

      act(() => {
        result.current.handleSlashCommand('/shellcmd');
      });

      // Wait for the confirmation dialog to be set
      await waitFor(() => {
        expect(result.current.shellConfirmationRequest).not.toBeNull();
      });

      const onConfirm = result.current.shellConfirmationRequest?.onConfirm;
      expect(onConfirm).toBeDefined();

      // Change the mock action's behavior for a potential second run.
      // If the test is flawed, this will be called, and we can detect it.
      mockCommandAction.mockResolvedValue({
        type: 'message',
        messageType: 'info',
        content: 'This should not be called',
      });

      await act(async () => {
        onConfirm!(ToolConfirmationOutcome.Cancel, []); // Pass empty array for safety
      });

      expect(result.current.shellConfirmationRequest).toBeNull();
      // Verify the action was only called the initial time.
      expect(mockCommandAction).toHaveBeenCalledTimes(1);
    });

    it('should re-run command with one-time allowlist on "Proceed Once"', async () => {
      const result = setupProcessorHook([shellCommand]);
      await waitFor(() => expect(result.current.slashCommands).toHaveLength(1));

      act(() => {
        result.current.handleSlashCommand('/shellcmd');
      });
      await waitFor(() => {
        expect(result.current.shellConfirmationRequest).not.toBeNull();
      });

      const onConfirm = result.current.shellConfirmationRequest?.onConfirm;

      // **Change the mock's behavior for the SECOND run.**
      // This is the key to testing the outcome.
      mockCommandAction.mockResolvedValue({
        type: 'message',
        messageType: 'info',
        content: 'Success!',
      });

      await act(async () => {
        onConfirm!(ToolConfirmationOutcome.ProceedOnce, ['rm -rf /']);
      });

      expect(result.current.shellConfirmationRequest).toBeNull();

      // The action should have been called twice (initial + re-run).
      await waitFor(() => {
        expect(mockCommandAction).toHaveBeenCalledTimes(2);
      });

      // We can inspect the context of the second call to ensure the one-time list was used.
      const secondCallContext = mockCommandAction.mock
        .calls[1][0] as CommandContext;
      expect(
        secondCallContext.session.sessionShellAllowlist.has('rm -rf /'),
      ).toBe(true);

      // Verify the final success message was added.
      expect(mockAddItem).toHaveBeenCalledWith(
        { type: MessageType.INFO, text: 'Success!' },
        expect.any(Number),
      );

      // Verify the session-wide allowlist was NOT permanently updated.
      // Re-render the hook by calling a no-op command to get the latest context.
      await act(async () => {
        result.current.handleSlashCommand('/no-op');
      });
      const finalContext = result.current.commandContext;
      expect(finalContext.session.sessionShellAllowlist.size).toBe(0);
    });

    it('should re-run command and update session allowlist on "Proceed Always"', async () => {
      const result = setupProcessorHook([shellCommand]);
      await waitFor(() => expect(result.current.slashCommands).toHaveLength(1));

      act(() => {
        result.current.handleSlashCommand('/shellcmd');
      });
      await waitFor(() => {
        expect(result.current.shellConfirmationRequest).not.toBeNull();
      });

      const onConfirm = result.current.shellConfirmationRequest?.onConfirm;
      mockCommandAction.mockResolvedValue({
        type: 'message',
        messageType: 'info',
        content: 'Success!',
      });

      await act(async () => {
        onConfirm!(ToolConfirmationOutcome.ProceedAlways, ['rm -rf /']);
      });

      expect(result.current.shellConfirmationRequest).toBeNull();
      await waitFor(() => {
        expect(mockCommandAction).toHaveBeenCalledTimes(2);
      });

      expect(mockAddItem).toHaveBeenCalledWith(
        { type: MessageType.INFO, text: 'Success!' },
        expect.any(Number),
      );

      // Check that the session-wide allowlist WAS updated.
      await waitFor(() => {
        const finalContext = result.current.commandContext;
        expect(finalContext.session.sessionShellAllowlist.has('rm -rf /')).toBe(
          true,
        );
      });
    });
  });

  describe('Command Parsing and Matching', () => {
    it('should be case-sensitive', async () => {
      const command = createTestCommand({ name: 'test' });
      const result = setupProcessorHook([command]);
      await waitFor(() => expect(result.current.slashCommands).toHaveLength(1));

      await act(async () => {
        // Use uppercase when command is lowercase
        await result.current.handleSlashCommand('/Test');
      });

      // It should fail and call addItem with an error
      expect(mockAddItem).toHaveBeenCalledWith(
        {
          type: MessageType.ERROR,
          text: 'Unknown command: /Test',
        },
        expect.any(Number),
      );
    });

    it('should correctly match an altName', async () => {
      const action = vi.fn();
      const command = createTestCommand({
        name: 'main',
        altNames: ['alias'],
        description: 'a command with an alias',
        action,
      });
      const result = setupProcessorHook([command]);
      await waitFor(() => expect(result.current.slashCommands).toHaveLength(1));

      await act(async () => {
        await result.current.handleSlashCommand('/alias');
      });

      expect(action).toHaveBeenCalledTimes(1);
      expect(mockAddItem).not.toHaveBeenCalledWith(
        expect.objectContaining({ type: MessageType.ERROR }),
      );
    });

    it('should handle extra whitespace around the command', async () => {
      const action = vi.fn();
      const command = createTestCommand({ name: 'test', action });
      const result = setupProcessorHook([command]);
      await waitFor(() => expect(result.current.slashCommands).toHaveLength(1));

      await act(async () => {
        await result.current.handleSlashCommand('  /test  with-args  ');
      });

      expect(action).toHaveBeenCalledWith(expect.anything(), 'with-args');
    });

    it('should handle `?` as a command prefix', async () => {
      const action = vi.fn();
      const command = createTestCommand({ name: 'help', action });
      const result = setupProcessorHook([command]);
      await waitFor(() => expect(result.current.slashCommands).toHaveLength(1));

      await act(async () => {
        await result.current.handleSlashCommand('?help');
      });

      expect(action).toHaveBeenCalledTimes(1);
    });
  });

  describe('Command Precedence', () => {
    it('should override mcp-based commands with file-based commands of the same name', async () => {
      const mcpAction = vi.fn();
      const fileAction = vi.fn();

      const mcpCommand = createTestCommand(
        {
          name: 'override',
          description: 'mcp',
          action: mcpAction,
        },
        CommandKind.MCP_PROMPT,
      );
      const fileCommand = createTestCommand(
        { name: 'override', description: 'file', action: fileAction },
        CommandKind.FILE,
      );

      const result = setupProcessorHook([], [fileCommand], [mcpCommand]);

      await waitFor(() => {
        // The service should only return one command with the name 'override'
        expect(result.current.slashCommands).toHaveLength(1);
      });

      await act(async () => {
        await result.current.handleSlashCommand('/override');
      });

      // Only the file-based command's action should be called.
      expect(fileAction).toHaveBeenCalledTimes(1);
      expect(mcpAction).not.toHaveBeenCalled();
    });

    it('should prioritize a command with a primary name over a command with a matching alias', async () => {
      const quitAction = vi.fn();
      const exitAction = vi.fn();

      const quitCommand = createTestCommand({
        name: 'quit',
        altNames: ['exit'],
        action: quitAction,
      });

      const exitCommand = createTestCommand(
        {
          name: 'exit',
          action: exitAction,
        },
        CommandKind.FILE,
      );

      // The order of commands in the final loaded array is not guaranteed,
      // so the test must work regardless of which comes first.
      const result = setupProcessorHook([quitCommand], [exitCommand]);

      await waitFor(() => {
        expect(result.current.slashCommands).toHaveLength(2);
      });

      await act(async () => {
        await result.current.handleSlashCommand('/exit');
      });

      // The action for the command whose primary name is 'exit' should be called.
      expect(exitAction).toHaveBeenCalledTimes(1);
      // The action for the command that has 'exit' as an alias should NOT be called.
      expect(quitAction).not.toHaveBeenCalled();
    });

    it('should add an overridden command to the history', async () => {
      const quitCommand = createTestCommand({
        name: 'quit',
        altNames: ['exit'],
        action: vi.fn(),
      });
      const exitCommand = createTestCommand(
        { name: 'exit', action: vi.fn() },
        CommandKind.FILE,
      );

      const result = setupProcessorHook([quitCommand], [exitCommand]);
      await waitFor(() => expect(result.current.slashCommands).toHaveLength(2));

      await act(async () => {
        await result.current.handleSlashCommand('/exit');
      });

      // It should be added to the history.
      expect(mockAddItem).toHaveBeenCalledWith(
        { type: MessageType.USER, text: '/exit' },
        expect.any(Number),
      );
    });
  });

  describe('Lifecycle', () => {
    it('should abort command loading when the hook unmounts', () => {
      const abortSpy = vi.spyOn(AbortController.prototype, 'abort');
      const { unmount } = renderHook(() =>
        useSlashCommandProcessor(
          mockConfig,
          mockSettings,
          mockAddItem,
          mockClearItems,
          mockLoadHistory,
          vi.fn(), // refreshStatic
          vi.fn(), // onDebugMessage
          vi.fn(), // openThemeDialog
          mockOpenAuthDialog,
          vi.fn(), // openEditorDialog
          vi.fn(), // openLanguageDialog
          vi.fn(), // toggleCorgiMode
          mockSetQuittingMessages,
          vi.fn(), // openPrivacyNotice

          vi.fn(), // openSettingsDialog
          vi.fn(), // toggleVimEnabled
          vi.fn().mockResolvedValue(false), // toggleVimEnabled
          vi.fn(), // setIsProcessing
        ),
      );

      unmount();

      expect(abortSpy).toHaveBeenCalledTimes(1);
    });
  });

  describe('Slash Command Logging', () => {
    const mockCommandAction = vi.fn().mockResolvedValue({ type: 'handled' });
    const loggingTestCommands: SlashCommand[] = [
      createTestCommand({
        name: 'logtest',
        action: vi
          .fn()
          .mockResolvedValue({ type: 'message', content: 'hello world' }),
      }),
      createTestCommand({
        name: 'logwithsub',
        subCommands: [
          createTestCommand({
            name: 'sub',
            action: mockCommandAction,
          }),
        ],
      }),
      createTestCommand({
        name: 'fail',
        action: vi.fn().mockRejectedValue(new Error('oh no!')),
      }),
      createTestCommand({
        name: 'logalias',
        altNames: ['la'],
        action: mockCommandAction,
      }),
    ];

    beforeEach(() => {
      mockCommandAction.mockClear();
      vi.mocked(logSlashCommand).mockClear();
    });

    it('should log a simple slash command', async () => {
      const result = setupProcessorHook(loggingTestCommands);
      await waitFor(() =>
        expect(result.current.slashCommands.length).toBeGreaterThan(0),
      );
      await act(async () => {
        await result.current.handleSlashCommand('/logtest');
      });

      expect(logSlashCommand).toHaveBeenCalledWith(
        mockConfig,
        expect.objectContaining({
          command: 'logtest',
          subcommand: undefined,
          status: SlashCommandStatus.SUCCESS,
        }),
      );
    });

    it('logs nothing for a bogus command', async () => {
      const result = setupProcessorHook(loggingTestCommands);
      await waitFor(() =>
        expect(result.current.slashCommands.length).toBeGreaterThan(0),
      );
      await act(async () => {
        await result.current.handleSlashCommand('/bogusbogusbogus');
      });

      expect(logSlashCommand).not.toHaveBeenCalled();
    });

    it('logs a failure event for a failed command', async () => {
      const result = setupProcessorHook(loggingTestCommands);
      await waitFor(() =>
        expect(result.current.slashCommands.length).toBeGreaterThan(0),
      );
      await act(async () => {
        await result.current.handleSlashCommand('/fail');
      });

      expect(logSlashCommand).toHaveBeenCalledWith(
        mockConfig,
        expect.objectContaining({
          command: 'fail',
          status: 'error',
          subcommand: undefined,
        }),
      );
    });

    it('should log a slash command with a subcommand', async () => {
      const result = setupProcessorHook(loggingTestCommands);
      await waitFor(() =>
        expect(result.current.slashCommands.length).toBeGreaterThan(0),
      );
      await act(async () => {
        await result.current.handleSlashCommand('/logwithsub sub');
      });

      expect(logSlashCommand).toHaveBeenCalledWith(
        mockConfig,
        expect.objectContaining({
          command: 'logwithsub',
          subcommand: 'sub',
        }),
      );
    });

    it('should log the command path when an alias is used', async () => {
      const result = setupProcessorHook(loggingTestCommands);
      await waitFor(() =>
        expect(result.current.slashCommands.length).toBeGreaterThan(0),
      );
      await act(async () => {
        await result.current.handleSlashCommand('/la');
      });
      expect(logSlashCommand).toHaveBeenCalledWith(
        mockConfig,
        expect.objectContaining({
          command: 'logalias',
        }),
      );
    });

    it('should not log for unknown commands', async () => {
      const result = setupProcessorHook(loggingTestCommands);
      await waitFor(() =>
        expect(result.current.slashCommands.length).toBeGreaterThan(0),
      );
      await act(async () => {
        await result.current.handleSlashCommand('/unknown');
      });
      expect(logSlashCommand).not.toHaveBeenCalled();
    });
  });
});<|MERGE_RESOLUTION|>--- conflicted
+++ resolved
@@ -10,12 +10,8 @@
 
 vi.mock('@thacio/auditaria-cli-core', async (importOriginal) => {
   const original =
-<<<<<<< HEAD
     await importOriginal<typeof import('@thacio/auditaria-cli-core')>();
-=======
-    await importOriginal<typeof import('@google/gemini-cli-core')>();
-
->>>>>>> 150103e5
+
   return {
     ...original,
     logSlashCommand,
@@ -80,11 +76,7 @@
   ConfirmShellCommandsActionReturn,
   SlashCommand,
 } from '../commands/types.js';
-<<<<<<< HEAD
-import { Config, ToolConfirmationOutcome } from '@thacio/auditaria-cli-core';
-=======
-import { ToolConfirmationOutcome } from '@google/gemini-cli-core';
->>>>>>> 150103e5
+import { ToolConfirmationOutcome } from '@thacio/auditaria-cli-core';
 import { LoadedSettings } from '../../config/settings.js';
 import { MessageType } from '../types.js';
 import { BuiltinCommandLoader } from '../../services/BuiltinCommandLoader.js';
@@ -93,7 +85,7 @@
 import {
   SlashCommandStatus,
   makeFakeConfig,
-} from '@google/gemini-cli-core/index.js';
+} from '@thacio/auditaria-cli-core/index.js';
 
 function createTestCommand(
   overrides: Partial<SlashCommand>,
