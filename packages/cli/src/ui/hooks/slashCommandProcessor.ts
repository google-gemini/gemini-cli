/**
 * @license
 * Copyright 2025 Google LLC
 * SPDX-License-Identifier: Apache-2.0
 */

import { useCallback, useMemo, useEffect, useState } from 'react';
import { type PartListUnion } from '@google/genai';
import process from 'node:process';
import type { UseHistoryManagerReturn } from './useHistoryManager.js';
import type { Config } from '@google/gemini-cli-core';
import {
  GitService,
  Logger,
  logSlashCommand,
  makeSlashCommandEvent,
  SlashCommandStatus,
  ToolConfirmationOutcome,
  Storage,
  IdeClient,
} from '@google/gemini-cli-core';
import { useSessionStats } from '../contexts/SessionContext.js';
import type {
  Message,
  HistoryItemWithoutId,
  SlashCommandProcessorResult,
  HistoryItem,
} from '../types.js';
import { MessageType } from '../types.js';
import type { LoadedSettings } from '../../config/settings.js';
import { type CommandContext, type SlashCommand } from '../commands/types.js';
import { CommandService } from '../../services/CommandService.js';
import { BuiltinCommandLoader } from '../../services/BuiltinCommandLoader.js';
import { FileCommandLoader } from '../../services/FileCommandLoader.js';
import { McpPromptLoader } from '../../services/McpPromptLoader.js';
import type { ExtensionUpdateState } from '../state/extensions.js';

interface SlashCommandProcessorActions {
  openAuthDialog: () => void;
  openThemeDialog: () => void;
  openEditorDialog: () => void;
  openPrivacyNotice: () => void;
  openSettingsDialog: () => void;
  quit: (messages: HistoryItem[]) => void;
  setDebugMessage: (message: string) => void;
  toggleCorgiMode: () => void;
  setExtensionsUpdateState: (
    updateState: Map<string, ExtensionUpdateState>,
  ) => void;
}

/**
 * Hook to define and process slash commands (e.g., /help, /clear).
 */
export const useSlashCommandProcessor = (
  config: Config | null,
  settings: LoadedSettings,
  addItem: UseHistoryManagerReturn['addItem'],
  clearItems: UseHistoryManagerReturn['clearItems'],
  loadHistory: UseHistoryManagerReturn['loadHistory'],
  refreshStatic: () => void,
  toggleVimEnabled: () => Promise<boolean>,
  setIsProcessing: (isProcessing: boolean) => void,
  setGeminiMdFileCount: (count: number) => void,
  actions: SlashCommandProcessorActions,
<<<<<<< HEAD
  extensionsUpdateState: Map<string, ExtensionUpdateState>,
=======
  isConfigInitialized: boolean,
>>>>>>> 67f7dae4
) => {
  const session = useSessionStats();
  const [commands, setCommands] = useState<readonly SlashCommand[]>([]);
  const [reloadTrigger, setReloadTrigger] = useState(0);

  const reloadCommands = useCallback(() => {
    setReloadTrigger((v) => v + 1);
  }, []);
  const [shellConfirmationRequest, setShellConfirmationRequest] =
    useState<null | {
      commands: string[];
      onConfirm: (
        outcome: ToolConfirmationOutcome,
        approvedCommands?: string[],
      ) => void;
    }>(null);
  const [confirmationRequest, setConfirmationRequest] = useState<null | {
    prompt: React.ReactNode;
    onConfirm: (confirmed: boolean) => void;
  }>(null);

  const [sessionShellAllowlist, setSessionShellAllowlist] = useState(
    new Set<string>(),
  );
  const gitService = useMemo(() => {
    if (!config?.getProjectRoot()) {
      return;
    }
    return new GitService(config.getProjectRoot(), config.storage);
  }, [config]);

  const logger = useMemo(() => {
    const l = new Logger(
      config?.getSessionId() || '',
      config?.storage ?? new Storage(process.cwd()),
    );
    // The logger's initialize is async, but we can create the instance
    // synchronously. Commands that use it will await its initialization.
    return l;
  }, [config]);

  const [pendingItem, setPendingItem] = useState<HistoryItemWithoutId | null>(
    null,
  );

  const pendingHistoryItems = useMemo(() => {
    const items: HistoryItemWithoutId[] = [];
    if (pendingItem != null) {
      items.push(pendingItem);
    }
    return items;
  }, [pendingItem]);

  const addMessage = useCallback(
    (message: Message) => {
      // Convert Message to HistoryItemWithoutId
      let historyItemContent: HistoryItemWithoutId;
      if (message.type === MessageType.ABOUT) {
        historyItemContent = {
          type: 'about',
          cliVersion: message.cliVersion,
          osVersion: message.osVersion,
          sandboxEnv: message.sandboxEnv,
          modelVersion: message.modelVersion,
          selectedAuthType: message.selectedAuthType,
          gcpProject: message.gcpProject,
          ideClient: message.ideClient,
        };
      } else if (message.type === MessageType.HELP) {
        historyItemContent = {
          type: 'help',
          timestamp: message.timestamp,
        };
      } else if (message.type === MessageType.STATS) {
        historyItemContent = {
          type: 'stats',
          duration: message.duration,
        };
      } else if (message.type === MessageType.MODEL_STATS) {
        historyItemContent = {
          type: 'model_stats',
        };
      } else if (message.type === MessageType.TOOL_STATS) {
        historyItemContent = {
          type: 'tool_stats',
        };
      } else if (message.type === MessageType.QUIT) {
        historyItemContent = {
          type: 'quit',
          duration: message.duration,
        };
      } else if (message.type === MessageType.COMPRESSION) {
        historyItemContent = {
          type: 'compression',
          compression: message.compression,
        };
      } else {
        historyItemContent = {
          type: message.type,
          text: message.content,
        };
      }
      addItem(historyItemContent, message.timestamp.getTime());
    },
    [addItem],
  );
  const commandContext = useMemo(
    (): CommandContext => ({
      services: {
        config,
        settings,
        git: gitService,
        logger,
      },
      ui: {
        addItem,
        clear: () => {
          clearItems();
          console.clear();
          refreshStatic();
        },
        loadHistory,
        setDebugMessage: actions.setDebugMessage,
        pendingItem,
        setPendingItem,
        toggleCorgiMode: actions.toggleCorgiMode,
        toggleVimEnabled,
        setGeminiMdFileCount,
        reloadCommands,
        extensionsUpdateState,
        setExtensionsUpdateState: actions.setExtensionsUpdateState,
      },
      session: {
        stats: session.stats,
        sessionShellAllowlist,
      },
    }),
    [
      config,
      settings,
      gitService,
      logger,
      loadHistory,
      addItem,
      clearItems,
      refreshStatic,
      session.stats,
      actions,
      pendingItem,
      setPendingItem,
      toggleVimEnabled,
      sessionShellAllowlist,
      setGeminiMdFileCount,
      reloadCommands,
      extensionsUpdateState,
    ],
  );

  useEffect(() => {
    if (!config) {
      return;
    }

    const listener = () => {
      reloadCommands();
    };

    (async () => {
      const ideClient = await IdeClient.getInstance();
      ideClient.addStatusChangeListener(listener);
    })();

    return () => {
      (async () => {
        const ideClient = await IdeClient.getInstance();
        ideClient.removeStatusChangeListener(listener);
      })();
    };
  }, [config, reloadCommands]);

  useEffect(() => {
    const controller = new AbortController();
    const load = async () => {
      const loaders = [
        new McpPromptLoader(config),
        new BuiltinCommandLoader(config),
        new FileCommandLoader(config),
      ];
      const commandService = await CommandService.create(
        loaders,
        controller.signal,
      );
      setCommands(commandService.getCommands());
    };

    load();

    return () => {
      controller.abort();
    };
  }, [config, reloadTrigger, isConfigInitialized]);

  const handleSlashCommand = useCallback(
    async (
      rawQuery: PartListUnion,
      oneTimeShellAllowlist?: Set<string>,
      overwriteConfirmed?: boolean,
    ): Promise<SlashCommandProcessorResult | false> => {
      if (typeof rawQuery !== 'string') {
        return false;
      }

      const trimmed = rawQuery.trim();
      if (!trimmed.startsWith('/') && !trimmed.startsWith('?')) {
        return false;
      }

      setIsProcessing(true);

      const userMessageTimestamp = Date.now();
      addItem({ type: MessageType.USER, text: trimmed }, userMessageTimestamp);

      const parts = trimmed.substring(1).trim().split(/\s+/);
      const commandPath = parts.filter((p) => p); // The parts of the command, e.g., ['memory', 'add']

      let currentCommands = commands;
      let commandToExecute: SlashCommand | undefined;
      let pathIndex = 0;
      let hasError = false;
      const canonicalPath: string[] = [];

      for (const part of commandPath) {
        // TODO: For better performance and architectural clarity, this two-pass
        // search could be replaced. A more optimal approach would be to
        // pre-compute a single lookup map in `CommandService.ts` that resolves
        // all name and alias conflicts during the initial loading phase. The
        // processor would then perform a single, fast lookup on that map.

        // First pass: check for an exact match on the primary command name.
        let foundCommand = currentCommands.find((cmd) => cmd.name === part);

        // Second pass: if no primary name matches, check for an alias.
        if (!foundCommand) {
          foundCommand = currentCommands.find((cmd) =>
            cmd.altNames?.includes(part),
          );
        }

        if (foundCommand) {
          commandToExecute = foundCommand;
          canonicalPath.push(foundCommand.name);
          pathIndex++;
          if (foundCommand.subCommands) {
            currentCommands = foundCommand.subCommands;
          } else {
            break;
          }
        } else {
          break;
        }
      }

      const resolvedCommandPath = canonicalPath;
      const subcommand =
        resolvedCommandPath.length > 1
          ? resolvedCommandPath.slice(1).join(' ')
          : undefined;

      try {
        if (commandToExecute) {
          const args = parts.slice(pathIndex).join(' ');

          if (commandToExecute.action) {
            const fullCommandContext: CommandContext = {
              ...commandContext,
              invocation: {
                raw: trimmed,
                name: commandToExecute.name,
                args,
              },
              overwriteConfirmed,
            };

            // If a one-time list is provided for a "Proceed" action, temporarily
            // augment the session allowlist for this single execution.
            if (oneTimeShellAllowlist && oneTimeShellAllowlist.size > 0) {
              fullCommandContext.session = {
                ...fullCommandContext.session,
                sessionShellAllowlist: new Set([
                  ...fullCommandContext.session.sessionShellAllowlist,
                  ...oneTimeShellAllowlist,
                ]),
              };
            }
            const result = await commandToExecute.action(
              fullCommandContext,
              args,
            );

            if (result) {
              switch (result.type) {
                case 'tool':
                  return {
                    type: 'schedule_tool',
                    toolName: result.toolName,
                    toolArgs: result.toolArgs,
                  };
                case 'message':
                  addItem(
                    {
                      type:
                        result.messageType === 'error'
                          ? MessageType.ERROR
                          : MessageType.INFO,
                      text: result.content,
                    },
                    Date.now(),
                  );
                  return { type: 'handled' };
                case 'dialog':
                  switch (result.dialog) {
                    case 'auth':
                      actions.openAuthDialog();
                      return { type: 'handled' };
                    case 'theme':
                      actions.openThemeDialog();
                      return { type: 'handled' };
                    case 'editor':
                      actions.openEditorDialog();
                      return { type: 'handled' };
                    case 'privacy':
                      actions.openPrivacyNotice();
                      return { type: 'handled' };
                    case 'settings':
                      actions.openSettingsDialog();
                      return { type: 'handled' };
                    case 'help':
                      return { type: 'handled' };
                    default: {
                      const unhandled: never = result.dialog;
                      throw new Error(
                        `Unhandled slash command result: ${unhandled}`,
                      );
                    }
                  }
                case 'load_history': {
                  config?.getGeminiClient()?.setHistory(result.clientHistory);
                  config?.getGeminiClient()?.stripThoughtsFromHistory();
                  fullCommandContext.ui.clear();
                  result.history.forEach((item, index) => {
                    fullCommandContext.ui.addItem(item, index);
                  });
                  return { type: 'handled' };
                }
                case 'quit':
                  actions.quit(result.messages);
                  return { type: 'handled' };

                case 'submit_prompt':
                  return {
                    type: 'submit_prompt',
                    content: result.content,
                  };
                case 'confirm_shell_commands': {
                  const { outcome, approvedCommands } = await new Promise<{
                    outcome: ToolConfirmationOutcome;
                    approvedCommands?: string[];
                  }>((resolve) => {
                    setShellConfirmationRequest({
                      commands: result.commandsToConfirm,
                      onConfirm: (
                        resolvedOutcome,
                        resolvedApprovedCommands,
                      ) => {
                        setShellConfirmationRequest(null); // Close the dialog
                        resolve({
                          outcome: resolvedOutcome,
                          approvedCommands: resolvedApprovedCommands,
                        });
                      },
                    });
                  });

                  if (
                    outcome === ToolConfirmationOutcome.Cancel ||
                    !approvedCommands ||
                    approvedCommands.length === 0
                  ) {
                    return { type: 'handled' };
                  }

                  if (outcome === ToolConfirmationOutcome.ProceedAlways) {
                    setSessionShellAllowlist(
                      (prev) => new Set([...prev, ...approvedCommands]),
                    );
                  }

                  return await handleSlashCommand(
                    result.originalInvocation.raw,
                    // Pass the approved commands as a one-time grant for this execution.
                    new Set(approvedCommands),
                  );
                }
                case 'confirm_action': {
                  const { confirmed } = await new Promise<{
                    confirmed: boolean;
                  }>((resolve) => {
                    setConfirmationRequest({
                      prompt: result.prompt,
                      onConfirm: (resolvedConfirmed) => {
                        setConfirmationRequest(null);
                        resolve({ confirmed: resolvedConfirmed });
                      },
                    });
                  });

                  if (!confirmed) {
                    addItem(
                      {
                        type: MessageType.INFO,
                        text: 'Operation cancelled.',
                      },
                      Date.now(),
                    );
                    return { type: 'handled' };
                  }

                  return await handleSlashCommand(
                    result.originalInvocation.raw,
                    undefined,
                    true,
                  );
                }
                default: {
                  const unhandled: never = result;
                  throw new Error(
                    `Unhandled slash command result: ${unhandled}`,
                  );
                }
              }
            }

            return { type: 'handled' };
          } else if (commandToExecute.subCommands) {
            const helpText = `Command '/${commandToExecute.name}' requires a subcommand. Available:\n${commandToExecute.subCommands
              .map((sc) => `  - ${sc.name}: ${sc.description || ''}`)
              .join('\n')}`;
            addMessage({
              type: MessageType.INFO,
              content: helpText,
              timestamp: new Date(),
            });
            return { type: 'handled' };
          }
        }

        addMessage({
          type: MessageType.ERROR,
          content: `Unknown command: ${trimmed}`,
          timestamp: new Date(),
        });

        return { type: 'handled' };
      } catch (e: unknown) {
        hasError = true;
        if (config) {
          const event = makeSlashCommandEvent({
            command: resolvedCommandPath[0],
            subcommand,
            status: SlashCommandStatus.ERROR,
          });
          logSlashCommand(config, event);
        }
        addItem(
          {
            type: MessageType.ERROR,
            text: e instanceof Error ? e.message : String(e),
          },
          Date.now(),
        );
        return { type: 'handled' };
      } finally {
        if (config && resolvedCommandPath[0] && !hasError) {
          const event = makeSlashCommandEvent({
            command: resolvedCommandPath[0],
            subcommand,
            status: SlashCommandStatus.SUCCESS,
          });
          logSlashCommand(config, event);
        }
        setIsProcessing(false);
      }
    },
    [
      config,
      addItem,
      actions,
      commands,
      commandContext,
      addMessage,
      setShellConfirmationRequest,
      setSessionShellAllowlist,
      setIsProcessing,
      setConfirmationRequest,
    ],
  );

  return {
    handleSlashCommand,
    slashCommands: commands,
    pendingHistoryItems,
    commandContext,
    shellConfirmationRequest,
    confirmationRequest,
  };
};<|MERGE_RESOLUTION|>--- conflicted
+++ resolved
@@ -63,11 +63,8 @@
   setIsProcessing: (isProcessing: boolean) => void,
   setGeminiMdFileCount: (count: number) => void,
   actions: SlashCommandProcessorActions,
-<<<<<<< HEAD
   extensionsUpdateState: Map<string, ExtensionUpdateState>,
-=======
   isConfigInitialized: boolean,
->>>>>>> 67f7dae4
 ) => {
   const session = useSessionStats();
   const [commands, setCommands] = useState<readonly SlashCommand[]>([]);
