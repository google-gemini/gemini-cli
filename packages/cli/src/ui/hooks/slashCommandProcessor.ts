/**
 * @license
 * Copyright 2025 Google LLC
 * SPDX-License-Identifier: Apache-2.0
 */

import { useCallback, useMemo, useEffect, useState } from 'react';
import { type PartListUnion } from '@google/genai';
import open from 'open';
import process from 'node:process';
import { UseHistoryManagerReturn } from './useHistoryManager.js';
import { useStateAndRef } from './useStateAndRef.js';
import {
  Config,
  GitService,
  Logger,
  MCPDiscoveryState,
  MCPServerStatus,
  getMCPDiscoveryState,
  getMCPServerStatus,
  DEFAULT_GEMINI_MODEL,
  DEFAULT_GEMINI_FLASH_MODEL,
  t,
} from '@thacio/auditaria-cli-core';
import { useSessionStats } from '../contexts/SessionContext.js';
import {
  Message,
  MessageType,
  HistoryItemWithoutId,
  HistoryItem,
  SlashCommandProcessorResult,
} from '../types.js';
import { promises as fs } from 'fs';
import path from 'path';
import { GIT_COMMIT_INFO } from '../../generated/git-commit.js';
import { formatDuration, formatMemoryUsage } from '../utils/formatters.js';
import { getCliVersion } from '../../utils/version.js';
import { LoadedSettings } from '../../config/settings.js';
import {
  type CommandContext,
  type SlashCommandActionReturn,
  type SlashCommand,
} from '../commands/types.js';
import { CommandService } from '../../services/CommandService.js';

// This interface is for the old, inline command definitions.
// It will be removed once all commands are migrated to the new system.
export interface LegacySlashCommand {
  name: string;
  altName?: string;
  description?: string;
  completion?: () => Promise<string[]>;
  action: (
    mainCommand: string,
    subCommand?: string,
    args?: string,
  ) =>
    | void
    | SlashCommandActionReturn
    | Promise<void | SlashCommandActionReturn>;
}

/**
 * Hook to define and process slash commands (e.g., /help, /clear).
 */
export const useSlashCommandProcessor = (
  config: Config | null,
  settings: LoadedSettings,
  history: HistoryItem[],
  addItem: UseHistoryManagerReturn['addItem'],
  clearItems: UseHistoryManagerReturn['clearItems'],
  loadHistory: UseHistoryManagerReturn['loadHistory'],
  refreshStatic: () => void,
  setShowHelp: React.Dispatch<React.SetStateAction<boolean>>,
  onDebugMessage: (message: string) => void,
  openThemeDialog: () => void,
  openAuthDialog: () => void,
  openEditorDialog: () => void,
  openLanguageDialog: () => void,
  toggleCorgiMode: () => void,
  showToolDescriptions: boolean = false,
  setQuittingMessages: (message: HistoryItem[]) => void,
  openPrivacyNotice: () => void,
) => {
  const session = useSessionStats();
  const [commands, setCommands] = useState<SlashCommand[]>([]);
  const gitService = useMemo(() => {
    if (!config?.getProjectRoot()) {
      return;
    }
    return new GitService(config.getProjectRoot());
  }, [config]);

  const logger = useMemo(() => {
    const l = new Logger(config?.getSessionId() || '');
    // The logger's initialize is async, but we can create the instance
    // synchronously. Commands that use it will await its initialization.
    return l;
  }, [config]);

  const [pendingCompressionItemRef, setPendingCompressionItem] =
    useStateAndRef<HistoryItemWithoutId | null>(null);

  const pendingHistoryItems = useMemo(() => {
    const items: HistoryItemWithoutId[] = [];
    if (pendingCompressionItemRef.current != null) {
      items.push(pendingCompressionItemRef.current);
    }
    return items;
  }, [pendingCompressionItemRef]);

  const addMessage = useCallback(
    (message: Message) => {
      // Convert Message to HistoryItemWithoutId
      let historyItemContent: HistoryItemWithoutId;
      if (message.type === MessageType.ABOUT) {
        historyItemContent = {
          type: 'about',
          cliVersion: message.cliVersion,
          osVersion: message.osVersion,
          sandboxEnv: message.sandboxEnv,
          modelVersion: message.modelVersion,
          selectedAuthType: message.selectedAuthType,
          gcpProject: message.gcpProject,
        };
      } else if (message.type === MessageType.STATS) {
        historyItemContent = {
          type: 'stats',
          duration: message.duration,
        };
      } else if (message.type === MessageType.MODEL_STATS) {
        historyItemContent = {
          type: 'model_stats',
        };
      } else if (message.type === MessageType.TOOL_STATS) {
        historyItemContent = {
          type: 'tool_stats',
        };
      } else if (message.type === MessageType.QUIT) {
        historyItemContent = {
          type: 'quit',
          duration: message.duration,
        };
      } else if (message.type === MessageType.COMPRESSION) {
        historyItemContent = {
          type: 'compression',
          compression: message.compression,
        };
      } else {
        historyItemContent = {
          type: message.type,
          text: message.content,
        };
      }
      addItem(historyItemContent, message.timestamp.getTime());
    },
    [addItem],
  );

  const commandContext = useMemo(
    (): CommandContext => ({
      services: {
        config,
        settings,
        git: gitService,
        logger,
      },
      ui: {
        addItem,
        clear: () => {
          clearItems();
          console.clear();
          refreshStatic();
        },
        setDebugMessage: onDebugMessage,
      },
      session: {
        stats: session.stats,
      },
    }),
    [
      config,
      settings,
      gitService,
      logger,
      addItem,
      clearItems,
      refreshStatic,
      session.stats,
      onDebugMessage,
    ],
  );

  const commandService = useMemo(() => new CommandService(), []);

  useEffect(() => {
    const load = async () => {
      await commandService.loadCommands();
      setCommands(commandService.getCommands());
    };

    load();
  }, [commandService]);

  const savedChatTags = useCallback(async () => {
    const geminiDir = config?.getProjectTempDir();
    if (!geminiDir) {
      return [];
    }
    try {
      const files = await fs.readdir(geminiDir);
      return files
        .filter(
          (file) => file.startsWith('checkpoint-') && file.endsWith('.json'),
        )
        .map((file) => file.replace('checkpoint-', '').replace('.json', ''));
    } catch (_err) {
      return [];
    }
  }, [config]);

  // Define legacy commands
  // This list contains all commands that have NOT YET been migrated to the
  // new system. As commands are migrated, they are removed from this list.
  const legacyCommands: LegacySlashCommand[] = useMemo(() => {
    const commands: LegacySlashCommand[] = [
      // `/help` and `/clear` have been migrated and REMOVED from this list.
      {
        name: 'docs',
        description: t('commands.docs.description', 'open full Gemini CLI documentation in your browser'),
        action: async (_mainCommand, _subCommand, _args) => {
          const docsUrl = 'https://goo.gle/gemini-cli-docs';
          if (process.env.SANDBOX && process.env.SANDBOX !== 'sandbox-exec') {
            addMessage({
              type: MessageType.INFO,
              content: t('commands.docs.sandbox_message', 'Please open the following URL in your browser to view the documentation:\n{url}', { url: docsUrl }),
              timestamp: new Date(),
            });
          } else {
            addMessage({
              type: MessageType.INFO,
              content: t('commands.docs.opening', 'Opening documentation in your browser: {url}', { url: docsUrl }),
              timestamp: new Date(),
            });
            await open(docsUrl);
          }
        },
      },
      {
        name: 'editor',
        description: t('commands.editor.description', 'set external editor preference'),
        action: (_mainCommand, _subCommand, _args) => openEditorDialog(),
      },
      {
<<<<<<< HEAD
        name: 'language',
        description: t('commands.language.description', 'change language preference'),
        action: (_mainCommand, _subCommand, _args) => openLanguageDialog(),
      },
      {
        name: 'stats',
        altName: 'usage',
        description: t('commands.stats.description', 'check session stats. Usage: /stats [model|tools]'),
        action: (_mainCommand, subCommand, _args) => {
          if (subCommand === 'model') {
            addMessage({
              type: MessageType.MODEL_STATS,
              timestamp: new Date(),
            });
            return;
          } else if (subCommand === 'tools') {
            addMessage({
              type: MessageType.TOOL_STATS,
              timestamp: new Date(),
            });
            return;
          }

          const now = new Date();
          const { sessionStartTime } = session.stats;
          const wallDuration = now.getTime() - sessionStartTime.getTime();

          addMessage({
            type: MessageType.STATS,
            duration: formatDuration(wallDuration),
            timestamp: new Date(),
          });
        },
      },
      {
=======
>>>>>>> 03b3917f
        name: 'mcp',
        description: t('commands.mcp.description', 'list configured MCP servers and tools'),
        action: async (_mainCommand, _subCommand, _args) => {
          // Check if the _subCommand includes a specific flag to control description visibility
          let useShowDescriptions = showToolDescriptions;
          if (_subCommand === 'desc' || _subCommand === 'descriptions') {
            useShowDescriptions = true;
          } else if (
            _subCommand === 'nodesc' ||
            _subCommand === 'nodescriptions'
          ) {
            useShowDescriptions = false;
          } else if (_args === 'desc' || _args === 'descriptions') {
            useShowDescriptions = true;
          } else if (_args === 'nodesc' || _args === 'nodescriptions') {
            useShowDescriptions = false;
          }
          // Check if the _subCommand includes a specific flag to show detailed tool schema
          let useShowSchema = false;
          if (_subCommand === 'schema' || _args === 'schema') {
            useShowSchema = true;
          }

          const toolRegistry = await config?.getToolRegistry();
          if (!toolRegistry) {
            addMessage({
              type: MessageType.ERROR,
              content: t('errors.tool_registry_error', 'Could not retrieve tool registry.'),
              timestamp: new Date(),
            });
            return;
          }

          const mcpServers = config?.getMcpServers() || {};
          const serverNames = Object.keys(mcpServers);

          if (serverNames.length === 0) {
            const docsUrl = 'https://goo.gle/gemini-cli-docs-mcp';
            if (process.env.SANDBOX && process.env.SANDBOX !== 'sandbox-exec') {
              addMessage({
                type: MessageType.INFO,
                content: t('commands.mcp.no_servers_sandbox', 'No MCP servers configured. Please open the following URL in your browser to view documentation:\n{url}', { url: docsUrl }),
                timestamp: new Date(),
              });
            } else {
              addMessage({
                type: MessageType.INFO,
                content: t('commands.mcp.no_servers', 'No MCP servers configured. Opening documentation in your browser: {url}', { url: docsUrl }),
                timestamp: new Date(),
              });
              await open(docsUrl);
            }
            return;
          }

          // Check if any servers are still connecting
          const connectingServers = serverNames.filter(
            (name) => getMCPServerStatus(name) === MCPServerStatus.CONNECTING,
          );
          const discoveryState = getMCPDiscoveryState();

          let message = '';

          // Add overall discovery status message if needed
          if (
            discoveryState === MCPDiscoveryState.IN_PROGRESS ||
            connectingServers.length > 0
          ) {
            message += `\u001b[33m${t('commands.mcp.servers_starting', '⏳ MCP servers are starting up ({count} initializing)...', { count: connectingServers.length })}\u001b[0m\n`;
            message += `\u001b[90m${t('commands.mcp.first_startup_note', 'Note: First startup may take longer. Tool availability will update automatically.')}\u001b[0m\n\n`;
          }

          message += `${t('commands.mcp.configured_servers', 'Configured MCP servers:')}\n\n`;

          for (const serverName of serverNames) {
            const serverTools = toolRegistry.getToolsByServer(serverName);
            const status = getMCPServerStatus(serverName);

            // Add status indicator with descriptive text
            let statusIndicator = '';
            let statusText = '';
            switch (status) {
              case MCPServerStatus.CONNECTED:
                statusIndicator = '🟢';
                statusText = t('commands.mcp.status.ready', 'Ready');
                break;
              case MCPServerStatus.CONNECTING:
                statusIndicator = '🔄';
                statusText = t('commands.mcp.status.starting', 'Starting... (first startup may take longer)');
                break;
              case MCPServerStatus.DISCONNECTED:
              default:
                statusIndicator = '🔴';
                statusText = t('commands.mcp.status.disconnected', 'Disconnected');
                break;
            }

            // Get server description if available
            const server = mcpServers[serverName];

            // Format server header with bold formatting and status
            message += `${statusIndicator} \u001b[1m${serverName}\u001b[0m - ${statusText}`;

            // Add tool count with conditional messaging
            if (status === MCPServerStatus.CONNECTED) {
              message += ` ${t('commands.mcp.tools_count', '({count} tools)', { count: serverTools.length })}`;
            } else if (status === MCPServerStatus.CONNECTING) {
              message += ` ${t('commands.mcp.tools_when_ready', '(tools will appear when ready)')}`;
            } else {
              message += ` ${t('commands.mcp.tools_cached', '({count} tools cached)', { count: serverTools.length })}`;
            }

            // Add server description with proper handling of multi-line descriptions
            if ((useShowDescriptions || useShowSchema) && server?.description) {
              const greenColor = '\u001b[32m';
              const resetColor = '\u001b[0m';

              const descLines = server.description.trim().split('\n');
              if (descLines) {
                message += ':\n';
                for (const descLine of descLines) {
                  message += `    ${greenColor}${descLine}${resetColor}\n`;
                }
              } else {
                message += '\n';
              }
            } else {
              message += '\n';
            }

            // Reset formatting after server entry
            message += '\u001b[0m';

            if (serverTools.length > 0) {
              serverTools.forEach((tool) => {
                if (
                  (useShowDescriptions || useShowSchema) &&
                  tool.description
                ) {
                  // Format tool name in cyan using simple ANSI cyan color
                  message += `  - \u001b[36m${tool.name}\u001b[0m`;

                  // Apply green color to the description text
                  const greenColor = '\u001b[32m';
                  const resetColor = '\u001b[0m';

                  // Handle multi-line descriptions by properly indenting and preserving formatting
                  const descLines = tool.description.trim().split('\n');
                  if (descLines) {
                    message += ':\n';
                    for (const descLine of descLines) {
                      message += `      ${greenColor}${descLine}${resetColor}\n`;
                    }
                  } else {
                    message += '\n';
                  }
                  // Reset is handled inline with each line now
                } else {
                  // Use cyan color for the tool name even when not showing descriptions
                  message += `  - \u001b[36m${tool.name}\u001b[0m\n`;
                }
                if (useShowSchema) {
                  // Prefix the parameters in cyan
                  message += `    \u001b[36m${t('commands.mcp.parameters', 'Parameters:')}\u001b[0m\n`;
                  // Apply green color to the parameter text
                  const greenColor = '\u001b[32m';
                  const resetColor = '\u001b[0m';

                  const paramsLines = JSON.stringify(
                    tool.schema.parameters,
                    null,
                    2,
                  )
                    .trim()
                    .split('\n');
                  if (paramsLines) {
                    for (const paramsLine of paramsLines) {
                      message += `      ${greenColor}${paramsLine}${resetColor}\n`;
                    }
                  }
                }
              });
            } else {
              message += `  ${t('commands.mcp.no_tools', 'No tools available')}\n`;
            }
            message += '\n';
          }

          // Make sure to reset any ANSI formatting at the end to prevent it from affecting the terminal
          message += '\u001b[0m';

          addMessage({
            type: MessageType.INFO,
            content: message,
            timestamp: new Date(),
          });
        },
      },
      {
        name: 'extensions',
        description: t('commands.extensions.description', 'list active extensions'),
        action: async () => {
          const activeExtensions = config?.getActiveExtensions();
          if (!activeExtensions || activeExtensions.length === 0) {
            addMessage({
              type: MessageType.INFO,
              content: t('commands.extensions.no_extensions', 'No active extensions.'),
              timestamp: new Date(),
            });
            return;
          }

          let message = `${t('commands.extensions.active_extensions', 'Active extensions:')}\n\n`;
          for (const ext of activeExtensions) {
            message += `  - \u001b[36m${ext.name} (v${ext.version})\u001b[0m\n`;
          }
          // Make sure to reset any ANSI formatting at the end to prevent it from affecting the terminal
          message += '\u001b[0m';

          addMessage({
            type: MessageType.INFO,
            content: message,
            timestamp: new Date(),
          });
        },
      },
      {
        name: 'tools',
        description: t('commands.tools.description', 'list available Gemini CLI tools'),
        action: async (_mainCommand, _subCommand, _args) => {
          // Check if the _subCommand includes a specific flag to control description visibility
          let useShowDescriptions = showToolDescriptions;
          if (_subCommand === 'desc' || _subCommand === 'descriptions') {
            useShowDescriptions = true;
          } else if (
            _subCommand === 'nodesc' ||
            _subCommand === 'nodescriptions'
          ) {
            useShowDescriptions = false;
          } else if (_args === 'desc' || _args === 'descriptions') {
            useShowDescriptions = true;
          } else if (_args === 'nodesc' || _args === 'nodescriptions') {
            useShowDescriptions = false;
          }

          const toolRegistry = await config?.getToolRegistry();
          const tools = toolRegistry?.getAllTools();
          if (!tools) {
            addMessage({
              type: MessageType.ERROR,
              content: t('commands.tools.error_retrieve', 'Could not retrieve tools.'),
              timestamp: new Date(),
            });
            return;
          }

          // Filter out MCP tools by checking if they have a serverName property
          const geminiTools = tools.filter((tool) => !('serverName' in tool));

          let message = `${t('commands.tools.available_tools', 'Available Gemini CLI tools:')}\n\n`;

          if (geminiTools.length > 0) {
            geminiTools.forEach((tool) => {
              if (useShowDescriptions && tool.description) {
                // Format tool name in cyan using simple ANSI cyan color
                message += `  - \u001b[36m${tool.displayName} (${tool.name})\u001b[0m:\n`;

                // Apply green color to the description text
                const greenColor = '\u001b[32m';
                const resetColor = '\u001b[0m';

                // Handle multi-line descriptions by properly indenting and preserving formatting
                const descLines = tool.description.trim().split('\n');

                // If there are multiple lines, add proper indentation for each line
                if (descLines) {
                  for (const descLine of descLines) {
                    message += `      ${greenColor}${descLine}${resetColor}\n`;
                  }
                }
              } else {
                // Use cyan color for the tool name even when not showing descriptions
                message += `  - \u001b[36m${tool.displayName}\u001b[0m\n`;
              }
            });
          } else {
            message += `  ${t('commands.tools.no_tools', 'No tools available')}\n`;
          }
          message += '\n';

          // Make sure to reset any ANSI formatting at the end to prevent it from affecting the terminal
          message += '\u001b[0m';

          addMessage({
            type: MessageType.INFO,
            content: message,
            timestamp: new Date(),
          });
        },
      },
      {
        name: 'corgi',
        action: (_mainCommand, _subCommand, _args) => {
          toggleCorgiMode();
        },
      },
      {
        name: 'bug',
        description: t('commands.bug.description', 'submit a bug report'),
        action: async (_mainCommand, _subCommand, args) => {
          let bugDescription = _subCommand || '';
          if (args) {
            bugDescription += ` ${args}`;
          }
          bugDescription = bugDescription.trim();

          const osVersion = `${process.platform} ${process.version}`;
          let sandboxEnv = 'no sandbox';
          if (process.env.SANDBOX && process.env.SANDBOX !== 'sandbox-exec') {
            sandboxEnv = process.env.SANDBOX.replace(/^gemini-(?:code-)?/, '');
          } else if (process.env.SANDBOX === 'sandbox-exec') {
            sandboxEnv = `sandbox-exec (${
              process.env.SEATBELT_PROFILE || 'unknown'
            })`;
          }
          const modelVersion = config?.getModel() || 'Unknown';
          const cliVersion = await getCliVersion();
          const memoryUsage = formatMemoryUsage(process.memoryUsage().rss);

          const info = `
*   **CLI Version:** ${cliVersion}
*   **Git Commit:** ${GIT_COMMIT_INFO}
*   **Operating System:** ${osVersion}
*   **Sandbox Environment:** ${sandboxEnv}
*   **Model Version:** ${modelVersion}
*   **Memory Usage:** ${memoryUsage}
`;

          let bugReportUrl =
            'https://github.com/google-gemini/gemini-cli/issues/new?template=bug_report.yml&title={title}&info={info}';
          const bugCommand = config?.getBugCommand();
          if (bugCommand?.urlTemplate) {
            bugReportUrl = bugCommand.urlTemplate;
          }
          bugReportUrl = bugReportUrl
            .replace('{title}', encodeURIComponent(bugDescription))
            .replace('{info}', encodeURIComponent(info));

          addMessage({
            type: MessageType.INFO,
            content: t('commands.bug.submit_message', 'To submit your bug report, please open the following URL in your browser:\n{url}', { url: bugReportUrl }),
            timestamp: new Date(),
          });
          (async () => {
            try {
              await open(bugReportUrl);
            } catch (error) {
              const errorMessage =
                error instanceof Error ? error.message : String(error);
              addMessage({
                type: MessageType.ERROR,
                content: t('commands.bug.browser_error', 'Could not open URL in browser: {error}', { error: errorMessage }),
                timestamp: new Date(),
              });
            }
          })();
        },
      },
      {
        name: 'chat',
        description: t('commands.chat.description', 'Manage conversation history. Usage: /chat <list|save|resume> <tag>'),
        action: async (_mainCommand, subCommand, args) => {
          const tag = (args || '').trim();
          const logger = new Logger(config?.getSessionId() || '');
          await logger.initialize();
          const chat = await config?.getGeminiClient()?.getChat();
          if (!chat) {
            addMessage({
              type: MessageType.ERROR,
              content: t('commands.chat.no_client', 'No chat client available for conversation status.'),
              timestamp: new Date(),
            });
            return;
          }
          if (!subCommand) {
            addMessage({
              type: MessageType.ERROR,
              content: t('commands.chat.missing_command', 'Missing command\nUsage: /chat <list|save|resume> <tag>'),
              timestamp: new Date(),
            });
            return;
          }
          switch (subCommand) {
            case 'save': {
              if (!tag) {
                addMessage({
                  type: MessageType.ERROR,
                  content: t('commands.chat.save.missing_tag', 'Missing tag. Usage: /chat save <tag>'),
                  timestamp: new Date(),
                });
                return;
              }
              const history = chat.getHistory();
              if (history.length > 0) {
                await logger.saveCheckpoint(chat?.getHistory() || [], tag);
                addMessage({
                  type: MessageType.INFO,
                  content: t('commands.chat.save.saved', 'Conversation checkpoint saved with tag: {tag}.', { tag }),
                  timestamp: new Date(),
                });
              } else {
                addMessage({
                  type: MessageType.INFO,
                  content: t('commands.chat.save.no_conversation', 'No conversation found to save.'),
                  timestamp: new Date(),
                });
              }
              return;
            }
            case 'resume':
            case 'restore':
            case 'load': {
              if (!tag) {
                addMessage({
                  type: MessageType.ERROR,
                  content: t('commands.chat.resume.missing_tag', 'Missing tag. Usage: /chat resume <tag>'),
                  timestamp: new Date(),
                });
                return;
              }
              const conversation = await logger.loadCheckpoint(tag);
              if (conversation.length === 0) {
                addMessage({
                  type: MessageType.INFO,
                  content: t('commands.chat.resume.not_found', 'No saved checkpoint found with tag: {tag}.', { tag }),
                  timestamp: new Date(),
                });
                return;
              }

              clearItems();
              chat.clearHistory();
              const rolemap: { [key: string]: MessageType } = {
                user: MessageType.USER,
                model: MessageType.GEMINI,
              };
              let hasSystemPrompt = false;
              let i = 0;
              for (const item of conversation) {
                i += 1;

                // Add each item to history regardless of whether we display
                // it.
                chat.addHistory(item);

                const text =
                  item.parts
                    ?.filter((m) => !!m.text)
                    .map((m) => m.text)
                    .join('') || '';
                if (!text) {
                  // Parsing Part[] back to various non-text output not yet implemented.
                  continue;
                }
                if (i === 1 && text.match(/context for our chat/)) {
                  hasSystemPrompt = true;
                }
                if (i > 2 || !hasSystemPrompt) {
                  addItem(
                    {
                      type:
                        (item.role && rolemap[item.role]) || MessageType.GEMINI,
                      text,
                    } as HistoryItemWithoutId,
                    i,
                  );
                }
              }
              console.clear();
              refreshStatic();
              return;
            }
            case 'list':
              addMessage({
                type: MessageType.INFO,
                content: t('commands.chat.list.saved_conversations', 'list of saved conversations: {tags}', { tags: (await savedChatTags()).join(', ') }),
                timestamp: new Date(),
              });
              return;
            default:
              addMessage({
                type: MessageType.ERROR,
                content: t('commands.chat.unknown_command', 'Unknown /chat command: {command}. Available: list, save, resume', { command: subCommand }),
                timestamp: new Date(),
              });
              return;
          }
        },
        completion: async () =>
          (await savedChatTags()).map((tag) => 'resume ' + tag),
      },
      {
        name: 'quit',
        altName: 'exit',
        description: t('commands.quit.description', 'exit the cli'),
        action: async (mainCommand, _subCommand, _args) => {
          const now = new Date();
          const { sessionStartTime } = session.stats;
          const wallDuration = now.getTime() - sessionStartTime.getTime();

          setQuittingMessages([
            {
              type: 'user',
              text: `/${mainCommand}`,
              id: now.getTime() - 1,
            },
            {
              type: 'quit',
              duration: formatDuration(wallDuration),
              id: now.getTime(),
            },
          ]);

          setTimeout(() => {
            process.exit(0);
          }, 100);
        },
      },
      {
        name: 'compress',
        altName: 'summarize',
        description: t('commands.compress.description', 'Compresses the context by replacing it with a summary.'),
        action: async (_mainCommand, _subCommand, _args) => {
          if (pendingCompressionItemRef.current !== null) {
            addMessage({
              type: MessageType.ERROR,
              content: t('commands.compress.already_compressing', 'Already compressing, wait for previous request to complete'),
              timestamp: new Date(),
            });
            return;
          }
          setPendingCompressionItem({
            type: MessageType.COMPRESSION,
            compression: {
              isPending: true,
              originalTokenCount: null,
              newTokenCount: null,
            },
          });
          try {
            const compressed = await config!
              .getGeminiClient()!
              // TODO: Set Prompt id for CompressChat from SlashCommandProcessor.
              .tryCompressChat('Prompt Id not set', true);
            if (compressed) {
              addMessage({
                type: MessageType.COMPRESSION,
                compression: {
                  isPending: false,
                  originalTokenCount: compressed.originalTokenCount,
                  newTokenCount: compressed.newTokenCount,
                },
                timestamp: new Date(),
              });
            } else {
              addMessage({
                type: MessageType.ERROR,
                content: t('commands.compress.failed', 'Failed to compress chat history.'),
                timestamp: new Date(),
              });
            }
          } catch (e) {
            addMessage({
              type: MessageType.ERROR,
              content: t('commands.compress.failed_error', 'Failed to compress chat history: {error}', { error: e instanceof Error ? e.message : String(e) }),
              timestamp: new Date(),
            });
          }
          setPendingCompressionItem(null);
        },
      },
      {
        name: 'fallback-improved',
        description: t('commands.fallback_improved.description', 'toggle between improved fallback strategy (7 attempts, 2s delays, reset to Pro) and original Google behavior (2 attempts, exponential backoff)'),
        action: async (_mainCommand, _subCommand, _args) => {
          if (!config) return;
          const currentStrategy = config.getUseImprovedFallbackStrategy();
          const newStrategy = !currentStrategy;
          config.setUseImprovedFallbackStrategy(newStrategy);
          
          const currentMode = currentStrategy ? 'improved' : 'original';
          const newMode = newStrategy ? 'improved' : 'original';
          const description = newMode === 'improved' 
            ? t('commands.fallback_improved.improved_description', 'Improved strategy: 7 attempts with 2s delays, reset to Pro on each message')
            : t('commands.fallback_improved.original_description', 'Original strategy: 2 attempts with exponential backoff, stay on Flash once switched');
          
          addMessage({
            type: MessageType.INFO,
            content: t('commands.fallback_improved.switched', 'Fallback strategy switched from {currentMode} to {newMode}.\n\n{description}', { currentMode, newMode, description }),
            timestamp: new Date(),
          });
        },
      },
      {
        name: 'model-switch',
        description: t('commands.model_switch.description', 'switch between Gemini Pro and Flash models'),
        action: async (_mainCommand, _subCommand, _args) => {
          if (!config) return;
          const currentModel = config.getModel();
          
          // Toggle between Pro and Flash using existing constants
          const isCurrentlyPro = currentModel === DEFAULT_GEMINI_MODEL || !currentModel;
          const newModel = isCurrentlyPro ? DEFAULT_GEMINI_FLASH_MODEL : DEFAULT_GEMINI_MODEL;
          
          config.setModel(newModel);
          
          addMessage({
            type: MessageType.INFO,
            content: t('commands.model_switch.switched', 'Model switched to: {model} ({type})', { model: newModel, type: isCurrentlyPro ? 'Flash' : 'Pro' }),
            timestamp: new Date(),
          });
        },
      },
      {
        name: 'stay-pro',
        description: t('commands.stay_pro.description', 'toggle whether to stay on Pro model (disable/enable fallback to Flash)'),
        action: async (_mainCommand, _subCommand, _args) => {
          if (!config) return;
          const currentState = config.getDisableFallbackForSession();
          const newState = !currentState;
          config.setDisableFallbackForSession(newState);
          
          addMessage({
            type: MessageType.INFO,
            content: newState 
              ? t('commands.stay_pro.disabled', 'Fallback disabled - will stay on Gemini Pro even if rate limited')
              : t('commands.stay_pro.enabled', 'Fallback enabled - will switch to Flash if Pro is rate limited'),
            timestamp: new Date(),
          });
        },
      },
    ];

    if (config?.getCheckpointingEnabled()) {
      commands.push({
        name: 'restore',
        description: t('commands.restore.description', 'restore a tool call. This will reset the conversation and file history to the state it was in when the tool call was suggested'),
        completion: async () => {
          const checkpointDir = config?.getProjectTempDir()
            ? path.join(config.getProjectTempDir(), 'checkpoints')
            : undefined;
          if (!checkpointDir) {
            return [];
          }
          try {
            const files = await fs.readdir(checkpointDir);
            return files
              .filter((file) => file.endsWith('.json'))
              .map((file) => file.replace('.json', ''));
          } catch (_err) {
            return [];
          }
        },
        action: async (_mainCommand, subCommand, _args) => {
          const checkpointDir = config?.getProjectTempDir()
            ? path.join(config.getProjectTempDir(), 'checkpoints')
            : undefined;

          if (!checkpointDir) {
            addMessage({
              type: MessageType.ERROR,
              content: t('commands.restore.no_directory', 'Could not determine the .gemini directory path.'),
              timestamp: new Date(),
            });
            return;
          }

          try {
            // Ensure the directory exists before trying to read it.
            await fs.mkdir(checkpointDir, { recursive: true });
            const files = await fs.readdir(checkpointDir);
            const jsonFiles = files.filter((file) => file.endsWith('.json'));

            if (!subCommand) {
              if (jsonFiles.length === 0) {
                addMessage({
                  type: MessageType.INFO,
                  content: t('commands.restore.no_restorable', 'No restorable tool calls found.'),
                  timestamp: new Date(),
                });
                return;
              }
              const truncatedFiles = jsonFiles.map((file) => {
                const components = file.split('.');
                if (components.length <= 1) {
                  return file;
                }
                components.pop();
                return components.join('.');
              });
              const fileList = truncatedFiles.join('\n');
              addMessage({
                type: MessageType.INFO,
                content: t('commands.restore.available_calls', 'Available tool calls to restore:\n\n{fileList}', { fileList }),
                timestamp: new Date(),
              });
              return;
            }

            const selectedFile = subCommand.endsWith('.json')
              ? subCommand
              : `${subCommand}.json`;

            if (!jsonFiles.includes(selectedFile)) {
              addMessage({
                type: MessageType.ERROR,
                content: t('commands.restore.file_not_found', 'File not found: {file}', { file: selectedFile }),
                timestamp: new Date(),
              });
              return;
            }

            const filePath = path.join(checkpointDir, selectedFile);
            const data = await fs.readFile(filePath, 'utf-8');
            const toolCallData = JSON.parse(data);

            if (toolCallData.history) {
              loadHistory(toolCallData.history);
            }

            if (toolCallData.clientHistory) {
              await config
                ?.getGeminiClient()
                ?.setHistory(toolCallData.clientHistory);
            }

            if (toolCallData.commitHash) {
              await gitService?.restoreProjectFromSnapshot(
                toolCallData.commitHash,
              );
              addMessage({
                type: MessageType.INFO,
                content: t('commands.restore.project_restored', 'Restored project to the state before the tool call.'),
                timestamp: new Date(),
              });
            }

            return {
              type: 'tool',
              toolName: toolCallData.toolCall.name,
              toolArgs: toolCallData.toolCall.args,
            };
          } catch (error) {
            addMessage({
              type: MessageType.ERROR,
              content: t('commands.restore.read_error', 'Could not read restorable tool calls. This is the error: {error}', { error: String(error) }),
              timestamp: new Date(),
            });
          }
        },
      });
    }
    return commands;
  }, [
    addMessage,
    openEditorDialog,
    openLanguageDialog,
    toggleCorgiMode,
    savedChatTags,
    config,
    showToolDescriptions,
    session,
    gitService,
    loadHistory,
    addItem,
    setQuittingMessages,
    pendingCompressionItemRef,
    setPendingCompressionItem,
    clearItems,
    refreshStatic,
  ]);

  const handleSlashCommand = useCallback(
    async (
      rawQuery: PartListUnion,
    ): Promise<SlashCommandProcessorResult | false> => {
      if (typeof rawQuery !== 'string') {
        return false;
      }

      const trimmed = rawQuery.trim();
      if (!trimmed.startsWith('/') && !trimmed.startsWith('?')) {
        return false;
      }

      const userMessageTimestamp = Date.now();
      if (trimmed !== '/quit' && trimmed !== '/exit') {
        addItem(
          { type: MessageType.USER, text: trimmed },
          userMessageTimestamp,
        );
      }

      const parts = trimmed.substring(1).trim().split(/\s+/);
      const commandPath = parts.filter((p) => p); // The parts of the command, e.g., ['memory', 'add']

      // --- Start of New Tree Traversal Logic ---

      let currentCommands = commands;
      let commandToExecute: SlashCommand | undefined;
      let pathIndex = 0;

      for (const part of commandPath) {
        const foundCommand = currentCommands.find(
          (cmd) => cmd.name === part || cmd.altName === part,
        );

        if (foundCommand) {
          commandToExecute = foundCommand;
          pathIndex++;
          if (foundCommand.subCommands) {
            currentCommands = foundCommand.subCommands;
          } else {
            break;
          }
        } else {
          break;
        }
      }

      if (commandToExecute) {
        const args = parts.slice(pathIndex).join(' ');

        if (commandToExecute.action) {
          const result = await commandToExecute.action(commandContext, args);

          if (result) {
            switch (result.type) {
              case 'tool':
                return {
                  type: 'schedule_tool',
                  toolName: result.toolName,
                  toolArgs: result.toolArgs,
                };
              case 'message':
                addItem(
                  {
                    type:
                      result.messageType === 'error'
                        ? MessageType.ERROR
                        : MessageType.INFO,
                    text: result.content,
                  },
                  Date.now(),
                );
                return { type: 'handled' };
              case 'dialog':
                switch (result.dialog) {
                  case 'help':
                    setShowHelp(true);
                    return { type: 'handled' };
                  case 'auth':
                    openAuthDialog();
                    return { type: 'handled' };
                  case 'theme':
                    openThemeDialog();
                    return { type: 'handled' };
                  case 'privacy':
                    openPrivacyNotice();
                    return { type: 'handled' };
                  default: {
                    const unhandled: never = result.dialog;
                    throw new Error(
                      `Unhandled slash command result: ${unhandled}`,
                    );
                  }
                }
              default: {
                const unhandled: never = result;
                throw new Error(`Unhandled slash command result: ${unhandled}`);
              }
            }
          }

          return { type: 'handled' };
        } else if (commandToExecute.subCommands) {
          const subcommands = commandToExecute.subCommands
            .map((sc) => `  - ${sc.name}: ${sc.description || ''}`)
            .join('\n');
          addMessage({
            type: MessageType.INFO,
            content: t('errors.requires_subcommand', 'Command \'/{command}\' requires a subcommand. Available:\n{subcommands}', { command: commandToExecute.name, subcommands }),
            timestamp: new Date(),
          });
          return { type: 'handled' };
        }
      }

      // --- End of New Tree Traversal Logic ---

      // --- Legacy Fallback Logic (for commands not yet migrated) ---

      const mainCommand = parts[0];
      const subCommand = parts[1];
      const legacyArgs = parts.slice(2).join(' ');

      for (const cmd of legacyCommands) {
        if (mainCommand === cmd.name || mainCommand === cmd.altName) {
          const actionResult = await cmd.action(
            mainCommand,
            subCommand,
            legacyArgs,
          );

          if (actionResult?.type === 'tool') {
            return {
              type: 'schedule_tool',
              toolName: actionResult.toolName,
              toolArgs: actionResult.toolArgs,
            };
          }
          if (actionResult?.type === 'message') {
            addItem(
              {
                type:
                  actionResult.messageType === 'error'
                    ? MessageType.ERROR
                    : MessageType.INFO,
                text: actionResult.content,
              },
              Date.now(),
            );
          }
          return { type: 'handled' };
        }
      }

      addMessage({
        type: MessageType.ERROR,
        content: t('errors.unknown_command', 'Unknown command: {command}', { command: trimmed }),
        timestamp: new Date(),
      });
      return { type: 'handled' };
    },
    [
      addItem,
      setShowHelp,
      openAuthDialog,
      commands,
      legacyCommands,
      commandContext,
      addMessage,
      openThemeDialog,
      openPrivacyNotice,
    ],
  );

  const allCommands = useMemo(() => {
    // Adapt legacy commands to the new SlashCommand interface
    const adaptedLegacyCommands: SlashCommand[] = legacyCommands.map(
      (legacyCmd) => ({
        name: legacyCmd.name,
        altName: legacyCmd.altName,
        description: legacyCmd.description,
        action: async (_context: CommandContext, args: string) => {
          const parts = args.split(/\s+/);
          const subCommand = parts[0] || undefined;
          const restOfArgs = parts.slice(1).join(' ') || undefined;

          return legacyCmd.action(legacyCmd.name, subCommand, restOfArgs);
        },
        completion: legacyCmd.completion
          ? async (_context: CommandContext, _partialArg: string) =>
              legacyCmd.completion!()
          : undefined,
      }),
    );

    const newCommandNames = new Set(commands.map((c) => c.name));
    const filteredAdaptedLegacy = adaptedLegacyCommands.filter(
      (c) => !newCommandNames.has(c.name),
    );

    return [...commands, ...filteredAdaptedLegacy];
  }, [commands, legacyCommands]);

  return {
    handleSlashCommand,
    slashCommands: allCommands,
    pendingHistoryItems,
    commandContext,
  };
};<|MERGE_RESOLUTION|>--- conflicted
+++ resolved
@@ -252,44 +252,11 @@
         action: (_mainCommand, _subCommand, _args) => openEditorDialog(),
       },
       {
-<<<<<<< HEAD
         name: 'language',
         description: t('commands.language.description', 'change language preference'),
         action: (_mainCommand, _subCommand, _args) => openLanguageDialog(),
       },
       {
-        name: 'stats',
-        altName: 'usage',
-        description: t('commands.stats.description', 'check session stats. Usage: /stats [model|tools]'),
-        action: (_mainCommand, subCommand, _args) => {
-          if (subCommand === 'model') {
-            addMessage({
-              type: MessageType.MODEL_STATS,
-              timestamp: new Date(),
-            });
-            return;
-          } else if (subCommand === 'tools') {
-            addMessage({
-              type: MessageType.TOOL_STATS,
-              timestamp: new Date(),
-            });
-            return;
-          }
-
-          const now = new Date();
-          const { sessionStartTime } = session.stats;
-          const wallDuration = now.getTime() - sessionStartTime.getTime();
-
-          addMessage({
-            type: MessageType.STATS,
-            duration: formatDuration(wallDuration),
-            timestamp: new Date(),
-          });
-        },
-      },
-      {
-=======
->>>>>>> 03b3917f
         name: 'mcp',
         description: t('commands.mcp.description', 'list configured MCP servers and tools'),
         action: async (_mainCommand, _subCommand, _args) => {
