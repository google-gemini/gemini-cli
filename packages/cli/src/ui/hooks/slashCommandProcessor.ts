/**
 * @license
 * Copyright 2025 Google LLC
 * SPDX-License-Identifier: Apache-2.0
 */

import { useCallback, useEffect, useMemo, useState } from 'react';
import { type PartListUnion } from '@google/genai';
import process from 'node:process';
import type { UseHistoryManagerReturn } from './useHistoryManager.js';
import type { Config } from '@google/gemini-cli-core';
import {
  GitService,
  IdeClient,
  Logger,
  logFeedback,
  logSlashCommand,
  makeFeedbackEvent,
  makeSlashCommandEvent,
  SlashCommandStatus,
  Storage,
  ToolConfirmationOutcome,
} from '@google/gemini-cli-core';
import { useSessionStats } from '../contexts/SessionContext.js';
import type {
  ConfirmationRequest,
  HistoryItem,
  HistoryItemWithoutId,
  Message,
  SlashCommandProcessorResult,
} from '../types.js';
import { MessageType } from '../types.js';
import type { LoadedSettings } from '../../config/settings.js';
import { type CommandContext, type SlashCommand } from '../commands/types.js';
import { CommandService } from '../../services/CommandService.js';
import { BuiltinCommandLoader } from '../../services/BuiltinCommandLoader.js';
import { FileCommandLoader } from '../../services/FileCommandLoader.js';
import { McpPromptLoader } from '../../services/McpPromptLoader.js';
import { parseSlashCommand } from '../../utils/commands.js';
import type {
  ExtensionUpdateAction,
  ExtensionUpdateStatus,
} from '../state/extensions.js';

interface SlashCommandProcessorActions {
  openAuthDialog: () => void;
  openThemeDialog: () => void;
  openEditorDialog: () => void;
  openPrivacyNotice: () => void;
  openSettingsDialog: () => void;
  openModelDialog: () => void;
  openPermissionsDialog: () => void;
  quit: (messages: HistoryItem[]) => void;
  setDebugMessage: (message: string) => void;
  toggleCorgiMode: () => void;
<<<<<<< HEAD
  setExtensionsUpdateState: (action: ExtensionUpdateAction) => void;
=======
  toggleDebugProfiler: () => void;
>>>>>>> c195a9aa
  dispatchExtensionStateUpdate: (action: ExtensionUpdateAction) => void;
  addConfirmUpdateExtensionRequest: (request: ConfirmationRequest) => void;
}

/**
 * Hook to define and process slash commands (e.g., /help, /clear).
 */
export const useSlashCommandProcessor = (
  config: Config | null,
  settings: LoadedSettings,
  addItem: UseHistoryManagerReturn['addItem'],
  clearItems: UseHistoryManagerReturn['clearItems'],
  loadHistory: UseHistoryManagerReturn['loadHistory'],
  refreshStatic: () => void,
  toggleVimEnabled: () => Promise<boolean>,
  setIsProcessing: (isProcessing: boolean) => void,
  setGeminiMdFileCount: (count: number) => void,
  actions: SlashCommandProcessorActions,
  extensionsUpdateState: Map<string, ExtensionUpdateStatus>,
  isConfigInitialized: boolean,
) => {
  const session = useSessionStats();
  const [commands, setCommands] = useState<readonly SlashCommand[]>([]);
  const [reloadTrigger, setReloadTrigger] = useState(0);

  const reloadCommands = useCallback(() => {
    setReloadTrigger((v) => v + 1);
  }, []);
  const [shellConfirmationRequest, setShellConfirmationRequest] =
    useState<null | {
      commands: string[];
      onConfirm: (
        outcome: ToolConfirmationOutcome,
        approvedCommands?: string[],
      ) => void;
    }>(null);
  const [confirmationRequest, setConfirmationRequest] = useState<null | {
    prompt: React.ReactNode;
    onConfirm: (confirmed: boolean) => void;
  }>(null);

  const [sessionShellAllowlist, setSessionShellAllowlist] = useState(
    new Set<string>(),
  );
  const gitService = useMemo(() => {
    if (!config?.getProjectRoot()) {
      return;
    }
    return new GitService(config.getProjectRoot(), config.storage);
  }, [config]);

  const logger = useMemo(
    () =>
      // The logger's initialize is async, but we can create the instance
      // synchronously. Commands that use it will await its initialization.
      new Logger(
        config?.getSessionId() || '',
        config?.storage ?? new Storage(process.cwd()),
      ),
    [config],
  );

  const [pendingItem, setPendingItem] = useState<HistoryItemWithoutId | null>(
    null,
  );

  const pendingHistoryItems = useMemo(() => {
    const items: HistoryItemWithoutId[] = [];
    if (pendingItem != null) {
      items.push(pendingItem);
    }
    return items;
  }, [pendingItem]);

  const addMessage = useCallback(
    (message: Message) => {
      // Convert Message to HistoryItemWithoutId
      let historyItemContent: HistoryItemWithoutId;
      if (message.type === MessageType.ABOUT) {
        historyItemContent = {
          type: 'about',
          cliVersion: message.cliVersion,
          osVersion: message.osVersion,
          sandboxEnv: message.sandboxEnv,
          modelVersion: message.modelVersion,
          selectedAuthType: message.selectedAuthType,
          gcpProject: message.gcpProject,
          ideClient: message.ideClient,
        };
      } else if (message.type === MessageType.HELP) {
        historyItemContent = {
          type: 'help',
          timestamp: message.timestamp,
        };
      } else if (message.type === MessageType.STATS) {
        historyItemContent = {
          type: 'stats',
          duration: message.duration,
        };
      } else if (message.type === MessageType.MODEL_STATS) {
        historyItemContent = {
          type: 'model_stats',
        };
      } else if (message.type === MessageType.TOOL_STATS) {
        historyItemContent = {
          type: 'tool_stats',
        };
      } else if (message.type === MessageType.QUIT) {
        historyItemContent = {
          type: 'quit',
          duration: message.duration,
        };
      } else if (message.type === MessageType.COMPRESSION) {
        historyItemContent = {
          type: 'compression',
          compression: message.compression,
        };
      } else {
        historyItemContent = {
          type: message.type,
          text: message.content,
        };
      }
      addItem(historyItemContent, message.timestamp.getTime());
    },
    [addItem],
  );
  const commandContext = useMemo(
    (): CommandContext => ({
      services: {
        config,
        settings,
        git: gitService,
        logger,
      },
      ui: {
        addItem,
        clear: () => {
          clearItems();
          console.clear();
          refreshStatic();
        },
        loadHistory,
        setDebugMessage: actions.setDebugMessage,
        pendingItem,
        setPendingItem,
        toggleCorgiMode: actions.toggleCorgiMode,
        toggleDebugProfiler: actions.toggleDebugProfiler,
        toggleVimEnabled,
        setGeminiMdFileCount,
        reloadCommands,
        extensionsUpdateState,
        dispatchExtensionStateUpdate: actions.dispatchExtensionStateUpdate,
        addConfirmUpdateExtensionRequest:
          actions.addConfirmUpdateExtensionRequest,
      },
      session: {
        stats: session.stats,
        sessionShellAllowlist,
      },
    }),
    [
      config,
      settings,
      gitService,
      logger,
      loadHistory,
      addItem,
      clearItems,
      refreshStatic,
      session.stats,
      actions,
      pendingItem,
      setPendingItem,
      toggleVimEnabled,
      sessionShellAllowlist,
      setGeminiMdFileCount,
      reloadCommands,
      extensionsUpdateState,
    ],
  );

  useEffect(() => {
    if (!config) {
      return;
    }

    const listener = () => {
      reloadCommands();
    };

    (async () => {
      const ideClient = await IdeClient.getInstance();
      ideClient.addStatusChangeListener(listener);
    })();

    return () => {
      (async () => {
        const ideClient = await IdeClient.getInstance();
        ideClient.removeStatusChangeListener(listener);
      })();
    };
  }, [config, reloadCommands]);

  useEffect(() => {
    const controller = new AbortController();
    const load = async () => {
      const loaders = [
        new McpPromptLoader(config),
        new BuiltinCommandLoader(config),
        new FileCommandLoader(config),
      ];
      const commandService = await CommandService.create(
        loaders,
        controller.signal,
      );
      setCommands(commandService.getCommands());
    };

    load();

    return () => {
      controller.abort();
    };
  }, [config, reloadTrigger, isConfigInitialized]);

  const handleSlashCommand = useCallback(
    async (
      rawQuery: PartListUnion,
      oneTimeShellAllowlist?: Set<string>,
      overwriteConfirmed?: boolean,
    ): Promise<SlashCommandProcessorResult | false> => {
      if (typeof rawQuery !== 'string') {
        return false;
      }

      let trimmed = rawQuery.trim();

      const isFeedback = [':)', '👍'].includes(trimmed);

      if (isFeedback) {
        if (config) {
          logFeedback(config, makeFeedbackEvent(trimmed));
        }
        trimmed = '/thanks';
      }

      if (!trimmed.startsWith('/') && !trimmed.startsWith('?')) {
        return false;
      }

      setIsProcessing(true);

      const {
        commandToExecute,
        args,
        canonicalPath: resolvedCommandPath,
      } = parseSlashCommand(trimmed, commands);

      if (!commandToExecute?.isFeedback) {
        const userMessageTimestamp = Date.now();
        addItem(
          { type: MessageType.USER, text: trimmed },
          userMessageTimestamp,
        );
      }

      let hasError = false;

      const subcommand =
        resolvedCommandPath.length > 1
          ? resolvedCommandPath.slice(1).join(' ')
          : undefined;

      try {
        if (commandToExecute) {
          if (commandToExecute.action) {
            const fullCommandContext: CommandContext = {
              ...commandContext,
              invocation: {
                raw: trimmed,
                name: commandToExecute.name,
                args,
              },
              overwriteConfirmed,
            };

            // If a one-time list is provided for a "Proceed" action, temporarily
            // augment the session allowlist for this single execution.
            if (oneTimeShellAllowlist && oneTimeShellAllowlist.size > 0) {
              fullCommandContext.session = {
                ...fullCommandContext.session,
                sessionShellAllowlist: new Set([
                  ...fullCommandContext.session.sessionShellAllowlist,
                  ...oneTimeShellAllowlist,
                ]),
              };
            }
            const result = await commandToExecute.action(
              fullCommandContext,
              args,
            );

            if (result) {
              switch (result.type) {
                case 'tool':
                  return {
                    type: 'schedule_tool',
                    toolName: result.toolName,
                    toolArgs: result.toolArgs,
                  };
                case 'message':
                  addItem(
                    {
                      type:
                        result.messageType === 'error'
                          ? MessageType.ERROR
                          : MessageType.INFO,
                      text: result.content,
                    },
                    Date.now(),
                  );
                  return { type: 'handled' };
                case 'dialog':
                  switch (result.dialog) {
                    case 'auth':
                      actions.openAuthDialog();
                      return { type: 'handled' };
                    case 'theme':
                      actions.openThemeDialog();
                      return { type: 'handled' };
                    case 'editor':
                      actions.openEditorDialog();
                      return { type: 'handled' };
                    case 'privacy':
                      actions.openPrivacyNotice();
                      return { type: 'handled' };
                    case 'settings':
                      actions.openSettingsDialog();
                      return { type: 'handled' };
                    case 'model':
                      actions.openModelDialog();
                      return { type: 'handled' };
                    case 'permissions':
                      actions.openPermissionsDialog();
                      return { type: 'handled' };
                    case 'help':
                      return { type: 'handled' };
                    default: {
                      const unhandled: never = result.dialog;
                      throw new Error(
                        `Unhandled slash command result: ${unhandled}`,
                      );
                    }
                  }
                case 'load_history': {
                  config?.getGeminiClient()?.setHistory(result.clientHistory);
                  config?.getGeminiClient()?.stripThoughtsFromHistory();
                  fullCommandContext.ui.clear();
                  result.history.forEach((item, index) => {
                    fullCommandContext.ui.addItem(item, index);
                  });
                  return { type: 'handled' };
                }
                case 'quit':
                  actions.quit(result.messages);
                  return { type: 'handled' };

                case 'submit_prompt':
                  return {
                    type: 'submit_prompt',
                    content: result.content,
                  };
                case 'confirm_shell_commands': {
                  const { outcome, approvedCommands } = await new Promise<{
                    outcome: ToolConfirmationOutcome;
                    approvedCommands?: string[];
                  }>((resolve) => {
                    setShellConfirmationRequest({
                      commands: result.commandsToConfirm,
                      onConfirm: (
                        resolvedOutcome,
                        resolvedApprovedCommands,
                      ) => {
                        setShellConfirmationRequest(null); // Close the dialog
                        resolve({
                          outcome: resolvedOutcome,
                          approvedCommands: resolvedApprovedCommands,
                        });
                      },
                    });
                  });

                  if (
                    outcome === ToolConfirmationOutcome.Cancel ||
                    !approvedCommands ||
                    approvedCommands.length === 0
                  ) {
                    return { type: 'handled' };
                  }

                  if (outcome === ToolConfirmationOutcome.ProceedAlways) {
                    setSessionShellAllowlist(
                      (prev) => new Set([...prev, ...approvedCommands]),
                    );
                  }

                  return await handleSlashCommand(
                    result.originalInvocation.raw,
                    // Pass the approved commands as a one-time grant for this execution.
                    new Set(approvedCommands),
                  );
                }
                case 'confirm_action': {
                  const { confirmed } = await new Promise<{
                    confirmed: boolean;
                  }>((resolve) => {
                    setConfirmationRequest({
                      prompt: result.prompt,
                      onConfirm: (resolvedConfirmed) => {
                        setConfirmationRequest(null);
                        resolve({ confirmed: resolvedConfirmed });
                      },
                    });
                  });

                  if (!confirmed) {
                    addItem(
                      {
                        type: MessageType.INFO,
                        text: 'Operation cancelled.',
                      },
                      Date.now(),
                    );
                    return { type: 'handled' };
                  }

                  return await handleSlashCommand(
                    result.originalInvocation.raw,
                    undefined,
                    true,
                  );
                }
                default: {
                  const unhandled: never = result;
                  throw new Error(
                    `Unhandled slash command result: ${unhandled}`,
                  );
                }
              }
            }

            return { type: 'handled' };
          } else if (commandToExecute.subCommands) {
            const helpText = `Command '/${commandToExecute.name}' requires a subcommand. Available:\n${commandToExecute.subCommands
              .map((sc) => `  - ${sc.name}: ${sc.description || ''}`)
              .join('\n')}`;
            addMessage({
              type: MessageType.INFO,
              content: helpText,
              timestamp: new Date(),
            });
            return { type: 'handled' };
          }
        }

        addMessage({
          type: MessageType.ERROR,
          content: `Unknown command: ${trimmed}`,
          timestamp: new Date(),
        });

        return { type: 'handled' };
      } catch (e: unknown) {
        hasError = true;
        if (config) {
          const event = makeSlashCommandEvent({
            command: resolvedCommandPath[0],
            subcommand,
            status: SlashCommandStatus.ERROR,
          });
          logSlashCommand(config, event);
        }
        addItem(
          {
            type: MessageType.ERROR,
            text: e instanceof Error ? e.message : String(e),
          },
          Date.now(),
        );
        return { type: 'handled' };
      } finally {
        if (config && resolvedCommandPath[0] && !hasError) {
          const event = makeSlashCommandEvent({
            command: resolvedCommandPath[0],
            subcommand,
            status: SlashCommandStatus.SUCCESS,
          });
          logSlashCommand(config, event);
        }
        setIsProcessing(false);
      }
    },
    [
      config,
      addItem,
      actions,
      commands,
      commandContext,
      addMessage,
      setShellConfirmationRequest,
      setSessionShellAllowlist,
      setIsProcessing,
      setConfirmationRequest,
    ],
  );

  return {
    handleSlashCommand,
    slashCommands: commands,
    pendingHistoryItems,
    commandContext,
    shellConfirmationRequest,
    confirmationRequest,
  };
};<|MERGE_RESOLUTION|>--- conflicted
+++ resolved
@@ -53,11 +53,7 @@
   quit: (messages: HistoryItem[]) => void;
   setDebugMessage: (message: string) => void;
   toggleCorgiMode: () => void;
-<<<<<<< HEAD
-  setExtensionsUpdateState: (action: ExtensionUpdateAction) => void;
-=======
   toggleDebugProfiler: () => void;
->>>>>>> c195a9aa
   dispatchExtensionStateUpdate: (action: ExtensionUpdateAction) => void;
   addConfirmUpdateExtensionRequest: (request: ConfirmationRequest) => void;
 }
