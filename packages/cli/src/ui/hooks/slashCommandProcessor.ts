/**
 * @license
 * Copyright 2025 Google LLC
 * SPDX-License-Identifier: Apache-2.0
 */

import { useCallback, useMemo } from 'react';
import { type PartListUnion } from '@google/genai';
import { getCommandFromQuery } from '../utils/commandUtils.js';
import { UseHistoryManagerReturn } from './useHistoryManager.js';
import { Config } from '@gemini-code/server'; // Import Config
import { Message, MessageType, HistoryItemWithoutId } from '../types.js'; // Import Message types
import {
  createShowMemoryAction,
  SHOW_MEMORY_COMMAND_NAME,
} from './useShowMemoryCommand.js';
import { REFRESH_MEMORY_COMMAND_NAME } from './useRefreshMemoryCommand.js'; // Only import name now
import process from 'node:process'; // For process.exit

export interface SlashCommand {
  name: string;
  altName?: string;
  description: string;
  action: (value: PartListUnion | string) => void; // Allow string for simpler actions
}

/**
 * Hook to define and process slash commands (e.g., /help, /clear).
 */
export const useSlashCommandProcessor = (
  config: Config | null, // Add config here
  addItem: UseHistoryManagerReturn['addItem'],
  clearItems: UseHistoryManagerReturn['clearItems'],
  refreshStatic: () => void,
  setShowHelp: React.Dispatch<React.SetStateAction<boolean>>,
  onDebugMessage: (message: string) => void,
  openThemeDialog: () => void,
  performMemoryRefresh: () => Promise<void>, // Add performMemoryRefresh prop
) => {
  const addMessage = useCallback(
    (message: Message) => {
      // Convert Message to HistoryItemWithoutId
      const historyItemContent: HistoryItemWithoutId = {
        type: message.type, // MessageType enum should be compatible with HistoryItemWithoutId string literal types
        text: message.content,
      };
      addItem(historyItemContent, message.timestamp.getTime());
    },
    [addItem],
  );

  const showMemoryAction = useCallback(async () => {
    const actionFn = createShowMemoryAction(config, addMessage);
    await actionFn();
  }, [config, addMessage]);

  const slashCommands: SlashCommand[] = useMemo(
    () => [
      {
        name: 'help',
        altName: '?',
        description: 'for help on gemini-code',
        action: (_value: PartListUnion | string) => {
          onDebugMessage('Opening help.');
          setShowHelp(true);
        },
      },
      {
        name: 'clear',
        description: 'clear the screen',
        action: (_value: PartListUnion | string) => {
          onDebugMessage('Clearing terminal.');
          clearItems();
          refreshStatic();
        },
      },
      {
        name: 'theme',
        description: 'change the theme',
        action: (_value) => {
          openThemeDialog();
        },
      },
      {
        name: REFRESH_MEMORY_COMMAND_NAME.substring(1), // Remove leading '/'
        description: 'Reloads instructions from all GEMINI.md files.',
        action: performMemoryRefresh, // Use the passed in function
      },
      {
        name: SHOW_MEMORY_COMMAND_NAME.substring(1), // Remove leading '/'
        description: 'Displays the current hierarchical memory content.',
        action: showMemoryAction,
      },
      {
        name: 'quit',
        altName: 'exit',
<<<<<<< HEAD
        description: 'exit the cli',
        action: (_value: PartListUnion) => {
          setDebugMessage('Quitting. Good-bye.');
=======
        description: '',
        action: (_value: PartListUnion | string) => {
          onDebugMessage('Quitting. Good-bye.');
>>>>>>> 1245fe48
          process.exit(0);
        },
      },
    ],
    [
      onDebugMessage,
      setShowHelp,
      refreshStatic,
      openThemeDialog,
      clearItems,
      performMemoryRefresh, // Add to dependencies
      showMemoryAction,
    ],
  );

  const handleSlashCommand = useCallback(
    (rawQuery: PartListUnion): boolean => {
      if (typeof rawQuery !== 'string') {
        return false;
      }

      const trimmed = rawQuery.trim();
      const [symbol, test] = getCommandFromQuery(trimmed);

      if (symbol !== '/' && symbol !== '?') {
        return false;
      }

      const userMessageTimestamp = Date.now();
      // Add user message to history only if it's not a silent command or handled internally
      // For now, adding all slash commands to history for transparency.
      addItem({ type: MessageType.USER, text: trimmed }, userMessageTimestamp);

      for (const cmd of slashCommands) {
        if (
          test === cmd.name ||
          test === cmd.altName ||
          (symbol === '?' && cmd.altName === '?') // Special handling for ? as help
        ) {
          cmd.action(trimmed); // Pass the full trimmed command for context if needed
          return true;
        }
      }

      addItem(
        { type: MessageType.ERROR, text: `Unknown command: ${trimmed}` },
        userMessageTimestamp,
      );

      return true;
    },
    [addItem, slashCommands],
  );

  return { handleSlashCommand, slashCommands };
};<|MERGE_RESOLUTION|>--- conflicted
+++ resolved
@@ -94,15 +94,9 @@
       {
         name: 'quit',
         altName: 'exit',
-<<<<<<< HEAD
         description: 'exit the cli',
-        action: (_value: PartListUnion) => {
-          setDebugMessage('Quitting. Good-bye.');
-=======
-        description: '',
         action: (_value: PartListUnion | string) => {
           onDebugMessage('Quitting. Good-bye.');
->>>>>>> 1245fe48
           process.exit(0);
         },
       },
