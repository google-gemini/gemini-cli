--- conflicted
+++ resolved
@@ -1053,11 +1053,8 @@
     setQuittingMessages,
     pendingCompressionItemRef,
     setPendingCompressionItem,
-<<<<<<< HEAD
     history,
-=======
     openPrivacyNotice,
->>>>>>> b980a478
   ]);
 
   const handleSlashCommand = useCallback(
