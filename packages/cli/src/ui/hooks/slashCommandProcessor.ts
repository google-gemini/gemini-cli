/**
 * @license
 * Copyright 2025 Google LLC
 * SPDX-License-Identifier: Apache-2.0
 */

import { useCallback, useMemo, useEffect, useState } from 'react';
import { type PartListUnion } from '@google/genai';
import open from 'open';
import process from 'node:process';
import { UseHistoryManagerReturn } from './useHistoryManager.js';
import { useStateAndRef } from './useStateAndRef.js';
import {
  Config,
  GitService,
  Logger,
  MCPDiscoveryState,
  MCPServerStatus,
  getMCPDiscoveryState,
  getMCPServerStatus,
} from '@google/gemini-cli-core';
import { useSessionStats } from '../contexts/SessionContext.js';
import {
  Message,
  MessageType,
  HistoryItemWithoutId,
  HistoryItem,
  SlashCommandProcessorResult,
} from '../types.js';
import { promises as fs } from 'fs';
import path from 'path';
import { GIT_COMMIT_INFO } from '../../generated/git-commit.js';
import { formatDuration, formatMemoryUsage } from '../utils/formatters.js';
import { getCliVersion } from '../../utils/version.js';
import { LoadedSettings } from '../../config/settings.js';
import {
  type CommandContext,
  type SlashCommandActionReturn,
  type SlashCommand,
} from '../commands/types.js';
import { CommandService } from '../../services/CommandService.js';

// This interface is for the old, inline command definitions.
// It will be removed once all commands are migrated to the new system.
export interface LegacySlashCommand {
  name: string;
  altName?: string;
  description?: string;
  completion?: () => Promise<string[]>;
  action: (
    mainCommand: string,
    subCommand?: string,
    args?: string,
  ) =>
    | void
    | SlashCommandActionReturn
    | Promise<void | SlashCommandActionReturn>;
}

/**
 * Hook to define and process slash commands (e.g., /help, /clear).
 */
export const useSlashCommandProcessor = (
  config: Config | null,
  settings: LoadedSettings,
  history: HistoryItem[],
  addItem: UseHistoryManagerReturn['addItem'],
  clearItems: UseHistoryManagerReturn['clearItems'],
  loadHistory: UseHistoryManagerReturn['loadHistory'],
  refreshStatic: () => void,
  setShowHelp: React.Dispatch<React.SetStateAction<boolean>>,
  onDebugMessage: (message: string) => void,
  openThemeDialog: () => void,
  openAuthDialog: () => void,
  openEditorDialog: () => void,
  toggleCorgiMode: () => void,
  showToolDescriptions: boolean = false,
  setQuittingMessages: (message: HistoryItem[]) => void,
  openPrivacyNotice: () => void,
) => {
  const session = useSessionStats();
  const [commands, setCommands] = useState<SlashCommand[]>([]);
  const gitService = useMemo(() => {
    if (!config?.getProjectRoot()) {
      return;
    }
    return new GitService(config.getProjectRoot());
  }, [config]);

  const logger = useMemo(() => {
    const l = new Logger(config?.getSessionId() || '');
    // The logger's initialize is async, but we can create the instance
    // synchronously. Commands that use it will await its initialization.
    return l;
  }, [config]);

  const [pendingCompressionItemRef, setPendingCompressionItem] =
    useStateAndRef<HistoryItemWithoutId | null>(null);

  const pendingHistoryItems = useMemo(() => {
    const items: HistoryItemWithoutId[] = [];
    if (pendingCompressionItemRef.current != null) {
      items.push(pendingCompressionItemRef.current);
    }
    return items;
  }, [pendingCompressionItemRef]);

  const addMessage = useCallback(
    (message: Message) => {
      // Convert Message to HistoryItemWithoutId
      let historyItemContent: HistoryItemWithoutId;
      if (message.type === MessageType.ABOUT) {
        historyItemContent = {
          type: 'about',
          cliVersion: message.cliVersion,
          osVersion: message.osVersion,
          sandboxEnv: message.sandboxEnv,
          modelVersion: message.modelVersion,
          selectedAuthType: message.selectedAuthType,
          gcpProject: message.gcpProject,
        };
      } else if (message.type === MessageType.STATS) {
        historyItemContent = {
          type: 'stats',
          duration: message.duration,
        };
      } else if (message.type === MessageType.MODEL_STATS) {
        historyItemContent = {
          type: 'model_stats',
        };
      } else if (message.type === MessageType.TOOL_STATS) {
        historyItemContent = {
          type: 'tool_stats',
        };
      } else if (message.type === MessageType.QUIT) {
        historyItemContent = {
          type: 'quit',
          duration: message.duration,
        };
      } else if (message.type === MessageType.COMPRESSION) {
        historyItemContent = {
          type: 'compression',
          compression: message.compression,
        };
      } else {
        historyItemContent = {
          type: message.type,
          text: message.content,
        };
      }
      addItem(historyItemContent, message.timestamp.getTime());
    },
    [addItem],
  );

  const commandContext = useMemo(
    (): CommandContext => ({
      services: {
        config,
        settings,
        git: gitService,
        logger,
      },
      ui: {
        addItem,
        clear: () => {
          clearItems();
          console.clear();
          refreshStatic();
        },
        setDebugMessage: onDebugMessage,
      },
      session: {
        stats: session.stats,
      },
    }),
    [
      config,
      settings,
      gitService,
      logger,
      addItem,
      clearItems,
      refreshStatic,
      session.stats,
      onDebugMessage,
    ],
  );

  const commandService = useMemo(() => new CommandService(), []);

  useEffect(() => {
    const load = async () => {
      await commandService.loadCommands();
      setCommands(commandService.getCommands());
    };

    load();
  }, [commandService]);

  const savedChatTags = useCallback(async () => {
    const geminiDir = config?.getProjectTempDir();
    if (!geminiDir) {
      return [];
    }
    try {
      const files = await fs.readdir(geminiDir);
      return files
        .filter(
          (file) => file.startsWith('checkpoint-') && file.endsWith('.json'),
        )
        .map((file) => file.replace('checkpoint-', '').replace('.json', ''));
    } catch (_err) {
      return [];
    }
  }, [config]);

  // Define legacy commands
  // This list contains all commands that have NOT YET been migrated to the
  // new system. As commands are migrated, they are removed from this list.
  const legacyCommands: LegacySlashCommand[] = useMemo(() => {
    const commands: LegacySlashCommand[] = [
      // `/help` and `/clear` have been migrated and REMOVED from this list.
      {
<<<<<<< HEAD
        name: 'theme',
        description: 'change the theme',
        action: (_mainCommand, _subCommand, _args) => {
          openThemeDialog();
=======
        name: 'docs',
        description: 'open full Gemini CLI documentation in your browser',
        action: async (_mainCommand, _subCommand, _args) => {
          const docsUrl = 'https://goo.gle/gemini-cli-docs';
          if (process.env.SANDBOX && process.env.SANDBOX !== 'sandbox-exec') {
            addMessage({
              type: MessageType.INFO,
              content: `Please open the following URL in your browser to view the documentation:\n${docsUrl}`,
              timestamp: new Date(),
            });
          } else {
            addMessage({
              type: MessageType.INFO,
              content: `Opening documentation in your browser: ${docsUrl}`,
              timestamp: new Date(),
            });
            await open(docsUrl);
          }
>>>>>>> 64f1d80b
        },
      },
      {
        name: 'auth',
        description: 'change the auth method',
        action: (_mainCommand, _subCommand, _args) => openAuthDialog(),
      },
      {
        name: 'editor',
        description: 'set external editor preference',
        action: (_mainCommand, _subCommand, _args) => openEditorDialog(),
      },
      {
        name: 'privacy',
        description: 'display the privacy notice',
        action: (_mainCommand, _subCommand, _args) => openPrivacyNotice(),
      },
      {
        name: 'stats',
        altName: 'usage',
        description: 'check session stats. Usage: /stats [model|tools]',
        action: (_mainCommand, subCommand, _args) => {
          if (subCommand === 'model') {
            addMessage({
              type: MessageType.MODEL_STATS,
              timestamp: new Date(),
            });
            return;
          } else if (subCommand === 'tools') {
            addMessage({
              type: MessageType.TOOL_STATS,
              timestamp: new Date(),
            });
            return;
          }

          const now = new Date();
          const { sessionStartTime } = session.stats;
          const wallDuration = now.getTime() - sessionStartTime.getTime();

          addMessage({
            type: MessageType.STATS,
            duration: formatDuration(wallDuration),
            timestamp: new Date(),
          });
        },
      },
      {
        name: 'mcp',
        description: 'list configured MCP servers and tools',
        action: async (_mainCommand, _subCommand, _args) => {
          // Check if the _subCommand includes a specific flag to control description visibility
          let useShowDescriptions = showToolDescriptions;
          if (_subCommand === 'desc' || _subCommand === 'descriptions') {
            useShowDescriptions = true;
          } else if (
            _subCommand === 'nodesc' ||
            _subCommand === 'nodescriptions'
          ) {
            useShowDescriptions = false;
          } else if (_args === 'desc' || _args === 'descriptions') {
            useShowDescriptions = true;
          } else if (_args === 'nodesc' || _args === 'nodescriptions') {
            useShowDescriptions = false;
          }
          // Check if the _subCommand includes a specific flag to show detailed tool schema
          let useShowSchema = false;
          if (_subCommand === 'schema' || _args === 'schema') {
            useShowSchema = true;
          }

          const toolRegistry = await config?.getToolRegistry();
          if (!toolRegistry) {
            addMessage({
              type: MessageType.ERROR,
              content: 'Could not retrieve tool registry.',
              timestamp: new Date(),
            });
            return;
          }

          const mcpServers = config?.getMcpServers() || {};
          const serverNames = Object.keys(mcpServers);

          if (serverNames.length === 0) {
            const docsUrl = 'https://goo.gle/gemini-cli-docs-mcp';
            if (process.env.SANDBOX && process.env.SANDBOX !== 'sandbox-exec') {
              addMessage({
                type: MessageType.INFO,
                content: `No MCP servers configured. Please open the following URL in your browser to view documentation:\n${docsUrl}`,
                timestamp: new Date(),
              });
            } else {
              addMessage({
                type: MessageType.INFO,
                content: `No MCP servers configured. Opening documentation in your browser: ${docsUrl}`,
                timestamp: new Date(),
              });
              await open(docsUrl);
            }
            return;
          }

          // Check if any servers are still connecting
          const connectingServers = serverNames.filter(
            (name) => getMCPServerStatus(name) === MCPServerStatus.CONNECTING,
          );
          const discoveryState = getMCPDiscoveryState();

          let message = '';

          // Add overall discovery status message if needed
          if (
            discoveryState === MCPDiscoveryState.IN_PROGRESS ||
            connectingServers.length > 0
          ) {
            message += `\u001b[33m⏳ MCP servers are starting up (${connectingServers.length} initializing)...\u001b[0m\n`;
            message += `\u001b[90mNote: First startup may take longer. Tool availability will update automatically.\u001b[0m\n\n`;
          }

          message += 'Configured MCP servers:\n\n';

          for (const serverName of serverNames) {
            const serverTools = toolRegistry.getToolsByServer(serverName);
            const status = getMCPServerStatus(serverName);

            // Add status indicator with descriptive text
            let statusIndicator = '';
            let statusText = '';
            switch (status) {
              case MCPServerStatus.CONNECTED:
                statusIndicator = '🟢';
                statusText = 'Ready';
                break;
              case MCPServerStatus.CONNECTING:
                statusIndicator = '🔄';
                statusText = 'Starting... (first startup may take longer)';
                break;
              case MCPServerStatus.DISCONNECTED:
              default:
                statusIndicator = '🔴';
                statusText = 'Disconnected';
                break;
            }

            // Get server description if available
            const server = mcpServers[serverName];

            // Format server header with bold formatting and status
            message += `${statusIndicator} \u001b[1m${serverName}\u001b[0m - ${statusText}`;

            // Add tool count with conditional messaging
            if (status === MCPServerStatus.CONNECTED) {
              message += ` (${serverTools.length} tools)`;
            } else if (status === MCPServerStatus.CONNECTING) {
              message += ` (tools will appear when ready)`;
            } else {
              message += ` (${serverTools.length} tools cached)`;
            }

            // Add server description with proper handling of multi-line descriptions
            if ((useShowDescriptions || useShowSchema) && server?.description) {
              const greenColor = '\u001b[32m';
              const resetColor = '\u001b[0m';

              const descLines = server.description.trim().split('\n');
              if (descLines) {
                message += ':\n';
                for (const descLine of descLines) {
                  message += `    ${greenColor}${descLine}${resetColor}\n`;
                }
              } else {
                message += '\n';
              }
            } else {
              message += '\n';
            }

            // Reset formatting after server entry
            message += '\u001b[0m';

            if (serverTools.length > 0) {
              serverTools.forEach((tool) => {
                if (
                  (useShowDescriptions || useShowSchema) &&
                  tool.description
                ) {
                  // Format tool name in cyan using simple ANSI cyan color
                  message += `  - \u001b[36m${tool.name}\u001b[0m`;

                  // Apply green color to the description text
                  const greenColor = '\u001b[32m';
                  const resetColor = '\u001b[0m';

                  // Handle multi-line descriptions by properly indenting and preserving formatting
                  const descLines = tool.description.trim().split('\n');
                  if (descLines) {
                    message += ':\n';
                    for (const descLine of descLines) {
                      message += `      ${greenColor}${descLine}${resetColor}\n`;
                    }
                  } else {
                    message += '\n';
                  }
                  // Reset is handled inline with each line now
                } else {
                  // Use cyan color for the tool name even when not showing descriptions
                  message += `  - \u001b[36m${tool.name}\u001b[0m\n`;
                }
                if (useShowSchema) {
                  // Prefix the parameters in cyan
                  message += `    \u001b[36mParameters:\u001b[0m\n`;
                  // Apply green color to the parameter text
                  const greenColor = '\u001b[32m';
                  const resetColor = '\u001b[0m';

                  const paramsLines = JSON.stringify(
                    tool.schema.parameters,
                    null,
                    2,
                  )
                    .trim()
                    .split('\n');
                  if (paramsLines) {
                    for (const paramsLine of paramsLines) {
                      message += `      ${greenColor}${paramsLine}${resetColor}\n`;
                    }
                  }
                }
              });
            } else {
              message += '  No tools available\n';
            }
            message += '\n';
          }

          // Make sure to reset any ANSI formatting at the end to prevent it from affecting the terminal
          message += '\u001b[0m';

          addMessage({
            type: MessageType.INFO,
            content: message,
            timestamp: new Date(),
          });
        },
      },
      {
        name: 'extensions',
        description: 'list active extensions',
        action: async () => {
          const activeExtensions = config?.getActiveExtensions();
          if (!activeExtensions || activeExtensions.length === 0) {
            addMessage({
              type: MessageType.INFO,
              content: 'No active extensions.',
              timestamp: new Date(),
            });
            return;
          }

          let message = 'Active extensions:\n\n';
          for (const ext of activeExtensions) {
            message += `  - \u001b[36m${ext.name} (v${ext.version})\u001b[0m\n`;
          }
          // Make sure to reset any ANSI formatting at the end to prevent it from affecting the terminal
          message += '\u001b[0m';

          addMessage({
            type: MessageType.INFO,
            content: message,
            timestamp: new Date(),
          });
        },
      },
      {
        name: 'tools',
        description: 'list available Gemini CLI tools',
        action: async (_mainCommand, _subCommand, _args) => {
          // Check if the _subCommand includes a specific flag to control description visibility
          let useShowDescriptions = showToolDescriptions;
          if (_subCommand === 'desc' || _subCommand === 'descriptions') {
            useShowDescriptions = true;
          } else if (
            _subCommand === 'nodesc' ||
            _subCommand === 'nodescriptions'
          ) {
            useShowDescriptions = false;
          } else if (_args === 'desc' || _args === 'descriptions') {
            useShowDescriptions = true;
          } else if (_args === 'nodesc' || _args === 'nodescriptions') {
            useShowDescriptions = false;
          }

          const toolRegistry = await config?.getToolRegistry();
          const tools = toolRegistry?.getAllTools();
          if (!tools) {
            addMessage({
              type: MessageType.ERROR,
              content: 'Could not retrieve tools.',
              timestamp: new Date(),
            });
            return;
          }

          // Filter out MCP tools by checking if they have a serverName property
          const geminiTools = tools.filter((tool) => !('serverName' in tool));

          let message = 'Available Gemini CLI tools:\n\n';

          if (geminiTools.length > 0) {
            geminiTools.forEach((tool) => {
              if (useShowDescriptions && tool.description) {
                // Format tool name in cyan using simple ANSI cyan color
                message += `  - \u001b[36m${tool.displayName} (${tool.name})\u001b[0m:\n`;

                // Apply green color to the description text
                const greenColor = '\u001b[32m';
                const resetColor = '\u001b[0m';

                // Handle multi-line descriptions by properly indenting and preserving formatting
                const descLines = tool.description.trim().split('\n');

                // If there are multiple lines, add proper indentation for each line
                if (descLines) {
                  for (const descLine of descLines) {
                    message += `      ${greenColor}${descLine}${resetColor}\n`;
                  }
                }
              } else {
                // Use cyan color for the tool name even when not showing descriptions
                message += `  - \u001b[36m${tool.displayName}\u001b[0m\n`;
              }
            });
          } else {
            message += '  No tools available\n';
          }
          message += '\n';

          // Make sure to reset any ANSI formatting at the end to prevent it from affecting the terminal
          message += '\u001b[0m';

          addMessage({
            type: MessageType.INFO,
            content: message,
            timestamp: new Date(),
          });
        },
      },
      {
        name: 'corgi',
        action: (_mainCommand, _subCommand, _args) => {
          toggleCorgiMode();
        },
      },
      {
        name: 'about',
        description: 'show version info',
        action: async (_mainCommand, _subCommand, _args) => {
          const osVersion = process.platform;
          let sandboxEnv = 'no sandbox';
          if (process.env.SANDBOX && process.env.SANDBOX !== 'sandbox-exec') {
            sandboxEnv = process.env.SANDBOX;
          } else if (process.env.SANDBOX === 'sandbox-exec') {
            sandboxEnv = `sandbox-exec (${
              process.env.SEATBELT_PROFILE || 'unknown'
            })`;
          }
          const modelVersion = config?.getModel() || 'Unknown';
          const cliVersion = await getCliVersion();
          const selectedAuthType = settings.merged.selectedAuthType || '';
          const gcpProject = process.env.GOOGLE_CLOUD_PROJECT || '';
          addMessage({
            type: MessageType.ABOUT,
            timestamp: new Date(),
            cliVersion,
            osVersion,
            sandboxEnv,
            modelVersion,
            selectedAuthType,
            gcpProject,
          });
        },
      },
      {
        name: 'bug',
        description: 'submit a bug report',
        action: async (_mainCommand, _subCommand, args) => {
          let bugDescription = _subCommand || '';
          if (args) {
            bugDescription += ` ${args}`;
          }
          bugDescription = bugDescription.trim();

          const osVersion = `${process.platform} ${process.version}`;
          let sandboxEnv = 'no sandbox';
          if (process.env.SANDBOX && process.env.SANDBOX !== 'sandbox-exec') {
            sandboxEnv = process.env.SANDBOX.replace(/^gemini-(?:code-)?/, '');
          } else if (process.env.SANDBOX === 'sandbox-exec') {
            sandboxEnv = `sandbox-exec (${
              process.env.SEATBELT_PROFILE || 'unknown'
            })`;
          }
          const modelVersion = config?.getModel() || 'Unknown';
          const cliVersion = await getCliVersion();
          const memoryUsage = formatMemoryUsage(process.memoryUsage().rss);

          const info = `
*   **CLI Version:** ${cliVersion}
*   **Git Commit:** ${GIT_COMMIT_INFO}
*   **Operating System:** ${osVersion}
*   **Sandbox Environment:** ${sandboxEnv}
*   **Model Version:** ${modelVersion}
*   **Memory Usage:** ${memoryUsage}
`;

          let bugReportUrl =
            'https://github.com/google-gemini/gemini-cli/issues/new?template=bug_report.yml&title={title}&info={info}';
          const bugCommand = config?.getBugCommand();
          if (bugCommand?.urlTemplate) {
            bugReportUrl = bugCommand.urlTemplate;
          }
          bugReportUrl = bugReportUrl
            .replace('{title}', encodeURIComponent(bugDescription))
            .replace('{info}', encodeURIComponent(info));

          addMessage({
            type: MessageType.INFO,
            content: `To submit your bug report, please open the following URL in your browser:\n${bugReportUrl}`,
            timestamp: new Date(),
          });
          (async () => {
            try {
              await open(bugReportUrl);
            } catch (error) {
              const errorMessage =
                error instanceof Error ? error.message : String(error);
              addMessage({
                type: MessageType.ERROR,
                content: `Could not open URL in browser: ${errorMessage}`,
                timestamp: new Date(),
              });
            }
          })();
        },
      },
      {
        name: 'chat',
        description:
          'Manage conversation history. Usage: /chat <list|save|resume> <tag>',
        action: async (_mainCommand, subCommand, args) => {
          const tag = (args || '').trim();
          const logger = new Logger(config?.getSessionId() || '');
          await logger.initialize();
          const chat = await config?.getGeminiClient()?.getChat();
          if (!chat) {
            addMessage({
              type: MessageType.ERROR,
              content: 'No chat client available for conversation status.',
              timestamp: new Date(),
            });
            return;
          }
          if (!subCommand) {
            addMessage({
              type: MessageType.ERROR,
              content: 'Missing command\nUsage: /chat <list|save|resume> <tag>',
              timestamp: new Date(),
            });
            return;
          }
          switch (subCommand) {
            case 'save': {
              if (!tag) {
                addMessage({
                  type: MessageType.ERROR,
                  content: 'Missing tag. Usage: /chat save <tag>',
                  timestamp: new Date(),
                });
                return;
              }
              const history = chat.getHistory();
              if (history.length > 0) {
                await logger.saveCheckpoint(chat?.getHistory() || [], tag);
                addMessage({
                  type: MessageType.INFO,
                  content: `Conversation checkpoint saved with tag: ${tag}.`,
                  timestamp: new Date(),
                });
              } else {
                addMessage({
                  type: MessageType.INFO,
                  content: 'No conversation found to save.',
                  timestamp: new Date(),
                });
              }
              return;
            }
            case 'resume':
            case 'restore':
            case 'load': {
              if (!tag) {
                addMessage({
                  type: MessageType.ERROR,
                  content: 'Missing tag. Usage: /chat resume <tag>',
                  timestamp: new Date(),
                });
                return;
              }
              const conversation = await logger.loadCheckpoint(tag);
              if (conversation.length === 0) {
                addMessage({
                  type: MessageType.INFO,
                  content: `No saved checkpoint found with tag: ${tag}.`,
                  timestamp: new Date(),
                });
                return;
              }

              clearItems();
              chat.clearHistory();
              const rolemap: { [key: string]: MessageType } = {
                user: MessageType.USER,
                model: MessageType.GEMINI,
              };
              let hasSystemPrompt = false;
              let i = 0;
              for (const item of conversation) {
                i += 1;

                // Add each item to history regardless of whether we display
                // it.
                chat.addHistory(item);

                const text =
                  item.parts
                    ?.filter((m) => !!m.text)
                    .map((m) => m.text)
                    .join('') || '';
                if (!text) {
                  // Parsing Part[] back to various non-text output not yet implemented.
                  continue;
                }
                if (i === 1 && text.match(/context for our chat/)) {
                  hasSystemPrompt = true;
                }
                if (i > 2 || !hasSystemPrompt) {
                  addItem(
                    {
                      type:
                        (item.role && rolemap[item.role]) || MessageType.GEMINI,
                      text,
                    } as HistoryItemWithoutId,
                    i,
                  );
                }
              }
              console.clear();
              refreshStatic();
              return;
            }
            case 'list':
              addMessage({
                type: MessageType.INFO,
                content:
                  'list of saved conversations: ' +
                  (await savedChatTags()).join(', '),
                timestamp: new Date(),
              });
              return;
            default:
              addMessage({
                type: MessageType.ERROR,
                content: `Unknown /chat command: ${subCommand}. Available: list, save, resume`,
                timestamp: new Date(),
              });
              return;
          }
        },
        completion: async () =>
          (await savedChatTags()).map((tag) => 'resume ' + tag),
      },
      {
        name: 'quit',
        altName: 'exit',
        description: 'exit the cli',
        action: async (mainCommand, _subCommand, _args) => {
          const now = new Date();
          const { sessionStartTime } = session.stats;
          const wallDuration = now.getTime() - sessionStartTime.getTime();

          setQuittingMessages([
            {
              type: 'user',
              text: `/${mainCommand}`,
              id: now.getTime() - 1,
            },
            {
              type: 'quit',
              duration: formatDuration(wallDuration),
              id: now.getTime(),
            },
          ]);

          setTimeout(() => {
            process.exit(0);
          }, 100);
        },
      },
      {
        name: 'compress',
        altName: 'summarize',
        description: 'Compresses the context by replacing it with a summary.',
        action: async (_mainCommand, _subCommand, _args) => {
          if (pendingCompressionItemRef.current !== null) {
            addMessage({
              type: MessageType.ERROR,
              content:
                'Already compressing, wait for previous request to complete',
              timestamp: new Date(),
            });
            return;
          }
          setPendingCompressionItem({
            type: MessageType.COMPRESSION,
            compression: {
              isPending: true,
              originalTokenCount: null,
              newTokenCount: null,
            },
          });
          try {
            const compressed = await config!
              .getGeminiClient()!
              // TODO: Set Prompt id for CompressChat from SlashCommandProcessor.
              .tryCompressChat('Prompt Id not set', true);
            if (compressed) {
              addMessage({
                type: MessageType.COMPRESSION,
                compression: {
                  isPending: false,
                  originalTokenCount: compressed.originalTokenCount,
                  newTokenCount: compressed.newTokenCount,
                },
                timestamp: new Date(),
              });
            } else {
              addMessage({
                type: MessageType.ERROR,
                content: 'Failed to compress chat history.',
                timestamp: new Date(),
              });
            }
          } catch (e) {
            addMessage({
              type: MessageType.ERROR,
              content: `Failed to compress chat history: ${e instanceof Error ? e.message : String(e)}`,
              timestamp: new Date(),
            });
          }
          setPendingCompressionItem(null);
        },
      },
    ];

    if (config?.getCheckpointingEnabled()) {
      commands.push({
        name: 'restore',
        description:
          'restore a tool call. This will reset the conversation and file history to the state it was in when the tool call was suggested',
        completion: async () => {
          const checkpointDir = config?.getProjectTempDir()
            ? path.join(config.getProjectTempDir(), 'checkpoints')
            : undefined;
          if (!checkpointDir) {
            return [];
          }
          try {
            const files = await fs.readdir(checkpointDir);
            return files
              .filter((file) => file.endsWith('.json'))
              .map((file) => file.replace('.json', ''));
          } catch (_err) {
            return [];
          }
        },
        action: async (_mainCommand, subCommand, _args) => {
          const checkpointDir = config?.getProjectTempDir()
            ? path.join(config.getProjectTempDir(), 'checkpoints')
            : undefined;

          if (!checkpointDir) {
            addMessage({
              type: MessageType.ERROR,
              content: 'Could not determine the .gemini directory path.',
              timestamp: new Date(),
            });
            return;
          }

          try {
            // Ensure the directory exists before trying to read it.
            await fs.mkdir(checkpointDir, { recursive: true });
            const files = await fs.readdir(checkpointDir);
            const jsonFiles = files.filter((file) => file.endsWith('.json'));

            if (!subCommand) {
              if (jsonFiles.length === 0) {
                addMessage({
                  type: MessageType.INFO,
                  content: 'No restorable tool calls found.',
                  timestamp: new Date(),
                });
                return;
              }
              const truncatedFiles = jsonFiles.map((file) => {
                const components = file.split('.');
                if (components.length <= 1) {
                  return file;
                }
                components.pop();
                return components.join('.');
              });
              const fileList = truncatedFiles.join('\n');
              addMessage({
                type: MessageType.INFO,
                content: `Available tool calls to restore:\n\n${fileList}`,
                timestamp: new Date(),
              });
              return;
            }

            const selectedFile = subCommand.endsWith('.json')
              ? subCommand
              : `${subCommand}.json`;

            if (!jsonFiles.includes(selectedFile)) {
              addMessage({
                type: MessageType.ERROR,
                content: `File not found: ${selectedFile}`,
                timestamp: new Date(),
              });
              return;
            }

            const filePath = path.join(checkpointDir, selectedFile);
            const data = await fs.readFile(filePath, 'utf-8');
            const toolCallData = JSON.parse(data);

            if (toolCallData.history) {
              loadHistory(toolCallData.history);
            }

            if (toolCallData.clientHistory) {
              await config
                ?.getGeminiClient()
                ?.setHistory(toolCallData.clientHistory);
            }

            if (toolCallData.commitHash) {
              await gitService?.restoreProjectFromSnapshot(
                toolCallData.commitHash,
              );
              addMessage({
                type: MessageType.INFO,
                content: `Restored project to the state before the tool call.`,
                timestamp: new Date(),
              });
            }

            return {
              type: 'tool',
              toolName: toolCallData.toolCall.name,
              toolArgs: toolCallData.toolCall.args,
            };
          } catch (error) {
            addMessage({
              type: MessageType.ERROR,
              content: `Could not read restorable tool calls. This is the error: ${error}`,
              timestamp: new Date(),
            });
          }
        },
      });
    }
    return commands;
  }, [
    addMessage,
    openAuthDialog,
    openEditorDialog,
    openPrivacyNotice,
    toggleCorgiMode,
    savedChatTags,
    config,
    settings,
    showToolDescriptions,
    session,
    gitService,
    loadHistory,
    addItem,
    setQuittingMessages,
    pendingCompressionItemRef,
    setPendingCompressionItem,
    clearItems,
    refreshStatic,
  ]);

  const handleSlashCommand = useCallback(
    async (
      rawQuery: PartListUnion,
    ): Promise<SlashCommandProcessorResult | false> => {
      if (typeof rawQuery !== 'string') {
        return false;
      }

      const trimmed = rawQuery.trim();
      if (!trimmed.startsWith('/') && !trimmed.startsWith('?')) {
        return false;
      }

      const userMessageTimestamp = Date.now();
      if (trimmed !== '/quit' && trimmed !== '/exit') {
        addItem(
          { type: MessageType.USER, text: trimmed },
          userMessageTimestamp,
        );
      }

      const parts = trimmed.substring(1).trim().split(/\s+/);
      const commandPath = parts.filter((p) => p); // The parts of the command, e.g., ['memory', 'add']

      // --- Start of New Tree Traversal Logic ---

      let currentCommands = commands;
      let commandToExecute: SlashCommand | undefined;
      let pathIndex = 0;

      for (const part of commandPath) {
        const foundCommand = currentCommands.find(
          (cmd) => cmd.name === part || cmd.altName === part,
        );

        if (foundCommand) {
          commandToExecute = foundCommand;
          pathIndex++;
          if (foundCommand.subCommands) {
            currentCommands = foundCommand.subCommands;
          } else {
            break;
          }
        } else {
          break;
        }
      }

      if (commandToExecute) {
        const args = parts.slice(pathIndex).join(' ');

        if (commandToExecute.action) {
          const result = await commandToExecute.action(commandContext, args);

          if (result) {
            switch (result.type) {
              case 'tool':
                return {
                  type: 'schedule_tool',
                  toolName: result.toolName,
                  toolArgs: result.toolArgs,
                };
              case 'message':
                addItem(
                  {
                    type:
                      result.messageType === 'error'
                        ? MessageType.ERROR
                        : MessageType.INFO,
                    text: result.content,
                  },
                  Date.now(),
                );
                return { type: 'handled' };
              case 'dialog':
                switch (result.dialog) {
                  case 'help':
                    setShowHelp(true);
                    return { type: 'handled' };
                  case 'theme':
                    openThemeDialog();
                    return { type: 'handled' };
                  default: {
                    const unhandled: never = result.dialog;
                    throw new Error(
                      `Unhandled slash command result: ${unhandled}`,
                    );
                  }
                }
              default: {
                const unhandled: never = result;
                throw new Error(`Unhandled slash command result: ${unhandled}`);
              }
            }
          }

          return { type: 'handled' };
        } else if (commandToExecute.subCommands) {
          const helpText = `Command '/${commandToExecute.name}' requires a subcommand. Available:\n${commandToExecute.subCommands
            .map((sc) => `  - ${sc.name}: ${sc.description || ''}`)
            .join('\n')}`;
          addMessage({
            type: MessageType.INFO,
            content: helpText,
            timestamp: new Date(),
          });
          return { type: 'handled' };
        }
      }

      // --- End of New Tree Traversal Logic ---

      // --- Legacy Fallback Logic (for commands not yet migrated) ---

      const mainCommand = parts[0];
      const subCommand = parts[1];
      const legacyArgs = parts.slice(2).join(' ');

      for (const cmd of legacyCommands) {
        if (mainCommand === cmd.name || mainCommand === cmd.altName) {
          const actionResult = await cmd.action(
            mainCommand,
            subCommand,
            legacyArgs,
          );

          if (actionResult?.type === 'tool') {
            return {
              type: 'schedule_tool',
              toolName: actionResult.toolName,
              toolArgs: actionResult.toolArgs,
            };
          }
          if (actionResult?.type === 'message') {
            addItem(
              {
                type:
                  actionResult.messageType === 'error'
                    ? MessageType.ERROR
                    : MessageType.INFO,
                text: actionResult.content,
              },
              Date.now(),
            );
          }
          return { type: 'handled' };
        }
      }

      addMessage({
        type: MessageType.ERROR,
        content: `Unknown command: ${trimmed}`,
        timestamp: new Date(),
      });
      return { type: 'handled' };
    },
    [
      addItem,
      setShowHelp,
      commands,
      legacyCommands,
      commandContext,
      addMessage,
      openThemeDialog,
    ],
  );

  const allCommands = useMemo(() => {
    // Adapt legacy commands to the new SlashCommand interface
    const adaptedLegacyCommands: SlashCommand[] = legacyCommands.map(
      (legacyCmd) => ({
        name: legacyCmd.name,
        altName: legacyCmd.altName,
        description: legacyCmd.description,
        action: async (_context: CommandContext, args: string) => {
          const parts = args.split(/\s+/);
          const subCommand = parts[0] || undefined;
          const restOfArgs = parts.slice(1).join(' ') || undefined;

          return legacyCmd.action(legacyCmd.name, subCommand, restOfArgs);
        },
        completion: legacyCmd.completion
          ? async (_context: CommandContext, _partialArg: string) =>
              legacyCmd.completion!()
          : undefined,
      }),
    );

    const newCommandNames = new Set(commands.map((c) => c.name));
    const filteredAdaptedLegacy = adaptedLegacyCommands.filter(
      (c) => !newCommandNames.has(c.name),
    );

    return [...commands, ...filteredAdaptedLegacy];
  }, [commands, legacyCommands]);

  return {
    handleSlashCommand,
    slashCommands: allCommands,
    pendingHistoryItems,
    commandContext,
  };
};<|MERGE_RESOLUTION|>--- conflicted
+++ resolved
@@ -222,34 +222,6 @@
     const commands: LegacySlashCommand[] = [
       // `/help` and `/clear` have been migrated and REMOVED from this list.
       {
-<<<<<<< HEAD
-        name: 'theme',
-        description: 'change the theme',
-        action: (_mainCommand, _subCommand, _args) => {
-          openThemeDialog();
-=======
-        name: 'docs',
-        description: 'open full Gemini CLI documentation in your browser',
-        action: async (_mainCommand, _subCommand, _args) => {
-          const docsUrl = 'https://goo.gle/gemini-cli-docs';
-          if (process.env.SANDBOX && process.env.SANDBOX !== 'sandbox-exec') {
-            addMessage({
-              type: MessageType.INFO,
-              content: `Please open the following URL in your browser to view the documentation:\n${docsUrl}`,
-              timestamp: new Date(),
-            });
-          } else {
-            addMessage({
-              type: MessageType.INFO,
-              content: `Opening documentation in your browser: ${docsUrl}`,
-              timestamp: new Date(),
-            });
-            await open(docsUrl);
-          }
->>>>>>> 64f1d80b
-        },
-      },
-      {
         name: 'auth',
         description: 'change the auth method',
         action: (_mainCommand, _subCommand, _args) => openAuthDialog(),
