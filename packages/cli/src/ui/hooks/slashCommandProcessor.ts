--- conflicted
+++ resolved
@@ -774,7 +774,6 @@
     gitService,
     loadHistory,
     setQuittingMessages,
-<<<<<<< HEAD
     pendingCompressionItemRef,
     setPendingCompressionItem,
     clearItems,
@@ -782,8 +781,6 @@
     settings,
     mcpServers,
     reloadSettings,
-=======
->>>>>>> b72e3dfb
   ]);
 
   const handleSlashCommand = useCallback(
