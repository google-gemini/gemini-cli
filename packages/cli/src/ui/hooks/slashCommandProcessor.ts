--- conflicted
+++ resolved
@@ -13,12 +13,9 @@
   Config,
   GitService,
   Logger,
-<<<<<<< HEAD
   ChatRecordingService,
-=======
   logSlashCommand,
   SlashCommandEvent,
->>>>>>> 293bb820
   ToolConfirmationOutcome,
 } from '@google/gemini-cli-core';
 import { useSessionStats } from '../contexts/SessionContext.js';
