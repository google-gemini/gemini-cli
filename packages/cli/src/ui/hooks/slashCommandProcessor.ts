--- conflicted
+++ resolved
@@ -10,7 +10,6 @@
 import process from 'node:process';
 import { UseHistoryManagerReturn } from './useHistoryManager.js';
 import { useStateAndRef } from './useStateAndRef.js';
-<<<<<<< HEAD
 import {
   Config,
   GitService,
@@ -23,9 +22,6 @@
   DEFAULT_GEMINI_FLASH_MODEL,
   t,
 } from '@thacio/auditaria-cli-core';
-=======
-import { Config, GitService, Logger } from '@google/gemini-cli-core';
->>>>>>> 0903421b
 import { useSessionStats } from '../contexts/SessionContext.js';
 import {
   Message,
@@ -243,213 +239,11 @@
         action: (_mainCommand, _subCommand, _args) => openEditorDialog(),
       },
       {
-<<<<<<< HEAD
         name: 'language',
         description: t('commands.language.description', 'change language preference'),
         action: (_mainCommand, _subCommand, _args) => openLanguageDialog(),
       },
       {
-        name: 'mcp',
-        description: t('commands.mcp.description', 'list configured MCP servers and tools'),
-        action: async (_mainCommand, _subCommand, _args) => {
-          // Check if the _subCommand includes a specific flag to control description visibility
-          let useShowDescriptions = showToolDescriptions;
-          if (_subCommand === 'desc' || _subCommand === 'descriptions') {
-            useShowDescriptions = true;
-          } else if (
-            _subCommand === 'nodesc' ||
-            _subCommand === 'nodescriptions'
-          ) {
-            useShowDescriptions = false;
-          } else if (_args === 'desc' || _args === 'descriptions') {
-            useShowDescriptions = true;
-          } else if (_args === 'nodesc' || _args === 'nodescriptions') {
-            useShowDescriptions = false;
-          }
-          // Check if the _subCommand includes a specific flag to show detailed tool schema
-          let useShowSchema = false;
-          if (_subCommand === 'schema' || _args === 'schema') {
-            useShowSchema = true;
-          }
-
-          const toolRegistry = await config?.getToolRegistry();
-          if (!toolRegistry) {
-            addMessage({
-              type: MessageType.ERROR,
-              content: t('errors.tool_registry_error', 'Could not retrieve tool registry.'),
-              timestamp: new Date(),
-            });
-            return;
-          }
-
-          const mcpServers = config?.getMcpServers() || {};
-          const serverNames = Object.keys(mcpServers);
-
-          if (serverNames.length === 0) {
-            const docsUrl = 'https://goo.gle/gemini-cli-docs-mcp';
-            if (process.env.SANDBOX && process.env.SANDBOX !== 'sandbox-exec') {
-              addMessage({
-                type: MessageType.INFO,
-                content: t('commands.mcp.no_servers_sandbox', 'No MCP servers configured. Please open the following URL in your browser to view documentation:\n{url}', { url: docsUrl }),
-                timestamp: new Date(),
-              });
-            } else {
-              addMessage({
-                type: MessageType.INFO,
-                content: t('commands.mcp.no_servers', 'No MCP servers configured. Opening documentation in your browser: {url}', { url: docsUrl }),
-                timestamp: new Date(),
-              });
-              await open(docsUrl);
-            }
-            return;
-          }
-
-          // Check if any servers are still connecting
-          const connectingServers = serverNames.filter(
-            (name) => getMCPServerStatus(name) === MCPServerStatus.CONNECTING,
-          );
-          const discoveryState = getMCPDiscoveryState();
-
-          let message = '';
-
-          // Add overall discovery status message if needed
-          if (
-            discoveryState === MCPDiscoveryState.IN_PROGRESS ||
-            connectingServers.length > 0
-          ) {
-            message += `\u001b[33m${t('commands.mcp.servers_starting', '⏳ MCP servers are starting up ({count} initializing)...', { count: connectingServers.length })}\u001b[0m\n`;
-            message += `\u001b[90m${t('commands.mcp.first_startup_note', 'Note: First startup may take longer. Tool availability will update automatically.')}\u001b[0m\n\n`;
-          }
-
-          message += `${t('commands.mcp.configured_servers', 'Configured MCP servers:')}\n\n`;
-
-          for (const serverName of serverNames) {
-            const serverTools = toolRegistry.getToolsByServer(serverName);
-            const status = getMCPServerStatus(serverName);
-
-            // Add status indicator with descriptive text
-            let statusIndicator = '';
-            let statusText = '';
-            switch (status) {
-              case MCPServerStatus.CONNECTED:
-                statusIndicator = '🟢';
-                statusText = t('commands.mcp.status.ready', 'Ready');
-                break;
-              case MCPServerStatus.CONNECTING:
-                statusIndicator = '🔄';
-                statusText = t('commands.mcp.status.starting', 'Starting... (first startup may take longer)');
-                break;
-              case MCPServerStatus.DISCONNECTED:
-              default:
-                statusIndicator = '🔴';
-                statusText = t('commands.mcp.status.disconnected', 'Disconnected');
-                break;
-            }
-
-            // Get server description if available
-            const server = mcpServers[serverName];
-
-            // Format server header with bold formatting and status
-            message += `${statusIndicator} \u001b[1m${serverName}\u001b[0m - ${statusText}`;
-
-            // Add tool count with conditional messaging
-            if (status === MCPServerStatus.CONNECTED) {
-              message += ` ${t('commands.mcp.tools_count', '({count} tools)', { count: serverTools.length })}`;
-            } else if (status === MCPServerStatus.CONNECTING) {
-              message += ` ${t('commands.mcp.tools_when_ready', '(tools will appear when ready)')}`;
-            } else {
-              message += ` ${t('commands.mcp.tools_cached', '({count} tools cached)', { count: serverTools.length })}`;
-            }
-
-            // Add server description with proper handling of multi-line descriptions
-            if ((useShowDescriptions || useShowSchema) && server?.description) {
-              const greenColor = '\u001b[32m';
-              const resetColor = '\u001b[0m';
-
-              const descLines = server.description.trim().split('\n');
-              if (descLines) {
-                message += ':\n';
-                for (const descLine of descLines) {
-                  message += `    ${greenColor}${descLine}${resetColor}\n`;
-                }
-              } else {
-                message += '\n';
-              }
-            } else {
-              message += '\n';
-            }
-
-            // Reset formatting after server entry
-            message += '\u001b[0m';
-
-            if (serverTools.length > 0) {
-              serverTools.forEach((tool) => {
-                if (
-                  (useShowDescriptions || useShowSchema) &&
-                  tool.description
-                ) {
-                  // Format tool name in cyan using simple ANSI cyan color
-                  message += `  - \u001b[36m${tool.name}\u001b[0m`;
-
-                  // Apply green color to the description text
-                  const greenColor = '\u001b[32m';
-                  const resetColor = '\u001b[0m';
-
-                  // Handle multi-line descriptions by properly indenting and preserving formatting
-                  const descLines = tool.description.trim().split('\n');
-                  if (descLines) {
-                    message += ':\n';
-                    for (const descLine of descLines) {
-                      message += `      ${greenColor}${descLine}${resetColor}\n`;
-                    }
-                  } else {
-                    message += '\n';
-                  }
-                  // Reset is handled inline with each line now
-                } else {
-                  // Use cyan color for the tool name even when not showing descriptions
-                  message += `  - \u001b[36m${tool.name}\u001b[0m\n`;
-                }
-                if (useShowSchema) {
-                  // Prefix the parameters in cyan
-                  message += `    \u001b[36m${t('commands.mcp.parameters', 'Parameters:')}\u001b[0m\n`;
-                  // Apply green color to the parameter text
-                  const greenColor = '\u001b[32m';
-                  const resetColor = '\u001b[0m';
-
-                  const paramsLines = JSON.stringify(
-                    tool.schema.parameters,
-                    null,
-                    2,
-                  )
-                    .trim()
-                    .split('\n');
-                  if (paramsLines) {
-                    for (const paramsLine of paramsLines) {
-                      message += `      ${greenColor}${paramsLine}${resetColor}\n`;
-                    }
-                  }
-                }
-              });
-            } else {
-              message += `  ${t('commands.mcp.no_tools', 'No tools available')}\n`;
-            }
-            message += '\n';
-          }
-
-          // Make sure to reset any ANSI formatting at the end to prevent it from affecting the terminal
-          message += '\u001b[0m';
-
-          addMessage({
-            type: MessageType.INFO,
-            content: message,
-            timestamp: new Date(),
-          });
-        },
-      },
-      {
-=======
->>>>>>> 0903421b
         name: 'tools',
         description: t('commands.tools.description', 'list available Gemini CLI tools'),
         action: async (_mainCommand, _subCommand, _args) => {
