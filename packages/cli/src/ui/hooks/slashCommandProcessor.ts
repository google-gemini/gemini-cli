/**
 * @license
 * Copyright 2025 Google LLC
 * SPDX-License-Identifier: Apache-2.0
 */

import { useCallback, useMemo, useEffect, useState } from 'react';
import { type PartListUnion } from '@google/genai';
import process from 'node:process';
import type { UseHistoryManagerReturn } from './useHistoryManager.js';
import type { Config } from '@google/gemini-cli-core';
import {
  GitService,
  Logger,
  logSlashCommand,
  makeSlashCommandEvent,
  SlashCommandStatus,
  ToolConfirmationOutcome,
  Storage,
  IdeClient,
} from '@google/gemini-cli-core';
import { useSessionStats } from '../contexts/SessionContext.js';
import type {
  Message,
  HistoryItemWithoutId,
  SlashCommandProcessorResult,
  HistoryItem,
} from '../types.js';
import { MessageType } from '../types.js';
import type { LoadedSettings } from '../../config/settings.js';
import { type CommandContext, type SlashCommand } from '../commands/types.js';
import { CommandService } from '../../services/CommandService.js';
import { BuiltinCommandLoader } from '../../services/BuiltinCommandLoader.js';
import { FileCommandLoader } from '../../services/FileCommandLoader.js';
import { McpPromptLoader } from '../../services/McpPromptLoader.js';

interface SlashCommandProcessorActions {
  openAuthDialog: () => void;
  openThemeDialog: () => void;
  openEditorDialog: () => void;
  openPrivacyNotice: () => void;
  openSettingsDialog: () => void;
  quit: (messages: HistoryItem[]) => void;
  setDebugMessage: (message: string) => void;
  toggleCorgiMode: () => void;
}

/**
 * Hook to define and process slash commands (e.g., /help, /clear).
 */
export const useSlashCommandProcessor = (
  config: Config | null,
  settings: LoadedSettings,
  addItem: UseHistoryManagerReturn['addItem'],
  clearItems: UseHistoryManagerReturn['clearItems'],
  loadHistory: UseHistoryManagerReturn['loadHistory'],
  refreshStatic: () => void,
  toggleVimEnabled: () => Promise<boolean>,
  setIsProcessing: (isProcessing: boolean) => void,
  setGeminiMdFileCount: (count: number) => void,
<<<<<<< HEAD
  openModelDialog: () => void,
=======
  actions: SlashCommandProcessorActions,
>>>>>>> 13d39ef7
) => {
  const session = useSessionStats();
  const [commands, setCommands] = useState<readonly SlashCommand[]>([]);
  const [reloadTrigger, setReloadTrigger] = useState(0);

  const reloadCommands = useCallback(() => {
    setReloadTrigger((v) => v + 1);
  }, []);
  const [shellConfirmationRequest, setShellConfirmationRequest] =
    useState<null | {
      commands: string[];
      onConfirm: (
        outcome: ToolConfirmationOutcome,
        approvedCommands?: string[],
      ) => void;
    }>(null);
  const [confirmationRequest, setConfirmationRequest] = useState<null | {
    prompt: React.ReactNode;
    onConfirm: (confirmed: boolean) => void;
  }>(null);

  const [sessionShellAllowlist, setSessionShellAllowlist] = useState(
    new Set<string>(),
  );
  const gitService = useMemo(() => {
    if (!config?.getProjectRoot()) {
      return;
    }
    return new GitService(config.getProjectRoot(), config.storage);
  }, [config]);

  const logger = useMemo(() => {
    const l = new Logger(
      config?.getSessionId() || '',
      config?.storage ?? new Storage(process.cwd()),
    );
    // The logger's initialize is async, but we can create the instance
    // synchronously. Commands that use it will await its initialization.
    return l;
  }, [config]);

  const [pendingCompressionItem, setPendingCompressionItem] =
    useState<HistoryItemWithoutId | null>(null);

  const pendingHistoryItems = useMemo(() => {
    const items: HistoryItemWithoutId[] = [];
    if (pendingCompressionItem != null) {
      items.push(pendingCompressionItem);
    }
    return items;
  }, [pendingCompressionItem]);

  const addMessage = useCallback(
    (message: Message) => {
      // Convert Message to HistoryItemWithoutId
      let historyItemContent: HistoryItemWithoutId;
      if (message.type === MessageType.ABOUT) {
        historyItemContent = {
          type: 'about',
          cliVersion: message.cliVersion,
          osVersion: message.osVersion,
          sandboxEnv: message.sandboxEnv,
          modelVersion: message.modelVersion,
          selectedAuthType: message.selectedAuthType,
          gcpProject: message.gcpProject,
          ideClient: message.ideClient,
        };
      } else if (message.type === MessageType.HELP) {
        historyItemContent = {
          type: 'help',
          timestamp: message.timestamp,
        };
      } else if (message.type === MessageType.STATS) {
        historyItemContent = {
          type: 'stats',
          duration: message.duration,
        };
      } else if (message.type === MessageType.MODEL_STATS) {
        historyItemContent = {
          type: 'model_stats',
        };
      } else if (message.type === MessageType.TOOL_STATS) {
        historyItemContent = {
          type: 'tool_stats',
        };
      } else if (message.type === MessageType.QUIT) {
        historyItemContent = {
          type: 'quit',
          duration: message.duration,
        };
      } else if (message.type === MessageType.COMPRESSION) {
        historyItemContent = {
          type: 'compression',
          compression: message.compression,
        };
      } else {
        historyItemContent = {
          type: message.type,
          text: message.content,
        };
      }
      addItem(historyItemContent, message.timestamp.getTime());
    },
    [addItem],
  );
  const commandContext = useMemo(
    (): CommandContext => ({
      services: {
        config,
        settings,
        git: gitService,
        logger,
      },
      ui: {
        addItem,
        clear: () => {
          clearItems();
          console.clear();
          refreshStatic();
        },
        loadHistory,
        setDebugMessage: actions.setDebugMessage,
        pendingItem: pendingCompressionItem,
        setPendingItem: setPendingCompressionItem,
        toggleCorgiMode: actions.toggleCorgiMode,
        toggleVimEnabled,
        setGeminiMdFileCount,
        reloadCommands,
      },
      session: {
        stats: session.stats,
        sessionShellAllowlist,
      },
    }),
    [
      config,
      settings,
      gitService,
      logger,
      loadHistory,
      addItem,
      clearItems,
      refreshStatic,
      session.stats,
      actions,
      pendingCompressionItem,
      setPendingCompressionItem,
      toggleVimEnabled,
      sessionShellAllowlist,
      setGeminiMdFileCount,
      reloadCommands,
    ],
  );

  useEffect(() => {
    if (!config) {
      return;
    }

    const listener = () => {
      reloadCommands();
    };

    (async () => {
      const ideClient = await IdeClient.getInstance();
      ideClient.addStatusChangeListener(listener);
    })();

    return () => {
      (async () => {
        const ideClient = await IdeClient.getInstance();
        ideClient.removeStatusChangeListener(listener);
      })();
    };
  }, [config, reloadCommands]);

  useEffect(() => {
    const controller = new AbortController();
    const load = async () => {
      const loaders = [
        new McpPromptLoader(config),
        new BuiltinCommandLoader(config),
        new FileCommandLoader(config),
      ];
      const commandService = await CommandService.create(
        loaders,
        controller.signal,
      );
      setCommands(commandService.getCommands());
    };

    load();

    return () => {
      controller.abort();
    };
  }, [config, reloadTrigger]);

  const handleSlashCommand = useCallback(
    async (
      rawQuery: PartListUnion,
      oneTimeShellAllowlist?: Set<string>,
      overwriteConfirmed?: boolean,
    ): Promise<SlashCommandProcessorResult | false> => {
      if (typeof rawQuery !== 'string') {
        return false;
      }

      const trimmed = rawQuery.trim();
      if (!trimmed.startsWith('/') && !trimmed.startsWith('?')) {
        return false;
      }

      setIsProcessing(true);

      const userMessageTimestamp = Date.now();
      addItem({ type: MessageType.USER, text: trimmed }, userMessageTimestamp);

      const parts = trimmed.substring(1).trim().split(/\s+/);
      const commandPath = parts.filter((p) => p); // The parts of the command, e.g., ['memory', 'add']

      let currentCommands = commands;
      let commandToExecute: SlashCommand | undefined;
      let pathIndex = 0;
      let hasError = false;
      const canonicalPath: string[] = [];

      for (const part of commandPath) {
        // TODO: For better performance and architectural clarity, this two-pass
        // search could be replaced. A more optimal approach would be to
        // pre-compute a single lookup map in `CommandService.ts` that resolves
        // all name and alias conflicts during the initial loading phase. The
        // processor would then perform a single, fast lookup on that map.

        // First pass: check for an exact match on the primary command name.
        let foundCommand = currentCommands.find((cmd) => cmd.name === part);

        // Second pass: if no primary name matches, check for an alias.
        if (!foundCommand) {
          foundCommand = currentCommands.find((cmd) =>
            cmd.altNames?.includes(part),
          );
        }

        if (foundCommand) {
          commandToExecute = foundCommand;
          canonicalPath.push(foundCommand.name);
          pathIndex++;
          if (foundCommand.subCommands) {
            currentCommands = foundCommand.subCommands;
          } else {
            break;
          }
        } else {
          break;
        }
      }

      const resolvedCommandPath = canonicalPath;
      const subcommand =
        resolvedCommandPath.length > 1
          ? resolvedCommandPath.slice(1).join(' ')
          : undefined;

      try {
        if (commandToExecute) {
          const args = parts.slice(pathIndex).join(' ');

          if (commandToExecute.action) {
            const fullCommandContext: CommandContext = {
              ...commandContext,
              invocation: {
                raw: trimmed,
                name: commandToExecute.name,
                args,
              },
              overwriteConfirmed,
            };

            // If a one-time list is provided for a "Proceed" action, temporarily
            // augment the session allowlist for this single execution.
            if (oneTimeShellAllowlist && oneTimeShellAllowlist.size > 0) {
              fullCommandContext.session = {
                ...fullCommandContext.session,
                sessionShellAllowlist: new Set([
                  ...fullCommandContext.session.sessionShellAllowlist,
                  ...oneTimeShellAllowlist,
                ]),
              };
            }
            const result = await commandToExecute.action(
              fullCommandContext,
              args,
            );

            if (result) {
              switch (result.type) {
                case 'tool':
                  return {
                    type: 'schedule_tool',
                    toolName: result.toolName,
                    toolArgs: result.toolArgs,
                  };
                case 'message':
                  addItem(
                    {
                      type:
                        result.messageType === 'error'
                          ? MessageType.ERROR
                          : MessageType.INFO,
                      text: result.content,
                    },
                    Date.now(),
                  );
                  return { type: 'handled' };
                case 'dialog':
                  switch (result.dialog) {
                    case 'auth':
                      actions.openAuthDialog();
                      return { type: 'handled' };
                    case 'theme':
                      actions.openThemeDialog();
                      return { type: 'handled' };
                    case 'editor':
                      actions.openEditorDialog();
                      return { type: 'handled' };
                    case 'privacy':
                      actions.openPrivacyNotice();
                      return { type: 'handled' };
                    case 'settings':
                      actions.openSettingsDialog();
                      return { type: 'handled' };
                    case 'model':
                      openModelDialog();
                      return { type: 'handled' };
                    case 'help':
                      return { type: 'handled' };
                    default: {
                      const unhandled: never = result.dialog;
                      throw new Error(
                        `Unhandled slash command result: ${unhandled}`,
                      );
                    }
                  }
                case 'load_history': {
                  config
                    ?.getGeminiClient()
                    ?.setHistory(result.clientHistory, { stripThoughts: true });
                  fullCommandContext.ui.clear();
                  result.history.forEach((item, index) => {
                    fullCommandContext.ui.addItem(item, index);
                  });
                  return { type: 'handled' };
                }
                case 'quit':
                  actions.quit(result.messages);
                  return { type: 'handled' };

                case 'submit_prompt':
                  return {
                    type: 'submit_prompt',
                    content: result.content,
                  };
                case 'confirm_shell_commands': {
                  const { outcome, approvedCommands } = await new Promise<{
                    outcome: ToolConfirmationOutcome;
                    approvedCommands?: string[];
                  }>((resolve) => {
                    setShellConfirmationRequest({
                      commands: result.commandsToConfirm,
                      onConfirm: (
                        resolvedOutcome,
                        resolvedApprovedCommands,
                      ) => {
                        setShellConfirmationRequest(null); // Close the dialog
                        resolve({
                          outcome: resolvedOutcome,
                          approvedCommands: resolvedApprovedCommands,
                        });
                      },
                    });
                  });

                  if (
                    outcome === ToolConfirmationOutcome.Cancel ||
                    !approvedCommands ||
                    approvedCommands.length === 0
                  ) {
                    return { type: 'handled' };
                  }

                  if (outcome === ToolConfirmationOutcome.ProceedAlways) {
                    setSessionShellAllowlist(
                      (prev) => new Set([...prev, ...approvedCommands]),
                    );
                  }

                  return await handleSlashCommand(
                    result.originalInvocation.raw,
                    // Pass the approved commands as a one-time grant for this execution.
                    new Set(approvedCommands),
                  );
                }
                case 'confirm_action': {
                  const { confirmed } = await new Promise<{
                    confirmed: boolean;
                  }>((resolve) => {
                    setConfirmationRequest({
                      prompt: result.prompt,
                      onConfirm: (resolvedConfirmed) => {
                        setConfirmationRequest(null);
                        resolve({ confirmed: resolvedConfirmed });
                      },
                    });
                  });

                  if (!confirmed) {
                    addItem(
                      {
                        type: MessageType.INFO,
                        text: 'Operation cancelled.',
                      },
                      Date.now(),
                    );
                    return { type: 'handled' };
                  }

                  return await handleSlashCommand(
                    result.originalInvocation.raw,
                    undefined,
                    true,
                  );
                }
                default: {
                  const unhandled: never = result;
                  throw new Error(
                    `Unhandled slash command result: ${unhandled}`,
                  );
                }
              }
            }

            return { type: 'handled' };
          } else if (commandToExecute.subCommands) {
            const helpText = `Command '/${commandToExecute.name}' requires a subcommand. Available:\n${commandToExecute.subCommands
              .map((sc) => `  - ${sc.name}: ${sc.description || ''}`)
              .join('\n')}`;
            addMessage({
              type: MessageType.INFO,
              content: helpText,
              timestamp: new Date(),
            });
            return { type: 'handled' };
          }
        }

        addMessage({
          type: MessageType.ERROR,
          content: `Unknown command: ${trimmed}`,
          timestamp: new Date(),
        });

        return { type: 'handled' };
      } catch (e: unknown) {
        hasError = true;
        if (config) {
          const event = makeSlashCommandEvent({
            command: resolvedCommandPath[0],
            subcommand,
            status: SlashCommandStatus.ERROR,
          });
          logSlashCommand(config, event);
        }
        addItem(
          {
            type: MessageType.ERROR,
            text: e instanceof Error ? e.message : String(e),
          },
          Date.now(),
        );
        return { type: 'handled' };
      } finally {
        if (config && resolvedCommandPath[0] && !hasError) {
          const event = makeSlashCommandEvent({
            command: resolvedCommandPath[0],
            subcommand,
            status: SlashCommandStatus.SUCCESS,
          });
          logSlashCommand(config, event);
        }
        setIsProcessing(false);
      }
    },
    [
      config,
      addItem,
      actions,
      commands,
      commandContext,
      addMessage,
      setShellConfirmationRequest,
      setSessionShellAllowlist,
      setIsProcessing,
      setConfirmationRequest,
      openModelDialog,
    ],
  );

  return {
    handleSlashCommand,
    slashCommands: commands,
    pendingHistoryItems,
    commandContext,
    shellConfirmationRequest,
    confirmationRequest,
  };
};<|MERGE_RESOLUTION|>--- conflicted
+++ resolved
@@ -58,11 +58,7 @@
   toggleVimEnabled: () => Promise<boolean>,
   setIsProcessing: (isProcessing: boolean) => void,
   setGeminiMdFileCount: (count: number) => void,
-<<<<<<< HEAD
-  openModelDialog: () => void,
-=======
   actions: SlashCommandProcessorActions,
->>>>>>> 13d39ef7
 ) => {
   const session = useSessionStats();
   const [commands, setCommands] = useState<readonly SlashCommand[]>([]);
@@ -395,9 +391,6 @@
                     case 'settings':
                       actions.openSettingsDialog();
                       return { type: 'handled' };
-                    case 'model':
-                      openModelDialog();
-                      return { type: 'handled' };
                     case 'help':
                       return { type: 'handled' };
                     default: {
@@ -567,7 +560,6 @@
       setSessionShellAllowlist,
       setIsProcessing,
       setConfirmationRequest,
-      openModelDialog,
     ],
   );
 
