/**
 * @license
 * Copyright 2025 Google LLC
 * SPDX-License-Identifier: Apache-2.0
 */

import { useCallback, useMemo, useEffect, useState } from 'react';
import { type PartListUnion } from '@google/genai';
import process from 'node:process';
import type { UseHistoryManagerReturn } from './useHistoryManager.js';
import type { Config } from '@google/gemini-cli-core';
import {
  GitService,
  Logger,
  logSlashCommand,
  makeSlashCommandEvent,
  SlashCommandStatus,
  ToolConfirmationOutcome,
  Storage,
  IdeClient,
} from '@google/gemini-cli-core';
import { useSessionStats } from '../contexts/SessionContext.js';
import type {
  Message,
  HistoryItemWithoutId,
  SlashCommandProcessorResult,
  HistoryItem,
} from '../types.js';
import { MessageType } from '../types.js';
import type { LoadedSettings } from '../../config/settings.js';
import { type CommandContext, type SlashCommand } from '../commands/types.js';
import { CommandService } from '../../services/CommandService.js';
import { BuiltinCommandLoader } from '../../services/BuiltinCommandLoader.js';
import { FileCommandLoader } from '../../services/FileCommandLoader.js';
import { McpPromptLoader } from '../../services/McpPromptLoader.js';

interface SlashCommandProcessorActions {
  openAuthDialog: () => void;
  openThemeDialog: () => void;
  openEditorDialog: () => void;
  openPrivacyNotice: () => void;
  openSettingsDialog: () => void;
  quit: (messages: HistoryItem[]) => void;
  setDebugMessage: (message: string) => void;
  toggleCorgiMode: () => void;
}

/**
 * Hook to define and process slash commands (e.g., /help, /clear).
 */
export const useSlashCommandProcessor = (
  config: Config | null,
  settings: LoadedSettings,
  addItem: UseHistoryManagerReturn['addItem'],
  clearItems: UseHistoryManagerReturn['clearItems'],
  loadHistory: UseHistoryManagerReturn['loadHistory'],
  refreshStatic: () => void,
<<<<<<< HEAD
  onDebugMessage: (message: string) => void,
  openThemeDialog: () => void,
  openAuthDialog: () => void,
  openEditorDialog: () => void,
  toggleCorgiMode: () => void,
  setQuittingMessages: (message: HistoryItem[]) => void,
  openPrivacyNotice: () => void,
  openSettingsDialog: () => void,
  openPermissionsDialog: () => void,
=======
>>>>>>> 6b4c12eb
  toggleVimEnabled: () => Promise<boolean>,
  setIsProcessing: (isProcessing: boolean) => void,
  setGeminiMdFileCount: (count: number) => void,
  actions: SlashCommandProcessorActions,
) => {
  const session = useSessionStats();
  const [commands, setCommands] = useState<readonly SlashCommand[]>([]);
  const [reloadTrigger, setReloadTrigger] = useState(0);

  const reloadCommands = useCallback(() => {
    setReloadTrigger((v) => v + 1);
  }, []);
  const [shellConfirmationRequest, setShellConfirmationRequest] =
    useState<null | {
      commands: string[];
      onConfirm: (
        outcome: ToolConfirmationOutcome,
        approvedCommands?: string[],
      ) => void;
    }>(null);
  const [confirmationRequest, setConfirmationRequest] = useState<null | {
    prompt: React.ReactNode;
    onConfirm: (confirmed: boolean) => void;
  }>(null);

  const [sessionShellAllowlist, setSessionShellAllowlist] = useState(
    new Set<string>(),
  );
  const gitService = useMemo(() => {
    if (!config?.getProjectRoot()) {
      return;
    }
    return new GitService(config.getProjectRoot(), config.storage);
  }, [config]);

  const logger = useMemo(() => {
    const l = new Logger(
      config?.getSessionId() || '',
      config?.storage ?? new Storage(process.cwd()),
    );
    // The logger's initialize is async, but we can create the instance
    // synchronously. Commands that use it will await its initialization.
    return l;
  }, [config]);

  const [pendingCompressionItem, setPendingCompressionItem] =
    useState<HistoryItemWithoutId | null>(null);

  const pendingHistoryItems = useMemo(() => {
    const items: HistoryItemWithoutId[] = [];
    if (pendingCompressionItem != null) {
      items.push(pendingCompressionItem);
    }
    return items;
  }, [pendingCompressionItem]);

  const addMessage = useCallback(
    (message: Message) => {
      // Convert Message to HistoryItemWithoutId
      let historyItemContent: HistoryItemWithoutId;
      if (message.type === MessageType.ABOUT) {
        historyItemContent = {
          type: 'about',
          cliVersion: message.cliVersion,
          osVersion: message.osVersion,
          sandboxEnv: message.sandboxEnv,
          modelVersion: message.modelVersion,
          selectedAuthType: message.selectedAuthType,
          gcpProject: message.gcpProject,
          ideClient: message.ideClient,
        };
      } else if (message.type === MessageType.HELP) {
        historyItemContent = {
          type: 'help',
          timestamp: message.timestamp,
        };
      } else if (message.type === MessageType.STATS) {
        historyItemContent = {
          type: 'stats',
          duration: message.duration,
        };
      } else if (message.type === MessageType.MODEL_STATS) {
        historyItemContent = {
          type: 'model_stats',
        };
      } else if (message.type === MessageType.TOOL_STATS) {
        historyItemContent = {
          type: 'tool_stats',
        };
      } else if (message.type === MessageType.QUIT) {
        historyItemContent = {
          type: 'quit',
          duration: message.duration,
        };
      } else if (message.type === MessageType.COMPRESSION) {
        historyItemContent = {
          type: 'compression',
          compression: message.compression,
        };
      } else {
        historyItemContent = {
          type: message.type,
          text: message.content,
        };
      }
      addItem(historyItemContent, message.timestamp.getTime());
    },
    [addItem],
  );
  const commandContext = useMemo(
    (): CommandContext => ({
      services: {
        config,
        settings,
        git: gitService,
        logger,
      },
      ui: {
        addItem,
        clear: () => {
          clearItems();
          console.clear();
          refreshStatic();
        },
        loadHistory,
        setDebugMessage: actions.setDebugMessage,
        pendingItem: pendingCompressionItem,
        setPendingItem: setPendingCompressionItem,
        toggleCorgiMode: actions.toggleCorgiMode,
        toggleVimEnabled,
        setGeminiMdFileCount,
        reloadCommands,
      },
      session: {
        stats: session.stats,
        sessionShellAllowlist,
      },
    }),
    [
      config,
      settings,
      gitService,
      logger,
      loadHistory,
      addItem,
      clearItems,
      refreshStatic,
      session.stats,
      actions,
      pendingCompressionItem,
      setPendingCompressionItem,
      toggleVimEnabled,
      sessionShellAllowlist,
      setGeminiMdFileCount,
      reloadCommands,
    ],
  );

  useEffect(() => {
    if (!config) {
      return;
    }

    const listener = () => {
      reloadCommands();
    };

    (async () => {
      const ideClient = await IdeClient.getInstance();
      ideClient.addStatusChangeListener(listener);
    })();

    return () => {
      (async () => {
        const ideClient = await IdeClient.getInstance();
        ideClient.removeStatusChangeListener(listener);
      })();
    };
  }, [config, reloadCommands]);

  useEffect(() => {
    const controller = new AbortController();
    const load = async () => {
      const loaders = [
        new McpPromptLoader(config),
        new BuiltinCommandLoader(config),
        new FileCommandLoader(config),
      ];
      const commandService = await CommandService.create(
        loaders,
        controller.signal,
      );
      setCommands(commandService.getCommands());
    };

    load();

    return () => {
      controller.abort();
    };
  }, [config, reloadTrigger]);

  const handleSlashCommand = useCallback(
    async (
      rawQuery: PartListUnion,
      oneTimeShellAllowlist?: Set<string>,
      overwriteConfirmed?: boolean,
    ): Promise<SlashCommandProcessorResult | false> => {
      if (typeof rawQuery !== 'string') {
        return false;
      }

      const trimmed = rawQuery.trim();
      if (!trimmed.startsWith('/') && !trimmed.startsWith('?')) {
        return false;
      }

      setIsProcessing(true);

      const userMessageTimestamp = Date.now();
      addItem({ type: MessageType.USER, text: trimmed }, userMessageTimestamp);

      const parts = trimmed.substring(1).trim().split(/\s+/);
      const commandPath = parts.filter((p) => p); // The parts of the command, e.g., ['memory', 'add']

      let currentCommands = commands;
      let commandToExecute: SlashCommand | undefined;
      let pathIndex = 0;
      let hasError = false;
      const canonicalPath: string[] = [];

      for (const part of commandPath) {
        // TODO: For better performance and architectural clarity, this two-pass
        // search could be replaced. A more optimal approach would be to
        // pre-compute a single lookup map in `CommandService.ts` that resolves
        // all name and alias conflicts during the initial loading phase. The
        // processor would then perform a single, fast lookup on that map.

        // First pass: check for an exact match on the primary command name.
        let foundCommand = currentCommands.find((cmd) => cmd.name === part);

        // Second pass: if no primary name matches, check for an alias.
        if (!foundCommand) {
          foundCommand = currentCommands.find((cmd) =>
            cmd.altNames?.includes(part),
          );
        }

        if (foundCommand) {
          commandToExecute = foundCommand;
          canonicalPath.push(foundCommand.name);
          pathIndex++;
          if (foundCommand.subCommands) {
            currentCommands = foundCommand.subCommands;
          } else {
            break;
          }
        } else {
          break;
        }
      }

      const resolvedCommandPath = canonicalPath;
      const subcommand =
        resolvedCommandPath.length > 1
          ? resolvedCommandPath.slice(1).join(' ')
          : undefined;

      try {
        if (commandToExecute) {
          const args = parts.slice(pathIndex).join(' ');

          if (commandToExecute.action) {
            const fullCommandContext: CommandContext = {
              ...commandContext,
              invocation: {
                raw: trimmed,
                name: commandToExecute.name,
                args,
              },
              overwriteConfirmed,
            };

            // If a one-time list is provided for a "Proceed" action, temporarily
            // augment the session allowlist for this single execution.
            if (oneTimeShellAllowlist && oneTimeShellAllowlist.size > 0) {
              fullCommandContext.session = {
                ...fullCommandContext.session,
                sessionShellAllowlist: new Set([
                  ...fullCommandContext.session.sessionShellAllowlist,
                  ...oneTimeShellAllowlist,
                ]),
              };
            }
            const result = await commandToExecute.action(
              fullCommandContext,
              args,
            );

            if (result) {
              switch (result.type) {
                case 'tool':
                  return {
                    type: 'schedule_tool',
                    toolName: result.toolName,
                    toolArgs: result.toolArgs,
                  };
                case 'message':
                  addItem(
                    {
                      type:
                        result.messageType === 'error'
                          ? MessageType.ERROR
                          : MessageType.INFO,
                      text: result.content,
                    },
                    Date.now(),
                  );
                  return { type: 'handled' };
                case 'dialog':
                  switch (result.dialog) {
                    case 'auth':
                      actions.openAuthDialog();
                      return { type: 'handled' };
                    case 'theme':
                      actions.openThemeDialog();
                      return { type: 'handled' };
                    case 'editor':
                      actions.openEditorDialog();
                      return { type: 'handled' };
                    case 'privacy':
                      actions.openPrivacyNotice();
                      return { type: 'handled' };
                    case 'settings':
                      actions.openSettingsDialog();
                      return { type: 'handled' };
                    case 'permissions':
                      openPermissionsDialog();
                      return { type: 'handled' };
                    case 'help':
                      return { type: 'handled' };
                    default: {
                      const unhandled: never = result.dialog;
                      throw new Error(
                        `Unhandled slash command result: ${unhandled}`,
                      );
                    }
                  }
                case 'load_history': {
                  config
                    ?.getGeminiClient()
                    ?.setHistory(result.clientHistory, { stripThoughts: true });
                  fullCommandContext.ui.clear();
                  result.history.forEach((item, index) => {
                    fullCommandContext.ui.addItem(item, index);
                  });
                  return { type: 'handled' };
                }
                case 'quit':
                  actions.quit(result.messages);
                  return { type: 'handled' };

                case 'submit_prompt':
                  return {
                    type: 'submit_prompt',
                    content: result.content,
                  };
                case 'confirm_shell_commands': {
                  const { outcome, approvedCommands } = await new Promise<{
                    outcome: ToolConfirmationOutcome;
                    approvedCommands?: string[];
                  }>((resolve) => {
                    setShellConfirmationRequest({
                      commands: result.commandsToConfirm,
                      onConfirm: (
                        resolvedOutcome,
                        resolvedApprovedCommands,
                      ) => {
                        setShellConfirmationRequest(null); // Close the dialog
                        resolve({
                          outcome: resolvedOutcome,
                          approvedCommands: resolvedApprovedCommands,
                        });
                      },
                    });
                  });

                  if (
                    outcome === ToolConfirmationOutcome.Cancel ||
                    !approvedCommands ||
                    approvedCommands.length === 0
                  ) {
                    return { type: 'handled' };
                  }

                  if (outcome === ToolConfirmationOutcome.ProceedAlways) {
                    setSessionShellAllowlist(
                      (prev) => new Set([...prev, ...approvedCommands]),
                    );
                  }

                  return await handleSlashCommand(
                    result.originalInvocation.raw,
                    // Pass the approved commands as a one-time grant for this execution.
                    new Set(approvedCommands),
                  );
                }
                case 'confirm_action': {
                  const { confirmed } = await new Promise<{
                    confirmed: boolean;
                  }>((resolve) => {
                    setConfirmationRequest({
                      prompt: result.prompt,
                      onConfirm: (resolvedConfirmed) => {
                        setConfirmationRequest(null);
                        resolve({ confirmed: resolvedConfirmed });
                      },
                    });
                  });

                  if (!confirmed) {
                    addItem(
                      {
                        type: MessageType.INFO,
                        text: 'Operation cancelled.',
                      },
                      Date.now(),
                    );
                    return { type: 'handled' };
                  }

                  return await handleSlashCommand(
                    result.originalInvocation.raw,
                    undefined,
                    true,
                  );
                }
                default: {
                  const unhandled: never = result;
                  throw new Error(
                    `Unhandled slash command result: ${unhandled}`,
                  );
                }
              }
            }

            return { type: 'handled' };
          } else if (commandToExecute.subCommands) {
            const helpText = `Command '/${commandToExecute.name}' requires a subcommand. Available:\n${commandToExecute.subCommands
              .map((sc) => `  - ${sc.name}: ${sc.description || ''}`)
              .join('\n')}`;
            addMessage({
              type: MessageType.INFO,
              content: helpText,
              timestamp: new Date(),
            });
            return { type: 'handled' };
          }
        }

        addMessage({
          type: MessageType.ERROR,
          content: `Unknown command: ${trimmed}`,
          timestamp: new Date(),
        });

        return { type: 'handled' };
      } catch (e: unknown) {
        hasError = true;
        if (config) {
          const event = makeSlashCommandEvent({
            command: resolvedCommandPath[0],
            subcommand,
            status: SlashCommandStatus.ERROR,
          });
          logSlashCommand(config, event);
        }
        addItem(
          {
            type: MessageType.ERROR,
            text: e instanceof Error ? e.message : String(e),
          },
          Date.now(),
        );
        return { type: 'handled' };
      } finally {
        if (config && resolvedCommandPath[0] && !hasError) {
          const event = makeSlashCommandEvent({
            command: resolvedCommandPath[0],
            subcommand,
            status: SlashCommandStatus.SUCCESS,
          });
          logSlashCommand(config, event);
        }
        setIsProcessing(false);
      }
    },
    [
      config,
      addItem,
      actions,
      commands,
      commandContext,
      addMessage,
      setShellConfirmationRequest,
      setSessionShellAllowlist,
      setIsProcessing,
      setConfirmationRequest,
      openPermissionsDialog,
    ],
  );

  return {
    handleSlashCommand,
    slashCommands: commands,
    pendingHistoryItems,
    commandContext,
    shellConfirmationRequest,
    confirmationRequest,
  };
};<|MERGE_RESOLUTION|>--- conflicted
+++ resolved
@@ -40,6 +40,7 @@
   openEditorDialog: () => void;
   openPrivacyNotice: () => void;
   openSettingsDialog: () => void;
+  openPermissionsDialog: () => void;
   quit: (messages: HistoryItem[]) => void;
   setDebugMessage: (message: string) => void;
   toggleCorgiMode: () => void;
@@ -55,18 +56,6 @@
   clearItems: UseHistoryManagerReturn['clearItems'],
   loadHistory: UseHistoryManagerReturn['loadHistory'],
   refreshStatic: () => void,
-<<<<<<< HEAD
-  onDebugMessage: (message: string) => void,
-  openThemeDialog: () => void,
-  openAuthDialog: () => void,
-  openEditorDialog: () => void,
-  toggleCorgiMode: () => void,
-  setQuittingMessages: (message: HistoryItem[]) => void,
-  openPrivacyNotice: () => void,
-  openSettingsDialog: () => void,
-  openPermissionsDialog: () => void,
-=======
->>>>>>> 6b4c12eb
   toggleVimEnabled: () => Promise<boolean>,
   setIsProcessing: (isProcessing: boolean) => void,
   setGeminiMdFileCount: (count: number) => void,
@@ -404,7 +393,7 @@
                       actions.openSettingsDialog();
                       return { type: 'handled' };
                     case 'permissions':
-                      openPermissionsDialog();
+                      actions.openPermissionsDialog();
                       return { type: 'handled' };
                     case 'help':
                       return { type: 'handled' };
@@ -575,7 +564,6 @@
       setSessionShellAllowlist,
       setIsProcessing,
       setConfirmationRequest,
-      openPermissionsDialog,
     ],
   );
 
