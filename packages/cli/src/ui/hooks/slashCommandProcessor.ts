--- conflicted
+++ resolved
@@ -18,14 +18,6 @@
   HistoryItem,
   SlashCommandProcessorResult,
 } from '../types.js';
-<<<<<<< HEAD
-import { promises as fs } from 'node:fs';
-import path from 'node:path';
-import { GIT_COMMIT_INFO } from '../../generated/git-commit.js';
-import { formatDuration, formatMemoryUsage } from '../utils/formatters.js';
-import { getCliVersion } from '../../utils/version.js';
-=======
->>>>>>> 7c3a8407
 import { LoadedSettings } from '../../config/settings.js';
 import { type CommandContext, type SlashCommand } from '../commands/types.js';
 import { CommandService } from '../../services/CommandService.js';
