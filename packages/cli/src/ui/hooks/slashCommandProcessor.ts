--- conflicted
+++ resolved
@@ -23,13 +23,9 @@
   SlashCommandStatus,
   ToolConfirmationOutcome,
   Storage,
-<<<<<<< HEAD
   t,
+  IdeClient,
 } from '@thacio/auditaria-cli-core';
-=======
-  IdeClient,
-} from '@google/gemini-cli-core';
->>>>>>> cb43bb9c
 import { useSessionStats } from '../contexts/SessionContext.js';
 import { runExitCleanup } from '../../utils/cleanup.js';
 import type {
