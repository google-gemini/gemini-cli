--- conflicted
+++ resolved
@@ -22,13 +22,9 @@
   makeSlashCommandEvent,
   SlashCommandStatus,
   ToolConfirmationOutcome,
-<<<<<<< HEAD
+  Storage,
   t,
 } from '@thacio/auditaria-cli-core';
-=======
-  Storage,
-} from '@google/gemini-cli-core';
->>>>>>> 21c6480b
 import { useSessionStats } from '../contexts/SessionContext.js';
 import { runExitCleanup } from '../../utils/cleanup.js';
 import {
