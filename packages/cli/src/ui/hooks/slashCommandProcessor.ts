/**
 * @license
 * Copyright 2025 Google LLC
 * SPDX-License-Identifier: Apache-2.0
 */

import { useCallback, useMemo, useEffect, useState } from 'react';
import { type PartListUnion } from '@google/genai';
import process from 'node:process';
import { UseHistoryManagerReturn } from './useHistoryManager.js';
import { useStateAndRef } from './useStateAndRef.js';
import {
  Config,
  GitService,
  Logger,
  MCPDiscoveryState,
  MCPServerStatus,
  getMCPDiscoveryState,
  getMCPServerStatus,
  DEFAULT_GEMINI_MODEL,
  DEFAULT_GEMINI_FLASH_MODEL,
  t,
} from '@thacio/auditaria-cli-core';
import { useSessionStats } from '../contexts/SessionContext.js';
import {
  Message,
  MessageType,
  HistoryItemWithoutId,
  HistoryItem,
  SlashCommandProcessorResult,
} from '../types.js';
import { promises as fs } from 'fs';
import path from 'path';
import { LoadedSettings } from '../../config/settings.js';
import {
  type CommandContext,
  type SlashCommandActionReturn,
  type SlashCommand,
} from '../commands/types.js';
import { CommandService } from '../../services/CommandService.js';

// This interface is for the old, inline command definitions.
// It will be removed once all commands are migrated to the new system.
export interface LegacySlashCommand {
  name: string;
  altName?: string;
  description?: string;
  completion?: () => Promise<string[]>;
  action: (
    mainCommand: string,
    subCommand?: string,
    args?: string,
  ) =>
    | void
    | SlashCommandActionReturn
    | Promise<void | SlashCommandActionReturn>;
}

/**
 * Hook to define and process slash commands (e.g., /help, /clear).
 */
export const useSlashCommandProcessor = (
  config: Config | null,
  settings: LoadedSettings,
  history: HistoryItem[],
  addItem: UseHistoryManagerReturn['addItem'],
  clearItems: UseHistoryManagerReturn['clearItems'],
  loadHistory: UseHistoryManagerReturn['loadHistory'],
  refreshStatic: () => void,
  setShowHelp: React.Dispatch<React.SetStateAction<boolean>>,
  onDebugMessage: (message: string) => void,
  openThemeDialog: () => void,
  openAuthDialog: () => void,
  openEditorDialog: () => void,
  openLanguageDialog: () => void,
  toggleCorgiMode: () => void,
  setQuittingMessages: (message: HistoryItem[]) => void,
  openPrivacyNotice: () => void,
) => {
  const session = useSessionStats();
  const [commands, setCommands] = useState<SlashCommand[]>([]);
  const gitService = useMemo(() => {
    if (!config?.getProjectRoot()) {
      return;
    }
    return new GitService(config.getProjectRoot());
  }, [config]);

  const logger = useMemo(() => {
    const l = new Logger(config?.getSessionId() || '');
    // The logger's initialize is async, but we can create the instance
    // synchronously. Commands that use it will await its initialization.
    return l;
  }, [config]);

  const [pendingCompressionItemRef, setPendingCompressionItem] =
    useStateAndRef<HistoryItemWithoutId | null>(null);

  const pendingHistoryItems = useMemo(() => {
    const items: HistoryItemWithoutId[] = [];
    if (pendingCompressionItemRef.current != null) {
      items.push(pendingCompressionItemRef.current);
    }
    return items;
  }, [pendingCompressionItemRef]);

  const addMessage = useCallback(
    (message: Message) => {
      // Convert Message to HistoryItemWithoutId
      let historyItemContent: HistoryItemWithoutId;
      if (message.type === MessageType.ABOUT) {
        historyItemContent = {
          type: 'about',
          cliVersion: message.cliVersion,
          osVersion: message.osVersion,
          sandboxEnv: message.sandboxEnv,
          modelVersion: message.modelVersion,
          selectedAuthType: message.selectedAuthType,
          gcpProject: message.gcpProject,
        };
      } else if (message.type === MessageType.STATS) {
        historyItemContent = {
          type: 'stats',
          duration: message.duration,
        };
      } else if (message.type === MessageType.MODEL_STATS) {
        historyItemContent = {
          type: 'model_stats',
        };
      } else if (message.type === MessageType.TOOL_STATS) {
        historyItemContent = {
          type: 'tool_stats',
        };
      } else if (message.type === MessageType.QUIT) {
        historyItemContent = {
          type: 'quit',
          duration: message.duration,
        };
      } else if (message.type === MessageType.COMPRESSION) {
        historyItemContent = {
          type: 'compression',
          compression: message.compression,
        };
      } else {
        historyItemContent = {
          type: message.type,
          text: message.content,
        };
      }
      addItem(historyItemContent, message.timestamp.getTime());
    },
    [addItem],
  );

  const commandContext = useMemo(
    (): CommandContext => ({
      services: {
        config,
        settings,
        git: gitService,
        logger,
      },
      ui: {
        addItem,
        clear: () => {
          clearItems();
          console.clear();
          refreshStatic();
        },
        setDebugMessage: onDebugMessage,
        pendingItem: pendingCompressionItemRef.current,
        setPendingItem: setPendingCompressionItem,
      },
      session: {
        stats: session.stats,
      },
    }),
    [
      config,
      settings,
      gitService,
      logger,
      addItem,
      clearItems,
      refreshStatic,
      session.stats,
      onDebugMessage,
      pendingCompressionItemRef,
      setPendingCompressionItem,
    ],
  );

  const commandService = useMemo(() => new CommandService(config), [config]);

  useEffect(() => {
    const load = async () => {
      await commandService.loadCommands();
      setCommands(commandService.getCommands());
    };

    load();
  }, [commandService]);

  // Define legacy commands
  // This list contains all commands that have NOT YET been migrated to the
  // new system. As commands are migrated, they are removed from this list.
  const legacyCommands: LegacySlashCommand[] = useMemo(() => {
    const commands: LegacySlashCommand[] = [
      // `/help`, `/clear`, and `/docs` have been migrated and REMOVED from this list.
      {
        name: 'language',
        description: t('commands.language.description', 'change language preference'),
        action: (_mainCommand, _subCommand, _args) => openLanguageDialog(),
      },
      {
        name: 'corgi',
        action: (_mainCommand, _subCommand, _args) => {
          toggleCorgiMode();
        },
      },
<<<<<<< HEAD
      {
        name: 'quit',
        altName: 'exit',
        description: t('commands.quit.description', 'exit the cli'),
        action: async (mainCommand, _subCommand, _args) => {
          const now = new Date();
          const { sessionStartTime } = session.stats;
          const wallDuration = now.getTime() - sessionStartTime.getTime();

          setQuittingMessages([
            {
              type: 'user',
              text: `/${mainCommand}`,
              id: now.getTime() - 1,
            },
            {
              type: 'quit',
              duration: formatDuration(wallDuration),
              id: now.getTime(),
            },
          ]);

          setTimeout(() => {
            process.exit(0);
          }, 100);
        },
      },
      {
        name: 'fallback-improved',
        description: t('commands.fallback_improved.description', 'toggle between improved fallback strategy (7 attempts, 2s delays, reset to Pro) and original Google behavior (2 attempts, exponential backoff)'),
        action: async (_mainCommand, _subCommand, _args) => {
          if (!config) return;
          const currentStrategy = config.getUseImprovedFallbackStrategy();
          const newStrategy = !currentStrategy;
          config.setUseImprovedFallbackStrategy(newStrategy);
          
          const currentMode = currentStrategy ? 'improved' : 'original';
          const newMode = newStrategy ? 'improved' : 'original';
          const description = newMode === 'improved' 
            ? t('commands.fallback_improved.improved_description', 'Improved strategy: 7 attempts with 2s delays, reset to Pro on each message')
            : t('commands.fallback_improved.original_description', 'Original strategy: 2 attempts with exponential backoff, stay on Flash once switched');
          
          addMessage({
            type: MessageType.INFO,
            content: t('commands.fallback_improved.switched', 'Fallback strategy switched from {currentMode} to {newMode}.\n\n{description}', { currentMode, newMode, description }),
            timestamp: new Date(),
          });
        },
      },
      {
        name: 'model-switch',
        description: t('commands.model_switch.description', 'switch between Gemini Pro and Flash models'),
        action: async (_mainCommand, _subCommand, _args) => {
          if (!config) return;
          const currentModel = config.getModel();
          
          // Toggle between Pro and Flash using existing constants
          const isCurrentlyPro = currentModel === DEFAULT_GEMINI_MODEL || !currentModel;
          const newModel = isCurrentlyPro ? DEFAULT_GEMINI_FLASH_MODEL : DEFAULT_GEMINI_MODEL;
          
          config.setModel(newModel);
          
          addMessage({
            type: MessageType.INFO,
            content: t('commands.model_switch.switched', 'Model switched to: {model} ({type})', { model: newModel, type: isCurrentlyPro ? 'Flash' : 'Pro' }),
            timestamp: new Date(),
          });
        },
      },
      {
        name: 'stay-pro',
        description: t('commands.stay_pro.description', 'toggle whether to stay on Pro model (disable/enable fallback to Flash)'),
        action: async (_mainCommand, _subCommand, _args) => {
          if (!config) return;
          const currentState = config.getDisableFallbackForSession();
          const newState = !currentState;
          config.setDisableFallbackForSession(newState);
          
          addMessage({
            type: MessageType.INFO,
            content: newState 
              ? t('commands.stay_pro.disabled', 'Fallback disabled - will stay on Gemini Pro even if rate limited')
              : t('commands.stay_pro.enabled', 'Fallback enabled - will switch to Flash if Pro is rate limited'),
            timestamp: new Date(),
          });
        },
      },
=======
>>>>>>> 9ab44ea9
    ];

    if (config?.getCheckpointingEnabled()) {
      commands.push({
        name: 'restore',
        description: t('commands.restore.description', 'restore a tool call. This will reset the conversation and file history to the state it was in when the tool call was suggested'),
        completion: async () => {
          const checkpointDir = config?.getProjectTempDir()
            ? path.join(config.getProjectTempDir(), 'checkpoints')
            : undefined;
          if (!checkpointDir) {
            return [];
          }
          try {
            const files = await fs.readdir(checkpointDir);
            return files
              .filter((file) => file.endsWith('.json'))
              .map((file) => file.replace('.json', ''));
          } catch (_err) {
            return [];
          }
        },
        action: async (_mainCommand, subCommand, _args) => {
          const checkpointDir = config?.getProjectTempDir()
            ? path.join(config.getProjectTempDir(), 'checkpoints')
            : undefined;

          if (!checkpointDir) {
            addMessage({
              type: MessageType.ERROR,
              content: t('commands.restore.no_directory', 'Could not determine the .gemini directory path.'),
              timestamp: new Date(),
            });
            return;
          }

          try {
            // Ensure the directory exists before trying to read it.
            await fs.mkdir(checkpointDir, { recursive: true });
            const files = await fs.readdir(checkpointDir);
            const jsonFiles = files.filter((file) => file.endsWith('.json'));

            if (!subCommand) {
              if (jsonFiles.length === 0) {
                addMessage({
                  type: MessageType.INFO,
                  content: t('commands.restore.no_restorable', 'No restorable tool calls found.'),
                  timestamp: new Date(),
                });
                return;
              }
              const truncatedFiles = jsonFiles.map((file) => {
                const components = file.split('.');
                if (components.length <= 1) {
                  return file;
                }
                components.pop();
                return components.join('.');
              });
              const fileList = truncatedFiles.join('\n');
              addMessage({
                type: MessageType.INFO,
                content: t('commands.restore.available_calls', 'Available tool calls to restore:\n\n{fileList}', { fileList }),
                timestamp: new Date(),
              });
              return;
            }

            const selectedFile = subCommand.endsWith('.json')
              ? subCommand
              : `${subCommand}.json`;

            if (!jsonFiles.includes(selectedFile)) {
              addMessage({
                type: MessageType.ERROR,
                content: t('commands.restore.file_not_found', 'File not found: {file}', { file: selectedFile }),
                timestamp: new Date(),
              });
              return;
            }

            const filePath = path.join(checkpointDir, selectedFile);
            const data = await fs.readFile(filePath, 'utf-8');
            const toolCallData = JSON.parse(data);

            if (toolCallData.history) {
              loadHistory(toolCallData.history);
            }

            if (toolCallData.clientHistory) {
              await config
                ?.getGeminiClient()
                ?.setHistory(toolCallData.clientHistory);
            }

            if (toolCallData.commitHash) {
              await gitService?.restoreProjectFromSnapshot(
                toolCallData.commitHash,
              );
              addMessage({
                type: MessageType.INFO,
                content: t('commands.restore.project_restored', 'Restored project to the state before the tool call.'),
                timestamp: new Date(),
              });
            }

            return {
              type: 'tool',
              toolName: toolCallData.toolCall.name,
              toolArgs: toolCallData.toolCall.args,
            };
          } catch (error) {
            addMessage({
              type: MessageType.ERROR,
              content: t('commands.restore.read_error', 'Could not read restorable tool calls. This is the error: {error}', { error: String(error) }),
              timestamp: new Date(),
            });
          }
        },
      });
    }
    return commands;
<<<<<<< HEAD
  }, [
    addMessage,
    openLanguageDialog,
    toggleCorgiMode,
    config,
    session,
    gitService,
    loadHistory,
    setQuittingMessages,
  ]);
=======
  }, [addMessage, toggleCorgiMode, config, gitService, loadHistory]);
>>>>>>> 9ab44ea9

  const handleSlashCommand = useCallback(
    async (
      rawQuery: PartListUnion,
    ): Promise<SlashCommandProcessorResult | false> => {
      if (typeof rawQuery !== 'string') {
        return false;
      }

      const trimmed = rawQuery.trim();
      if (!trimmed.startsWith('/') && !trimmed.startsWith('?')) {
        return false;
      }

      const userMessageTimestamp = Date.now();
      if (trimmed !== '/quit' && trimmed !== '/exit') {
        addItem(
          { type: MessageType.USER, text: trimmed },
          userMessageTimestamp,
        );
      }

      const parts = trimmed.substring(1).trim().split(/\s+/);
      const commandPath = parts.filter((p) => p); // The parts of the command, e.g., ['memory', 'add']

      // --- Start of New Tree Traversal Logic ---

      let currentCommands = commands;
      let commandToExecute: SlashCommand | undefined;
      let pathIndex = 0;

      for (const part of commandPath) {
        const foundCommand = currentCommands.find(
          (cmd) => cmd.name === part || cmd.altName === part,
        );

        if (foundCommand) {
          commandToExecute = foundCommand;
          pathIndex++;
          if (foundCommand.subCommands) {
            currentCommands = foundCommand.subCommands;
          } else {
            break;
          }
        } else {
          break;
        }
      }

      if (commandToExecute) {
        const args = parts.slice(pathIndex).join(' ');

        if (commandToExecute.action) {
          const result = await commandToExecute.action(commandContext, args);

          if (result) {
            switch (result.type) {
              case 'tool':
                return {
                  type: 'schedule_tool',
                  toolName: result.toolName,
                  toolArgs: result.toolArgs,
                };
              case 'message':
                addItem(
                  {
                    type:
                      result.messageType === 'error'
                        ? MessageType.ERROR
                        : MessageType.INFO,
                    text: result.content,
                  },
                  Date.now(),
                );
                return { type: 'handled' };
              case 'dialog':
                switch (result.dialog) {
                  case 'help':
                    setShowHelp(true);
                    return { type: 'handled' };
                  case 'auth':
                    openAuthDialog();
                    return { type: 'handled' };
                  case 'theme':
                    openThemeDialog();
                    return { type: 'handled' };
                  case 'editor':
                    openEditorDialog();
                    return { type: 'handled' };
                  case 'privacy':
                    openPrivacyNotice();
                    return { type: 'handled' };
                  default: {
                    const unhandled: never = result.dialog;
                    throw new Error(
                      `Unhandled slash command result: ${unhandled}`,
                    );
                  }
                }
              case 'load_history': {
                await config
                  ?.getGeminiClient()
                  ?.setHistory(result.clientHistory);
                commandContext.ui.clear();
                result.history.forEach((item, index) => {
                  commandContext.ui.addItem(item, index);
                });
                return { type: 'handled' };
              }
              case 'quit':
                setQuittingMessages(result.messages);
                setTimeout(() => {
                  process.exit(0);
                }, 100);
                return { type: 'handled' };
              default: {
                const unhandled: never = result;
                throw new Error(`Unhandled slash command result: ${unhandled}`);
              }
            }
          }

          return { type: 'handled' };
        } else if (commandToExecute.subCommands) {
          const subcommands = commandToExecute.subCommands
            .map((sc) => `  - ${sc.name}: ${sc.description || ''}`)
            .join('\n');
          addMessage({
            type: MessageType.INFO,
            content: t('errors.requires_subcommand', 'Command \'/{command}\' requires a subcommand. Available:\n{subcommands}', { command: commandToExecute.name, subcommands }),
            timestamp: new Date(),
          });
          return { type: 'handled' };
        }
      }

      // --- End of New Tree Traversal Logic ---

      // --- Legacy Fallback Logic (for commands not yet migrated) ---

      const mainCommand = parts[0];
      const subCommand = parts[1];
      const legacyArgs = parts.slice(2).join(' ');

      for (const cmd of legacyCommands) {
        if (mainCommand === cmd.name || mainCommand === cmd.altName) {
          const actionResult = await cmd.action(
            mainCommand,
            subCommand,
            legacyArgs,
          );

          if (actionResult?.type === 'tool') {
            return {
              type: 'schedule_tool',
              toolName: actionResult.toolName,
              toolArgs: actionResult.toolArgs,
            };
          }
          if (actionResult?.type === 'message') {
            addItem(
              {
                type:
                  actionResult.messageType === 'error'
                    ? MessageType.ERROR
                    : MessageType.INFO,
                text: actionResult.content,
              },
              Date.now(),
            );
          }
          return { type: 'handled' };
        }
      }

      addMessage({
        type: MessageType.ERROR,
        content: t('errors.unknown_command', 'Unknown command: {command}', { command: trimmed }),
        timestamp: new Date(),
      });
      return { type: 'handled' };
    },
    [
      config,
      addItem,
      setShowHelp,
      openAuthDialog,
      commands,
      legacyCommands,
      commandContext,
      addMessage,
      openThemeDialog,
      openPrivacyNotice,
      openEditorDialog,
      setQuittingMessages,
    ],
  );

  const allCommands = useMemo(() => {
    // Adapt legacy commands to the new SlashCommand interface
    const adaptedLegacyCommands: SlashCommand[] = legacyCommands.map(
      (legacyCmd) => ({
        name: legacyCmd.name,
        altName: legacyCmd.altName,
        description: legacyCmd.description,
        action: async (_context: CommandContext, args: string) => {
          const parts = args.split(/\s+/);
          const subCommand = parts[0] || undefined;
          const restOfArgs = parts.slice(1).join(' ') || undefined;

          return legacyCmd.action(legacyCmd.name, subCommand, restOfArgs);
        },
        completion: legacyCmd.completion
          ? async (_context: CommandContext, _partialArg: string) =>
              legacyCmd.completion!()
          : undefined,
      }),
    );

    const newCommandNames = new Set(commands.map((c) => c.name));
    const filteredAdaptedLegacy = adaptedLegacyCommands.filter(
      (c) => !newCommandNames.has(c.name),
    );

    return [...commands, ...filteredAdaptedLegacy];
  }, [commands, legacyCommands]);

  return {
    handleSlashCommand,
    slashCommands: allCommands,
    pendingHistoryItems,
    commandContext,
  };
};<|MERGE_RESOLUTION|>--- conflicted
+++ resolved
@@ -218,34 +218,6 @@
           toggleCorgiMode();
         },
       },
-<<<<<<< HEAD
-      {
-        name: 'quit',
-        altName: 'exit',
-        description: t('commands.quit.description', 'exit the cli'),
-        action: async (mainCommand, _subCommand, _args) => {
-          const now = new Date();
-          const { sessionStartTime } = session.stats;
-          const wallDuration = now.getTime() - sessionStartTime.getTime();
-
-          setQuittingMessages([
-            {
-              type: 'user',
-              text: `/${mainCommand}`,
-              id: now.getTime() - 1,
-            },
-            {
-              type: 'quit',
-              duration: formatDuration(wallDuration),
-              id: now.getTime(),
-            },
-          ]);
-
-          setTimeout(() => {
-            process.exit(0);
-          }, 100);
-        },
-      },
       {
         name: 'fallback-improved',
         description: t('commands.fallback_improved.description', 'toggle between improved fallback strategy (7 attempts, 2s delays, reset to Pro) and original Google behavior (2 attempts, exponential backoff)'),
@@ -306,8 +278,6 @@
           });
         },
       },
-=======
->>>>>>> 9ab44ea9
     ];
 
     if (config?.getCheckpointingEnabled()) {
@@ -430,20 +400,14 @@
       });
     }
     return commands;
-<<<<<<< HEAD
   }, [
     addMessage,
     openLanguageDialog,
     toggleCorgiMode,
     config,
-    session,
     gitService,
     loadHistory,
-    setQuittingMessages,
   ]);
-=======
-  }, [addMessage, toggleCorgiMode, config, gitService, loadHistory]);
->>>>>>> 9ab44ea9
 
   const handleSlashCommand = useCallback(
     async (
