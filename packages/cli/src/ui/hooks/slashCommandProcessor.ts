--- conflicted
+++ resolved
@@ -182,12 +182,10 @@
         setPendingItem: setPendingCompressionItem,
         toggleCorgiMode,
         toggleVimEnabled,
-<<<<<<< HEAD
-        history,
-=======
-        setGeminiMdFileCount,
-        reloadCommands,
->>>>>>> 33d49291
+history,
+setGeminiMdFileCount: vi.fn(),
+reloadCommands: vi.fn(),
+
       },
       session: {
         stats: session.stats,
@@ -210,12 +208,10 @@
       toggleCorgiMode,
       toggleVimEnabled,
       sessionShellAllowlist,
-<<<<<<< HEAD
-      history,
-=======
-      setGeminiMdFileCount,
-      reloadCommands,
->>>>>>> 33d49291
+history,
+setGeminiMdFileCount: vi.fn(),
+reloadCommands: vi.fn(),
+
     ],
   );
 
