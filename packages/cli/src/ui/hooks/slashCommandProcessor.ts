--- conflicted
+++ resolved
@@ -8,15 +8,11 @@
 import { type PartListUnion } from '@google/genai';
 import process from 'node:process';
 import type { UseHistoryManagerReturn } from './useHistoryManager.js';
-<<<<<<< HEAD
-import type { Config } from '@thacio/auditaria-cli-core';
-=======
 import type {
   Config,
   ExtensionsStartingEvent,
   ExtensionsStoppingEvent,
-} from '@google/gemini-cli-core';
->>>>>>> fa93b562
+} from '@thacio/auditaria-cli-core';
 import {
   GitService,
   Logger,
