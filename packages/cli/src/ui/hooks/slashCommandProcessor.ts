/**
 * @license
 * Copyright 2025 Google LLC
 * SPDX-License-Identifier: Apache-2.0
 */

import { useCallback, useMemo, useEffect, useState } from 'react';
import { type PartListUnion } from '@google/genai';
import open from 'open';
import process from 'node:process';
import { UseHistoryManagerReturn } from './useHistoryManager.js';
import { useStateAndRef } from './useStateAndRef.js';
import { Config, GitService, Logger } from '@google/gemini-cli-core';
import { useSessionStats } from '../contexts/SessionContext.js';
import {
  Message,
  MessageType,
  HistoryItemWithoutId,
  HistoryItem,
  SlashCommandProcessorResult,
} from '../types.js';
import { promises as fs } from 'fs';
import path from 'path';
import { GIT_COMMIT_INFO } from '../../generated/git-commit.js';
import { formatDuration, formatMemoryUsage } from '../utils/formatters.js';
import { getCliVersion } from '../../utils/version.js';
import {
  LoadedSettings,
  Settings,
  SettingScope,
} from '../../config/settings.js';
import {
  type CommandContext,
  type SlashCommandActionReturn,
  type SlashCommand,
} from '../commands/types.js';
import { CommandService } from '../../services/CommandService.js';

// This interface is for the old, inline command definitions.
// It will be removed once all commands are migrated to the new system.
export interface LegacySlashCommand {
  name: string;
  altName?: string;
  description?: string;
  completion?: () => Promise<string[]>;
  action: (
    mainCommand: string,
    subCommand?: string,
    args?: string,
  ) =>
    | void
    | SlashCommandActionReturn
    | Promise<void | SlashCommandActionReturn>;
}

/**
 * Hook to define and process slash commands (e.g., /help, /clear).
 */
export const useSlashCommandProcessor = (
  config: Config | null,
  settings: LoadedSettings,
  history: HistoryItem[],
  addItem: UseHistoryManagerReturn['addItem'],
  clearItems: UseHistoryManagerReturn['clearItems'],
  loadHistory: UseHistoryManagerReturn['loadHistory'],
  refreshStatic: () => void,
  setShowHelp: React.Dispatch<React.SetStateAction<boolean>>,
  onDebugMessage: (message: string) => void,
  openThemeDialog: () => void,
  openAuthDialog: () => void,
  openEditorDialog: () => void,
  toggleCorgiMode: () => void,
  showToolDescriptions: boolean = false,
  setQuittingMessages: (message: HistoryItem[]) => void,
  openPrivacyNotice: () => void,
  reloadSettings: () => void,
) => {
  const session = useSessionStats();
  const [commands, setCommands] = useState<SlashCommand[]>([]);
  const gitService = useMemo(() => {
    if (!config?.getProjectRoot()) {
      return;
    }
    return new GitService(config.getProjectRoot());
  }, [config]);

  const logger = useMemo(() => {
    const l = new Logger(config?.getSessionId() || '');
    // The logger's initialize is async, but we can create the instance
    // synchronously. Commands that use it will await its initialization.
    return l;
  }, [config]);

  const [mcpServers, setMcpServers] = useState(config?.getMcpServers() || {});
  useEffect(() => {
    setMcpServers(config?.getMcpServers() || {});
  }, [config]);

  const [pendingCompressionItemRef, setPendingCompressionItem] =
    useStateAndRef<HistoryItemWithoutId | null>(null);

  const pendingHistoryItems = useMemo(() => {
    const items: HistoryItemWithoutId[] = [];
    if (pendingCompressionItemRef.current != null) {
      items.push(pendingCompressionItemRef.current);
    }
    return items;
  }, [pendingCompressionItemRef]);

  const addMessage = useCallback(
    (message: Message) => {
      // Convert Message to HistoryItemWithoutId
      let historyItemContent: HistoryItemWithoutId;
      if (message.type === MessageType.ABOUT) {
        historyItemContent = {
          type: 'about',
          cliVersion: message.cliVersion,
          osVersion: message.osVersion,
          sandboxEnv: message.sandboxEnv,
          modelVersion: message.modelVersion,
          selectedAuthType: message.selectedAuthType,
          gcpProject: message.gcpProject,
        };
      } else if (message.type === MessageType.STATS) {
        historyItemContent = {
          type: 'stats',
          duration: message.duration,
        };
      } else if (message.type === MessageType.MODEL_STATS) {
        historyItemContent = {
          type: 'model_stats',
        };
      } else if (message.type === MessageType.TOOL_STATS) {
        historyItemContent = {
          type: 'tool_stats',
        };
      } else if (message.type === MessageType.QUIT) {
        historyItemContent = {
          type: 'quit',
          duration: message.duration,
        };
      } else if (message.type === MessageType.COMPRESSION) {
        historyItemContent = {
          type: 'compression',
          compression: message.compression,
        };
      } else {
        historyItemContent = {
          type: message.type,
          text: message.content,
        };
      }
      addItem(historyItemContent, message.timestamp.getTime());
    },
    [addItem],
  );

  const commandContext = useMemo(
    (): CommandContext => ({
      services: {
        config,
        settings,
        git: gitService,
        logger,
      },
      ui: {
        addItem,
        clear: () => {
          clearItems();
          console.clear();
          refreshStatic();
        },
        setDebugMessage: onDebugMessage,
        pendingItem: pendingCompressionItemRef.current,
        setPendingItem: setPendingCompressionItem,
      },
      session: {
        stats: session.stats,
      },
    }),
    [
      config,
      settings,
      gitService,
      logger,
      addItem,
      clearItems,
      refreshStatic,
      session.stats,
      onDebugMessage,
      pendingCompressionItemRef,
      setPendingCompressionItem,
    ],
  );

  const commandService = useMemo(() => new CommandService(), []);

  useEffect(() => {
    const load = async () => {
      await commandService.loadCommands();
      setCommands(commandService.getCommands());
    };

    load();
  }, [commandService]);

  // Define legacy commands
  // This list contains all commands that have NOT YET been migrated to the
  // new system. As commands are migrated, they are removed from this list.
  const legacyCommands: LegacySlashCommand[] = useMemo(() => {
    const commands: LegacySlashCommand[] = [
      // `/help` and `/clear` have been migrated and REMOVED from this list.
      {
        name: 'editor',
        description: 'set external editor preference',
        action: (_mainCommand, _subCommand, _args) => openEditorDialog(),
      },
      {
<<<<<<< HEAD
        name: 'mcp',
        description: 'list configured MCP servers and tools',
        action: async (_mainCommand, _subCommand, _args) => {
          // Check if the _subCommand includes a specific flag to control description visibility
          let useShowDescriptions = showToolDescriptions;
          if (_subCommand === 'desc' || _subCommand === 'descriptions') {
            useShowDescriptions = true;
          } else if (
            _subCommand === 'nodesc' ||
            _subCommand === 'nodescriptions'
          ) {
            useShowDescriptions = false;
          } else if (_args === 'desc' || _args === 'descriptions') {
            useShowDescriptions = true;
          } else if (_args === 'nodesc' || _args === 'nodescriptions') {
            useShowDescriptions = false;
          }
          // Check if the _subCommand includes a specific flag to show detailed tool schema
          let useShowSchema = false;
          if (_subCommand === 'schema' || _args === 'schema') {
            useShowSchema = true;
          }

          const setMcpEnabled = (serverName: string, enabled: boolean) => {
            const userSettings: Settings = { ...settings.user.settings };
            const mcpSettings = userSettings.mcpServers || {};

            if (!mcpSettings[serverName]) {
              addMessage({
                type: MessageType.ERROR,
                content: `MCP server "${serverName}" not found.`,
                timestamp: new Date(),
              });
              return;
            }

            mcpSettings[serverName] = {
              ...mcpSettings[serverName],
              enabled,
            };

            userSettings.mcpServers = mcpSettings;

            settings.setValue(SettingScope.User, 'mcpServers', mcpSettings);

            addMessage({
              type: MessageType.INFO,
              content: `${
                enabled ? 'Enabled' : 'Disabled'
              } MCP server "${serverName}". Refreshing config...`,
              timestamp: new Date(),
            });
            // Reload the config to apply changes
            reloadSettings();
          };

          if ((_subCommand === 'on' || _subCommand === 'off') && _args) {
            setMcpEnabled(_args, _subCommand === 'on');
            return;
          }

          const toolRegistry = await config?.getToolRegistry();
          if (!toolRegistry) {
            addMessage({
              type: MessageType.ERROR,
              content: 'Could not retrieve tool registry.',
              timestamp: new Date(),
            });
            return;
          }

          const serverNames = Object.keys(mcpServers);

          if (serverNames.length === 0) {
            const docsUrl = 'https://goo.gle/gemini-cli-docs-mcp';
            if (process.env.SANDBOX && process.env.SANDBOX !== 'sandbox-exec') {
              addMessage({
                type: MessageType.INFO,
                content: `No MCP servers configured. Please open the following URL in your browser to view documentation:\n${docsUrl}`,
                timestamp: new Date(),
              });
            } else {
              addMessage({
                type: MessageType.INFO,
                content: `No MCP servers configured. Opening documentation in your browser: ${docsUrl}`,
                timestamp: new Date(),
              });
              await open(docsUrl);
            }
            return;
          }

          // Check if any servers are still connecting
          const connectingServers = serverNames.filter(
            (name) => getMCPServerStatus(name) === MCPServerStatus.CONNECTING,
          );
          const discoveryState = getMCPDiscoveryState();

          let message = '';

          // Add overall discovery status message if needed
          if (
            discoveryState === MCPDiscoveryState.IN_PROGRESS ||
            connectingServers.length > 0
          ) {
            message += `\u001b[33m⏳ MCP servers are starting up (${connectingServers.length} initializing)...\u001b[0m\n`;
            message += `\u001b[90mNote: First startup may take longer. Tool availability will update automatically.\u001b[0m\n\n`;
          }

          message += 'Configured MCP servers:\n\n';

          for (const serverName of serverNames) {
            const serverTools = toolRegistry.getToolsByServer(serverName);
            const status = getMCPServerStatus(serverName);

            // Add status indicator with descriptive text
            let statusIndicator = '';
            let statusText = '';
            switch (status) {
              case MCPServerStatus.CONNECTED:
                statusIndicator = '🟢';
                statusText = 'Ready';
                break;
              case MCPServerStatus.CONNECTING:
                statusIndicator = '🔄';
                statusText = 'Starting... (first startup may take longer)';
                break;
              case MCPServerStatus.DISCONNECTED:
              default:
                statusIndicator = '🔴';
                statusText = 'Disconnected';
                break;
            }

            // Get server description if available
            const server = mcpServers[serverName];
            const isEnabled = server.enabled !== false;

            // Format server header with bold formatting and status
            message += `${statusIndicator} \u001b[1m${serverName}\u001b[0m${isEnabled ? '' : ' (disabled)'} - ${statusText}`;

            // Add tool count with conditional messaging
            if (status === MCPServerStatus.CONNECTED) {
              message += ` (${serverTools.length} tools)`;
            } else if (status === MCPServerStatus.CONNECTING) {
              message += ` (tools will appear when ready)`;
            } else {
              message += ` (${serverTools.length} tools cached)`;
            }

            // Add server description with proper handling of multi-line descriptions
            if ((useShowDescriptions || useShowSchema) && server?.description) {
              const greenColor = '\u001b[32m';
              const resetColor = '\u001b[0m';

              const descLines = server.description.trim().split('\n');
              if (descLines) {
                message += ':\n';
                for (const descLine of descLines) {
                  message += `    ${greenColor}${descLine}${resetColor}\n`;
                }
              } else {
                message += '\n';
              }
            } else {
              message += '\n';
            }

            // Reset formatting after server entry
            message += '\u001b[0m';

            if (serverTools.length > 0) {
              serverTools.forEach((tool) => {
                if (
                  (useShowDescriptions || useShowSchema) &&
                  tool.description
                ) {
                  // Format tool name in cyan using simple ANSI cyan color
                  message += `  - \u001b[36m${tool.name}\u001b[0m`;

                  // Apply green color to the description text
                  const greenColor = '\u001b[32m';
                  const resetColor = '\u001b[0m';

                  // Handle multi-line descriptions by properly indenting and preserving formatting
                  const descLines = tool.description.trim().split('\n');
                  if (descLines) {
                    message += ':\n';
                    for (const descLine of descLines) {
                      message += `      ${greenColor}${descLine}${resetColor}\n`;
                    }
                  } else {
                    message += '\n';
                  }
                  // Reset is handled inline with each line now
                } else {
                  // Use cyan color for the tool name even when not showing descriptions
                  message += `  - \u001b[36m${tool.name}\u001b[0m\n`;
                }
                if (useShowSchema) {
                  // Prefix the parameters in cyan
                  message += `    \u001b[36mParameters:\u001b[0m\n`;
                  // Apply green color to the parameter text
                  const greenColor = '\u001b[32m';
                  const resetColor = '\u001b[0m';

                  const paramsLines = JSON.stringify(
                    tool.schema.parameters,
                    null,
                    2,
                  )
                    .trim()
                    .split('\n');
                  if (paramsLines) {
                    for (const paramsLine of paramsLines) {
                      message += `      ${greenColor}${paramsLine}${resetColor}\n`;
                    }
                  }
                }
              });
            } else {
              message += '  No tools available\n';
            }
            message += '\n';
          }

          // Make sure to reset any ANSI formatting at the end to prevent it from affecting the terminal
          message += '\u001b[0m';

          addMessage({
            type: MessageType.INFO,
            content: message,
            timestamp: new Date(),
          });
        },
      },
      {
=======
>>>>>>> 34c1b581
        name: 'tools',
        description: 'list available Gemini CLI tools',
        action: async (_mainCommand, _subCommand, _args) => {
          // Check if the _subCommand includes a specific flag to control description visibility
          let useShowDescriptions = showToolDescriptions;
          if (_subCommand === 'desc' || _subCommand === 'descriptions') {
            useShowDescriptions = true;
          } else if (
            _subCommand === 'nodesc' ||
            _subCommand === 'nodescriptions'
          ) {
            useShowDescriptions = false;
          } else if (_args === 'desc' || _args === 'descriptions') {
            useShowDescriptions = true;
          } else if (_args === 'nodesc' || _args === 'nodescriptions') {
            useShowDescriptions = false;
          }

          const toolRegistry = await config?.getToolRegistry();
          const tools = toolRegistry?.getAllTools();
          if (!tools) {
            addMessage({
              type: MessageType.ERROR,
              content: 'Could not retrieve tools.',
              timestamp: new Date(),
            });
            return;
          }

          // Filter out MCP tools by checking if they have a serverName property
          const geminiTools = tools.filter((tool) => !('serverName' in tool));

          let message = 'Available Gemini CLI tools:\n\n';

          if (geminiTools.length > 0) {
            geminiTools.forEach((tool) => {
              if (useShowDescriptions && tool.description) {
                // Format tool name in cyan using simple ANSI cyan color
                message += `  - \u001b[36m${tool.displayName} (${tool.name})\u001b[0m:\n`;

                // Apply green color to the description text
                const greenColor = '\u001b[32m';
                const resetColor = '\u001b[0m';

                // Handle multi-line descriptions by properly indenting and preserving formatting
                const descLines = tool.description.trim().split('\n');

                // If there are multiple lines, add proper indentation for each line
                if (descLines) {
                  for (const descLine of descLines) {
                    message += `      ${greenColor}${descLine}${resetColor}\n`;
                  }
                }
              } else {
                // Use cyan color for the tool name even when not showing descriptions
                message += `  - \u001b[36m${tool.displayName}\u001b[0m\n`;
              }
            });
          } else {
            message += '  No tools available\n';
          }
          message += '\n';

          // Make sure to reset any ANSI formatting at the end to prevent it from affecting the terminal
          message += '\u001b[0m';

          addMessage({
            type: MessageType.INFO,
            content: message,
            timestamp: new Date(),
          });
        },
      },
      {
        name: 'corgi',
        action: (_mainCommand, _subCommand, _args) => {
          toggleCorgiMode();
        },
      },
      {
        name: 'bug',
        description: 'submit a bug report',
        action: async (_mainCommand, _subCommand, args) => {
          let bugDescription = _subCommand || '';
          if (args) {
            bugDescription += ` ${args}`;
          }
          bugDescription = bugDescription.trim();

          const osVersion = `${process.platform} ${process.version}`;
          let sandboxEnv = 'no sandbox';
          if (process.env.SANDBOX && process.env.SANDBOX !== 'sandbox-exec') {
            sandboxEnv = process.env.SANDBOX.replace(/^gemini-(?:code-)?/, '');
          } else if (process.env.SANDBOX === 'sandbox-exec') {
            sandboxEnv = `sandbox-exec (${
              process.env.SEATBELT_PROFILE || 'unknown'
            })`;
          }
          const modelVersion = config?.getModel() || 'Unknown';
          const cliVersion = await getCliVersion();
          const memoryUsage = formatMemoryUsage(process.memoryUsage().rss);

          const info = `
*   **CLI Version:** ${cliVersion}
*   **Git Commit:** ${GIT_COMMIT_INFO}
*   **Operating System:** ${osVersion}
*   **Sandbox Environment:** ${sandboxEnv}
*   **Model Version:** ${modelVersion}
*   **Memory Usage:** ${memoryUsage}
`;

          let bugReportUrl =
            'https://github.com/google-gemini/gemini-cli/issues/new?template=bug_report.yml&title={title}&info={info}';
          const bugCommand = config?.getBugCommand();
          if (bugCommand?.urlTemplate) {
            bugReportUrl = bugCommand.urlTemplate;
          }
          bugReportUrl = bugReportUrl
            .replace('{title}', encodeURIComponent(bugDescription))
            .replace('{info}', encodeURIComponent(info));

          addMessage({
            type: MessageType.INFO,
            content: `To submit your bug report, please open the following URL in your browser:\n${bugReportUrl}`,
            timestamp: new Date(),
          });
          (async () => {
            try {
              await open(bugReportUrl);
            } catch (error) {
              const errorMessage =
                error instanceof Error ? error.message : String(error);
              addMessage({
                type: MessageType.ERROR,
                content: `Could not open URL in browser: ${errorMessage}`,
                timestamp: new Date(),
              });
            }
          })();
        },
      },

      {
        name: 'quit',
        altName: 'exit',
        description: 'exit the cli',
        action: async (mainCommand, _subCommand, _args) => {
          const now = new Date();
          const { sessionStartTime } = session.stats;
          const wallDuration = now.getTime() - sessionStartTime.getTime();

          setQuittingMessages([
            {
              type: 'user',
              text: `/${mainCommand}`,
              id: now.getTime() - 1,
            },
            {
              type: 'quit',
              duration: formatDuration(wallDuration),
              id: now.getTime(),
            },
          ]);

          setTimeout(() => {
            process.exit(0);
          }, 100);
        },
      },
    ];

    if (config?.getCheckpointingEnabled()) {
      commands.push({
        name: 'restore',
        description:
          'restore a tool call. This will reset the conversation and file history to the state it was in when the tool call was suggested',
        completion: async () => {
          const checkpointDir = config?.getProjectTempDir()
            ? path.join(config.getProjectTempDir(), 'checkpoints')
            : undefined;
          if (!checkpointDir) {
            return [];
          }
          try {
            const files = await fs.readdir(checkpointDir);
            return files
              .filter((file) => file.endsWith('.json'))
              .map((file) => file.replace('.json', ''));
          } catch (_err) {
            return [];
          }
        },
        action: async (_mainCommand, subCommand, _args) => {
          const checkpointDir = config?.getProjectTempDir()
            ? path.join(config.getProjectTempDir(), 'checkpoints')
            : undefined;

          if (!checkpointDir) {
            addMessage({
              type: MessageType.ERROR,
              content: 'Could not determine the .gemini directory path.',
              timestamp: new Date(),
            });
            return;
          }

          try {
            // Ensure the directory exists before trying to read it.
            await fs.mkdir(checkpointDir, { recursive: true });
            const files = await fs.readdir(checkpointDir);
            const jsonFiles = files.filter((file) => file.endsWith('.json'));

            if (!subCommand) {
              if (jsonFiles.length === 0) {
                addMessage({
                  type: MessageType.INFO,
                  content: 'No restorable tool calls found.',
                  timestamp: new Date(),
                });
                return;
              }
              const truncatedFiles = jsonFiles.map((file) => {
                const components = file.split('.');
                if (components.length <= 1) {
                  return file;
                }
                components.pop();
                return components.join('.');
              });
              const fileList = truncatedFiles.join('\n');
              addMessage({
                type: MessageType.INFO,
                content: `Available tool calls to restore:\n\n${fileList}`,
                timestamp: new Date(),
              });
              return;
            }

            const selectedFile = subCommand.endsWith('.json')
              ? subCommand
              : `${subCommand}.json`;

            if (!jsonFiles.includes(selectedFile)) {
              addMessage({
                type: MessageType.ERROR,
                content: `File not found: ${selectedFile}`,
                timestamp: new Date(),
              });
              return;
            }

            const filePath = path.join(checkpointDir, selectedFile);
            const data = await fs.readFile(filePath, 'utf-8');
            const toolCallData = JSON.parse(data);

            if (toolCallData.history) {
              loadHistory(toolCallData.history);
            }

            if (toolCallData.clientHistory) {
              await config
                ?.getGeminiClient()
                ?.setHistory(toolCallData.clientHistory);
            }

            if (toolCallData.commitHash) {
              await gitService?.restoreProjectFromSnapshot(
                toolCallData.commitHash,
              );
              addMessage({
                type: MessageType.INFO,
                content: `Restored project to the state before the tool call.`,
                timestamp: new Date(),
              });
            }

            return {
              type: 'tool',
              toolName: toolCallData.toolCall.name,
              toolArgs: toolCallData.toolCall.args,
            };
          } catch (error) {
            addMessage({
              type: MessageType.ERROR,
              content: `Could not read restorable tool calls. This is the error: ${error}`,
              timestamp: new Date(),
            });
          }
        },
      });
    }
    return commands;
  }, [
    addMessage,
    openEditorDialog,
    toggleCorgiMode,
    config,
    showToolDescriptions,
    session,
    gitService,
    loadHistory,
    setQuittingMessages,
    settings,
    mcpServers,
    reloadSettings,
  ]);

  const handleSlashCommand = useCallback(
    async (
      rawQuery: PartListUnion,
    ): Promise<SlashCommandProcessorResult | false> => {
      if (typeof rawQuery !== 'string') {
        return false;
      }

      const trimmed = rawQuery.trim();
      if (!trimmed.startsWith('/') && !trimmed.startsWith('?')) {
        return false;
      }

      const userMessageTimestamp = Date.now();
      if (trimmed !== '/quit' && trimmed !== '/exit') {
        addItem(
          { type: MessageType.USER, text: trimmed },
          userMessageTimestamp,
        );
      }

      const parts = trimmed.substring(1).trim().split(/\s+/);
      const commandPath = parts.filter((p) => p); // The parts of the command, e.g., ['memory', 'add']

      // --- Start of New Tree Traversal Logic ---

      let currentCommands = commands;
      let commandToExecute: SlashCommand | undefined;
      let pathIndex = 0;

      for (const part of commandPath) {
        const foundCommand = currentCommands.find(
          (cmd) => cmd.name === part || cmd.altName === part,
        );

        if (foundCommand) {
          commandToExecute = foundCommand;
          pathIndex++;
          if (foundCommand.subCommands) {
            currentCommands = foundCommand.subCommands;
          } else {
            break;
          }
        } else {
          break;
        }
      }

      if (commandToExecute) {
        const args = parts.slice(pathIndex).join(' ');

        if (commandToExecute.action) {
          const result = await commandToExecute.action(commandContext, args);

          if (result) {
            switch (result.type) {
              case 'tool':
                return {
                  type: 'schedule_tool',
                  toolName: result.toolName,
                  toolArgs: result.toolArgs,
                };
              case 'message':
                addItem(
                  {
                    type:
                      result.messageType === 'error'
                        ? MessageType.ERROR
                        : MessageType.INFO,
                    text: result.content,
                  },
                  Date.now(),
                );
                return { type: 'handled' };
              case 'dialog':
                switch (result.dialog) {
                  case 'help':
                    setShowHelp(true);
                    return { type: 'handled' };
                  case 'auth':
                    openAuthDialog();
                    return { type: 'handled' };
                  case 'theme':
                    openThemeDialog();
                    return { type: 'handled' };
                  case 'privacy':
                    openPrivacyNotice();
                    return { type: 'handled' };
                  default: {
                    const unhandled: never = result.dialog;
                    throw new Error(
                      `Unhandled slash command result: ${unhandled}`,
                    );
                  }
                }
              case 'load_history': {
                await config
                  ?.getGeminiClient()
                  ?.setHistory(result.clientHistory);
                commandContext.ui.clear();
                result.history.forEach((item, index) => {
                  commandContext.ui.addItem(item, index);
                });
                return { type: 'handled' };
              }
              default: {
                const unhandled: never = result;
                throw new Error(`Unhandled slash command result: ${unhandled}`);
              }
            }
          }

          return { type: 'handled' };
        } else if (commandToExecute.subCommands) {
          const helpText = `Command '/${commandToExecute.name}' requires a subcommand. Available:\n${commandToExecute.subCommands
            .map((sc) => `  - ${sc.name}: ${sc.description || ''}`)
            .join('\n')}`;
          addMessage({
            type: MessageType.INFO,
            content: helpText,
            timestamp: new Date(),
          });
          return { type: 'handled' };
        }
      }

      // --- End of New Tree Traversal Logic ---

      // --- Legacy Fallback Logic (for commands not yet migrated) ---

      const mainCommand = parts[0];
      const subCommand = parts[1];
      const legacyArgs = parts.slice(2).join(' ');

      for (const cmd of legacyCommands) {
        if (mainCommand === cmd.name || mainCommand === cmd.altName) {
          const actionResult = await cmd.action(
            mainCommand,
            subCommand,
            legacyArgs,
          );

          if (actionResult?.type === 'tool') {
            return {
              type: 'schedule_tool',
              toolName: actionResult.toolName,
              toolArgs: actionResult.toolArgs,
            };
          }
          if (actionResult?.type === 'message') {
            addItem(
              {
                type:
                  actionResult.messageType === 'error'
                    ? MessageType.ERROR
                    : MessageType.INFO,
                text: actionResult.content,
              },
              Date.now(),
            );
          }
          return { type: 'handled' };
        }
      }

      addMessage({
        type: MessageType.ERROR,
        content: `Unknown command: ${trimmed}`,
        timestamp: new Date(),
      });
      return { type: 'handled' };
    },
    [
      config,
      addItem,
      setShowHelp,
      openAuthDialog,
      commands,
      legacyCommands,
      commandContext,
      addMessage,
      openThemeDialog,
      openPrivacyNotice,
    ],
  );

  const allCommands = useMemo(() => {
    // Adapt legacy commands to the new SlashCommand interface
    const adaptedLegacyCommands: SlashCommand[] = legacyCommands.map(
      (legacyCmd) => ({
        name: legacyCmd.name,
        altName: legacyCmd.altName,
        description: legacyCmd.description,
        action: async (_context: CommandContext, args: string) => {
          const parts = args.split(/\s+/);
          const subCommand = parts[0] || undefined;
          const restOfArgs = parts.slice(1).join(' ') || undefined;

          return legacyCmd.action(legacyCmd.name, subCommand, restOfArgs);
        },
        completion: legacyCmd.completion
          ? async (_context: CommandContext, _partialArg: string) =>
              legacyCmd.completion!()
          : undefined,
      }),
    );

    const newCommandNames = new Set(commands.map((c) => c.name));
    const filteredAdaptedLegacy = adaptedLegacyCommands.filter(
      (c) => !newCommandNames.has(c.name),
    );

    return [...commands, ...filteredAdaptedLegacy];
  }, [commands, legacyCommands]);

  return {
    handleSlashCommand,
    slashCommands: allCommands,
    pendingHistoryItems,
    commandContext,
  };
};<|MERGE_RESOLUTION|>--- conflicted
+++ resolved
@@ -216,7 +216,6 @@
         action: (_mainCommand, _subCommand, _args) => openEditorDialog(),
       },
       {
-<<<<<<< HEAD
         name: 'mcp',
         description: 'list configured MCP servers and tools',
         action: async (_mainCommand, _subCommand, _args) => {
@@ -454,8 +453,6 @@
         },
       },
       {
-=======
->>>>>>> 34c1b581
         name: 'tools',
         description: 'list available Gemini CLI tools',
         action: async (_mainCommand, _subCommand, _args) => {
