--- conflicted
+++ resolved
@@ -13,19 +13,15 @@
   Config,
   GitService,
   Logger,
-<<<<<<< HEAD
   MCPDiscoveryState,
   MCPServerStatus,
   getMCPDiscoveryState,
   getMCPServerStatus,
   DEFAULT_GEMINI_MODEL,
   DEFAULT_GEMINI_FLASH_MODEL,
+  ToolConfirmationOutcome,
   t,
 } from '@thacio/auditaria-cli-core';
-=======
-  ToolConfirmationOutcome,
-} from '@google/gemini-cli-core';
->>>>>>> 576cebc9
 import { useSessionStats } from '../contexts/SessionContext.js';
 import {
   Message,
@@ -436,34 +432,11 @@
             });
             return { type: 'handled' };
           }
-<<<<<<< HEAD
-
-          return { type: 'handled' };
-        } else if (commandToExecute.subCommands) {
-          const subcommands = commandToExecute.subCommands
-            .map((sc) => `  - ${sc.name}: ${sc.description || ''}`)
-            .join('\n');
-          addMessage({
-            type: MessageType.INFO,
-            content: t('errors.requires_subcommand', 'Command \'/{command}\' requires a subcommand. Available:\n{subcommands}', { command: commandToExecute.name, subcommands }),
-            timestamp: new Date(),
-          });
-          return { type: 'handled' };
-=======
->>>>>>> 576cebc9
         }
 
-<<<<<<< HEAD
-      addMessage({
-        type: MessageType.ERROR,
-        content: t('errors.unknown_command', 'Unknown command: {command}', { command: trimmed }),
-        timestamp: new Date(),
-      });
-      return { type: 'handled' };
-=======
         addMessage({
           type: MessageType.ERROR,
-          content: `Unknown command: ${trimmed}`,
+          content: t('errors.unknown_command', 'Unknown command: {command}', { command: trimmed }),
           timestamp: new Date(),
         });
         return { type: 'handled' };
@@ -479,7 +452,6 @@
       } finally {
         setIsProcessing(false);
       }
->>>>>>> 576cebc9
     },
     [
       config,
