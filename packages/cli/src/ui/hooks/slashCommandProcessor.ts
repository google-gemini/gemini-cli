/**
 * @license
 * Copyright 2025 Google LLC
 * SPDX-License-Identifier: Apache-2.0
 */

import { useCallback, useMemo, useEffect, useState } from 'react';
import { type PartListUnion } from '@google/genai';
import process from 'node:process';
import type { UseHistoryManagerReturn } from './useHistoryManager.js';
import type { Config } from '@thacio/auditaria-cli-core';
import {
  GitService,
  Logger,
  MCPDiscoveryState,
  MCPServerStatus,
  getMCPDiscoveryState,
  getMCPServerStatus,
  DEFAULT_GEMINI_MODEL,
  DEFAULT_GEMINI_FLASH_MODEL,
  logSlashCommand,
  makeSlashCommandEvent,
  SlashCommandStatus,
  ToolConfirmationOutcome,
  Storage,
  t,
  IdeClient,
} from '@thacio/auditaria-cli-core';
import { useSessionStats } from '../contexts/SessionContext.js';
import type {
  Message,
  HistoryItemWithoutId,
  SlashCommandProcessorResult,
  HistoryItem,
} from '../types.js';
import { MessageType } from '../types.js';
// WEB_INTERFACE_START: Web commands hook import
import { useWebCommands } from './useWebCommands.js';
// WEB_INTERFACE_END
import type { LoadedSettings } from '../../config/settings.js';
import { type CommandContext, type SlashCommand } from '../commands/types.js';
import { CommandService } from '../../services/CommandService.js';
import { BuiltinCommandLoader } from '../../services/BuiltinCommandLoader.js';
import { FileCommandLoader } from '../../services/FileCommandLoader.js';
import { McpPromptLoader } from '../../services/McpPromptLoader.js';

interface SlashCommandProcessorActions {
  openAuthDialog: () => void;
  openThemeDialog: () => void;
  openEditorDialog: () => void;
  openPrivacyNotice: () => void;
  openSettingsDialog: () => void;
  quit: (messages: HistoryItem[]) => void;
  setDebugMessage: (message: string) => void;
  toggleCorgiMode: () => void;
}

/**
 * Hook to define and process slash commands (e.g., /help, /clear).
 */
export const useSlashCommandProcessor = (
  config: Config | null,
  settings: LoadedSettings,
  addItem: UseHistoryManagerReturn['addItem'],
  clearItems: UseHistoryManagerReturn['clearItems'],
  loadHistory: UseHistoryManagerReturn['loadHistory'],
  refreshStatic: () => void,
<<<<<<< HEAD
  onDebugMessage: (message: string) => void,
  openThemeDialog: () => void,
  setAuthState: (state: AuthState) => void,
  openEditorDialog: () => void,
  openLanguageDialog: () => void,
  toggleCorgiMode: () => void,
  setQuittingMessages: (message: HistoryItem[]) => void,
  openPrivacyNotice: () => void,
  openSettingsDialog: () => void,
=======
>>>>>>> 885af07d
  toggleVimEnabled: () => Promise<boolean>,
  setIsProcessing: (isProcessing: boolean) => void,
  setGeminiMdFileCount: (count: number) => void,
  actions: SlashCommandProcessorActions,
) => {
  const session = useSessionStats();
  // WEB_INTERFACE_START: Web commands handlers
  const { handleWebStart, handleWebStop, handleWebStatus } = useWebCommands();
  // WEB_INTERFACE_END
  const [commands, setCommands] = useState<readonly SlashCommand[]>([]);
  const [reloadTrigger, setReloadTrigger] = useState(0);

  const reloadCommands = useCallback(() => {
    setReloadTrigger((v) => v + 1);
  }, []);
  const [shellConfirmationRequest, setShellConfirmationRequest] =
    useState<null | {
      commands: string[];
      onConfirm: (
        outcome: ToolConfirmationOutcome,
        approvedCommands?: string[],
      ) => void;
    }>(null);
  const [confirmationRequest, setConfirmationRequest] = useState<null | {
    prompt: React.ReactNode;
    onConfirm: (confirmed: boolean) => void;
  }>(null);

  const [sessionShellAllowlist, setSessionShellAllowlist] = useState(
    new Set<string>(),
  );
  const gitService = useMemo(() => {
    if (!config?.getProjectRoot()) {
      return;
    }
    return new GitService(config.getProjectRoot(), config.storage);
  }, [config]);

  const logger = useMemo(() => {
    const l = new Logger(
      config?.getSessionId() || '',
      config?.storage ?? new Storage(process.cwd()),
    );
    // The logger's initialize is async, but we can create the instance
    // synchronously. Commands that use it will await its initialization.
    return l;
  }, [config]);

  const [pendingCompressionItem, setPendingCompressionItem] =
    useState<HistoryItemWithoutId | null>(null);

  const pendingHistoryItems = useMemo(() => {
    const items: HistoryItemWithoutId[] = [];
    if (pendingCompressionItem != null) {
      items.push(pendingCompressionItem);
    }
    return items;
  }, [pendingCompressionItem]);

  const addMessage = useCallback(
    (message: Message) => {
      // Convert Message to HistoryItemWithoutId
      let historyItemContent: HistoryItemWithoutId;
      if (message.type === MessageType.ABOUT) {
        historyItemContent = {
          type: 'about',
          cliVersion: message.cliVersion,
          osVersion: message.osVersion,
          sandboxEnv: message.sandboxEnv,
          modelVersion: message.modelVersion,
          selectedAuthType: message.selectedAuthType,
          gcpProject: message.gcpProject,
          ideClient: message.ideClient,
        };
      } else if (message.type === MessageType.HELP) {
        historyItemContent = {
          type: 'help',
          timestamp: message.timestamp,
        };
      } else if (message.type === MessageType.STATS) {
        historyItemContent = {
          type: 'stats',
          duration: message.duration,
        };
      } else if (message.type === MessageType.MODEL_STATS) {
        historyItemContent = {
          type: 'model_stats',
        };
      } else if (message.type === MessageType.TOOL_STATS) {
        historyItemContent = {
          type: 'tool_stats',
        };
      } else if (message.type === MessageType.QUIT) {
        historyItemContent = {
          type: 'quit',
          duration: message.duration,
        };
      } else if (message.type === MessageType.COMPRESSION) {
        historyItemContent = {
          type: 'compression',
          compression: message.compression,
        };
      } else {
        historyItemContent = {
          type: message.type,
          text: message.content,
        };
      }
      addItem(historyItemContent, message.timestamp.getTime());
    },
    [addItem],
  );
  const commandContext = useMemo(
    (): CommandContext => ({
      services: {
        config,
        settings,
        git: gitService,
        logger,
      },
      ui: {
        addItem,
        clear: () => {
          clearItems();
          console.clear();
          refreshStatic();
        },
        loadHistory,
        setDebugMessage: actions.setDebugMessage,
        pendingItem: pendingCompressionItem,
        setPendingItem: setPendingCompressionItem,
        toggleCorgiMode: actions.toggleCorgiMode,
        toggleVimEnabled,
        setGeminiMdFileCount,
        reloadCommands,
      },
      session: {
        stats: session.stats,
        sessionShellAllowlist,
      },
      // WEB_INTERFACE_START: Web interface command context
      web: {
        start: handleWebStart,
        stop: handleWebStop,
        status: handleWebStatus,
      },
      // WEB_INTERFACE_END
    }),
    [
      config,
      settings,
      gitService,
      logger,
      loadHistory,
      addItem,
      clearItems,
      refreshStatic,
      session.stats,
      actions,
      pendingCompressionItem,
      setPendingCompressionItem,
      toggleVimEnabled,
      sessionShellAllowlist,
      setGeminiMdFileCount,
      reloadCommands,
      // WEB_INTERFACE_START
      handleWebStart,
      handleWebStop,
      handleWebStatus,
      // WEB_INTERFACE_END
    ],
  );

  useEffect(() => {
    if (!config) {
      return;
    }

    const listener = () => {
      reloadCommands();
    };

    (async () => {
      const ideClient = await IdeClient.getInstance();
      ideClient.addStatusChangeListener(listener);
    })();

    return () => {
      (async () => {
        const ideClient = await IdeClient.getInstance();
        ideClient.removeStatusChangeListener(listener);
      })();
    };
  }, [config, reloadCommands]);

  useEffect(() => {
    const controller = new AbortController();
    const load = async () => {
      const loaders = [
        new McpPromptLoader(config),
        new BuiltinCommandLoader(config),
        new FileCommandLoader(config),
      ];
      const commandService = await CommandService.create(
        loaders,
        controller.signal,
      );
      setCommands(commandService.getCommands());
    };

    load();

    return () => {
      controller.abort();
    };
  }, [config, reloadTrigger]);

  const handleSlashCommand = useCallback(
    async (
      rawQuery: PartListUnion,
      oneTimeShellAllowlist?: Set<string>,
      overwriteConfirmed?: boolean,
    ): Promise<SlashCommandProcessorResult | false> => {
      if (typeof rawQuery !== 'string') {
        return false;
      }

      const trimmed = rawQuery.trim();
      if (!trimmed.startsWith('/') && !trimmed.startsWith('?')) {
        return false;
      }

      setIsProcessing(true);

      const userMessageTimestamp = Date.now();
      addItem({ type: MessageType.USER, text: trimmed }, userMessageTimestamp);

      const parts = trimmed.substring(1).trim().split(/\s+/);
      const commandPath = parts.filter((p) => p); // The parts of the command, e.g., ['memory', 'add']

      let currentCommands = commands;
      let commandToExecute: SlashCommand | undefined;
      let pathIndex = 0;
      let hasError = false;
      const canonicalPath: string[] = [];

      for (const part of commandPath) {
        // TODO: For better performance and architectural clarity, this two-pass
        // search could be replaced. A more optimal approach would be to
        // pre-compute a single lookup map in `CommandService.ts` that resolves
        // all name and alias conflicts during the initial loading phase. The
        // processor would then perform a single, fast lookup on that map.

        // First pass: check for an exact match on the primary command name.
        let foundCommand = currentCommands.find((cmd) => cmd.name === part);

        // Second pass: if no primary name matches, check for an alias.
        if (!foundCommand) {
          foundCommand = currentCommands.find((cmd) =>
            cmd.altNames?.includes(part),
          );
        }

        if (foundCommand) {
          commandToExecute = foundCommand;
          canonicalPath.push(foundCommand.name);
          pathIndex++;
          if (foundCommand.subCommands) {
            currentCommands = foundCommand.subCommands;
          } else {
            break;
          }
        } else {
          break;
        }
      }

      const resolvedCommandPath = canonicalPath;
      const subcommand =
        resolvedCommandPath.length > 1
          ? resolvedCommandPath.slice(1).join(' ')
          : undefined;

      try {
        if (commandToExecute) {
          const args = parts.slice(pathIndex).join(' ');

          if (commandToExecute.action) {
            const fullCommandContext: CommandContext = {
              ...commandContext,
              invocation: {
                raw: trimmed,
                name: commandToExecute.name,
                args,
              },
              overwriteConfirmed,
            };

            // If a one-time list is provided for a "Proceed" action, temporarily
            // augment the session allowlist for this single execution.
            if (oneTimeShellAllowlist && oneTimeShellAllowlist.size > 0) {
              fullCommandContext.session = {
                ...fullCommandContext.session,
                sessionShellAllowlist: new Set([
                  ...fullCommandContext.session.sessionShellAllowlist,
                  ...oneTimeShellAllowlist,
                ]),
              };
            }
            const result = await commandToExecute.action(
              fullCommandContext,
              args,
            );

            if (result) {
              switch (result.type) {
                case 'tool':
                  return {
                    type: 'schedule_tool',
                    toolName: result.toolName,
                    toolArgs: result.toolArgs,
                  };
                case 'message':
                  addItem(
                    {
                      type:
                        result.messageType === 'error'
                          ? MessageType.ERROR
                          : MessageType.INFO,
                      text: result.content,
                    },
                    Date.now(),
                  );
                  return { type: 'handled' };
                case 'dialog':
                  // WEB_INTERFACE_START: Pre-start terminal capture for immediate-render dialogs
                  // Some dialogs render immediately upon state change, so we need to start
                  // capturing BEFORE the dialog opens to catch the initial render
                  const needsPreCapture = ['auth', 'theme', 'editor'].includes(result.dialog);
                  if (needsPreCapture && (global as any).__preStartTerminalCapture) {
                    (global as any).__preStartTerminalCapture();
                  }
                  // WEB_INTERFACE_END
                  
                  switch (result.dialog) {
                    case 'auth':
                      actions.openAuthDialog();
                      return { type: 'handled' };
                    case 'theme':
                      actions.openThemeDialog();
                      return { type: 'handled' };
                    case 'editor':
                      actions.openEditorDialog();
                      return { type: 'handled' };
                    case 'language':
                      openLanguageDialog();
                      return { type: 'handled' };
                    case 'privacy':
                      actions.openPrivacyNotice();
                      return { type: 'handled' };
                    case 'settings':
                      actions.openSettingsDialog();
                      return { type: 'handled' };
                    case 'help':
                      return { type: 'handled' };
                    default: {
                      const unhandled: never = result.dialog;
                      throw new Error(
                        `Unhandled slash command result: ${unhandled}`,
                      );
                    }
                  }
                case 'load_history': {
                  config
                    ?.getGeminiClient()
                    ?.setHistory(result.clientHistory, { stripThoughts: true });
                  fullCommandContext.ui.clear();
                  result.history.forEach((item, index) => {
                    fullCommandContext.ui.addItem(item, index);
                  });
                  return { type: 'handled' };
                }
                case 'quit':
                  actions.quit(result.messages);
                  return { type: 'handled' };

                case 'submit_prompt':
                  return {
                    type: 'submit_prompt',
                    content: result.content,
                  };
                case 'confirm_shell_commands': {
                  const { outcome, approvedCommands } = await new Promise<{
                    outcome: ToolConfirmationOutcome;
                    approvedCommands?: string[];
                  }>((resolve) => {
                    setShellConfirmationRequest({
                      commands: result.commandsToConfirm,
                      onConfirm: (
                        resolvedOutcome,
                        resolvedApprovedCommands,
                      ) => {
                        setShellConfirmationRequest(null); // Close the dialog
                        resolve({
                          outcome: resolvedOutcome,
                          approvedCommands: resolvedApprovedCommands,
                        });
                      },
                    });
                  });

                  if (
                    outcome === ToolConfirmationOutcome.Cancel ||
                    !approvedCommands ||
                    approvedCommands.length === 0
                  ) {
                    return { type: 'handled' };
                  }

                  if (outcome === ToolConfirmationOutcome.ProceedAlways) {
                    setSessionShellAllowlist(
                      (prev) => new Set([...prev, ...approvedCommands]),
                    );
                  }

                  return await handleSlashCommand(
                    result.originalInvocation.raw,
                    // Pass the approved commands as a one-time grant for this execution.
                    new Set(approvedCommands),
                  );
                }
                case 'confirm_action': {
                  const { confirmed } = await new Promise<{
                    confirmed: boolean;
                  }>((resolve) => {
                    setConfirmationRequest({
                      prompt: result.prompt,
                      onConfirm: (resolvedConfirmed) => {
                        setConfirmationRequest(null);
                        resolve({ confirmed: resolvedConfirmed });
                      },
                    });
                  });

                  if (!confirmed) {
                    addItem(
                      {
                        type: MessageType.INFO,
                        text: t('general.operation_cancelled', 'Operation cancelled.'),
                      },
                      Date.now(),
                    );
                    return { type: 'handled' };
                  }

                  return await handleSlashCommand(
                    result.originalInvocation.raw,
                    undefined,
                    true,
                  );
                }
                default: {
                  const unhandled: never = result;
                  throw new Error(
                    `Unhandled slash command result: ${unhandled}`,
                  );
                }
              }
            }

            return { type: 'handled' };
          } else if (commandToExecute.subCommands) {
            const helpText = `Command '/${commandToExecute.name}' requires a subcommand. Available:\n${commandToExecute.subCommands
              .map((sc) => `  - ${sc.name}: ${sc.description || ''}`)
              .join('\n')}`;
            addMessage({
              type: MessageType.INFO,
              content: helpText,
              timestamp: new Date(),
            });
            return { type: 'handled' };
          }
        }

        addMessage({
          type: MessageType.ERROR,
          content: t('errors.unknown_command', 'Unknown command: {command}', { command: trimmed }),
          timestamp: new Date(),
        });

        return { type: 'handled' };
      } catch (e: unknown) {
        hasError = true;
        if (config) {
          const event = makeSlashCommandEvent({
            command: resolvedCommandPath[0],
            subcommand,
            status: SlashCommandStatus.ERROR,
          });
          logSlashCommand(config, event);
        }
        addItem(
          {
            type: MessageType.ERROR,
            text: e instanceof Error ? e.message : String(e),
          },
          Date.now(),
        );
        return { type: 'handled' };
      } finally {
        if (config && resolvedCommandPath[0] && !hasError) {
          const event = makeSlashCommandEvent({
            command: resolvedCommandPath[0],
            subcommand,
            status: SlashCommandStatus.SUCCESS,
          });
          logSlashCommand(config, event);
        }
        setIsProcessing(false);
      }
    },
    [
      config,
      addItem,
      actions,
      commands,
      commandContext,
      addMessage,
<<<<<<< HEAD
      openThemeDialog,
      openPrivacyNotice,
      openEditorDialog,
      openLanguageDialog,
      setQuittingMessages,
      openSettingsDialog,
=======
>>>>>>> 885af07d
      setShellConfirmationRequest,
      setSessionShellAllowlist,
      setIsProcessing,
      setConfirmationRequest,
    ],
  );

  return {
    handleSlashCommand,
    slashCommands: commands,
    pendingHistoryItems,
    commandContext,
    shellConfirmationRequest,
    confirmationRequest,
  };
};<|MERGE_RESOLUTION|>--- conflicted
+++ resolved
@@ -48,6 +48,7 @@
   openAuthDialog: () => void;
   openThemeDialog: () => void;
   openEditorDialog: () => void;
+  openLanguageDialog: () => void;
   openPrivacyNotice: () => void;
   openSettingsDialog: () => void;
   quit: (messages: HistoryItem[]) => void;
@@ -65,18 +66,6 @@
   clearItems: UseHistoryManagerReturn['clearItems'],
   loadHistory: UseHistoryManagerReturn['loadHistory'],
   refreshStatic: () => void,
-<<<<<<< HEAD
-  onDebugMessage: (message: string) => void,
-  openThemeDialog: () => void,
-  setAuthState: (state: AuthState) => void,
-  openEditorDialog: () => void,
-  openLanguageDialog: () => void,
-  toggleCorgiMode: () => void,
-  setQuittingMessages: (message: HistoryItem[]) => void,
-  openPrivacyNotice: () => void,
-  openSettingsDialog: () => void,
-=======
->>>>>>> 885af07d
   toggleVimEnabled: () => Promise<boolean>,
   setIsProcessing: (isProcessing: boolean) => void,
   setGeminiMdFileCount: (count: number) => void,
@@ -420,7 +409,7 @@
                     (global as any).__preStartTerminalCapture();
                   }
                   // WEB_INTERFACE_END
-                  
+
                   switch (result.dialog) {
                     case 'auth':
                       actions.openAuthDialog();
@@ -432,7 +421,7 @@
                       actions.openEditorDialog();
                       return { type: 'handled' };
                     case 'language':
-                      openLanguageDialog();
+                      actions.openLanguageDialog();
                       return { type: 'handled' };
                     case 'privacy':
                       actions.openPrivacyNotice();
@@ -605,15 +594,6 @@
       commands,
       commandContext,
       addMessage,
-<<<<<<< HEAD
-      openThemeDialog,
-      openPrivacyNotice,
-      openEditorDialog,
-      openLanguageDialog,
-      setQuittingMessages,
-      openSettingsDialog,
-=======
->>>>>>> 885af07d
       setShellConfirmationRequest,
       setSessionShellAllowlist,
       setIsProcessing,
