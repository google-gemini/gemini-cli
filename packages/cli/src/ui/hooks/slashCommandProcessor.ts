/**
 * @license
 * Copyright 2025 Google LLC
 * SPDX-License-Identifier: Apache-2.0
 */

import { useCallback, useMemo, useEffect, useState } from 'react';
import { type PartListUnion } from '@google/genai';
import process from 'node:process';
import { UseHistoryManagerReturn } from './useHistoryManager.js';
import { useStateAndRef } from './useStateAndRef.js';
import {
  Config,
  GitService,
  Logger,
  ToolConfirmationOutcome,
} from '@google/gemini-cli-core';
import { useSessionStats } from '../contexts/SessionContext.js';
import {
  Message,
  MessageType,
  HistoryItemWithoutId,
  HistoryItem,
  SlashCommandProcessorResult,
} from '../types.js';
import { LoadedSettings } from '../../config/settings.js';
import { type CommandContext, type SlashCommand } from '../commands/types.js';
import { CommandService } from '../../services/CommandService.js';
import { BuiltinCommandLoader } from '../../services/BuiltinCommandLoader.js';
import { FileCommandLoader } from '../../services/FileCommandLoader.js';
import { McpPromptLoader } from '../../services/McpPromptLoader.js';

/**
 * Hook to define and process slash commands (e.g., /help, /clear).
 */
export const useSlashCommandProcessor = (
  config: Config | null,
  settings: LoadedSettings,
  addItem: UseHistoryManagerReturn['addItem'],
  clearItems: UseHistoryManagerReturn['clearItems'],
  loadHistory: UseHistoryManagerReturn['loadHistory'],
  refreshStatic: () => void,
  setShowHelp: React.Dispatch<React.SetStateAction<boolean>>,
  onDebugMessage: (message: string) => void,
  openThemeDialog: () => void,
  openAuthDialog: () => void,
  openEditorDialog: () => void,
  toggleCorgiMode: () => void,
  setQuittingMessages: (message: HistoryItem[]) => void,
  openPrivacyNotice: () => void,
  toggleVimEnabled: () => Promise<boolean>,
  setIsProcessing: (isProcessing: boolean) => void,
<<<<<<< HEAD
  refreshConfig: () => Promise<Config>,
=======
>>>>>>> 83c4dddb
) => {
  const session = useSessionStats();
  const [commands, setCommands] = useState<readonly SlashCommand[]>([]);
  const [shellConfirmationRequest, setShellConfirmationRequest] =
    useState<null | {
      commands: string[];
      onConfirm: (
        outcome: ToolConfirmationOutcome,
        approvedCommands?: string[],
      ) => void;
    }>(null);
  const [sessionShellAllowlist, setSessionShellAllowlist] = useState(
    new Set<string>(),
  );
  const gitService = useMemo(() => {
    if (!config?.getProjectRoot()) {
      return;
    }
    return new GitService(config.getProjectRoot());
  }, [config]);

  const logger = useMemo(() => {
    const l = new Logger(config?.getSessionId() || '');
    // The logger's initialize is async, but we can create the instance
    // synchronously. Commands that use it will await its initialization.
    return l;
  }, [config]);

  const [pendingCompressionItemRef, setPendingCompressionItem] =
    useStateAndRef<HistoryItemWithoutId | null>(null);

  const pendingHistoryItems = useMemo(() => {
    const items: HistoryItemWithoutId[] = [];
    if (pendingCompressionItemRef.current != null) {
      items.push(pendingCompressionItemRef.current);
    }
    return items;
  }, [pendingCompressionItemRef]);

  const addMessage = useCallback(
    (message: Message) => {
      // Convert Message to HistoryItemWithoutId
      let historyItemContent: HistoryItemWithoutId;
      if (message.type === MessageType.ABOUT) {
        historyItemContent = {
          type: 'about',
          cliVersion: message.cliVersion,
          osVersion: message.osVersion,
          sandboxEnv: message.sandboxEnv,
          modelVersion: message.modelVersion,
          selectedAuthType: message.selectedAuthType,
          gcpProject: message.gcpProject,
        };
      } else if (message.type === MessageType.STATS) {
        historyItemContent = {
          type: 'stats',
          duration: message.duration,
        };
      } else if (message.type === MessageType.MODEL_STATS) {
        historyItemContent = {
          type: 'model_stats',
        };
      } else if (message.type === MessageType.TOOL_STATS) {
        historyItemContent = {
          type: 'tool_stats',
        };
      } else if (message.type === MessageType.QUIT) {
        historyItemContent = {
          type: 'quit',
          duration: message.duration,
        };
      } else if (message.type === MessageType.COMPRESSION) {
        historyItemContent = {
          type: 'compression',
          compression: message.compression,
        };
      } else {
        historyItemContent = {
          type: message.type,
          text: message.content,
        };
      }
      addItem(historyItemContent, message.timestamp.getTime());
    },
    [addItem],
  );

  const commandContext = useMemo(
    (): CommandContext => ({
      services: {
        config,
        settings,
        git: gitService,
        logger,
      },
      ui: {
        addItem,
        clear: () => {
          clearItems();
          console.clear();
          refreshStatic();
        },
        loadHistory,
        setDebugMessage: onDebugMessage,
        pendingItem: pendingCompressionItemRef.current,
        setPendingItem: setPendingCompressionItem,
        toggleCorgiMode,
        toggleVimEnabled,
      },
      session: {
        stats: session.stats,
        sessionShellAllowlist,
      },
    }),
    [
      config,
      settings,
      gitService,
      logger,
      loadHistory,
      addItem,
      clearItems,
      refreshStatic,
      session.stats,
      onDebugMessage,
      pendingCompressionItemRef,
      setPendingCompressionItem,
      toggleCorgiMode,
      toggleVimEnabled,
      sessionShellAllowlist,
    ],
  );

  useEffect(() => {
    const controller = new AbortController();
    const load = async () => {
      const loaders = [
        new McpPromptLoader(config),
        new BuiltinCommandLoader(config),
        new FileCommandLoader(config),
      ];
      const commandService = await CommandService.create(
        loaders,
        controller.signal,
      );
      setCommands(commandService.getCommands());
    };

    load();

    return () => {
      controller.abort();
    };
  }, [config]);

  const handleSlashCommand = useCallback(
    async (
      rawQuery: PartListUnion,
      oneTimeShellAllowlist?: Set<string>,
    ): Promise<SlashCommandProcessorResult | false> => {
      setIsProcessing(true);
      try {
        if (typeof rawQuery !== 'string') {
          return false;
        }

        const trimmed = rawQuery.trim();
        if (!trimmed.startsWith('/') && !trimmed.startsWith('?')) {
          return false;
        }

        const userMessageTimestamp = Date.now();
        addItem(
          { type: MessageType.USER, text: trimmed },
          userMessageTimestamp,
        );

        const parts = trimmed.substring(1).trim().split(/\s+/);
        const commandPath = parts.filter((p) => p); // The parts of the command, e.g., ['memory', 'add']

        let currentCommands = commands;
        let commandToExecute: SlashCommand | undefined;
        let pathIndex = 0;

        for (const part of commandPath) {
          // TODO: For better performance and architectural clarity, this two-pass
          // search could be replaced. A more optimal approach would be to
          // pre-compute a single lookup map in `CommandService.ts` that resolves
          // all name and alias conflicts during the initial loading phase. The
          // processor would then perform a single, fast lookup on that map.

          // First pass: check for an exact match on the primary command name.
          let foundCommand = currentCommands.find((cmd) => cmd.name === part);

          // Second pass: if no primary name matches, check for an alias.
          if (!foundCommand) {
            foundCommand = currentCommands.find((cmd) =>
              cmd.altNames?.includes(part),
            );
          }

          if (foundCommand) {
            commandToExecute = foundCommand;
            pathIndex++;
            if (foundCommand.subCommands) {
              currentCommands = foundCommand.subCommands;
            } else {
              break;
            }
          } else {
            break;
          }
        }

        if (commandToExecute) {
          const args = parts.slice(pathIndex).join(' ');

          if (commandToExecute.action) {
            const fullCommandContext: CommandContext = {
              ...commandContext,
              invocation: {
                raw: trimmed,
                name: commandToExecute.name,
                args,
              },
            };

            // If a one-time list is provided for a "Proceed" action, temporarily
            // augment the session allowlist for this single execution.
            if (oneTimeShellAllowlist && oneTimeShellAllowlist.size > 0) {
              fullCommandContext.session = {
                ...fullCommandContext.session,
                sessionShellAllowlist: new Set([
                  ...fullCommandContext.session.sessionShellAllowlist,
                  ...oneTimeShellAllowlist,
                ]),
              };
            }

            const result = await commandToExecute.action(
              fullCommandContext,
              args,
            );

            if (result) {
              switch (result.type) {
                case 'tool':
                  return {
                    type: 'schedule_tool',
                    toolName: result.toolName,
                    toolArgs: result.toolArgs,
                  };
                case 'message':
                  addItem(
                    {
                      type:
                        result.messageType === 'error'
                          ? MessageType.ERROR
                          : MessageType.INFO,
                      text: result.content,
                    },
                    Date.now(),
                  );
                  return { type: 'handled' };
                case 'dialog':
                  switch (result.dialog) {
                    case 'help':
                      setShowHelp(true);
                      return { type: 'handled' };
                    case 'auth':
                      openAuthDialog();
                      return { type: 'handled' };
                    case 'theme':
                      openThemeDialog();
                      return { type: 'handled' };
                    case 'editor':
                      openEditorDialog();
                      return { type: 'handled' };
                    case 'privacy':
                      openPrivacyNotice();
                      return { type: 'handled' };
                    default: {
                      const unhandled: never = result.dialog;
                      throw new Error(
                        `Unhandled slash command result: ${unhandled}`,
                      );
                    }
                  }
                case 'load_history': {
                  await config
                    ?.getGeminiClient()
                    ?.setHistory(result.clientHistory);
                  fullCommandContext.ui.clear();
                  result.history.forEach((item, index) => {
                    fullCommandContext.ui.addItem(item, index);
                  });
                  return { type: 'handled' };
                }
                case 'quit':
                  setQuittingMessages(result.messages);
                  setTimeout(() => {
                    process.exit(0);
                  }, 100);
                  return { type: 'handled' };

                case 'submit_prompt':
                  return {
                    type: 'submit_prompt',
                    content: result.content,
                  };
                case 'confirm_shell_commands': {
                  const { outcome, approvedCommands } = await new Promise<{
                    outcome: ToolConfirmationOutcome;
                    approvedCommands?: string[];
                  }>((resolve) => {
                    setShellConfirmationRequest({
                      commands: result.commandsToConfirm,
                      onConfirm: (
                        resolvedOutcome,
                        resolvedApprovedCommands,
                      ) => {
                        setShellConfirmationRequest(null); // Close the dialog
                        resolve({
                          outcome: resolvedOutcome,
                          approvedCommands: resolvedApprovedCommands,
                        });
                      },
                    });
                  });

                  if (
                    outcome === ToolConfirmationOutcome.Cancel ||
                    !approvedCommands ||
                    approvedCommands.length === 0
                  ) {
                    return { type: 'handled' };
                  }

                  if (outcome === ToolConfirmationOutcome.ProceedAlways) {
                    setSessionShellAllowlist(
                      (prev) => new Set([...prev, ...approvedCommands]),
                    );
                  }

                  return await handleSlashCommand(
                    result.originalInvocation.raw,
                    // Pass the approved commands as a one-time grant for this execution.
                    new Set(approvedCommands),
                  );
                }
                default: {
                  const unhandled: never = result;
                  throw new Error(
                    `Unhandled slash command result: ${unhandled}`,
                  );
                }
              }
            }

            return { type: 'handled' };
          } else if (commandToExecute.subCommands) {
            const helpText = `Command '/${commandToExecute.name}' requires a subcommand. Available:\n${commandToExecute.subCommands
              .map((sc) => `  - ${sc.name}: ${sc.description || ''}`)
              .join('\n')}`;
            addMessage({
              type: MessageType.INFO,
              content: helpText,
              timestamp: new Date(),
            });
            return { type: 'handled' };
          }
        }

        addMessage({
          type: MessageType.ERROR,
          content: `Unknown command: ${trimmed}`,
          timestamp: new Date(),
        });
        return { type: 'handled' };
      } catch (e) {
        addItem(
          {
            type: MessageType.ERROR,
            text: e instanceof Error ? e.message : String(e),
          },
          Date.now(),
        );
        return { type: 'handled' };
      } finally {
        setIsProcessing(false);
      }
    },
    [
      config,
      addItem,
      setShowHelp,
      openAuthDialog,
      commands,
      commandContext,
      addMessage,
      openThemeDialog,
      openPrivacyNotice,
      openEditorDialog,
      setQuittingMessages,
      setShellConfirmationRequest,
      setSessionShellAllowlist,
      setIsProcessing,
    ],
  );

  return {
    handleSlashCommand,
    slashCommands: commands,
    pendingHistoryItems,
    commandContext,
    shellConfirmationRequest,
  };
};<|MERGE_RESOLUTION|>--- conflicted
+++ resolved
@@ -50,10 +50,7 @@
   openPrivacyNotice: () => void,
   toggleVimEnabled: () => Promise<boolean>,
   setIsProcessing: (isProcessing: boolean) => void,
-<<<<<<< HEAD
   refreshConfig: () => Promise<Config>,
-=======
->>>>>>> 83c4dddb
 ) => {
   const session = useSessionStats();
   const [commands, setCommands] = useState<readonly SlashCommand[]>([]);
