--- conflicted
+++ resolved
@@ -248,42 +248,6 @@
         action: (_mainCommand, _subCommand, _args) => openEditorDialog(),
       },
       {
-<<<<<<< HEAD
-        name: 'privacy',
-        description: 'display the privacy notice',
-        action: (_mainCommand, _subCommand, _args) => openPrivacyNotice(),
-=======
-        name: 'stats',
-        altName: 'usage',
-        description: 'check session stats. Usage: /stats [model|tools]',
-        action: (_mainCommand, subCommand, _args) => {
-          if (subCommand === 'model') {
-            addMessage({
-              type: MessageType.MODEL_STATS,
-              timestamp: new Date(),
-            });
-            return;
-          } else if (subCommand === 'tools') {
-            addMessage({
-              type: MessageType.TOOL_STATS,
-              timestamp: new Date(),
-            });
-            return;
-          }
-
-          const now = new Date();
-          const { sessionStartTime } = session.stats;
-          const wallDuration = now.getTime() - sessionStartTime.getTime();
-
-          addMessage({
-            type: MessageType.STATS,
-            duration: formatDuration(wallDuration),
-            timestamp: new Date(),
-          });
-        },
->>>>>>> 97cc1e64
-      },
-      {
         name: 'mcp',
         description: 'list configured MCP servers and tools',
         action: async (_mainCommand, _subCommand, _args) => {
