/**
 * @license
 * Copyright 2025 Google LLC
 * SPDX-License-Identifier: Apache-2.0
 */

import { useCallback, useMemo, useEffect, useState } from 'react';
import { type PartListUnion } from '@google/genai';
import process from 'node:process';
import { UseHistoryManagerReturn } from './useHistoryManager.js';
import { useStateAndRef } from './useStateAndRef.js';
import {
  Config,
  GitService,
  Logger,
  logSlashCommand,
  SlashCommandEvent,
  ToolConfirmationOutcome,
} from '@google/gemini-cli-core';
import { useSessionStats } from '../contexts/SessionContext.js';
import {
  Message,
  MessageType,
  HistoryItemWithoutId,
  HistoryItem,
  SlashCommandProcessorResult,
} from '../types.js';
import { LoadedSettings } from '../../config/settings.js';
import { type CommandContext, type SlashCommand } from '../commands/types.js';
import { CommandService } from '../../services/CommandService.js';
import { BuiltinCommandLoader } from '../../services/BuiltinCommandLoader.js';
import { FileCommandLoader } from '../../services/FileCommandLoader.js';
import { McpPromptLoader } from '../../services/McpPromptLoader.js';

/**
 * Hook to define and process slash commands (e.g., /help, /clear).
 */
export const useSlashCommandProcessor = (
  config: Config | null,
  settings: LoadedSettings,
  addItem: UseHistoryManagerReturn['addItem'],
  clearItems: UseHistoryManagerReturn['clearItems'],
  loadHistory: UseHistoryManagerReturn['loadHistory'],
  refreshStatic: () => void,
  onDebugMessage: (message: string) => void,
  openThemeDialog: () => void,
  openAuthDialog: () => void,
  openEditorDialog: () => void,
  toggleCorgiMode: () => void,
  setQuittingMessages: (message: HistoryItem[]) => void,
  setIsPlanMode: React.Dispatch<React.SetStateAction<boolean>>,
  openPrivacyNotice: () => void,
  toggleVimEnabled: () => Promise<boolean>,
  setIsProcessing: (isProcessing: boolean) => void,
  setGeminiMdFileCount: (count: number) => void,
) => {
  const session = useSessionStats();
  const [commands, setCommands] = useState<readonly SlashCommand[]>([]);
  const [shellConfirmationRequest, setShellConfirmationRequest] =
    useState<null | {
      commands: string[];
      onConfirm: (
        outcome: ToolConfirmationOutcome,
        approvedCommands?: string[],
      ) => void;
    }>(null);
  const [sessionShellAllowlist, setSessionShellAllowlist] = useState(
    new Set<string>(),
  );
  const gitService = useMemo(() => {
    if (!config?.getProjectRoot()) {
      return;
    }
    return new GitService(config.getProjectRoot());
  }, [config]);

  const logger = useMemo(() => {
    const l = new Logger(config?.getSessionId() || '');
    // The logger's initialize is async, but we can create the instance
    // synchronously. Commands that use it will await its initialization.
    return l;
  }, [config]);

  const [pendingCompressionItemRef, setPendingCompressionItem] =
    useStateAndRef<HistoryItemWithoutId | null>(null);

  const pendingHistoryItems = useMemo(() => {
    const items: HistoryItemWithoutId[] = [];
    if (pendingCompressionItemRef.current != null) {
      items.push(pendingCompressionItemRef.current);
    }
    return items;
  }, [pendingCompressionItemRef]);

  const addMessage = useCallback(
    (message: Message) => {
      // Convert Message to HistoryItemWithoutId
      let historyItemContent: HistoryItemWithoutId;
      if (message.type === MessageType.ABOUT) {
        historyItemContent = {
          type: 'about',
          cliVersion: message.cliVersion,
          osVersion: message.osVersion,
          sandboxEnv: message.sandboxEnv,
          modelVersion: message.modelVersion,
          selectedAuthType: message.selectedAuthType,
          gcpProject: message.gcpProject,
        };
      } else if (message.type === MessageType.HELP) {
        historyItemContent = {
          type: 'help',
          timestamp: message.timestamp,
        };
      } else if (message.type === MessageType.STATS) {
        historyItemContent = {
          type: 'stats',
          duration: message.duration,
        };
      } else if (message.type === MessageType.MODEL_STATS) {
        historyItemContent = {
          type: 'model_stats',
        };
      } else if (message.type === MessageType.TOOL_STATS) {
        historyItemContent = {
          type: 'tool_stats',
        };
      } else if (message.type === MessageType.QUIT) {
        historyItemContent = {
          type: 'quit',
          duration: message.duration,
        };
      } else if (message.type === MessageType.COMPRESSION) {
        historyItemContent = {
          type: 'compression',
          compression: message.compression,
        };
      } else {
        historyItemContent = {
          type: message.type,
          text: message.content,
        };
      }
      addItem(historyItemContent, message.timestamp.getTime());
    },
    [addItem],
  );
  const commandContext = useMemo(
    (): CommandContext => ({
      services: {
        config,
        settings,
        git: gitService,
        logger,
      },
      ui: {
        addItem,
        clear: () => {
          clearItems();
          console.clear();
          refreshStatic();
        },
        loadHistory,
        setDebugMessage: onDebugMessage,
        pendingItem: pendingCompressionItemRef.current,
        setPendingItem: setPendingCompressionItem,
        toggleCorgiMode,
        toggleVimEnabled,
        setGeminiMdFileCount,
      },
      session: {
        stats: session.stats,
        sessionShellAllowlist,
      },
    }),
    [
      config,
      settings,
      gitService,
      logger,
      loadHistory,
      addItem,
      clearItems,
      refreshStatic,
      session.stats,
      onDebugMessage,
      pendingCompressionItemRef,
      setPendingCompressionItem,
      toggleCorgiMode,
      toggleVimEnabled,
      sessionShellAllowlist,
      setGeminiMdFileCount,
    ],
  );

  const ideMode = config?.getIdeMode();

  useEffect(() => {
    const controller = new AbortController();
    const load = async () => {
      const loaders = [
        new McpPromptLoader(config),
        new BuiltinCommandLoader(config),
        new FileCommandLoader(config),
      ];
      const commandService = await CommandService.create(
        loaders,
        controller.signal,
      );
      setCommands(commandService.getCommands());
    };

    load();

    return () => {
      controller.abort();
    };
  }, [config, ideMode]);

  const handleSlashCommand = useCallback(
    async (
      rawQuery: PartListUnion,
      oneTimeShellAllowlist?: Set<string>,
    ): Promise<SlashCommandProcessorResult | false> => {
      setIsProcessing(true);
      try {
        if (typeof rawQuery !== 'string') {
          return false;
        }

        const trimmed = rawQuery.trim();
        if (!trimmed.startsWith('/') && !trimmed.startsWith('?')) {
          return false;
        }

        const userMessageTimestamp = Date.now();
        addItem(
          { type: MessageType.USER, text: trimmed },
          userMessageTimestamp,
        );

        const parts = trimmed.substring(1).trim().split(/\s+/);
        const commandPath = parts.filter((p) => p); // The parts of the command, e.g., ['memory', 'add']

        let currentCommands = commands;
        let commandToExecute: SlashCommand | undefined;
        let pathIndex = 0;
        const canonicalPath: string[] = [];

        for (const part of commandPath) {
          // TODO: For better performance and architectural clarity, this two-pass
          // search could be replaced. A more optimal approach would be to
          // pre-compute a single lookup map in `CommandService.ts` that resolves
          // all name and alias conflicts during the initial loading phase. The
          // processor would then perform a single, fast lookup on that map.

          // First pass: check for an exact match on the primary command name.
          let foundCommand = currentCommands.find((cmd) => cmd.name === part);

          // Second pass: if no primary name matches, check for an alias.
          if (!foundCommand) {
            foundCommand = currentCommands.find((cmd) =>
              cmd.altNames?.includes(part),
            );
          }

          if (foundCommand) {
            commandToExecute = foundCommand;
            canonicalPath.push(foundCommand.name);
            pathIndex++;
            if (foundCommand.subCommands) {
              currentCommands = foundCommand.subCommands;
            } else {
              break;
            }
          } else {
            break;
          }
        }

        if (commandToExecute) {
          const args = parts.slice(pathIndex).join(' ');

          if (commandToExecute.action) {
            if (config) {
              const resolvedCommandPath = canonicalPath;
              const event = new SlashCommandEvent(
                resolvedCommandPath[0],
                resolvedCommandPath.length > 1
                  ? resolvedCommandPath.slice(1).join(' ')
                  : undefined,
              );
              logSlashCommand(config, event);
            }

            const fullCommandContext: CommandContext = {
              ...commandContext,
              invocation: {
                raw: trimmed,
                name: commandToExecute.name,
                args,
              },
            };

            // If a one-time list is provided for a "Proceed" action, temporarily
            // augment the session allowlist for this single execution.
            if (oneTimeShellAllowlist && oneTimeShellAllowlist.size > 0) {
              fullCommandContext.session = {
                ...fullCommandContext.session,
                sessionShellAllowlist: new Set([
                  ...fullCommandContext.session.sessionShellAllowlist,
                  ...oneTimeShellAllowlist,
                ]),
              };
            }

            const result = await commandToExecute.action(
              fullCommandContext,
              args,
            );

            if (result) {
              switch (result.type) {
                case 'tool':
                  return {
                    type: 'schedule_tool',
                    toolName: result.toolName,
                    toolArgs: result.toolArgs,
                  };
                case 'message':
                  addItem(
                    {
                      type:
                        result.messageType === 'error'
                          ? MessageType.ERROR
                          : MessageType.INFO,
                      text: result.content,
                    },
                    Date.now(),
                  );
                  return { type: 'handled' };
                case 'dialog':
                  switch (result.dialog) {
                    case 'auth':
                      openAuthDialog();
                      return { type: 'handled' };
                    case 'theme':
                      openThemeDialog();
                      return { type: 'handled' };
                    case 'editor':
                      openEditorDialog();
                      return { type: 'handled' };
                    case 'privacy':
                      openPrivacyNotice();
                      return { type: 'handled' };
                    default: {
                      const unhandled: never = result.dialog;
                      throw new Error(
                        `Unhandled slash command result: ${unhandled}`,
                      );
                    }
                  }
                case 'load_history': {
                  await config
                    ?.getGeminiClient()
                    ?.setHistory(result.clientHistory);
                  fullCommandContext.ui.clear();
                  result.history.forEach((item, index) => {
                    fullCommandContext.ui.addItem(item, index);
                  });
                  return { type: 'handled' };
                }
                case 'quit':
                  setQuittingMessages(result.messages);
                  setTimeout(() => {
                    process.exit(0);
                  }, 100);
                  return { type: 'handled' };

                case 'submit_prompt':
                  return {
                    type: 'submit_prompt',
                    content: result.content,
                  };
                case 'confirm_shell_commands': {
                  const { outcome, approvedCommands } = await new Promise<{
                    outcome: ToolConfirmationOutcome;
                    approvedCommands?: string[];
                  }>((resolve) => {
                    setShellConfirmationRequest({
                      commands: result.commandsToConfirm,
                      onConfirm: (
                        resolvedOutcome,
                        resolvedApprovedCommands,
                      ) => {
                        setShellConfirmationRequest(null); // Close the dialog
                        resolve({
                          outcome: resolvedOutcome,
                          approvedCommands: resolvedApprovedCommands,
                        });
                      },
                    });
                  });

                  if (
                    outcome === ToolConfirmationOutcome.Cancel ||
                    !approvedCommands ||
                    approvedCommands.length === 0
                  ) {
                    return { type: 'handled' };
                  }

                  if (outcome === ToolConfirmationOutcome.ProceedAlways) {
                    setSessionShellAllowlist(
                      (prev) => new Set([...prev, ...approvedCommands]),
                    );
                  }
<<<<<<< HEAD
                }
              } else {
                // Use cyan color for the tool name even when not showing descriptions
                message += `  - \u001b[36m${tool.displayName}\u001b[0m\n`;
              }
            });
          } else {
            message += '  No tools available\n';
          }
          message += '\n';

          // Make sure to reset any ANSI formatting at the end to prevent it from affecting the terminal
          message += '\u001b[0m';

          addMessage({
            type: MessageType.INFO,
            content: message,
            timestamp: new Date(),
          });
        },
      },
      {
        name: 'plan',
        description: 'toggle plan mode',
        action: (_mainCommand, _subCommand, _args) => {
          setIsPlanMode((prev) => {
            const newMode = !prev;
            addMessage({
              type: MessageType.INFO,
              content: `Plan mode ${newMode ? 'enabled' : 'disabled'}.`,
              timestamp: new Date(),
            });
            return newMode;
          });
        },
      },
      {
        name: 'corgi',
        action: (_mainCommand, _subCommand, _args) => {
          toggleCorgiMode();
        },
      },
      {
        name: 'about',
        description: 'show version info',
        action: async (_mainCommand, _subCommand, _args) => {
          const osVersion = process.platform;
          let sandboxEnv = 'no sandbox';
          if (process.env.SANDBOX && process.env.SANDBOX !== 'sandbox-exec') {
            sandboxEnv = process.env.SANDBOX;
          } else if (process.env.SANDBOX === 'sandbox-exec') {
            sandboxEnv = `sandbox-exec (${
              process.env.SEATBELT_PROFILE || 'unknown'
            })`;
          }
          const modelVersion = config?.getModel() || 'Unknown';
          const cliVersion = await getCliVersion();
          const selectedAuthType = settings.merged.selectedAuthType || '';
          const gcpProject = process.env.GOOGLE_CLOUD_PROJECT || '';
          addMessage({
            type: MessageType.ABOUT,
            timestamp: new Date(),
            cliVersion,
            osVersion,
            sandboxEnv,
            modelVersion,
            selectedAuthType,
            gcpProject,
          });
        },
      },
      {
        name: 'bug',
        description: 'submit a bug report',
        action: async (_mainCommand, _subCommand, args) => {
          let bugDescription = _subCommand || '';
          if (args) {
            bugDescription += ` ${args}`;
          }
          bugDescription = bugDescription.trim();

          const osVersion = `${process.platform} ${process.version}`;
          let sandboxEnv = 'no sandbox';
          if (process.env.SANDBOX && process.env.SANDBOX !== 'sandbox-exec') {
            sandboxEnv = process.env.SANDBOX.replace(/^gemini-(?:code-)?/, '');
          } else if (process.env.SANDBOX === 'sandbox-exec') {
            sandboxEnv = `sandbox-exec (${
              process.env.SEATBELT_PROFILE || 'unknown'
            })`;
          }
          const modelVersion = config?.getModel() || 'Unknown';
          const cliVersion = await getCliVersion();
          const memoryUsage = formatMemoryUsage(process.memoryUsage().rss);

          const info = `
*   **CLI Version:** ${cliVersion}
*   **Git Commit:** ${GIT_COMMIT_INFO}
*   **Operating System:** ${osVersion}
*   **Sandbox Environment:** ${sandboxEnv}
*   **Model Version:** ${modelVersion}
*   **Memory Usage:** ${memoryUsage}
`;

          let bugReportUrl =
            'https://github.com/google-gemini/gemini-cli/issues/new?template=bug_report.yml&title={title}&info={info}';
          const bugCommand = config?.getBugCommand();
          if (bugCommand?.urlTemplate) {
            bugReportUrl = bugCommand.urlTemplate;
          }
          bugReportUrl = bugReportUrl
            .replace('{title}', encodeURIComponent(bugDescription))
            .replace('{info}', encodeURIComponent(info));

          addMessage({
            type: MessageType.INFO,
            content: `To submit your bug report, please open the following URL in your browser:\n${bugReportUrl}`,
            timestamp: new Date(),
          });
          (async () => {
            try {
              await open(bugReportUrl);
            } catch (error) {
              const errorMessage =
                error instanceof Error ? error.message : String(error);
              addMessage({
                type: MessageType.ERROR,
                content: `Could not open URL in browser: ${errorMessage}`,
                timestamp: new Date(),
              });
            }
          })();
        },
      },
      {
        name: 'chat',
        description:
          'Manage conversation history. Usage: /chat <list|save|resume> <tag>',
        action: async (_mainCommand, subCommand, args) => {
          const tag = (args || '').trim();
          const logger = new Logger(config?.getSessionId() || '');
          await logger.initialize();
          const chat = await config?.getGeminiClient()?.getChat();
          if (!chat) {
            addMessage({
              type: MessageType.ERROR,
              content: 'No chat client available for conversation status.',
              timestamp: new Date(),
            });
            return;
          }
          if (!subCommand) {
            addMessage({
              type: MessageType.ERROR,
              content: 'Missing command\nUsage: /chat <list|save|resume> <tag>',
              timestamp: new Date(),
            });
            return;
          }
          switch (subCommand) {
            case 'save': {
              if (!tag) {
                addMessage({
                  type: MessageType.ERROR,
                  content: 'Missing tag. Usage: /chat save <tag>',
                  timestamp: new Date(),
                });
                return;
              }
              const history = chat.getHistory();
              if (history.length > 0) {
                await logger.saveCheckpoint(chat?.getHistory() || [], tag);
                addMessage({
                  type: MessageType.INFO,
                  content: `Conversation checkpoint saved with tag: ${tag}.`,
                  timestamp: new Date(),
                });
              } else {
                addMessage({
                  type: MessageType.INFO,
                  content: 'No conversation found to save.',
                  timestamp: new Date(),
                });
              }
              return;
            }
            case 'resume':
            case 'restore':
            case 'load': {
              if (!tag) {
                addMessage({
                  type: MessageType.ERROR,
                  content: 'Missing tag. Usage: /chat resume <tag>',
                  timestamp: new Date(),
                });
                return;
              }
              const conversation = await logger.loadCheckpoint(tag);
              if (conversation.length === 0) {
                addMessage({
                  type: MessageType.INFO,
                  content: `No saved checkpoint found with tag: ${tag}.`,
                  timestamp: new Date(),
                });
                return;
              }

              clearItems();
              chat.clearHistory();
              const rolemap: { [key: string]: MessageType } = {
                user: MessageType.USER,
                model: MessageType.GEMINI,
              };
              let hasSystemPrompt = false;
              let i = 0;
              for (const item of conversation) {
                i += 1;

                // Add each item to history regardless of whether we display
                // it.
                chat.addHistory(item);
=======
>>>>>>> 1f0ad865

                  return await handleSlashCommand(
                    result.originalInvocation.raw,
                    // Pass the approved commands as a one-time grant for this execution.
                    new Set(approvedCommands),
                  );
                }
                default: {
                  const unhandled: never = result;
                  throw new Error(
                    `Unhandled slash command result: ${unhandled}`,
                  );
                }
              }
            }

            return { type: 'handled' };
          } else if (commandToExecute.subCommands) {
            const helpText = `Command '/${commandToExecute.name}' requires a subcommand. Available:\n${commandToExecute.subCommands
              .map((sc) => `  - ${sc.name}: ${sc.description || ''}`)
              .join('\n')}`;
            addMessage({
              type: MessageType.INFO,
              content: helpText,
              timestamp: new Date(),
            });
            return { type: 'handled' };
          }
<<<<<<< HEAD
        },
      });
    }
    return commands;
  }, [
    onDebugMessage,
    setShowHelp,
    refreshStatic,
    openThemeDialog,
    openAuthDialog,
    openEditorDialog,
    clearItems,
    performMemoryRefresh,
    showMemoryAction,
    addMemoryAction,
    addMessage,
    toggleCorgiMode,
    savedChatTags,
    config,
    settings,
    showToolDescriptions,
    session,
    gitService,
    loadHistory,
    addItem,
    setQuittingMessages,
    pendingCompressionItemRef,
    setPendingCompressionItem,
    setIsPlanMode,
    openPrivacyNotice,
  ]);
=======
        }
>>>>>>> 1f0ad865

        addMessage({
          type: MessageType.ERROR,
          content: `Unknown command: ${trimmed}`,
          timestamp: new Date(),
        });
        return { type: 'handled' };
      } catch (e) {
        addItem(
          {
            type: MessageType.ERROR,
            text: e instanceof Error ? e.message : String(e),
          },
          Date.now(),
        );
        return { type: 'handled' };
      } finally {
        setIsProcessing(false);
      }
    },
    [
      config,
      addItem,
      openAuthDialog,
      commands,
      commandContext,
      addMessage,
      openThemeDialog,
      openPrivacyNotice,
      openEditorDialog,
      setQuittingMessages,
      setShellConfirmationRequest,
      setSessionShellAllowlist,
      setIsProcessing,
    ],
  );

  return {
    handleSlashCommand,
    slashCommands: commands,
    pendingHistoryItems,
    commandContext,
    shellConfirmationRequest,
  };
};<|MERGE_RESOLUTION|>--- conflicted
+++ resolved
@@ -48,7 +48,6 @@
   openEditorDialog: () => void,
   toggleCorgiMode: () => void,
   setQuittingMessages: (message: HistoryItem[]) => void,
-  setIsPlanMode: React.Dispatch<React.SetStateAction<boolean>>,
   openPrivacyNotice: () => void,
   toggleVimEnabled: () => Promise<boolean>,
   setIsProcessing: (isProcessing: boolean) => void,
@@ -414,229 +413,6 @@
                       (prev) => new Set([...prev, ...approvedCommands]),
                     );
                   }
-<<<<<<< HEAD
-                }
-              } else {
-                // Use cyan color for the tool name even when not showing descriptions
-                message += `  - \u001b[36m${tool.displayName}\u001b[0m\n`;
-              }
-            });
-          } else {
-            message += '  No tools available\n';
-          }
-          message += '\n';
-
-          // Make sure to reset any ANSI formatting at the end to prevent it from affecting the terminal
-          message += '\u001b[0m';
-
-          addMessage({
-            type: MessageType.INFO,
-            content: message,
-            timestamp: new Date(),
-          });
-        },
-      },
-      {
-        name: 'plan',
-        description: 'toggle plan mode',
-        action: (_mainCommand, _subCommand, _args) => {
-          setIsPlanMode((prev) => {
-            const newMode = !prev;
-            addMessage({
-              type: MessageType.INFO,
-              content: `Plan mode ${newMode ? 'enabled' : 'disabled'}.`,
-              timestamp: new Date(),
-            });
-            return newMode;
-          });
-        },
-      },
-      {
-        name: 'corgi',
-        action: (_mainCommand, _subCommand, _args) => {
-          toggleCorgiMode();
-        },
-      },
-      {
-        name: 'about',
-        description: 'show version info',
-        action: async (_mainCommand, _subCommand, _args) => {
-          const osVersion = process.platform;
-          let sandboxEnv = 'no sandbox';
-          if (process.env.SANDBOX && process.env.SANDBOX !== 'sandbox-exec') {
-            sandboxEnv = process.env.SANDBOX;
-          } else if (process.env.SANDBOX === 'sandbox-exec') {
-            sandboxEnv = `sandbox-exec (${
-              process.env.SEATBELT_PROFILE || 'unknown'
-            })`;
-          }
-          const modelVersion = config?.getModel() || 'Unknown';
-          const cliVersion = await getCliVersion();
-          const selectedAuthType = settings.merged.selectedAuthType || '';
-          const gcpProject = process.env.GOOGLE_CLOUD_PROJECT || '';
-          addMessage({
-            type: MessageType.ABOUT,
-            timestamp: new Date(),
-            cliVersion,
-            osVersion,
-            sandboxEnv,
-            modelVersion,
-            selectedAuthType,
-            gcpProject,
-          });
-        },
-      },
-      {
-        name: 'bug',
-        description: 'submit a bug report',
-        action: async (_mainCommand, _subCommand, args) => {
-          let bugDescription = _subCommand || '';
-          if (args) {
-            bugDescription += ` ${args}`;
-          }
-          bugDescription = bugDescription.trim();
-
-          const osVersion = `${process.platform} ${process.version}`;
-          let sandboxEnv = 'no sandbox';
-          if (process.env.SANDBOX && process.env.SANDBOX !== 'sandbox-exec') {
-            sandboxEnv = process.env.SANDBOX.replace(/^gemini-(?:code-)?/, '');
-          } else if (process.env.SANDBOX === 'sandbox-exec') {
-            sandboxEnv = `sandbox-exec (${
-              process.env.SEATBELT_PROFILE || 'unknown'
-            })`;
-          }
-          const modelVersion = config?.getModel() || 'Unknown';
-          const cliVersion = await getCliVersion();
-          const memoryUsage = formatMemoryUsage(process.memoryUsage().rss);
-
-          const info = `
-*   **CLI Version:** ${cliVersion}
-*   **Git Commit:** ${GIT_COMMIT_INFO}
-*   **Operating System:** ${osVersion}
-*   **Sandbox Environment:** ${sandboxEnv}
-*   **Model Version:** ${modelVersion}
-*   **Memory Usage:** ${memoryUsage}
-`;
-
-          let bugReportUrl =
-            'https://github.com/google-gemini/gemini-cli/issues/new?template=bug_report.yml&title={title}&info={info}';
-          const bugCommand = config?.getBugCommand();
-          if (bugCommand?.urlTemplate) {
-            bugReportUrl = bugCommand.urlTemplate;
-          }
-          bugReportUrl = bugReportUrl
-            .replace('{title}', encodeURIComponent(bugDescription))
-            .replace('{info}', encodeURIComponent(info));
-
-          addMessage({
-            type: MessageType.INFO,
-            content: `To submit your bug report, please open the following URL in your browser:\n${bugReportUrl}`,
-            timestamp: new Date(),
-          });
-          (async () => {
-            try {
-              await open(bugReportUrl);
-            } catch (error) {
-              const errorMessage =
-                error instanceof Error ? error.message : String(error);
-              addMessage({
-                type: MessageType.ERROR,
-                content: `Could not open URL in browser: ${errorMessage}`,
-                timestamp: new Date(),
-              });
-            }
-          })();
-        },
-      },
-      {
-        name: 'chat',
-        description:
-          'Manage conversation history. Usage: /chat <list|save|resume> <tag>',
-        action: async (_mainCommand, subCommand, args) => {
-          const tag = (args || '').trim();
-          const logger = new Logger(config?.getSessionId() || '');
-          await logger.initialize();
-          const chat = await config?.getGeminiClient()?.getChat();
-          if (!chat) {
-            addMessage({
-              type: MessageType.ERROR,
-              content: 'No chat client available for conversation status.',
-              timestamp: new Date(),
-            });
-            return;
-          }
-          if (!subCommand) {
-            addMessage({
-              type: MessageType.ERROR,
-              content: 'Missing command\nUsage: /chat <list|save|resume> <tag>',
-              timestamp: new Date(),
-            });
-            return;
-          }
-          switch (subCommand) {
-            case 'save': {
-              if (!tag) {
-                addMessage({
-                  type: MessageType.ERROR,
-                  content: 'Missing tag. Usage: /chat save <tag>',
-                  timestamp: new Date(),
-                });
-                return;
-              }
-              const history = chat.getHistory();
-              if (history.length > 0) {
-                await logger.saveCheckpoint(chat?.getHistory() || [], tag);
-                addMessage({
-                  type: MessageType.INFO,
-                  content: `Conversation checkpoint saved with tag: ${tag}.`,
-                  timestamp: new Date(),
-                });
-              } else {
-                addMessage({
-                  type: MessageType.INFO,
-                  content: 'No conversation found to save.',
-                  timestamp: new Date(),
-                });
-              }
-              return;
-            }
-            case 'resume':
-            case 'restore':
-            case 'load': {
-              if (!tag) {
-                addMessage({
-                  type: MessageType.ERROR,
-                  content: 'Missing tag. Usage: /chat resume <tag>',
-                  timestamp: new Date(),
-                });
-                return;
-              }
-              const conversation = await logger.loadCheckpoint(tag);
-              if (conversation.length === 0) {
-                addMessage({
-                  type: MessageType.INFO,
-                  content: `No saved checkpoint found with tag: ${tag}.`,
-                  timestamp: new Date(),
-                });
-                return;
-              }
-
-              clearItems();
-              chat.clearHistory();
-              const rolemap: { [key: string]: MessageType } = {
-                user: MessageType.USER,
-                model: MessageType.GEMINI,
-              };
-              let hasSystemPrompt = false;
-              let i = 0;
-              for (const item of conversation) {
-                i += 1;
-
-                // Add each item to history regardless of whether we display
-                // it.
-                chat.addHistory(item);
-=======
->>>>>>> 1f0ad865
 
                   return await handleSlashCommand(
                     result.originalInvocation.raw,
@@ -665,41 +441,7 @@
             });
             return { type: 'handled' };
           }
-<<<<<<< HEAD
-        },
-      });
-    }
-    return commands;
-  }, [
-    onDebugMessage,
-    setShowHelp,
-    refreshStatic,
-    openThemeDialog,
-    openAuthDialog,
-    openEditorDialog,
-    clearItems,
-    performMemoryRefresh,
-    showMemoryAction,
-    addMemoryAction,
-    addMessage,
-    toggleCorgiMode,
-    savedChatTags,
-    config,
-    settings,
-    showToolDescriptions,
-    session,
-    gitService,
-    loadHistory,
-    addItem,
-    setQuittingMessages,
-    pendingCompressionItemRef,
-    setPendingCompressionItem,
-    setIsPlanMode,
-    openPrivacyNotice,
-  ]);
-=======
         }
->>>>>>> 1f0ad865
 
         addMessage({
           type: MessageType.ERROR,
