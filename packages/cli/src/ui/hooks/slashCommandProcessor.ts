/**
 * @license
 * Copyright 2025 Google LLC
 * SPDX-License-Identifier: Apache-2.0
 */

import {
  useCallback,
  useMemo,
  useEffect,
  useState,
  type Dispatch,
  type SetStateAction,
} from 'react';
import { type PartListUnion } from '@google/genai';
import process from 'node:process';
import type { UseHistoryManagerReturn } from './useHistoryManager.js';
import type { Config } from '@google/gemini-cli-core';
import {
  GitService,
  Logger,
  logSlashCommand,
  makeSlashCommandEvent,
  SlashCommandStatus,
  ToolConfirmationOutcome,
  Storage,
  IdeClient,
} from '@google/gemini-cli-core';
import { useSessionStats } from '../contexts/SessionContext.js';
import type {
  Message,
  HistoryItemWithoutId,
  SlashCommandProcessorResult,
  HistoryItem,
} from '../types.js';
import { MessageType } from '../types.js';
import type { LoadedSettings } from '../../config/settings.js';
import { type CommandContext, type SlashCommand } from '../commands/types.js';
import { CommandService } from '../../services/CommandService.js';
import { BuiltinCommandLoader } from '../../services/BuiltinCommandLoader.js';
import { FileCommandLoader } from '../../services/FileCommandLoader.js';
import { McpPromptLoader } from '../../services/McpPromptLoader.js';
<<<<<<< HEAD
import { initNotifications, triggerNotification } from '../../notifications/manager.js';
=======
import { parseSlashCommand } from '../../utils/commands.js';
import type { ExtensionUpdateState } from '../state/extensions.js';

interface SlashCommandProcessorActions {
  openAuthDialog: () => void;
  openThemeDialog: () => void;
  openEditorDialog: () => void;
  openPrivacyNotice: () => void;
  openSettingsDialog: () => void;
  quit: (messages: HistoryItem[]) => void;
  setDebugMessage: (message: string) => void;
  toggleCorgiMode: () => void;
  setExtensionsUpdateState: Dispatch<
    SetStateAction<Map<string, ExtensionUpdateState>>
  >;
}
>>>>>>> 2c4f61ec

/**
 * Hook to define and process slash commands (e.g., /help, /clear).
 */
export const useSlashCommandProcessor = (
  config: Config | null,
  settings: LoadedSettings,
  addItem: UseHistoryManagerReturn['addItem'],
  clearItems: UseHistoryManagerReturn['clearItems'],
  loadHistory: UseHistoryManagerReturn['loadHistory'],
  refreshStatic: () => void,
<<<<<<< HEAD
  onDebugMessage: (message: string) => void,
  openThemeDialog: () => void,
  openAuthDialog: () => void,
  openEditorDialog: () => void,
  toggleCorgiMode: () => void,
  setQuittingMessages: (message: HistoryItem[]) => void,
  openPrivacyNotice: () => void,
  openSettingsDialog: () => void,
  openNotificationsSetup: () => void,
=======
>>>>>>> 2c4f61ec
  toggleVimEnabled: () => Promise<boolean>,
  setIsProcessing: (isProcessing: boolean) => void,
  setGeminiMdFileCount: (count: number) => void,
  actions: SlashCommandProcessorActions,
  extensionsUpdateState: Map<string, ExtensionUpdateState>,
  isConfigInitialized: boolean,
) => {
  const session = useSessionStats();
  const [commands, setCommands] = useState<readonly SlashCommand[]>([]);
  const [reloadTrigger, setReloadTrigger] = useState(0);

  const reloadCommands = useCallback(() => {
    setReloadTrigger((v) => v + 1);
  }, []);
  const [shellConfirmationRequest, setShellConfirmationRequest] =
    useState<null | {
      commands: string[];
      onConfirm: (
        outcome: ToolConfirmationOutcome,
        approvedCommands?: string[],
      ) => void;
    }>(null);
  const [confirmationRequest, setConfirmationRequest] = useState<null | {
    prompt: React.ReactNode;
    onConfirm: (confirmed: boolean) => void;
  }>(null);

  const [sessionShellAllowlist, setSessionShellAllowlist] = useState(
    new Set<string>(),
  );
  const gitService = useMemo(() => {
    if (!config?.getProjectRoot()) {
      return;
    }
    return new GitService(config.getProjectRoot(), config.storage);
  }, [config]);

  const logger = useMemo(() => {
    const l = new Logger(
      config?.getSessionId() || '',
      config?.storage ?? new Storage(process.cwd()),
    );
    // The logger's initialize is async, but we can create the instance
    // synchronously. Commands that use it will await its initialization.
    return l;
  }, [config]);

  const [pendingItem, setPendingItem] = useState<HistoryItemWithoutId | null>(
    null,
  );

  const pendingHistoryItems = useMemo(() => {
    const items: HistoryItemWithoutId[] = [];
    if (pendingItem != null) {
      items.push(pendingItem);
    }
    return items;
  }, [pendingItem]);

  const addMessage = useCallback(
    (message: Message) => {
      // Convert Message to HistoryItemWithoutId
      let historyItemContent: HistoryItemWithoutId;
      if (message.type === MessageType.ABOUT) {
        historyItemContent = {
          type: 'about',
          cliVersion: message.cliVersion,
          osVersion: message.osVersion,
          sandboxEnv: message.sandboxEnv,
          modelVersion: message.modelVersion,
          selectedAuthType: message.selectedAuthType,
          gcpProject: message.gcpProject,
          ideClient: message.ideClient,
        };
      } else if (message.type === MessageType.HELP) {
        historyItemContent = {
          type: 'help',
          timestamp: message.timestamp,
        };
      } else if (message.type === MessageType.STATS) {
        historyItemContent = {
          type: 'stats',
          duration: message.duration,
        };
      } else if (message.type === MessageType.MODEL_STATS) {
        historyItemContent = {
          type: 'model_stats',
        };
      } else if (message.type === MessageType.TOOL_STATS) {
        historyItemContent = {
          type: 'tool_stats',
        };
      } else if (message.type === MessageType.QUIT) {
        historyItemContent = {
          type: 'quit',
          duration: message.duration,
        };
      } else if (message.type === MessageType.COMPRESSION) {
        historyItemContent = {
          type: 'compression',
          compression: message.compression,
        };
      } else {
        historyItemContent = {
          type: message.type,
          text: message.content,
        };
      }
      addItem(historyItemContent, message.timestamp.getTime());
    },
    [addItem],
  );
  const commandContext = useMemo(
    (): CommandContext => ({
      services: {
        config,
        settings,
        git: gitService,
        logger,
      },
      ui: {
        addItem,
        clear: () => {
          clearItems();
          console.clear();
          refreshStatic();
        },
        loadHistory,
        setDebugMessage: actions.setDebugMessage,
        pendingItem,
        setPendingItem,
        toggleCorgiMode: actions.toggleCorgiMode,
        toggleVimEnabled,
        setGeminiMdFileCount,
        reloadCommands,
        extensionsUpdateState,
        setExtensionsUpdateState: actions.setExtensionsUpdateState,
      },
      session: {
        stats: session.stats,
        sessionShellAllowlist,
      },
    }),
    [
      config,
      settings,
      gitService,
      logger,
      loadHistory,
      addItem,
      clearItems,
      refreshStatic,
      session.stats,
      actions,
      pendingItem,
      setPendingItem,
      toggleVimEnabled,
      sessionShellAllowlist,
      setGeminiMdFileCount,
      reloadCommands,
      extensionsUpdateState,
    ],
  );

  useEffect(() => {
    if (!config) {
      return;
    }

    const listener = () => {
      reloadCommands();
    };

    (async () => {
      const ideClient = await IdeClient.getInstance();
      ideClient.addStatusChangeListener(listener);
    })();

    return () => {
      (async () => {
        const ideClient = await IdeClient.getInstance();
        ideClient.removeStatusChangeListener(listener);
      })();
    };
  }, [config, reloadCommands]);

  useEffect(() => {
    const controller = new AbortController();
    const load = async () => {
      if (settings) {
        initNotifications(settings);
      }
      const loaders = [
        new McpPromptLoader(config),
        new BuiltinCommandLoader(config),
        new FileCommandLoader(config),
      ];
      const commandService = await CommandService.create(
        loaders,
        controller.signal,
      );
      setCommands(commandService.getCommands());
    };

    load();

    return () => {
      controller.abort();
    };
<<<<<<< HEAD
  }, [config, reloadTrigger, settings]);
=======
  }, [config, reloadTrigger, isConfigInitialized]);
>>>>>>> 2c4f61ec

  const handleSlashCommand = useCallback(
    async (
      rawQuery: PartListUnion,
      oneTimeShellAllowlist?: Set<string>,
      overwriteConfirmed?: boolean,
    ): Promise<SlashCommandProcessorResult | false> => {
      if (typeof rawQuery !== 'string') {
        return false;
      }

      const trimmed = rawQuery.trim();
      if (!trimmed.startsWith('/') && !trimmed.startsWith('?')) {
        return false;
      }

      setIsProcessing(true);

      const userMessageTimestamp = Date.now();
      addItem({ type: MessageType.USER, text: trimmed }, userMessageTimestamp);

      let hasError = false;
      const {
        commandToExecute,
        args,
        canonicalPath: resolvedCommandPath,
      } = parseSlashCommand(trimmed, commands);

      const subcommand =
        resolvedCommandPath.length > 1
          ? resolvedCommandPath.slice(1).join(' ')
          : undefined;

      try {
        if (commandToExecute) {
          if (commandToExecute.action) {
            const fullCommandContext: CommandContext = {
              ...commandContext,
              invocation: {
                raw: trimmed,
                name: commandToExecute.name,
                args,
              },
              overwriteConfirmed,
            };

            // If a one-time list is provided for a "Proceed" action, temporarily
            // augment the session allowlist for this single execution.
            if (oneTimeShellAllowlist && oneTimeShellAllowlist.size > 0) {
              fullCommandContext.session = {
                ...fullCommandContext.session,
                sessionShellAllowlist: new Set([
                  ...fullCommandContext.session.sessionShellAllowlist,
                  ...oneTimeShellAllowlist,
                ]),
              };
            }
            const result = await commandToExecute.action(
              fullCommandContext,
              args,
            );

            if (result) {
              switch (result.type) {
                case 'tool':
                  return {
                    type: 'schedule_tool',
                    toolName: result.toolName,
                    toolArgs: result.toolArgs,
                  };
                case 'message':
                  addItem(
                    {
                      type:
                        result.messageType === 'error'
                          ? MessageType.ERROR
                          : MessageType.INFO,
                      text: result.content,
                    },
                    Date.now(),
                  );
                  return { type: 'handled' };
                case 'dialog':
                  switch (result.dialog) {
                    case 'auth':
                      actions.openAuthDialog();
                      return { type: 'handled' };
                    case 'theme':
                      actions.openThemeDialog();
                      return { type: 'handled' };
                    case 'editor':
                      actions.openEditorDialog();
                      return { type: 'handled' };
                    case 'privacy':
                      actions.openPrivacyNotice();
                      return { type: 'handled' };
                    case 'settings':
                      actions.openSettingsDialog();
                      return { type: 'handled' };
                    case 'notifications-setup':
                      openNotificationsSetup();
                      return { type: 'handled' };
                    case 'help':
                      return { type: 'handled' };
                    default: {
                      const unhandled: never = result.dialog;
                      throw new Error(
                        `Unhandled slash command result: ${unhandled}`,
                      );
                    }
                  }
                case 'load_history': {
                  config?.getGeminiClient()?.setHistory(result.clientHistory);
                  config?.getGeminiClient()?.stripThoughtsFromHistory();
                  fullCommandContext.ui.clear();
                  result.history.forEach((item, index) => {
                    fullCommandContext.ui.addItem(item, index);
                  });
                  return { type: 'handled' };
                }
                case 'quit':
                  actions.quit(result.messages);
                  return { type: 'handled' };

                case 'submit_prompt':
                  return {
                    type: 'submit_prompt',
                    content: result.content,
                  };
                case 'confirm_shell_commands': {
                  triggerNotification('inputRequired');
                  const { outcome, approvedCommands } = await new Promise<{
                    outcome: ToolConfirmationOutcome;
                    approvedCommands?: string[];
                  }>((resolve) => {
                    setShellConfirmationRequest({
                      commands: result.commandsToConfirm,
                      onConfirm: (
                        resolvedOutcome,
                        resolvedApprovedCommands,
                      ) => {
                        setShellConfirmationRequest(null); // Close the dialog
                        resolve({
                          outcome: resolvedOutcome,
                          approvedCommands: resolvedApprovedCommands,
                        });
                      },
                    });
                  });

                  if (
                    outcome === ToolConfirmationOutcome.Cancel ||
                    !approvedCommands ||
                    approvedCommands.length === 0
                  ) {
                    return { type: 'handled' };
                  }

                  if (outcome === ToolConfirmationOutcome.ProceedAlways) {
                    setSessionShellAllowlist(
                      (prev) => new Set([...prev, ...approvedCommands]),
                    );
                  }

                  return await handleSlashCommand(
                    result.originalInvocation.raw,
                    // Pass the approved commands as a one-time grant for this execution.
                    new Set(approvedCommands),
                  );
                }
                case 'confirm_action': {
                  triggerNotification('inputRequired');
                  const { confirmed } = await new Promise<{
                    confirmed: boolean;
                  }>((resolve) => {
                    setConfirmationRequest({
                      prompt: result.prompt,
                      onConfirm: (resolvedConfirmed) => {
                        setConfirmationRequest(null);
                        resolve({ confirmed: resolvedConfirmed });
                      },
                    });
                  });

                  if (!confirmed) {
                    addItem(
                      {
                        type: MessageType.INFO,
                        text: 'Operation cancelled.',
                      },
                      Date.now(),
                    );
                    return { type: 'handled' };
                  }

                  return await handleSlashCommand(
                    result.originalInvocation.raw,
                    undefined,
                    true,
                  );
                }
                default: {
                  const unhandled: never = result;
                  throw new Error(
                    `Unhandled slash command result: ${unhandled}`,
                  );
                }
              }
            }

            return { type: 'handled' };
          } else if (commandToExecute.subCommands) {
            const helpText = `Command '/${commandToExecute.name}' requires a subcommand. Available:\n${commandToExecute.subCommands
              .map((sc) => `  - ${sc.name}: ${sc.description || ''}`)
              .join('\n')}`;
            addMessage({
              type: MessageType.INFO,
              content: helpText,
              timestamp: new Date(),
            });
            return { type: 'handled' };
          }
        }

        addMessage({
          type: MessageType.ERROR,
          content: `Unknown command: ${trimmed}`,
          timestamp: new Date(),
        });

        return { type: 'handled' };
      } catch (e: unknown) {
        hasError = true;
        if (config) {
          const event = makeSlashCommandEvent({
            command: resolvedCommandPath[0],
            subcommand,
            status: SlashCommandStatus.ERROR,
          });
          logSlashCommand(config, event);
        }
        addItem(
          {
            type: MessageType.ERROR,
            text: e instanceof Error ? e.message : String(e),
          },
          Date.now(),
        );
        return { type: 'handled' };
      } finally {
        if (config && resolvedCommandPath[0] && !hasError) {
          const event = makeSlashCommandEvent({
            command: resolvedCommandPath[0],
            subcommand,
            status: SlashCommandStatus.SUCCESS,
          });
          logSlashCommand(config, event);
        }
        setIsProcessing(false);
        triggerNotification('taskComplete');
      }
    },
    [
      config,
      addItem,
      actions,
      commands,
      commandContext,
      addMessage,
<<<<<<< HEAD
      openThemeDialog,
      openPrivacyNotice,
      openEditorDialog,
      setQuittingMessages,
      openSettingsDialog,
      openNotificationsSetup,
=======
>>>>>>> 2c4f61ec
      setShellConfirmationRequest,
      setSessionShellAllowlist,
      setIsProcessing,
      setConfirmationRequest,
    ],
  );

  return {
    handleSlashCommand,
    slashCommands: commands,
    pendingHistoryItems,
    commandContext,
    shellConfirmationRequest,
    confirmationRequest,
  };
};<|MERGE_RESOLUTION|>--- conflicted
+++ resolved
@@ -40,9 +40,7 @@
 import { BuiltinCommandLoader } from '../../services/BuiltinCommandLoader.js';
 import { FileCommandLoader } from '../../services/FileCommandLoader.js';
 import { McpPromptLoader } from '../../services/McpPromptLoader.js';
-<<<<<<< HEAD
 import { initNotifications, triggerNotification } from '../../notifications/manager.js';
-=======
 import { parseSlashCommand } from '../../utils/commands.js';
 import type { ExtensionUpdateState } from '../state/extensions.js';
 
@@ -52,6 +50,7 @@
   openEditorDialog: () => void;
   openPrivacyNotice: () => void;
   openSettingsDialog: () => void;
+  openNotificationsSetup: () => void;
   quit: (messages: HistoryItem[]) => void;
   setDebugMessage: (message: string) => void;
   toggleCorgiMode: () => void;
@@ -59,7 +58,6 @@
     SetStateAction<Map<string, ExtensionUpdateState>>
   >;
 }
->>>>>>> 2c4f61ec
 
 /**
  * Hook to define and process slash commands (e.g., /help, /clear).
@@ -71,18 +69,6 @@
   clearItems: UseHistoryManagerReturn['clearItems'],
   loadHistory: UseHistoryManagerReturn['loadHistory'],
   refreshStatic: () => void,
-<<<<<<< HEAD
-  onDebugMessage: (message: string) => void,
-  openThemeDialog: () => void,
-  openAuthDialog: () => void,
-  openEditorDialog: () => void,
-  toggleCorgiMode: () => void,
-  setQuittingMessages: (message: HistoryItem[]) => void,
-  openPrivacyNotice: () => void,
-  openSettingsDialog: () => void,
-  openNotificationsSetup: () => void,
-=======
->>>>>>> 2c4f61ec
   toggleVimEnabled: () => Promise<boolean>,
   setIsProcessing: (isProcessing: boolean) => void,
   setGeminiMdFileCount: (count: number) => void,
@@ -292,11 +278,7 @@
     return () => {
       controller.abort();
     };
-<<<<<<< HEAD
-  }, [config, reloadTrigger, settings]);
-=======
   }, [config, reloadTrigger, isConfigInitialized]);
->>>>>>> 2c4f61ec
 
   const handleSlashCommand = useCallback(
     async (
@@ -397,7 +379,7 @@
                       actions.openSettingsDialog();
                       return { type: 'handled' };
                     case 'notifications-setup':
-                      openNotificationsSetup();
+                      actions.openNotificationsSetup();
                       return { type: 'handled' };
                     case 'help':
                       return { type: 'handled' };
@@ -566,15 +548,6 @@
       commands,
       commandContext,
       addMessage,
-<<<<<<< HEAD
-      openThemeDialog,
-      openPrivacyNotice,
-      openEditorDialog,
-      setQuittingMessages,
-      openSettingsDialog,
-      openNotificationsSetup,
-=======
->>>>>>> 2c4f61ec
       setShellConfirmationRequest,
       setSessionShellAllowlist,
       setIsProcessing,
