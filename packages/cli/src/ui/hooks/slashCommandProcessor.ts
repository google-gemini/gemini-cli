--- conflicted
+++ resolved
@@ -9,16 +9,13 @@
 import process from 'node:process';
 import { UseHistoryManagerReturn } from './useHistoryManager.js';
 import { useStateAndRef } from './useStateAndRef.js';
-<<<<<<< HEAD
-import { Config, GitService, Logger, ChatRecordingService } from '@google/gemini-cli-core';
-=======
 import {
   Config,
   GitService,
   Logger,
+  ChatRecordingService,
   ToolConfirmationOutcome,
 } from '@google/gemini-cli-core';
->>>>>>> 576cebc9
 import { useSessionStats } from '../contexts/SessionContext.js';
 import {
   Message,
@@ -465,13 +462,10 @@
       openPrivacyNotice,
       openEditorDialog,
       setQuittingMessages,
-<<<<<<< HEAD
       openSessionBrowser,
-=======
       setShellConfirmationRequest,
       setSessionShellAllowlist,
       setIsProcessing,
->>>>>>> 576cebc9
     ],
   );
 
