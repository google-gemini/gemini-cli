/**
 * @license
 * Copyright 2025 Google LLC
 * SPDX-License-Identifier: Apache-2.0
 */

import { useCallback, useMemo } from 'react';
import { type PartListUnion } from '@google/genai';
import open from 'open';
import { UseHistoryManagerReturn } from './useHistoryManager.js';
import { Config } from '@gemini-code/server';
import { Message, MessageType, HistoryItemWithoutId } from '../types.js';
import { createShowMemoryAction } from './useShowMemoryCommand.js';

export interface SlashCommandActionReturn {
  shouldScheduleTool?: boolean;
  toolName?: string;
  toolArgs?: Record<string, unknown>;
  message?: string; // For simple messages or errors
}

export interface SlashCommand {
  name: string;
  altName?: string;
  description?: string;
  action: (
    mainCommand: string,
    subCommand?: string,
    args?: string,
  ) => void | SlashCommandActionReturn; // Action can now return this object
}

/**
 * Hook to define and process slash commands (e.g., /help, /clear).
 */
export const useSlashCommandProcessor = (
  config: Config | null,
  addItem: UseHistoryManagerReturn['addItem'],
  clearItems: UseHistoryManagerReturn['clearItems'],
  refreshStatic: () => void,
  setShowHelp: React.Dispatch<React.SetStateAction<boolean>>,
  onDebugMessage: (message: string) => void,
  openThemeDialog: () => void,
  performMemoryRefresh: () => Promise<void>,
  toggleCorgiMode: () => void,
  cliVersion: string,
) => {
  const addMessage = useCallback(
    (message: Message) => {
<<<<<<< HEAD
      // Convert Message to HistoryItemWithoutId
      let historyItemContent: HistoryItemWithoutId;
      if (message.type === MessageType.ABOUT) {
        historyItemContent = {
          type: 'about',
          cliVersion: message.cliVersion,
          osVersion: message.osVersion,
          sandboxEnv: message.sandboxEnv,
          modelVersion: message.modelVersion,
        };
      } else {
        historyItemContent = {
          type: message.type as
            | MessageType.INFO
            | MessageType.ERROR
            | MessageType.USER,
          text: message.content,
        };
      }
=======
      const historyItemContent: HistoryItemWithoutId = {
        type: message.type,
        text: message.content,
      };
>>>>>>> 1ff083af
      addItem(historyItemContent, message.timestamp.getTime());
    },
    [addItem],
  );

  const showMemoryAction = useCallback(async () => {
    const actionFn = createShowMemoryAction(config, addMessage);
    await actionFn();
  }, [config, addMessage]);

  const addMemoryAction = useCallback(
    (
      _mainCommand: string,
      _subCommand?: string,
      args?: string,
    ): SlashCommandActionReturn | void => {
      if (!args || args.trim() === '') {
        addMessage({
          type: MessageType.ERROR,
          content: 'Usage: /memory add <text to remember>',
          timestamp: new Date(),
        });
        return;
      }
      // UI feedback for attempting to schedule
      addMessage({
        type: MessageType.INFO,
        content: `Attempting to save to memory: "${args.trim()}"`,
        timestamp: new Date(),
      });
      // Return info for scheduling the tool call
      return {
        shouldScheduleTool: true,
        toolName: 'save_memory',
        toolArgs: { fact: args.trim() },
      };
    },
    [addMessage],
  );

  const slashCommands: SlashCommand[] = useMemo(
    () => [
      {
        name: 'help',
        altName: '?',
        description: 'for help on gemini-code',
        action: (_mainCommand, _subCommand, _args) => {
          onDebugMessage('Opening help.');
          setShowHelp(true);
        },
      },
      {
        name: 'clear',
        description: 'clear the screen',
        action: (_mainCommand, _subCommand, _args) => {
          onDebugMessage('Clearing terminal.');
          clearItems();
          console.clear();
          refreshStatic();
        },
      },
      {
        name: 'theme',
        description: 'change the theme',
        action: (_mainCommand, _subCommand, _args) => {
          openThemeDialog();
        },
      },
      {
        name: 'memory',
        description:
          'Manage memory. Usage: /memory <show|refresh|add> [text for add]',
        action: (mainCommand, subCommand, args) => {
          switch (subCommand) {
            case 'show':
              showMemoryAction();
              return; // Explicitly return void
            case 'refresh':
              performMemoryRefresh();
              return; // Explicitly return void
            case 'add':
              return addMemoryAction(mainCommand, subCommand, args); // Return the object
            default:
              addMessage({
                type: MessageType.ERROR,
                content: `Unknown /memory command: ${subCommand}. Available: show, refresh, add`,
                timestamp: new Date(),
              });
              return; // Explicitly return void
          }
        },
      },
      {
        name: 'corgi',
        action: (_mainCommand, _subCommand, _args) => {
          toggleCorgiMode();
        },
      },
      {
        name: 'about',
        description: 'Show version info',
        action: (_mainCommand, _subCommand, _args) => {
          const osVersion = `${process.platform} ${process.version}`;
          let sandboxEnv = 'no sandbox';
          if (process.env.SANDBOX && process.env.SANDBOX !== 'sandbox-exec') {
            sandboxEnv = process.env.SANDBOX.replace(/^gemini-(?:code-)?/, '');
          } else if (process.env.SANDBOX === 'sandbox-exec') {
            sandboxEnv = `sandbox-exec (${process.env.SEATBELT_PROFILE || 'unknown'})`;
          }
          const modelVersion = config?.getModel() || 'Unknown';

          addMessage({
            type: MessageType.ABOUT,
            timestamp: new Date(),
            cliVersion,
            osVersion,
            sandboxEnv,
            modelVersion,
          });
        },
      },
      {
        name: 'bug',
        description: 'Submit a bug report.',
        action: (_mainCommand, _subCommand, args) => {
          let bugDescription = _subCommand || '';
          if (args) {
            bugDescription += ` ${args}`;
          }
          bugDescription = bugDescription.trim();

          const osVersion = `${process.platform} ${process.version}`;
          let sandboxEnv = 'no sandbox';
          if (process.env.SANDBOX && process.env.SANDBOX !== 'sandbox-exec') {
            sandboxEnv = process.env.SANDBOX.replace(/^gemini-(?:code-)?/, '');
          } else if (process.env.SANDBOX === 'sandbox-exec') {
            sandboxEnv = `sandbox-exec (${process.env.SEATBELT_PROFILE || 'unknown'})`;
          }
          const modelVersion = config?.getModel() || 'Unknown';

          const diagnosticInfo = `
## Describe the bug
A clear and concise description of what the bug is.

## Additional context
Add any other context about the problem here.

## Diagnostic Information
*   **CLI Version:** ${cliVersion}
*   **Operating System:** ${osVersion}
*   **Sandbox Environment:** ${sandboxEnv}
*   **Model Version:** ${modelVersion}
`;

          let bugReportUrl =
            'https://github.com/google-gemini/gemini-cli/issues/new?template=bug_report.md';
          if (bugDescription) {
            const encodedArgs = encodeURIComponent(bugDescription);
            bugReportUrl += `&title=${encodedArgs}`;
          }
          const encodedBody = encodeURIComponent(diagnosticInfo);
          bugReportUrl += `&body=${encodedBody}`;

          addMessage({
            type: MessageType.INFO,
            content: `To submit your bug report, please open the following URL in your browser:\n${bugReportUrl}`,
            timestamp: new Date(),
          });
          (async () => {
            try {
              await open(bugReportUrl);
            } catch (error) {
              const errorMessage =
                error instanceof Error ? error.message : String(error);
              addMessage({
                type: MessageType.ERROR,
                content: `Could not open URL in browser: ${errorMessage}`,
                timestamp: new Date(),
              });
            }
          })();
        },
      },
      {
        name: 'quit',
        altName: 'exit',
        description: 'exit the cli',
        action: (_mainCommand, _subCommand, _args) => {
          onDebugMessage('Quitting. Good-bye.');
          process.exit(0);
        },
      },
    ],
    [
      onDebugMessage,
      setShowHelp,
      refreshStatic,
      openThemeDialog,
      clearItems,
      performMemoryRefresh,
      showMemoryAction,
      addMemoryAction,
      addMessage,
      toggleCorgiMode,
      config,
      cliVersion,
    ],
  );

  const handleSlashCommand = useCallback(
    (rawQuery: PartListUnion): SlashCommandActionReturn | boolean => {
      if (typeof rawQuery !== 'string') {
        return false;
      }
      const trimmed = rawQuery.trim();
      if (!trimmed.startsWith('/') && !trimmed.startsWith('?')) {
        return false;
      }
      const userMessageTimestamp = Date.now();
      addItem({ type: MessageType.USER, text: trimmed }, userMessageTimestamp);

      let subCommand: string | undefined;
      let args: string | undefined;

      const commandToMatch = (() => {
        if (trimmed.startsWith('?')) {
          return 'help';
        }
        const parts = trimmed.substring(1).trim().split(/\s+/);
        if (parts.length > 1) {
          subCommand = parts[1];
        }
        if (parts.length > 2) {
          args = parts.slice(2).join(' ');
        }
        return parts[0];
      })();

      const mainCommand = commandToMatch;

      for (const cmd of slashCommands) {
        if (mainCommand === cmd.name || mainCommand === cmd.altName) {
          const actionResult = cmd.action(mainCommand, subCommand, args);
          if (
            typeof actionResult === 'object' &&
            actionResult?.shouldScheduleTool
          ) {
            return actionResult; // Return the object for useGeminiStream
          }
          return true; // Command was handled, but no tool to schedule
        }
      }

      addMessage({
        type: MessageType.ERROR,
        content: `Unknown command: ${trimmed}`,
        timestamp: new Date(),
      });
      return true; // Indicate command was processed (even if unknown)
    },
    [addItem, slashCommands, addMessage],
  );

  return { handleSlashCommand, slashCommands };
};<|MERGE_RESOLUTION|>--- conflicted
+++ resolved
@@ -47,7 +47,6 @@
 ) => {
   const addMessage = useCallback(
     (message: Message) => {
-<<<<<<< HEAD
       // Convert Message to HistoryItemWithoutId
       let historyItemContent: HistoryItemWithoutId;
       if (message.type === MessageType.ABOUT) {
@@ -67,12 +66,6 @@
           text: message.content,
         };
       }
-=======
-      const historyItemContent: HistoryItemWithoutId = {
-        type: message.type,
-        text: message.content,
-      };
->>>>>>> 1ff083af
       addItem(historyItemContent, message.timestamp.getTime());
     },
     [addItem],
