/**
 * @license
 * Copyright 2025 Google LLC
 * SPDX-License-Identifier: Apache-2.0
 */

import { useCallback, useMemo, useEffect, useState } from 'react';
import { type PartListUnion } from '@google/genai';
import open from 'open';
import process from 'node:process';
import { UseHistoryManagerReturn } from './useHistoryManager.js';
import { useStateAndRef } from './useStateAndRef.js';
import {
  Config,
  GitService,
  Logger,
  MCPDiscoveryState,
  MCPServerStatus,
  getMCPDiscoveryState,
  getMCPServerStatus,
} from '@google/gemini-cli-core';
import { useSessionStats } from '../contexts/SessionContext.js';
import {
  Message,
  MessageType,
  HistoryItemWithoutId,
  HistoryItem,
  SlashCommandProcessorResult,
} from '../types.js';
import { promises as fs } from 'fs';
import path from 'path';
import { GIT_COMMIT_INFO } from '../../generated/git-commit.js';
import { formatDuration, formatMemoryUsage } from '../utils/formatters.js';
import { getCliVersion } from '../../utils/version.js';
import {
  LoadedSettings,
  Settings,
  SettingScope,
} from '../../config/settings.js';
import {
  type CommandContext,
  type SlashCommandActionReturn,
  type SlashCommand,
} from '../commands/types.js';
import { CommandService } from '../../services/CommandService.js';

// This interface is for the old, inline command definitions.
// It will be removed once all commands are migrated to the new system.
export interface LegacySlashCommand {
  name: string;
  altName?: string;
  description?: string;
  completion?: () => Promise<string[]>;
  action: (
    mainCommand: string,
    subCommand?: string,
    args?: string,
  ) =>
    | void
    | SlashCommandActionReturn
    | Promise<void | SlashCommandActionReturn>;
}

/**
 * Hook to define and process slash commands (e.g., /help, /clear).
 */
export const useSlashCommandProcessor = (
  config: Config | null,
  settings: LoadedSettings,
  history: HistoryItem[],
  addItem: UseHistoryManagerReturn['addItem'],
  clearItems: UseHistoryManagerReturn['clearItems'],
  loadHistory: UseHistoryManagerReturn['loadHistory'],
  refreshStatic: () => void,
  setShowHelp: React.Dispatch<React.SetStateAction<boolean>>,
  onDebugMessage: (message: string) => void,
  openThemeDialog: () => void,
  openAuthDialog: () => void,
  openEditorDialog: () => void,
  toggleCorgiMode: () => void,
  showToolDescriptions: boolean = false,
  setQuittingMessages: (message: HistoryItem[]) => void,
  openPrivacyNotice: () => void,
  reloadSettings: () => void,
) => {
  const session = useSessionStats();
  const [commands, setCommands] = useState<SlashCommand[]>([]);
  const gitService = useMemo(() => {
    if (!config?.getProjectRoot()) {
      return;
    }
    return new GitService(config.getProjectRoot());
  }, [config]);

  const logger = useMemo(() => {
    const l = new Logger(config?.getSessionId() || '');
    // The logger's initialize is async, but we can create the instance
    // synchronously. Commands that use it will await its initialization.
    return l;
  }, [config]);

  const [mcpServers, setMcpServers] = useState(config?.getMcpServers() || {});
  useEffect(() => {
    setMcpServers(config?.getMcpServers() || {});
  }, [config]);

  const [pendingCompressionItemRef, setPendingCompressionItem] =
    useStateAndRef<HistoryItemWithoutId | null>(null);

  const pendingHistoryItems = useMemo(() => {
    const items: HistoryItemWithoutId[] = [];
    if (pendingCompressionItemRef.current != null) {
      items.push(pendingCompressionItemRef.current);
    }
    return items;
  }, [pendingCompressionItemRef]);

  const addMessage = useCallback(
    (message: Message) => {
      // Convert Message to HistoryItemWithoutId
      let historyItemContent: HistoryItemWithoutId;
      if (message.type === MessageType.ABOUT) {
        historyItemContent = {
          type: 'about',
          cliVersion: message.cliVersion,
          osVersion: message.osVersion,
          sandboxEnv: message.sandboxEnv,
          modelVersion: message.modelVersion,
          selectedAuthType: message.selectedAuthType,
          gcpProject: message.gcpProject,
        };
      } else if (message.type === MessageType.STATS) {
        historyItemContent = {
          type: 'stats',
          duration: message.duration,
        };
      } else if (message.type === MessageType.MODEL_STATS) {
        historyItemContent = {
          type: 'model_stats',
        };
      } else if (message.type === MessageType.TOOL_STATS) {
        historyItemContent = {
          type: 'tool_stats',
        };
      } else if (message.type === MessageType.QUIT) {
        historyItemContent = {
          type: 'quit',
          duration: message.duration,
        };
      } else if (message.type === MessageType.COMPRESSION) {
        historyItemContent = {
          type: 'compression',
          compression: message.compression,
        };
      } else {
        historyItemContent = {
          type: message.type,
          text: message.content,
        };
      }
      addItem(historyItemContent, message.timestamp.getTime());
    },
    [addItem],
  );

  const commandContext = useMemo(
    (): CommandContext => ({
      services: {
        config,
        settings,
        git: gitService,
        logger,
      },
      ui: {
        addItem,
        clear: () => {
          clearItems();
          console.clear();
          refreshStatic();
        },
        setDebugMessage: onDebugMessage,
      },
      session: {
        stats: session.stats,
      },
    }),
    [
      config,
      settings,
      gitService,
      logger,
      addItem,
      clearItems,
      refreshStatic,
      session.stats,
      onDebugMessage,
    ],
  );

  const commandService = useMemo(() => new CommandService(), []);

  useEffect(() => {
    const load = async () => {
      await commandService.loadCommands();
      setCommands(commandService.getCommands());
    };

    load();
  }, [commandService]);

  // Define legacy commands
  // This list contains all commands that have NOT YET been migrated to the
  // new system. As commands are migrated, they are removed from this list.
  const legacyCommands: LegacySlashCommand[] = useMemo(() => {
    const commands: LegacySlashCommand[] = [
      // `/help` and `/clear` have been migrated and REMOVED from this list.
      {
        name: 'docs',
        description: 'open full Gemini CLI documentation in your browser',
        action: async (_mainCommand, _subCommand, _args) => {
          const docsUrl = 'https://goo.gle/gemini-cli-docs';
          if (process.env.SANDBOX && process.env.SANDBOX !== 'sandbox-exec') {
            addMessage({
              type: MessageType.INFO,
              content: `Please open the following URL in your browser to view the documentation:\n${docsUrl}`,
              timestamp: new Date(),
            });
          } else {
            addMessage({
              type: MessageType.INFO,
              content: `Opening documentation in your browser: ${docsUrl}`,
              timestamp: new Date(),
            });
            await open(docsUrl);
          }
        },
      },
      {
        name: 'editor',
        description: 'set external editor preference',
        action: (_mainCommand, _subCommand, _args) => openEditorDialog(),
      },
      {
        name: 'mcp',
        description: 'list configured MCP servers and tools',
        action: async (_mainCommand, _subCommand, _args) => {
          // Check if the _subCommand includes a specific flag to control description visibility
          let useShowDescriptions = showToolDescriptions;
          if (_subCommand === 'desc' || _subCommand === 'descriptions') {
            useShowDescriptions = true;
          } else if (
            _subCommand === 'nodesc' ||
            _subCommand === 'nodescriptions'
          ) {
            useShowDescriptions = false;
          } else if (_args === 'desc' || _args === 'descriptions') {
            useShowDescriptions = true;
          } else if (_args === 'nodesc' || _args === 'nodescriptions') {
            useShowDescriptions = false;
          }
          // Check if the _subCommand includes a specific flag to show detailed tool schema
          let useShowSchema = false;
          if (_subCommand === 'schema' || _args === 'schema') {
            useShowSchema = true;
          }

          if (_subCommand === 'toggle' && _args) {
            const serverName = _args;
            const userSettings: Settings = { ...settings.user.settings };
            const mcpSettings = userSettings.mcpServers || {};

            if (!mcpSettings[serverName]) {
              addMessage({
                type: MessageType.ERROR,
                content: `MCP server "${serverName}" not found.`,
                timestamp: new Date(),
              });
              return;
            }

            // Create a new object for the server config to avoid direct mutation
            mcpSettings[serverName] = {
              ...mcpSettings[serverName],
              enabled: mcpSettings[serverName].enabled === false,
            };

            userSettings.mcpServers = mcpSettings;

            settings.setValue(SettingScope.User, 'mcpServers', mcpSettings);
            setMcpServers(mcpSettings);

            addMessage({
              type: MessageType.INFO,
              content: `Toggled MCP server "${serverName}". Refreshing config...`,
              timestamp: new Date(),
            });
            // Reload the config to apply changes
            reloadSettings();
            return;
          }

          const toolRegistry = await config?.getToolRegistry();
          if (!toolRegistry) {
            addMessage({
              type: MessageType.ERROR,
              content: 'Could not retrieve tool registry.',
              timestamp: new Date(),
            });
            return;
          }

          const serverNames = Object.keys(mcpServers);

          if (serverNames.length === 0) {
            const docsUrl = 'https://goo.gle/gemini-cli-docs-mcp';
            if (process.env.SANDBOX && process.env.SANDBOX !== 'sandbox-exec') {
              addMessage({
                type: MessageType.INFO,
                content: `No MCP servers configured. Please open the following URL in your browser to view documentation:\n${docsUrl}`,
                timestamp: new Date(),
              });
            } else {
              addMessage({
                type: MessageType.INFO,
                content: `No MCP servers configured. Opening documentation in your browser: ${docsUrl}`,
                timestamp: new Date(),
              });
              await open(docsUrl);
            }
            return;
          }

          // Check if any servers are still connecting
          const connectingServers = serverNames.filter(
            (name) => getMCPServerStatus(name) === MCPServerStatus.CONNECTING,
          );
          const discoveryState = getMCPDiscoveryState();

          let message = '';

          // Add overall discovery status message if needed
          if (
            discoveryState === MCPDiscoveryState.IN_PROGRESS ||
            connectingServers.length > 0
          ) {
            message += `\u001b[33m⏳ MCP servers are starting up (${connectingServers.length} initializing)...\u001b[0m\n`;
            message += `\u001b[90mNote: First startup may take longer. Tool availability will update automatically.\u001b[0m\n\n`;
          }

          message += 'Configured MCP servers:\n\n';

          for (const serverName of serverNames) {
            const serverTools = toolRegistry.getToolsByServer(serverName);
            const status = getMCPServerStatus(serverName);

            // Add status indicator with descriptive text
            let statusIndicator = '';
            let statusText = '';
            switch (status) {
              case MCPServerStatus.CONNECTED:
                statusIndicator = '🟢';
                statusText = 'Ready';
                break;
              case MCPServerStatus.CONNECTING:
                statusIndicator = '🔄';
                statusText = 'Starting... (first startup may take longer)';
                break;
              case MCPServerStatus.DISCONNECTED:
              default:
                statusIndicator = '🔴';
                statusText = 'Disconnected';
                break;
            }

            // Get server description if available
            const server = mcpServers[serverName];
            const isEnabled = server.enabled !== false;

            // Format server header with bold formatting and status
            message += `${statusIndicator} \u001b[1m${serverName}\u001b[0m${isEnabled ? '' : ' (disabled)'} - ${statusText}`;

            // Add tool count with conditional messaging
            if (status === MCPServerStatus.CONNECTED) {
              message += ` (${serverTools.length} tools)`;
            } else if (status === MCPServerStatus.CONNECTING) {
              message += ` (tools will appear when ready)`;
            } else {
              message += ` (${serverTools.length} tools cached)`;
            }

            // Add server description with proper handling of multi-line descriptions
            if ((useShowDescriptions || useShowSchema) && server?.description) {
              const greenColor = '\u001b[32m';
              const resetColor = '\u001b[0m';

              const descLines = server.description.trim().split('\n');
              if (descLines) {
                message += ':\n';
                for (const descLine of descLines) {
                  message += `    ${greenColor}${descLine}${resetColor}\n`;
                }
              } else {
                message += '\n';
              }
            } else {
              message += '\n';
            }

            // Reset formatting after server entry
            message += '\u001b[0m';

            if (serverTools.length > 0) {
              serverTools.forEach((tool) => {
                if (
                  (useShowDescriptions || useShowSchema) &&
                  tool.description
                ) {
                  // Format tool name in cyan using simple ANSI cyan color
                  message += `  - \u001b[36m${tool.name}\u001b[0m`;

                  // Apply green color to the description text
                  const greenColor = '\u001b[32m';
                  const resetColor = '\u001b[0m';

                  // Handle multi-line descriptions by properly indenting and preserving formatting
                  const descLines = tool.description.trim().split('\n');
                  if (descLines) {
                    message += ':\n';
                    for (const descLine of descLines) {
                      message += `      ${greenColor}${descLine}${resetColor}\n`;
                    }
                  } else {
                    message += '\n';
                  }
                  // Reset is handled inline with each line now
                } else {
                  // Use cyan color for the tool name even when not showing descriptions
                  message += `  - \u001b[36m${tool.name}\u001b[0m\n`;
                }
                if (useShowSchema) {
                  // Prefix the parameters in cyan
                  message += `    \u001b[36mParameters:\u001b[0m\n`;
                  // Apply green color to the parameter text
                  const greenColor = '\u001b[32m';
                  const resetColor = '\u001b[0m';

                  const paramsLines = JSON.stringify(
                    tool.schema.parameters,
                    null,
                    2,
                  )
                    .trim()
                    .split('\n');
                  if (paramsLines) {
                    for (const paramsLine of paramsLines) {
                      message += `      ${greenColor}${paramsLine}${resetColor}\n`;
                    }
                  }
                }
              });
            } else {
              message += '  No tools available\n';
            }
            message += '\n';
          }

          // Make sure to reset any ANSI formatting at the end to prevent it from affecting the terminal
          message += '\u001b[0m';

          addMessage({
            type: MessageType.INFO,
            content: message,
            timestamp: new Date(),
          });
        },
      },
      {
        name: 'tools',
        description: 'list available Gemini CLI tools',
        action: async (_mainCommand, _subCommand, _args) => {
          // Check if the _subCommand includes a specific flag to control description visibility
          let useShowDescriptions = showToolDescriptions;
          if (_subCommand === 'desc' || _subCommand === 'descriptions') {
            useShowDescriptions = true;
          } else if (
            _subCommand === 'nodesc' ||
            _subCommand === 'nodescriptions'
          ) {
            useShowDescriptions = false;
          } else if (_args === 'desc' || _args === 'descriptions') {
            useShowDescriptions = true;
          } else if (_args === 'nodesc' || _args === 'nodescriptions') {
            useShowDescriptions = false;
          }

          const toolRegistry = await config?.getToolRegistry();
          const tools = toolRegistry?.getAllTools();
          if (!tools) {
            addMessage({
              type: MessageType.ERROR,
              content: 'Could not retrieve tools.',
              timestamp: new Date(),
            });
            return;
          }

          // Filter out MCP tools by checking if they have a serverName property
          const geminiTools = tools.filter((tool) => !('serverName' in tool));

          let message = 'Available Gemini CLI tools:\n\n';

          if (geminiTools.length > 0) {
            geminiTools.forEach((tool) => {
              if (useShowDescriptions && tool.description) {
                // Format tool name in cyan using simple ANSI cyan color
                message += `  - \u001b[36m${tool.displayName} (${tool.name})\u001b[0m:\n`;

                // Apply green color to the description text
                const greenColor = '\u001b[32m';
                const resetColor = '\u001b[0m';

                // Handle multi-line descriptions by properly indenting and preserving formatting
                const descLines = tool.description.trim().split('\n');

                // If there are multiple lines, add proper indentation for each line
                if (descLines) {
                  for (const descLine of descLines) {
                    message += `      ${greenColor}${descLine}${resetColor}\n`;
                  }
                }
              } else {
                // Use cyan color for the tool name even when not showing descriptions
                message += `  - \u001b[36m${tool.displayName}\u001b[0m\n`;
              }
            });
          } else {
            message += '  No tools available\n';
          }
          message += '\n';

          // Make sure to reset any ANSI formatting at the end to prevent it from affecting the terminal
          message += '\u001b[0m';

          addMessage({
            type: MessageType.INFO,
            content: message,
            timestamp: new Date(),
          });
        },
      },
      {
        name: 'corgi',
        action: (_mainCommand, _subCommand, _args) => {
          toggleCorgiMode();
        },
      },
      {
        name: 'bug',
        description: 'submit a bug report',
        action: async (_mainCommand, _subCommand, args) => {
          let bugDescription = _subCommand || '';
          if (args) {
            bugDescription += ` ${args}`;
          }
          bugDescription = bugDescription.trim();

          const osVersion = `${process.platform} ${process.version}`;
          let sandboxEnv = 'no sandbox';
          if (process.env.SANDBOX && process.env.SANDBOX !== 'sandbox-exec') {
            sandboxEnv = process.env.SANDBOX.replace(/^gemini-(?:code-)?/, '');
          } else if (process.env.SANDBOX === 'sandbox-exec') {
            sandboxEnv = `sandbox-exec (${
              process.env.SEATBELT_PROFILE || 'unknown'
            })`;
          }
          const modelVersion = config?.getModel() || 'Unknown';
          const cliVersion = await getCliVersion();
          const memoryUsage = formatMemoryUsage(process.memoryUsage().rss);

          const info = `\n*   **CLI Version:** ${cliVersion}\n*   **Git Commit:** ${GIT_COMMIT_INFO}\n*   **Operating System:** ${osVersion}\n*   **Sandbox Environment:** ${sandboxEnv}\n*   **Model Version:** ${modelVersion}\n*   **Memory Usage:** ${memoryUsage}\n`;

          let bugReportUrl =
            'https://github.com/google-gemini/gemini-cli/issues/new?template=bug_report.yml&title={title}&info={info}';
          const bugCommand = config?.getBugCommand();
          if (bugCommand?.urlTemplate) {
            bugReportUrl = bugCommand.urlTemplate;
          }
          bugReportUrl = bugReportUrl
            .replace('{title}', encodeURIComponent(bugDescription))
            .replace('{info}', encodeURIComponent(info));

          addMessage({
            type: MessageType.INFO,
            content: `To submit your bug report, please open the following URL in your browser:\n${bugReportUrl}`,
            timestamp: new Date(),
          });
          (async () => {
            try {
              await open(bugReportUrl);
            } catch (error) {
              const errorMessage =
                error instanceof Error ? error.message : String(error);
              addMessage({
                type: MessageType.ERROR,
                content: `Could not open URL in browser: ${errorMessage}`,
                timestamp: new Date(),
              });
            }
          })();
        },
      },

      {
        name: 'quit',
        altName: 'exit',
        description: 'exit the cli',
        action: async (mainCommand, _subCommand, _args) => {
          const now = new Date();
          const { sessionStartTime } = session.stats;
          const wallDuration = now.getTime() - sessionStartTime.getTime();

          setQuittingMessages([
            {
              type: 'user',
              text: `/${mainCommand}`,
              id: now.getTime() - 1,
            },
            {
              type: 'quit',
              duration: formatDuration(wallDuration),
              id: now.getTime(),
            },
          ]);

          setTimeout(() => {
            process.exit(0);
          }, 100);
        },
      },
      {
        name: 'compress',
        altName: 'summarize',
        description: 'Compresses the context by replacing it with a summary.',
        action: async (_mainCommand, _subCommand, _args) => {
          if (pendingCompressionItemRef.current !== null) {
            addMessage({
              type: MessageType.ERROR,
              content:
                'Already compressing, wait for previous request to complete',
              timestamp: new Date(),
            });
            return;
          }
          setPendingCompressionItem({
            type: MessageType.COMPRESSION,
            compression: {
              isPending: true,
              originalTokenCount: null,
              newTokenCount: null,
            },
          });
          try {
            const compressed = await config!
              .getGeminiClient()!
              // TODO: Set Prompt id for CompressChat from SlashCommandProcessor.
              .tryCompressChat('Prompt Id not set', true);
            if (compressed) {
              addMessage({
                type: MessageType.COMPRESSION,
                compression: {
                  isPending: false,
                  originalTokenCount: compressed.originalTokenCount,
                  newTokenCount: compressed.newTokenCount,
                },
                timestamp: new Date(),
              });
            } else {
              addMessage({
                type: MessageType.ERROR,
                content: 'Failed to compress chat history.',
                timestamp: new Date(),
              });
            }
          } catch (e) {
            addMessage({
              type: MessageType.ERROR,
              content: `Failed to compress chat history: ${e instanceof Error ? e.message : String(e)}`,
              timestamp: new Date(),
            });
          }
          setPendingCompressionItem(null);
        },
      },
    ];

    if (config?.getCheckpointingEnabled()) {
      commands.push({
        name: 'restore',
        description:
          'restore a tool call. This will reset the conversation and file history to the state it was in when the tool call was suggested',
        completion: async () => {
          const checkpointDir = config?.getProjectTempDir()
            ? path.join(config.getProjectTempDir(), 'checkpoints')
            : undefined;
          if (!checkpointDir) {
            return [];
          }
          try {
            const files = await fs.readdir(checkpointDir);
            return files
              .filter((file) => file.endsWith('.json'))
              .map((file) => file.replace('.json', ''));
          } catch (_err) {
            return [];
          }
        },
        action: async (_mainCommand, subCommand, _args) => {
          const checkpointDir = config?.getProjectTempDir()
            ? path.join(config.getProjectTempDir(), 'checkpoints')
            : undefined;

          if (!checkpointDir) {
            addMessage({
              type: MessageType.ERROR,
              content: 'Could not determine the .gemini directory path.',
              timestamp: new Date(),
            });
            return;
          }

          try {
            // Ensure the directory exists before trying to read it.
            await fs.mkdir(checkpointDir, { recursive: true });
            const files = await fs.readdir(checkpointDir);
            const jsonFiles = files.filter((file) => file.endsWith('.json'));

            if (!subCommand) {
              if (jsonFiles.length === 0) {
                addMessage({
                  type: MessageType.INFO,
                  content: 'No restorable tool calls found.',
                  timestamp: new Date(),
                });
                return;
              }
              const truncatedFiles = jsonFiles.map((file) => {
                const components = file.split('.');
                if (components.length <= 1) {
                  return file;
                }
                components.pop();
                return components.join('.');
              });
              const fileList = truncatedFiles.join('\n');
              addMessage({
                type: MessageType.INFO,
                content: `Available tool calls to restore:\n\n${fileList}`,
                timestamp: new Date(),
              });
              return;
            }

            const selectedFile = subCommand.endsWith('.json')
              ? subCommand
              : `${subCommand}.json`;

            if (!jsonFiles.includes(selectedFile)) {
              addMessage({
                type: MessageType.ERROR,
                content: `File not found: ${selectedFile}`,
                timestamp: new Date(),
              });
              return;
            }

            const filePath = path.join(checkpointDir, selectedFile);
            const data = await fs.readFile(filePath, 'utf-8');
            const toolCallData = JSON.parse(data);

            if (toolCallData.history) {
              loadHistory(toolCallData.history);
            }

            if (toolCallData.clientHistory) {
              await config
                ?.getGeminiClient()
                ?.setHistory(toolCallData.clientHistory);
            }

            if (toolCallData.commitHash) {
              await gitService?.restoreProjectFromSnapshot(
                toolCallData.commitHash,
              );
              addMessage({
                type: MessageType.INFO,
                content: `Restored project to the state before the tool call.`,
                timestamp: new Date(),
              });
            }

            return {
              type: 'tool',
              toolName: toolCallData.toolCall.name,
              toolArgs: toolCallData.toolCall.args,
            };
          } catch (error) {
            addMessage({
              type: MessageType.ERROR,
              content: `Could not read restorable tool calls. This is the error: ${error}`,
              timestamp: new Date(),
            });
          }
        },
      });
    }
    return commands;
  }, [
    addMessage,
    openEditorDialog,
    toggleCorgiMode,
    config,
    showToolDescriptions,
    session,
    gitService,
    loadHistory,
    setQuittingMessages,
    pendingCompressionItemRef,
    setPendingCompressionItem,
<<<<<<< HEAD
    clearItems,
    refreshStatic,
    settings,
    mcpServers,
    reloadSettings,
=======
>>>>>>> e88b9362
  ]);

  const handleSlashCommand = useCallback(
    async (
      rawQuery: PartListUnion,
    ): Promise<SlashCommandProcessorResult | false> => {
      if (typeof rawQuery !== 'string') {
        return false;
      }

      const trimmed = rawQuery.trim();
      if (!trimmed.startsWith('/') && !trimmed.startsWith('?')) {
        return false;
      }

      const userMessageTimestamp = Date.now();
      if (trimmed !== '/quit' && trimmed !== '/exit') {
        addItem(
          { type: MessageType.USER, text: trimmed },
          userMessageTimestamp,
        );
      }

      const parts = trimmed.substring(1).trim().split(/\s+/);
      const commandPath = parts.filter((p) => p); // The parts of the command, e.g., ['memory', 'add']

      // --- Start of New Tree Traversal Logic ---

      let currentCommands = commands;
      let commandToExecute: SlashCommand | undefined;
      let pathIndex = 0;

      for (const part of commandPath) {
        const foundCommand = currentCommands.find(
          (cmd) => cmd.name === part || cmd.altName === part,
        );

        if (foundCommand) {
          commandToExecute = foundCommand;
          pathIndex++;
          if (foundCommand.subCommands) {
            currentCommands = foundCommand.subCommands;
          } else {
            break;
          }
        } else {
          break;
        }
      }

      if (commandToExecute) {
        const args = parts.slice(pathIndex).join(' ');

        if (commandToExecute.action) {
          const result = await commandToExecute.action(commandContext, args);

          if (result) {
            switch (result.type) {
              case 'tool':
                return {
                  type: 'schedule_tool',
                  toolName: result.toolName,
                  toolArgs: result.toolArgs,
                };
              case 'message':
                addItem(
                  {
                    type:
                      result.messageType === 'error'
                        ? MessageType.ERROR
                        : MessageType.INFO,
                    text: result.content,
                  },
                  Date.now(),
                );
                return { type: 'handled' };
              case 'dialog':
                switch (result.dialog) {
                  case 'help':
                    setShowHelp(true);
                    return { type: 'handled' };
                  case 'auth':
                    openAuthDialog();
                    return { type: 'handled' };
                  case 'theme':
                    openThemeDialog();
                    return { type: 'handled' };
                  case 'privacy':
                    openPrivacyNotice();
                    return { type: 'handled' };
                  default: {
                    const unhandled: never = result.dialog;
                    throw new Error(
                      `Unhandled slash command result: ${unhandled}`,
                    );
                  }
                }
              case 'load_history': {
                await config
                  ?.getGeminiClient()
                  ?.setHistory(result.clientHistory);
                commandContext.ui.clear();
                result.history.forEach((item, index) => {
                  commandContext.ui.addItem(item, index);
                });
                return { type: 'handled' };
              }
              default: {
                const unhandled: never = result;
                throw new Error(`Unhandled slash command result: ${unhandled}`);
              }
            }
          }

          return { type: 'handled' };
        } else if (commandToExecute.subCommands) {
          const helpText = `Command '/${commandToExecute.name}' requires a subcommand. Available:\n${commandToExecute.subCommands
            .map((sc) => `  - ${sc.name}: ${sc.description || ''}`)
            .join('\n')}`;
          addMessage({
            type: MessageType.INFO,
            content: helpText,
            timestamp: new Date(),
          });
          return { type: 'handled' };
        }
      }

      // --- End of New Tree Traversal Logic ---

      // --- Legacy Fallback Logic (for commands not yet migrated) ---

      const mainCommand = parts[0];
      const subCommand = parts[1];
      const legacyArgs = parts.slice(2).join(' ');

      for (const cmd of legacyCommands) {
        if (mainCommand === cmd.name || mainCommand === cmd.altName) {
          const actionResult = await cmd.action(
            mainCommand,
            subCommand,
            legacyArgs,
          );

          if (actionResult?.type === 'tool') {
            return {
              type: 'schedule_tool',
              toolName: actionResult.toolName,
              toolArgs: actionResult.toolArgs,
            };
          }
          if (actionResult?.type === 'message') {
            addItem(
              {
                type:
                  actionResult.messageType === 'error'
                    ? MessageType.ERROR
                    : MessageType.INFO,
                text: actionResult.content,
              },
              Date.now(),
            );
          }
          return { type: 'handled' };
        }
      }

      addMessage({
        type: MessageType.ERROR,
        content: `Unknown command: ${trimmed}`,
        timestamp: new Date(),
      });
      return { type: 'handled' };
    },
    [
      config,
      addItem,
      setShowHelp,
      openAuthDialog,
      commands,
      legacyCommands,
      commandContext,
      addMessage,
      openThemeDialog,
      openPrivacyNotice,
    ],
  );

  const allCommands = useMemo(() => {
    // Adapt legacy commands to the new SlashCommand interface
    const adaptedLegacyCommands: SlashCommand[] = legacyCommands.map(
      (legacyCmd) => ({
        name: legacyCmd.name,
        altName: legacyCmd.altName,
        description: legacyCmd.description,
        action: async (_context: CommandContext, args: string) => {
          const parts = args.split(/\s+/);
          const subCommand = parts[0] || undefined;
          const restOfArgs = parts.slice(1).join(' ') || undefined;

          return legacyCmd.action(legacyCmd.name, subCommand, restOfArgs);
        },
        completion: legacyCmd.completion
          ? async (_context: CommandContext, _partialArg: string) =>
              legacyCmd.completion!()
          : undefined,
      }),
    );

    const newCommandNames = new Set(commands.map((c) => c.name));
    const filteredAdaptedLegacy = adaptedLegacyCommands.filter(
      (c) => !newCommandNames.has(c.name),
    );

    return [...commands, ...filteredAdaptedLegacy];
  }, [commands, legacyCommands]);

  return {
    handleSlashCommand,
    slashCommands: allCommands,
    pendingHistoryItems,
    commandContext,
  };
};<|MERGE_RESOLUTION|>--- conflicted
+++ resolved
@@ -826,14 +826,11 @@
     setQuittingMessages,
     pendingCompressionItemRef,
     setPendingCompressionItem,
-<<<<<<< HEAD
     clearItems,
     refreshStatic,
     settings,
     mcpServers,
     reloadSettings,
-=======
->>>>>>> e88b9362
   ]);
 
   const handleSlashCommand = useCallback(
