/**
 * @license
 * Copyright 2025 Google LLC
 * SPDX-License-Identifier: Apache-2.0
 */

import React, { useCallback, useEffect, useMemo, useState } from 'react';
import { type PartListUnion } from '@google/genai';
import process from 'node:process';
import { UseHistoryManagerReturn } from './useHistoryManager.js';
import { useStateAndRef } from './useStateAndRef.js';
import { Config, GitService, Logger } from '@google/gemini-cli-core';
import { useSessionStats } from '../contexts/SessionContext.js';
import { HistoryItem, HistoryItemWithoutId, Message, MessageType, SlashCommandProcessorResult } from '../types.js';
import { LoadedSettings } from '../../config/settings.js';
import { type CommandContext, type SlashCommand } from '../commands/types.js';
import { CommandService } from '../../services/CommandService.js';
import { BuiltinCommandLoader } from '../../services/BuiltinCommandLoader.js';
import { FileCommandLoader } from '../../services/FileCommandLoader.js';
import { McpPromptLoader } from '../../services/McpPromptLoader.js';

/**
 * Hook to define and process slash commands (e.g., /help, /clear).
 */
export const useSlashCommandProcessor = (
  config: Config | null,
  settings: LoadedSettings,
  addItem: UseHistoryManagerReturn['addItem'],
  clearItems: UseHistoryManagerReturn['clearItems'],
  loadHistory: UseHistoryManagerReturn['loadHistory'],
  refreshStatic: () => void,
  setShowHelp: React.Dispatch<React.SetStateAction<boolean>>,
  onDebugMessage: (message: string) => void,
  openThemeDialog: () => void,
  openAuthDialog: () => void,
  openEditorDialog: () => void,
  toggleCorgiMode: () => void,
  setQuittingMessages: (message: HistoryItem[]) => void,
  openPrivacyNotice: () => void,
) => {
  const session = useSessionStats();
  const [commands, setCommands] = useState<readonly SlashCommand[]>([]);
  const gitService = useMemo(() => {
    if (!config?.getProjectRoot()) {
      return;
    }
    return new GitService(config.getProjectRoot());
  }, [config]);

  const logger = useMemo(() =>
    // The logger's initialize is async, but we can create the instance
    // synchronously. Commands that use it will await its initialization.
     new Logger(config?.getSessionId() || '')
  , [config]);

  const [pendingCompressionItemRef, setPendingCompressionItem] =
    useStateAndRef<HistoryItemWithoutId | null>(null);

  const pendingHistoryItems = useMemo(() => {
    const items: HistoryItemWithoutId[] = [];
    if (pendingCompressionItemRef.current != null) {
      items.push(pendingCompressionItemRef.current);
    }
    return items;
  }, [pendingCompressionItemRef]);

  const addMessage = useCallback(
    (message: Message) => {
      // Convert Message to HistoryItemWithoutId
      let historyItemContent: HistoryItemWithoutId;
      if (message.type === MessageType.ABOUT) {
        historyItemContent = {
          type: 'about',
          cliVersion: message.cliVersion,
          osVersion: message.osVersion,
          sandboxEnv: message.sandboxEnv,
          modelVersion: message.modelVersion,
          selectedAuthType: message.selectedAuthType,
          gcpProject: message.gcpProject,
        };
      } else if (message.type === MessageType.STATS) {
        historyItemContent = {
          type: 'stats',
          duration: message.duration,
        };
      } else if (message.type === MessageType.MODEL_STATS) {
        historyItemContent = {
          type: 'model_stats',
        };
      } else if (message.type === MessageType.TOOL_STATS) {
        historyItemContent = {
          type: 'tool_stats',
        };
      } else if (message.type === MessageType.QUIT) {
        historyItemContent = {
          type: 'quit',
          duration: message.duration,
        };
      } else if (message.type === MessageType.COMPRESSION) {
        historyItemContent = {
          type: 'compression',
          compression: message.compression,
        };
      } else {
        historyItemContent = {
          type: message.type,
          text: message.content,
        };
      }
      addItem(historyItemContent, message.timestamp.getTime());
    },
    [addItem],
  );

  const commandContext = useMemo(
    (): CommandContext => ({
      services: {
        config,
        settings,
        git: gitService,
        logger,
      },
      ui: {
        addItem,
        clear: () => {
          clearItems();
          console.clear();
          refreshStatic();
        },
        loadHistory,
        setDebugMessage: onDebugMessage,
        pendingItem: pendingCompressionItemRef.current,
        setPendingItem: setPendingCompressionItem,
        toggleCorgiMode,
      },
      session: {
        stats: session.stats,
      },
    }),
    [
      config,
      settings,
      gitService,
      logger,
      loadHistory,
      addItem,
      clearItems,
      refreshStatic,
      session.stats,
      onDebugMessage,
      pendingCompressionItemRef,
      setPendingCompressionItem,
      toggleCorgiMode,
    ],
  );

  useEffect(() => {
    const controller = new AbortController();
    const load = async () => {
      const loaders = [
        new McpPromptLoader(config),
        new BuiltinCommandLoader(config),
        new FileCommandLoader(config),
      ];
      const commandService = await CommandService.create(
        loaders,
        controller.signal,
      );
      setCommands(commandService.getCommands());
    };

    void load();

    return () => {
      controller.abort();
    };
  }, [config]);

  const handleSlashCommand = useCallback(
    async (
      rawQuery: PartListUnion,
    ): Promise<SlashCommandProcessorResult | false> => {
      if (typeof rawQuery !== 'string') {
        return false;
      }

      const trimmed = rawQuery.trim();
      if (!trimmed.startsWith('/') && !trimmed.startsWith('?')) {
        return false;
      }

      const userMessageTimestamp = Date.now();
      addItem({ type: MessageType.USER, text: trimmed }, userMessageTimestamp);

      const parts = trimmed.substring(1).trim().split(/\s+/);
      const commandPath = parts.filter((p) => p); // The parts of the command, e.g., ['memory', 'add']

      let currentCommands = commands;
      let commandToExecute: SlashCommand | undefined;
      let pathIndex = 0;

      for (const part of commandPath) {
        // TODO: For better performance and architectural clarity, this two-pass
        // search could be replaced. A more optimal approach would be to
        // pre-compute a single lookup map in `CommandService.ts` that resolves
        // all name and alias conflicts during the initial loading phase. The
        // processor would then perform a single, fast lookup on that map.

        // First pass: check for an exact match on the primary command name.
        let foundCommand = currentCommands.find((cmd) => cmd.name === part);

        // Second pass: if no primary name matches, check for an alias.
        if (!foundCommand) {
          foundCommand = currentCommands.find((cmd) =>
            cmd.altNames?.includes(part),
          );
        }

        if (foundCommand) {
          commandToExecute = foundCommand;
          pathIndex++;
          if (foundCommand.subCommands) {
            currentCommands = foundCommand.subCommands;
          } else {
            break;
          }
        } else {
          break;
        }
      }

      if (commandToExecute) {
        const args = parts.slice(pathIndex).join(' ');

        if (commandToExecute.action) {
          const fullCommandContext: CommandContext = {
            ...commandContext,
            invocation: {
              raw: trimmed,
              name: commandToExecute.name,
              args,
            },
          };
<<<<<<< HEAD
          const result = await commandToExecute.action(
            fullCommandContext,
          );
=======
          try {
            const result = await commandToExecute.action(
              fullCommandContext,
              args,
            );
>>>>>>> eb650341

            if (result) {
              switch (result.type) {
                case 'tool':
                  return {
                    type: 'schedule_tool',
                    toolName: result.toolName,
                    toolArgs: result.toolArgs,
                  };
                case 'message':
                  addItem(
                    {
                      type:
                        result.messageType === 'error'
                          ? MessageType.ERROR
                          : MessageType.INFO,
                      text: result.content,
                    },
                    Date.now(),
                  );
                  return { type: 'handled' };
                case 'dialog':
                  switch (result.dialog) {
                    case 'help':
                      setShowHelp(true);
                      return { type: 'handled' };
                    case 'auth':
                      openAuthDialog();
                      return { type: 'handled' };
                    case 'theme':
                      openThemeDialog();
                      return { type: 'handled' };
                    case 'editor':
                      openEditorDialog();
                      return { type: 'handled' };
                    case 'privacy':
                      openPrivacyNotice();
                      return { type: 'handled' };
                    default: {
                      const unhandled: never = result.dialog;
                      throw new Error(
                        `Unhandled slash command result: ${unhandled}`,
                      );
                    }
                  }
                case 'load_history': {
                  await config
                    ?.getGeminiClient()
                    ?.setHistory(result.clientHistory);
                  fullCommandContext.ui.clear();
                  result.history.forEach((item, index) => {
                    fullCommandContext.ui.addItem(item, index);
                  });
                  return { type: 'handled' };
                }
<<<<<<< HEAD
              case 'load_history': {
                config?.getGeminiClient()?.setHistory(result.clientHistory);
                fullCommandContext.ui.clear();
                result.history.forEach((item, index) => {
                  fullCommandContext.ui.addItem(item, index);
                });
                return { type: 'handled' };
              }
              case 'quit':
                setQuittingMessages(result.messages);
                setTimeout(() => {
                  process.exit(0);
                }, 100);
                return { type: 'handled' };
=======
                case 'quit':
                  setQuittingMessages(result.messages);
                  setTimeout(() => {
                    process.exit(0);
                  }, 100);
                  return { type: 'handled' };
>>>>>>> eb650341

                case 'submit_prompt':
                  return {
                    type: 'submit_prompt',
                    content: result.content,
                  };
                default: {
                  const unhandled: never = result;
                  throw new Error(
                    `Unhandled slash command result: ${unhandled}`,
                  );
                }
              }
            }
          } catch (e) {
            addItem(
              {
                type: MessageType.ERROR,
                text: e instanceof Error ? e.message : String(e),
              },
              Date.now(),
            );
            return { type: 'handled' };
          }

          return { type: 'handled' };
        } else if (commandToExecute.subCommands) {
          const helpText = `Command '/${commandToExecute.name}' requires a subcommand. Available:\n${commandToExecute.subCommands
            .map((sc) => `  - ${sc.name}: ${sc.description || ''}`)
            .join('\n')}`;
          addMessage({
            type: MessageType.INFO,
            content: helpText,
            timestamp: new Date(),
          });
          return { type: 'handled' };
        }
      }

      addMessage({
        type: MessageType.ERROR,
        content: `Unknown command: ${trimmed}`,
        timestamp: new Date(),
      });
      return { type: 'handled' };
    },
    [
      config,
      addItem,
      setShowHelp,
      openAuthDialog,
      commands,
      commandContext,
      addMessage,
      openThemeDialog,
      openPrivacyNotice,
      openEditorDialog,
      setQuittingMessages,
    ],
  );

  return {
    handleSlashCommand,
    slashCommands: commands,
    pendingHistoryItems,
    commandContext,
  };
};<|MERGE_RESOLUTION|>--- conflicted
+++ resolved
@@ -241,17 +241,10 @@
               args,
             },
           };
-<<<<<<< HEAD
+
           const result = await commandToExecute.action(
             fullCommandContext,
           );
-=======
-          try {
-            const result = await commandToExecute.action(
-              fullCommandContext,
-              args,
-            );
->>>>>>> eb650341
 
             if (result) {
               switch (result.type) {
@@ -307,7 +300,7 @@
                   });
                   return { type: 'handled' };
                 }
-<<<<<<< HEAD
+
               case 'load_history': {
                 config?.getGeminiClient()?.setHistory(result.clientHistory);
                 fullCommandContext.ui.clear();
@@ -322,14 +315,6 @@
                   process.exit(0);
                 }, 100);
                 return { type: 'handled' };
-=======
-                case 'quit':
-                  setQuittingMessages(result.messages);
-                  setTimeout(() => {
-                    process.exit(0);
-                  }, 100);
-                  return { type: 'handled' };
->>>>>>> eb650341
 
                 case 'submit_prompt':
                   return {
