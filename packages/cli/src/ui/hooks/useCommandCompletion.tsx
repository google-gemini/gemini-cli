/**
 * @license
 * Copyright 2025 Google LLC
 * SPDX-License-Identifier: Apache-2.0
 */

import { useCallback, useMemo, useEffect } from 'react';
import { Suggestion } from '../components/SuggestionsDisplay.js';
import { CommandContext, SlashCommand } from '../commands/types.js';
import {
  logicalPosToOffset,
  TextBuffer,
} from '../components/shared/text-buffer.js';
import { isSlashCommand } from '../utils/commandUtils.js';
import { toCodePoints } from '../utils/textUtils.js';
import { useAtCompletion } from './useAtCompletion.js';
import { useSlashCompletion } from './useSlashCompletion.js';
<<<<<<< HEAD
import { Config } from '@thacio/auditaria-cli-core';
=======
import {
  usePromptCompletion,
  PromptCompletion,
  PROMPT_COMPLETION_MIN_LENGTH,
} from './usePromptCompletion.js';
import { Config } from '@google/gemini-cli-core';
>>>>>>> 589f5e68
import { useCompletion } from './useCompletion.js';

export enum CompletionMode {
  IDLE = 'IDLE',
  AT = 'AT',
  SLASH = 'SLASH',
  PROMPT = 'PROMPT',
}

export interface UseCommandCompletionReturn {
  suggestions: Suggestion[];
  activeSuggestionIndex: number;
  visibleStartIndex: number;
  showSuggestions: boolean;
  isLoadingSuggestions: boolean;
  isPerfectMatch: boolean;
  setActiveSuggestionIndex: React.Dispatch<React.SetStateAction<number>>;
  setShowSuggestions: React.Dispatch<React.SetStateAction<boolean>>;
  resetCompletionState: () => void;
  navigateUp: () => void;
  navigateDown: () => void;
  handleAutocomplete: (indexToUse: number) => void;
  promptCompletion: PromptCompletion;
}

export function useCommandCompletion(
  buffer: TextBuffer,
  dirs: readonly string[],
  cwd: string,
  slashCommands: readonly SlashCommand[],
  commandContext: CommandContext,
  reverseSearchActive: boolean = false,
  config?: Config,
): UseCommandCompletionReturn {
  const {
    suggestions,
    activeSuggestionIndex,
    visibleStartIndex,
    showSuggestions,
    isLoadingSuggestions,
    isPerfectMatch,

    setSuggestions,
    setShowSuggestions,
    setActiveSuggestionIndex,
    setIsLoadingSuggestions,
    setIsPerfectMatch,
    setVisibleStartIndex,

    resetCompletionState,
    navigateUp,
    navigateDown,
  } = useCompletion();

  const cursorRow = buffer.cursor[0];
  const cursorCol = buffer.cursor[1];

  const { completionMode, query, completionStart, completionEnd } =
    useMemo(() => {
      const currentLine = buffer.lines[cursorRow] || '';
      if (cursorRow === 0 && isSlashCommand(currentLine.trim())) {
        return {
          completionMode: CompletionMode.SLASH,
          query: currentLine,
          completionStart: 0,
          completionEnd: currentLine.length,
        };
      }

      const codePoints = toCodePoints(currentLine);
      for (let i = cursorCol - 1; i >= 0; i--) {
        const char = codePoints[i];

        if (char === ' ') {
          let backslashCount = 0;
          for (let j = i - 1; j >= 0 && codePoints[j] === '\\'; j--) {
            backslashCount++;
          }
          if (backslashCount % 2 === 0) {
            break;
          }
        } else if (char === '@') {
          let end = codePoints.length;
          for (let i = cursorCol; i < codePoints.length; i++) {
            if (codePoints[i] === ' ') {
              let backslashCount = 0;
              for (let j = i - 1; j >= 0 && codePoints[j] === '\\'; j--) {
                backslashCount++;
              }

              if (backslashCount % 2 === 0) {
                end = i;
                break;
              }
            }
          }
          const pathStart = i + 1;
          const partialPath = currentLine.substring(pathStart, end);
          return {
            completionMode: CompletionMode.AT,
            query: partialPath,
            completionStart: pathStart,
            completionEnd: end,
          };
        }
      }

      // Check for prompt completion - only if enabled
      const trimmedText = buffer.text.trim();
      const isPromptCompletionEnabled =
        config?.getEnablePromptCompletion() ?? false;

      if (
        isPromptCompletionEnabled &&
        trimmedText.length >= PROMPT_COMPLETION_MIN_LENGTH &&
        !trimmedText.startsWith('/') &&
        !trimmedText.includes('@')
      ) {
        return {
          completionMode: CompletionMode.PROMPT,
          query: trimmedText,
          completionStart: 0,
          completionEnd: trimmedText.length,
        };
      }

      return {
        completionMode: CompletionMode.IDLE,
        query: null,
        completionStart: -1,
        completionEnd: -1,
      };
    }, [cursorRow, cursorCol, buffer.lines, buffer.text, config]);

  useAtCompletion({
    enabled: completionMode === CompletionMode.AT,
    pattern: query || '',
    config,
    cwd,
    setSuggestions,
    setIsLoadingSuggestions,
  });

  const slashCompletionRange = useSlashCompletion({
    enabled: completionMode === CompletionMode.SLASH,
    query,
    slashCommands,
    commandContext,
    setSuggestions,
    setIsLoadingSuggestions,
    setIsPerfectMatch,
  });

  const promptCompletion = usePromptCompletion({
    buffer,
    config,
    enabled: completionMode === CompletionMode.PROMPT,
  });

  useEffect(() => {
    setActiveSuggestionIndex(suggestions.length > 0 ? 0 : -1);
    setVisibleStartIndex(0);
  }, [suggestions, setActiveSuggestionIndex, setVisibleStartIndex]);

  useEffect(() => {
    if (completionMode === CompletionMode.IDLE || reverseSearchActive) {
      resetCompletionState();
      return;
    }
    // Show suggestions if we are loading OR if there are results to display.
    setShowSuggestions(isLoadingSuggestions || suggestions.length > 0);
  }, [
    completionMode,
    suggestions.length,
    isLoadingSuggestions,
    reverseSearchActive,
    resetCompletionState,
    setShowSuggestions,
  ]);

  const handleAutocomplete = useCallback(
    (indexToUse: number) => {
      if (indexToUse < 0 || indexToUse >= suggestions.length) {
        return;
      }
      const suggestion = suggestions[indexToUse].value;

      let start = completionStart;
      let end = completionEnd;
      if (completionMode === CompletionMode.SLASH) {
        start = slashCompletionRange.completionStart;
        end = slashCompletionRange.completionEnd;
      }

      if (start === -1 || end === -1) {
        return;
      }

      let suggestionText = suggestion;
      if (completionMode === CompletionMode.SLASH) {
        if (
          start === end &&
          start > 1 &&
          (buffer.lines[cursorRow] || '')[start - 1] !== ' '
        ) {
          suggestionText = ' ' + suggestionText;
        }
      }

      const lineCodePoints = toCodePoints(buffer.lines[cursorRow] || '');
      const charAfterCompletion = lineCodePoints[end];
      if (charAfterCompletion !== ' ') {
        suggestionText += ' ';
      }

      buffer.replaceRangeByOffset(
        logicalPosToOffset(buffer.lines, cursorRow, start),
        logicalPosToOffset(buffer.lines, cursorRow, end),
        suggestionText,
      );
    },
    [
      cursorRow,
      buffer,
      suggestions,
      completionMode,
      completionStart,
      completionEnd,
      slashCompletionRange,
    ],
  );

  return {
    suggestions,
    activeSuggestionIndex,
    visibleStartIndex,
    showSuggestions,
    isLoadingSuggestions,
    isPerfectMatch,
    setActiveSuggestionIndex,
    setShowSuggestions,
    resetCompletionState,
    navigateUp,
    navigateDown,
    handleAutocomplete,
    promptCompletion,
  };
}<|MERGE_RESOLUTION|>--- conflicted
+++ resolved
@@ -15,16 +15,12 @@
 import { toCodePoints } from '../utils/textUtils.js';
 import { useAtCompletion } from './useAtCompletion.js';
 import { useSlashCompletion } from './useSlashCompletion.js';
-<<<<<<< HEAD
-import { Config } from '@thacio/auditaria-cli-core';
-=======
 import {
   usePromptCompletion,
   PromptCompletion,
   PROMPT_COMPLETION_MIN_LENGTH,
 } from './usePromptCompletion.js';
-import { Config } from '@google/gemini-cli-core';
->>>>>>> 589f5e68
+import { Config } from '@thacio/auditaria-cli-core';
 import { useCompletion } from './useCompletion.js';
 
 export enum CompletionMode {
