/**
 * @license
 * Copyright 2025 Google LLC
 * SPDX-License-Identifier: Apache-2.0
 */

import { describe, it, expect, beforeEach, vi, afterEach } from 'vitest';
import type { Mocked } from 'vitest';
import { renderHook, act } from '@testing-library/react';
import { useCompletion } from './useCompletion.js';
<<<<<<< HEAD
import * as fs from 'node:fs/promises';
import { FileDiscoveryService } from '@google/gemini-cli-core';
=======
import * as fs from 'fs/promises';
>>>>>>> 4dab31f1
import { glob } from 'glob';
import { CommandContext, SlashCommand } from '../commands/types.js';
import { Config, FileDiscoveryService } from '@google/gemini-cli-core';

interface MockConfig {
  getFileFilteringRespectGitIgnore: () => boolean;
  getEnableRecursiveFileSearch: () => boolean;
  getFileService: () => FileDiscoveryService | null;
}

// Mock dependencies
vi.mock('fs/promises');
vi.mock('@google/gemini-cli-core', async () => {
  const actual = await vi.importActual('@google/gemini-cli-core');
  return {
    ...actual,
    FileDiscoveryService: vi.fn(),
    isNodeError: vi.fn((error) => error.code === 'ENOENT'),
    escapePath: vi.fn((path) => path),
    unescapePath: vi.fn((path) => path),
    getErrorMessage: vi.fn((error) => error.message),
  };
});
vi.mock('glob');

describe('useCompletion git-aware filtering integration', () => {
  let mockFileDiscoveryService: Mocked<FileDiscoveryService>;
  let mockConfig: MockConfig;

  const testCwd = '/test/project';
  const slashCommands = [
    { name: 'help', description: 'Show help', action: vi.fn() },
    { name: 'clear', description: 'Clear screen', action: vi.fn() },
  ];

  // A minimal mock is sufficient for these tests.
  const mockCommandContext = {} as CommandContext;

  const mockSlashCommands: SlashCommand[] = [
    {
      name: 'help',
      altName: '?',
      description: 'Show help',
      action: vi.fn(),
    },
    {
      name: 'clear',
      description: 'Clear the screen',
      action: vi.fn(),
    },
    {
      name: 'memory',
      description: 'Manage memory',
      // This command is a parent, no action.
      subCommands: [
        {
          name: 'show',
          description: 'Show memory',
          action: vi.fn(),
        },
        {
          name: 'add',
          description: 'Add to memory',
          action: vi.fn(),
        },
      ],
    },
    {
      name: 'chat',
      description: 'Manage chat history',
      subCommands: [
        {
          name: 'save',
          description: 'Save chat',
          action: vi.fn(),
        },
        {
          name: 'resume',
          description: 'Resume a saved chat',
          action: vi.fn(),
          // This command provides its own argument completions
          completion: vi
            .fn()
            .mockResolvedValue([
              'my-chat-tag-1',
              'my-chat-tag-2',
              'my-channel',
            ]),
        },
      ],
    },
  ];

  beforeEach(() => {
    mockFileDiscoveryService = {
      shouldGitIgnoreFile: vi.fn(),
      shouldGeminiIgnoreFile: vi.fn(),
      shouldIgnoreFile: vi.fn(),
      filterFiles: vi.fn(),
      getGeminiIgnorePatterns: vi.fn(),
      projectRoot: '',
      gitIgnoreFilter: null,
      geminiIgnoreFilter: null,
    } as unknown as Mocked<FileDiscoveryService>;

    mockConfig = {
      getFileFilteringRespectGitIgnore: vi.fn(() => true),
      getFileService: vi.fn().mockReturnValue(mockFileDiscoveryService),
      getEnableRecursiveFileSearch: vi.fn(() => true),
    };

    vi.mocked(FileDiscoveryService).mockImplementation(
      () => mockFileDiscoveryService,
    );
    vi.clearAllMocks();
  });

  afterEach(() => {
    vi.restoreAllMocks();
  });

  it('should filter git-ignored entries from @ completions', async () => {
    const globResults = [`${testCwd}/data`, `${testCwd}/dist`];
    vi.mocked(glob).mockResolvedValue(globResults);

    // Mock git ignore service to ignore certain files
    mockFileDiscoveryService.shouldGitIgnoreFile.mockImplementation(
      (path: string) => path.includes('dist'),
    );
    mockFileDiscoveryService.shouldIgnoreFile.mockImplementation(
      (path: string, options) => {
        if (options?.respectGitIgnore !== false) {
          return mockFileDiscoveryService.shouldGitIgnoreFile(path);
        }
        return false;
      },
    );

    const { result } = renderHook(() =>
      useCompletion(
        '@d',
        testCwd,
        true,
        slashCommands,
        mockCommandContext,
        mockConfig as Config,
      ),
    );

    // Wait for async operations to complete
    await act(async () => {
      await new Promise((resolve) => setTimeout(resolve, 150)); // Account for debounce
    });

    expect(result.current.suggestions).toHaveLength(1);
    expect(result.current.suggestions).toEqual(
      expect.arrayContaining([{ label: 'data', value: 'data' }]),
    );
    expect(result.current.showSuggestions).toBe(true);
  });

  it('should filter git-ignored directories from @ completions', async () => {
    // Mock fs.readdir to return both regular and git-ignored directories
    vi.mocked(fs.readdir).mockResolvedValue([
      { name: 'src', isDirectory: () => true },
      { name: 'node_modules', isDirectory: () => true },
      { name: 'dist', isDirectory: () => true },
      { name: 'README.md', isDirectory: () => false },
      { name: '.env', isDirectory: () => false },
    ] as unknown as Awaited<ReturnType<typeof fs.readdir>>);

    // Mock git ignore service to ignore certain files
    mockFileDiscoveryService.shouldGitIgnoreFile.mockImplementation(
      (path: string) =>
        path.includes('node_modules') ||
        path.includes('dist') ||
        path.includes('.env'),
    );
    mockFileDiscoveryService.shouldIgnoreFile.mockImplementation(
      (path: string, options) => {
        if (options?.respectGitIgnore !== false) {
          return mockFileDiscoveryService.shouldGitIgnoreFile(path);
        }
        return false;
      },
    );

    const { result } = renderHook(() =>
      useCompletion(
        '@',
        testCwd,
        true,
        slashCommands,
        mockCommandContext,
        mockConfig as Config,
      ),
    );

    // Wait for async operations to complete
    await act(async () => {
      await new Promise((resolve) => setTimeout(resolve, 150)); // Account for debounce
    });

    expect(result.current.suggestions).toHaveLength(2);
    expect(result.current.suggestions).toEqual(
      expect.arrayContaining([
        { label: 'src/', value: 'src/' },
        { label: 'README.md', value: 'README.md' },
      ]),
    );
    expect(result.current.showSuggestions).toBe(true);
  });

  it('should handle recursive search with git-aware filtering', async () => {
    // Mock the recursive file search scenario
    vi.mocked(fs.readdir).mockImplementation(
      async (dirPath: string | Buffer | URL) => {
        if (dirPath === testCwd) {
          return [
            { name: 'src', isDirectory: () => true },
            { name: 'node_modules', isDirectory: () => true },
            { name: 'temp', isDirectory: () => true },
          ] as Array<{ name: string; isDirectory: () => boolean }>;
        }
        if (dirPath.endsWith('/src')) {
          return [
            { name: 'index.ts', isDirectory: () => false },
            { name: 'components', isDirectory: () => true },
          ] as Array<{ name: string; isDirectory: () => boolean }>;
        }
        if (dirPath.endsWith('/temp')) {
          return [{ name: 'temp.log', isDirectory: () => false }] as Array<{
            name: string;
            isDirectory: () => boolean;
          }>;
        }
        return [] as Array<{ name: string; isDirectory: () => boolean }>;
      },
    );

    // Mock git ignore service
    mockFileDiscoveryService.shouldGitIgnoreFile.mockImplementation(
      (path: string) => path.includes('node_modules') || path.includes('temp'),
    );
    mockFileDiscoveryService.shouldIgnoreFile.mockImplementation(
      (path: string, options) => {
        if (options?.respectGitIgnore !== false) {
          return mockFileDiscoveryService.shouldGitIgnoreFile(path);
        }
        return false;
      },
    );

    const { result } = renderHook(() =>
      useCompletion(
        '@t',
        testCwd,
        true,
        slashCommands,
        mockCommandContext,
        mockConfig as Config,
      ),
    );

    // Wait for async operations to complete
    await act(async () => {
      await new Promise((resolve) => setTimeout(resolve, 150));
    });

    // Should not include anything from node_modules or dist
    const suggestionLabels = result.current.suggestions.map((s) => s.label);
    expect(suggestionLabels).not.toContain('temp/');
    expect(suggestionLabels.some((l) => l.includes('node_modules'))).toBe(
      false,
    );
  });

  it('should not perform recursive search when disabled in config', async () => {
    const globResults = [`${testCwd}/data`, `${testCwd}/dist`];
    vi.mocked(glob).mockResolvedValue(globResults);

    // Disable recursive search in the mock config
    const mockConfigNoRecursive = {
      ...mockConfig,
      getEnableRecursiveFileSearch: vi.fn(() => false),
    } as unknown as Config;

    vi.mocked(fs.readdir).mockResolvedValue([
      { name: 'data', isDirectory: () => true },
      { name: 'dist', isDirectory: () => true },
    ] as unknown as Awaited<ReturnType<typeof fs.readdir>>);

    renderHook(() =>
      useCompletion(
        '@d',
        testCwd,
        true,
        slashCommands,
        mockCommandContext,
        mockConfigNoRecursive,
      ),
    );

    await act(async () => {
      await new Promise((resolve) => setTimeout(resolve, 150));
    });

    // `glob` should not be called because recursive search is disabled
    expect(glob).not.toHaveBeenCalled();
    // `fs.readdir` should be called for the top-level directory instead
    expect(fs.readdir).toHaveBeenCalledWith(testCwd, { withFileTypes: true });
  });

  it('should work without config (fallback behavior)', async () => {
    vi.mocked(fs.readdir).mockResolvedValue([
      { name: 'src', isDirectory: () => true },
      { name: 'node_modules', isDirectory: () => true },
      { name: 'README.md', isDirectory: () => false },
    ] as unknown as Awaited<ReturnType<typeof fs.readdir>>);

    const { result } = renderHook(() =>
      useCompletion(
        '@',
        testCwd,
        true,
        slashCommands,
        mockCommandContext,
        undefined,
      ),
    );

    await act(async () => {
      await new Promise((resolve) => setTimeout(resolve, 150));
    });

    // Without config, should include all files
    expect(result.current.suggestions).toHaveLength(3);
    expect(result.current.suggestions).toEqual(
      expect.arrayContaining([
        { label: 'src/', value: 'src/' },
        { label: 'node_modules/', value: 'node_modules/' },
        { label: 'README.md', value: 'README.md' },
      ]),
    );
  });

  it('should handle git discovery service initialization failure gracefully', async () => {
    vi.mocked(fs.readdir).mockResolvedValue([
      { name: 'src', isDirectory: () => true },
      { name: 'README.md', isDirectory: () => false },
    ] as unknown as Awaited<ReturnType<typeof fs.readdir>>);

    const consoleSpy = vi.spyOn(console, 'warn').mockImplementation(() => {});

    const { result } = renderHook(() =>
      useCompletion(
        '@',
        testCwd,
        true,
        slashCommands,
        mockCommandContext,
        mockConfig as Config,
      ),
    );

    await act(async () => {
      await new Promise((resolve) => setTimeout(resolve, 150));
    });

    // Since we use centralized service, initialization errors are handled at config level
    // This test should verify graceful fallback behavior
    expect(result.current.suggestions.length).toBeGreaterThanOrEqual(0);
    // Should still show completions even if git discovery fails
    expect(result.current.suggestions.length).toBeGreaterThan(0);

    consoleSpy.mockRestore();
  });

  it('should handle directory-specific completions with git filtering', async () => {
    vi.mocked(fs.readdir).mockResolvedValue([
      { name: 'component.tsx', isDirectory: () => false },
      { name: 'temp.log', isDirectory: () => false },
      { name: 'index.ts', isDirectory: () => false },
    ] as unknown as Awaited<ReturnType<typeof fs.readdir>>);

    mockFileDiscoveryService.shouldGitIgnoreFile.mockImplementation(
      (path: string) => path.includes('.log'),
    );
    mockFileDiscoveryService.shouldIgnoreFile.mockImplementation(
      (path: string, options) => {
        if (options?.respectGitIgnore !== false) {
          return mockFileDiscoveryService.shouldGitIgnoreFile(path);
        }
        return false;
      },
    );

    const { result } = renderHook(() =>
      useCompletion(
        '@src/comp',
        testCwd,
        true,
        slashCommands,
        mockCommandContext,
        mockConfig as Config,
      ),
    );

    await act(async () => {
      await new Promise((resolve) => setTimeout(resolve, 150));
    });

    // Should filter out .log files but include matching .tsx files
    expect(result.current.suggestions).toEqual([
      { label: 'component.tsx', value: 'component.tsx' },
    ]);
  });

  it('should use glob for top-level @ completions when available', async () => {
    const globResults = [`${testCwd}/src/index.ts`, `${testCwd}/README.md`];
    vi.mocked(glob).mockResolvedValue(globResults);

    const { result } = renderHook(() =>
      useCompletion(
        '@s',
        testCwd,
        true,
        slashCommands,
        mockCommandContext,
        mockConfig as Config,
      ),
    );

    await act(async () => {
      await new Promise((resolve) => setTimeout(resolve, 150));
    });

    expect(glob).toHaveBeenCalledWith('**/s*', {
      cwd: testCwd,
      dot: false,
      nocase: true,
    });
    expect(fs.readdir).not.toHaveBeenCalled(); // Ensure glob is used instead of readdir
    expect(result.current.suggestions).toEqual([
      { label: 'README.md', value: 'README.md' },
      { label: 'src/index.ts', value: 'src/index.ts' },
    ]);
  });

  it('should include dotfiles in glob search when input starts with a dot', async () => {
    const globResults = [
      `${testCwd}/.env`,
      `${testCwd}/.gitignore`,
      `${testCwd}/src/index.ts`,
    ];
    vi.mocked(glob).mockResolvedValue(globResults);

    const { result } = renderHook(() =>
      useCompletion(
        '@.',
        testCwd,
        true,
        slashCommands,
        mockCommandContext,
        mockConfig as Config,
      ),
    );

    await act(async () => {
      await new Promise((resolve) => setTimeout(resolve, 150));
    });

    expect(glob).toHaveBeenCalledWith('**/.*', {
      cwd: testCwd,
      dot: true,
      nocase: true,
    });
    expect(fs.readdir).not.toHaveBeenCalled();
    expect(result.current.suggestions).toEqual([
      { label: '.env', value: '.env' },
      { label: '.gitignore', value: '.gitignore' },
      { label: 'src/index.ts', value: 'src/index.ts' },
    ]);
  });

  it('should suggest top-level command names based on partial input', async () => {
    const { result } = renderHook(() =>
      useCompletion(
        '/mem',
        '/test/cwd',
        true,
        mockSlashCommands,
        mockCommandContext,
      ),
    );

    expect(result.current.suggestions).toEqual([
      { label: 'memory', value: 'memory', description: 'Manage memory' },
    ]);
    expect(result.current.showSuggestions).toBe(true);
  });

  it('should suggest commands based on altName', async () => {
    const { result } = renderHook(() =>
      useCompletion(
        '/?',
        '/test/cwd',
        true,
        mockSlashCommands,
        mockCommandContext,
      ),
    );

    expect(result.current.suggestions).toEqual([
      { label: 'help', value: 'help', description: 'Show help' },
    ]);
  });

  it('should suggest sub-command names for a parent command', async () => {
    const { result } = renderHook(() =>
      useCompletion(
        '/memory a',
        '/test/cwd',
        true,
        mockSlashCommands,
        mockCommandContext,
      ),
    );

    expect(result.current.suggestions).toEqual([
      { label: 'add', value: 'add', description: 'Add to memory' },
    ]);
  });

  it('should suggest all sub-commands when the query ends with the parent command and a space', async () => {
    const { result } = renderHook(() =>
      useCompletion(
        '/memory ',
        '/test/cwd',
        true,
        mockSlashCommands,
        mockCommandContext,
      ),
    );

    expect(result.current.suggestions).toHaveLength(2);
    expect(result.current.suggestions).toEqual(
      expect.arrayContaining([
        { label: 'show', value: 'show', description: 'Show memory' },
        { label: 'add', value: 'add', description: 'Add to memory' },
      ]),
    );
  });

  it('should call the command.completion function for argument suggestions', async () => {
    const availableTags = ['my-chat-tag-1', 'my-chat-tag-2', 'another-channel'];
    const mockCompletionFn = vi
      .fn()
      .mockImplementation(async (context: CommandContext, partialArg: string) =>
        availableTags.filter((tag) => tag.startsWith(partialArg)),
      );

    const mockCommandsWithFiltering = JSON.parse(
      JSON.stringify(mockSlashCommands),
    ) as SlashCommand[];

    const chatCmd = mockCommandsWithFiltering.find(
      (cmd) => cmd.name === 'chat',
    );
    if (!chatCmd || !chatCmd.subCommands) {
      throw new Error(
        "Test setup error: Could not find the 'chat' command with subCommands in the mock data.",
      );
    }

    const resumeCmd = chatCmd.subCommands.find((sc) => sc.name === 'resume');
    if (!resumeCmd) {
      throw new Error(
        "Test setup error: Could not find the 'resume' sub-command in the mock data.",
      );
    }

    resumeCmd.completion = mockCompletionFn;

    const { result } = renderHook(() =>
      useCompletion(
        '/chat resume my-ch',
        '/test/cwd',
        true,
        mockCommandsWithFiltering,
        mockCommandContext,
      ),
    );

    await act(async () => {
      await new Promise((resolve) => setTimeout(resolve, 150));
    });

    expect(mockCompletionFn).toHaveBeenCalledWith(mockCommandContext, 'my-ch');

    expect(result.current.suggestions).toEqual([
      { label: 'my-chat-tag-1', value: 'my-chat-tag-1' },
      { label: 'my-chat-tag-2', value: 'my-chat-tag-2' },
    ]);
  });

  it('should not provide suggestions for a fully typed command that has no sub-commands or argument completion', async () => {
    const { result } = renderHook(() =>
      useCompletion(
        '/clear ',
        '/test/cwd',
        true,
        mockSlashCommands,
        mockCommandContext,
      ),
    );

    expect(result.current.suggestions).toHaveLength(0);
    expect(result.current.showSuggestions).toBe(false);
  });

  it('should not provide suggestions for an unknown command', async () => {
    const { result } = renderHook(() =>
      useCompletion(
        '/unknown-command',
        '/test/cwd',
        true,
        mockSlashCommands,
        mockCommandContext,
      ),
    );

    expect(result.current.suggestions).toHaveLength(0);
    expect(result.current.showSuggestions).toBe(false);
  });

  it('should suggest sub-commands for a fully typed parent command without a trailing space', async () => {
    const { result } = renderHook(() =>
      useCompletion(
        '/memory', // Note: no trailing space
        '/test/cwd',
        true,
        mockSlashCommands,
        mockCommandContext,
      ),
    );

    // Assert that suggestions for sub-commands are shown immediately
    expect(result.current.suggestions).toHaveLength(2);
    expect(result.current.suggestions).toEqual(
      expect.arrayContaining([
        { label: 'show', value: 'show', description: 'Show memory' },
        { label: 'add', value: 'add', description: 'Add to memory' },
      ]),
    );
    expect(result.current.showSuggestions).toBe(true);
  });

  it('should NOT provide suggestions for a perfectly typed command that is a leaf node', async () => {
    const { result } = renderHook(() =>
      useCompletion(
        '/clear', // No trailing space
        '/test/cwd',
        true,
        mockSlashCommands,
        mockCommandContext,
      ),
    );

    expect(result.current.suggestions).toHaveLength(0);
    expect(result.current.showSuggestions).toBe(false);
  });

  it('should call command.completion with an empty string when args start with a space', async () => {
    const mockCompletionFn = vi
      .fn()
      .mockResolvedValue(['my-chat-tag-1', 'my-chat-tag-2', 'my-channel']);

    const isolatedMockCommands = JSON.parse(
      JSON.stringify(mockSlashCommands),
    ) as SlashCommand[];

    const resumeCommand = isolatedMockCommands
      .find((cmd) => cmd.name === 'chat')
      ?.subCommands?.find((cmd) => cmd.name === 'resume');

    if (!resumeCommand) {
      throw new Error(
        'Test setup failed: could not find resume command in mock',
      );
    }
    resumeCommand.completion = mockCompletionFn;

    const { result } = renderHook(() =>
      useCompletion(
        '/chat resume ', // Trailing space, no partial argument
        '/test/cwd',
        true,
        isolatedMockCommands,
        mockCommandContext,
      ),
    );

    await act(async () => {
      await new Promise((resolve) => setTimeout(resolve, 150));
    });

    expect(mockCompletionFn).toHaveBeenCalledWith(mockCommandContext, '');
    expect(result.current.suggestions).toHaveLength(3);
    expect(result.current.showSuggestions).toBe(true);
  });

  it('should suggest all top-level commands for the root slash', async () => {
    const { result } = renderHook(() =>
      useCompletion(
        '/',
        '/test/cwd',
        true,
        mockSlashCommands,
        mockCommandContext,
      ),
    );

    expect(result.current.suggestions.length).toBe(mockSlashCommands.length);
    expect(result.current.suggestions.map((s) => s.label)).toEqual(
      expect.arrayContaining(['help', 'clear', 'memory', 'chat']),
    );
  });

  it('should provide no suggestions for an invalid sub-command', async () => {
    const { result } = renderHook(() =>
      useCompletion(
        '/memory dothisnow',
        '/test/cwd',
        true,
        mockSlashCommands,
        mockCommandContext,
      ),
    );

    expect(result.current.suggestions).toHaveLength(0);
    expect(result.current.showSuggestions).toBe(false);
  });
});<|MERGE_RESOLUTION|>--- conflicted
+++ resolved
@@ -8,12 +8,7 @@
 import type { Mocked } from 'vitest';
 import { renderHook, act } from '@testing-library/react';
 import { useCompletion } from './useCompletion.js';
-<<<<<<< HEAD
 import * as fs from 'node:fs/promises';
-import { FileDiscoveryService } from '@google/gemini-cli-core';
-=======
-import * as fs from 'fs/promises';
->>>>>>> 4dab31f1
 import { glob } from 'glob';
 import { CommandContext, SlashCommand } from '../commands/types.js';
 import { Config, FileDiscoveryService } from '@google/gemini-cli-core';
