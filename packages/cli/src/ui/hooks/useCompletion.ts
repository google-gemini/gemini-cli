--- conflicted
+++ resolved
@@ -106,563 +106,7 @@
       return newActiveIndex;
     });
   }, [suggestions.length]);
-<<<<<<< HEAD
 
-  // Check if cursor is after @ or / without unescaped spaces
-  const isActive = useMemo(() => {
-    if (isSlashCommand(buffer.text.trim())) {
-      return true;
-    }
-
-    // For other completions like '@', we search backwards from the cursor.
-    const [row, col] = buffer.cursor;
-    const currentLine = buffer.lines[row] || '';
-    const codePoints = toCodePoints(currentLine);
-
-    for (let i = col - 1; i >= 0; i--) {
-      const char = codePoints[i];
-
-      if (char === ' ') {
-        // Check for unescaped spaces.
-        let backslashCount = 0;
-        for (let j = i - 1; j >= 0 && codePoints[j] === '\\'; j--) {
-          backslashCount++;
-        }
-        if (backslashCount % 2 === 0) {
-          return false; // Inactive on unescaped space.
-        }
-      } else if (char === '@') {
-        // Active if we find an '@' before any unescaped space.
-        return true;
-      }
-    }
-
-    return false;
-  }, [buffer.text, buffer.cursor, buffer.lines]);
-
-  useEffect(() => {
-    if (!isActive) {
-      resetCompletionState();
-      return;
-    }
-
-    const trimmedQuery = buffer.text.trimStart();
-
-    if (trimmedQuery.startsWith('/')) {
-      // Always reset perfect match at the beginning of processing.
-      setIsPerfectMatch(false);
-
-      const fullPath = trimmedQuery.substring(1);
-      const hasTrailingSpace = trimmedQuery.endsWith(' ');
-
-      // Get all non-empty parts of the command.
-      const rawParts = fullPath.split(/\s+/).filter((p) => p);
-
-      let commandPathParts = rawParts;
-      let partial = '';
-
-      // If there's no trailing space, the last part is potentially a partial segment.
-      // We tentatively separate it.
-      if (!hasTrailingSpace && rawParts.length > 0) {
-        partial = rawParts[rawParts.length - 1];
-        commandPathParts = rawParts.slice(0, -1);
-      }
-
-      // Traverse the Command Tree using the tentative completed path
-      let currentLevel: readonly SlashCommand[] | undefined = slashCommands;
-      let leafCommand: SlashCommand | null = null;
-      const commandPathFinalParts: string[] = [];
-
-      for (const part of commandPathParts) {
-        // If a part looks like a flag, stop command traversal.
-        if (part.startsWith('-')) {
-          break;
-        }
-
-        if (!currentLevel) {
-          leafCommand = null;
-          currentLevel = [];
-          break;
-        }
-        const found: SlashCommand | undefined = currentLevel.find(
-          (cmd) => cmd.name === part || cmd.altNames?.includes(part),
-        );
-        if (found) {
-          leafCommand = found;
-          currentLevel = found.subCommands as
-            | readonly SlashCommand[]
-            | undefined;
-          commandPathFinalParts.push(part);
-        } else {
-          leafCommand = null;
-          currentLevel = [];
-          break;
-        }
-      }
-
-      // Handle the Ambiguous Case
-      if (!hasTrailingSpace && currentLevel) {
-        const exactMatchAsParent = currentLevel.find(
-          (cmd) =>
-            (cmd.name === partial || cmd.altNames?.includes(partial)) &&
-            cmd.subCommands,
-        );
-
-        if (exactMatchAsParent) {
-          // It's a perfect match for a parent command. Override our initial guess.
-          // Treat it as a completed command path.
-          leafCommand = exactMatchAsParent;
-          currentLevel = exactMatchAsParent.subCommands;
-          partial = ''; // We now want to suggest ALL of its sub-commands.
-        }
-      }
-
-      // Check for perfect, executable match
-      if (!hasTrailingSpace) {
-        if (leafCommand && partial === '' && leafCommand.action) {
-          // Case: /command<enter> - command has action, no sub-commands were suggested
-          setIsPerfectMatch(true);
-        } else if (currentLevel) {
-          // Case: /command subcommand<enter>
-          const perfectMatch = currentLevel.find(
-            (cmd) =>
-              (cmd.name === partial || cmd.altNames?.includes(partial)) &&
-              cmd.action,
-          );
-          if (perfectMatch) {
-            setIsPerfectMatch(true);
-          }
-        }
-      }
-
-      const depth = commandPathFinalParts.length;
-
-      // Provide Suggestions based on the now-corrected context
-
-      // Argument Completion
-      if (
-        leafCommand?.completion &&
-        (hasTrailingSpace ||
-          (rawParts.length > depth && depth > 0 && partial !== ''))
-      ) {
-        const fetchAndSetSuggestions = async () => {
-          setIsLoadingSuggestions(true);
-          const argString = rawParts.slice(depth).join(' ');
-          const results =
-            (await leafCommand!.completion!(commandContext, argString)) || [];
-          const finalSuggestions = results.map((s) => ({ label: s, value: s }));
-          setSuggestions(finalSuggestions);
-          setShowSuggestions(finalSuggestions.length > 0);
-          setActiveSuggestionIndex(finalSuggestions.length > 0 ? 0 : -1);
-          setIsLoadingSuggestions(false);
-        };
-        fetchAndSetSuggestions();
-        return;
-      }
-
-      // Command/Sub-command Completion
-      const commandsToSearch = currentLevel || [];
-      if (commandsToSearch.length > 0) {
-        let potentialSuggestions = commandsToSearch.filter(
-          (cmd) =>
-            cmd.description &&
-            (cmd.name.startsWith(partial) ||
-              cmd.altNames?.some((alt) => alt.startsWith(partial))),
-        );
-
-        // If a user's input is an exact match and it is a leaf command,
-        // enter should submit immediately.
-        if (potentialSuggestions.length > 0 && !hasTrailingSpace) {
-          const perfectMatch = potentialSuggestions.find(
-            (s) => s.name === partial || s.altNames?.includes(partial),
-          );
-          if (perfectMatch && perfectMatch.action) {
-            potentialSuggestions = [];
-          }
-        }
-
-        const finalSuggestions = potentialSuggestions.map((cmd) => ({
-          label: cmd.name,
-          value: cmd.name,
-          description: cmd.description,
-        }));
-
-        setSuggestions(finalSuggestions);
-        setShowSuggestions(finalSuggestions.length > 0);
-        setActiveSuggestionIndex(finalSuggestions.length > 0 ? 0 : -1);
-        setIsLoadingSuggestions(false);
-        return;
-      }
-
-      // If we fall through, no suggestions are available.
-      resetCompletionState();
-      return;
-    }
-
-    // Handle At Command Completion
-    const atIndex = buffer.text.lastIndexOf('@');
-    if (atIndex === -1) {
-      resetCompletionState();
-      return;
-    }
-
-    const partialPath = buffer.text.substring(atIndex + 1);
-    const lastSlashIndex = partialPath.lastIndexOf('/');
-    const baseDirRelative =
-      lastSlashIndex === -1
-        ? '.'
-        : partialPath.substring(0, lastSlashIndex + 1);
-    const prefix = unescapePath(
-      lastSlashIndex === -1
-        ? partialPath
-        : partialPath.substring(lastSlashIndex + 1),
-    );
-
-    const baseDirAbsolute = path.resolve(cwd, baseDirRelative);
-
-    let isMounted = true;
-
-    const findFilesRecursively = async (
-      startDir: string,
-      searchPrefix: string,
-      fileDiscovery: FileDiscoveryService | null,
-      filterOptions: {
-        respectGitIgnore?: boolean;
-        respectGeminiIgnore?: boolean;
-      },
-      currentRelativePath = '',
-      depth = 0,
-      maxDepth = 10, // Limit recursion depth
-      maxResults = 50, // Limit number of results
-    ): Promise<Suggestion[]> => {
-      if (depth > maxDepth) {
-        return [];
-      }
-
-      const lowerSearchPrefix = searchPrefix.toLowerCase();
-      let foundSuggestions: Suggestion[] = [];
-      try {
-        const entries = await fs.readdir(startDir, { withFileTypes: true });
-        for (const entry of entries) {
-          if (foundSuggestions.length >= maxResults) break;
-
-          const entryPathRelative = path.join(currentRelativePath, entry.name);
-          const entryPathFromRoot = path.relative(
-            cwd,
-            path.join(startDir, entry.name),
-          );
-
-          // Conditionally ignore dotfiles
-          if (!searchPrefix.startsWith('.') && entry.name.startsWith('.')) {
-            continue;
-          }
-
-          // Check if this entry should be ignored by filtering options
-          if (
-            fileDiscovery &&
-            fileDiscovery.shouldIgnoreFile(entryPathFromRoot, filterOptions)
-          ) {
-            continue;
-          }
-
-          if (entry.name.toLowerCase().startsWith(lowerSearchPrefix)) {
-            foundSuggestions.push({
-              label: entryPathRelative + (entry.isDirectory() ? '/' : ''),
-              value: escapePath(
-                entryPathRelative + (entry.isDirectory() ? '/' : ''),
-              ),
-            });
-          }
-          if (
-            entry.isDirectory() &&
-            entry.name !== 'node_modules' &&
-            !entry.name.startsWith('.')
-          ) {
-            if (foundSuggestions.length < maxResults) {
-              foundSuggestions = foundSuggestions.concat(
-                await findFilesRecursively(
-                  path.join(startDir, entry.name),
-                  searchPrefix, // Pass original searchPrefix for recursive calls
-                  fileDiscovery,
-                  filterOptions,
-                  entryPathRelative,
-                  depth + 1,
-                  maxDepth,
-                  maxResults - foundSuggestions.length,
-                ),
-              );
-            }
-          }
-        }
-      } catch (_err) {
-        // Ignore errors like permission denied or ENOENT during recursive search
-      }
-      return foundSuggestions.slice(0, maxResults);
-    };
-
-    const findFilesWithGlob = async (
-      searchPrefix: string,
-      fileDiscoveryService: FileDiscoveryService,
-      filterOptions: {
-        respectGitIgnore?: boolean;
-        respectGeminiIgnore?: boolean;
-      },
-      maxResults = 50,
-    ): Promise<Suggestion[]> => {
-      const globPattern = `**/${searchPrefix}*`;
-      const files = await glob(globPattern, {
-        cwd,
-        dot: searchPrefix.startsWith('.'),
-        nocase: true,
-      });
-
-      const suggestions: Suggestion[] = files
-        .map((file: string) => ({
-          label: file,
-          value: escapePath(file),
-        }))
-        .filter((s) => {
-          if (fileDiscoveryService) {
-            return !fileDiscoveryService.shouldIgnoreFile(
-              s.label,
-              filterOptions,
-            ); // relative path
-          }
-          return true;
-        })
-        .slice(0, maxResults);
-
-      return suggestions;
-    };
-
-    const fetchSuggestions = async () => {
-      setIsLoadingSuggestions(true);
-      let fetchedSuggestions: Suggestion[] = [];
-
-      const fileDiscoveryService = config ? config.getFileService() : null;
-      const enableRecursiveSearch =
-        config?.getEnableRecursiveFileSearch() ?? true;
-      const filterOptions =
-        config?.getFileFilteringOptions() ?? DEFAULT_FILE_FILTERING_OPTIONS;
-
-      try {
-        // If there's no slash, or it's the root, do a recursive search from cwd
-        if (
-          partialPath.indexOf('/') === -1 &&
-          prefix &&
-          enableRecursiveSearch
-        ) {
-          if (fileDiscoveryService) {
-            fetchedSuggestions = await findFilesWithGlob(
-              prefix,
-              fileDiscoveryService,
-              filterOptions,
-            );
-          } else {
-            fetchedSuggestions = await findFilesRecursively(
-              cwd,
-              prefix,
-              null,
-              filterOptions,
-            );
-          }
-        } else {
-          // Original behavior: list files in the specific directory
-          const lowerPrefix = prefix.toLowerCase();
-          const entries = await fs.readdir(baseDirAbsolute, {
-            withFileTypes: true,
-          });
-
-          // Filter entries using git-aware filtering
-          const filteredEntries = [];
-          for (const entry of entries) {
-            // Conditionally ignore dotfiles
-            if (!prefix.startsWith('.') && entry.name.startsWith('.')) {
-              continue;
-            }
-            if (!entry.name.toLowerCase().startsWith(lowerPrefix)) continue;
-
-            const relativePath = path.relative(
-              cwd,
-              path.join(baseDirAbsolute, entry.name),
-            );
-            if (
-              fileDiscoveryService &&
-              fileDiscoveryService.shouldIgnoreFile(relativePath, filterOptions)
-            ) {
-              continue;
-            }
-
-            filteredEntries.push(entry);
-          }
-
-          fetchedSuggestions = filteredEntries.map((entry) => {
-            const label = entry.isDirectory() ? entry.name + '/' : entry.name;
-            return {
-              label,
-              value: escapePath(label), // Value for completion should be just the name part
-            };
-          });
-        }
-
-        // Like glob, we always return forwardslashes, even in windows.
-        fetchedSuggestions = fetchedSuggestions.map((suggestion) => ({
-          ...suggestion,
-          label: suggestion.label.replace(/\\/g, '/'),
-          value: suggestion.value.replace(/\\/g, '/'),
-        }));
-
-        // Sort by depth, then directories first, then alphabetically
-        fetchedSuggestions.sort((a, b) => {
-          const depthA = (a.label.match(/\//g) || []).length;
-          const depthB = (b.label.match(/\//g) || []).length;
-
-          if (depthA !== depthB) {
-            return depthA - depthB;
-          }
-
-          const aIsDir = a.label.endsWith('/');
-          const bIsDir = b.label.endsWith('/');
-          if (aIsDir && !bIsDir) return -1;
-          if (!aIsDir && bIsDir) return 1;
-
-          // exclude extension when comparing
-          const filenameA = a.label.substring(
-            0,
-            a.label.length - path.extname(a.label).length,
-          );
-          const filenameB = b.label.substring(
-            0,
-            b.label.length - path.extname(b.label).length,
-          );
-
-          return (
-            filenameA.localeCompare(filenameB) || a.label.localeCompare(b.label)
-          );
-        });
-
-        if (isMounted) {
-          setSuggestions(fetchedSuggestions);
-          setShowSuggestions(fetchedSuggestions.length > 0);
-          setActiveSuggestionIndex(fetchedSuggestions.length > 0 ? 0 : -1);
-          setVisibleStartIndex(0);
-        }
-      } catch (error: unknown) {
-        if (isNodeError(error) && error.code === 'ENOENT') {
-          if (isMounted) {
-            setSuggestions([]);
-            setShowSuggestions(false);
-          }
-        } else {
-          console.error(
-            `Error fetching completion suggestions for ${partialPath}: ${getErrorMessage(error)}`,
-          );
-          if (isMounted) {
-            resetCompletionState();
-          }
-        }
-      }
-      if (isMounted) {
-        setIsLoadingSuggestions(false);
-      }
-    };
-
-    const debounceTimeout = setTimeout(fetchSuggestions, 100);
-
-    return () => {
-      isMounted = false;
-      clearTimeout(debounceTimeout);
-    };
-  }, [
-    buffer.text,
-    cwd,
-    isActive,
-    resetCompletionState,
-    slashCommands,
-    commandContext,
-    config,
-  ]);
-
-  const handleAutocomplete = useCallback(
-    (indexToUse: number) => {
-      if (indexToUse < 0 || indexToUse >= suggestions.length) {
-        return;
-      }
-      const query = buffer.text;
-      const suggestion = suggestions[indexToUse].value;
-
-      if (query.trimStart().startsWith('/')) {
-        const hasTrailingSpace = query.endsWith(' ');
-        const parts = query
-          .trimStart()
-          .substring(1)
-          .split(/\s+/)
-          .filter(Boolean);
-
-        let isParentPath = false;
-        // If there's no trailing space, we need to check if the current query
-        // is already a complete path to a parent command.
-        if (!hasTrailingSpace) {
-          let currentLevel: readonly SlashCommand[] | undefined = slashCommands;
-          for (let i = 0; i < parts.length; i++) {
-            const part = parts[i];
-            const found: SlashCommand | undefined = currentLevel?.find(
-              (cmd) => cmd.name === part || cmd.altNames?.includes(part),
-            );
-
-            if (found) {
-              if (i === parts.length - 1 && found.subCommands) {
-                isParentPath = true;
-              }
-              currentLevel = found.subCommands as
-                | readonly SlashCommand[]
-                | undefined;
-            } else {
-              // Path is invalid, so it can't be a parent path.
-              currentLevel = undefined;
-              break;
-            }
-          }
-        }
-
-        // Determine the base path of the command.
-        // - If there's a trailing space, the whole command is the base.
-        // - If it's a known parent path, the whole command is the base.
-        // - If the last part is a complete argument, the whole command is the base.
-        // - Otherwise, the base is everything EXCEPT the last partial part.
-        const lastPart = parts.length > 0 ? parts[parts.length - 1] : '';
-        const isLastPartACompleteArg =
-          lastPart.startsWith('--') && lastPart.includes('=');
-
-        const basePath =
-          hasTrailingSpace || isParentPath || isLastPartACompleteArg
-            ? parts
-            : parts.slice(0, -1);
-        const newValue = `/${[...basePath, suggestion].join(' ')} `;
-
-        buffer.setText(newValue);
-      } else {
-        const atIndex = query.lastIndexOf('@');
-        if (atIndex === -1) return;
-        const pathPart = query.substring(atIndex + 1);
-        const lastSlashIndexInPath = pathPart.lastIndexOf('/');
-        let autoCompleteStartIndex = atIndex + 1;
-        if (lastSlashIndexInPath !== -1) {
-          autoCompleteStartIndex += lastSlashIndexInPath + 1;
-        }
-        buffer.replaceRangeByOffset(
-          autoCompleteStartIndex,
-          buffer.text.length,
-          suggestion,
-        );
-      }
-      resetCompletionState();
-    },
-    [resetCompletionState, buffer, suggestions, slashCommands],
-  );
-
-=======
->>>>>>> b38f377c
   return {
     suggestions,
     activeSuggestionIndex,
