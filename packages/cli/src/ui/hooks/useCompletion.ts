--- conflicted
+++ resolved
@@ -106,327 +106,6 @@
       return newActiveIndex;
     });
   }, [suggestions.length]);
-<<<<<<< HEAD
-
-  useEffect(() => {
-    if (!isActive) {
-      resetCompletionState();
-      return;
-    }
-
-    const trimmedQuery = query.trimStart(); // Trim leading whitespace
-
-    // --- Handle Slash Command Completion ---
-    if (trimmedQuery.startsWith('/')) {
-      const parts = trimmedQuery.substring(1).split(' ');
-      const commandName = parts[0];
-      const subCommand = parts.slice(1).join(' ');
-
-      const command = slashCommands.find(
-        (cmd) => cmd.name === commandName || cmd.altName === commandName,
-      );
-
-      if (command && command.completion) {
-        const fetchAndSetSuggestions = async () => {
-          setIsLoadingSuggestions(true);
-          if (command.completion) {
-            const results = await command.completion(commandName, subCommand);
-            const filtered = results.filter((r) => r.startsWith(subCommand));
-            const newSuggestions = filtered.map((s) => ({
-              label: s,
-              value: s,
-            }));
-            setSuggestions(newSuggestions);
-            setShowSuggestions(newSuggestions.length > 0);
-            setActiveSuggestionIndex(newSuggestions.length > 0 ? 0 : -1);
-          }
-          setIsLoadingSuggestions(false);
-        };
-        fetchAndSetSuggestions();
-        return;
-      }
-
-      const partialCommand = trimmedQuery.substring(1);
-      const filteredSuggestions = slashCommands
-        .filter(
-          (cmd) =>
-            cmd.name.startsWith(partialCommand) ||
-            cmd.altName?.startsWith(partialCommand),
-        )
-        // Filter out ? and any other single character commands unless it's the only char
-        .filter((cmd) => {
-          const nameMatch = cmd.name.startsWith(partialCommand);
-          const altNameMatch = cmd.altName?.startsWith(partialCommand);
-          if (partialCommand.length === 1) {
-            return nameMatch || altNameMatch; // Allow single char match if query is single char
-          }
-          return (
-            (nameMatch && cmd.name.length > 1) ||
-            (altNameMatch && cmd.altName && cmd.altName.length > 1)
-          );
-        })
-        .filter((cmd) => cmd.description)
-        .map((cmd) => ({
-          label: cmd.name, // Always show the main name as label
-          value: cmd.name, // Value should be the main command name for execution
-          description: cmd.description,
-        }))
-        .sort((a, b) => a.label.localeCompare(b.label));
-
-      setSuggestions(filteredSuggestions);
-      setShowSuggestions(filteredSuggestions.length > 0);
-      setActiveSuggestionIndex(filteredSuggestions.length > 0 ? 0 : -1);
-      setVisibleStartIndex(0);
-      setIsLoadingSuggestions(false);
-      return;
-    }
-
-    // --- Handle At Command Completion ---
-    const atIndex = query.lastIndexOf('@');
-    if (atIndex === -1) {
-      resetCompletionState();
-      return;
-    }
-
-    const partialPath = query.substring(atIndex + 1);
-    const lastSlashIndex = partialPath.lastIndexOf('/');
-    const baseDirRelative =
-      lastSlashIndex === -1
-        ? '.'
-        : partialPath.substring(0, lastSlashIndex + 1);
-    const prefix = unescapePath(
-      lastSlashIndex === -1
-        ? partialPath
-        : partialPath.substring(lastSlashIndex + 1),
-    );
-
-    const baseDirAbsolute = path.resolve(cwd, baseDirRelative);
-
-    let isMounted = true;
-
-    const findFilesRecursively = async (
-      startDir: string,
-      searchPrefix: string,
-      fileDiscovery: { shouldGitIgnoreFile: (path: string) => boolean } | null,
-      currentRelativePath = '',
-      depth = 0,
-      maxDepth = 10, // Limit recursion depth
-      maxResults = 50, // Limit number of results
-    ): Promise<Suggestion[]> => {
-      if (depth > maxDepth) {
-        return [];
-      }
-
-      const lowerSearchPrefix = searchPrefix.toLowerCase();
-      let foundSuggestions: Suggestion[] = [];
-      try {
-        const entries = await fs.readdir(startDir, { withFileTypes: true });
-        for (const entry of entries) {
-          if (foundSuggestions.length >= maxResults) break;
-
-          const entryPathRelative = path.join(currentRelativePath, entry.name);
-          const entryPathFromRoot = path.relative(
-            cwd,
-            path.join(startDir, entry.name),
-          );
-
-          // Conditionally ignore dotfiles
-          if (!searchPrefix.startsWith('.') && entry.name.startsWith('.')) {
-            continue;
-          }
-
-          // Check if this entry should be ignored by git-aware filtering
-          if (
-            fileDiscovery &&
-            fileDiscovery.shouldGitIgnoreFile(entryPathFromRoot)
-          ) {
-            continue;
-          }
-
-          if (entry.name.toLowerCase().startsWith(lowerSearchPrefix)) {
-            foundSuggestions.push({
-              label: entryPathRelative + (entry.isDirectory() ? '/' : ''),
-              value: escapePath(
-                entryPathRelative + (entry.isDirectory() ? '/' : ''),
-              ),
-            });
-          }
-          if (
-            entry.isDirectory() &&
-            entry.name !== 'node_modules' &&
-            !entry.name.startsWith('.')
-          ) {
-            if (foundSuggestions.length < maxResults) {
-              foundSuggestions = foundSuggestions.concat(
-                await findFilesRecursively(
-                  path.join(startDir, entry.name),
-                  searchPrefix, // Pass original searchPrefix for recursive calls
-                  fileDiscovery,
-                  entryPathRelative,
-                  depth + 1,
-                  maxDepth,
-                  maxResults - foundSuggestions.length,
-                ),
-              );
-            }
-          }
-        }
-      } catch (_err) {
-        // Ignore errors like permission denied or ENOENT during recursive search
-      }
-      return foundSuggestions.slice(0, maxResults);
-    };
-
-    const findFilesWithGlob = async (
-      searchPrefix: string,
-      fileDiscoveryService: FileDiscoveryService,
-      maxResults = 50,
-    ): Promise<Suggestion[]> => {
-      const globPattern = `**/${searchPrefix}*`;
-      const files = await glob(globPattern, {
-        cwd,
-        dot: searchPrefix.startsWith('.'),
-        nocase: true,
-      });
-
-      const suggestions: Suggestion[] = files
-        .map((file: string) => {
-          const relativePath = path.relative(cwd, file);
-          return {
-            label: relativePath,
-            value: escapePath(relativePath),
-          };
-        })
-        .filter((s) => {
-          if (fileDiscoveryService) {
-            return !fileDiscoveryService.shouldGitIgnoreFile(s.label); // relative path
-          }
-          return true;
-        })
-        .slice(0, maxResults);
-
-      return suggestions;
-    };
-
-    const fetchSuggestions = async () => {
-      setIsLoadingSuggestions(true);
-      let fetchedSuggestions: Suggestion[] = [];
-
-      const fileDiscoveryService = config ? config.getFileService() : null;
-      const enableRecursiveSearch =
-        config?.getEnableRecursiveFileSearch() ?? true;
-
-      try {
-        // If there's no slash, or it's the root, do a recursive search from cwd
-        if (
-          partialPath.indexOf('/') === -1 &&
-          prefix &&
-          enableRecursiveSearch
-        ) {
-          if (fileDiscoveryService) {
-            fetchedSuggestions = await findFilesWithGlob(
-              prefix,
-              fileDiscoveryService,
-            );
-          } else {
-            fetchedSuggestions = await findFilesRecursively(
-              cwd,
-              prefix,
-              fileDiscoveryService,
-            );
-          }
-        } else {
-          // Original behavior: list files in the specific directory
-          const lowerPrefix = prefix.toLowerCase();
-          const entries = await fs.readdir(baseDirAbsolute, {
-            withFileTypes: true,
-          });
-
-          // Filter entries using git-aware filtering
-          const filteredEntries = [];
-          for (const entry of entries) {
-            // Conditionally ignore dotfiles
-            if (!prefix.startsWith('.') && entry.name.startsWith('.')) {
-              continue;
-            }
-            if (!entry.name.toLowerCase().startsWith(lowerPrefix)) continue;
-
-            const relativePath = path.relative(
-              cwd,
-              path.join(baseDirAbsolute, entry.name),
-            );
-            if (
-              fileDiscoveryService &&
-              fileDiscoveryService.shouldGitIgnoreFile(relativePath)
-            ) {
-              continue;
-            }
-
-            filteredEntries.push(entry);
-          }
-
-          fetchedSuggestions = filteredEntries.map((entry) => {
-            const label = entry.isDirectory() ? entry.name + '/' : entry.name;
-            return {
-              label,
-              value: escapePath(label), // Value for completion should be just the name part
-            };
-          });
-        }
-
-        // Sort by depth, then directories first, then alphabetically
-        fetchedSuggestions.sort((a, b) => {
-          const depthA = (a.label.match(/\//g) || []).length;
-          const depthB = (b.label.match(/\//g) || []).length;
-
-          if (depthA !== depthB) {
-            return depthA - depthB;
-          }
-
-          const aIsDir = a.label.endsWith('/');
-          const bIsDir = b.label.endsWith('/');
-          if (aIsDir && !bIsDir) return -1;
-          if (!aIsDir && bIsDir) return 1;
-
-          return a.label.localeCompare(b.label);
-        });
-
-        if (isMounted) {
-          setSuggestions(fetchedSuggestions);
-          setShowSuggestions(fetchedSuggestions.length > 0);
-          setActiveSuggestionIndex(fetchedSuggestions.length > 0 ? 0 : -1);
-          setVisibleStartIndex(0);
-        }
-      } catch (error: unknown) {
-        if (isNodeError(error) && error.code === 'ENOENT') {
-          if (isMounted) {
-            setSuggestions([]);
-            setShowSuggestions(false);
-          }
-        } else {
-          console.error(
-            `Error fetching completion suggestions for ${partialPath}: ${getErrorMessage(error)}`,
-          );
-          if (isMounted) {
-            resetCompletionState();
-          }
-        }
-      }
-      if (isMounted) {
-        setIsLoadingSuggestions(false);
-      }
-    };
-
-    const debounceTimeout = setTimeout(fetchSuggestions, 100);
-
-    return () => {
-      isMounted = false;
-      clearTimeout(debounceTimeout);
-    };
-  }, [query, cwd, isActive, resetCompletionState, slashCommands, config]);
-
-=======
->>>>>>> 6b19c8bd
   return {
     suggestions,
     activeSuggestionIndex,
