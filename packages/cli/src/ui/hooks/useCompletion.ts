--- conflicted
+++ resolved
@@ -308,20 +308,6 @@
               cmd.altNames?.some((alt) => alt.startsWith(partial))),
         );
 
-<<<<<<< HEAD
-=======
-        // If a user's input is an exact match and it is a leaf command,
-        // enter should submit immediately.
-        if (potentialSuggestions.length > 0 && !hasTrailingSpace) {
-          const perfectMatch = potentialSuggestions.find(
-            (s) => s.name === partial || s.altNames?.includes(partial),
-          );
-          if (perfectMatch && perfectMatch.action) {
-            potentialSuggestions = [];
-          }
-        }
-
->>>>>>> 820169ba
         const finalSuggestions = potentialSuggestions.map((cmd) => ({
           label: cmd.name,
           value: cmd.name,
