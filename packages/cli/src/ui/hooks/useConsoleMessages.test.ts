/**
 * @license
 * Copyright 2025 Google LLC
 * SPDX-License-Identifier: Apache-2.0
 */

import { act, renderHook } from '@testing-library/react';
<<<<<<< HEAD
import { useConsoleMessages } from './useConsoleMessages.js';
import type { ConsoleMessageItem } from '../types.js';

// Mock setTimeout and clearTimeout
vi.useFakeTimers();
=======
import { vi } from 'vitest';
import { useConsoleMessages } from './useConsoleMessages';
import { useCallback } from 'react';
>>>>>>> 4c1c6d2b

describe('useConsoleMessages', () => {
  beforeEach(() => {
    vi.useFakeTimers();
  });

  afterEach(() => {
    vi.runOnlyPendingTimers();
    vi.useRealTimers();
  });

  const useTestableConsoleMessages = () => {
    const { handleNewMessage, ...rest } = useConsoleMessages();
    const log = useCallback(
      (content: string) => handleNewMessage({ type: 'log', content, count: 1 }),
      [handleNewMessage],
    );
    const error = useCallback(
      (content: string) =>
        handleNewMessage({ type: 'error', content, count: 1 }),
      [handleNewMessage],
    );
    return {
      ...rest,
      log,
      error,
      clearConsoleMessages: rest.clearConsoleMessages,
    };
  };

  it('should initialize with an empty array of console messages', () => {
    const { result } = renderHook(() => useTestableConsoleMessages());
    expect(result.current.consoleMessages).toEqual([]);
  });

  it('should add a new message when log is called', async () => {
    const { result } = renderHook(() => useTestableConsoleMessages());

    act(() => {
      result.current.log('Test message');
    });

    await act(async () => {
      await vi.advanceTimersByTimeAsync(20);
    });

    expect(result.current.consoleMessages).toEqual([
      { type: 'log', content: 'Test message', count: 1 },
    ]);
  });

  it('should batch and count identical consecutive messages', async () => {
    const { result } = renderHook(() => useTestableConsoleMessages());

    act(() => {
      result.current.log('Test message');
      result.current.log('Test message');
      result.current.log('Test message');
    });

    await act(async () => {
      await vi.advanceTimersByTimeAsync(20);
    });

    expect(result.current.consoleMessages).toEqual([
      { type: 'log', content: 'Test message', count: 3 },
    ]);
  });

  it('should not batch different messages', async () => {
    const { result } = renderHook(() => useTestableConsoleMessages());

    act(() => {
      result.current.log('First message');
      result.current.error('Second message');
    });

    await act(async () => {
      await vi.advanceTimersByTimeAsync(20);
    });

    expect(result.current.consoleMessages).toEqual([
      { type: 'log', content: 'First message', count: 1 },
      { type: 'error', content: 'Second message', count: 1 },
    ]);
  });

  it('should clear all messages when clearConsoleMessages is called', async () => {
    const { result } = renderHook(() => useTestableConsoleMessages());

    act(() => {
      result.current.log('A message');
    });

    await act(async () => {
      await vi.advanceTimersByTimeAsync(20);
    });

    expect(result.current.consoleMessages).toHaveLength(1);

    act(() => {
      result.current.clearConsoleMessages();
    });

    expect(result.current.consoleMessages).toHaveLength(0);
  });

  it('should clear the pending timeout when clearConsoleMessages is called', () => {
    const { result } = renderHook(() => useTestableConsoleMessages());
    const clearTimeoutSpy = vi.spyOn(global, 'clearTimeout');

    act(() => {
      result.current.log('A message');
    });

    act(() => {
      result.current.clearConsoleMessages();
    });

    expect(clearTimeoutSpy).toHaveBeenCalled();
    clearTimeoutSpy.mockRestore();
  });

  it('should clean up the timeout on unmount', () => {
    const { result, unmount } = renderHook(() => useTestableConsoleMessages());
    const clearTimeoutSpy = vi.spyOn(global, 'clearTimeout');

    act(() => {
      result.current.log('A message');
    });

    unmount();

    expect(clearTimeoutSpy).toHaveBeenCalled();
    clearTimeoutSpy.mockRestore();
  });
});<|MERGE_RESOLUTION|>--- conflicted
+++ resolved
@@ -5,17 +5,9 @@
  */
 
 import { act, renderHook } from '@testing-library/react';
-<<<<<<< HEAD
-import { useConsoleMessages } from './useConsoleMessages.js';
-import type { ConsoleMessageItem } from '../types.js';
-
-// Mock setTimeout and clearTimeout
-vi.useFakeTimers();
-=======
 import { vi } from 'vitest';
 import { useConsoleMessages } from './useConsoleMessages';
 import { useCallback } from 'react';
->>>>>>> 4c1c6d2b
 
 describe('useConsoleMessages', () => {
   beforeEach(() => {
