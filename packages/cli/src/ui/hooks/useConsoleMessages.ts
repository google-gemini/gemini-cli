/**
 * @license
 * Copyright 2025 Google LLC
 * SPDX-License-Identifier: Apache-2.0
 */

<<<<<<< HEAD
import { useCallback, useEffect, useRef, useState } from 'react';
import type { ConsoleMessageItem } from '../types.js';
=======
import {
  useCallback,
  useEffect,
  useReducer,
  useRef,
  useTransition,
} from 'react';
import { ConsoleMessageItem } from '../types.js';
>>>>>>> 4c1c6d2b

export interface UseConsoleMessagesReturn {
  consoleMessages: ConsoleMessageItem[];
  handleNewMessage: (message: ConsoleMessageItem) => void;
  clearConsoleMessages: () => void;
}

type Action =
  | { type: 'ADD_MESSAGES'; payload: ConsoleMessageItem[] }
  | { type: 'CLEAR' };

function consoleMessagesReducer(
  state: ConsoleMessageItem[],
  action: Action,
): ConsoleMessageItem[] {
  switch (action.type) {
    case 'ADD_MESSAGES': {
      const newMessages = [...state];
      for (const queuedMessage of action.payload) {
        const lastMessage = newMessages[newMessages.length - 1];
        if (
          lastMessage &&
          lastMessage.type === queuedMessage.type &&
          lastMessage.content === queuedMessage.content
        ) {
          // Create a new object for the last message to ensure React detects
          // the change, preventing mutation of the existing state object.
          newMessages[newMessages.length - 1] = {
            ...lastMessage,
            count: lastMessage.count + 1,
          };
        } else {
          newMessages.push({ ...queuedMessage, count: 1 });
        }
      }
      return newMessages;
    }
    case 'CLEAR':
      return [];
    default:
      return state;
  }
}

export function useConsoleMessages(): UseConsoleMessagesReturn {
  const [consoleMessages, dispatch] = useReducer(consoleMessagesReducer, []);
  const messageQueueRef = useRef<ConsoleMessageItem[]>([]);
  const timeoutRef = useRef<NodeJS.Timeout | null>(null);
  const [, startTransition] = useTransition();

  const processQueue = useCallback(() => {
    if (messageQueueRef.current.length > 0) {
      const messagesToProcess = messageQueueRef.current;
      messageQueueRef.current = [];
      startTransition(() => {
        dispatch({ type: 'ADD_MESSAGES', payload: messagesToProcess });
      });
    }
    timeoutRef.current = null;
  }, []);

  const handleNewMessage = useCallback(
    (message: ConsoleMessageItem) => {
      messageQueueRef.current.push(message);
      if (!timeoutRef.current) {
        // Batch updates using a timeout. 16ms is a reasonable delay to batch
        // rapid-fire messages without noticeable lag.
        timeoutRef.current = setTimeout(processQueue, 16);
      }
    },
    [processQueue],
  );

  const clearConsoleMessages = useCallback(() => {
    if (timeoutRef.current) {
      clearTimeout(timeoutRef.current);
      timeoutRef.current = null;
    }
    messageQueueRef.current = [];
    startTransition(() => {
      dispatch({ type: 'CLEAR' });
    });
  }, []);

  // Cleanup on unmount
  useEffect(
    () => () => {
      if (timeoutRef.current) {
        clearTimeout(timeoutRef.current);
      }
    },
    [],
  );

  return { consoleMessages, handleNewMessage, clearConsoleMessages };
}<|MERGE_RESOLUTION|>--- conflicted
+++ resolved
@@ -4,10 +4,6 @@
  * SPDX-License-Identifier: Apache-2.0
  */
 
-<<<<<<< HEAD
-import { useCallback, useEffect, useRef, useState } from 'react';
-import type { ConsoleMessageItem } from '../types.js';
-=======
 import {
   useCallback,
   useEffect,
@@ -15,8 +11,7 @@
   useRef,
   useTransition,
 } from 'react';
-import { ConsoleMessageItem } from '../types.js';
->>>>>>> 4c1c6d2b
+import type { ConsoleMessageItem } from '../types.js';
 
 export interface UseConsoleMessagesReturn {
   consoleMessages: ConsoleMessageItem[];
