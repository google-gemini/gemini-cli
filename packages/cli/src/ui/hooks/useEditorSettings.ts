--- conflicted
+++ resolved
@@ -3,11 +3,6 @@
  * Copyright 2025 Google LLC
  * SPDX-License-Identifier: Apache-2.0
  */
-
-import { t ,
-  allowEditorTypeInSandbox,
-  checkHasEditorType,
-} from '@thacio/auditaria-cli-core';
 
 import { useState, useCallback } from 'react';
 import type {
@@ -15,16 +10,12 @@
   LoadedSettings,
 } from '../../config/settings.js';
 import { type HistoryItem, MessageType } from '../types.js';
-<<<<<<< HEAD
 import type { EditorType } from '@thacio/auditaria-cli-core';
-=======
-import type { EditorType } from '@google/gemini-cli-core';
 import {
   allowEditorTypeInSandbox,
   checkHasEditorType,
   getEditorDisplayName,
-} from '@google/gemini-cli-core';
->>>>>>> 86828bb5
+} from '@thacio/auditaria-cli-core';
 
 import { SettingPaths } from '../../config/settingPaths.js';
 
@@ -68,34 +59,14 @@
         addItem(
           {
             type: MessageType.INFO,
-<<<<<<< HEAD
-            text: editorType
-              ? t(
-                  'editor.preference_set',
-                  'Editor preference set to "{editor}" in {scope} settings.',
-                  { editor: editorType, scope },
-                )
-              : t(
-                  'editor.preference_cleared',
-                  'Editor preference cleared in {scope} settings.',
-                  { scope },
-                ),
-=======
             text: `Editor preference ${editorType ? `set to "${getEditorDisplayName(editorType)}"` : 'cleared'} in ${scope} settings.`,
->>>>>>> 86828bb5
           },
           Date.now(),
         );
         setEditorError(null);
         setIsEditorDialogOpen(false);
       } catch (error) {
-        setEditorError(
-          t(
-            'editor.failed_to_set',
-            'Failed to set editor preference: {error}',
-            { error: error instanceof Error ? error.message : String(error) },
-          ),
-        );
+        setEditorError(`Failed to set editor preference: ${error}`);
       }
     },
     [loadedSettings, setEditorError, addItem],
