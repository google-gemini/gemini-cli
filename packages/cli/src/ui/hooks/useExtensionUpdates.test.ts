--- conflicted
+++ resolved
@@ -77,11 +77,7 @@
     const cwd = '/test/cwd';
 
     vi.mocked(checkForAllExtensionUpdates).mockImplementation(
-<<<<<<< HEAD
-      async (_extensions, dispatch, _cwd) => {
-=======
       async (extensions, dispatch) => {
->>>>>>> a1cc5ac2
         dispatch({
           type: 'SET_STATE',
           payload: {
@@ -127,11 +123,7 @@
     const addItem = vi.fn();
 
     vi.mocked(checkForAllExtensionUpdates).mockImplementation(
-<<<<<<< HEAD
-      async (_extensions, dispatch, _cwd) => {
-=======
       async (extensions, dispatch) => {
->>>>>>> a1cc5ac2
         dispatch({
           type: 'SET_STATE',
           payload: {
@@ -204,11 +196,7 @@
     const addItem = vi.fn();
 
     vi.mocked(checkForAllExtensionUpdates).mockImplementation(
-<<<<<<< HEAD
-      async (_extensions, dispatch, _cwd) => {
-=======
       async (extensions, dispatch) => {
->>>>>>> a1cc5ac2
         dispatch({
           type: 'SET_STATE',
           payload: {
@@ -275,10 +263,6 @@
           source: 'https://some/repo1',
           autoUpdate: false,
         },
-<<<<<<< HEAD
-        contextFiles: [],
-=======
->>>>>>> a1cc5ac2
       },
       {
         name: 'test-extension-2',
@@ -291,21 +275,13 @@
           source: 'https://some/repo2',
           autoUpdate: false,
         },
-<<<<<<< HEAD
-        contextFiles: [],
-=======
->>>>>>> a1cc5ac2
       },
     ];
     const addItem = vi.fn();
     const cwd = '/test/cwd';
 
     vi.mocked(checkForAllExtensionUpdates).mockImplementation(
-<<<<<<< HEAD
-      async (_extensions, dispatch, _cwd) => {
-=======
       async (extensions, dispatch) => {
->>>>>>> a1cc5ac2
         dispatch({ type: 'BATCH_CHECK_START' });
         dispatch({
           type: 'SET_STATE',
