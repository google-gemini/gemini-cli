--- conflicted
+++ resolved
@@ -124,12 +124,7 @@
         autoUpdate: true,
       },
     });
-<<<<<<< HEAD
-    const extension = await extensionManager.loadExtension(extensionDir);
-    expect(extension).not.toBeNull();
-=======
->>>>>>> 064edc52
-
+    await extensionManager.loadExtensions();
     const addItem = vi.fn();
 
     vi.mocked(checkForAllExtensionUpdates).mockImplementation(
@@ -150,13 +145,8 @@
       name: '',
     });
 
-    extensionManager.loadExtensions();
     function TestComponent() {
-<<<<<<< HEAD
-      useExtensionUpdates([extension!], extensionManager, addItem);
-=======
       useExtensionUpdates(extensionManager, addItem);
->>>>>>> 064edc52
       return null;
     }
 
@@ -198,17 +188,7 @@
       },
     });
 
-<<<<<<< HEAD
-    const extensions = await Promise.all([
-      extensionManager.loadExtension(extensionDir1),
-      extensionManager.loadExtension(extensionDir2),
-    ]);
-    const validExtensions = extensions.filter(
-      (e): e is GeminiCLIExtension => e !== null,
-    );
-=======
-    extensionManager.loadExtensions();
->>>>>>> 064edc52
+    await extensionManager.loadExtensions();
 
     const addItem = vi.fn();
 
@@ -244,11 +224,7 @@
       });
 
     function TestComponent() {
-<<<<<<< HEAD
-      useExtensionUpdates(validExtensions, extensionManager, addItem);
-=======
       useExtensionUpdates(extensionManager, addItem);
->>>>>>> 064edc52
       return null;
     }
 
