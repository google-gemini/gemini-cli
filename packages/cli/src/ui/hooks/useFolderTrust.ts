/**
 * @license
 * Copyright 2025 Google LLC
 * SPDX-License-Identifier: Apache-2.0
 */

<<<<<<< HEAD
import { useState, useCallback } from 'react';
import { type Config } from '@thacio/auditaria-cli-core';
import { LoadedSettings } from '../../config/settings.js';
=======
import { useState, useCallback, useEffect } from 'react';
import { Settings, LoadedSettings } from '../../config/settings.js';
>>>>>>> 69c55827
import { FolderTrustChoice } from '../components/FolderTrustDialog.js';
import {
  loadTrustedFolders,
  TrustLevel,
  isWorkspaceTrusted,
} from '../../config/trustedFolders.js';
import * as process from 'process';

export const useFolderTrust = (
  settings: LoadedSettings,
  onTrustChange: (isTrusted: boolean | undefined) => void,
) => {
  const [isTrusted, setIsTrusted] = useState<boolean | undefined>(undefined);
  const [isFolderTrustDialogOpen, setIsFolderTrustDialogOpen] = useState(false);

  const { folderTrust, folderTrustFeature } = settings.merged;
  useEffect(() => {
    const trusted = isWorkspaceTrusted({
      folderTrust,
      folderTrustFeature,
    } as Settings);
    setIsTrusted(trusted);
    setIsFolderTrustDialogOpen(trusted === undefined);
    onTrustChange(trusted);
  }, [onTrustChange, folderTrust, folderTrustFeature]);

  const handleFolderTrustSelect = useCallback(
    (choice: FolderTrustChoice) => {
      const trustedFolders = loadTrustedFolders();
      const cwd = process.cwd();
      let trustLevel: TrustLevel;

      switch (choice) {
        case FolderTrustChoice.TRUST_FOLDER:
          trustLevel = TrustLevel.TRUST_FOLDER;
          break;
        case FolderTrustChoice.TRUST_PARENT:
          trustLevel = TrustLevel.TRUST_PARENT;
          break;
        case FolderTrustChoice.DO_NOT_TRUST:
          trustLevel = TrustLevel.DO_NOT_TRUST;
          break;
        default:
          return;
      }

      trustedFolders.setValue(cwd, trustLevel);
      const trusted = isWorkspaceTrusted({
        folderTrust,
        folderTrustFeature,
      } as Settings);
      setIsTrusted(trusted);
      setIsFolderTrustDialogOpen(false);
      onTrustChange(trusted);
    },
    [onTrustChange, folderTrust, folderTrustFeature],
  );

  return {
    isTrusted,
    isFolderTrustDialogOpen,
    handleFolderTrustSelect,
  };
};<|MERGE_RESOLUTION|>--- conflicted
+++ resolved
@@ -4,14 +4,8 @@
  * SPDX-License-Identifier: Apache-2.0
  */
 
-<<<<<<< HEAD
-import { useState, useCallback } from 'react';
-import { type Config } from '@thacio/auditaria-cli-core';
-import { LoadedSettings } from '../../config/settings.js';
-=======
 import { useState, useCallback, useEffect } from 'react';
 import { Settings, LoadedSettings } from '../../config/settings.js';
->>>>>>> 69c55827
 import { FolderTrustChoice } from '../components/FolderTrustDialog.js';
 import {
   loadTrustedFolders,
