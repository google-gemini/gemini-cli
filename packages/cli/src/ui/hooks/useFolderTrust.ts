/**
 * @license
 * Copyright 2025 Google LLC
 * SPDX-License-Identifier: Apache-2.0
 */

import { useState, useCallback, useEffect } from 'react';
<<<<<<< HEAD
import { type Config } from '@thacio/auditaria-cli-core';
=======
>>>>>>> 097b5c73
import type { LoadedSettings } from '../../config/settings.js';
import { FolderTrustChoice } from '../components/FolderTrustDialog.js';
import {
  loadTrustedFolders,
  TrustLevel,
  isWorkspaceTrusted,
} from '../../config/trustedFolders.js';
import * as process from 'node:process';

export const useFolderTrust = (
  settings: LoadedSettings,
  onTrustChange: (isTrusted: boolean | undefined) => void,
  refreshStatic: () => void,
) => {
  const [isTrusted, setIsTrusted] = useState<boolean | undefined>(undefined);
  const [isFolderTrustDialogOpen, setIsFolderTrustDialogOpen] = useState(false);
  const [isRestarting, setIsRestarting] = useState(false);

  const folderTrust = settings.merged.security?.folderTrust?.enabled;

  useEffect(() => {
    const trusted = isWorkspaceTrusted(settings.merged);
    setIsTrusted(trusted);
    
    // WEB_INTERFACE_START: Pre-start terminal capture for folder trust dialog
    // If dialog will open, start capture before setting state to catch initial render
    if (trusted === undefined && (global as any).__preStartTerminalCapture) {
      (global as any).__preStartTerminalCapture();
    }
    // WEB_INTERFACE_END
    
    setIsFolderTrustDialogOpen(trusted === undefined);
    onTrustChange(trusted);
  }, [folderTrust, onTrustChange, settings.merged]);

  useEffect(() => {
    // When the folder trust dialog is about to open/close, we need to force a refresh
    // of the static content to ensure the Tips are hidden/shown correctly.
    refreshStatic();
  }, [isFolderTrustDialogOpen, refreshStatic]);

  const handleFolderTrustSelect = useCallback(
    (choice: FolderTrustChoice) => {
      const trustedFolders = loadTrustedFolders();
      const cwd = process.cwd();
      let trustLevel: TrustLevel;

      const wasTrusted = isTrusted ?? true;

      switch (choice) {
        case FolderTrustChoice.TRUST_FOLDER:
          trustLevel = TrustLevel.TRUST_FOLDER;
          break;
        case FolderTrustChoice.TRUST_PARENT:
          trustLevel = TrustLevel.TRUST_PARENT;
          break;
        case FolderTrustChoice.DO_NOT_TRUST:
          trustLevel = TrustLevel.DO_NOT_TRUST;
          break;
        default:
          return;
      }

      trustedFolders.setValue(cwd, trustLevel);
      const currentIsTrusted =
        trustLevel === TrustLevel.TRUST_FOLDER ||
        trustLevel === TrustLevel.TRUST_PARENT;
      setIsTrusted(currentIsTrusted);
      onTrustChange(currentIsTrusted);

      const needsRestart = wasTrusted !== currentIsTrusted;
      if (needsRestart) {
        setIsRestarting(true);
        setIsFolderTrustDialogOpen(true);
      } else {
        setIsFolderTrustDialogOpen(false);
      }
    },
    [onTrustChange, isTrusted],
  );

  return {
    isTrusted,
    isFolderTrustDialogOpen,
    handleFolderTrustSelect,
    isRestarting,
  };
};<|MERGE_RESOLUTION|>--- conflicted
+++ resolved
@@ -5,10 +5,6 @@
  */
 
 import { useState, useCallback, useEffect } from 'react';
-<<<<<<< HEAD
-import { type Config } from '@thacio/auditaria-cli-core';
-=======
->>>>>>> 097b5c73
 import type { LoadedSettings } from '../../config/settings.js';
 import { FolderTrustChoice } from '../components/FolderTrustDialog.js';
 import {
