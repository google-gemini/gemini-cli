--- conflicted
+++ resolved
@@ -30,12 +30,8 @@
   AuthType,
   GeminiEventType as ServerGeminiEventType,
   ToolErrorType,
-<<<<<<< HEAD
+  ToolConfirmationOutcome,
 } from '@thacio/auditaria-cli-core';
-=======
-  ToolConfirmationOutcome,
-} from '@google/gemini-cli-core';
->>>>>>> 1145f25e
 import type { Part, PartListUnion } from '@google/genai';
 import type { UseHistoryManagerReturn } from './useHistoryManager.js';
 import type { HistoryItem, SlashCommandProcessorResult } from '../types.js';
