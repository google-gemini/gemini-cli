/**
 * @license
 * Copyright 2025 Google LLC
 * SPDX-License-Identifier: Apache-2.0
 */

/* eslint-disable @typescript-eslint/no-explicit-any */
import type { Mock, MockInstance } from 'vitest';
import { describe, it, expect, vi, beforeEach } from 'vitest';
import { act } from 'react';
import { renderHook } from '../../test-utils/render.js';
import { useGeminiStream } from './useGeminiStream.js';
import { useKeypress } from './useKeypress.js';
import * as atCommandProcessor from './atCommandProcessor.js';
import type {
  TrackedToolCall,
  TrackedCompletedToolCall,
  TrackedExecutingToolCall,
  TrackedCancelledToolCall,
  TrackedWaitingToolCall,
} from './useReactToolScheduler.js';
import { useReactToolScheduler } from './useReactToolScheduler.js';
import type {
  Config,
  EditorType,
  GeminiClient,
  AnyToolInvocation,
} from '@thacio/auditaria-cli-core';
import {
  ApprovalMode,
  AuthType,
  GeminiEventType as ServerGeminiEventType,
  ToolErrorType,
  ToolConfirmationOutcome,
  tokenLimit,
<<<<<<< HEAD
} from '@thacio/auditaria-cli-core';
=======
  debugLogger,
} from '@google/gemini-cli-core';
>>>>>>> e750da98
import type { Part, PartListUnion } from '@google/genai';
import type { UseHistoryManagerReturn } from './useHistoryManager.js';
import type { SlashCommandProcessorResult } from '../types.js';
import { MessageType, StreamingState } from '../types.js';
import type { LoadedSettings } from '../../config/settings.js';

// --- MOCKS ---
const mockSendMessageStream = vi
  .fn()
  .mockReturnValue((async function* () {})());
const mockStartChat = vi.fn();

const MockedGeminiClientClass = vi.hoisted(() =>
  vi.fn().mockImplementation(function (this: any, _config: any) {
    // _config
    this.startChat = mockStartChat;
    this.sendMessageStream = mockSendMessageStream;
    this.addHistory = vi.fn();
    this.getChat = vi.fn().mockReturnValue({
      recordCompletedToolCalls: vi.fn(),
    });
    this.getChatRecordingService = vi.fn().mockReturnValue({
      recordThought: vi.fn(),
      initialize: vi.fn(),
      recordMessage: vi.fn(),
      recordMessageTokens: vi.fn(),
      recordToolCalls: vi.fn(),
      getConversationFile: vi.fn(),
    });
  }),
);

const MockedUserPromptEvent = vi.hoisted(() =>
  vi.fn().mockImplementation(() => {}),
);
const mockParseAndFormatApiError = vi.hoisted(() => vi.fn());

vi.mock('@thacio/auditaria-cli-core', async (importOriginal) => {
  const actualCoreModule = (await importOriginal()) as any;
  return {
    ...actualCoreModule,
    GitService: vi.fn(),
    GeminiClient: MockedGeminiClientClass,
    UserPromptEvent: MockedUserPromptEvent,
    parseAndFormatApiError: mockParseAndFormatApiError,
    tokenLimit: vi.fn().mockReturnValue(100), // Mock tokenLimit
  };
});

const mockUseReactToolScheduler = useReactToolScheduler as Mock;
vi.mock('./useReactToolScheduler.js', async (importOriginal) => {
  const actualSchedulerModule = (await importOriginal()) as any;
  return {
    ...(actualSchedulerModule || {}),
    useReactToolScheduler: vi.fn(),
  };
});

vi.mock('./useKeypress.js', () => ({
  useKeypress: vi.fn(),
}));

vi.mock('./shellCommandProcessor.js', () => ({
  useShellCommandProcessor: vi.fn().mockReturnValue({
    handleShellCommand: vi.fn(),
  }),
}));

vi.mock('./atCommandProcessor.js');

vi.mock('../utils/markdownUtilities.js', () => ({
  findLastSafeSplitPoint: vi.fn((s: string) => s.length),
}));

vi.mock('./useStateAndRef.js', () => ({
  useStateAndRef: vi.fn((initial) => {
    let val = initial;
    const ref = { current: val };
    const setVal = vi.fn((updater) => {
      if (typeof updater === 'function') {
        val = updater(val);
      } else {
        val = updater;
      }
      ref.current = val;
    });
    return [val, ref, setVal];
  }),
}));

vi.mock('./useLogger.js', () => ({
  useLogger: vi.fn().mockReturnValue({
    logMessage: vi.fn().mockResolvedValue(undefined),
  }),
}));

const mockStartNewPrompt = vi.fn();
const mockAddUsage = vi.fn();
vi.mock('../contexts/SessionContext.js', () => ({
  useSessionStats: vi.fn(() => ({
    startNewPrompt: mockStartNewPrompt,
    addUsage: mockAddUsage,
    getPromptCount: vi.fn(() => 5),
  })),
}));

vi.mock('./slashCommandProcessor.js', () => ({
  handleSlashCommand: vi.fn().mockReturnValue(false),
}));

// --- END MOCKS ---

// --- Tests for useGeminiStream Hook ---
describe('useGeminiStream', () => {
  let mockAddItem: Mock;
  let mockConfig: Config;
  let mockOnDebugMessage: Mock;
  let mockHandleSlashCommand: Mock;
  let mockScheduleToolCalls: Mock;
  let mockCancelAllToolCalls: Mock;
  let mockMarkToolsAsSubmitted: Mock;
  let handleAtCommandSpy: MockInstance;

  beforeEach(() => {
    vi.clearAllMocks(); // Clear mocks before each test

    mockAddItem = vi.fn();
    // Define the mock for getGeminiClient
    const mockGetGeminiClient = vi.fn().mockImplementation(() => {
      // MockedGeminiClientClass is defined in the module scope by the previous change.
      // It will use the mockStartChat and mockSendMessageStream that are managed within beforeEach.
      const clientInstance = new MockedGeminiClientClass(mockConfig);
      return clientInstance;
    });

    const contentGeneratorConfig = {
      model: 'test-model',
      apiKey: 'test-key',
      vertexai: false,
      authType: AuthType.USE_GEMINI,
    };

    mockConfig = {
      apiKey: 'test-api-key',
      model: 'gemini-pro',
      sandbox: false,
      targetDir: '/test/dir',
      debugMode: false,
      question: undefined,

      coreTools: [],
      toolDiscoveryCommand: undefined,
      toolCallCommand: undefined,
      mcpServerCommand: undefined,
      mcpServers: undefined,
      userAgent: 'test-agent',
      userMemory: '',
      geminiMdFileCount: 0,
      alwaysSkipModificationConfirmation: false,
      vertexai: false,
      showMemoryUsage: false,
      contextFileName: undefined,
      getToolRegistry: vi.fn(
        () => ({ getToolSchemaList: vi.fn(() => []) }) as any,
      ),
      getProjectRoot: vi.fn(() => '/test/dir'),
      getCheckpointingEnabled: vi.fn(() => false),
      getGeminiClient: mockGetGeminiClient,
      getApprovalMode: () => ApprovalMode.DEFAULT,
      getUsageStatisticsEnabled: () => true,
      getDebugMode: () => false,
      addHistory: vi.fn(),
      getSessionId() {
        return 'test-session-id';
      },
      setQuotaErrorOccurred: vi.fn(),
      getQuotaErrorOccurred: vi.fn(() => false),
      getModel: vi.fn(() => 'gemini-2.5-pro'),
      getContentGeneratorConfig: vi
        .fn()
        .mockReturnValue(contentGeneratorConfig),
      getUseSmartEdit: () => false,
      getUseModelRouter: () => false,
    } as unknown as Config;
    mockOnDebugMessage = vi.fn();
    mockHandleSlashCommand = vi.fn().mockResolvedValue(false);

    // Mock return value for useReactToolScheduler
    mockScheduleToolCalls = vi.fn();
    mockCancelAllToolCalls = vi.fn();
    mockMarkToolsAsSubmitted = vi.fn();

    // Default mock for useReactToolScheduler to prevent toolCalls being undefined initially
    mockUseReactToolScheduler.mockReturnValue([
      [], // Default to empty array for toolCalls
      mockScheduleToolCalls,
      mockMarkToolsAsSubmitted,
      vi.fn(), // setToolCallsForDisplay
      mockCancelAllToolCalls,
    ]);

    // Reset mocks for GeminiClient instance methods (startChat and sendMessageStream)
    // The GeminiClient constructor itself is mocked at the module level.
    mockStartChat.mockClear().mockResolvedValue({
      sendMessageStream: mockSendMessageStream,
    } as unknown as any); // GeminiChat -> any
    mockSendMessageStream
      .mockClear()
      .mockReturnValue((async function* () {})());
    handleAtCommandSpy = vi.spyOn(atCommandProcessor, 'handleAtCommand');
  });

  const mockLoadedSettings: LoadedSettings = {
    merged: { preferredEditor: 'vscode' },
    user: { path: '/user/settings.json', settings: {} },
    workspace: { path: '/workspace/.gemini/settings.json', settings: {} },
    errors: [],
    forScope: vi.fn(),
    setValue: vi.fn(),
  } as unknown as LoadedSettings;

  const renderTestHook = (
    initialToolCalls: TrackedToolCall[] = [],
    geminiClient?: any,
  ) => {
    const client = geminiClient || mockConfig.getGeminiClient();

    const initialProps = {
      client,
      history: [],
      addItem: mockAddItem as unknown as UseHistoryManagerReturn['addItem'],
      config: mockConfig,
      onDebugMessage: mockOnDebugMessage,
      handleSlashCommand: mockHandleSlashCommand as unknown as (
        cmd: PartListUnion,
      ) => Promise<SlashCommandProcessorResult | false>,
      shellModeActive: false,
      loadedSettings: mockLoadedSettings,
      toolCalls: initialToolCalls,
    };

    const { result, rerender } = renderHook(
      (props: typeof initialProps) => {
        // This mock needs to be stateful. When setToolCallsForDisplay is called,
        // it should trigger a rerender with the new state.
        const mockSetToolCallsForDisplay = vi.fn((updater) => {
          const newToolCalls =
            typeof updater === 'function' ? updater(props.toolCalls) : updater;
          rerender({ ...props, toolCalls: newToolCalls });
        });

        // Create a stateful mock for cancellation that updates the toolCalls state.
        const statefulCancelAllToolCalls = vi.fn((...args) => {
          // Call the original spy so `toHaveBeenCalled` checks still work.
          mockCancelAllToolCalls(...args);

          const newToolCalls = props.toolCalls.map((tc) => {
            // Only cancel tools that are in a cancellable state.
            if (
              tc.status === 'awaiting_approval' ||
              tc.status === 'executing' ||
              tc.status === 'scheduled' ||
              tc.status === 'validating'
            ) {
              // A real cancelled tool call has a response object.
              // We need to simulate this to avoid type errors downstream.
              return {
                ...tc,
                status: 'cancelled',
                response: {
                  callId: tc.request.callId,
                  responseParts: [],
                  resultDisplay: 'Request cancelled.',
                },
                responseSubmittedToGemini: true, // Mark as "processed"
              } as any as TrackedCancelledToolCall;
            }
            return tc;
          });
          rerender({ ...props, toolCalls: newToolCalls });
        });

        mockUseReactToolScheduler.mockImplementation(() => [
          props.toolCalls,
          mockScheduleToolCalls,
          mockMarkToolsAsSubmitted,
          mockSetToolCallsForDisplay,
          statefulCancelAllToolCalls, // Use the stateful mock
        ]);

        return useGeminiStream(
          props.client,
          props.history,
          props.addItem,
          props.config,
          props.loadedSettings,
          props.onDebugMessage,
          props.handleSlashCommand,
          props.shellModeActive,
          () => 'vscode' as EditorType,
          () => {},
          () => Promise.resolve(),
          false,
          () => {},
          () => {},
          () => {},
          () => {},
          80,
          24,
        );
      },
      {
        initialProps,
      },
    );
    return {
      result,
      rerender,
      mockMarkToolsAsSubmitted,
      mockSendMessageStream,
      client,
    };
  };

  it('should not submit tool responses if not all tool calls are completed', () => {
    const toolCalls: TrackedToolCall[] = [
      {
        request: {
          callId: 'call1',
          name: 'tool1',
          args: {},
          isClientInitiated: false,
          prompt_id: 'prompt-id-1',
        },
        status: 'success',
        responseSubmittedToGemini: false,
        response: {
          callId: 'call1',
          responseParts: [{ text: 'tool 1 response' }],
          error: undefined,
          errorType: undefined, // FIX: Added missing property
          resultDisplay: 'Tool 1 success display',
        },
        tool: {
          name: 'tool1',
          displayName: 'tool1',
          description: 'desc1',
          build: vi.fn(),
        } as any,
        invocation: {
          getDescription: () => `Mock description`,
        } as unknown as AnyToolInvocation,
        startTime: Date.now(),
        endTime: Date.now(),
      } as TrackedCompletedToolCall,
      {
        request: {
          callId: 'call2',
          name: 'tool2',
          args: {},
          prompt_id: 'prompt-id-1',
        },
        status: 'executing',
        responseSubmittedToGemini: false,
        tool: {
          name: 'tool2',
          displayName: 'tool2',
          description: 'desc2',
          build: vi.fn(),
        } as any,
        invocation: {
          getDescription: () => `Mock description`,
        } as unknown as AnyToolInvocation,
        startTime: Date.now(),
        liveOutput: '...',
      } as TrackedExecutingToolCall,
    ];

    const { mockMarkToolsAsSubmitted, mockSendMessageStream } =
      renderTestHook(toolCalls);

    // Effect for submitting tool responses depends on toolCalls and isResponding
    // isResponding is initially false, so the effect should run.

    expect(mockMarkToolsAsSubmitted).not.toHaveBeenCalled();
    expect(mockSendMessageStream).not.toHaveBeenCalled(); // submitQuery uses this
  });

  it('should submit tool responses when all tool calls are completed and ready', async () => {
    const toolCall1ResponseParts: Part[] = [{ text: 'tool 1 final response' }];
    const toolCall2ResponseParts: Part[] = [{ text: 'tool 2 final response' }];
    const completedToolCalls: TrackedToolCall[] = [
      {
        request: {
          callId: 'call1',
          name: 'tool1',
          args: {},
          isClientInitiated: false,
          prompt_id: 'prompt-id-2',
        },
        status: 'success',
        responseSubmittedToGemini: false,
        response: {
          callId: 'call1',
          responseParts: toolCall1ResponseParts,
          errorType: undefined, // FIX: Added missing property
        },
        tool: {
          displayName: 'MockTool',
        },
        invocation: {
          getDescription: () => `Mock description`,
        } as unknown as AnyToolInvocation,
      } as TrackedCompletedToolCall,
      {
        request: {
          callId: 'call2',
          name: 'tool2',
          args: {},
          isClientInitiated: false,
          prompt_id: 'prompt-id-2',
        },
        status: 'error',
        responseSubmittedToGemini: false,
        response: {
          callId: 'call2',
          responseParts: toolCall2ResponseParts,
          errorType: ToolErrorType.UNHANDLED_EXCEPTION, // FIX: Added missing property
        },
      } as TrackedCompletedToolCall, // Treat error as a form of completion for submission
    ];

    // Capture the onComplete callback
    let capturedOnComplete:
      | ((completedTools: TrackedToolCall[]) => Promise<void>)
      | null = null;

    mockUseReactToolScheduler.mockImplementation((onComplete) => {
      capturedOnComplete = onComplete;
      return [[], mockScheduleToolCalls, mockMarkToolsAsSubmitted, vi.fn()];
    });

    renderHook(() =>
      useGeminiStream(
        new MockedGeminiClientClass(mockConfig),
        [],
        mockAddItem,
        mockConfig,
        mockLoadedSettings,
        mockOnDebugMessage,
        mockHandleSlashCommand,
        false,
        () => 'vscode' as EditorType,
        () => {},
        () => Promise.resolve(),
        false,
        () => {},
        () => {},
        () => {},
        () => {},
        80,
        24,
      ),
    );

    // Trigger the onComplete callback with completed tools
    await act(async () => {
      if (capturedOnComplete) {
        await capturedOnComplete(completedToolCalls);
      }
    });

    await vi.waitFor(() => {
      expect(mockMarkToolsAsSubmitted).toHaveBeenCalledTimes(1);
      expect(mockSendMessageStream).toHaveBeenCalledTimes(1);
    });

    const expectedMergedResponse = [
      ...toolCall1ResponseParts,
      ...toolCall2ResponseParts,
    ];
    expect(mockSendMessageStream).toHaveBeenCalledWith(
      expectedMergedResponse,
      expect.any(AbortSignal),
      'prompt-id-2',
    );
  });

  it('should handle all tool calls being cancelled', async () => {
    const cancelledToolCalls: TrackedToolCall[] = [
      {
        request: {
          callId: '1',
          name: 'testTool',
          args: {},
          isClientInitiated: false,
          prompt_id: 'prompt-id-3',
        },
        status: 'cancelled',
        response: {
          callId: '1',
          responseParts: [{ text: 'cancelled' }],
          errorType: undefined, // FIX: Added missing property
        },
        responseSubmittedToGemini: false,
        tool: {
          displayName: 'mock tool',
        },
        invocation: {
          getDescription: () => `Mock description`,
        } as unknown as AnyToolInvocation,
      } as TrackedCancelledToolCall,
    ];
    const client = new MockedGeminiClientClass(mockConfig);

    // Capture the onComplete callback
    let capturedOnComplete:
      | ((completedTools: TrackedToolCall[]) => Promise<void>)
      | null = null;

    mockUseReactToolScheduler.mockImplementation((onComplete) => {
      capturedOnComplete = onComplete;
      return [[], mockScheduleToolCalls, mockMarkToolsAsSubmitted, vi.fn()];
    });

    renderHook(() =>
      useGeminiStream(
        client,
        [],
        mockAddItem,
        mockConfig,
        mockLoadedSettings,
        mockOnDebugMessage,
        mockHandleSlashCommand,
        false,
        () => 'vscode' as EditorType,
        () => {},
        () => Promise.resolve(),
        false,
        () => {},
        () => {},
        () => {},
        () => {},
        80,
        24,
      ),
    );

    // Trigger the onComplete callback with cancelled tools
    await act(async () => {
      if (capturedOnComplete) {
        await capturedOnComplete(cancelledToolCalls);
      }
    });

    await vi.waitFor(() => {
      expect(mockMarkToolsAsSubmitted).toHaveBeenCalledWith(['1']);
      expect(client.addHistory).toHaveBeenCalledWith({
        role: 'user',
        parts: [{ text: 'cancelled' }],
      });
      // Ensure we do NOT call back to the API
      expect(mockSendMessageStream).not.toHaveBeenCalled();
    });
  });

  it('should group multiple cancelled tool call responses into a single history entry', async () => {
    const cancelledToolCall1: TrackedCancelledToolCall = {
      request: {
        callId: 'cancel-1',
        name: 'toolA',
        args: {},
        isClientInitiated: false,
        prompt_id: 'prompt-id-7',
      },
      tool: {
        name: 'toolA',
        displayName: 'toolA',
        description: 'descA',
        build: vi.fn(),
      } as any,
      invocation: {
        getDescription: () => `Mock description`,
      } as unknown as AnyToolInvocation,
      status: 'cancelled',
      response: {
        callId: 'cancel-1',
        responseParts: [
          { functionResponse: { name: 'toolA', id: 'cancel-1' } },
        ],
        resultDisplay: undefined,
        error: undefined,
        errorType: undefined, // FIX: Added missing property
      },
      responseSubmittedToGemini: false,
    };
    const cancelledToolCall2: TrackedCancelledToolCall = {
      request: {
        callId: 'cancel-2',
        name: 'toolB',
        args: {},
        isClientInitiated: false,
        prompt_id: 'prompt-id-8',
      },
      tool: {
        name: 'toolB',
        displayName: 'toolB',
        description: 'descB',
        build: vi.fn(),
      } as any,
      invocation: {
        getDescription: () => `Mock description`,
      } as unknown as AnyToolInvocation,
      status: 'cancelled',
      response: {
        callId: 'cancel-2',
        responseParts: [
          { functionResponse: { name: 'toolB', id: 'cancel-2' } },
        ],
        resultDisplay: undefined,
        error: undefined,
        errorType: undefined, // FIX: Added missing property
      },
      responseSubmittedToGemini: false,
    };
    const allCancelledTools = [cancelledToolCall1, cancelledToolCall2];
    const client = new MockedGeminiClientClass(mockConfig);

    let capturedOnComplete:
      | ((completedTools: TrackedToolCall[]) => Promise<void>)
      | null = null;

    mockUseReactToolScheduler.mockImplementation((onComplete) => {
      capturedOnComplete = onComplete;
      return [[], mockScheduleToolCalls, mockMarkToolsAsSubmitted, vi.fn()];
    });

    renderHook(() =>
      useGeminiStream(
        client,
        [],
        mockAddItem,
        mockConfig,
        mockLoadedSettings,
        mockOnDebugMessage,
        mockHandleSlashCommand,
        false,
        () => 'vscode' as EditorType,
        () => {},
        () => Promise.resolve(),
        false,
        () => {},
        () => {},
        () => {},
        () => {},
        80,
        24,
      ),
    );

    // Trigger the onComplete callback with multiple cancelled tools
    await act(async () => {
      if (capturedOnComplete) {
        await capturedOnComplete(allCancelledTools);
      }
    });

    await vi.waitFor(() => {
      // The tools should be marked as submitted locally
      expect(mockMarkToolsAsSubmitted).toHaveBeenCalledWith([
        'cancel-1',
        'cancel-2',
      ]);

      // Crucially, addHistory should be called only ONCE
      expect(client.addHistory).toHaveBeenCalledTimes(1);

      // And that single call should contain BOTH function responses
      expect(client.addHistory).toHaveBeenCalledWith({
        role: 'user',
        parts: [
          ...(cancelledToolCall1.response.responseParts as Part[]),
          ...(cancelledToolCall2.response.responseParts as Part[]),
        ],
      });

      // No message should be sent back to the API for a turn with only cancellations
      expect(mockSendMessageStream).not.toHaveBeenCalled();
    });
  });

  it('should not flicker streaming state to Idle between tool completion and submission', async () => {
    const toolCallResponseParts: PartListUnion = [
      { text: 'tool 1 final response' },
    ];

    const initialToolCalls: TrackedToolCall[] = [
      {
        request: {
          callId: 'call1',
          name: 'tool1',
          args: {},
          isClientInitiated: false,
          prompt_id: 'prompt-id-4',
        },
        status: 'executing',
        responseSubmittedToGemini: false,
        tool: {
          name: 'tool1',
          displayName: 'tool1',
          description: 'desc',
          build: vi.fn(),
        } as any,
        invocation: {
          getDescription: () => `Mock description`,
        } as unknown as AnyToolInvocation,
        startTime: Date.now(),
      } as TrackedExecutingToolCall,
    ];

    const completedToolCalls: TrackedToolCall[] = [
      {
        ...(initialToolCalls[0] as TrackedExecutingToolCall),
        status: 'success',
        response: {
          callId: 'call1',
          responseParts: toolCallResponseParts,
          error: undefined,
          errorType: undefined, // FIX: Added missing property
          resultDisplay: 'Tool 1 success display',
        },
        endTime: Date.now(),
      } as TrackedCompletedToolCall,
    ];

    // Capture the onComplete callback
    let capturedOnComplete:
      | ((completedTools: TrackedToolCall[]) => Promise<void>)
      | null = null;
    let currentToolCalls = initialToolCalls;

    mockUseReactToolScheduler.mockImplementation((onComplete) => {
      capturedOnComplete = onComplete;
      return [
        currentToolCalls,
        mockScheduleToolCalls,
        mockMarkToolsAsSubmitted,
        vi.fn(), // setToolCallsForDisplay
      ];
    });

    const { result, rerender } = renderHook(() =>
      useGeminiStream(
        new MockedGeminiClientClass(mockConfig),
        [],
        mockAddItem,
        mockConfig,
        mockLoadedSettings,
        mockOnDebugMessage,
        mockHandleSlashCommand,
        false,
        () => 'vscode' as EditorType,
        () => {},
        () => Promise.resolve(),
        false,
        () => {},
        () => {},
        () => {},
        () => {},
        80,
        24,
      ),
    );

    // 1. Initial state should be Responding because a tool is executing.
    expect(result.current.streamingState).toBe(StreamingState.Responding);

    // 2. Update the tool calls to completed state and rerender
    currentToolCalls = completedToolCalls;
    mockUseReactToolScheduler.mockImplementation((onComplete) => {
      capturedOnComplete = onComplete;
      return [
        completedToolCalls,
        mockScheduleToolCalls,
        mockMarkToolsAsSubmitted,
        vi.fn(), // setToolCallsForDisplay
      ];
    });

    act(() => {
      rerender();
    });

    // 3. The state should *still* be Responding, not Idle.
    // This is because the completed tool's response has not been submitted yet.
    expect(result.current.streamingState).toBe(StreamingState.Responding);

    // 4. Trigger the onComplete callback to simulate tool completion
    await act(async () => {
      if (capturedOnComplete) {
        await capturedOnComplete(completedToolCalls);
      }
    });

    // 5. Wait for submitQuery to be called
    await vi.waitFor(() => {
      expect(mockSendMessageStream).toHaveBeenCalledWith(
        toolCallResponseParts,
        expect.any(AbortSignal),
        'prompt-id-4',
      );
    });

    // 6. After submission, the state should remain Responding until the stream completes.
    expect(result.current.streamingState).toBe(StreamingState.Responding);
  });

  describe('User Cancellation', () => {
    let keypressCallback: (key: any) => void;
    const mockUseKeypress = useKeypress as Mock;

    beforeEach(() => {
      // Capture the callback passed to useKeypress
      mockUseKeypress.mockImplementation((callback, options) => {
        if (options.isActive) {
          keypressCallback = callback;
        } else {
          keypressCallback = () => {};
        }
      });
    });

    const simulateEscapeKeyPress = () => {
      act(() => {
        keypressCallback({ name: 'escape' });
      });
    };

    it('should cancel an in-progress stream when escape is pressed', async () => {
      const mockStream = (async function* () {
        yield { type: 'content', value: 'Part 1' };
        // Keep the stream open
        await new Promise(() => {});
      })();
      mockSendMessageStream.mockReturnValue(mockStream);

      const { result } = renderTestHook();

      // Start a query
      await act(async () => {
        result.current.submitQuery('test query');
      });

      // Wait for the first part of the response
      await vi.waitFor(() => {
        expect(result.current.streamingState).toBe(StreamingState.Responding);
      });

      // Simulate escape key press
      simulateEscapeKeyPress();

      // Verify cancellation message is added
      await vi.waitFor(() => {
        expect(mockAddItem).toHaveBeenCalledWith(
          {
            type: MessageType.INFO,
            text: 'Request cancelled.',
          },
          expect.any(Number),
        );
      });

      // Verify state is reset
      expect(result.current.streamingState).toBe(StreamingState.Idle);
    });

    it('should call onCancelSubmit handler when escape is pressed', async () => {
      const cancelSubmitSpy = vi.fn();
      const mockStream = (async function* () {
        yield { type: 'content', value: 'Part 1' };
        // Keep the stream open
        await new Promise(() => {});
      })();
      mockSendMessageStream.mockReturnValue(mockStream);

      const { result } = renderHook(() =>
        useGeminiStream(
          mockConfig.getGeminiClient(),
          [],
          mockAddItem,
          mockConfig,
          mockLoadedSettings,
          mockOnDebugMessage,
          mockHandleSlashCommand,
          false,
          () => 'vscode' as EditorType,
          () => {},
          () => Promise.resolve(),
          false,
          () => {},
          () => {},
          cancelSubmitSpy,
          () => {},
          80,
          24,
        ),
      );

      // Start a query
      await act(async () => {
        result.current.submitQuery('test query');
      });

      simulateEscapeKeyPress();

      expect(cancelSubmitSpy).toHaveBeenCalled();
    });

    it('should call setShellInputFocused(false) when escape is pressed', async () => {
      const setShellInputFocusedSpy = vi.fn();
      const mockStream = (async function* () {
        yield { type: 'content', value: 'Part 1' };
        await new Promise(() => {}); // Keep stream open
      })();
      mockSendMessageStream.mockReturnValue(mockStream);

      const { result } = renderHook(() =>
        useGeminiStream(
          mockConfig.getGeminiClient(),
          [],
          mockAddItem,
          mockConfig,
          mockLoadedSettings,
          mockOnDebugMessage,
          mockHandleSlashCommand,
          false,
          () => 'vscode' as EditorType,
          () => {},
          () => Promise.resolve(),
          false,
          () => {},
          () => {},
          vi.fn(),
          setShellInputFocusedSpy, // Pass the spy here
          80,
          24,
        ),
      );

      // Start a query
      await act(async () => {
        result.current.submitQuery('test query');
      });

      simulateEscapeKeyPress();

      expect(setShellInputFocusedSpy).toHaveBeenCalledWith(false);
    });

    it('should not do anything if escape is pressed when not responding', () => {
      const { result } = renderTestHook();

      expect(result.current.streamingState).toBe(StreamingState.Idle);

      // Simulate escape key press
      simulateEscapeKeyPress();

      // No change should happen, no cancellation message
      expect(mockAddItem).not.toHaveBeenCalledWith(
        expect.objectContaining({
          text: 'Request cancelled.',
        }),
        expect.any(Number),
      );
    });

    it('should prevent further processing after cancellation', async () => {
      let continueStream: () => void;
      const streamPromise = new Promise<void>((resolve) => {
        continueStream = resolve;
      });

      const mockStream = (async function* () {
        yield { type: 'content', value: 'Initial' };
        await streamPromise; // Wait until we manually continue
        yield { type: 'content', value: ' Canceled' };
      })();
      mockSendMessageStream.mockReturnValue(mockStream);

      const { result } = renderTestHook();

      await act(async () => {
        result.current.submitQuery('long running query');
      });

      await vi.waitFor(() => {
        expect(result.current.streamingState).toBe(StreamingState.Responding);
      });

      // Cancel the request
      simulateEscapeKeyPress();

      // Allow the stream to continue
      act(() => {
        continueStream();
      });

      // Wait a bit to see if the second part is processed
      await new Promise((resolve) => setTimeout(resolve, 50));

      // The text should not have been updated with " Canceled"
      const lastCall = mockAddItem.mock.calls.find(
        (call) => call[0].type === 'gemini',
      );
      expect(lastCall?.[0].text).toBe('Initial');

      // The final state should be idle after cancellation
      expect(result.current.streamingState).toBe(StreamingState.Idle);
    });

    it('should cancel if a tool call is in progress', async () => {
      const toolCalls: TrackedToolCall[] = [
        {
          request: { callId: 'call1', name: 'tool1', args: {} },
          status: 'executing',
          responseSubmittedToGemini: false,
          tool: {
            name: 'tool1',
            description: 'desc1',
            build: vi.fn().mockImplementation((_) => ({
              getDescription: () => `Mock description`,
            })),
          } as any,
          invocation: {
            getDescription: () => `Mock description`,
          },
          startTime: Date.now(),
          liveOutput: '...',
        } as TrackedExecutingToolCall,
      ];

      const { result } = renderTestHook(toolCalls);

      // State is `Responding` because a tool is running
      expect(result.current.streamingState).toBe(StreamingState.Responding);

      // Try to cancel
      simulateEscapeKeyPress();

      // The cancel function should be called
      expect(mockCancelAllToolCalls).toHaveBeenCalled();
    });

    it('should cancel a request when a tool is awaiting confirmation', async () => {
      const mockOnConfirm = vi.fn().mockResolvedValue(undefined);
      const toolCalls: TrackedToolCall[] = [
        {
          request: {
            callId: 'confirm-call',
            name: 'some_tool',
            args: {},
            isClientInitiated: false,
            prompt_id: 'prompt-id-1',
          },
          status: 'awaiting_approval',
          responseSubmittedToGemini: false,
          tool: {
            name: 'some_tool',
            description: 'a tool',
            build: vi.fn().mockImplementation((_) => ({
              getDescription: () => `Mock description`,
            })),
          } as any,
          invocation: {
            getDescription: () => `Mock description`,
          } as unknown as AnyToolInvocation,
          confirmationDetails: {
            type: 'edit',
            title: 'Confirm Edit',
            onConfirm: mockOnConfirm,
            fileName: 'file.txt',
            filePath: '/test/file.txt',
            fileDiff: 'fake diff',
            originalContent: 'old',
            newContent: 'new',
          },
        } as TrackedWaitingToolCall,
      ];

      const { result } = renderTestHook(toolCalls);

      // State is `WaitingForConfirmation` because a tool is awaiting approval
      expect(result.current.streamingState).toBe(
        StreamingState.WaitingForConfirmation,
      );

      // Try to cancel
      simulateEscapeKeyPress();

      // The imperative cancel function should be called on the scheduler
      expect(mockCancelAllToolCalls).toHaveBeenCalled();

      // A cancellation message should be added to history
      await vi.waitFor(() => {
        expect(mockAddItem).toHaveBeenCalledWith(
          expect.objectContaining({
            text: 'Request cancelled.',
          }),
          expect.any(Number),
        );
      });

      // The final state should be idle
      expect(result.current.streamingState).toBe(StreamingState.Idle);
    });
  });

  describe('Slash Command Handling', () => {
    it('should schedule a tool call when the command processor returns a schedule_tool action', async () => {
      const clientToolRequest: SlashCommandProcessorResult = {
        type: 'schedule_tool',
        toolName: 'save_memory',
        toolArgs: { fact: 'test fact' },
      };
      mockHandleSlashCommand.mockResolvedValue(clientToolRequest);

      const { result } = renderTestHook();

      await act(async () => {
        await result.current.submitQuery('/memory add "test fact"');
      });

      await vi.waitFor(() => {
        expect(mockScheduleToolCalls).toHaveBeenCalledWith(
          [
            expect.objectContaining({
              name: 'save_memory',
              args: { fact: 'test fact' },
              isClientInitiated: true,
            }),
          ],
          expect.any(AbortSignal),
        );
        expect(mockSendMessageStream).not.toHaveBeenCalled();
      });
    });

    it('should stop processing and not call Gemini when a command is handled without a tool call', async () => {
      const uiOnlyCommandResult: SlashCommandProcessorResult = {
        type: 'handled',
      };
      mockHandleSlashCommand.mockResolvedValue(uiOnlyCommandResult);

      const { result } = renderTestHook();

      await act(async () => {
        await result.current.submitQuery('/help');
      });

      await vi.waitFor(() => {
        expect(mockHandleSlashCommand).toHaveBeenCalledWith('/help');
        expect(mockScheduleToolCalls).not.toHaveBeenCalled();
        expect(mockSendMessageStream).not.toHaveBeenCalled(); // No LLM call made
      });
    });

    it('should call Gemini with prompt content when slash command returns a `submit_prompt` action', async () => {
      const customCommandResult: SlashCommandProcessorResult = {
        type: 'submit_prompt',
        content: 'This is the actual prompt from the command file.',
      };
      mockHandleSlashCommand.mockResolvedValue(customCommandResult);

      const { result, mockSendMessageStream: localMockSendMessageStream } =
        renderTestHook();

      await act(async () => {
        await result.current.submitQuery('/my-custom-command');
      });

      await vi.waitFor(() => {
        expect(mockHandleSlashCommand).toHaveBeenCalledWith(
          '/my-custom-command',
        );

        expect(localMockSendMessageStream).not.toHaveBeenCalledWith(
          '/my-custom-command',
          expect.anything(),
          expect.anything(),
        );

        expect(localMockSendMessageStream).toHaveBeenCalledWith(
          'This is the actual prompt from the command file.',
          expect.any(AbortSignal),
          expect.any(String),
        );

        expect(mockScheduleToolCalls).not.toHaveBeenCalled();
      });
    });

    it('should correctly handle a submit_prompt action with empty content', async () => {
      const emptyPromptResult: SlashCommandProcessorResult = {
        type: 'submit_prompt',
        content: '',
      };
      mockHandleSlashCommand.mockResolvedValue(emptyPromptResult);

      const { result, mockSendMessageStream: localMockSendMessageStream } =
        renderTestHook();

      await act(async () => {
        await result.current.submitQuery('/emptycmd');
      });

      await vi.waitFor(() => {
        expect(mockHandleSlashCommand).toHaveBeenCalledWith('/emptycmd');
        expect(localMockSendMessageStream).toHaveBeenCalledWith(
          '',
          expect.any(AbortSignal),
          expect.any(String),
        );
      });
    });

    it('should not call handleSlashCommand for line comments', async () => {
      const { result, mockSendMessageStream: localMockSendMessageStream } =
        renderTestHook();

      await act(async () => {
        await result.current.submitQuery('// This is a line comment');
      });

      await vi.waitFor(() => {
        expect(mockHandleSlashCommand).not.toHaveBeenCalled();
        expect(localMockSendMessageStream).toHaveBeenCalledWith(
          '// This is a line comment',
          expect.any(AbortSignal),
          expect.any(String),
        );
      });
    });

    it('should not call handleSlashCommand for block comments', async () => {
      const { result, mockSendMessageStream: localMockSendMessageStream } =
        renderTestHook();

      await act(async () => {
        await result.current.submitQuery('/* This is a block comment */');
      });

      await vi.waitFor(() => {
        expect(mockHandleSlashCommand).not.toHaveBeenCalled();
        expect(localMockSendMessageStream).toHaveBeenCalledWith(
          '/* This is a block comment */',
          expect.any(AbortSignal),
          expect.any(String),
        );
      });
    });

    it('should not call handleSlashCommand is shell mode is active', async () => {
      const { result } = renderHook(() =>
        useGeminiStream(
          new MockedGeminiClientClass(mockConfig),
          [],
          mockAddItem,
          mockConfig,
          mockLoadedSettings,
          () => {},
          mockHandleSlashCommand,
          true,
          () => 'vscode' as EditorType,
          () => {},
          () => Promise.resolve(),
          false,
          () => {},
          () => {},
          () => {},
          () => {},
          80,
          24,
        ),
      );

      await act(async () => {
        await result.current.submitQuery('/about');
      });

      await vi.waitFor(() => {
        expect(mockHandleSlashCommand).not.toHaveBeenCalled();
      });
    });
  });

  describe('Memory Refresh on save_memory', () => {
    it('should call performMemoryRefresh when a save_memory tool call completes successfully', async () => {
      const mockPerformMemoryRefresh = vi.fn();
      const completedToolCall: TrackedCompletedToolCall = {
        request: {
          callId: 'save-mem-call-1',
          name: 'save_memory',
          args: { fact: 'test' },
          isClientInitiated: true,
          prompt_id: 'prompt-id-6',
        },
        status: 'success',
        responseSubmittedToGemini: false,
        response: {
          callId: 'save-mem-call-1',
          responseParts: [{ text: 'Memory saved' }],
          resultDisplay: 'Success: Memory saved',
          error: undefined,
          errorType: undefined, // FIX: Added missing property
        },
        tool: {
          name: 'save_memory',
          displayName: 'save_memory',
          description: 'Saves memory',
          build: vi.fn(),
        } as any,
        invocation: {
          getDescription: () => `Mock description`,
        } as unknown as AnyToolInvocation,
      };

      // Capture the onComplete callback
      let capturedOnComplete:
        | ((completedTools: TrackedToolCall[]) => Promise<void>)
        | null = null;

      mockUseReactToolScheduler.mockImplementation((onComplete) => {
        capturedOnComplete = onComplete;
        return [[], mockScheduleToolCalls, mockMarkToolsAsSubmitted, vi.fn()];
      });

      renderHook(() =>
        useGeminiStream(
          new MockedGeminiClientClass(mockConfig),
          [],
          mockAddItem,
          mockConfig,
          mockLoadedSettings,
          mockOnDebugMessage,
          mockHandleSlashCommand,
          false,
          () => 'vscode' as EditorType,
          () => {},
          mockPerformMemoryRefresh,
          false,
          () => {},
          () => {},
          () => {},
          () => {},
          80,
          24,
        ),
      );

      // Trigger the onComplete callback with the completed save_memory tool
      await act(async () => {
        if (capturedOnComplete) {
          await capturedOnComplete([completedToolCall]);
        }
      });

      await vi.waitFor(() => {
        expect(mockPerformMemoryRefresh).toHaveBeenCalledTimes(1);
      });
    });
  });

  describe('Error Handling', () => {
    it('should call parseAndFormatApiError with the correct authType on stream initialization failure', async () => {
      // 1. Setup
      const mockError = new Error('Rate limit exceeded');
      const mockAuthType = AuthType.LOGIN_WITH_GOOGLE;
      mockParseAndFormatApiError.mockClear();
      mockSendMessageStream.mockReturnValue(
        (async function* () {
          yield { type: 'content', value: '' };
          throw mockError;
        })(),
      );

      const testConfig = {
        ...mockConfig,
        getContentGeneratorConfig: vi.fn(() => ({
          authType: mockAuthType,
        })),
        getModel: vi.fn(() => 'gemini-2.5-pro'),
      } as unknown as Config;

      const { result } = renderHook(() =>
        useGeminiStream(
          new MockedGeminiClientClass(testConfig),
          [],
          mockAddItem,
          testConfig,
          mockLoadedSettings,
          mockOnDebugMessage,
          mockHandleSlashCommand,
          false,
          () => 'vscode' as EditorType,
          () => {},
          () => Promise.resolve(),
          false,
          () => {},
          () => {},
          () => {},
          () => {},
          80,
          24,
        ),
      );

      // 2. Action
      await act(async () => {
        await result.current.submitQuery('test query');
      });

      // 3. Assertion
      await vi.waitFor(() => {
        expect(mockParseAndFormatApiError).toHaveBeenCalledWith(
          'Rate limit exceeded',
          mockAuthType,
          undefined,
          'gemini-2.5-pro',
          'gemini-2.5-flash',
        );
      });
    });
  });

  describe('handleApprovalModeChange', () => {
    it('should auto-approve all pending tool calls when switching to YOLO mode', async () => {
      const mockOnConfirm = vi.fn().mockResolvedValue(undefined);
      const awaitingApprovalToolCalls: TrackedToolCall[] = [
        {
          request: {
            callId: 'call1',
            name: 'replace',
            args: { old_string: 'old', new_string: 'new' },
            isClientInitiated: false,
            prompt_id: 'prompt-id-1',
          },
          status: 'awaiting_approval',
          responseSubmittedToGemini: false,
          confirmationDetails: {
            type: 'edit',
            title: 'Confirm Edit',
            onConfirm: mockOnConfirm,
            fileName: 'file.txt',
            filePath: '/test/file.txt',
            fileDiff: 'fake diff',
            originalContent: 'old',
            newContent: 'new',
          },
          tool: {
            name: 'replace',
            displayName: 'replace',
            description: 'Replace text',
            build: vi.fn(),
          } as any,
          invocation: {
            getDescription: () => 'Mock description',
          } as unknown as AnyToolInvocation,
        } as TrackedWaitingToolCall,
        {
          request: {
            callId: 'call2',
            name: 'read_file',
            args: { path: '/test/file.txt' },
            isClientInitiated: false,
            prompt_id: 'prompt-id-1',
          },
          status: 'awaiting_approval',
          responseSubmittedToGemini: false,
          confirmationDetails: {
            type: 'info',
            title: 'Read File',
            onConfirm: mockOnConfirm,
            prompt: 'Read /test/file.txt?',
          },
          tool: {
            name: 'read_file',
            displayName: 'read_file',
            description: 'Read file',
            build: vi.fn(),
          } as any,
          invocation: {
            getDescription: () => 'Mock description',
          } as unknown as AnyToolInvocation,
        } as TrackedWaitingToolCall,
      ];

      const { result } = renderTestHook(awaitingApprovalToolCalls);

      await act(async () => {
        await result.current.handleApprovalModeChange(ApprovalMode.YOLO);
      });

      // Both tool calls should be auto-approved
      expect(mockOnConfirm).toHaveBeenCalledTimes(2);
      expect(mockOnConfirm).toHaveBeenNthCalledWith(
        1,
        ToolConfirmationOutcome.ProceedOnce,
      );
      expect(mockOnConfirm).toHaveBeenNthCalledWith(
        2,
        ToolConfirmationOutcome.ProceedOnce,
      );
    });

    it('should only auto-approve edit tools when switching to AUTO_EDIT mode', async () => {
      const mockOnConfirmReplace = vi.fn().mockResolvedValue(undefined);
      const mockOnConfirmWrite = vi.fn().mockResolvedValue(undefined);
      const mockOnConfirmRead = vi.fn().mockResolvedValue(undefined);

      const awaitingApprovalToolCalls: TrackedToolCall[] = [
        {
          request: {
            callId: 'call1',
            name: 'replace',
            args: { old_string: 'old', new_string: 'new' },
            isClientInitiated: false,
            prompt_id: 'prompt-id-1',
          },
          status: 'awaiting_approval',
          responseSubmittedToGemini: false,
          confirmationDetails: {
            type: 'edit',
            title: 'Confirm Edit',
            onConfirm: mockOnConfirmReplace,
            fileName: 'file.txt',
            filePath: '/test/file.txt',
            fileDiff: 'fake diff',
            originalContent: 'old',
            newContent: 'new',
          },
          tool: {
            name: 'replace',
            displayName: 'replace',
            description: 'Replace text',
            build: vi.fn(),
          } as any,
          invocation: {
            getDescription: () => 'Mock description',
          } as unknown as AnyToolInvocation,
        } as TrackedWaitingToolCall,
        {
          request: {
            callId: 'call2',
            name: 'write_file',
            args: { path: '/test/new.txt', content: 'content' },
            isClientInitiated: false,
            prompt_id: 'prompt-id-1',
          },
          status: 'awaiting_approval',
          responseSubmittedToGemini: false,
          confirmationDetails: {
            type: 'edit',
            title: 'Confirm Edit',
            onConfirm: mockOnConfirmWrite,
            fileName: 'new.txt',
            filePath: '/test/new.txt',
            fileDiff: 'fake diff',
            originalContent: null,
            newContent: 'content',
          },
          tool: {
            name: 'write_file',
            displayName: 'write_file',
            description: 'Write file',
            build: vi.fn(),
          } as any,
          invocation: {
            getDescription: () => 'Mock description',
          } as unknown as AnyToolInvocation,
        } as TrackedWaitingToolCall,
        {
          request: {
            callId: 'call3',
            name: 'read_file',
            args: { path: '/test/file.txt' },
            isClientInitiated: false,
            prompt_id: 'prompt-id-1',
          },
          status: 'awaiting_approval',
          responseSubmittedToGemini: false,
          confirmationDetails: {
            type: 'info',
            title: 'Read File',
            onConfirm: mockOnConfirmRead,
            prompt: 'Read /test/file.txt?',
          },
          tool: {
            name: 'read_file',
            displayName: 'read_file',
            description: 'Read file',
            build: vi.fn(),
          } as any,
          invocation: {
            getDescription: () => 'Mock description',
          } as unknown as AnyToolInvocation,
        } as TrackedWaitingToolCall,
      ];

      const { result } = renderTestHook(awaitingApprovalToolCalls);

      await act(async () => {
        await result.current.handleApprovalModeChange(ApprovalMode.AUTO_EDIT);
      });

      // Only replace and write_file should be auto-approved
      expect(mockOnConfirmReplace).toHaveBeenCalledTimes(1);
      expect(mockOnConfirmReplace).toHaveBeenCalledWith(
        ToolConfirmationOutcome.ProceedOnce,
      );
      expect(mockOnConfirmWrite).toHaveBeenCalledTimes(1);
      expect(mockOnConfirmWrite).toHaveBeenCalledWith(
        ToolConfirmationOutcome.ProceedOnce,
      );

      // read_file should not be auto-approved
      expect(mockOnConfirmRead).not.toHaveBeenCalled();
    });

    it('should not auto-approve any tools when switching to REQUIRE_CONFIRMATION mode', async () => {
      const mockOnConfirm = vi.fn().mockResolvedValue(undefined);
      const awaitingApprovalToolCalls: TrackedToolCall[] = [
        {
          request: {
            callId: 'call1',
            name: 'replace',
            args: { old_string: 'old', new_string: 'new' },
            isClientInitiated: false,
            prompt_id: 'prompt-id-1',
          },
          status: 'awaiting_approval',
          responseSubmittedToGemini: false,
          confirmationDetails: {
            type: 'edit',
            title: 'Confirm Edit',
            onConfirm: mockOnConfirm,
            fileName: 'file.txt',
            filePath: '/test/file.txt',
            fileDiff: 'fake diff',
            originalContent: 'old',
            newContent: 'new',
          },
          tool: {
            name: 'replace',
            displayName: 'replace',
            description: 'Replace text',
            build: vi.fn(),
          } as any,
          invocation: {
            getDescription: () => 'Mock description',
          } as unknown as AnyToolInvocation,
        } as TrackedWaitingToolCall,
      ];

      const { result } = renderTestHook(awaitingApprovalToolCalls);

      await act(async () => {
        await result.current.handleApprovalModeChange(ApprovalMode.DEFAULT);
      });

      // No tools should be auto-approved
      expect(mockOnConfirm).not.toHaveBeenCalled();
    });

    it('should handle errors gracefully when auto-approving tool calls', async () => {
      const debuggerSpy = vi
        .spyOn(debugLogger, 'warn')
        .mockImplementation(() => {});
      const mockOnConfirmSuccess = vi.fn().mockResolvedValue(undefined);
      const mockOnConfirmError = vi
        .fn()
        .mockRejectedValue(new Error('Approval failed'));

      const awaitingApprovalToolCalls: TrackedToolCall[] = [
        {
          request: {
            callId: 'call1',
            name: 'replace',
            args: { old_string: 'old', new_string: 'new' },
            isClientInitiated: false,
            prompt_id: 'prompt-id-1',
          },
          status: 'awaiting_approval',
          responseSubmittedToGemini: false,
          confirmationDetails: {
            type: 'edit',
            title: 'Confirm Edit',
            onConfirm: mockOnConfirmSuccess,
            fileName: 'file.txt',
            filePath: '/test/file.txt',
            fileDiff: 'fake diff',
            originalContent: 'old',
            newContent: 'new',
          },
          tool: {
            name: 'replace',
            displayName: 'replace',
            description: 'Replace text',
            build: vi.fn(),
          } as any,
          invocation: {
            getDescription: () => 'Mock description',
          } as unknown as AnyToolInvocation,
        } as TrackedWaitingToolCall,
        {
          request: {
            callId: 'call2',
            name: 'write_file',
            args: { path: '/test/file.txt', content: 'content' },
            isClientInitiated: false,
            prompt_id: 'prompt-id-1',
          },
          status: 'awaiting_approval',
          responseSubmittedToGemini: false,
          confirmationDetails: {
            type: 'edit',
            title: 'Confirm Edit',
            onConfirm: mockOnConfirmError,
            fileName: 'file.txt',
            filePath: '/test/file.txt',
            fileDiff: 'fake diff',
            originalContent: null,
            newContent: 'content',
          },
          tool: {
            name: 'write_file',
            displayName: 'write_file',
            description: 'Write file',
            build: vi.fn(),
          } as any,
          invocation: {
            getDescription: () => 'Mock description',
          } as unknown as AnyToolInvocation,
        } as TrackedWaitingToolCall,
      ];

      const { result } = renderTestHook(awaitingApprovalToolCalls);

      await act(async () => {
        await result.current.handleApprovalModeChange(ApprovalMode.YOLO);
      });

      // Both confirmation methods should be called
      expect(mockOnConfirmSuccess).toHaveBeenCalledTimes(1);
      expect(mockOnConfirmError).toHaveBeenCalledTimes(1);

      // Error should be logged
      expect(debuggerSpy).toHaveBeenCalledWith(
        'Failed to auto-approve tool call call2:',
        expect.any(Error),
      );

      debuggerSpy.mockRestore();
    });

    it('should skip tool calls without confirmationDetails', async () => {
      const awaitingApprovalToolCalls: TrackedToolCall[] = [
        {
          request: {
            callId: 'call1',
            name: 'replace',
            args: { old_string: 'old', new_string: 'new' },
            isClientInitiated: false,
            prompt_id: 'prompt-id-1',
          },
          status: 'awaiting_approval',
          responseSubmittedToGemini: false,
          // No confirmationDetails
          tool: {
            name: 'replace',
            displayName: 'replace',
            description: 'Replace text',
            build: vi.fn(),
          } as any,
          invocation: {
            getDescription: () => 'Mock description',
          } as unknown as AnyToolInvocation,
        } as unknown as TrackedWaitingToolCall,
      ];

      const { result } = renderTestHook(awaitingApprovalToolCalls);

      // Should not throw an error
      await act(async () => {
        await result.current.handleApprovalModeChange(ApprovalMode.YOLO);
      });
    });

    it('should skip tool calls without onConfirm method in confirmationDetails', async () => {
      const awaitingApprovalToolCalls: TrackedToolCall[] = [
        {
          request: {
            callId: 'call1',
            name: 'replace',
            args: { old_string: 'old', new_string: 'new' },
            isClientInitiated: false,
            prompt_id: 'prompt-id-1',
          },
          status: 'awaiting_approval',
          responseSubmittedToGemini: false,
          confirmationDetails: {
            type: 'edit',
            title: 'Confirm Edit',
            // No onConfirm method
            fileName: 'file.txt',
            filePath: '/test/file.txt',
            fileDiff: 'fake diff',
            originalContent: 'old',
            newContent: 'new',
          } as any,
          tool: {
            name: 'replace',
            displayName: 'replace',
            description: 'Replace text',
            build: vi.fn(),
          } as any,
          invocation: {
            getDescription: () => 'Mock description',
          } as unknown as AnyToolInvocation,
        } as TrackedWaitingToolCall,
      ];

      const { result } = renderTestHook(awaitingApprovalToolCalls);

      // Should not throw an error
      await act(async () => {
        await result.current.handleApprovalModeChange(ApprovalMode.YOLO);
      });
    });

    it('should only process tool calls with awaiting_approval status', async () => {
      const mockOnConfirmAwaiting = vi.fn().mockResolvedValue(undefined);
      const mockOnConfirmExecuting = vi.fn().mockResolvedValue(undefined);

      const mixedStatusToolCalls: TrackedToolCall[] = [
        {
          request: {
            callId: 'call1',
            name: 'replace',
            args: { old_string: 'old', new_string: 'new' },
            isClientInitiated: false,
            prompt_id: 'prompt-id-1',
          },
          status: 'awaiting_approval',
          responseSubmittedToGemini: false,
          confirmationDetails: {
            type: 'edit',
            title: 'Confirm Edit',
            onConfirm: mockOnConfirmAwaiting,
            fileName: 'file.txt',
            filePath: '/test/file.txt',
            fileDiff: 'fake diff',
            originalContent: 'old',
            newContent: 'new',
          },
          tool: {
            name: 'replace',
            displayName: 'replace',
            description: 'Replace text',
            build: vi.fn(),
          } as any,
          invocation: {
            getDescription: () => 'Mock description',
          } as unknown as AnyToolInvocation,
        } as TrackedWaitingToolCall,
        {
          request: {
            callId: 'call2',
            name: 'write_file',
            args: { path: '/test/file.txt', content: 'content' },
            isClientInitiated: false,
            prompt_id: 'prompt-id-1',
          },
          status: 'executing',
          responseSubmittedToGemini: false,
          tool: {
            name: 'write_file',
            displayName: 'write_file',
            description: 'Write file',
            build: vi.fn(),
          } as any,
          invocation: {
            getDescription: () => 'Mock description',
          } as unknown as AnyToolInvocation,
          startTime: Date.now(),
          liveOutput: 'Writing...',
        } as TrackedExecutingToolCall,
      ];

      const { result } = renderTestHook(mixedStatusToolCalls);

      await act(async () => {
        await result.current.handleApprovalModeChange(ApprovalMode.YOLO);
      });

      // Only the awaiting_approval tool should be processed
      expect(mockOnConfirmAwaiting).toHaveBeenCalledTimes(1);
      expect(mockOnConfirmExecuting).not.toHaveBeenCalled();
    });
  });

  describe('handleFinishedEvent', () => {
    it('should add info message for MAX_TOKENS finish reason', async () => {
      // Setup mock to return a stream with MAX_TOKENS finish reason
      mockSendMessageStream.mockReturnValue(
        (async function* () {
          yield {
            type: ServerGeminiEventType.Content,
            value: 'This is a truncated response...',
          };
          yield {
            type: ServerGeminiEventType.Finished,
            value: { reason: 'MAX_TOKENS', usageMetadata: undefined },
          };
        })(),
      );

      const { result } = renderHook(() =>
        useGeminiStream(
          new MockedGeminiClientClass(mockConfig),
          [],
          mockAddItem,
          mockConfig,
          mockLoadedSettings,
          mockOnDebugMessage,
          mockHandleSlashCommand,
          false,
          () => 'vscode' as EditorType,
          () => {},
          () => Promise.resolve(),
          false,
          () => {},
          () => {},
          () => {},
          () => {},
          80,
          24,
        ),
      );

      // Submit a query
      await act(async () => {
        await result.current.submitQuery('Generate long text');
      });

      // Check that the info message was added
      await vi.waitFor(() => {
        expect(mockAddItem).toHaveBeenCalledWith(
          {
            type: 'info',
            text: '⚠️  Response truncated due to token limits.',
          },
          expect.any(Number),
        );
      });
    });

    describe('ContextWindowWillOverflow event', () => {
      beforeEach(() => {
        vi.mocked(tokenLimit).mockReturnValue(100);
      });

      it('should add message without suggestion when remaining tokens are > 75% of limit', async () => {
        // Setup mock to return a stream with ContextWindowWillOverflow event
        // Limit is 100, remaining is 80 (> 75)
        mockSendMessageStream.mockReturnValue(
          (async function* () {
            yield {
              type: ServerGeminiEventType.ContextWindowWillOverflow,
              value: {
                estimatedRequestTokenCount: 20,
                remainingTokenCount: 80,
              },
            };
          })(),
        );

        const { result } = renderHook(() =>
          useGeminiStream(
            new MockedGeminiClientClass(mockConfig),
            [],
            mockAddItem,
            mockConfig,
            mockLoadedSettings,
            mockOnDebugMessage,
            mockHandleSlashCommand,
            false,
            () => 'vscode' as EditorType,
            () => {},
            () => Promise.resolve(),
            false,
            () => {},
            () => {},
            () => {},
            () => {},
            80,
            24,
          ),
        );

        // Submit a query
        await act(async () => {
          await result.current.submitQuery('Test overflow');
        });

        // Check that the message was added without suggestion
        await vi.waitFor(() => {
          expect(mockAddItem).toHaveBeenCalledWith(
            {
              type: 'info',
              text: `Sending this message (20 tokens) might exceed the remaining context window limit (80 tokens).`,
            },
            expect.any(Number),
          );
        });
      });

      it('should add message with suggestion when remaining tokens are < 75% of limit', async () => {
        // Setup mock to return a stream with ContextWindowWillOverflow event
        // Limit is 100, remaining is 70 (< 75)
        mockSendMessageStream.mockReturnValue(
          (async function* () {
            yield {
              type: ServerGeminiEventType.ContextWindowWillOverflow,
              value: {
                estimatedRequestTokenCount: 30,
                remainingTokenCount: 70,
              },
            };
          })(),
        );

        const { result } = renderHook(() =>
          useGeminiStream(
            new MockedGeminiClientClass(mockConfig),
            [],
            mockAddItem,
            mockConfig,
            mockLoadedSettings,
            mockOnDebugMessage,
            mockHandleSlashCommand,
            false,
            () => 'vscode' as EditorType,
            () => {},
            () => Promise.resolve(),
            false,
            () => {},
            () => {},
            () => {},
            () => {},
            80,
            24,
          ),
        );

        // Submit a query
        await act(async () => {
          await result.current.submitQuery('Test overflow');
        });

        // Check that the message was added with suggestion
        await vi.waitFor(() => {
          expect(mockAddItem).toHaveBeenCalledWith(
            {
              type: 'info',
              text: `Sending this message (30 tokens) might exceed the remaining context window limit (70 tokens). Please try reducing the size of your message or use the \`/compress\` command to compress the chat history.`,
            },
            expect.any(Number),
          );
        });
      });
    });

    it('should call onCancelSubmit when ContextWindowWillOverflow event is received', async () => {
      const onCancelSubmitSpy = vi.fn();
      // Setup mock to return a stream with ContextWindowWillOverflow event
      mockSendMessageStream.mockReturnValue(
        (async function* () {
          yield {
            type: ServerGeminiEventType.ContextWindowWillOverflow,
            value: {
              estimatedRequestTokenCount: 100,
              remainingTokenCount: 50,
            },
          };
        })(),
      );

      const { result } = renderHook(() =>
        useGeminiStream(
          new MockedGeminiClientClass(mockConfig),
          [],
          mockAddItem,
          mockConfig,
          mockLoadedSettings,
          mockOnDebugMessage,
          mockHandleSlashCommand,
          false,
          () => 'vscode' as EditorType,
          () => {},
          () => Promise.resolve(),
          false,
          () => {},
          () => {},
          onCancelSubmitSpy,
          () => {},
          80,
          24,
        ),
      );

      // Submit a query
      await act(async () => {
        await result.current.submitQuery('Test overflow');
      });

      // Check that onCancelSubmit was called
      await vi.waitFor(() => {
        expect(onCancelSubmitSpy).toHaveBeenCalled();
      });
    });

    it('should not add message for STOP finish reason', async () => {
      // Setup mock to return a stream with STOP finish reason
      mockSendMessageStream.mockReturnValue(
        (async function* () {
          yield {
            type: ServerGeminiEventType.Content,
            value: 'Complete response',
          };
          yield {
            type: ServerGeminiEventType.Finished,
            value: { reason: 'STOP', usageMetadata: undefined },
          };
        })(),
      );

      const { result } = renderHook(() =>
        useGeminiStream(
          new MockedGeminiClientClass(mockConfig),
          [],
          mockAddItem,
          mockConfig,
          mockLoadedSettings,
          mockOnDebugMessage,
          mockHandleSlashCommand,
          false,
          () => 'vscode' as EditorType,
          () => {},
          () => Promise.resolve(),
          false,
          () => {},
          () => {},
          () => {},
          () => {},
          80,
          24,
        ),
      );

      // Submit a query
      await act(async () => {
        await result.current.submitQuery('Test normal completion');
      });

      // Wait a bit to ensure no message is added
      await new Promise((resolve) => setTimeout(resolve, 100));

      // Check that no info message was added for STOP
      const infoMessages = mockAddItem.mock.calls.filter(
        (call) => call[0].type === 'info',
      );
      expect(infoMessages).toHaveLength(0);
    });

    it('should not add message for FINISH_REASON_UNSPECIFIED', async () => {
      // Setup mock to return a stream with FINISH_REASON_UNSPECIFIED
      mockSendMessageStream.mockReturnValue(
        (async function* () {
          yield {
            type: ServerGeminiEventType.Content,
            value: 'Response with unspecified finish',
          };
          yield {
            type: ServerGeminiEventType.Finished,
            value: {
              reason: 'FINISH_REASON_UNSPECIFIED',
              usageMetadata: undefined,
            },
          };
        })(),
      );

      const { result } = renderHook(() =>
        useGeminiStream(
          new MockedGeminiClientClass(mockConfig),
          [],
          mockAddItem,
          mockConfig,
          mockLoadedSettings,
          mockOnDebugMessage,
          mockHandleSlashCommand,
          false,
          () => 'vscode' as EditorType,
          () => {},
          () => Promise.resolve(),
          false,
          () => {},
          () => {},
          () => {},
          () => {},
          80,
          24,
        ),
      );

      // Submit a query
      await act(async () => {
        await result.current.submitQuery('Test unspecified finish');
      });

      // Wait a bit to ensure no message is added
      await new Promise((resolve) => setTimeout(resolve, 100));

      // Check that no info message was added
      const infoMessages = mockAddItem.mock.calls.filter(
        (call) => call[0].type === 'info',
      );
      expect(infoMessages).toHaveLength(0);
    });

    it('should add appropriate messages for other finish reasons', async () => {
      const testCases = [
        {
          reason: 'SAFETY',
          message: '⚠️  Response stopped due to safety reasons.',
        },
        {
          reason: 'RECITATION',
          message: '⚠️  Response stopped due to recitation policy.',
        },
        {
          reason: 'LANGUAGE',
          message: '⚠️  Response stopped due to unsupported language.',
        },
        {
          reason: 'BLOCKLIST',
          message: '⚠️  Response stopped due to forbidden terms.',
        },
        {
          reason: 'PROHIBITED_CONTENT',
          message: '⚠️  Response stopped due to prohibited content.',
        },
        {
          reason: 'SPII',
          message:
            '⚠️  Response stopped due to sensitive personally identifiable information.',
        },
        { reason: 'OTHER', message: '⚠️  Response stopped for other reasons.' },
        {
          reason: 'MALFORMED_FUNCTION_CALL',
          message: '⚠️  Response stopped due to malformed function call.',
        },
        {
          reason: 'IMAGE_SAFETY',
          message: '⚠️  Response stopped due to image safety violations.',
        },
        {
          reason: 'UNEXPECTED_TOOL_CALL',
          message: '⚠️  Response stopped due to unexpected tool call.',
        },
      ];

      for (const { reason, message } of testCases) {
        // Reset mocks for each test case
        mockAddItem.mockClear();
        mockSendMessageStream.mockReturnValue(
          (async function* () {
            yield {
              type: ServerGeminiEventType.Content,
              value: `Response for ${reason}`,
            };
            yield {
              type: ServerGeminiEventType.Finished,
              value: { reason, usageMetadata: undefined },
            };
          })(),
        );

        const { result } = renderHook(() =>
          useGeminiStream(
            new MockedGeminiClientClass(mockConfig),
            [],
            mockAddItem,
            mockConfig,
            mockLoadedSettings,
            mockOnDebugMessage,
            mockHandleSlashCommand,
            false,
            () => 'vscode' as EditorType,
            () => {},
            () => Promise.resolve(),
            false,
            () => {},
            () => {},
            () => {},
            vi.fn(),
            80,
            24,
          ),
        );

        await act(async () => {
          await result.current.submitQuery(`Test ${reason}`);
        });

        await vi.waitFor(() => {
          expect(mockAddItem).toHaveBeenCalledWith(
            {
              type: 'info',
              text: message,
            },
            expect.any(Number),
          );
        });
      }
    });
  });

  it('should process @include commands, adding user turn after processing to prevent race conditions', async () => {
    const rawQuery = '@include file.txt Summarize this.';
    const processedQueryParts = [
      { text: 'Summarize this with content from @file.txt' },
      { text: 'File content...' },
    ];
    const userMessageTimestamp = Date.now();
    vi.spyOn(Date, 'now').mockReturnValue(userMessageTimestamp);

    handleAtCommandSpy.mockResolvedValue({
      processedQuery: processedQueryParts,
      shouldProceed: true,
    });

    const { result } = renderHook(() =>
      useGeminiStream(
        mockConfig.getGeminiClient() as GeminiClient,
        [],
        mockAddItem,
        mockConfig,
        mockLoadedSettings,
        mockOnDebugMessage,
        mockHandleSlashCommand,
        false, // shellModeActive
        vi.fn(), // getPreferredEditor
        vi.fn(), // onAuthError
        vi.fn(), // performMemoryRefresh
        false, // modelSwitched
        vi.fn(), // setModelSwitched
        vi.fn(), // onEditorClose
        vi.fn(), // onCancelSubmit
        vi.fn(), // setShellInputFocused
        80, // terminalWidth
        24, // terminalHeight
      ),
    );

    await act(async () => {
      await result.current.submitQuery(rawQuery);
    });

    expect(handleAtCommandSpy).toHaveBeenCalledWith(
      expect.objectContaining({
        query: rawQuery,
      }),
    );

    expect(mockAddItem).toHaveBeenCalledWith(
      {
        type: MessageType.USER,
        text: rawQuery,
      },
      userMessageTimestamp,
    );

    // FIX: The expectation now matches the actual call signature.
    expect(mockSendMessageStream).toHaveBeenCalledWith(
      processedQueryParts, // Argument 1: The parts array directly
      expect.any(AbortSignal), // Argument 2: An AbortSignal
      expect.any(String), // Argument 3: The prompt_id string
    );
  });
  describe('Thought Reset', () => {
    it('should reset thought to null when starting a new prompt', async () => {
      // First, simulate a response with a thought
      mockSendMessageStream.mockReturnValue(
        (async function* () {
          yield {
            type: ServerGeminiEventType.Thought,
            value: {
              subject: 'Previous thought',
              description: 'Old description',
            },
          };
          yield {
            type: ServerGeminiEventType.Content,
            value: 'Some response content',
          };
          yield {
            type: ServerGeminiEventType.Finished,
            value: { reason: 'STOP', usageMetadata: undefined },
          };
        })(),
      );

      const { result } = renderHook(() =>
        useGeminiStream(
          new MockedGeminiClientClass(mockConfig),
          [],
          mockAddItem,
          mockConfig,
          mockLoadedSettings,
          mockOnDebugMessage,
          mockHandleSlashCommand,
          false,
          () => 'vscode' as EditorType,
          () => {},
          () => Promise.resolve(),
          false,
          () => {},
          () => {},
          () => {},
          () => {},
          80,
          24,
        ),
      );

      // Submit first query to set a thought
      await act(async () => {
        await result.current.submitQuery('First query');
      });

      // Wait for the first response to complete
      await vi.waitFor(() => {
        expect(mockAddItem).toHaveBeenCalledWith(
          expect.objectContaining({
            type: 'gemini',
            text: 'Some response content',
          }),
          expect.any(Number),
        );
      });

      // Now simulate a new response without a thought
      mockSendMessageStream.mockReturnValue(
        (async function* () {
          yield {
            type: ServerGeminiEventType.Content,
            value: 'New response content',
          };
          yield {
            type: ServerGeminiEventType.Finished,
            value: { reason: 'STOP', usageMetadata: undefined },
          };
        })(),
      );

      // Submit second query - thought should be reset
      await act(async () => {
        await result.current.submitQuery('Second query');
      });

      // The thought should be reset to null when starting the new prompt
      // We can verify this by checking that the LoadingIndicator would not show the previous thought
      // The actual thought state is internal to the hook, but we can verify the behavior
      // by ensuring the second response doesn't show the previous thought
      await vi.waitFor(() => {
        expect(mockAddItem).toHaveBeenCalledWith(
          expect.objectContaining({
            type: 'gemini',
            text: 'New response content',
          }),
          expect.any(Number),
        );
      });
    });

    it('should memoize pendingHistoryItems', () => {
      mockUseReactToolScheduler.mockReturnValue([
        [],
        mockScheduleToolCalls,
        mockCancelAllToolCalls,
        mockMarkToolsAsSubmitted,
      ]);

      const { result, rerender } = renderHook(() =>
        useGeminiStream(
          mockConfig.getGeminiClient(),
          [],
          mockAddItem,
          mockConfig,
          mockLoadedSettings,
          mockOnDebugMessage,
          mockHandleSlashCommand,
          false,
          () => 'vscode' as EditorType,
          () => {},
          () => Promise.resolve(),
          false,
          () => {},
          () => {},
          () => {},
          () => {},
          80,
          24,
        ),
      );

      const firstResult = result.current.pendingHistoryItems;
      rerender();
      const secondResult = result.current.pendingHistoryItems;

      expect(firstResult).toStrictEqual(secondResult);

      const newToolCalls: TrackedToolCall[] = [
        {
          request: { callId: 'call1', name: 'tool1', args: {} },
          status: 'executing',
          tool: {
            name: 'tool1',
            displayName: 'tool1',
            description: 'desc1',
            build: vi.fn(),
          },
          invocation: {
            getDescription: () => 'Mock description',
          },
        } as unknown as TrackedExecutingToolCall,
      ];

      mockUseReactToolScheduler.mockReturnValue([
        newToolCalls,
        mockScheduleToolCalls,
        mockCancelAllToolCalls,
        mockMarkToolsAsSubmitted,
      ]);

      rerender();
      const thirdResult = result.current.pendingHistoryItems;

      expect(thirdResult).not.toStrictEqual(secondResult);
    });

    it('should reset thought to null when user cancels', async () => {
      // Mock a stream that yields a thought then gets cancelled
      mockSendMessageStream.mockReturnValue(
        (async function* () {
          yield {
            type: ServerGeminiEventType.Thought,
            value: { subject: 'Some thought', description: 'Description' },
          };
          yield { type: ServerGeminiEventType.UserCancelled };
        })(),
      );

      const { result } = renderHook(() =>
        useGeminiStream(
          new MockedGeminiClientClass(mockConfig),
          [],
          mockAddItem,
          mockConfig,
          mockLoadedSettings,
          mockOnDebugMessage,
          mockHandleSlashCommand,
          false,
          () => 'vscode' as EditorType,
          () => {},
          () => Promise.resolve(),
          false,
          () => {},
          () => {},
          () => {},
          () => {},
          80,
          24,
        ),
      );

      // Submit query
      await act(async () => {
        await result.current.submitQuery('Test query');
      });

      // Verify cancellation message was added
      await vi.waitFor(() => {
        expect(mockAddItem).toHaveBeenCalledWith(
          expect.objectContaining({
            type: 'info',
            text: 'User cancelled the request.',
          }),
          expect.any(Number),
        );
      });

      // Verify state is reset to idle
      expect(result.current.streamingState).toBe(StreamingState.Idle);
    });

    it('should reset thought to null when there is an error', async () => {
      // Mock a stream that yields a thought then encounters an error
      mockSendMessageStream.mockReturnValue(
        (async function* () {
          yield {
            type: ServerGeminiEventType.Thought,
            value: { subject: 'Some thought', description: 'Description' },
          };
          yield {
            type: ServerGeminiEventType.Error,
            value: { error: { message: 'Test error' } },
          };
        })(),
      );

      const { result } = renderHook(() =>
        useGeminiStream(
          new MockedGeminiClientClass(mockConfig),
          [],
          mockAddItem,
          mockConfig,
          mockLoadedSettings,
          mockOnDebugMessage,
          mockHandleSlashCommand,
          false,
          () => 'vscode' as EditorType,
          () => {},
          () => Promise.resolve(),
          false,
          () => {},
          () => {},
          () => {},
          () => {},
          80,
          24,
        ),
      );

      // Submit query
      await act(async () => {
        await result.current.submitQuery('Test query');
      });

      // Verify error message was added
      await vi.waitFor(() => {
        expect(mockAddItem).toHaveBeenCalledWith(
          expect.objectContaining({
            type: 'error',
          }),
          expect.any(Number),
        );
      });

      // Verify parseAndFormatApiError was called
      expect(mockParseAndFormatApiError).toHaveBeenCalledWith(
        { message: 'Test error' },
        expect.any(String),
        undefined,
        'gemini-2.5-pro',
        'gemini-2.5-flash',
      );
    });
  });

  describe('Loop Detection Confirmation', () => {
    beforeEach(() => {
      // Add mock for getLoopDetectionService to the config
      const mockLoopDetectionService = {
        disableForSession: vi.fn(),
      };
      mockConfig.getGeminiClient = vi.fn().mockReturnValue({
        ...new MockedGeminiClientClass(mockConfig),
        getLoopDetectionService: () => mockLoopDetectionService,
      });
    });

    it('should set loopDetectionConfirmationRequest when LoopDetected event is received', async () => {
      mockSendMessageStream.mockReturnValue(
        (async function* () {
          yield {
            type: ServerGeminiEventType.Content,
            value: 'Some content',
          };
          yield {
            type: ServerGeminiEventType.LoopDetected,
          };
        })(),
      );

      const { result } = renderTestHook();

      await act(async () => {
        await result.current.submitQuery('test query');
      });

      await vi.waitFor(() => {
        expect(result.current.loopDetectionConfirmationRequest).not.toBeNull();
        expect(
          typeof result.current.loopDetectionConfirmationRequest?.onComplete,
        ).toBe('function');
      });
    });

    it('should disable loop detection and show message when user selects "disable"', async () => {
      const mockLoopDetectionService = {
        disableForSession: vi.fn(),
      };
      const mockClient = {
        ...new MockedGeminiClientClass(mockConfig),
        getLoopDetectionService: () => mockLoopDetectionService,
      };
      mockConfig.getGeminiClient = vi.fn().mockReturnValue(mockClient);

      // Mock for the initial request
      mockSendMessageStream.mockReturnValueOnce(
        (async function* () {
          yield {
            type: ServerGeminiEventType.LoopDetected,
          };
        })(),
      );

      // Mock for the retry request
      mockSendMessageStream.mockReturnValueOnce(
        (async function* () {
          yield {
            type: ServerGeminiEventType.Content,
            value: 'Retry successful',
          };
          yield {
            type: ServerGeminiEventType.Finished,
            value: { reason: 'STOP' },
          };
        })(),
      );

      const { result } = renderTestHook();

      await act(async () => {
        await result.current.submitQuery('test query');
      });

      // Wait for confirmation request to be set
      await vi.waitFor(() => {
        expect(result.current.loopDetectionConfirmationRequest).not.toBeNull();
      });

      // Simulate user selecting "disable"
      await act(async () => {
        result.current.loopDetectionConfirmationRequest?.onComplete({
          userSelection: 'disable',
        });
      });

      // Verify loop detection was disabled
      expect(mockLoopDetectionService.disableForSession).toHaveBeenCalledTimes(
        1,
      );

      // Verify confirmation request was cleared
      expect(result.current.loopDetectionConfirmationRequest).toBeNull();

      // Verify appropriate message was added
      expect(mockAddItem).toHaveBeenCalledWith(
        {
          type: 'info',
          text: 'Loop detection has been disabled for this session. Retrying request...',
        },
        expect.any(Number),
      );

      // Verify that the request was retried
      await vi.waitFor(() => {
        expect(mockSendMessageStream).toHaveBeenCalledTimes(2);
        expect(mockSendMessageStream).toHaveBeenNthCalledWith(
          2,
          'test query',
          expect.any(AbortSignal),
          expect.any(String),
        );
      });
    });

    it('should keep loop detection enabled and show message when user selects "keep"', async () => {
      const mockLoopDetectionService = {
        disableForSession: vi.fn(),
      };
      const mockClient = {
        ...new MockedGeminiClientClass(mockConfig),
        getLoopDetectionService: () => mockLoopDetectionService,
      };
      mockConfig.getGeminiClient = vi.fn().mockReturnValue(mockClient);

      mockSendMessageStream.mockReturnValue(
        (async function* () {
          yield {
            type: ServerGeminiEventType.LoopDetected,
          };
        })(),
      );

      const { result } = renderTestHook();

      await act(async () => {
        await result.current.submitQuery('test query');
      });

      // Wait for confirmation request to be set
      await vi.waitFor(() => {
        expect(result.current.loopDetectionConfirmationRequest).not.toBeNull();
      });

      // Simulate user selecting "keep"
      await act(async () => {
        result.current.loopDetectionConfirmationRequest?.onComplete({
          userSelection: 'keep',
        });
      });

      // Verify loop detection was NOT disabled
      expect(mockLoopDetectionService.disableForSession).not.toHaveBeenCalled();

      // Verify confirmation request was cleared
      expect(result.current.loopDetectionConfirmationRequest).toBeNull();

      // Verify appropriate message was added
      expect(mockAddItem).toHaveBeenCalledWith(
        {
          type: 'info',
          text: 'A potential loop was detected. This can happen due to repetitive tool calls or other model behavior. The request has been halted.',
        },
        expect.any(Number),
      );

      // Verify that the request was NOT retried
      expect(mockSendMessageStream).toHaveBeenCalledTimes(1);
    });

    it('should handle multiple loop detection events properly', async () => {
      const { result } = renderTestHook();

      // First loop detection - set up fresh mock for first call
      mockSendMessageStream.mockReturnValueOnce(
        (async function* () {
          yield {
            type: ServerGeminiEventType.LoopDetected,
          };
        })(),
      );

      // First loop detection
      await act(async () => {
        await result.current.submitQuery('first query');
      });

      await vi.waitFor(() => {
        expect(result.current.loopDetectionConfirmationRequest).not.toBeNull();
      });

      // Simulate user selecting "keep" for first request
      await act(async () => {
        result.current.loopDetectionConfirmationRequest?.onComplete({
          userSelection: 'keep',
        });
      });

      expect(result.current.loopDetectionConfirmationRequest).toBeNull();

      // Verify first message was added
      expect(mockAddItem).toHaveBeenCalledWith(
        {
          type: 'info',
          text: 'A potential loop was detected. This can happen due to repetitive tool calls or other model behavior. The request has been halted.',
        },
        expect.any(Number),
      );

      // Second loop detection - set up fresh mock for second call
      mockSendMessageStream.mockReturnValueOnce(
        (async function* () {
          yield {
            type: ServerGeminiEventType.LoopDetected,
          };
        })(),
      );

      // Mock for the retry request
      mockSendMessageStream.mockReturnValueOnce(
        (async function* () {
          yield {
            type: ServerGeminiEventType.Content,
            value: 'Retry successful',
          };
          yield {
            type: ServerGeminiEventType.Finished,
            value: { reason: 'STOP' },
          };
        })(),
      );

      // Second loop detection
      await act(async () => {
        await result.current.submitQuery('second query');
      });

      await vi.waitFor(() => {
        expect(result.current.loopDetectionConfirmationRequest).not.toBeNull();
      });

      // Simulate user selecting "disable" for second request
      await act(async () => {
        result.current.loopDetectionConfirmationRequest?.onComplete({
          userSelection: 'disable',
        });
      });

      expect(result.current.loopDetectionConfirmationRequest).toBeNull();

      // Verify second message was added
      expect(mockAddItem).toHaveBeenCalledWith(
        {
          type: 'info',
          text: 'Loop detection has been disabled for this session. Retrying request...',
        },
        expect.any(Number),
      );

      // Verify that the request was retried
      await vi.waitFor(() => {
        expect(mockSendMessageStream).toHaveBeenCalledTimes(3); // 1st query, 2nd query, retry of 2nd query
        expect(mockSendMessageStream).toHaveBeenNthCalledWith(
          3,
          'second query',
          expect.any(AbortSignal),
          expect.any(String),
        );
      });
    });

    it('should process LoopDetected event after moving pending history to history', async () => {
      mockSendMessageStream.mockReturnValue(
        (async function* () {
          yield {
            type: ServerGeminiEventType.Content,
            value: 'Some response content',
          };
          yield {
            type: ServerGeminiEventType.LoopDetected,
          };
        })(),
      );

      const { result } = renderTestHook();

      await act(async () => {
        await result.current.submitQuery('test query');
      });

      // Verify that the content was added to history before the loop detection dialog
      await vi.waitFor(() => {
        expect(mockAddItem).toHaveBeenCalledWith(
          expect.objectContaining({
            type: 'gemini',
            text: 'Some response content',
          }),
          expect.any(Number),
        );
      });

      // Then verify loop detection confirmation request was set
      await vi.waitFor(() => {
        expect(result.current.loopDetectionConfirmationRequest).not.toBeNull();
      });
    });
  });
});<|MERGE_RESOLUTION|>--- conflicted
+++ resolved
@@ -33,12 +33,8 @@
   ToolErrorType,
   ToolConfirmationOutcome,
   tokenLimit,
-<<<<<<< HEAD
+  debugLogger,
 } from '@thacio/auditaria-cli-core';
-=======
-  debugLogger,
-} from '@google/gemini-cli-core';
->>>>>>> e750da98
 import type { Part, PartListUnion } from '@google/genai';
 import type { UseHistoryManagerReturn } from './useHistoryManager.js';
 import type { SlashCommandProcessorResult } from '../types.js';
