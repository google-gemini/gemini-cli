/**
 * @license
 * Copyright 2025 Google LLC
 * SPDX-License-Identifier: Apache-2.0
 */

/* eslint-disable @typescript-eslint/no-explicit-any */
import { describe, it, expect, vi, beforeEach, Mock } from 'vitest';
import { renderHook, act, waitFor } from '@testing-library/react';
import { useGeminiStream, mergePartListUnions } from './useGeminiStream.js';
import { useInput } from 'ink';
import {
  useReactToolScheduler,
  TrackedToolCall,
  TrackedCompletedToolCall,
  TrackedExecutingToolCall,
  TrackedCancelledToolCall,
} from './useReactToolScheduler.js';
import { Config, EditorType, AuthType } from '@google/gemini-cli-core';
import { Part, PartListUnion } from '@google/genai';
import { UseHistoryManagerReturn } from './useHistoryManager.js';
import {
  HistoryItem,
  MessageType,
  SlashCommandProcessorResult,
  StreamingState,
} from '../types.js';
import { Dispatch, SetStateAction } from 'react';
import { LoadedSettings } from '../../config/settings.js';

// --- MOCKS ---
const mockSendMessageStream = vi
  .fn()
  .mockReturnValue((async function* () {})());
const mockStartChat = vi.fn();

const MockedGeminiClientClass = vi.hoisted(() =>
  vi.fn().mockImplementation(function (this: any, _config: any) {
    // _config
    this.startChat = mockStartChat;
    this.sendMessageStream = mockSendMessageStream;
    this.addHistory = vi.fn();
  }),
);

const MockedUserPromptEvent = vi.hoisted(() =>
  vi.fn().mockImplementation(() => {}),
);

vi.mock('@google/gemini-cli-core', async (importOriginal) => {
  const actualCoreModule = (await importOriginal()) as any;
  return {
    ...actualCoreModule,
    GitService: vi.fn(),
    GeminiClient: MockedGeminiClientClass,
    UserPromptEvent: MockedUserPromptEvent,
  };
});

const mockUseReactToolScheduler = useReactToolScheduler as Mock;
vi.mock('./useReactToolScheduler.js', async (importOriginal) => {
  const actualSchedulerModule = (await importOriginal()) as any;
  return {
    ...(actualSchedulerModule || {}),
    useReactToolScheduler: vi.fn(),
  };
});

vi.mock('ink', async (importOriginal) => {
  const actualInkModule = (await importOriginal()) as any;
  return { ...(actualInkModule || {}), useInput: vi.fn() };
});

vi.mock('./shellCommandProcessor.js', () => ({
  useShellCommandProcessor: vi.fn().mockReturnValue({
    handleShellCommand: vi.fn(),
  }),
}));

vi.mock('./atCommandProcessor.js', () => ({
  handleAtCommand: vi
    .fn()
    .mockResolvedValue({ shouldProceed: true, processedQuery: 'mocked' }),
}));

vi.mock('../utils/markdownUtilities.js', () => ({
  findLastSafeSplitPoint: vi.fn((s: string) => s.length),
}));

vi.mock('./useStateAndRef.js', () => ({
  useStateAndRef: vi.fn((initial) => {
    let val = initial;
    const ref = { current: val };
    const setVal = vi.fn((updater) => {
      if (typeof updater === 'function') {
        val = updater(val);
      } else {
        val = updater;
      }
      ref.current = val;
    });
    return [ref, setVal];
  }),
}));

vi.mock('./useLogger.js', () => ({
  useLogger: vi.fn().mockReturnValue({
    logMessage: vi.fn().mockResolvedValue(undefined),
  }),
}));

const mockStartNewPrompt = vi.fn();
const mockAddUsage = vi.fn();
vi.mock('../contexts/SessionContext.js', () => ({
  useSessionStats: vi.fn(() => ({
    startNewPrompt: mockStartNewPrompt,
    addUsage: mockAddUsage,
    getPromptCount: vi.fn(() => 5),
  })),
}));

vi.mock('./slashCommandProcessor.js', () => ({
  handleSlashCommand: vi.fn().mockReturnValue(false),
}));

const mockParseAndFormatApiError = vi.hoisted(() => vi.fn());
vi.mock('../utils/errorParsing.js', () => ({
  parseAndFormatApiError: mockParseAndFormatApiError,
}));

// --- END MOCKS ---

describe('mergePartListUnions', () => {
  it('should merge multiple PartListUnion arrays', () => {
    const list1: PartListUnion = [{ text: 'Hello' }];
    const list2: PartListUnion = [
      { inlineData: { mimeType: 'image/png', data: 'abc' } },
    ];
    const list3: PartListUnion = [{ text: 'World' }, { text: '!' }];
    const result = mergePartListUnions([list1, list2, list3]);
    expect(result).toEqual([
      { text: 'Hello' },
      { inlineData: { mimeType: 'image/png', data: 'abc' } },
      { text: 'World' },
      { text: '!' },
    ]);
  });

  it('should handle empty arrays in the input list', () => {
    const list1: PartListUnion = [{ text: 'First' }];
    const list2: PartListUnion = [];
    const list3: PartListUnion = [{ text: 'Last' }];
    const result = mergePartListUnions([list1, list2, list3]);
    expect(result).toEqual([{ text: 'First' }, { text: 'Last' }]);
  });

  it('should handle a single PartListUnion array', () => {
    const list1: PartListUnion = [
      { text: 'One' },
      { inlineData: { mimeType: 'image/jpeg', data: 'xyz' } },
    ];
    const result = mergePartListUnions([list1]);
    expect(result).toEqual(list1);
  });

  it('should return an empty array if all input arrays are empty', () => {
    const list1: PartListUnion = [];
    const list2: PartListUnion = [];
    const result = mergePartListUnions([list1, list2]);
    expect(result).toEqual([]);
  });

  it('should handle input list being empty', () => {
    const result = mergePartListUnions([]);
    expect(result).toEqual([]);
  });

  it('should correctly merge when PartListUnion items are single Parts not in arrays', () => {
    const part1: Part = { text: 'Single part 1' };
    const part2: Part = { inlineData: { mimeType: 'image/gif', data: 'gif' } };
    const listContainingSingleParts: PartListUnion[] = [
      part1,
      [part2],
      { text: 'Another single part' },
    ];
    const result = mergePartListUnions(listContainingSingleParts);
    expect(result).toEqual([
      { text: 'Single part 1' },
      { inlineData: { mimeType: 'image/gif', data: 'gif' } },
      { text: 'Another single part' },
    ]);
  });

  it('should handle a mix of arrays and single parts, including empty arrays and undefined/null parts if they were possible (though PartListUnion typing restricts this)', () => {
    const list1: PartListUnion = [{ text: 'A' }];
    const list2: PartListUnion = [];
    const part3: Part = { text: 'B' };
    const list4: PartListUnion = [
      { text: 'C' },
      { inlineData: { mimeType: 'text/plain', data: 'D' } },
    ];
    const result = mergePartListUnions([list1, list2, part3, list4]);
    expect(result).toEqual([
      { text: 'A' },
      { text: 'B' },
      { text: 'C' },
      { inlineData: { mimeType: 'text/plain', data: 'D' } },
    ]);
  });

  it('should preserve the order of parts from the input arrays', () => {
    const listA: PartListUnion = [{ text: '1' }, { text: '2' }];
    const listB: PartListUnion = [{ text: '3' }];
    const listC: PartListUnion = [{ text: '4' }, { text: '5' }];
    const result = mergePartListUnions([listA, listB, listC]);
    expect(result).toEqual([
      { text: '1' },
      { text: '2' },
      { text: '3' },
      { text: '4' },
      { text: '5' },
    ]);
  });

  it('should handle cases where some PartListUnion items are single Parts and others are arrays of Parts', () => {
    const singlePart1: Part = { text: 'First single' };
    const arrayPart1: Part[] = [
      { text: 'Array item 1' },
      { text: 'Array item 2' },
    ];
    const singlePart2: Part = {
      inlineData: { mimeType: 'application/json', data: 'e30=' },
    }; // {}
    const arrayPart2: Part[] = [{ text: 'Last array item' }];

    const result = mergePartListUnions([
      singlePart1,
      arrayPart1,
      singlePart2,
      arrayPart2,
    ]);
    expect(result).toEqual([
      { text: 'First single' },
      { text: 'Array item 1' },
      { text: 'Array item 2' },
      { inlineData: { mimeType: 'application/json', data: 'e30=' } },
      { text: 'Last array item' },
    ]);
  });
});

// --- Tests for useGeminiStream Hook ---
describe('useGeminiStream', () => {
  let mockAddItem: Mock;
  let mockSetShowHelp: Mock;
  let mockConfig: Config;
  let mockOnDebugMessage: Mock;
  let mockHandleSlashCommand: Mock;
  let mockScheduleToolCalls: Mock;
  let mockCancelAllToolCalls: Mock;
  let mockMarkToolsAsSubmitted: Mock;

  beforeEach(() => {
    vi.clearAllMocks(); // Clear mocks before each test

    mockAddItem = vi.fn();
    mockSetShowHelp = vi.fn();
    // Define the mock for getGeminiClient
    const mockGetGeminiClient = vi.fn().mockImplementation(() => {
      // MockedGeminiClientClass is defined in the module scope by the previous change.
      // It will use the mockStartChat and mockSendMessageStream that are managed within beforeEach.
      const clientInstance = new MockedGeminiClientClass(mockConfig);
      return clientInstance;
    });

    mockConfig = {
      apiKey: 'test-api-key',
      model: 'gemini-pro',
      sandbox: false,
      targetDir: '/test/dir',
      debugMode: false,
      question: undefined,
      fullContext: false,
      coreTools: [],
      toolDiscoveryCommand: undefined,
      toolCallCommand: undefined,
      mcpServerCommand: undefined,
      mcpServers: undefined,
      userAgent: 'test-agent',
      userMemory: '',
      geminiMdFileCount: 0,
      alwaysSkipModificationConfirmation: false,
      vertexai: false,
      showMemoryUsage: false,
      contextFileName: undefined,
      getToolRegistry: vi.fn(
        () => ({ getToolSchemaList: vi.fn(() => []) }) as any,
      ),
      getProjectRoot: vi.fn(() => '/test/dir'),
      getCheckpointingEnabled: vi.fn(() => false),
      getGeminiClient: mockGetGeminiClient,
      getUsageStatisticsEnabled: () => true,
      getDebugMode: () => false,
      addHistory: vi.fn(),
      getSessionId() {
        return 'test-session-id';
      },
      setQuotaErrorOccurred: vi.fn(),
      getQuotaErrorOccurred: vi.fn(() => false),
    } as unknown as Config;
    mockOnDebugMessage = vi.fn();
    mockHandleSlashCommand = vi.fn().mockResolvedValue(false);

    // Mock return value for useReactToolScheduler
    mockScheduleToolCalls = vi.fn();
    mockCancelAllToolCalls = vi.fn();
    mockMarkToolsAsSubmitted = vi.fn();

    // Default mock for useReactToolScheduler to prevent toolCalls being undefined initially
    mockUseReactToolScheduler.mockReturnValue([
      [], // Default to empty array for toolCalls
      mockScheduleToolCalls,
      mockCancelAllToolCalls,
      mockMarkToolsAsSubmitted,
    ]);

    // Reset mocks for GeminiClient instance methods (startChat and sendMessageStream)
    // The GeminiClient constructor itself is mocked at the module level.
    mockStartChat.mockClear().mockResolvedValue({
      sendMessageStream: mockSendMessageStream,
    } as unknown as any); // GeminiChat -> any
    mockSendMessageStream
      .mockClear()
      .mockReturnValue((async function* () {})());
  });

  const mockLoadedSettings: LoadedSettings = {
    merged: { preferredEditor: 'vscode' },
    user: { path: '/user/settings.json', settings: {} },
    workspace: { path: '/workspace/.gemini/settings.json', settings: {} },
    errors: [],
    forScope: vi.fn(),
    setValue: vi.fn(),
  } as unknown as LoadedSettings;

  const renderTestHook = (
    initialToolCalls: TrackedToolCall[] = [],
    geminiClient?: any,
  ) => {
    let currentToolCalls = initialToolCalls;
    const setToolCalls = (newToolCalls: TrackedToolCall[]) => {
      currentToolCalls = newToolCalls;
    };

    mockUseReactToolScheduler.mockImplementation(() => [
      currentToolCalls,
      mockScheduleToolCalls,
      mockCancelAllToolCalls,
      mockMarkToolsAsSubmitted,
    ]);

    const client = geminiClient || mockConfig.getGeminiClient();

    const { result, rerender } = renderHook(
      (props: {
        client: any;
        history: HistoryItem[];
        addItem: UseHistoryManagerReturn['addItem'];
        setShowHelp: Dispatch<SetStateAction<boolean>>;
        config: Config;
        onDebugMessage: (message: string) => void;
        handleSlashCommand: (
          cmd: PartListUnion,
        ) => Promise<SlashCommandProcessorResult | false>;
        shellModeActive: boolean;
        loadedSettings: LoadedSettings;
        toolCalls?: TrackedToolCall[]; // Allow passing updated toolCalls
      }) => {
        // Update the mock's return value if new toolCalls are passed in props
        if (props.toolCalls) {
          setToolCalls(props.toolCalls);
        }
        return useGeminiStream(
          props.client,
          props.history,
          props.addItem,
          props.setShowHelp,
          props.config,
          props.onDebugMessage,
          props.handleSlashCommand,
          props.shellModeActive,
          () => 'vscode' as EditorType,
          () => {},
          () => Promise.resolve(),
<<<<<<< HEAD
=======
          false,
>>>>>>> daed8b0f
          () => {},
        );
      },
      {
        initialProps: {
          client,
          history: [],
          addItem: mockAddItem as unknown as UseHistoryManagerReturn['addItem'],
          setShowHelp: mockSetShowHelp,
          config: mockConfig,
          onDebugMessage: mockOnDebugMessage,
          handleSlashCommand: mockHandleSlashCommand as unknown as (
            cmd: PartListUnion,
          ) => Promise<SlashCommandProcessorResult | false>,
          shellModeActive: false,
          loadedSettings: mockLoadedSettings,
          toolCalls: initialToolCalls,
        },
      },
    );
    return {
      result,
      rerender,
      mockMarkToolsAsSubmitted,
      mockSendMessageStream,
      client,
    };
  };

  it('should not submit tool responses if not all tool calls are completed', () => {
    const toolCalls: TrackedToolCall[] = [
      {
        request: {
          callId: 'call1',
          name: 'tool1',
          args: {},
          isClientInitiated: false,
          prompt_id: 'prompt-id-1',
        },
        status: 'success',
        responseSubmittedToGemini: false,
        response: {
          callId: 'call1',
          responseParts: [{ text: 'tool 1 response' }],
          error: undefined,
          resultDisplay: 'Tool 1 success display',
        },
        tool: {
          name: 'tool1',
          description: 'desc1',
          getDescription: vi.fn(),
        } as any,
        startTime: Date.now(),
        endTime: Date.now(),
      } as TrackedCompletedToolCall,
      {
        request: {
          callId: 'call2',
          name: 'tool2',
          args: {},
          prompt_id: 'prompt-id-1',
        },
        status: 'executing',
        responseSubmittedToGemini: false,
        tool: {
          name: 'tool2',
          description: 'desc2',
          getDescription: vi.fn(),
        } as any,
        startTime: Date.now(),
        liveOutput: '...',
      } as TrackedExecutingToolCall,
    ];

    const { mockMarkToolsAsSubmitted, mockSendMessageStream } =
      renderTestHook(toolCalls);

    // Effect for submitting tool responses depends on toolCalls and isResponding
    // isResponding is initially false, so the effect should run.

    expect(mockMarkToolsAsSubmitted).not.toHaveBeenCalled();
    expect(mockSendMessageStream).not.toHaveBeenCalled(); // submitQuery uses this
  });

  it('should submit tool responses when all tool calls are completed and ready', async () => {
    const toolCall1ResponseParts: PartListUnion = [
      { text: 'tool 1 final response' },
    ];
    const toolCall2ResponseParts: PartListUnion = [
      { text: 'tool 2 final response' },
    ];
    const completedToolCalls: TrackedToolCall[] = [
      {
        request: {
          callId: 'call1',
          name: 'tool1',
          args: {},
          isClientInitiated: false,
          prompt_id: 'prompt-id-2',
        },
        status: 'success',
        responseSubmittedToGemini: false,
        response: { callId: 'call1', responseParts: toolCall1ResponseParts },
      } as TrackedCompletedToolCall,
      {
        request: {
          callId: 'call2',
          name: 'tool2',
          args: {},
          isClientInitiated: false,
          prompt_id: 'prompt-id-2',
        },
        status: 'error',
        responseSubmittedToGemini: false,
        response: { callId: 'call2', responseParts: toolCall2ResponseParts },
      } as TrackedCompletedToolCall, // Treat error as a form of completion for submission
    ];

    // Capture the onComplete callback
    let capturedOnComplete:
      | ((completedTools: TrackedToolCall[]) => Promise<void>)
      | null = null;

    mockUseReactToolScheduler.mockImplementation((onComplete) => {
      capturedOnComplete = onComplete;
      return [[], mockScheduleToolCalls, mockMarkToolsAsSubmitted];
    });

    renderHook(() =>
      useGeminiStream(
        new MockedGeminiClientClass(mockConfig),
        [],
        mockAddItem,
        mockSetShowHelp,
        mockConfig,
        mockOnDebugMessage,
        mockHandleSlashCommand,
        false,
        () => 'vscode' as EditorType,
        () => {},
        () => Promise.resolve(),
<<<<<<< HEAD
=======
        false,
>>>>>>> daed8b0f
        () => {},
      ),
    );

    // Trigger the onComplete callback with completed tools
    await act(async () => {
      if (capturedOnComplete) {
        await capturedOnComplete(completedToolCalls);
      }
    });

    await waitFor(() => {
      expect(mockMarkToolsAsSubmitted).toHaveBeenCalledTimes(1);
      expect(mockSendMessageStream).toHaveBeenCalledTimes(1);
    });

    const expectedMergedResponse = mergePartListUnions([
      toolCall1ResponseParts,
      toolCall2ResponseParts,
    ]);
    expect(mockSendMessageStream).toHaveBeenCalledWith(
      expectedMergedResponse,
      expect.any(AbortSignal),
      'prompt-id-2',
    );
  });

  it('should handle all tool calls being cancelled', async () => {
    const cancelledToolCalls: TrackedToolCall[] = [
      {
        request: {
          callId: '1',
          name: 'testTool',
          args: {},
          isClientInitiated: false,
          prompt_id: 'prompt-id-3',
        },
        status: 'cancelled',
        response: { callId: '1', responseParts: [{ text: 'cancelled' }] },
        responseSubmittedToGemini: false,
      } as TrackedCancelledToolCall,
    ];
    const client = new MockedGeminiClientClass(mockConfig);

    // Capture the onComplete callback
    let capturedOnComplete:
      | ((completedTools: TrackedToolCall[]) => Promise<void>)
      | null = null;

    mockUseReactToolScheduler.mockImplementation((onComplete) => {
      capturedOnComplete = onComplete;
      return [[], mockScheduleToolCalls, mockMarkToolsAsSubmitted];
    });

    renderHook(() =>
      useGeminiStream(
        client,
        [],
        mockAddItem,
        mockSetShowHelp,
        mockConfig,
        mockOnDebugMessage,
        mockHandleSlashCommand,
        false,
        () => 'vscode' as EditorType,
        () => {},
        () => Promise.resolve(),
<<<<<<< HEAD
=======
        false,
>>>>>>> daed8b0f
        () => {},
      ),
    );

    // Trigger the onComplete callback with cancelled tools
    await act(async () => {
      if (capturedOnComplete) {
        await capturedOnComplete(cancelledToolCalls);
      }
    });

    await waitFor(() => {
      expect(mockMarkToolsAsSubmitted).toHaveBeenCalledWith(['1']);
      expect(client.addHistory).toHaveBeenCalledWith({
        role: 'user',
        parts: [{ text: 'cancelled' }],
      });
      // Ensure we do NOT call back to the API
      expect(mockSendMessageStream).not.toHaveBeenCalled();
    });
  });

  it('should group multiple cancelled tool call responses into a single history entry', async () => {
    const cancelledToolCall1: TrackedCancelledToolCall = {
      request: {
        callId: 'cancel-1',
        name: 'toolA',
        args: {},
        isClientInitiated: false,
        prompt_id: 'prompt-id-7',
      },
      tool: {
        name: 'toolA',
        description: 'descA',
        getDescription: vi.fn(),
      } as any,
      status: 'cancelled',
      response: {
        callId: 'cancel-1',
        responseParts: [
          { functionResponse: { name: 'toolA', id: 'cancel-1' } },
        ],
        resultDisplay: undefined,
        error: undefined,
      },
      responseSubmittedToGemini: false,
    };
    const cancelledToolCall2: TrackedCancelledToolCall = {
      request: {
        callId: 'cancel-2',
        name: 'toolB',
        args: {},
        isClientInitiated: false,
        prompt_id: 'prompt-id-8',
      },
      tool: {
        name: 'toolB',
        description: 'descB',
        getDescription: vi.fn(),
      } as any,
      status: 'cancelled',
      response: {
        callId: 'cancel-2',
        responseParts: [
          { functionResponse: { name: 'toolB', id: 'cancel-2' } },
        ],
        resultDisplay: undefined,
        error: undefined,
      },
      responseSubmittedToGemini: false,
    };
    const allCancelledTools = [cancelledToolCall1, cancelledToolCall2];
    const client = new MockedGeminiClientClass(mockConfig);

    let capturedOnComplete:
      | ((completedTools: TrackedToolCall[]) => Promise<void>)
      | null = null;

    mockUseReactToolScheduler.mockImplementation((onComplete) => {
      capturedOnComplete = onComplete;
      return [[], mockScheduleToolCalls, mockMarkToolsAsSubmitted];
    });

    renderHook(() =>
      useGeminiStream(
        client,
        [],
        mockAddItem,
        mockSetShowHelp,
        mockConfig,
        mockOnDebugMessage,
        mockHandleSlashCommand,
        false,
        () => 'vscode' as EditorType,
        () => {},
        () => Promise.resolve(),
<<<<<<< HEAD
=======
        false,
>>>>>>> daed8b0f
        () => {},
      ),
    );

    // Trigger the onComplete callback with multiple cancelled tools
    await act(async () => {
      if (capturedOnComplete) {
        await capturedOnComplete(allCancelledTools);
      }
    });

    await waitFor(() => {
      // The tools should be marked as submitted locally
      expect(mockMarkToolsAsSubmitted).toHaveBeenCalledWith([
        'cancel-1',
        'cancel-2',
      ]);

      // Crucially, addHistory should be called only ONCE
      expect(client.addHistory).toHaveBeenCalledTimes(1);

      // And that single call should contain BOTH function responses
      expect(client.addHistory).toHaveBeenCalledWith({
        role: 'user',
        parts: [
          ...(cancelledToolCall1.response.responseParts as Part[]),
          ...(cancelledToolCall2.response.responseParts as Part[]),
        ],
      });

      // No message should be sent back to the API for a turn with only cancellations
      expect(mockSendMessageStream).not.toHaveBeenCalled();
    });
  });

  it('should not flicker streaming state to Idle between tool completion and submission', async () => {
    const toolCallResponseParts: PartListUnion = [
      { text: 'tool 1 final response' },
    ];

    const initialToolCalls: TrackedToolCall[] = [
      {
        request: {
          callId: 'call1',
          name: 'tool1',
          args: {},
          isClientInitiated: false,
          prompt_id: 'prompt-id-4',
        },
        status: 'executing',
        responseSubmittedToGemini: false,
        tool: {
          name: 'tool1',
          description: 'desc',
          getDescription: vi.fn(),
        } as any,
        startTime: Date.now(),
      } as TrackedExecutingToolCall,
    ];

    const completedToolCalls: TrackedToolCall[] = [
      {
        ...(initialToolCalls[0] as TrackedExecutingToolCall),
        status: 'success',
        response: {
          callId: 'call1',
          responseParts: toolCallResponseParts,
          error: undefined,
          resultDisplay: 'Tool 1 success display',
        },
        endTime: Date.now(),
      } as TrackedCompletedToolCall,
    ];

    // Capture the onComplete callback
    let capturedOnComplete:
      | ((completedTools: TrackedToolCall[]) => Promise<void>)
      | null = null;
    let currentToolCalls = initialToolCalls;

    mockUseReactToolScheduler.mockImplementation((onComplete) => {
      capturedOnComplete = onComplete;
      return [
        currentToolCalls,
        mockScheduleToolCalls,
        mockMarkToolsAsSubmitted,
      ];
    });

    const { result, rerender } = renderHook(() =>
      useGeminiStream(
        new MockedGeminiClientClass(mockConfig),
        [],
        mockAddItem,
        mockSetShowHelp,
        mockConfig,
        mockOnDebugMessage,
        mockHandleSlashCommand,
        false,
        () => 'vscode' as EditorType,
        () => {},
        () => Promise.resolve(),
<<<<<<< HEAD
=======
        false,
>>>>>>> daed8b0f
        () => {},
      ),
    );

    // 1. Initial state should be Responding because a tool is executing.
    expect(result.current.streamingState).toBe(StreamingState.Responding);

    // 2. Update the tool calls to completed state and rerender
    currentToolCalls = completedToolCalls;
    mockUseReactToolScheduler.mockImplementation((onComplete) => {
      capturedOnComplete = onComplete;
      return [
        completedToolCalls,
        mockScheduleToolCalls,
        mockMarkToolsAsSubmitted,
      ];
    });

    act(() => {
      rerender();
    });

    // 3. The state should *still* be Responding, not Idle.
    // This is because the completed tool's response has not been submitted yet.
    expect(result.current.streamingState).toBe(StreamingState.Responding);

    // 4. Trigger the onComplete callback to simulate tool completion
    await act(async () => {
      if (capturedOnComplete) {
        await capturedOnComplete(completedToolCalls);
      }
    });

    // 5. Wait for submitQuery to be called
    await waitFor(() => {
      expect(mockSendMessageStream).toHaveBeenCalledWith(
        toolCallResponseParts,
        expect.any(AbortSignal),
        'prompt-id-4',
      );
    });

    // 6. After submission, the state should remain Responding until the stream completes.
    expect(result.current.streamingState).toBe(StreamingState.Responding);
  });

  describe('User Cancellation', () => {
    let useInputCallback: (input: string, key: any) => void;
    const mockUseInput = useInput as Mock;

    beforeEach(() => {
      // Capture the callback passed to useInput
      mockUseInput.mockImplementation((callback) => {
        useInputCallback = callback;
      });
    });

    const simulateEscapeKeyPress = () => {
      act(() => {
        useInputCallback('', { escape: true });
      });
    };

    it('should cancel an in-progress stream when escape is pressed', async () => {
      const mockStream = (async function* () {
        yield { type: 'content', value: 'Part 1' };
        // Keep the stream open
        await new Promise(() => {});
      })();
      mockSendMessageStream.mockReturnValue(mockStream);

      const { result } = renderTestHook();

      // Start a query
      await act(async () => {
        result.current.submitQuery('test query');
      });

      // Wait for the first part of the response
      await waitFor(() => {
        expect(result.current.streamingState).toBe(StreamingState.Responding);
      });

      // Simulate escape key press
      simulateEscapeKeyPress();

      // Verify cancellation message is added
      await waitFor(() => {
        expect(mockAddItem).toHaveBeenCalledWith(
          {
            type: MessageType.INFO,
            text: 'Request cancelled.',
          },
          expect.any(Number),
        );
      });

      // Verify state is reset
      expect(result.current.streamingState).toBe(StreamingState.Idle);
    });

    it('should not do anything if escape is pressed when not responding', () => {
      const { result } = renderTestHook();

      expect(result.current.streamingState).toBe(StreamingState.Idle);

      // Simulate escape key press
      simulateEscapeKeyPress();

      // No change should happen, no cancellation message
      expect(mockAddItem).not.toHaveBeenCalledWith(
        expect.objectContaining({
          text: 'Request cancelled.',
        }),
        expect.any(Number),
      );
    });

    it('should prevent further processing after cancellation', async () => {
      let continueStream: () => void;
      const streamPromise = new Promise<void>((resolve) => {
        continueStream = resolve;
      });

      const mockStream = (async function* () {
        yield { type: 'content', value: 'Initial' };
        await streamPromise; // Wait until we manually continue
        yield { type: 'content', value: ' Canceled' };
      })();
      mockSendMessageStream.mockReturnValue(mockStream);

      const { result } = renderTestHook();

      await act(async () => {
        result.current.submitQuery('long running query');
      });

      await waitFor(() => {
        expect(result.current.streamingState).toBe(StreamingState.Responding);
      });

      // Cancel the request
      simulateEscapeKeyPress();

      // Allow the stream to continue
      act(() => {
        continueStream();
      });

      // Wait a bit to see if the second part is processed
      await new Promise((resolve) => setTimeout(resolve, 50));

      // The text should not have been updated with " Canceled"
      const lastCall = mockAddItem.mock.calls.find(
        (call) => call[0].type === 'gemini',
      );
      expect(lastCall?.[0].text).toBe('Initial');

      // The final state should be idle after cancellation
      expect(result.current.streamingState).toBe(StreamingState.Idle);
    });

    it('should not cancel if a tool call is in progress (not just responding)', async () => {
      const toolCalls: TrackedToolCall[] = [
        {
          request: { callId: 'call1', name: 'tool1', args: {} },
          status: 'executing',
          responseSubmittedToGemini: false,
          tool: {
            name: 'tool1',
            description: 'desc1',
            getDescription: vi.fn(),
          } as any,
          startTime: Date.now(),
          liveOutput: '...',
        } as TrackedExecutingToolCall,
      ];

      const abortSpy = vi.spyOn(AbortController.prototype, 'abort');
      const { result } = renderTestHook(toolCalls);

      // State is `Responding` because a tool is running
      expect(result.current.streamingState).toBe(StreamingState.Responding);

      // Try to cancel
      simulateEscapeKeyPress();

      // Nothing should happen because the state is not `Responding`
      expect(abortSpy).not.toHaveBeenCalled();
    });
  });

  describe('Slash Command Handling', () => {
    it('should schedule a tool call when the command processor returns a schedule_tool action', async () => {
      const clientToolRequest: SlashCommandProcessorResult = {
        type: 'schedule_tool',
        toolName: 'save_memory',
        toolArgs: { fact: 'test fact' },
      };
      mockHandleSlashCommand.mockResolvedValue(clientToolRequest);

      const { result } = renderTestHook();

      await act(async () => {
        await result.current.submitQuery('/memory add "test fact"');
      });

      await waitFor(() => {
        expect(mockScheduleToolCalls).toHaveBeenCalledWith(
          [
            expect.objectContaining({
              name: 'save_memory',
              args: { fact: 'test fact' },
              isClientInitiated: true,
            }),
          ],
          expect.any(AbortSignal),
        );
        expect(mockSendMessageStream).not.toHaveBeenCalled();
      });
    });

    it('should stop processing and not call Gemini when a command is handled without a tool call', async () => {
      const uiOnlyCommandResult: SlashCommandProcessorResult = {
        type: 'handled',
      };
      mockHandleSlashCommand.mockResolvedValue(uiOnlyCommandResult);

      const { result } = renderTestHook();

      await act(async () => {
        await result.current.submitQuery('/help');
      });

      await waitFor(() => {
        expect(mockHandleSlashCommand).toHaveBeenCalledWith('/help');
        expect(mockScheduleToolCalls).not.toHaveBeenCalled();
        expect(mockSendMessageStream).not.toHaveBeenCalled(); // No LLM call made
      });
    });
  });

  describe('Memory Refresh on save_memory', () => {
    it('should call performMemoryRefresh when a save_memory tool call completes successfully', async () => {
      const mockPerformMemoryRefresh = vi.fn();
      const completedToolCall: TrackedCompletedToolCall = {
        request: {
          callId: 'save-mem-call-1',
          name: 'save_memory',
          args: { fact: 'test' },
          isClientInitiated: true,
          prompt_id: 'prompt-id-6',
        },
        status: 'success',
        responseSubmittedToGemini: false,
        response: {
          callId: 'save-mem-call-1',
          responseParts: [{ text: 'Memory saved' }],
          resultDisplay: 'Success: Memory saved',
          error: undefined,
        },
        tool: {
          name: 'save_memory',
          description: 'Saves memory',
          getDescription: vi.fn(),
        } as any,
      };

      // Capture the onComplete callback
      let capturedOnComplete:
        | ((completedTools: TrackedToolCall[]) => Promise<void>)
        | null = null;

      mockUseReactToolScheduler.mockImplementation((onComplete) => {
        capturedOnComplete = onComplete;
        return [[], mockScheduleToolCalls, mockMarkToolsAsSubmitted];
      });

      renderHook(() =>
        useGeminiStream(
          new MockedGeminiClientClass(mockConfig),
          [],
          mockAddItem,
          mockSetShowHelp,
          mockConfig,
          mockOnDebugMessage,
          mockHandleSlashCommand,
          false,
          () => 'vscode' as EditorType,
          () => {},
          mockPerformMemoryRefresh,
<<<<<<< HEAD
          () => {}, // Added onToolCallCompleted argument
=======
          false,
          () => {},
>>>>>>> daed8b0f
        ),
      );

      // Trigger the onComplete callback with the completed save_memory tool
      await act(async () => {
        if (capturedOnComplete) {
          await capturedOnComplete([completedToolCall]);
        }
      });

      await waitFor(() => {
        expect(mockPerformMemoryRefresh).toHaveBeenCalledTimes(1);
      });
    });
  });

  describe('Error Handling', () => {
    it('should call parseAndFormatApiError with the correct authType on stream initialization failure', async () => {
      // 1. Setup
      const mockError = new Error('Rate limit exceeded');
      const mockAuthType = AuthType.LOGIN_WITH_GOOGLE;
      mockParseAndFormatApiError.mockClear();
      mockSendMessageStream.mockReturnValue(
        (async function* () {
          yield { type: 'content', value: '' };
          throw mockError;
        })(),
      );

      const testConfig = {
        ...mockConfig,
        getContentGeneratorConfig: vi.fn(() => ({
          authType: mockAuthType,
        })),
        getModel: vi.fn(() => 'gemini-2.5-pro'),
      } as unknown as Config;

      const { result } = renderHook(() =>
        useGeminiStream(
          new MockedGeminiClientClass(testConfig),
          [],
          mockAddItem,
          mockSetShowHelp,
          testConfig,
          mockOnDebugMessage,
          mockHandleSlashCommand,
          false,
          () => 'vscode' as EditorType,
          () => {},
          () => Promise.resolve(),
<<<<<<< HEAD
=======
          false,
>>>>>>> daed8b0f
          () => {},
        ),
      );

      // 2. Action
      await act(async () => {
        await result.current.submitQuery('test query');
      });

      // 3. Assertion
      await waitFor(() => {
        expect(mockParseAndFormatApiError).toHaveBeenCalledWith(
          'Rate limit exceeded',
          mockAuthType,
          undefined,
          'gemini-2.5-pro',
          'gemini-2.5-flash',
        );
      });
    });
  });
});<|MERGE_RESOLUTION|>--- conflicted
+++ resolved
@@ -392,10 +392,7 @@
           () => 'vscode' as EditorType,
           () => {},
           () => Promise.resolve(),
-<<<<<<< HEAD
-=======
           false,
->>>>>>> daed8b0f
           () => {},
         );
       },
@@ -537,10 +534,7 @@
         () => 'vscode' as EditorType,
         () => {},
         () => Promise.resolve(),
-<<<<<<< HEAD
-=======
         false,
->>>>>>> daed8b0f
         () => {},
       ),
     );
@@ -608,10 +602,7 @@
         () => 'vscode' as EditorType,
         () => {},
         () => Promise.resolve(),
-<<<<<<< HEAD
-=======
         false,
->>>>>>> daed8b0f
         () => {},
       ),
     );
@@ -708,10 +699,7 @@
         () => 'vscode' as EditorType,
         () => {},
         () => Promise.resolve(),
-<<<<<<< HEAD
-=======
         false,
->>>>>>> daed8b0f
         () => {},
       ),
     );
@@ -814,10 +802,7 @@
         () => 'vscode' as EditorType,
         () => {},
         () => Promise.resolve(),
-<<<<<<< HEAD
-=======
         false,
->>>>>>> daed8b0f
         () => {},
       ),
     );
@@ -1109,12 +1094,8 @@
           () => 'vscode' as EditorType,
           () => {},
           mockPerformMemoryRefresh,
-<<<<<<< HEAD
-          () => {}, // Added onToolCallCompleted argument
-=======
           false,
           () => {},
->>>>>>> daed8b0f
         ),
       );
 
@@ -1165,10 +1146,7 @@
           () => 'vscode' as EditorType,
           () => {},
           () => Promise.resolve(),
-<<<<<<< HEAD
-=======
           false,
->>>>>>> daed8b0f
           () => {},
         ),
       );
