/**
 * @license
 * Copyright 2025 Google LLC
 * SPDX-License-Identifier: Apache-2.0
 */

/* eslint-disable @typescript-eslint/no-explicit-any */
import { describe, it, expect, vi, beforeEach, Mock } from 'vitest';
import { renderHook, act, waitFor } from '@testing-library/react';
import { useGeminiStream, mergePartListUnions } from './useGeminiStream.js';
import { useInput } from 'ink';
import {
  useReactToolScheduler,
  TrackedToolCall,
  TrackedCompletedToolCall,
  TrackedExecutingToolCall,
  TrackedCancelledToolCall,
} from './useReactToolScheduler.js';
import {
  Config,
  EditorType,
  AuthType,
  GeminiEventType as ServerGeminiEventType,
  AnyToolInvocation,
} from '@google/gemini-cli-core';
import { Part, PartListUnion } from '@google/genai';
import { UseHistoryManagerReturn } from './useHistoryManager.js';
import {
  HistoryItem,
  MessageType,
  SlashCommandProcessorResult,
  StreamingState,
} from '../types.js';
import { LoadedSettings } from '../../config/settings.js';

// --- MOCKS ---
const mockSendMessageStream = vi
  .fn()
  .mockReturnValue((async function* () {})());
const mockStartChat = vi.fn();

const MockedGeminiClientClass = vi.hoisted(() =>
  vi.fn().mockImplementation(function (this: any, _config: any) {
    // _config
    this.startChat = mockStartChat;
    this.sendMessageStream = mockSendMessageStream;
    this.addHistory = vi.fn();
  }),
);

const MockedUserPromptEvent = vi.hoisted(() =>
  vi.fn().mockImplementation(() => {}),
);

vi.mock('@google/gemini-cli-core', async (importOriginal) => {
  const actualCoreModule = (await importOriginal()) as any;
  return {
    ...actualCoreModule,
    GitService: vi.fn(),
    GeminiClient: MockedGeminiClientClass,
    UserPromptEvent: MockedUserPromptEvent,
  };
});

const mockUseReactToolScheduler = useReactToolScheduler as Mock;
vi.mock('./useReactToolScheduler.js', async (importOriginal) => {
  const actualSchedulerModule = (await importOriginal()) as any;
  return {
    ...(actualSchedulerModule || {}),
    useReactToolScheduler: vi.fn(),
  };
});

vi.mock('ink', async (importOriginal) => {
  const actualInkModule = (await importOriginal()) as any;
  return { ...(actualInkModule || {}), useInput: vi.fn() };
});

vi.mock('./shellCommandProcessor.js', () => ({
  useShellCommandProcessor: vi.fn().mockReturnValue({
    handleShellCommand: vi.fn(),
  }),
}));

vi.mock('./atCommandProcessor.js', () => ({
  handleAtCommand: vi
    .fn()
    .mockResolvedValue({ shouldProceed: true, processedQuery: 'mocked' }),
}));

vi.mock('../utils/markdownUtilities.js', () => ({
  findLastSafeSplitPoint: vi.fn((s: string) => s.length),
}));

vi.mock('./useStateAndRef.js', () => ({
  useStateAndRef: vi.fn((initial) => {
    let val = initial;
    const ref = { current: val };
    const setVal = vi.fn((updater) => {
      if (typeof updater === 'function') {
        val = updater(val);
      } else {
        val = updater;
      }
      ref.current = val;
    });
    return [ref, setVal];
  }),
}));

vi.mock('./useLogger.js', () => ({
  useLogger: vi.fn().mockReturnValue({
    logMessage: vi.fn().mockResolvedValue(undefined),
  }),
}));

const mockStartNewPrompt = vi.fn();
const mockAddUsage = vi.fn();
vi.mock('../contexts/SessionContext.js', () => ({
  useSessionStats: vi.fn(() => ({
    startNewPrompt: mockStartNewPrompt,
    addUsage: mockAddUsage,
    getPromptCount: vi.fn(() => 5),
  })),
}));

vi.mock('./slashCommandProcessor.js', () => ({
  handleSlashCommand: vi.fn().mockReturnValue(false),
}));

const mockParseAndFormatApiError = vi.hoisted(() => vi.fn());
vi.mock('../utils/errorParsing.js', () => ({
  parseAndFormatApiError: mockParseAndFormatApiError,
}));

// --- END MOCKS ---

describe('mergePartListUnions', () => {
  it('should merge multiple PartListUnion arrays', () => {
    const list1: PartListUnion = [{ text: 'Hello' }];
    const list2: PartListUnion = [
      { inlineData: { mimeType: 'image/png', data: 'abc' } },
    ];
    const list3: PartListUnion = [{ text: 'World' }, { text: '!' }];
    const result = mergePartListUnions([list1, list2, list3]);
    expect(result).toEqual([
      { text: 'Hello' },
      { inlineData: { mimeType: 'image/png', data: 'abc' } },
      { text: 'World' },
      { text: '!' },
    ]);
  });

  it('should handle empty arrays in the input list', () => {
    const list1: PartListUnion = [{ text: 'First' }];
    const list2: PartListUnion = [];
    const list3: PartListUnion = [{ text: 'Last' }];
    const result = mergePartListUnions([list1, list2, list3]);
    expect(result).toEqual([{ text: 'First' }, { text: 'Last' }]);
  });

  it('should handle a single PartListUnion array', () => {
    const list1: PartListUnion = [
      { text: 'One' },
      { inlineData: { mimeType: 'image/jpeg', data: 'xyz' } },
    ];
    const result = mergePartListUnions([list1]);
    expect(result).toEqual(list1);
  });

  it('should return an empty array if all input arrays are empty', () => {
    const list1: PartListUnion = [];
    const list2: PartListUnion = [];
    const result = mergePartListUnions([list1, list2]);
    expect(result).toEqual([]);
  });

  it('should handle input list being empty', () => {
    const result = mergePartListUnions([]);
    expect(result).toEqual([]);
  });

  it('should correctly merge when PartListUnion items are single Parts not in arrays', () => {
    const part1: Part = { text: 'Single part 1' };
    const part2: Part = { inlineData: { mimeType: 'image/gif', data: 'gif' } };
    const listContainingSingleParts: PartListUnion[] = [
      part1,
      [part2],
      { text: 'Another single part' },
    ];
    const result = mergePartListUnions(listContainingSingleParts);
    expect(result).toEqual([
      { text: 'Single part 1' },
      { inlineData: { mimeType: 'image/gif', data: 'gif' } },
      { text: 'Another single part' },
    ]);
  });

  it('should handle a mix of arrays and single parts, including empty arrays and undefined/null parts if they were possible (though PartListUnion typing restricts this)', () => {
    const list1: PartListUnion = [{ text: 'A' }];
    const list2: PartListUnion = [];
    const part3: Part = { text: 'B' };
    const list4: PartListUnion = [
      { text: 'C' },
      { inlineData: { mimeType: 'text/plain', data: 'D' } },
    ];
    const result = mergePartListUnions([list1, list2, part3, list4]);
    expect(result).toEqual([
      { text: 'A' },
      { text: 'B' },
      { text: 'C' },
      { inlineData: { mimeType: 'text/plain', data: 'D' } },
    ]);
  });

  it('should preserve the order of parts from the input arrays', () => {
    const listA: PartListUnion = [{ text: '1' }, { text: '2' }];
    const listB: PartListUnion = [{ text: '3' }];
    const listC: PartListUnion = [{ text: '4' }, { text: '5' }];
    const result = mergePartListUnions([listA, listB, listC]);
    expect(result).toEqual([
      { text: '1' },
      { text: '2' },
      { text: '3' },
      { text: '4' },
      { text: '5' },
    ]);
  });

  it('should handle cases where some PartListUnion items are single Parts and others are arrays of Parts', () => {
    const singlePart1: Part = { text: 'First single' };
    const arrayPart1: Part[] = [
      { text: 'Array item 1' },
      { text: 'Array item 2' },
    ];
    const singlePart2: Part = {
      inlineData: { mimeType: 'application/json', data: 'e30=' },
    }; // {}
    const arrayPart2: Part[] = [{ text: 'Last array item' }];

    const result = mergePartListUnions([
      singlePart1,
      arrayPart1,
      singlePart2,
      arrayPart2,
    ]);
    expect(result).toEqual([
      { text: 'First single' },
      { text: 'Array item 1' },
      { text: 'Array item 2' },
      { inlineData: { mimeType: 'application/json', data: 'e30=' } },
      { text: 'Last array item' },
    ]);
  });
});

// --- Tests for useGeminiStream Hook ---
describe('useGeminiStream', () => {
  let mockAddItem: Mock;
  let mockConfig: Config;
  let mockOnDebugMessage: Mock;
  let mockHandleSlashCommand: Mock;
  let mockScheduleToolCalls: Mock;
  let mockCancelAllToolCalls: Mock;
  let mockMarkToolsAsSubmitted: Mock;

  beforeEach(() => {
    vi.clearAllMocks(); // Clear mocks before each test

    mockAddItem = vi.fn();
    // Define the mock for getGeminiClient
    const mockGetGeminiClient = vi.fn().mockImplementation(() => {
      // MockedGeminiClientClass is defined in the module scope by the previous change.
      // It will use the mockStartChat and mockSendMessageStream that are managed within beforeEach.
      const clientInstance = new MockedGeminiClientClass(mockConfig);
      return clientInstance;
    });

    const contentGeneratorConfig = {
      model: 'test-model',
      apiKey: 'test-key',
      vertexai: false,
      authType: AuthType.USE_GEMINI,
    };

    mockConfig = {
      apiKey: 'test-api-key',
      model: 'gemini-pro',
      sandbox: false,
      targetDir: '/test/dir',
      debugMode: false,
      question: undefined,
      fullContext: false,
      coreTools: [],
      toolDiscoveryCommand: undefined,
      toolCallCommand: undefined,
      mcpServerCommand: undefined,
      mcpServers: undefined,
      userAgent: 'test-agent',
      userMemory: '',
      geminiMdFileCount: 0,
      alwaysSkipModificationConfirmation: false,
      vertexai: false,
      showMemoryUsage: false,
      contextFileName: undefined,
      getToolRegistry: vi.fn(
        () => ({ getToolSchemaList: vi.fn(() => []) }) as any,
      ),
      getProjectRoot: vi.fn(() => '/test/dir'),
      getCheckpointingEnabled: vi.fn(() => false),
      getGeminiClient: mockGetGeminiClient,
      getUsageStatisticsEnabled: () => true,
      getDebugMode: () => false,
      addHistory: vi.fn(),
<<<<<<< HEAD
      setIsPlanMode: vi.fn(),
=======
      getSessionId() {
        return 'test-session-id';
      },
      setQuotaErrorOccurred: vi.fn(),
      getQuotaErrorOccurred: vi.fn(() => false),
      getModel: vi.fn(() => 'gemini-2.5-pro'),
      getContentGeneratorConfig: vi
        .fn()
        .mockReturnValue(contentGeneratorConfig),
>>>>>>> 1f0ad865
    } as unknown as Config;
    mockOnDebugMessage = vi.fn();
    mockHandleSlashCommand = vi.fn().mockResolvedValue(false);

    // Mock return value for useReactToolScheduler
    mockScheduleToolCalls = vi.fn();
    mockCancelAllToolCalls = vi.fn();
    mockMarkToolsAsSubmitted = vi.fn();

    // Default mock for useReactToolScheduler to prevent toolCalls being undefined initially
    mockUseReactToolScheduler.mockReturnValue([
      [], // Default to empty array for toolCalls
      mockScheduleToolCalls,
      mockCancelAllToolCalls,
      mockMarkToolsAsSubmitted,
    ]);

    // Reset mocks for GeminiClient instance methods (startChat and sendMessageStream)
    // The GeminiClient constructor itself is mocked at the module level.
    mockStartChat.mockClear().mockResolvedValue({
      sendMessageStream: mockSendMessageStream,
    } as unknown as any); // GeminiChat -> any
    mockSendMessageStream
      .mockClear()
      .mockReturnValue((async function* () {})());
  });

  const mockLoadedSettings: LoadedSettings = {
    merged: { preferredEditor: 'vscode' },
    user: { path: '/user/settings.json', settings: {} },
    workspace: { path: '/workspace/.gemini/settings.json', settings: {} },
    errors: [],
    forScope: vi.fn(),
    setValue: vi.fn(),
  } as unknown as LoadedSettings;

  const renderTestHook = (
    initialToolCalls: TrackedToolCall[] = [],
    geminiClient?: any,
  ) => {
    let currentToolCalls = initialToolCalls;
    const setToolCalls = (newToolCalls: TrackedToolCall[]) => {
      currentToolCalls = newToolCalls;
    };

    mockUseReactToolScheduler.mockImplementation(() => [
      currentToolCalls,
      mockScheduleToolCalls,
      mockCancelAllToolCalls,
      mockMarkToolsAsSubmitted,
    ]);

    const client = geminiClient || mockConfig.getGeminiClient();

    const { result, rerender } = renderHook(
      (props: {
        client: any;
        history: HistoryItem[];
        addItem: UseHistoryManagerReturn['addItem'];
        config: Config;
        onDebugMessage: (message: string) => void;
        handleSlashCommand: (
          cmd: PartListUnion,
        ) => Promise<SlashCommandProcessorResult | false>;
        shellModeActive: boolean;
        loadedSettings: LoadedSettings;
        toolCalls?: TrackedToolCall[]; // Allow passing updated toolCalls
      }) => {
        // Update the mock's return value if new toolCalls are passed in props
        if (props.toolCalls) {
          setToolCalls(props.toolCalls);
        }
        return useGeminiStream(
          props.client,
          props.history,
          props.addItem,
          props.config,
          props.onDebugMessage,
          props.handleSlashCommand,
          props.shellModeActive,
          () => 'vscode' as EditorType,
          () => {},
          () => Promise.resolve(),
          false,
<<<<<<< HEAD
=======
          () => {},
          () => {},
          () => {},
>>>>>>> 1f0ad865
        );
      },
      {
        initialProps: {
          client,
          history: [],
          addItem: mockAddItem as unknown as UseHistoryManagerReturn['addItem'],
          config: mockConfig,
          onDebugMessage: mockOnDebugMessage,
          handleSlashCommand: mockHandleSlashCommand as unknown as (
            cmd: PartListUnion,
          ) => Promise<SlashCommandProcessorResult | false>,
          shellModeActive: false,
          loadedSettings: mockLoadedSettings,
          toolCalls: initialToolCalls,
        },
      },
    );
    return {
      result,
      rerender,
      mockMarkToolsAsSubmitted,
      mockSendMessageStream,
      client,
    };
  };

  it('should not submit tool responses if not all tool calls are completed', () => {
    const toolCalls: TrackedToolCall[] = [
      {
        request: {
          callId: 'call1',
          name: 'tool1',
          args: {},
          isClientInitiated: false,
          prompt_id: 'prompt-id-1',
        },
        status: 'success',
        responseSubmittedToGemini: false,
        response: {
          callId: 'call1',
          responseParts: [{ text: 'tool 1 response' }],
          error: undefined,
          resultDisplay: 'Tool 1 success display',
        },
        tool: {
          name: 'tool1',
          displayName: 'tool1',
          description: 'desc1',
          build: vi.fn(),
        } as any,
        invocation: {
          getDescription: () => `Mock description`,
        } as unknown as AnyToolInvocation,
        startTime: Date.now(),
        endTime: Date.now(),
      } as TrackedCompletedToolCall,
      {
        request: {
          callId: 'call2',
          name: 'tool2',
          args: {},
          prompt_id: 'prompt-id-1',
        },
        status: 'executing',
        responseSubmittedToGemini: false,
        tool: {
          name: 'tool2',
          displayName: 'tool2',
          description: 'desc2',
          build: vi.fn(),
        } as any,
        invocation: {
          getDescription: () => `Mock description`,
        } as unknown as AnyToolInvocation,
        startTime: Date.now(),
        liveOutput: '...',
      } as TrackedExecutingToolCall,
    ];

    const { mockMarkToolsAsSubmitted, mockSendMessageStream } =
      renderTestHook(toolCalls);

    // Effect for submitting tool responses depends on toolCalls and isResponding
    // isResponding is initially false, so the effect should run.

    expect(mockMarkToolsAsSubmitted).not.toHaveBeenCalled();
    expect(mockSendMessageStream).not.toHaveBeenCalled(); // submitQuery uses this
  });

  it('should submit tool responses when all tool calls are completed and ready', async () => {
    const toolCall1ResponseParts: PartListUnion = [
      { text: 'tool 1 final response' },
    ];
    const toolCall2ResponseParts: PartListUnion = [
      { text: 'tool 2 final response' },
    ];
    const completedToolCalls: TrackedToolCall[] = [
      {
        request: {
          callId: 'call1',
          name: 'tool1',
          args: {},
          isClientInitiated: false,
          prompt_id: 'prompt-id-2',
        },
        status: 'success',
        responseSubmittedToGemini: false,
        response: { callId: 'call1', responseParts: toolCall1ResponseParts },
        tool: {
          displayName: 'MockTool',
        },
        invocation: {
          getDescription: () => `Mock description`,
        } as unknown as AnyToolInvocation,
      } as TrackedCompletedToolCall,
      {
        request: {
          callId: 'call2',
          name: 'tool2',
          args: {},
          isClientInitiated: false,
          prompt_id: 'prompt-id-2',
        },
        status: 'error',
        responseSubmittedToGemini: false,
        response: { callId: 'call2', responseParts: toolCall2ResponseParts },
      } as TrackedCompletedToolCall, // Treat error as a form of completion for submission
    ];

    // Capture the onComplete callback
    let capturedOnComplete:
      | ((completedTools: TrackedToolCall[]) => Promise<void>)
      | null = null;

    mockUseReactToolScheduler.mockImplementation((onComplete) => {
      capturedOnComplete = onComplete;
      return [[], mockScheduleToolCalls, mockMarkToolsAsSubmitted];
    });

    renderHook(() =>
      useGeminiStream(
        new MockedGeminiClientClass(mockConfig),
        [],
        mockAddItem,
        mockConfig,
        mockOnDebugMessage,
        mockHandleSlashCommand,
        false,
        () => 'vscode' as EditorType,
        () => {},
        () => Promise.resolve(),
        false,
<<<<<<< HEAD
=======
        () => {},
        () => {},
        () => {},
>>>>>>> 1f0ad865
      ),
    );

    // Trigger the onComplete callback with completed tools
    await act(async () => {
      if (capturedOnComplete) {
        await capturedOnComplete(completedToolCalls);
      }
    });

    await waitFor(() => {
      expect(mockMarkToolsAsSubmitted).toHaveBeenCalledTimes(1);
      expect(mockSendMessageStream).toHaveBeenCalledTimes(1);
    });

    const expectedMergedResponse = mergePartListUnions([
      toolCall1ResponseParts,
      toolCall2ResponseParts,
    ]);
    expect(mockSendMessageStream).toHaveBeenCalledWith(
      expectedMergedResponse,
      expect.any(AbortSignal),
      'prompt-id-2',
    );
  });

  it('should handle all tool calls being cancelled', async () => {
    const cancelledToolCalls: TrackedToolCall[] = [
      {
        request: {
          callId: '1',
          name: 'testTool',
          args: {},
          isClientInitiated: false,
          prompt_id: 'prompt-id-3',
        },
        status: 'cancelled',
        response: { callId: '1', responseParts: [{ text: 'cancelled' }] },
        responseSubmittedToGemini: false,
        tool: {
          displayName: 'mock tool',
        },
        invocation: {
          getDescription: () => `Mock description`,
        } as unknown as AnyToolInvocation,
      } as TrackedCancelledToolCall,
    ];
    const client = new MockedGeminiClientClass(mockConfig);

    // Capture the onComplete callback
    let capturedOnComplete:
      | ((completedTools: TrackedToolCall[]) => Promise<void>)
      | null = null;

    mockUseReactToolScheduler.mockImplementation((onComplete) => {
      capturedOnComplete = onComplete;
      return [[], mockScheduleToolCalls, mockMarkToolsAsSubmitted];
    });

    renderHook(() =>
      useGeminiStream(
        client,
        [],
        mockAddItem,
        mockConfig,
        mockOnDebugMessage,
        mockHandleSlashCommand,
        false,
        () => 'vscode' as EditorType,
        () => {},
        () => Promise.resolve(),
        false,
<<<<<<< HEAD
=======
        () => {},
        () => {},
        () => {},
>>>>>>> 1f0ad865
      ),
    );

    // Trigger the onComplete callback with cancelled tools
    await act(async () => {
      if (capturedOnComplete) {
        await capturedOnComplete(cancelledToolCalls);
      }
    });

    await waitFor(() => {
      expect(mockMarkToolsAsSubmitted).toHaveBeenCalledWith(['1']);
      expect(client.addHistory).toHaveBeenCalledWith({
        role: 'user',
        parts: [{ text: 'cancelled' }],
      });
      // Ensure we do NOT call back to the API
      expect(mockSendMessageStream).not.toHaveBeenCalled();
    });
  });

  it('should group multiple cancelled tool call responses into a single history entry', async () => {
    const cancelledToolCall1: TrackedCancelledToolCall = {
      request: {
        callId: 'cancel-1',
        name: 'toolA',
        args: {},
        isClientInitiated: false,
        prompt_id: 'prompt-id-7',
      },
      tool: {
        name: 'toolA',
        displayName: 'toolA',
        description: 'descA',
        build: vi.fn(),
      } as any,
      invocation: {
        getDescription: () => `Mock description`,
      } as unknown as AnyToolInvocation,
      status: 'cancelled',
      response: {
        callId: 'cancel-1',
        responseParts: [
          { functionResponse: { name: 'toolA', id: 'cancel-1' } },
        ],
        resultDisplay: undefined,
        error: undefined,
      },
      responseSubmittedToGemini: false,
    };
    const cancelledToolCall2: TrackedCancelledToolCall = {
      request: {
        callId: 'cancel-2',
        name: 'toolB',
        args: {},
        isClientInitiated: false,
        prompt_id: 'prompt-id-8',
      },
      tool: {
        name: 'toolB',
        displayName: 'toolB',
        description: 'descB',
        build: vi.fn(),
      } as any,
      invocation: {
        getDescription: () => `Mock description`,
      } as unknown as AnyToolInvocation,
      status: 'cancelled',
      response: {
        callId: 'cancel-2',
        responseParts: [
          { functionResponse: { name: 'toolB', id: 'cancel-2' } },
        ],
        resultDisplay: undefined,
        error: undefined,
      },
      responseSubmittedToGemini: false,
    };
    const allCancelledTools = [cancelledToolCall1, cancelledToolCall2];
    const client = new MockedGeminiClientClass(mockConfig);

    let capturedOnComplete:
      | ((completedTools: TrackedToolCall[]) => Promise<void>)
      | null = null;

    mockUseReactToolScheduler.mockImplementation((onComplete) => {
      capturedOnComplete = onComplete;
      return [[], mockScheduleToolCalls, mockMarkToolsAsSubmitted];
    });

    renderHook(() =>
      useGeminiStream(
        client,
        [],
        mockAddItem,
        mockConfig,
        mockOnDebugMessage,
        mockHandleSlashCommand,
        false,
        () => 'vscode' as EditorType,
        () => {},
        () => Promise.resolve(),
        false,
        () => {},
        () => {},
        () => {},
      ),
    );

    // Trigger the onComplete callback with multiple cancelled tools
    await act(async () => {
      if (capturedOnComplete) {
        await capturedOnComplete(allCancelledTools);
      }
    });

    await waitFor(() => {
      // The tools should be marked as submitted locally
      expect(mockMarkToolsAsSubmitted).toHaveBeenCalledWith([
        'cancel-1',
        'cancel-2',
      ]);

      // Crucially, addHistory should be called only ONCE
      expect(client.addHistory).toHaveBeenCalledTimes(1);

      // And that single call should contain BOTH function responses
      expect(client.addHistory).toHaveBeenCalledWith({
        role: 'user',
        parts: [
          ...(cancelledToolCall1.response.responseParts as Part[]),
          ...(cancelledToolCall2.response.responseParts as Part[]),
        ],
      });

      // No message should be sent back to the API for a turn with only cancellations
      expect(mockSendMessageStream).not.toHaveBeenCalled();
    });
  });

  it('should not flicker streaming state to Idle between tool completion and submission', async () => {
    const toolCallResponseParts: PartListUnion = [
      { text: 'tool 1 final response' },
    ];

    const initialToolCalls: TrackedToolCall[] = [
      {
        request: {
          callId: 'call1',
          name: 'tool1',
          args: {},
          isClientInitiated: false,
          prompt_id: 'prompt-id-4',
        },
        status: 'executing',
        responseSubmittedToGemini: false,
        tool: {
          name: 'tool1',
          displayName: 'tool1',
          description: 'desc',
          build: vi.fn(),
        } as any,
        invocation: {
          getDescription: () => `Mock description`,
        } as unknown as AnyToolInvocation,
        startTime: Date.now(),
      } as TrackedExecutingToolCall,
    ];

    const completedToolCalls: TrackedToolCall[] = [
      {
        ...(initialToolCalls[0] as TrackedExecutingToolCall),
        status: 'success',
        response: {
          callId: 'call1',
          responseParts: toolCallResponseParts,
          error: undefined,
          resultDisplay: 'Tool 1 success display',
        },
        endTime: Date.now(),
      } as TrackedCompletedToolCall,
    ];

    // Capture the onComplete callback
    let capturedOnComplete:
      | ((completedTools: TrackedToolCall[]) => Promise<void>)
      | null = null;
    let currentToolCalls = initialToolCalls;

    mockUseReactToolScheduler.mockImplementation((onComplete) => {
      capturedOnComplete = onComplete;
      return [
        currentToolCalls,
        mockScheduleToolCalls,
        mockMarkToolsAsSubmitted,
      ];
    });

    const { result, rerender } = renderHook(() =>
      useGeminiStream(
        new MockedGeminiClientClass(mockConfig),
        [],
        mockAddItem,
        mockConfig,
        mockOnDebugMessage,
        mockHandleSlashCommand,
        false,
        () => 'vscode' as EditorType,
        () => {},
        () => Promise.resolve(),
        false,
        () => {},
        () => {},
        () => {},
      ),
    );

    // 1. Initial state should be Responding because a tool is executing.
    expect(result.current.streamingState).toBe(StreamingState.Responding);

    // 2. Update the tool calls to completed state and rerender
    currentToolCalls = completedToolCalls;
    mockUseReactToolScheduler.mockImplementation((onComplete) => {
      capturedOnComplete = onComplete;
      return [
        completedToolCalls,
        mockScheduleToolCalls,
        mockMarkToolsAsSubmitted,
      ];
    });

    act(() => {
      rerender();
    });

    // 3. The state should *still* be Responding, not Idle.
    // This is because the completed tool's response has not been submitted yet.
    expect(result.current.streamingState).toBe(StreamingState.Responding);

    // 4. Trigger the onComplete callback to simulate tool completion
    await act(async () => {
      if (capturedOnComplete) {
        await capturedOnComplete(completedToolCalls);
      }
    });

    // 5. Wait for submitQuery to be called
    await waitFor(() => {
      expect(mockSendMessageStream).toHaveBeenCalledWith(
        toolCallResponseParts,
        expect.any(AbortSignal),
        'prompt-id-4',
      );
    });

    // 6. After submission, the state should remain Responding until the stream completes.
    expect(result.current.streamingState).toBe(StreamingState.Responding);
  });

  describe('User Cancellation', () => {
    let useInputCallback: (input: string, key: any) => void;
    const mockUseInput = useInput as Mock;

    beforeEach(() => {
      // Capture the callback passed to useInput
      mockUseInput.mockImplementation((callback) => {
        useInputCallback = callback;
      });
    });

    const simulateEscapeKeyPress = () => {
      act(() => {
        useInputCallback('', { escape: true });
      });
    };

    it('should cancel an in-progress stream when escape is pressed', async () => {
      const mockStream = (async function* () {
        yield { type: 'content', value: 'Part 1' };
        // Keep the stream open
        await new Promise(() => {});
      })();
      mockSendMessageStream.mockReturnValue(mockStream);

      const { result } = renderTestHook();

      // Start a query
      await act(async () => {
        result.current.submitQuery('test query');
      });

      // Wait for the first part of the response
      await waitFor(() => {
        expect(result.current.streamingState).toBe(StreamingState.Responding);
      });

      // Simulate escape key press
      simulateEscapeKeyPress();

      // Verify cancellation message is added
      await waitFor(() => {
        expect(mockAddItem).toHaveBeenCalledWith(
          {
            type: MessageType.INFO,
            text: 'Request cancelled.',
          },
          expect.any(Number),
        );
      });

      // Verify state is reset
      expect(result.current.streamingState).toBe(StreamingState.Idle);
    });

    it('should call onCancelSubmit handler when escape is pressed', async () => {
      const cancelSubmitSpy = vi.fn();
      const mockStream = (async function* () {
        yield { type: 'content', value: 'Part 1' };
        // Keep the stream open
        await new Promise(() => {});
      })();
      mockSendMessageStream.mockReturnValue(mockStream);

      const { result } = renderHook(() =>
        useGeminiStream(
          mockConfig.getGeminiClient(),
          [],
          mockAddItem,
          mockConfig,
          mockOnDebugMessage,
          mockHandleSlashCommand,
          false,
          () => 'vscode' as EditorType,
          () => {},
          () => Promise.resolve(),
          false,
          () => {},
          () => {},
          cancelSubmitSpy,
        ),
      );

      // Start a query
      await act(async () => {
        result.current.submitQuery('test query');
      });

      simulateEscapeKeyPress();

      expect(cancelSubmitSpy).toHaveBeenCalled();
    });

    it('should not do anything if escape is pressed when not responding', () => {
      const { result } = renderTestHook();

      expect(result.current.streamingState).toBe(StreamingState.Idle);

      // Simulate escape key press
      simulateEscapeKeyPress();

      // No change should happen, no cancellation message
      expect(mockAddItem).not.toHaveBeenCalledWith(
        expect.objectContaining({
          text: 'Request cancelled.',
        }),
        expect.any(Number),
      );
    });

    it('should prevent further processing after cancellation', async () => {
      let continueStream: () => void;
      const streamPromise = new Promise<void>((resolve) => {
        continueStream = resolve;
      });

      const mockStream = (async function* () {
        yield { type: 'content', value: 'Initial' };
        await streamPromise; // Wait until we manually continue
        yield { type: 'content', value: ' Canceled' };
      })();
      mockSendMessageStream.mockReturnValue(mockStream);

      const { result } = renderTestHook();

      await act(async () => {
        result.current.submitQuery('long running query');
      });

      await waitFor(() => {
        expect(result.current.streamingState).toBe(StreamingState.Responding);
      });

      // Cancel the request
      simulateEscapeKeyPress();

      // Allow the stream to continue
      act(() => {
        continueStream();
      });

      // Wait a bit to see if the second part is processed
      await new Promise((resolve) => setTimeout(resolve, 50));

      // The text should not have been updated with " Canceled"
      const lastCall = mockAddItem.mock.calls.find(
        (call) => call[0].type === 'gemini',
      );
      expect(lastCall?.[0].text).toBe('Initial');

      // The final state should be idle after cancellation
      expect(result.current.streamingState).toBe(StreamingState.Idle);
    });

    it('should not cancel if a tool call is in progress (not just responding)', async () => {
      const toolCalls: TrackedToolCall[] = [
        {
          request: { callId: 'call1', name: 'tool1', args: {} },
          status: 'executing',
          responseSubmittedToGemini: false,
          tool: {
            name: 'tool1',
            description: 'desc1',
            build: vi.fn().mockImplementation((_) => ({
              getDescription: () => `Mock description`,
            })),
          } as any,
          invocation: {
            getDescription: () => `Mock description`,
          },
          startTime: Date.now(),
          liveOutput: '...',
        } as TrackedExecutingToolCall,
      ];

      const abortSpy = vi.spyOn(AbortController.prototype, 'abort');
      const { result } = renderTestHook(toolCalls);

      // State is `Responding` because a tool is running
      expect(result.current.streamingState).toBe(StreamingState.Responding);

      // Try to cancel
      simulateEscapeKeyPress();

      // Nothing should happen because the state is not `Responding`
      expect(abortSpy).not.toHaveBeenCalled();
    });
  });

  describe('Slash Command Handling', () => {
    it('should schedule a tool call when the command processor returns a schedule_tool action', async () => {
      const clientToolRequest: SlashCommandProcessorResult = {
        type: 'schedule_tool',
        toolName: 'save_memory',
        toolArgs: { fact: 'test fact' },
      };
      mockHandleSlashCommand.mockResolvedValue(clientToolRequest);

      const { result } = renderTestHook();

      await act(async () => {
        await result.current.submitQuery('/memory add "test fact"');
      });

      await waitFor(() => {
        expect(mockScheduleToolCalls).toHaveBeenCalledWith(
          [
            expect.objectContaining({
              name: 'save_memory',
              args: { fact: 'test fact' },
              isClientInitiated: true,
            }),
          ],
          expect.any(AbortSignal),
        );
        expect(mockSendMessageStream).not.toHaveBeenCalled();
      });
    });

    it('should stop processing and not call Gemini when a command is handled without a tool call', async () => {
      const uiOnlyCommandResult: SlashCommandProcessorResult = {
        type: 'handled',
      };
      mockHandleSlashCommand.mockResolvedValue(uiOnlyCommandResult);

      const { result } = renderTestHook();

      await act(async () => {
        await result.current.submitQuery('/help');
      });

<<<<<<< HEAD
      const { result } = renderHook(() =>
        useGeminiStream(
          new MockedGeminiClientClass(mockConfig),
          [],
          mockAddItem,
          mockSetShowHelp,
          mockConfig,
          mockOnDebugMessage,
          mockHandleSlashCommand,
          false,
          () => 'vscode' as EditorType,
          () => {},
          () => Promise.resolve(),
          false,
        ),
      );
=======
      await waitFor(() => {
        expect(mockHandleSlashCommand).toHaveBeenCalledWith('/help');
        expect(mockScheduleToolCalls).not.toHaveBeenCalled();
        expect(mockSendMessageStream).not.toHaveBeenCalled(); // No LLM call made
      });
    });

    it('should call Gemini with prompt content when slash command returns a `submit_prompt` action', async () => {
      const customCommandResult: SlashCommandProcessorResult = {
        type: 'submit_prompt',
        content: 'This is the actual prompt from the command file.',
      };
      mockHandleSlashCommand.mockResolvedValue(customCommandResult);

      const { result, mockSendMessageStream: localMockSendMessageStream } =
        renderTestHook();
>>>>>>> 1f0ad865

      await act(async () => {
        await result.current.submitQuery('/my-custom-command');
      });

      await waitFor(() => {
        expect(mockHandleSlashCommand).toHaveBeenCalledWith(
          '/my-custom-command',
        );

        expect(localMockSendMessageStream).not.toHaveBeenCalledWith(
          '/my-custom-command',
          expect.anything(),
          expect.anything(),
        );

        expect(localMockSendMessageStream).toHaveBeenCalledWith(
          'This is the actual prompt from the command file.',
          expect.any(AbortSignal),
          expect.any(String),
        );

        expect(mockScheduleToolCalls).not.toHaveBeenCalled();
      });
    });

    it('should correctly handle a submit_prompt action with empty content', async () => {
      const emptyPromptResult: SlashCommandProcessorResult = {
        type: 'submit_prompt',
        content: '',
      };
      mockHandleSlashCommand.mockResolvedValue(emptyPromptResult);

      const { result, mockSendMessageStream: localMockSendMessageStream } =
        renderTestHook();

      await act(async () => {
        await result.current.submitQuery('/emptycmd');
      });

      await waitFor(() => {
        expect(mockHandleSlashCommand).toHaveBeenCalledWith('/emptycmd');
        expect(localMockSendMessageStream).toHaveBeenCalledWith(
          '',
          expect.any(AbortSignal),
          expect.any(String),
        );
      });
    });
  });

  describe('Memory Refresh on save_memory', () => {
    it('should call performMemoryRefresh when a save_memory tool call completes successfully', async () => {
      const mockPerformMemoryRefresh = vi.fn();
      const completedToolCall: TrackedCompletedToolCall = {
        request: {
          callId: 'save-mem-call-1',
          name: 'save_memory',
          args: { fact: 'test' },
          isClientInitiated: true,
          prompt_id: 'prompt-id-6',
        },
        status: 'success',
        responseSubmittedToGemini: false,
        response: {
          callId: 'save-mem-call-1',
          responseParts: [{ text: 'Memory saved' }],
          resultDisplay: 'Success: Memory saved',
          error: undefined,
        },
        tool: {
          name: 'save_memory',
          displayName: 'save_memory',
          description: 'Saves memory',
          build: vi.fn(),
        } as any,
        invocation: {
          getDescription: () => `Mock description`,
        } as unknown as AnyToolInvocation,
      };

      // Capture the onComplete callback
      let capturedOnComplete:
        | ((completedTools: TrackedToolCall[]) => Promise<void>)
        | null = null;

      mockUseReactToolScheduler.mockImplementation((onComplete) => {
        capturedOnComplete = onComplete;
        return [[], mockScheduleToolCalls, mockMarkToolsAsSubmitted];
      });

      renderHook(() =>
        useGeminiStream(
          new MockedGeminiClientClass(mockConfig),
          [],
          mockAddItem,
          mockConfig,
          mockOnDebugMessage,
          mockHandleSlashCommand,
          false,
          () => 'vscode' as EditorType,
          () => {},
          mockPerformMemoryRefresh,
          false,
<<<<<<< HEAD
=======
          () => {},
          () => {},
          () => {},
>>>>>>> 1f0ad865
        ),
      );

      // Trigger the onComplete callback with the completed save_memory tool
      await act(async () => {
        if (capturedOnComplete) {
          await capturedOnComplete([completedToolCall]);
        }
      });

      await waitFor(() => {
        expect(mockPerformMemoryRefresh).toHaveBeenCalledTimes(1);
      });
    });
  });

  describe('Error Handling', () => {
    it('should call parseAndFormatApiError with the correct authType on stream initialization failure', async () => {
      // 1. Setup
      const mockError = new Error('Rate limit exceeded');
      const mockAuthType = AuthType.LOGIN_WITH_GOOGLE;
      mockParseAndFormatApiError.mockClear();
      mockSendMessageStream.mockReturnValue(
        (async function* () {
          yield { type: 'content', value: '' };
          throw mockError;
        })(),
      );

      const testConfig = {
        ...mockConfig,
        getContentGeneratorConfig: vi.fn(() => ({
          authType: mockAuthType,
        })),
        getModel: vi.fn(() => 'gemini-2.5-pro'),
      } as unknown as Config;

      const { result } = renderHook(() =>
        useGeminiStream(
          new MockedGeminiClientClass(testConfig),
          [],
          mockAddItem,
          testConfig,
          mockOnDebugMessage,
          mockHandleSlashCommand,
          false,
          () => 'vscode' as EditorType,
          () => {},
          () => Promise.resolve(),
          false,
<<<<<<< HEAD
=======
          () => {},
          () => {},
          () => {},
>>>>>>> 1f0ad865
        ),
      );

      // 2. Action
      await act(async () => {
        await result.current.submitQuery('test query');
      });

      // 3. Assertion
      await waitFor(() => {
        expect(mockParseAndFormatApiError).toHaveBeenCalledWith(
          'Rate limit exceeded',
          mockAuthType,
          undefined,
          'gemini-2.5-pro',
          'gemini-2.5-flash',
        );
      });
    });
  });

  describe('handleFinishedEvent', () => {
    it('should add info message for MAX_TOKENS finish reason', async () => {
      // Setup mock to return a stream with MAX_TOKENS finish reason
      mockSendMessageStream.mockReturnValue(
        (async function* () {
          yield {
            type: ServerGeminiEventType.Content,
            value: 'This is a truncated response...',
          };
          yield { type: ServerGeminiEventType.Finished, value: 'MAX_TOKENS' };
        })(),
      );

      const { result } = renderHook(() =>
        useGeminiStream(
          new MockedGeminiClientClass(mockConfig),
          [],
          mockAddItem,
          mockConfig,
          mockOnDebugMessage,
          mockHandleSlashCommand,
          false,
          () => 'vscode' as EditorType,
          () => {},
          () => Promise.resolve(),
          false,
          () => {},
          () => {},
          () => {},
        ),
      );

      // Submit a query
      await act(async () => {
        await result.current.submitQuery('Generate long text');
      });

      // Check that the info message was added
      await waitFor(() => {
        expect(mockAddItem).toHaveBeenCalledWith(
          {
            type: 'info',
            text: '⚠️  Response truncated due to token limits.',
          },
          expect.any(Number),
        );
      });
    });

    it('should not add message for STOP finish reason', async () => {
      // Setup mock to return a stream with STOP finish reason
      mockSendMessageStream.mockReturnValue(
        (async function* () {
          yield {
            type: ServerGeminiEventType.Content,
            value: 'Complete response',
          };
          yield { type: ServerGeminiEventType.Finished, value: 'STOP' };
        })(),
      );

      const { result } = renderHook(() =>
        useGeminiStream(
          new MockedGeminiClientClass(mockConfig),
          [],
          mockAddItem,
          mockConfig,
          mockOnDebugMessage,
          mockHandleSlashCommand,
          false,
          () => 'vscode' as EditorType,
          () => {},
          () => Promise.resolve(),
          false,
          () => {},
          () => {},
          () => {},
        ),
      );

      // Submit a query
      await act(async () => {
        await result.current.submitQuery('Test normal completion');
      });

      // Wait a bit to ensure no message is added
      await new Promise((resolve) => setTimeout(resolve, 100));

      // Check that no info message was added for STOP
      const infoMessages = mockAddItem.mock.calls.filter(
        (call) => call[0].type === 'info',
      );
      expect(infoMessages).toHaveLength(0);
    });

    it('should not add message for FINISH_REASON_UNSPECIFIED', async () => {
      // Setup mock to return a stream with FINISH_REASON_UNSPECIFIED
      mockSendMessageStream.mockReturnValue(
        (async function* () {
          yield {
            type: ServerGeminiEventType.Content,
            value: 'Response with unspecified finish',
          };
          yield {
            type: ServerGeminiEventType.Finished,
            value: 'FINISH_REASON_UNSPECIFIED',
          };
        })(),
      );

      const { result } = renderHook(() =>
        useGeminiStream(
          new MockedGeminiClientClass(mockConfig),
          [],
          mockAddItem,
          mockConfig,
          mockOnDebugMessage,
          mockHandleSlashCommand,
          false,
          () => 'vscode' as EditorType,
          () => {},
          () => Promise.resolve(),
          false,
          () => {},
          () => {},
          () => {},
        ),
      );

      // Submit a query
      await act(async () => {
        await result.current.submitQuery('Test unspecified finish');
      });

      // Wait a bit to ensure no message is added
      await new Promise((resolve) => setTimeout(resolve, 100));

      // Check that no info message was added
      const infoMessages = mockAddItem.mock.calls.filter(
        (call) => call[0].type === 'info',
      );
      expect(infoMessages).toHaveLength(0);
    });

    it('should add appropriate messages for other finish reasons', async () => {
      const testCases = [
        {
          reason: 'SAFETY',
          message: '⚠️  Response stopped due to safety reasons.',
        },
        {
          reason: 'RECITATION',
          message: '⚠️  Response stopped due to recitation policy.',
        },
        {
          reason: 'LANGUAGE',
          message: '⚠️  Response stopped due to unsupported language.',
        },
        {
          reason: 'BLOCKLIST',
          message: '⚠️  Response stopped due to forbidden terms.',
        },
        {
          reason: 'PROHIBITED_CONTENT',
          message: '⚠️  Response stopped due to prohibited content.',
        },
        {
          reason: 'SPII',
          message:
            '⚠️  Response stopped due to sensitive personally identifiable information.',
        },
        { reason: 'OTHER', message: '⚠️  Response stopped for other reasons.' },
        {
          reason: 'MALFORMED_FUNCTION_CALL',
          message: '⚠️  Response stopped due to malformed function call.',
        },
        {
          reason: 'IMAGE_SAFETY',
          message: '⚠️  Response stopped due to image safety violations.',
        },
        {
          reason: 'UNEXPECTED_TOOL_CALL',
          message: '⚠️  Response stopped due to unexpected tool call.',
        },
      ];

      for (const { reason, message } of testCases) {
        // Reset mocks for each test case
        mockAddItem.mockClear();
        mockSendMessageStream.mockReturnValue(
          (async function* () {
            yield {
              type: ServerGeminiEventType.Content,
              value: `Response for ${reason}`,
            };
            yield { type: ServerGeminiEventType.Finished, value: reason };
          })(),
        );

        const { result } = renderHook(() =>
          useGeminiStream(
            new MockedGeminiClientClass(mockConfig),
            [],
            mockAddItem,
            mockConfig,
            mockOnDebugMessage,
            mockHandleSlashCommand,
            false,
            () => 'vscode' as EditorType,
            () => {},
            () => Promise.resolve(),
            false,
            () => {},
            () => {},
            () => {},
          ),
        );

        await act(async () => {
          await result.current.submitQuery(`Test ${reason}`);
        });

        await waitFor(() => {
          expect(mockAddItem).toHaveBeenCalledWith(
            {
              type: 'info',
              text: message,
            },
            expect.any(Number),
          );
        });
      }
    });
  });

  describe('Thought Reset', () => {
    it('should reset thought to null when starting a new prompt', async () => {
      // First, simulate a response with a thought
      mockSendMessageStream.mockReturnValue(
        (async function* () {
          yield {
            type: ServerGeminiEventType.Thought,
            value: {
              subject: 'Previous thought',
              description: 'Old description',
            },
          };
          yield {
            type: ServerGeminiEventType.Content,
            value: 'Some response content',
          };
          yield { type: ServerGeminiEventType.Finished, value: 'STOP' };
        })(),
      );

      const { result } = renderHook(() =>
        useGeminiStream(
          new MockedGeminiClientClass(mockConfig),
          [],
          mockAddItem,
          mockConfig,
          mockOnDebugMessage,
          mockHandleSlashCommand,
          false,
          () => 'vscode' as EditorType,
          () => {},
          () => Promise.resolve(),
          false,
          () => {},
          () => {},
          () => {},
        ),
      );

      // Submit first query to set a thought
      await act(async () => {
        await result.current.submitQuery('First query');
      });

      // Wait for the first response to complete
      await waitFor(() => {
        expect(mockAddItem).toHaveBeenCalledWith(
          expect.objectContaining({
            type: 'gemini',
            text: 'Some response content',
          }),
          expect.any(Number),
        );
      });

      // Now simulate a new response without a thought
      mockSendMessageStream.mockReturnValue(
        (async function* () {
          yield {
            type: ServerGeminiEventType.Content,
            value: 'New response content',
          };
          yield { type: ServerGeminiEventType.Finished, value: 'STOP' };
        })(),
      );

      // Submit second query - thought should be reset
      await act(async () => {
        await result.current.submitQuery('Second query');
      });

      // The thought should be reset to null when starting the new prompt
      // We can verify this by checking that the LoadingIndicator would not show the previous thought
      // The actual thought state is internal to the hook, but we can verify the behavior
      // by ensuring the second response doesn't show the previous thought
      await waitFor(() => {
        expect(mockAddItem).toHaveBeenCalledWith(
          expect.objectContaining({
            type: 'gemini',
            text: 'New response content',
          }),
          expect.any(Number),
        );
      });
    });

    it('should reset thought to null when user cancels', async () => {
      // Mock a stream that yields a thought then gets cancelled
      mockSendMessageStream.mockReturnValue(
        (async function* () {
          yield {
            type: ServerGeminiEventType.Thought,
            value: { subject: 'Some thought', description: 'Description' },
          };
          yield { type: ServerGeminiEventType.UserCancelled };
        })(),
      );

      const { result } = renderHook(() =>
        useGeminiStream(
          new MockedGeminiClientClass(mockConfig),
          [],
          mockAddItem,
          mockConfig,
          mockOnDebugMessage,
          mockHandleSlashCommand,
          false,
          () => 'vscode' as EditorType,
          () => {},
          () => Promise.resolve(),
          false,
          () => {},
          () => {},
          () => {},
        ),
      );

      // Submit query
      await act(async () => {
        await result.current.submitQuery('Test query');
      });

      // Verify cancellation message was added
      await waitFor(() => {
        expect(mockAddItem).toHaveBeenCalledWith(
          expect.objectContaining({
            type: 'info',
            text: 'User cancelled the request.',
          }),
          expect.any(Number),
        );
      });

      // Verify state is reset to idle
      expect(result.current.streamingState).toBe(StreamingState.Idle);
    });

    it('should reset thought to null when there is an error', async () => {
      // Mock a stream that yields a thought then encounters an error
      mockSendMessageStream.mockReturnValue(
        (async function* () {
          yield {
            type: ServerGeminiEventType.Thought,
            value: { subject: 'Some thought', description: 'Description' },
          };
          yield {
            type: ServerGeminiEventType.Error,
            value: { error: { message: 'Test error' } },
          };
        })(),
      );

      const { result } = renderHook(() =>
        useGeminiStream(
          new MockedGeminiClientClass(mockConfig),
          [],
          mockAddItem,
          mockConfig,
          mockOnDebugMessage,
          mockHandleSlashCommand,
          false,
          () => 'vscode' as EditorType,
          () => {},
          () => Promise.resolve(),
          false,
          () => {},
          () => {},
          () => {},
        ),
      );

      // Submit query
      await act(async () => {
        await result.current.submitQuery('Test query');
      });

      // Verify error message was added
      await waitFor(() => {
        expect(mockAddItem).toHaveBeenCalledWith(
          expect.objectContaining({
            type: 'error',
          }),
          expect.any(Number),
        );
      });

      // Verify parseAndFormatApiError was called
      expect(mockParseAndFormatApiError).toHaveBeenCalledWith(
        { message: 'Test error' },
        expect.any(String),
        undefined,
        'gemini-2.5-pro',
        'gemini-2.5-flash',
      );
    });
  });
});<|MERGE_RESOLUTION|>--- conflicted
+++ resolved
@@ -312,9 +312,6 @@
       getUsageStatisticsEnabled: () => true,
       getDebugMode: () => false,
       addHistory: vi.fn(),
-<<<<<<< HEAD
-      setIsPlanMode: vi.fn(),
-=======
       getSessionId() {
         return 'test-session-id';
       },
@@ -324,7 +321,6 @@
       getContentGeneratorConfig: vi
         .fn()
         .mockReturnValue(contentGeneratorConfig),
->>>>>>> 1f0ad865
     } as unknown as Config;
     mockOnDebugMessage = vi.fn();
     mockHandleSlashCommand = vi.fn().mockResolvedValue(false);
@@ -409,12 +405,9 @@
           () => {},
           () => Promise.resolve(),
           false,
-<<<<<<< HEAD
-=======
-          () => {},
-          () => {},
-          () => {},
->>>>>>> 1f0ad865
+          () => {},
+          () => {},
+          () => {},
         );
       },
       {
@@ -568,12 +561,9 @@
         () => {},
         () => Promise.resolve(),
         false,
-<<<<<<< HEAD
-=======
         () => {},
         () => {},
         () => {},
->>>>>>> 1f0ad865
       ),
     );
 
@@ -646,12 +636,9 @@
         () => {},
         () => Promise.resolve(),
         false,
-<<<<<<< HEAD
-=======
         () => {},
         () => {},
         () => {},
->>>>>>> 1f0ad865
       ),
     );
 
@@ -1142,24 +1129,6 @@
         await result.current.submitQuery('/help');
       });
 
-<<<<<<< HEAD
-      const { result } = renderHook(() =>
-        useGeminiStream(
-          new MockedGeminiClientClass(mockConfig),
-          [],
-          mockAddItem,
-          mockSetShowHelp,
-          mockConfig,
-          mockOnDebugMessage,
-          mockHandleSlashCommand,
-          false,
-          () => 'vscode' as EditorType,
-          () => {},
-          () => Promise.resolve(),
-          false,
-        ),
-      );
-=======
       await waitFor(() => {
         expect(mockHandleSlashCommand).toHaveBeenCalledWith('/help');
         expect(mockScheduleToolCalls).not.toHaveBeenCalled();
@@ -1176,7 +1145,6 @@
 
       const { result, mockSendMessageStream: localMockSendMessageStream } =
         renderTestHook();
->>>>>>> 1f0ad865
 
       await act(async () => {
         await result.current.submitQuery('/my-custom-command');
@@ -1281,12 +1249,9 @@
           () => {},
           mockPerformMemoryRefresh,
           false,
-<<<<<<< HEAD
-=======
-          () => {},
-          () => {},
-          () => {},
->>>>>>> 1f0ad865
+          () => {},
+          () => {},
+          () => {},
         ),
       );
 
@@ -1337,12 +1302,9 @@
           () => {},
           () => Promise.resolve(),
           false,
-<<<<<<< HEAD
-=======
-          () => {},
-          () => {},
-          () => {},
->>>>>>> 1f0ad865
+          () => {},
+          () => {},
+          () => {},
         ),
       );
 
