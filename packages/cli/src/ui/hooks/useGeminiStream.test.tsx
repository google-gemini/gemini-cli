/**
 * @license
 * Copyright 2025 Google LLC
 * SPDX-License-Identifier: Apache-2.0
 */

/* eslint-disable @typescript-eslint/no-explicit-any */
import {
  describe,
  it,
  expect,
  vi,
  beforeEach,
  Mock,
  MockInstance,
} from 'vitest';
import { renderHook, act, waitFor } from '@testing-library/react';
import { useGeminiStream, mergePartListUnions } from './useGeminiStream.js';
import { useKeypress } from './useKeypress.js';
import * as atCommandProcessor from './atCommandProcessor.js';
import {
  useReactToolScheduler,
  TrackedToolCall,
  TrackedCompletedToolCall,
  TrackedExecutingToolCall,
  TrackedCancelledToolCall,
} from './useReactToolScheduler.js';
import {
  Config,
  EditorType,
  AuthType,
  GeminiClient,
  GeminiEventType as ServerGeminiEventType,
  AnyToolInvocation,
<<<<<<< HEAD
} from '@thacio/auditaria-cli-core';
=======
  ToolErrorType, // <-- Import ToolErrorType
} from '@google/gemini-cli-core';
>>>>>>> 4642de2a
import { Part, PartListUnion } from '@google/genai';
import { UseHistoryManagerReturn } from './useHistoryManager.js';
import {
  HistoryItem,
  MessageType,
  SlashCommandProcessorResult,
  StreamingState,
} from '../types.js';
import { LoadedSettings } from '../../config/settings.js';

// --- MOCKS ---
const mockSendMessageStream = vi
  .fn()
  .mockReturnValue((async function* () {})());
const mockStartChat = vi.fn();

const MockedGeminiClientClass = vi.hoisted(() =>
  vi.fn().mockImplementation(function (this: any, _config: any) {
    // _config
    this.startChat = mockStartChat;
    this.sendMessageStream = mockSendMessageStream;
    this.addHistory = vi.fn();
  }),
);

const MockedUserPromptEvent = vi.hoisted(() =>
  vi.fn().mockImplementation(() => {}),
);
const mockParseAndFormatApiError = vi.hoisted(() => vi.fn());

vi.mock('@thacio/auditaria-cli-core', async (importOriginal) => {
  const actualCoreModule = (await importOriginal()) as any;
  return {
    ...actualCoreModule,
    GitService: vi.fn(),
    GeminiClient: MockedGeminiClientClass,
    UserPromptEvent: MockedUserPromptEvent,
    parseAndFormatApiError: mockParseAndFormatApiError,
  };
});

const mockUseReactToolScheduler = useReactToolScheduler as Mock;
vi.mock('./useReactToolScheduler.js', async (importOriginal) => {
  const actualSchedulerModule = (await importOriginal()) as any;
  return {
    ...(actualSchedulerModule || {}),
    useReactToolScheduler: vi.fn(),
  };
});

vi.mock('./useKeypress.js', () => ({
  useKeypress: vi.fn(),
}));

vi.mock('./shellCommandProcessor.js', () => ({
  useShellCommandProcessor: vi.fn().mockReturnValue({
    handleShellCommand: vi.fn(),
  }),
}));

vi.mock('./atCommandProcessor.js');

vi.mock('../utils/markdownUtilities.js', () => ({
  findLastSafeSplitPoint: vi.fn((s: string) => s.length),
}));

vi.mock('./useStateAndRef.js', () => ({
  useStateAndRef: vi.fn((initial) => {
    let val = initial;
    const ref = { current: val };
    const setVal = vi.fn((updater) => {
      if (typeof updater === 'function') {
        val = updater(val);
      } else {
        val = updater;
      }
      ref.current = val;
    });
    return [ref, setVal];
  }),
}));

vi.mock('./useLogger.js', () => ({
  useLogger: vi.fn().mockReturnValue({
    logMessage: vi.fn().mockResolvedValue(undefined),
  }),
}));

const mockStartNewPrompt = vi.fn();
const mockAddUsage = vi.fn();
vi.mock('../contexts/SessionContext.js', () => ({
  useSessionStats: vi.fn(() => ({
    startNewPrompt: mockStartNewPrompt,
    addUsage: mockAddUsage,
    getPromptCount: vi.fn(() => 5),
  })),
}));

vi.mock('./slashCommandProcessor.js', () => ({
  handleSlashCommand: vi.fn().mockReturnValue(false),
}));

// --- END MOCKS ---

describe('mergePartListUnions', () => {
  it('should merge multiple PartListUnion arrays', () => {
    const list1: PartListUnion = [{ text: 'Hello' }];
    const list2: PartListUnion = [
      { inlineData: { mimeType: 'image/png', data: 'abc' } },
    ];
    const list3: PartListUnion = [{ text: 'World' }, { text: '!' }];
    const result = mergePartListUnions([list1, list2, list3]);
    expect(result).toEqual([
      { text: 'Hello' },
      { inlineData: { mimeType: 'image/png', data: 'abc' } },
      { text: 'World' },
      { text: '!' },
    ]);
  });

  it('should handle empty arrays in the input list', () => {
    const list1: PartListUnion = [{ text: 'First' }];
    const list2: PartListUnion = [];
    const list3: PartListUnion = [{ text: 'Last' }];
    const result = mergePartListUnions([list1, list2, list3]);
    expect(result).toEqual([{ text: 'First' }, { text: 'Last' }]);
  });

  it('should handle a single PartListUnion array', () => {
    const list1: PartListUnion = [
      { text: 'One' },
      { inlineData: { mimeType: 'image/jpeg', data: 'xyz' } },
    ];
    const result = mergePartListUnions([list1]);
    expect(result).toEqual(list1);
  });

  it('should return an empty array if all input arrays are empty', () => {
    const list1: PartListUnion = [];
    const list2: PartListUnion = [];
    const result = mergePartListUnions([list1, list2]);
    expect(result).toEqual([]);
  });

  it('should handle input list being empty', () => {
    const result = mergePartListUnions([]);
    expect(result).toEqual([]);
  });

  it('should correctly merge when PartListUnion items are single Parts not in arrays', () => {
    const part1: Part = { text: 'Single part 1' };
    const part2: Part = { inlineData: { mimeType: 'image/gif', data: 'gif' } };
    const listContainingSingleParts: PartListUnion[] = [
      part1,
      [part2],
      { text: 'Another single part' },
    ];
    const result = mergePartListUnions(listContainingSingleParts);
    expect(result).toEqual([
      { text: 'Single part 1' },
      { inlineData: { mimeType: 'image/gif', data: 'gif' } },
      { text: 'Another single part' },
    ]);
  });

  it('should handle a mix of arrays and single parts, including empty arrays and undefined/null parts if they were possible (though PartListUnion typing restricts this)', () => {
    const list1: PartListUnion = [{ text: 'A' }];
    const list2: PartListUnion = [];
    const part3: Part = { text: 'B' };
    const list4: PartListUnion = [
      { text: 'C' },
      { inlineData: { mimeType: 'text/plain', data: 'D' } },
    ];
    const result = mergePartListUnions([list1, list2, part3, list4]);
    expect(result).toEqual([
      { text: 'A' },
      { text: 'B' },
      { text: 'C' },
      { inlineData: { mimeType: 'text/plain', data: 'D' } },
    ]);
  });

  it('should preserve the order of parts from the input arrays', () => {
    const listA: PartListUnion = [{ text: '1' }, { text: '2' }];
    const listB: PartListUnion = [{ text: '3' }];
    const listC: PartListUnion = [{ text: '4' }, { text: '5' }];
    const result = mergePartListUnions([listA, listB, listC]);
    expect(result).toEqual([
      { text: '1' },
      { text: '2' },
      { text: '3' },
      { text: '4' },
      { text: '5' },
    ]);
  });

  it('should handle cases where some PartListUnion items are single Parts and others are arrays of Parts', () => {
    const singlePart1: Part = { text: 'First single' };
    const arrayPart1: Part[] = [
      { text: 'Array item 1' },
      { text: 'Array item 2' },
    ];
    const singlePart2: Part = {
      inlineData: { mimeType: 'application/json', data: 'e30=' },
    }; // {}
    const arrayPart2: Part[] = [{ text: 'Last array item' }];

    const result = mergePartListUnions([
      singlePart1,
      arrayPart1,
      singlePart2,
      arrayPart2,
    ]);
    expect(result).toEqual([
      { text: 'First single' },
      { text: 'Array item 1' },
      { text: 'Array item 2' },
      { inlineData: { mimeType: 'application/json', data: 'e30=' } },
      { text: 'Last array item' },
    ]);
  });
});

// --- Tests for useGeminiStream Hook ---
describe('useGeminiStream', () => {
  let mockAddItem: Mock;
  let mockConfig: Config;
  let mockOnDebugMessage: Mock;
  let mockHandleSlashCommand: Mock;
  let mockScheduleToolCalls: Mock;
  let mockCancelAllToolCalls: Mock;
  let mockMarkToolsAsSubmitted: Mock;
  let handleAtCommandSpy: MockInstance;

  beforeEach(() => {
    vi.clearAllMocks(); // Clear mocks before each test

    mockAddItem = vi.fn();
    // Define the mock for getGeminiClient
    const mockGetGeminiClient = vi.fn().mockImplementation(() => {
      // MockedGeminiClientClass is defined in the module scope by the previous change.
      // It will use the mockStartChat and mockSendMessageStream that are managed within beforeEach.
      const clientInstance = new MockedGeminiClientClass(mockConfig);
      return clientInstance;
    });

    const contentGeneratorConfig = {
      model: 'test-model',
      apiKey: 'test-key',
      vertexai: false,
      authType: AuthType.USE_GEMINI,
    };

    mockConfig = {
      apiKey: 'test-api-key',
      model: 'gemini-pro',
      sandbox: false,
      targetDir: '/test/dir',
      debugMode: false,
      question: undefined,
      fullContext: false,
      coreTools: [],
      toolDiscoveryCommand: undefined,
      toolCallCommand: undefined,
      mcpServerCommand: undefined,
      mcpServers: undefined,
      userAgent: 'test-agent',
      userMemory: '',
      geminiMdFileCount: 0,
      alwaysSkipModificationConfirmation: false,
      vertexai: false,
      showMemoryUsage: false,
      contextFileName: undefined,
      getToolRegistry: vi.fn(
        () => ({ getToolSchemaList: vi.fn(() => []) }) as any,
      ),
      getProjectRoot: vi.fn(() => '/test/dir'),
      getCheckpointingEnabled: vi.fn(() => false),
      getGeminiClient: mockGetGeminiClient,
      getUsageStatisticsEnabled: () => true,
      getDebugMode: () => false,
      addHistory: vi.fn(),
      getSessionId() {
        return 'test-session-id';
      },
      setQuotaErrorOccurred: vi.fn(),
      getQuotaErrorOccurred: vi.fn(() => false),
      getModel: vi.fn(() => 'gemini-2.5-pro'),
      getContentGeneratorConfig: vi
        .fn()
        .mockReturnValue(contentGeneratorConfig),
    } as unknown as Config;
    mockOnDebugMessage = vi.fn();
    mockHandleSlashCommand = vi.fn().mockResolvedValue(false);

    // Mock return value for useReactToolScheduler
    mockScheduleToolCalls = vi.fn();
    mockCancelAllToolCalls = vi.fn();
    mockMarkToolsAsSubmitted = vi.fn();

    // Default mock for useReactToolScheduler to prevent toolCalls being undefined initially
    mockUseReactToolScheduler.mockReturnValue([
      [], // Default to empty array for toolCalls
      mockScheduleToolCalls,
      mockCancelAllToolCalls,
      mockMarkToolsAsSubmitted,
    ]);

    // Reset mocks for GeminiClient instance methods (startChat and sendMessageStream)
    // The GeminiClient constructor itself is mocked at the module level.
    mockStartChat.mockClear().mockResolvedValue({
      sendMessageStream: mockSendMessageStream,
    } as unknown as any); // GeminiChat -> any
    mockSendMessageStream
      .mockClear()
      .mockReturnValue((async function* () {})());
    handleAtCommandSpy = vi.spyOn(atCommandProcessor, 'handleAtCommand');
  });

  const mockLoadedSettings: LoadedSettings = {
    merged: { preferredEditor: 'vscode' },
    user: { path: '/user/settings.json', settings: {} },
    workspace: { path: '/workspace/.gemini/settings.json', settings: {} },
    errors: [],
    forScope: vi.fn(),
    setValue: vi.fn(),
  } as unknown as LoadedSettings;

  const renderTestHook = (
    initialToolCalls: TrackedToolCall[] = [],
    geminiClient?: any,
  ) => {
    let currentToolCalls = initialToolCalls;
    const setToolCalls = (newToolCalls: TrackedToolCall[]) => {
      currentToolCalls = newToolCalls;
    };

    mockUseReactToolScheduler.mockImplementation(() => [
      currentToolCalls,
      mockScheduleToolCalls,
      mockCancelAllToolCalls,
      mockMarkToolsAsSubmitted,
    ]);

    const client = geminiClient || mockConfig.getGeminiClient();

    const { result, rerender } = renderHook(
      (props: {
        client: any;
        history: HistoryItem[];
        addItem: UseHistoryManagerReturn['addItem'];
        config: Config;
        onDebugMessage: (message: string) => void;
        handleSlashCommand: (
          cmd: PartListUnion,
        ) => Promise<SlashCommandProcessorResult | false>;
        shellModeActive: boolean;
        loadedSettings: LoadedSettings;
        toolCalls?: TrackedToolCall[]; // Allow passing updated toolCalls
      }) => {
        // Update the mock's return value if new toolCalls are passed in props
        if (props.toolCalls) {
          setToolCalls(props.toolCalls);
        }
        return useGeminiStream(
          props.client,
          props.history,
          props.addItem,
          props.config,
          props.onDebugMessage,
          props.handleSlashCommand,
          props.shellModeActive,
          () => 'vscode' as EditorType,
          () => {},
          () => Promise.resolve(),
          false,
          () => {},
          () => {},
          () => {},
        );
      },
      {
        initialProps: {
          client,
          history: [],
          addItem: mockAddItem as unknown as UseHistoryManagerReturn['addItem'],
          config: mockConfig,
          onDebugMessage: mockOnDebugMessage,
          handleSlashCommand: mockHandleSlashCommand as unknown as (
            cmd: PartListUnion,
          ) => Promise<SlashCommandProcessorResult | false>,
          shellModeActive: false,
          loadedSettings: mockLoadedSettings,
          toolCalls: initialToolCalls,
        },
      },
    );
    return {
      result,
      rerender,
      mockMarkToolsAsSubmitted,
      mockSendMessageStream,
      client,
    };
  };

  it('should not submit tool responses if not all tool calls are completed', () => {
    const toolCalls: TrackedToolCall[] = [
      {
        request: {
          callId: 'call1',
          name: 'tool1',
          args: {},
          isClientInitiated: false,
          prompt_id: 'prompt-id-1',
        },
        status: 'success',
        responseSubmittedToGemini: false,
        response: {
          callId: 'call1',
          responseParts: [{ text: 'tool 1 response' }],
          error: undefined,
          errorType: undefined, // FIX: Added missing property
          resultDisplay: 'Tool 1 success display',
        },
        tool: {
          name: 'tool1',
          displayName: 'tool1',
          description: 'desc1',
          build: vi.fn(),
        } as any,
        invocation: {
          getDescription: () => `Mock description`,
        } as unknown as AnyToolInvocation,
        startTime: Date.now(),
        endTime: Date.now(),
      } as TrackedCompletedToolCall,
      {
        request: {
          callId: 'call2',
          name: 'tool2',
          args: {},
          prompt_id: 'prompt-id-1',
        },
        status: 'executing',
        responseSubmittedToGemini: false,
        tool: {
          name: 'tool2',
          displayName: 'tool2',
          description: 'desc2',
          build: vi.fn(),
        } as any,
        invocation: {
          getDescription: () => `Mock description`,
        } as unknown as AnyToolInvocation,
        startTime: Date.now(),
        liveOutput: '...',
      } as TrackedExecutingToolCall,
    ];

    const { mockMarkToolsAsSubmitted, mockSendMessageStream } =
      renderTestHook(toolCalls);

    // Effect for submitting tool responses depends on toolCalls and isResponding
    // isResponding is initially false, so the effect should run.

    expect(mockMarkToolsAsSubmitted).not.toHaveBeenCalled();
    expect(mockSendMessageStream).not.toHaveBeenCalled(); // submitQuery uses this
  });

  it('should submit tool responses when all tool calls are completed and ready', async () => {
    const toolCall1ResponseParts: PartListUnion = [
      { text: 'tool 1 final response' },
    ];
    const toolCall2ResponseParts: PartListUnion = [
      { text: 'tool 2 final response' },
    ];
    const completedToolCalls: TrackedToolCall[] = [
      {
        request: {
          callId: 'call1',
          name: 'tool1',
          args: {},
          isClientInitiated: false,
          prompt_id: 'prompt-id-2',
        },
        status: 'success',
        responseSubmittedToGemini: false,
        response: {
          callId: 'call1',
          responseParts: toolCall1ResponseParts,
          errorType: undefined, // FIX: Added missing property
        },
        tool: {
          displayName: 'MockTool',
        },
        invocation: {
          getDescription: () => `Mock description`,
        } as unknown as AnyToolInvocation,
      } as TrackedCompletedToolCall,
      {
        request: {
          callId: 'call2',
          name: 'tool2',
          args: {},
          isClientInitiated: false,
          prompt_id: 'prompt-id-2',
        },
        status: 'error',
        responseSubmittedToGemini: false,
        response: {
          callId: 'call2',
          responseParts: toolCall2ResponseParts,
          errorType: ToolErrorType.UNHANDLED_EXCEPTION, // FIX: Added missing property
        },
      } as TrackedCompletedToolCall, // Treat error as a form of completion for submission
    ];

    // Capture the onComplete callback
    let capturedOnComplete:
      | ((completedTools: TrackedToolCall[]) => Promise<void>)
      | null = null;

    mockUseReactToolScheduler.mockImplementation((onComplete) => {
      capturedOnComplete = onComplete;
      return [[], mockScheduleToolCalls, mockMarkToolsAsSubmitted];
    });

    renderHook(() =>
      useGeminiStream(
        new MockedGeminiClientClass(mockConfig),
        [],
        mockAddItem,
        mockConfig,
        mockOnDebugMessage,
        mockHandleSlashCommand,
        false,
        () => 'vscode' as EditorType,
        () => {},
        () => Promise.resolve(),
        false,
        () => {},
        () => {},
        () => {},
      ),
    );

    // Trigger the onComplete callback with completed tools
    await act(async () => {
      if (capturedOnComplete) {
        await capturedOnComplete(completedToolCalls);
      }
    });

    await waitFor(() => {
      expect(mockMarkToolsAsSubmitted).toHaveBeenCalledTimes(1);
      expect(mockSendMessageStream).toHaveBeenCalledTimes(1);
    });

    const expectedMergedResponse = mergePartListUnions([
      toolCall1ResponseParts,
      toolCall2ResponseParts,
    ]);
    expect(mockSendMessageStream).toHaveBeenCalledWith(
      expectedMergedResponse,
      expect.any(AbortSignal),
      'prompt-id-2',
    );
  });

  it('should handle all tool calls being cancelled', async () => {
    const cancelledToolCalls: TrackedToolCall[] = [
      {
        request: {
          callId: '1',
          name: 'testTool',
          args: {},
          isClientInitiated: false,
          prompt_id: 'prompt-id-3',
        },
        status: 'cancelled',
        response: {
          callId: '1',
          responseParts: [{ text: 'cancelled' }],
          errorType: undefined, // FIX: Added missing property
        },
        responseSubmittedToGemini: false,
        tool: {
          displayName: 'mock tool',
        },
        invocation: {
          getDescription: () => `Mock description`,
        } as unknown as AnyToolInvocation,
      } as TrackedCancelledToolCall,
    ];
    const client = new MockedGeminiClientClass(mockConfig);

    // Capture the onComplete callback
    let capturedOnComplete:
      | ((completedTools: TrackedToolCall[]) => Promise<void>)
      | null = null;

    mockUseReactToolScheduler.mockImplementation((onComplete) => {
      capturedOnComplete = onComplete;
      return [[], mockScheduleToolCalls, mockMarkToolsAsSubmitted];
    });

    renderHook(() =>
      useGeminiStream(
        client,
        [],
        mockAddItem,
        mockConfig,
        mockOnDebugMessage,
        mockHandleSlashCommand,
        false,
        () => 'vscode' as EditorType,
        () => {},
        () => Promise.resolve(),
        false,
        () => {},
        () => {},
        () => {},
      ),
    );

    // Trigger the onComplete callback with cancelled tools
    await act(async () => {
      if (capturedOnComplete) {
        await capturedOnComplete(cancelledToolCalls);
      }
    });

    await waitFor(() => {
      expect(mockMarkToolsAsSubmitted).toHaveBeenCalledWith(['1']);
      expect(client.addHistory).toHaveBeenCalledWith({
        role: 'user',
        parts: [{ text: 'cancelled' }],
      });
      // Ensure we do NOT call back to the API
      expect(mockSendMessageStream).not.toHaveBeenCalled();
    });
  });

  it('should group multiple cancelled tool call responses into a single history entry', async () => {
    const cancelledToolCall1: TrackedCancelledToolCall = {
      request: {
        callId: 'cancel-1',
        name: 'toolA',
        args: {},
        isClientInitiated: false,
        prompt_id: 'prompt-id-7',
      },
      tool: {
        name: 'toolA',
        displayName: 'toolA',
        description: 'descA',
        build: vi.fn(),
      } as any,
      invocation: {
        getDescription: () => `Mock description`,
      } as unknown as AnyToolInvocation,
      status: 'cancelled',
      response: {
        callId: 'cancel-1',
        responseParts: [
          { functionResponse: { name: 'toolA', id: 'cancel-1' } },
        ],
        resultDisplay: undefined,
        error: undefined,
        errorType: undefined, // FIX: Added missing property
      },
      responseSubmittedToGemini: false,
    };
    const cancelledToolCall2: TrackedCancelledToolCall = {
      request: {
        callId: 'cancel-2',
        name: 'toolB',
        args: {},
        isClientInitiated: false,
        prompt_id: 'prompt-id-8',
      },
      tool: {
        name: 'toolB',
        displayName: 'toolB',
        description: 'descB',
        build: vi.fn(),
      } as any,
      invocation: {
        getDescription: () => `Mock description`,
      } as unknown as AnyToolInvocation,
      status: 'cancelled',
      response: {
        callId: 'cancel-2',
        responseParts: [
          { functionResponse: { name: 'toolB', id: 'cancel-2' } },
        ],
        resultDisplay: undefined,
        error: undefined,
        errorType: undefined, // FIX: Added missing property
      },
      responseSubmittedToGemini: false,
    };
    const allCancelledTools = [cancelledToolCall1, cancelledToolCall2];
    const client = new MockedGeminiClientClass(mockConfig);

    let capturedOnComplete:
      | ((completedTools: TrackedToolCall[]) => Promise<void>)
      | null = null;

    mockUseReactToolScheduler.mockImplementation((onComplete) => {
      capturedOnComplete = onComplete;
      return [[], mockScheduleToolCalls, mockMarkToolsAsSubmitted];
    });

    renderHook(() =>
      useGeminiStream(
        client,
        [],
        mockAddItem,
        mockConfig,
        mockOnDebugMessage,
        mockHandleSlashCommand,
        false,
        () => 'vscode' as EditorType,
        () => {},
        () => Promise.resolve(),
        false,
        () => {},
        () => {},
        () => {},
      ),
    );

    // Trigger the onComplete callback with multiple cancelled tools
    await act(async () => {
      if (capturedOnComplete) {
        await capturedOnComplete(allCancelledTools);
      }
    });

    await waitFor(() => {
      // The tools should be marked as submitted locally
      expect(mockMarkToolsAsSubmitted).toHaveBeenCalledWith([
        'cancel-1',
        'cancel-2',
      ]);

      // Crucially, addHistory should be called only ONCE
      expect(client.addHistory).toHaveBeenCalledTimes(1);

      // And that single call should contain BOTH function responses
      expect(client.addHistory).toHaveBeenCalledWith({
        role: 'user',
        parts: [
          ...(cancelledToolCall1.response.responseParts as Part[]),
          ...(cancelledToolCall2.response.responseParts as Part[]),
        ],
      });

      // No message should be sent back to the API for a turn with only cancellations
      expect(mockSendMessageStream).not.toHaveBeenCalled();
    });
  });

  it('should not flicker streaming state to Idle between tool completion and submission', async () => {
    const toolCallResponseParts: PartListUnion = [
      { text: 'tool 1 final response' },
    ];

    const initialToolCalls: TrackedToolCall[] = [
      {
        request: {
          callId: 'call1',
          name: 'tool1',
          args: {},
          isClientInitiated: false,
          prompt_id: 'prompt-id-4',
        },
        status: 'executing',
        responseSubmittedToGemini: false,
        tool: {
          name: 'tool1',
          displayName: 'tool1',
          description: 'desc',
          build: vi.fn(),
        } as any,
        invocation: {
          getDescription: () => `Mock description`,
        } as unknown as AnyToolInvocation,
        startTime: Date.now(),
      } as TrackedExecutingToolCall,
    ];

    const completedToolCalls: TrackedToolCall[] = [
      {
        ...(initialToolCalls[0] as TrackedExecutingToolCall),
        status: 'success',
        response: {
          callId: 'call1',
          responseParts: toolCallResponseParts,
          error: undefined,
          errorType: undefined, // FIX: Added missing property
          resultDisplay: 'Tool 1 success display',
        },
        endTime: Date.now(),
      } as TrackedCompletedToolCall,
    ];

    // Capture the onComplete callback
    let capturedOnComplete:
      | ((completedTools: TrackedToolCall[]) => Promise<void>)
      | null = null;
    let currentToolCalls = initialToolCalls;

    mockUseReactToolScheduler.mockImplementation((onComplete) => {
      capturedOnComplete = onComplete;
      return [
        currentToolCalls,
        mockScheduleToolCalls,
        mockMarkToolsAsSubmitted,
      ];
    });

    const { result, rerender } = renderHook(() =>
      useGeminiStream(
        new MockedGeminiClientClass(mockConfig),
        [],
        mockAddItem,
        mockConfig,
        mockOnDebugMessage,
        mockHandleSlashCommand,
        false,
        () => 'vscode' as EditorType,
        () => {},
        () => Promise.resolve(),
        false,
        () => {},
        () => {},
        () => {},
      ),
    );

    // 1. Initial state should be Responding because a tool is executing.
    expect(result.current.streamingState).toBe(StreamingState.Responding);

    // 2. Update the tool calls to completed state and rerender
    currentToolCalls = completedToolCalls;
    mockUseReactToolScheduler.mockImplementation((onComplete) => {
      capturedOnComplete = onComplete;
      return [
        completedToolCalls,
        mockScheduleToolCalls,
        mockMarkToolsAsSubmitted,
      ];
    });

    act(() => {
      rerender();
    });

    // 3. The state should *still* be Responding, not Idle.
    // This is because the completed tool's response has not been submitted yet.
    expect(result.current.streamingState).toBe(StreamingState.Responding);

    // 4. Trigger the onComplete callback to simulate tool completion
    await act(async () => {
      if (capturedOnComplete) {
        await capturedOnComplete(completedToolCalls);
      }
    });

    // 5. Wait for submitQuery to be called
    await waitFor(() => {
      expect(mockSendMessageStream).toHaveBeenCalledWith(
        toolCallResponseParts,
        expect.any(AbortSignal),
        'prompt-id-4',
      );
    });

    // 6. After submission, the state should remain Responding until the stream completes.
    expect(result.current.streamingState).toBe(StreamingState.Responding);
  });

  describe('User Cancellation', () => {
    let keypressCallback: (key: any) => void;
    const mockUseKeypress = useKeypress as Mock;

    beforeEach(() => {
      // Capture the callback passed to useKeypress
      mockUseKeypress.mockImplementation((callback, options) => {
        if (options.isActive) {
          keypressCallback = callback;
        } else {
          keypressCallback = () => {};
        }
      });
    });

    const simulateEscapeKeyPress = () => {
      act(() => {
        keypressCallback({ name: 'escape' });
      });
    };

    it('should cancel an in-progress stream when escape is pressed', async () => {
      const mockStream = (async function* () {
        yield { type: 'content', value: 'Part 1' };
        // Keep the stream open
        await new Promise(() => {});
      })();
      mockSendMessageStream.mockReturnValue(mockStream);

      const { result } = renderTestHook();

      // Start a query
      await act(async () => {
        result.current.submitQuery('test query');
      });

      // Wait for the first part of the response
      await waitFor(() => {
        expect(result.current.streamingState).toBe(StreamingState.Responding);
      });

      // Simulate escape key press
      simulateEscapeKeyPress();

      // Verify cancellation message is added
      await waitFor(() => {
        expect(mockAddItem).toHaveBeenCalledWith(
          {
            type: MessageType.INFO,
            text: 'Request cancelled.',
          },
          expect.any(Number),
        );
      });

      // Verify state is reset
      expect(result.current.streamingState).toBe(StreamingState.Idle);
    });

    it('should call onCancelSubmit handler when escape is pressed', async () => {
      const cancelSubmitSpy = vi.fn();
      const mockStream = (async function* () {
        yield { type: 'content', value: 'Part 1' };
        // Keep the stream open
        await new Promise(() => {});
      })();
      mockSendMessageStream.mockReturnValue(mockStream);

      const { result } = renderHook(() =>
        useGeminiStream(
          mockConfig.getGeminiClient(),
          [],
          mockAddItem,
          mockConfig,
          mockOnDebugMessage,
          mockHandleSlashCommand,
          false,
          () => 'vscode' as EditorType,
          () => {},
          () => Promise.resolve(),
          false,
          () => {},
          () => {},
          cancelSubmitSpy,
        ),
      );

      // Start a query
      await act(async () => {
        result.current.submitQuery('test query');
      });

      simulateEscapeKeyPress();

      expect(cancelSubmitSpy).toHaveBeenCalled();
    });

    it('should not do anything if escape is pressed when not responding', () => {
      const { result } = renderTestHook();

      expect(result.current.streamingState).toBe(StreamingState.Idle);

      // Simulate escape key press
      simulateEscapeKeyPress();

      // No change should happen, no cancellation message
      expect(mockAddItem).not.toHaveBeenCalledWith(
        expect.objectContaining({
          text: 'Request cancelled.',
        }),
        expect.any(Number),
      );
    });

    it('should prevent further processing after cancellation', async () => {
      let continueStream: () => void;
      const streamPromise = new Promise<void>((resolve) => {
        continueStream = resolve;
      });

      const mockStream = (async function* () {
        yield { type: 'content', value: 'Initial' };
        await streamPromise; // Wait until we manually continue
        yield { type: 'content', value: ' Canceled' };
      })();
      mockSendMessageStream.mockReturnValue(mockStream);

      const { result } = renderTestHook();

      await act(async () => {
        result.current.submitQuery('long running query');
      });

      await waitFor(() => {
        expect(result.current.streamingState).toBe(StreamingState.Responding);
      });

      // Cancel the request
      simulateEscapeKeyPress();

      // Allow the stream to continue
      act(() => {
        continueStream();
      });

      // Wait a bit to see if the second part is processed
      await new Promise((resolve) => setTimeout(resolve, 50));

      // The text should not have been updated with " Canceled"
      const lastCall = mockAddItem.mock.calls.find(
        (call) => call[0].type === 'gemini',
      );
      expect(lastCall?.[0].text).toBe('Initial');

      // The final state should be idle after cancellation
      expect(result.current.streamingState).toBe(StreamingState.Idle);
    });

    it('should not cancel if a tool call is in progress (not just responding)', async () => {
      const toolCalls: TrackedToolCall[] = [
        {
          request: { callId: 'call1', name: 'tool1', args: {} },
          status: 'executing',
          responseSubmittedToGemini: false,
          tool: {
            name: 'tool1',
            description: 'desc1',
            build: vi.fn().mockImplementation((_) => ({
              getDescription: () => `Mock description`,
            })),
          } as any,
          invocation: {
            getDescription: () => `Mock description`,
          },
          startTime: Date.now(),
          liveOutput: '...',
        } as TrackedExecutingToolCall,
      ];

      const abortSpy = vi.spyOn(AbortController.prototype, 'abort');
      const { result } = renderTestHook(toolCalls);

      // State is `Responding` because a tool is running
      expect(result.current.streamingState).toBe(StreamingState.Responding);

      // Try to cancel
      simulateEscapeKeyPress();

      // Nothing should happen because the state is not `Responding`
      expect(abortSpy).not.toHaveBeenCalled();
    });
  });

  describe('Slash Command Handling', () => {
    it('should schedule a tool call when the command processor returns a schedule_tool action', async () => {
      const clientToolRequest: SlashCommandProcessorResult = {
        type: 'schedule_tool',
        toolName: 'save_memory',
        toolArgs: { fact: 'test fact' },
      };
      mockHandleSlashCommand.mockResolvedValue(clientToolRequest);

      const { result } = renderTestHook();

      await act(async () => {
        await result.current.submitQuery('/memory add "test fact"');
      });

      await waitFor(() => {
        expect(mockScheduleToolCalls).toHaveBeenCalledWith(
          [
            expect.objectContaining({
              name: 'save_memory',
              args: { fact: 'test fact' },
              isClientInitiated: true,
            }),
          ],
          expect.any(AbortSignal),
        );
        expect(mockSendMessageStream).not.toHaveBeenCalled();
      });
    });

    it('should stop processing and not call Gemini when a command is handled without a tool call', async () => {
      const uiOnlyCommandResult: SlashCommandProcessorResult = {
        type: 'handled',
      };
      mockHandleSlashCommand.mockResolvedValue(uiOnlyCommandResult);

      const { result } = renderTestHook();

      await act(async () => {
        await result.current.submitQuery('/help');
      });

      await waitFor(() => {
        expect(mockHandleSlashCommand).toHaveBeenCalledWith('/help');
        expect(mockScheduleToolCalls).not.toHaveBeenCalled();
        expect(mockSendMessageStream).not.toHaveBeenCalled(); // No LLM call made
      });
    });

    it('should call Gemini with prompt content when slash command returns a `submit_prompt` action', async () => {
      const customCommandResult: SlashCommandProcessorResult = {
        type: 'submit_prompt',
        content: 'This is the actual prompt from the command file.',
      };
      mockHandleSlashCommand.mockResolvedValue(customCommandResult);

      const { result, mockSendMessageStream: localMockSendMessageStream } =
        renderTestHook();

      await act(async () => {
        await result.current.submitQuery('/my-custom-command');
      });

      await waitFor(() => {
        expect(mockHandleSlashCommand).toHaveBeenCalledWith(
          '/my-custom-command',
        );

        expect(localMockSendMessageStream).not.toHaveBeenCalledWith(
          '/my-custom-command',
          expect.anything(),
          expect.anything(),
        );

        expect(localMockSendMessageStream).toHaveBeenCalledWith(
          'This is the actual prompt from the command file.',
          expect.any(AbortSignal),
          expect.any(String),
        );

        expect(mockScheduleToolCalls).not.toHaveBeenCalled();
      });
    });

    it('should correctly handle a submit_prompt action with empty content', async () => {
      const emptyPromptResult: SlashCommandProcessorResult = {
        type: 'submit_prompt',
        content: '',
      };
      mockHandleSlashCommand.mockResolvedValue(emptyPromptResult);

      const { result, mockSendMessageStream: localMockSendMessageStream } =
        renderTestHook();

      await act(async () => {
        await result.current.submitQuery('/emptycmd');
      });

      await waitFor(() => {
        expect(mockHandleSlashCommand).toHaveBeenCalledWith('/emptycmd');
        expect(localMockSendMessageStream).toHaveBeenCalledWith(
          '',
          expect.any(AbortSignal),
          expect.any(String),
        );
      });
    });
  });

  describe('Memory Refresh on save_memory', () => {
    it('should call performMemoryRefresh when a save_memory tool call completes successfully', async () => {
      const mockPerformMemoryRefresh = vi.fn();
      const completedToolCall: TrackedCompletedToolCall = {
        request: {
          callId: 'save-mem-call-1',
          name: 'save_memory',
          args: { fact: 'test' },
          isClientInitiated: true,
          prompt_id: 'prompt-id-6',
        },
        status: 'success',
        responseSubmittedToGemini: false,
        response: {
          callId: 'save-mem-call-1',
          responseParts: [{ text: 'Memory saved' }],
          resultDisplay: 'Success: Memory saved',
          error: undefined,
          errorType: undefined, // FIX: Added missing property
        },
        tool: {
          name: 'save_memory',
          displayName: 'save_memory',
          description: 'Saves memory',
          build: vi.fn(),
        } as any,
        invocation: {
          getDescription: () => `Mock description`,
        } as unknown as AnyToolInvocation,
      };

      // Capture the onComplete callback
      let capturedOnComplete:
        | ((completedTools: TrackedToolCall[]) => Promise<void>)
        | null = null;

      mockUseReactToolScheduler.mockImplementation((onComplete) => {
        capturedOnComplete = onComplete;
        return [[], mockScheduleToolCalls, mockMarkToolsAsSubmitted];
      });

      renderHook(() =>
        useGeminiStream(
          new MockedGeminiClientClass(mockConfig),
          [],
          mockAddItem,
          mockConfig,
          mockOnDebugMessage,
          mockHandleSlashCommand,
          false,
          () => 'vscode' as EditorType,
          () => {},
          mockPerformMemoryRefresh,
          false,
          () => {},
          () => {},
          () => {},
        ),
      );

      // Trigger the onComplete callback with the completed save_memory tool
      await act(async () => {
        if (capturedOnComplete) {
          await capturedOnComplete([completedToolCall]);
        }
      });

      await waitFor(() => {
        expect(mockPerformMemoryRefresh).toHaveBeenCalledTimes(1);
      });
    });
  });

  describe('Error Handling', () => {
    it('should call parseAndFormatApiError with the correct authType on stream initialization failure', async () => {
      // 1. Setup
      const mockError = new Error('Rate limit exceeded');
      const mockAuthType = AuthType.LOGIN_WITH_GOOGLE;
      mockParseAndFormatApiError.mockClear();
      mockSendMessageStream.mockReturnValue(
        (async function* () {
          yield { type: 'content', value: '' };
          throw mockError;
        })(),
      );

      const testConfig = {
        ...mockConfig,
        getContentGeneratorConfig: vi.fn(() => ({
          authType: mockAuthType,
        })),
        getModel: vi.fn(() => 'gemini-2.5-pro'),
      } as unknown as Config;

      const { result } = renderHook(() =>
        useGeminiStream(
          new MockedGeminiClientClass(testConfig),
          [],
          mockAddItem,
          testConfig,
          mockOnDebugMessage,
          mockHandleSlashCommand,
          false,
          () => 'vscode' as EditorType,
          () => {},
          () => Promise.resolve(),
          false,
          () => {},
          () => {},
          () => {},
        ),
      );

      // 2. Action
      await act(async () => {
        await result.current.submitQuery('test query');
      });

      // 3. Assertion
      await waitFor(() => {
        expect(mockParseAndFormatApiError).toHaveBeenCalledWith(
          'Rate limit exceeded',
          mockAuthType,
          undefined,
          'gemini-2.5-pro',
          'gemini-2.5-flash',
        );
      });
    });
  });

  describe('handleFinishedEvent', () => {
    it('should add info message for MAX_TOKENS finish reason', async () => {
      // Setup mock to return a stream with MAX_TOKENS finish reason
      mockSendMessageStream.mockReturnValue(
        (async function* () {
          yield {
            type: ServerGeminiEventType.Content,
            value: 'This is a truncated response...',
          };
          yield { type: ServerGeminiEventType.Finished, value: 'MAX_TOKENS' };
        })(),
      );

      const { result } = renderHook(() =>
        useGeminiStream(
          new MockedGeminiClientClass(mockConfig),
          [],
          mockAddItem,
          mockConfig,
          mockOnDebugMessage,
          mockHandleSlashCommand,
          false,
          () => 'vscode' as EditorType,
          () => {},
          () => Promise.resolve(),
          false,
          () => {},
          () => {},
          () => {},
        ),
      );

      // Submit a query
      await act(async () => {
        await result.current.submitQuery('Generate long text');
      });

      // Check that the info message was added
      await waitFor(() => {
        expect(mockAddItem).toHaveBeenCalledWith(
          {
            type: 'info',
            text: '⚠️  Response truncated due to token limits.',
          },
          expect.any(Number),
        );
      });
    });

    it('should not add message for STOP finish reason', async () => {
      // Setup mock to return a stream with STOP finish reason
      mockSendMessageStream.mockReturnValue(
        (async function* () {
          yield {
            type: ServerGeminiEventType.Content,
            value: 'Complete response',
          };
          yield { type: ServerGeminiEventType.Finished, value: 'STOP' };
        })(),
      );

      const { result } = renderHook(() =>
        useGeminiStream(
          new MockedGeminiClientClass(mockConfig),
          [],
          mockAddItem,
          mockConfig,
          mockOnDebugMessage,
          mockHandleSlashCommand,
          false,
          () => 'vscode' as EditorType,
          () => {},
          () => Promise.resolve(),
          false,
          () => {},
          () => {},
          () => {},
        ),
      );

      // Submit a query
      await act(async () => {
        await result.current.submitQuery('Test normal completion');
      });

      // Wait a bit to ensure no message is added
      await new Promise((resolve) => setTimeout(resolve, 100));

      // Check that no info message was added for STOP
      const infoMessages = mockAddItem.mock.calls.filter(
        (call) => call[0].type === 'info',
      );
      expect(infoMessages).toHaveLength(0);
    });

    it('should not add message for FINISH_REASON_UNSPECIFIED', async () => {
      // Setup mock to return a stream with FINISH_REASON_UNSPECIFIED
      mockSendMessageStream.mockReturnValue(
        (async function* () {
          yield {
            type: ServerGeminiEventType.Content,
            value: 'Response with unspecified finish',
          };
          yield {
            type: ServerGeminiEventType.Finished,
            value: 'FINISH_REASON_UNSPECIFIED',
          };
        })(),
      );

      const { result } = renderHook(() =>
        useGeminiStream(
          new MockedGeminiClientClass(mockConfig),
          [],
          mockAddItem,
          mockConfig,
          mockOnDebugMessage,
          mockHandleSlashCommand,
          false,
          () => 'vscode' as EditorType,
          () => {},
          () => Promise.resolve(),
          false,
          () => {},
          () => {},
          () => {},
        ),
      );

      // Submit a query
      await act(async () => {
        await result.current.submitQuery('Test unspecified finish');
      });

      // Wait a bit to ensure no message is added
      await new Promise((resolve) => setTimeout(resolve, 100));

      // Check that no info message was added
      const infoMessages = mockAddItem.mock.calls.filter(
        (call) => call[0].type === 'info',
      );
      expect(infoMessages).toHaveLength(0);
    });

    it('should add appropriate messages for other finish reasons', async () => {
      const testCases = [
        {
          reason: 'SAFETY',
          message: '⚠️  Response stopped due to safety reasons.',
        },
        {
          reason: 'RECITATION',
          message: '⚠️  Response stopped due to recitation policy.',
        },
        {
          reason: 'LANGUAGE',
          message: '⚠️  Response stopped due to unsupported language.',
        },
        {
          reason: 'BLOCKLIST',
          message: '⚠️  Response stopped due to forbidden terms.',
        },
        {
          reason: 'PROHIBITED_CONTENT',
          message: '⚠️  Response stopped due to prohibited content.',
        },
        {
          reason: 'SPII',
          message:
            '⚠️  Response stopped due to sensitive personally identifiable information.',
        },
        { reason: 'OTHER', message: '⚠️  Response stopped for other reasons.' },
        {
          reason: 'MALFORMED_FUNCTION_CALL',
          message: '⚠️  Response stopped due to malformed function call.',
        },
        {
          reason: 'IMAGE_SAFETY',
          message: '⚠️  Response stopped due to image safety violations.',
        },
        {
          reason: 'UNEXPECTED_TOOL_CALL',
          message: '⚠️  Response stopped due to unexpected tool call.',
        },
      ];

      for (const { reason, message } of testCases) {
        // Reset mocks for each test case
        mockAddItem.mockClear();
        mockSendMessageStream.mockReturnValue(
          (async function* () {
            yield {
              type: ServerGeminiEventType.Content,
              value: `Response for ${reason}`,
            };
            yield { type: ServerGeminiEventType.Finished, value: reason };
          })(),
        );

        const { result } = renderHook(() =>
          useGeminiStream(
            new MockedGeminiClientClass(mockConfig),
            [],
            mockAddItem,
            mockConfig,
            mockOnDebugMessage,
            mockHandleSlashCommand,
            false,
            () => 'vscode' as EditorType,
            () => {},
            () => Promise.resolve(),
            false,
            () => {},
            () => {},
            () => {},
          ),
        );

        await act(async () => {
          await result.current.submitQuery(`Test ${reason}`);
        });

        await waitFor(() => {
          expect(mockAddItem).toHaveBeenCalledWith(
            {
              type: 'info',
              text: message,
            },
            expect.any(Number),
          );
        });
      }
    });
  });

  describe('Thought Reset', () => {
    it('should reset thought to null when starting a new prompt', async () => {
      // First, simulate a response with a thought
      mockSendMessageStream.mockReturnValue(
        (async function* () {
          yield {
            type: ServerGeminiEventType.Thought,
            value: {
              subject: 'Previous thought',
              description: 'Old description',
            },
          };
          yield {
            type: ServerGeminiEventType.Content,
            value: 'Some response content',
          };
          yield { type: ServerGeminiEventType.Finished, value: 'STOP' };
        })(),
      );

      const { result } = renderHook(() =>
        useGeminiStream(
          new MockedGeminiClientClass(mockConfig),
          [],
          mockAddItem,
          mockConfig,
          mockOnDebugMessage,
          mockHandleSlashCommand,
          false,
          () => 'vscode' as EditorType,
          () => {},
          () => Promise.resolve(),
          false,
          () => {},
          () => {},
          () => {},
        ),
      );

      // Submit first query to set a thought
      await act(async () => {
        await result.current.submitQuery('First query');
      });

      // Wait for the first response to complete
      await waitFor(() => {
        expect(mockAddItem).toHaveBeenCalledWith(
          expect.objectContaining({
            type: 'gemini',
            text: 'Some response content',
          }),
          expect.any(Number),
        );
      });

      // Now simulate a new response without a thought
      mockSendMessageStream.mockReturnValue(
        (async function* () {
          yield {
            type: ServerGeminiEventType.Content,
            value: 'New response content',
          };
          yield { type: ServerGeminiEventType.Finished, value: 'STOP' };
        })(),
      );

      // Submit second query - thought should be reset
      await act(async () => {
        await result.current.submitQuery('Second query');
      });

      // The thought should be reset to null when starting the new prompt
      // We can verify this by checking that the LoadingIndicator would not show the previous thought
      // The actual thought state is internal to the hook, but we can verify the behavior
      // by ensuring the second response doesn't show the previous thought
      await waitFor(() => {
        expect(mockAddItem).toHaveBeenCalledWith(
          expect.objectContaining({
            type: 'gemini',
            text: 'New response content',
          }),
          expect.any(Number),
        );
      });
    });

    it('should reset thought to null when user cancels', async () => {
      // Mock a stream that yields a thought then gets cancelled
      mockSendMessageStream.mockReturnValue(
        (async function* () {
          yield {
            type: ServerGeminiEventType.Thought,
            value: { subject: 'Some thought', description: 'Description' },
          };
          yield { type: ServerGeminiEventType.UserCancelled };
        })(),
      );

      const { result } = renderHook(() =>
        useGeminiStream(
          new MockedGeminiClientClass(mockConfig),
          [],
          mockAddItem,
          mockConfig,
          mockOnDebugMessage,
          mockHandleSlashCommand,
          false,
          () => 'vscode' as EditorType,
          () => {},
          () => Promise.resolve(),
          false,
          () => {},
          () => {},
          () => {},
        ),
      );

      // Submit query
      await act(async () => {
        await result.current.submitQuery('Test query');
      });

      // Verify cancellation message was added
      await waitFor(() => {
        expect(mockAddItem).toHaveBeenCalledWith(
          expect.objectContaining({
            type: 'info',
            text: 'User cancelled the request.',
          }),
          expect.any(Number),
        );
      });

      // Verify state is reset to idle
      expect(result.current.streamingState).toBe(StreamingState.Idle);
    });

    it('should reset thought to null when there is an error', async () => {
      // Mock a stream that yields a thought then encounters an error
      mockSendMessageStream.mockReturnValue(
        (async function* () {
          yield {
            type: ServerGeminiEventType.Thought,
            value: { subject: 'Some thought', description: 'Description' },
          };
          yield {
            type: ServerGeminiEventType.Error,
            value: { error: { message: 'Test error' } },
          };
        })(),
      );

      const { result } = renderHook(() =>
        useGeminiStream(
          new MockedGeminiClientClass(mockConfig),
          [],
          mockAddItem,
          mockConfig,
          mockOnDebugMessage,
          mockHandleSlashCommand,
          false,
          () => 'vscode' as EditorType,
          () => {},
          () => Promise.resolve(),
          false,
          () => {},
          () => {},
          () => {},
        ),
      );

      // Submit query
      await act(async () => {
        await result.current.submitQuery('Test query');
      });

      // Verify error message was added
      await waitFor(() => {
        expect(mockAddItem).toHaveBeenCalledWith(
          expect.objectContaining({
            type: 'error',
          }),
          expect.any(Number),
        );
      });

      // Verify parseAndFormatApiError was called
      expect(mockParseAndFormatApiError).toHaveBeenCalledWith(
        { message: 'Test error' },
        expect.any(String),
        undefined,
        'gemini-2.5-pro',
        'gemini-2.5-flash',
      );
    });
  });

  it('should process @include commands, adding user turn after processing to prevent race conditions', async () => {
    const rawQuery = '@include file.txt Summarize this.';
    const processedQueryParts = [
      { text: 'Summarize this with content from @file.txt' },
      { text: 'File content...' },
    ];
    const userMessageTimestamp = Date.now();
    vi.spyOn(Date, 'now').mockReturnValue(userMessageTimestamp);

    // Mock the behavior of handleAtCommand
    handleAtCommandSpy.mockResolvedValue({
      processedQuery: processedQueryParts,
      shouldProceed: true,
    });

    const { result } = renderHook(() =>
      useGeminiStream(
        mockConfig.getGeminiClient() as GeminiClient,
        [],
        mockAddItem,
        mockConfig,
        mockOnDebugMessage,
        mockHandleSlashCommand,
        false, // shellModeActive
        vi.fn(), // getPreferredEditor
        vi.fn(), // onAuthError
        vi.fn(), // performMemoryRefresh
        false, // modelSwitched
        vi.fn(), // setModelSwitched
        vi.fn(), // onEditorClose
        vi.fn(), // onCancelSubmit
      ),
    );

    // Act: Submit the query
    await act(async () => {
      await result.current.submitQuery(rawQuery);
    });

    // Assert
    // 1. Verify handleAtCommand was called with the raw query.
    expect(handleAtCommandSpy).toHaveBeenCalledWith(
      expect.objectContaining({
        query: rawQuery,
      }),
    );

    // 2. Verify the user's turn was added to history *after* processing.
    expect(mockAddItem).toHaveBeenCalledWith(
      {
        type: MessageType.USER,
        text: rawQuery,
      },
      userMessageTimestamp,
    );

    // 3. Verify the *processed* query was sent to the model, not the raw one.
    expect(mockSendMessageStream).toHaveBeenCalledWith(
      processedQueryParts,
      expect.any(AbortSignal),
      expect.any(String),
    );
  });
});<|MERGE_RESOLUTION|>--- conflicted
+++ resolved
@@ -32,12 +32,8 @@
   GeminiClient,
   GeminiEventType as ServerGeminiEventType,
   AnyToolInvocation,
-<<<<<<< HEAD
+  ToolErrorType, // <-- Import ToolErrorType
 } from '@thacio/auditaria-cli-core';
-=======
-  ToolErrorType, // <-- Import ToolErrorType
-} from '@google/gemini-cli-core';
->>>>>>> 4642de2a
 import { Part, PartListUnion } from '@google/genai';
 import { UseHistoryManagerReturn } from './useHistoryManager.js';
 import {
