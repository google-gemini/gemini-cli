/**
 * @license
 * Copyright 2025 Google LLC
 * SPDX-License-Identifier: Apache-2.0
 */

/* eslint-disable @typescript-eslint/no-explicit-any */
import { describe, it, expect, vi, beforeEach, Mock } from 'vitest';
import { renderHook, act, waitFor } from '@testing-library/react';
import { useGeminiStream, mergePartListUnions } from './useGeminiStream.js';
import { useInput } from 'ink';
import {
  useReactToolScheduler,
  TrackedToolCall,
  TrackedCompletedToolCall,
  TrackedExecutingToolCall,
  TrackedCancelledToolCall,
} from './useReactToolScheduler.js';
import { Config, EditorType } from '@gemini-cli/core';
import { Part, PartListUnion } from '@google/genai';
import { UseHistoryManagerReturn } from './useHistoryManager.js';
<<<<<<< HEAD
import { HistoryItem, MessageType, StreamingState } from '../types.js';
=======
import { HistoryItem, StreamingState } from '../types.js';
>>>>>>> f9ad3812
import { Dispatch, SetStateAction } from 'react';
import { LoadedSettings } from '../../config/settings.js';

// --- MOCKS ---
const mockSendMessageStream = vi
  .fn()
  .mockReturnValue((async function* () {})());
const mockStartChat = vi.fn();

const MockedGeminiClientClass = vi.hoisted(() =>
  vi.fn().mockImplementation(function (this: any, _config: any) {
    // _config
    this.startChat = mockStartChat;
    this.sendMessageStream = mockSendMessageStream;
    this.addHistory = vi.fn();
  }),
);

vi.mock('@gemini-cli/core', async (importOriginal) => {
  const actualCoreModule = (await importOriginal()) as any;
  return {
    ...actualCoreModule,
    GitService: vi.fn(),
    GeminiClient: MockedGeminiClientClass,
  };
});

const mockUseReactToolScheduler = useReactToolScheduler as Mock;
vi.mock('./useReactToolScheduler.js', async (importOriginal) => {
  const actualSchedulerModule = (await importOriginal()) as any;
  return {
    ...(actualSchedulerModule || {}),
    useReactToolScheduler: vi.fn(),
  };
});

vi.mock('ink', async (importOriginal) => {
  const actualInkModule = (await importOriginal()) as any;
  return { ...(actualInkModule || {}), useInput: vi.fn() };
});

vi.mock('./shellCommandProcessor.js', () => ({
  useShellCommandProcessor: vi.fn().mockReturnValue({
    handleShellCommand: vi.fn(),
  }),
}));

vi.mock('./atCommandProcessor.js', () => ({
  handleAtCommand: vi
    .fn()
    .mockResolvedValue({ shouldProceed: true, processedQuery: 'mocked' }),
}));

vi.mock('../utils/markdownUtilities.js', () => ({
  findLastSafeSplitPoint: vi.fn((s: string) => s.length),
}));

vi.mock('./useStateAndRef.js', () => ({
  useStateAndRef: vi.fn((initial) => {
    let val = initial;
    const ref = { current: val };
    const setVal = vi.fn((updater) => {
      if (typeof updater === 'function') {
        val = updater(val);
      } else {
        val = updater;
      }
      ref.current = val;
    });
    return [ref, setVal];
  }),
}));

vi.mock('./useLogger.js', () => ({
  useLogger: vi.fn().mockReturnValue({
    logMessage: vi.fn().mockResolvedValue(undefined),
  }),
}));

const mockStartNewTurn = vi.fn();
const mockAddUsage = vi.fn();
vi.mock('../contexts/SessionContext.js', () => ({
  useSessionStats: vi.fn(() => ({
    startNewTurn: mockStartNewTurn,
    addUsage: mockAddUsage,
  })),
}));

vi.mock('./slashCommandProcessor.js', () => ({
  handleSlashCommand: vi.fn().mockReturnValue(false),
}));

// --- END MOCKS ---

describe('mergePartListUnions', () => {
  it('should merge multiple PartListUnion arrays', () => {
    const list1: PartListUnion = [{ text: 'Hello' }];
    const list2: PartListUnion = [
      { inlineData: { mimeType: 'image/png', data: 'abc' } },
    ];
    const list3: PartListUnion = [{ text: 'World' }, { text: '!' }];
    const result = mergePartListUnions([list1, list2, list3]);
    expect(result).toEqual([
      { text: 'Hello' },
      { inlineData: { mimeType: 'image/png', data: 'abc' } },
      { text: 'World' },
      { text: '!' },
    ]);
  });

  it('should handle empty arrays in the input list', () => {
    const list1: PartListUnion = [{ text: 'First' }];
    const list2: PartListUnion = [];
    const list3: PartListUnion = [{ text: 'Last' }];
    const result = mergePartListUnions([list1, list2, list3]);
    expect(result).toEqual([{ text: 'First' }, { text: 'Last' }]);
  });

  it('should handle a single PartListUnion array', () => {
    const list1: PartListUnion = [
      { text: 'One' },
      { inlineData: { mimeType: 'image/jpeg', data: 'xyz' } },
    ];
    const result = mergePartListUnions([list1]);
    expect(result).toEqual(list1);
  });

  it('should return an empty array if all input arrays are empty', () => {
    const list1: PartListUnion = [];
    const list2: PartListUnion = [];
    const result = mergePartListUnions([list1, list2]);
    expect(result).toEqual([]);
  });

  it('should handle input list being empty', () => {
    const result = mergePartListUnions([]);
    expect(result).toEqual([]);
  });

  it('should correctly merge when PartListUnion items are single Parts not in arrays', () => {
    const part1: Part = { text: 'Single part 1' };
    const part2: Part = { inlineData: { mimeType: 'image/gif', data: 'gif' } };
    const listContainingSingleParts: PartListUnion[] = [
      part1,
      [part2],
      { text: 'Another single part' },
    ];
    const result = mergePartListUnions(listContainingSingleParts);
    expect(result).toEqual([
      { text: 'Single part 1' },
      { inlineData: { mimeType: 'image/gif', data: 'gif' } },
      { text: 'Another single part' },
    ]);
  });

  it('should handle a mix of arrays and single parts, including empty arrays and undefined/null parts if they were possible (though PartListUnion typing restricts this)', () => {
    const list1: PartListUnion = [{ text: 'A' }];
    const list2: PartListUnion = [];
    const part3: Part = { text: 'B' };
    const list4: PartListUnion = [
      { text: 'C' },
      { inlineData: { mimeType: 'text/plain', data: 'D' } },
    ];
    const result = mergePartListUnions([list1, list2, part3, list4]);
    expect(result).toEqual([
      { text: 'A' },
      { text: 'B' },
      { text: 'C' },
      { inlineData: { mimeType: 'text/plain', data: 'D' } },
    ]);
  });

  it('should preserve the order of parts from the input arrays', () => {
    const listA: PartListUnion = [{ text: '1' }, { text: '2' }];
    const listB: PartListUnion = [{ text: '3' }];
    const listC: PartListUnion = [{ text: '4' }, { text: '5' }];
    const result = mergePartListUnions([listA, listB, listC]);
    expect(result).toEqual([
      { text: '1' },
      { text: '2' },
      { text: '3' },
      { text: '4' },
      { text: '5' },
    ]);
  });

  it('should handle cases where some PartListUnion items are single Parts and others are arrays of Parts', () => {
    const singlePart1: Part = { text: 'First single' };
    const arrayPart1: Part[] = [
      { text: 'Array item 1' },
      { text: 'Array item 2' },
    ];
    const singlePart2: Part = {
      inlineData: { mimeType: 'application/json', data: 'e30=' },
    }; // {}
    const arrayPart2: Part[] = [{ text: 'Last array item' }];

    const result = mergePartListUnions([
      singlePart1,
      arrayPart1,
      singlePart2,
      arrayPart2,
    ]);
    expect(result).toEqual([
      { text: 'First single' },
      { text: 'Array item 1' },
      { text: 'Array item 2' },
      { inlineData: { mimeType: 'application/json', data: 'e30=' } },
      { text: 'Last array item' },
    ]);
  });
});

// --- Tests for useGeminiStream Hook ---
describe('useGeminiStream', () => {
  let mockAddItem: Mock;
  let mockSetShowHelp: Mock;
  let mockConfig: Config;
  let mockOnDebugMessage: Mock;
  let mockHandleSlashCommand: Mock;
  let mockScheduleToolCalls: Mock;
  let mockCancelAllToolCalls: Mock;
  let mockMarkToolsAsSubmitted: Mock;

  beforeEach(() => {
    vi.clearAllMocks(); // Clear mocks before each test

    mockAddItem = vi.fn();
    mockSetShowHelp = vi.fn();
    // Define the mock for getGeminiClient
    const mockGetGeminiClient = vi.fn().mockImplementation(() => {
      // MockedGeminiClientClass is defined in the module scope by the previous change.
      // It will use the mockStartChat and mockSendMessageStream that are managed within beforeEach.
      const clientInstance = new MockedGeminiClientClass(mockConfig);
      return clientInstance;
    });

    mockConfig = {
      apiKey: 'test-api-key',
      model: 'gemini-pro',
      sandbox: false,
      targetDir: '/test/dir',
      debugMode: false,
      question: undefined,
      fullContext: false,
      coreTools: [],
      toolDiscoveryCommand: undefined,
      toolCallCommand: undefined,
      mcpServerCommand: undefined,
      mcpServers: undefined,
      userAgent: 'test-agent',
      userMemory: '',
      geminiMdFileCount: 0,
      alwaysSkipModificationConfirmation: false,
      vertexai: false,
      showMemoryUsage: false,
      contextFileName: undefined,
      getToolRegistry: vi.fn(
        () => ({ getToolSchemaList: vi.fn(() => []) }) as any,
      ),
      getProjectRoot: vi.fn(() => '/test/dir'),
      getCheckpointingEnabled: vi.fn(() => false),
      getGeminiClient: mockGetGeminiClient,
      addHistory: vi.fn(),
    } as unknown as Config;
    mockOnDebugMessage = vi.fn();
    mockHandleSlashCommand = vi.fn().mockResolvedValue(false);

    // Mock return value for useReactToolScheduler
    mockScheduleToolCalls = vi.fn();
    mockCancelAllToolCalls = vi.fn();
    mockMarkToolsAsSubmitted = vi.fn();

    // Default mock for useReactToolScheduler to prevent toolCalls being undefined initially
    mockUseReactToolScheduler.mockReturnValue([
      [], // Default to empty array for toolCalls
      mockScheduleToolCalls,
      mockCancelAllToolCalls,
      mockMarkToolsAsSubmitted,
    ]);

    // Reset mocks for GeminiClient instance methods (startChat and sendMessageStream)
    // The GeminiClient constructor itself is mocked at the module level.
    mockStartChat.mockClear().mockResolvedValue({
      sendMessageStream: mockSendMessageStream,
    } as unknown as any); // GeminiChat -> any
    mockSendMessageStream
      .mockClear()
      .mockReturnValue((async function* () {})());
  });

  const mockLoadedSettings: LoadedSettings = {
    merged: { preferredEditor: 'vscode' },
    user: { path: '/user/settings.json', settings: {} },
    workspace: { path: '/workspace/.gemini/settings.json', settings: {} },
    errors: [],
    forScope: vi.fn(),
    setValue: vi.fn(),
  } as unknown as LoadedSettings;

  const renderTestHook = (
    initialToolCalls: TrackedToolCall[] = [],
    geminiClient?: any,
  ) => {
    let currentToolCalls = initialToolCalls;
    const setToolCalls = (newToolCalls: TrackedToolCall[]) => {
      currentToolCalls = newToolCalls;
    };

    mockUseReactToolScheduler.mockImplementation(() => [
      currentToolCalls,
      mockScheduleToolCalls,
      mockCancelAllToolCalls,
      mockMarkToolsAsSubmitted,
    ]);

    const client = geminiClient || mockConfig.getGeminiClient();

    const { result, rerender } = renderHook(
      (props: {
        client: any;
        history: HistoryItem[];
        addItem: UseHistoryManagerReturn['addItem'];
        setShowHelp: Dispatch<SetStateAction<boolean>>;
        config: Config;
        onDebugMessage: (message: string) => void;
        handleSlashCommand: (
          cmd: PartListUnion,
        ) => Promise<
          | import('./slashCommandProcessor.js').SlashCommandActionReturn
          | boolean
        >;
        shellModeActive: boolean;
        loadedSettings: LoadedSettings;
        toolCalls?: TrackedToolCall[]; // Allow passing updated toolCalls
      }) => {
        // Update the mock's return value if new toolCalls are passed in props
        if (props.toolCalls) {
          setToolCalls(props.toolCalls);
        }
        return useGeminiStream(
          props.client,
          props.history,
          props.addItem,
          props.setShowHelp,
          props.config,
          props.onDebugMessage,
          props.handleSlashCommand,
          props.shellModeActive,
          () => 'vscode' as EditorType,
          () => {},
        );
      },
      {
        initialProps: {
          client,
          history: [],
          addItem: mockAddItem as unknown as UseHistoryManagerReturn['addItem'],
          setShowHelp: mockSetShowHelp,
          config: mockConfig,
          onDebugMessage: mockOnDebugMessage,
          handleSlashCommand: mockHandleSlashCommand as unknown as (
            cmd: PartListUnion,
          ) => Promise<
            | import('./slashCommandProcessor.js').SlashCommandActionReturn
            | boolean
          >,
          shellModeActive: false,
          loadedSettings: mockLoadedSettings,
        },
      },
    );
    return {
      result,
      rerender,
      mockMarkToolsAsSubmitted,
      mockSendMessageStream,
      client,
    };
  };

  it('should not submit tool responses if not all tool calls are completed', () => {
    const toolCalls: TrackedToolCall[] = [
      {
        request: { callId: 'call1', name: 'tool1', args: {} },
        status: 'success',
        responseSubmittedToGemini: false,
        response: {
          callId: 'call1',
          responseParts: [{ text: 'tool 1 response' }],
          error: undefined,
          resultDisplay: 'Tool 1 success display',
        },
        tool: {
          name: 'tool1',
          description: 'desc1',
          getDescription: vi.fn(),
        } as any,
        startTime: Date.now(),
        endTime: Date.now(),
      } as TrackedCompletedToolCall,
      {
        request: { callId: 'call2', name: 'tool2', args: {} },
        status: 'executing',
        responseSubmittedToGemini: false,
        tool: {
          name: 'tool2',
          description: 'desc2',
          getDescription: vi.fn(),
        } as any,
        startTime: Date.now(),
        liveOutput: '...',
      } as TrackedExecutingToolCall,
    ];

    const { mockMarkToolsAsSubmitted, mockSendMessageStream } =
      renderTestHook(toolCalls);

    // Effect for submitting tool responses depends on toolCalls and isResponding
    // isResponding is initially false, so the effect should run.

    expect(mockMarkToolsAsSubmitted).not.toHaveBeenCalled();
    expect(mockSendMessageStream).not.toHaveBeenCalled(); // submitQuery uses this
  });

  it('should submit tool responses when all tool calls are completed and ready', async () => {
    const toolCall1ResponseParts: PartListUnion = [
      { text: 'tool 1 final response' },
    ];
    const toolCall2ResponseParts: PartListUnion = [
      { text: 'tool 2 final response' },
    ];

    // Simplified toolCalls to ensure the filter logic is the focus
    const simplifiedToolCalls: TrackedToolCall[] = [
      {
        request: { callId: 'call1', name: 'tool1', args: {} },
        status: 'success',
        responseSubmittedToGemini: false,
        response: {
          callId: 'call1',
          responseParts: toolCall1ResponseParts,
          error: undefined,
          resultDisplay: 'Tool 1 success display',
        },
        tool: {
          name: 'tool1',
          description: 'desc',
          getDescription: vi.fn(),
        } as any,
        startTime: Date.now(),
        endTime: Date.now(),
      } as TrackedCompletedToolCall,
      {
        request: { callId: 'call2', name: 'tool2', args: {} },
        status: 'cancelled',
        responseSubmittedToGemini: false,
        response: {
          callId: 'call2',
          responseParts: toolCall2ResponseParts,
          error: undefined,
          resultDisplay: 'Tool 2 cancelled display',
        },
        tool: {
          name: 'tool2',
          description: 'desc',
          getDescription: vi.fn(),
        } as any,
        startTime: Date.now(),
        endTime: Date.now(),
        reason: 'test cancellation',
      } as TrackedCancelledToolCall,
    ];

    const {
      rerender,
      mockMarkToolsAsSubmitted,
      mockSendMessageStream: localMockSendMessageStream,
      client,
    } = renderTestHook(simplifiedToolCalls);

    act(() => {
      rerender({
        client,
        history: [],
        addItem: mockAddItem,
        setShowHelp: mockSetShowHelp,
        config: mockConfig,
        onDebugMessage: mockOnDebugMessage,
        handleSlashCommand:
          mockHandleSlashCommand as unknown as typeof mockHandleSlashCommand,
        shellModeActive: false,
        loadedSettings: mockLoadedSettings,
      });
    });

    await waitFor(() => {
      expect(mockMarkToolsAsSubmitted).toHaveBeenCalledTimes(0);
      expect(localMockSendMessageStream).toHaveBeenCalledTimes(0);
    });

    const expectedMergedResponse = mergePartListUnions([
      toolCall1ResponseParts,
      toolCall2ResponseParts,
    ]);
    expect(localMockSendMessageStream).toHaveBeenCalledWith(
      expectedMergedResponse,
      expect.any(AbortSignal),
    );
  });

  it('should handle all tool calls being cancelled', async () => {
    const toolCalls: TrackedToolCall[] = [
      {
        request: { callId: '1', name: 'testTool', args: {} },
        status: 'cancelled',
        response: {
          callId: '1',
          responseParts: [{ text: 'cancelled' }],
          error: undefined,
          resultDisplay: 'Tool 1 cancelled display',
        },
        responseSubmittedToGemini: false,
        tool: {
          name: 'testTool',
          description: 'desc',
          getDescription: vi.fn(),
        } as any,
      },
    ];

    const client = new MockedGeminiClientClass(mockConfig);
    const { mockMarkToolsAsSubmitted, rerender } = renderTestHook(
      toolCalls,
      client,
    );

    act(() => {
      rerender({
        client,
        history: [],
        addItem: mockAddItem,
        setShowHelp: mockSetShowHelp,
        config: mockConfig,
        onDebugMessage: mockOnDebugMessage,
        handleSlashCommand:
          mockHandleSlashCommand as unknown as typeof mockHandleSlashCommand,
        shellModeActive: false,
        loadedSettings: mockLoadedSettings,
      });
    });

    await waitFor(() => {
      expect(mockMarkToolsAsSubmitted).toHaveBeenCalledTimes(0);
      expect(client.addHistory).toHaveBeenCalledTimes(2);
      expect(client.addHistory).toHaveBeenCalledWith({
        role: 'user',
        parts: [{ text: 'cancelled' }],
      });
    });
  });

  describe('Session Stats Integration', () => {
    it('should call startNewTurn and addUsage for a simple prompt', async () => {
      const mockMetadata = { totalTokenCount: 123 };
      const mockStream = (async function* () {
        yield { type: 'content', value: 'Response' };
        yield { type: 'usage_metadata', value: mockMetadata };
      })();
      mockSendMessageStream.mockReturnValue(mockStream);

      const { result } = renderTestHook();

      await act(async () => {
        await result.current.submitQuery('Hello, world!');
      });

      expect(mockStartNewTurn).toHaveBeenCalledTimes(1);
      expect(mockAddUsage).toHaveBeenCalledTimes(1);
      expect(mockAddUsage).toHaveBeenCalledWith(mockMetadata);
    });

    it('should only call addUsage for a tool continuation prompt', async () => {
      const mockMetadata = { totalTokenCount: 456 };
      const mockStream = (async function* () {
        yield { type: 'content', value: 'Final Answer' };
        yield { type: 'usage_metadata', value: mockMetadata };
      })();
      mockSendMessageStream.mockReturnValue(mockStream);

      const { result } = renderTestHook();

      await act(async () => {
        await result.current.submitQuery([{ text: 'tool response' }], {
          isContinuation: true,
        });
      });

      expect(mockStartNewTurn).not.toHaveBeenCalled();
      expect(mockAddUsage).toHaveBeenCalledTimes(1);
      expect(mockAddUsage).toHaveBeenCalledWith(mockMetadata);
    });

    it('should not call addUsage if the stream contains no usage metadata', async () => {
      // Arrange: A stream that yields content but never a usage_metadata event
      const mockStream = (async function* () {
        yield { type: 'content', value: 'Some response text' };
      })();
      mockSendMessageStream.mockReturnValue(mockStream);

      const { result } = renderTestHook();

      await act(async () => {
        await result.current.submitQuery('Query with no usage data');
      });

      expect(mockStartNewTurn).toHaveBeenCalledTimes(1);
      expect(mockAddUsage).not.toHaveBeenCalled();
    });

    it('should not call startNewTurn for a slash command', async () => {
      mockHandleSlashCommand.mockReturnValue(true);

      const { result } = renderTestHook();

      await act(async () => {
        await result.current.submitQuery('/stats');
      });

      expect(mockStartNewTurn).not.toHaveBeenCalled();
      expect(mockSendMessageStream).not.toHaveBeenCalled();
    });
  });

  it('should not flicker streaming state to Idle between tool completion and submission', async () => {
    const toolCallResponseParts: PartListUnion = [
      { text: 'tool 1 final response' },
    ];

    const initialToolCalls: TrackedToolCall[] = [
      {
        request: { callId: 'call1', name: 'tool1', args: {} },
        status: 'executing',
        responseSubmittedToGemini: false,
        tool: {
          name: 'tool1',
          description: 'desc',
          getDescription: vi.fn(),
        } as any,
        startTime: Date.now(),
      } as TrackedExecutingToolCall,
    ];

    const completedToolCalls: TrackedToolCall[] = [
      {
        ...(initialToolCalls[0] as TrackedExecutingToolCall),
        status: 'success',
        response: {
          callId: 'call1',
          responseParts: toolCallResponseParts,
          error: undefined,
          resultDisplay: 'Tool 1 success display',
        },
        endTime: Date.now(),
      } as TrackedCompletedToolCall,
    ];

    const { result, rerender, client } = renderTestHook(initialToolCalls);

    // 1. Initial state should be Responding because a tool is executing.
    expect(result.current.streamingState).toBe(StreamingState.Responding);

    // 2. Rerender with the completed tool call.
    // The useEffect should pick this up but hasn't called submitQuery yet.
    act(() => {
      rerender({
        client,
        history: [],
        addItem: mockAddItem,
        setShowHelp: mockSetShowHelp,
        config: mockConfig,
        onDebugMessage: mockOnDebugMessage,
        handleSlashCommand:
          mockHandleSlashCommand as unknown as typeof mockHandleSlashCommand,
        shellModeActive: false,
        loadedSettings: mockLoadedSettings,
        // This is the key part of the test: update the toolCalls array
        // to simulate the tool finishing.
        // @ts-expect-error - we are adding a property to the props object
        toolCalls: completedToolCalls,
      });
    });

    // 3. The state should *still* be Responding, not Idle.
    // This is because the completed tool's response has not been submitted yet.
    expect(result.current.streamingState).toBe(StreamingState.Responding);

    // 4. Wait for the useEffect to call submitQuery.
    await waitFor(() => {
      expect(mockSendMessageStream).toHaveBeenCalledWith(
        toolCallResponseParts,
        expect.any(AbortSignal),
      );
    });

    // 5. After submission, the state should remain Responding.
    expect(result.current.streamingState).toBe(StreamingState.Responding);
  });
<<<<<<< HEAD

  describe('User Cancellation', () => {
    let useInputCallback: (input: string, key: any) => void;
    const mockUseInput = useInput as Mock;

    beforeEach(() => {
      // Capture the callback passed to useInput
      mockUseInput.mockImplementation((callback) => {
        useInputCallback = callback;
      });
    });

    const simulateEscapeKeyPress = () => {
      act(() => {
        useInputCallback('', { escape: true });
      });
    };

    it('should cancel an in-progress stream when escape is pressed', async () => {
      const mockStream = (async function* () {
        yield { type: 'content', value: 'Part 1' };
        // Keep the stream open
        await new Promise(() => {});
      })();
      mockSendMessageStream.mockReturnValue(mockStream);

      const { result } = renderTestHook();

      // Start a query
      await act(async () => {
        result.current.submitQuery('test query');
      });

      // Wait for the first part of the response
      await waitFor(() => {
        expect(result.current.streamingState).toBe(StreamingState.Responding);
      });

      // Simulate escape key press
      simulateEscapeKeyPress();

      // Verify cancellation message is added
      await waitFor(() => {
        expect(mockAddItem).toHaveBeenCalledWith(
          {
            type: MessageType.INFO,
            text: 'Request cancelled.',
          },
          expect.any(Number),
        );
      });

      // Verify state is reset
      expect(result.current.streamingState).toBe(StreamingState.Idle);
    });

    it('should not do anything if escape is pressed when not responding', () => {
      const { result } = renderTestHook();

      expect(result.current.streamingState).toBe(StreamingState.Idle);

      // Simulate escape key press
      simulateEscapeKeyPress();

      // No change should happen, no cancellation message
      expect(mockAddItem).not.toHaveBeenCalledWith(
        expect.objectContaining({
          text: 'Request cancelled.',
        }),
        expect.any(Number),
      );
    });

    it('should prevent further processing after cancellation', async () => {
      let continueStream: () => void;
      const streamPromise = new Promise<void>((resolve) => {
        continueStream = resolve;
      });

      const mockStream = (async function* () {
        yield { type: 'content', value: 'Initial' };
        await streamPromise; // Wait until we manually continue
        yield { type: 'content', value: ' Canceled' };
      })();
      mockSendMessageStream.mockReturnValue(mockStream);

      const { result } = renderTestHook();

      await act(async () => {
        result.current.submitQuery('long running query');
      });

      await waitFor(() => {
        expect(result.current.streamingState).toBe(StreamingState.Responding);
      });

      // Cancel the request
      simulateEscapeKeyPress();

      // Allow the stream to continue
      act(() => {
        continueStream();
      });

      // Wait a bit to see if the second part is processed
      await new Promise((resolve) => setTimeout(resolve, 50));

      // The text should not have been updated with " Canceled"
      const lastCall = mockAddItem.mock.calls.find(
        (call) => call[0].type === 'gemini',
      );
      expect(lastCall?.[0].text).toBe('Initial');

      // The final state should be idle after cancellation
      expect(result.current.streamingState).toBe(StreamingState.Idle);
    });

    it('should not cancel if a tool call is in progress (not just responding)', async () => {
      const toolCalls: TrackedToolCall[] = [
        {
          request: { callId: 'call1', name: 'tool1', args: {} },
          status: 'executing',
          responseSubmittedToGemini: false,
          tool: {
            name: 'tool1',
            description: 'desc1',
            getDescription: vi.fn(),
          } as any,
          startTime: Date.now(),
          liveOutput: '...',
        } as TrackedExecutingToolCall,
      ];

      const abortSpy = vi.spyOn(AbortController.prototype, 'abort');
      const { result } = renderTestHook(toolCalls);

      // State is `Responding` because a tool is running
      expect(result.current.streamingState).toBe(StreamingState.Responding);

      // Try to cancel
      simulateEscapeKeyPress();

      // Nothing should happen because the state is not `Responding`
      expect(abortSpy).not.toHaveBeenCalled();
    });
  });
=======
>>>>>>> f9ad3812
});<|MERGE_RESOLUTION|>--- conflicted
+++ resolved
@@ -19,11 +19,7 @@
 import { Config, EditorType } from '@gemini-cli/core';
 import { Part, PartListUnion } from '@google/genai';
 import { UseHistoryManagerReturn } from './useHistoryManager.js';
-<<<<<<< HEAD
 import { HistoryItem, MessageType, StreamingState } from '../types.js';
-=======
-import { HistoryItem, StreamingState } from '../types.js';
->>>>>>> f9ad3812
 import { Dispatch, SetStateAction } from 'react';
 import { LoadedSettings } from '../../config/settings.js';
 
@@ -732,8 +728,7 @@
     // 5. After submission, the state should remain Responding.
     expect(result.current.streamingState).toBe(StreamingState.Responding);
   });
-<<<<<<< HEAD
-
+  
   describe('User Cancellation', () => {
     let useInputCallback: (input: string, key: any) => void;
     const mockUseInput = useInput as Mock;
@@ -879,6 +874,4 @@
       expect(abortSpy).not.toHaveBeenCalled();
     });
   });
-=======
->>>>>>> f9ad3812
 });