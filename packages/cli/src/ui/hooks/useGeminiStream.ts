--- conflicted
+++ resolved
@@ -530,18 +530,16 @@
           case ServerGeminiEventType.MaxSessionTurns:
             handleMaxSessionTurnsEvent();
             break;
-<<<<<<< HEAD
           case ServerGeminiEventType.Finished:
             handleFinishedEvent(event as ServerGeminiFinishedEvent, userMessageTimestamp);
             break;
           case ServerGeminiEventType.UsageMetadata:
             // Handle UsageMetadata event if needed in the future
-=======
+            break;
           case ServerGeminiEventType.LoopDetected:
             // handle later because we want to move pending history to history
             // before we add loop detected message to history
             loopDetectedRef.current = true;
->>>>>>> 886faa29
             break;
           default: {
             // enforces exhaustive switch-case
