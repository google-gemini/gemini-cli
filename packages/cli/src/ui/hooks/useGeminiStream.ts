/**
 * @license
 * Copyright 2025 Google LLC
 * SPDX-License-Identifier: Apache-2.0
 */

import { useState, useRef, useCallback, useEffect, useMemo } from 'react';
import type {
  Config,
  EditorType,
  GeminiClient,
  ServerGeminiChatCompressedEvent,
  ServerGeminiContentEvent as ContentEvent,
  ServerGeminiFinishedEvent,
  ServerGeminiStreamEvent as GeminiEvent,
  ThoughtSummary,
  ToolCallRequestInfo,
  GeminiErrorEventValue,
} from '@google/gemini-cli-core';
import {
  GeminiEventType as ServerGeminiEventType,
  getErrorMessage,
  isNodeError,
  MessageSenderType,
  logUserPrompt,
  GitService,
  UnauthorizedError,
  UserPromptEvent,
  DEFAULT_GEMINI_FLASH_MODEL,
  logConversationFinishedEvent,
  ConversationFinishedEvent,
  ApprovalMode,
  parseAndFormatApiError,
  ToolConfirmationOutcome,
  promptIdContext,
  tokenLimit,
  debugLogger,
  runInDevTraceSpan,
  EDIT_TOOL_NAMES,
  processRestorableToolCalls,
<<<<<<< HEAD
  MAX_TURNS,
=======
  recordToolCallInteractions,
>>>>>>> 2b426c1d
} from '@google/gemini-cli-core';
import { type Part, type PartListUnion, FinishReason } from '@google/genai';
import type {
  HistoryItem,
  HistoryItemWithoutId,
  HistoryItemToolGroup,
  SlashCommandProcessorResult,
  HistoryItemModel,
} from '../types.js';
import { StreamingState, MessageType, ToolCallStatus } from '../types.js';
import { isAtCommand, isSlashCommand } from '../utils/commandUtils.js';
import { useShellCommandProcessor } from './shellCommandProcessor.js';
import { handleAtCommand } from './atCommandProcessor.js';
import { findLastSafeSplitPoint } from '../utils/markdownUtilities.js';
import { useStateAndRef } from './useStateAndRef.js';
import type { UseHistoryManagerReturn } from './useHistoryManager.js';
import { useLogger } from './useLogger.js';
import { SHELL_COMMAND_NAME } from '../constants.js';
import {
  useReactToolScheduler,
  mapToDisplay as mapTrackedToolCallsToDisplay,
  type TrackedToolCall,
  type TrackedCompletedToolCall,
  type TrackedCancelledToolCall,
  type TrackedWaitingToolCall,
} from './useReactToolScheduler.js';
import { promises as fs } from 'node:fs';
import path from 'node:path';
import { useSessionStats } from '../contexts/SessionContext.js';
import { useKeypress } from './useKeypress.js';
import type { LoadedSettings } from '../../config/settings.js';

enum StreamProcessingStatus {
  Completed,
  UserCancelled,
  Error,
}

function showCitations(settings: LoadedSettings): boolean {
  const enabled = settings?.merged?.ui?.showCitations;
  if (enabled !== undefined) {
    return enabled;
  }
  return true;
}

/**
 * Manages the Gemini stream, including user input, command processing,
 * API interaction, and tool call lifecycle.
 */
export const useGeminiStream = (
  geminiClient: GeminiClient,
  history: HistoryItem[],
  addItem: UseHistoryManagerReturn['addItem'],
  config: Config,
  settings: LoadedSettings,
  onDebugMessage: (message: string) => void,
  handleSlashCommand: (
    cmd: PartListUnion,
  ) => Promise<SlashCommandProcessorResult | false>,
  shellModeActive: boolean,
  getPreferredEditor: () => EditorType | undefined,
  onAuthError: (error: string) => void,
  performMemoryRefresh: () => Promise<void>,
  modelSwitchedFromQuotaError: boolean,
  setModelSwitchedFromQuotaError: React.Dispatch<React.SetStateAction<boolean>>,
  onCancelSubmit: (shouldRestorePrompt?: boolean) => void,
  setShellInputFocused: (value: boolean) => void,
  terminalWidth: number,
  terminalHeight: number,
  isShellFocused?: boolean,
) => {
  const [initError, setInitError] = useState<string | null>(null);
  const abortControllerRef = useRef<AbortController | null>(null);
  const turnCancelledRef = useRef(false);
  const activeQueryIdRef = useRef<string | null>(null);
  const [isResponding, setIsResponding] = useState<boolean>(false);
  const [thought, setThought] = useState<ThoughtSummary | null>(null);
  const [pendingHistoryItem, pendingHistoryItemRef, setPendingHistoryItem] =
    useStateAndRef<HistoryItemWithoutId | null>(null);
  const processedMemoryToolsRef = useRef<Set<string>>(new Set());
  const { startNewPrompt, getPromptCount } = useSessionStats();
  const storage = config.storage;
  const logger = useLogger(storage);
  const gitService = useMemo(() => {
    if (!config.getProjectRoot()) {
      return;
    }
    return new GitService(config.getProjectRoot(), storage);
  }, [config, storage]);

  const [
    toolCalls,
    scheduleToolCalls,
    markToolsAsSubmitted,
    setToolCallsForDisplay,
    cancelAllToolCalls,
    lastToolOutputTime,
  ] = useReactToolScheduler(
    async (completedToolCallsFromScheduler) => {
      // This onComplete is called when ALL scheduled tools for a given batch are done.
      if (completedToolCallsFromScheduler.length > 0) {
        // Add the final state of these tools to the history for display.
        addItem(
          mapTrackedToolCallsToDisplay(
            completedToolCallsFromScheduler as TrackedToolCall[],
          ),
          Date.now(),
        );

        // Clear the live-updating display now that the final state is in history.
        setToolCallsForDisplay([]);

        // Record tool calls with full metadata before sending responses.
        try {
          const currentModel =
            config.getGeminiClient().getCurrentSequenceModel() ??
            config.getModel();
          config
            .getGeminiClient()
            .getChat()
            .recordCompletedToolCalls(
              currentModel,
              completedToolCallsFromScheduler,
            );

          await recordToolCallInteractions(
            config,
            completedToolCallsFromScheduler,
          );
        } catch (error) {
          debugLogger.warn(
            `Error recording completed tool call information: ${error}`,
          );
        }

        // Handle tool response submission immediately when tools complete
        await handleCompletedTools(
          completedToolCallsFromScheduler as TrackedToolCall[],
        );
      }
    },
    config,
    getPreferredEditor,
  );

  const pendingToolCallGroupDisplay = useMemo(
    () =>
      toolCalls.length ? mapTrackedToolCallsToDisplay(toolCalls) : undefined,
    [toolCalls],
  );

  const activeToolPtyId = useMemo(() => {
    const executingShellTool = toolCalls?.find(
      (tc) =>
        tc.status === 'executing' && tc.request.name === 'run_shell_command',
    );
    if (executingShellTool) {
      return (executingShellTool as { pid?: number }).pid;
    }
    return undefined;
  }, [toolCalls]);

  const lastQueryRef = useRef<PartListUnion | null>(null);
  const lastPromptIdRef = useRef<string | null>(null);
  const loopDetectedRef = useRef(false);
  const [
    loopDetectionConfirmationRequest,
    setLoopDetectionConfirmationRequest,
  ] = useState<{
    onComplete: (result: { userSelection: 'disable' | 'keep' }) => void;
  } | null>(null);

  const onExec = useCallback(async (done: Promise<void>) => {
    setIsResponding(true);
    await done;
    setIsResponding(false);
  }, []);
  const { handleShellCommand, activeShellPtyId, lastShellOutputTime } =
    useShellCommandProcessor(
      addItem,
      setPendingHistoryItem,
      onExec,
      onDebugMessage,
      config,
      geminiClient,
      setShellInputFocused,
      terminalWidth,
      terminalHeight,
    );

  const activePtyId = activeShellPtyId || activeToolPtyId;

  useEffect(() => {
    if (!activePtyId) {
      setShellInputFocused(false);
    }
  }, [activePtyId, setShellInputFocused]);

  const prevActiveShellPtyIdRef = useRef<number | null>(null);
  useEffect(() => {
    if (
      turnCancelledRef.current &&
      prevActiveShellPtyIdRef.current !== null &&
      activeShellPtyId === null
    ) {
      addItem(
        { type: MessageType.INFO, text: 'Request cancelled.' },
        Date.now(),
      );
      setIsResponding(false);
    }
    prevActiveShellPtyIdRef.current = activeShellPtyId;
  }, [activeShellPtyId, addItem]);

  const streamingState = useMemo(() => {
    if (toolCalls.some((tc) => tc.status === 'awaiting_approval')) {
      return StreamingState.WaitingForConfirmation;
    }
    if (
      isResponding ||
      toolCalls.some(
        (tc) =>
          tc.status === 'executing' ||
          tc.status === 'scheduled' ||
          tc.status === 'validating' ||
          ((tc.status === 'success' ||
            tc.status === 'error' ||
            tc.status === 'cancelled') &&
            !(tc as TrackedCompletedToolCall | TrackedCancelledToolCall)
              .responseSubmittedToGemini),
      )
    ) {
      return StreamingState.Responding;
    }
    return StreamingState.Idle;
  }, [isResponding, toolCalls]);

  useEffect(() => {
    if (
      config.getApprovalMode() === ApprovalMode.YOLO &&
      streamingState === StreamingState.Idle
    ) {
      const lastUserMessageIndex = history.findLastIndex(
        (item: HistoryItem) => item.type === MessageType.USER,
      );

      const turnCount =
        lastUserMessageIndex === -1 ? 0 : history.length - lastUserMessageIndex;

      if (turnCount > 0) {
        logConversationFinishedEvent(
          config,
          new ConversationFinishedEvent(config.getApprovalMode(), turnCount),
        );
      }
    }
  }, [streamingState, config, history]);

  const cancelOngoingRequest = useCallback(() => {
    if (
      streamingState !== StreamingState.Responding &&
      streamingState !== StreamingState.WaitingForConfirmation
    ) {
      return;
    }
    if (turnCancelledRef.current) {
      return;
    }
    turnCancelledRef.current = true;

    // A full cancellation means no tools have produced a final result yet.
    // This determines if we show a generic "Request cancelled" message.
    const isFullCancellation = !toolCalls.some(
      (tc) => tc.status === 'success' || tc.status === 'error',
    );

    // Ensure we have an abort controller, creating one if it doesn't exist.
    if (!abortControllerRef.current) {
      abortControllerRef.current = new AbortController();
    }

    // The order is important here.
    // 1. Fire the signal to interrupt any active async operations.
    abortControllerRef.current.abort();
    // 2. Call the imperative cancel to clear the queue of pending tools.
    cancelAllToolCalls(abortControllerRef.current.signal);

    if (pendingHistoryItemRef.current) {
      const isShellCommand =
        pendingHistoryItemRef.current.type === 'tool_group' &&
        pendingHistoryItemRef.current.tools.some(
          (t) => t.name === SHELL_COMMAND_NAME,
        );

      // If it is a shell command, we update the status to Canceled and clear the output
      // to avoid artifacts, then add it to history immediately.
      if (isShellCommand) {
        const toolGroup = pendingHistoryItemRef.current as HistoryItemToolGroup;
        const updatedTools = toolGroup.tools.map((tool) => {
          if (tool.name === SHELL_COMMAND_NAME) {
            return {
              ...tool,
              status: ToolCallStatus.Canceled,
              resultDisplay: tool.resultDisplay,
            };
          }
          return tool;
        });
        addItem(
          { ...toolGroup, tools: updatedTools } as HistoryItemWithoutId,
          Date.now(),
        );
      } else {
        addItem(pendingHistoryItemRef.current, Date.now());
      }
    }
    setPendingHistoryItem(null);

    // If it was a full cancellation, add the info message now.
    // Otherwise, we let handleCompletedTools figure out the next step,
    // which might involve sending partial results back to the model.
    if (isFullCancellation) {
      // If shell is active, we delay this message to ensure correct ordering
      // (Shell item first, then Info message).
      if (!activeShellPtyId) {
        addItem(
          {
            type: MessageType.INFO,
            text: 'Request cancelled.',
          },
          Date.now(),
        );
        setIsResponding(false);
      }
    }

    onCancelSubmit(false);
    setShellInputFocused(false);
  }, [
    streamingState,
    addItem,
    setPendingHistoryItem,
    onCancelSubmit,
    pendingHistoryItemRef,
    setShellInputFocused,
    cancelAllToolCalls,
    toolCalls,
    activeShellPtyId,
  ]);

  useKeypress(
    (key) => {
      if (key.name === 'escape' && !isShellFocused) {
        cancelOngoingRequest();
      }
    },
    {
      isActive:
        streamingState === StreamingState.Responding ||
        streamingState === StreamingState.WaitingForConfirmation,
    },
  );

  const prepareQueryForGemini = useCallback(
    async (
      query: PartListUnion,
      userMessageTimestamp: number,
      abortSignal: AbortSignal,
      prompt_id: string,
    ): Promise<{
      queryToSend: PartListUnion | null;
      shouldProceed: boolean;
      modelOverride?: string;
    }> => {
      if (turnCancelledRef.current) {
        return { queryToSend: null, shouldProceed: false };
      }
      if (typeof query === 'string' && query.trim().length === 0) {
        return { queryToSend: null, shouldProceed: false };
      }

      let localQueryToSendToGemini: PartListUnion | null = null;
      let modelOverride: string | undefined;

      if (typeof query === 'string') {
        const trimmedQuery = query.trim();
        await logger?.logMessage(MessageSenderType.USER, trimmedQuery);

        if (!shellModeActive) {
          // Handle UI-only commands first
          const slashCommandResult = isSlashCommand(trimmedQuery)
            ? await handleSlashCommand(trimmedQuery)
            : false;

          if (slashCommandResult) {
            switch (slashCommandResult.type) {
              case 'schedule_tool': {
                const { toolName, toolArgs } = slashCommandResult;
                const toolCallRequest: ToolCallRequestInfo = {
                  callId: `${toolName}-${Date.now()}-${Math.random().toString(16).slice(2)}`,
                  name: toolName,
                  args: toolArgs,
                  isClientInitiated: true,
                  prompt_id,
                };
                scheduleToolCalls([toolCallRequest], abortSignal);
                return { queryToSend: null, shouldProceed: false };
              }
              case 'submit_prompt': {
                localQueryToSendToGemini = slashCommandResult.content;
                modelOverride = slashCommandResult.model;

                return {
                  queryToSend: localQueryToSendToGemini,
                  shouldProceed: true,
                  modelOverride,
                };
              }
              case 'handled': {
                return { queryToSend: null, shouldProceed: false };
              }
              default: {
                const unreachable: never = slashCommandResult;
                throw new Error(
                  `Unhandled slash command result type: ${unreachable}`,
                );
              }
            }
          }
        }

        if (shellModeActive && handleShellCommand(trimmedQuery, abortSignal)) {
          return { queryToSend: null, shouldProceed: false };
        }

        // Handle @-commands (which might involve tool calls)
        if (isAtCommand(trimmedQuery)) {
          const atCommandResult = await handleAtCommand({
            query: trimmedQuery,
            config,
            addItem,
            onDebugMessage,
            messageId: userMessageTimestamp,
            signal: abortSignal,
          });

          // Add user's turn after @ command processing is done.
          addItem(
            { type: MessageType.USER, text: trimmedQuery },
            userMessageTimestamp,
          );

          if (atCommandResult.error) {
            onDebugMessage(atCommandResult.error);
            return { queryToSend: null, shouldProceed: false };
          }
          localQueryToSendToGemini = atCommandResult.processedQuery;
        } else {
          // Normal query for Gemini
          addItem(
            { type: MessageType.USER, text: trimmedQuery },
            userMessageTimestamp,
          );
          localQueryToSendToGemini = trimmedQuery;
        }
      } else {
        // It's a function response (PartListUnion that isn't a string)
        localQueryToSendToGemini = query;
      }

      if (localQueryToSendToGemini === null) {
        onDebugMessage(
          'Query processing resulted in null, not sending to Gemini.',
        );
        return { queryToSend: null, shouldProceed: false };
      }
      return {
        queryToSend: localQueryToSendToGemini,
        shouldProceed: true,
        modelOverride,
      };
    },
    [
      config,
      addItem,
      onDebugMessage,
      handleShellCommand,
      handleSlashCommand,
      logger,
      shellModeActive,
      scheduleToolCalls,
    ],
  );

  // --- Stream Event Handlers ---

  const handleContentEvent = useCallback(
    (
      eventValue: ContentEvent['value'],
      currentGeminiMessageBuffer: string,
      userMessageTimestamp: number,
    ): string => {
      if (turnCancelledRef.current) {
        // Prevents additional output after a user initiated cancel.
        return '';
      }
      let newGeminiMessageBuffer = currentGeminiMessageBuffer + eventValue;
      if (
        pendingHistoryItemRef.current?.type !== 'gemini' &&
        pendingHistoryItemRef.current?.type !== 'gemini_content'
      ) {
        if (pendingHistoryItemRef.current) {
          addItem(pendingHistoryItemRef.current, userMessageTimestamp);
        }
        setPendingHistoryItem({ type: 'gemini', text: '' });
        newGeminiMessageBuffer = eventValue;
      }
      // Split large messages for better rendering performance. Ideally,
      // we should maximize the amount of output sent to <Static />.
      const splitPoint = findLastSafeSplitPoint(newGeminiMessageBuffer);
      if (splitPoint === newGeminiMessageBuffer.length) {
        // Update the existing message with accumulated content
        setPendingHistoryItem((item) => ({
          type: item?.type as 'gemini' | 'gemini_content',
          text: newGeminiMessageBuffer,
        }));
      } else {
        // This indicates that we need to split up this Gemini Message.
        // Splitting a message is primarily a performance consideration. There is a
        // <Static> component at the root of App.tsx which takes care of rendering
        // content statically or dynamically. Everything but the last message is
        // treated as static in order to prevent re-rendering an entire message history
        // multiple times per-second (as streaming occurs). Prior to this change you'd
        // see heavy flickering of the terminal. This ensures that larger messages get
        // broken up so that there are more "statically" rendered.
        const beforeText = newGeminiMessageBuffer.substring(0, splitPoint);
        const afterText = newGeminiMessageBuffer.substring(splitPoint);
        addItem(
          {
            type: pendingHistoryItemRef.current?.type as
              | 'gemini'
              | 'gemini_content',
            text: beforeText,
          },
          userMessageTimestamp,
        );
        setPendingHistoryItem({ type: 'gemini_content', text: afterText });
        newGeminiMessageBuffer = afterText;
      }
      return newGeminiMessageBuffer;
    },
    [addItem, pendingHistoryItemRef, setPendingHistoryItem],
  );

  const handleUserCancelledEvent = useCallback(
    (userMessageTimestamp: number) => {
      if (turnCancelledRef.current) {
        return;
      }
      if (pendingHistoryItemRef.current) {
        if (pendingHistoryItemRef.current.type === 'tool_group') {
          const updatedTools = pendingHistoryItemRef.current.tools.map(
            (tool) =>
              tool.status === ToolCallStatus.Pending ||
              tool.status === ToolCallStatus.Confirming ||
              tool.status === ToolCallStatus.Executing
                ? { ...tool, status: ToolCallStatus.Canceled }
                : tool,
          );
          const pendingItem: HistoryItemToolGroup = {
            ...pendingHistoryItemRef.current,
            tools: updatedTools,
          };
          addItem(pendingItem, userMessageTimestamp);
        } else {
          addItem(pendingHistoryItemRef.current, userMessageTimestamp);
        }
        setPendingHistoryItem(null);
      }
      addItem(
        { type: MessageType.INFO, text: 'User cancelled the request.' },
        userMessageTimestamp,
      );
      setIsResponding(false);
      setThought(null); // Reset thought when user cancels
    },
    [addItem, pendingHistoryItemRef, setPendingHistoryItem, setThought],
  );

  const handleErrorEvent = useCallback(
    (eventValue: GeminiErrorEventValue, userMessageTimestamp: number) => {
      if (pendingHistoryItemRef.current) {
        addItem(pendingHistoryItemRef.current, userMessageTimestamp);
        setPendingHistoryItem(null);
      }
      addItem(
        {
          type: MessageType.ERROR,
          text: parseAndFormatApiError(
            eventValue.error,
            config.getContentGeneratorConfig()?.authType,
            undefined,
            config.getModel(),
            DEFAULT_GEMINI_FLASH_MODEL,
          ),
        },
        userMessageTimestamp,
      );
      setThought(null); // Reset thought when there's an error
    },
    [addItem, pendingHistoryItemRef, setPendingHistoryItem, config, setThought],
  );

  const handleCitationEvent = useCallback(
    (text: string, userMessageTimestamp: number) => {
      if (!showCitations(settings)) {
        return;
      }

      if (pendingHistoryItemRef.current) {
        addItem(pendingHistoryItemRef.current, userMessageTimestamp);
        setPendingHistoryItem(null);
      }
      addItem({ type: MessageType.INFO, text }, userMessageTimestamp);
    },
    [addItem, pendingHistoryItemRef, setPendingHistoryItem, settings],
  );

  const handleFinishedEvent = useCallback(
    (event: ServerGeminiFinishedEvent, userMessageTimestamp: number) => {
      const finishReason = event.value.reason;
      if (!finishReason) {
        return;
      }

      const finishReasonMessages: Record<FinishReason, string | undefined> = {
        [FinishReason.FINISH_REASON_UNSPECIFIED]: undefined,
        [FinishReason.STOP]: undefined,
        [FinishReason.MAX_TOKENS]: 'Response truncated due to token limits.',
        [FinishReason.SAFETY]: 'Response stopped due to safety reasons.',
        [FinishReason.RECITATION]: 'Response stopped due to recitation policy.',
        [FinishReason.LANGUAGE]:
          'Response stopped due to unsupported language.',
        [FinishReason.BLOCKLIST]: 'Response stopped due to forbidden terms.',
        [FinishReason.PROHIBITED_CONTENT]:
          'Response stopped due to prohibited content.',
        [FinishReason.SPII]:
          'Response stopped due to sensitive personally identifiable information.',
        [FinishReason.OTHER]: 'Response stopped for other reasons.',
        [FinishReason.MALFORMED_FUNCTION_CALL]:
          'Response stopped due to malformed function call.',
        [FinishReason.IMAGE_SAFETY]:
          'Response stopped due to image safety violations.',
        [FinishReason.UNEXPECTED_TOOL_CALL]:
          'Response stopped due to unexpected tool call.',
        [FinishReason.IMAGE_PROHIBITED_CONTENT]:
          'Response stopped due to prohibited image content.',
        [FinishReason.NO_IMAGE]:
          'Response stopped because no image was generated.',
      };

      const message = finishReasonMessages[finishReason];
      if (message) {
        addItem(
          {
            type: 'info',
            text: `⚠️  ${message}`,
          },
          userMessageTimestamp,
        );
      }
    },
    [addItem],
  );

  const handleChatCompressionEvent = useCallback(
    (
      eventValue: ServerGeminiChatCompressedEvent['value'],
      userMessageTimestamp: number,
    ) => {
      if (pendingHistoryItemRef.current) {
        addItem(pendingHistoryItemRef.current, userMessageTimestamp);
        setPendingHistoryItem(null);
      }
      return addItem(
        {
          type: 'info',
          text:
            `IMPORTANT: This conversation exceeded the compress threshold. ` +
            `A compressed context will be sent for future messages (compressed from: ` +
            `${eventValue?.originalTokenCount ?? 'unknown'} to ` +
            `${eventValue?.newTokenCount ?? 'unknown'} tokens).`,
        },
        Date.now(),
      );
    },
    [addItem, pendingHistoryItemRef, setPendingHistoryItem],
  );

  const handleMaxSessionTurnsEvent = useCallback(
    () =>
      addItem(
        {
          type: 'info',
          text:
            `The session has reached the maximum number of turns: ${config.getMaxSessionTurns()}. ` +
            `Please update this limit in your setting.json file.`,
        },
        Date.now(),
      ),
    [addItem, config],
  );

  const handleContextWindowWillOverflowEvent = useCallback(
    (estimatedRequestTokenCount: number, remainingTokenCount: number) => {
      onCancelSubmit(true);

      const limit = tokenLimit(config.getModel());

      const isLessThan75Percent =
        limit > 0 && remainingTokenCount < limit * 0.75;

      let text = `Sending this message (${estimatedRequestTokenCount} tokens) might exceed the remaining context window limit (${remainingTokenCount} tokens).`;

      if (isLessThan75Percent) {
        text +=
          ' Please try reducing the size of your message or use the `/compress` command to compress the chat history.';
      }

      addItem(
        {
          type: 'info',
          text,
        },
        Date.now(),
      );
    },
    [addItem, onCancelSubmit, config],
  );

  const handleChatModelEvent = useCallback(
    (eventValue: string, userMessageTimestamp: number) => {
      if (!settings?.merged?.ui?.showModelInfoInChat) {
        return;
      }
      if (pendingHistoryItemRef.current) {
        addItem(pendingHistoryItemRef.current, userMessageTimestamp);
        setPendingHistoryItem(null);
      }
      addItem(
        {
          type: 'model',
          model: eventValue,
        } as HistoryItemModel,
        userMessageTimestamp,
      );
    },
    [addItem, pendingHistoryItemRef, setPendingHistoryItem, settings],
  );

  const processGeminiStreamEvents = useCallback(
    async (
      stream: AsyncIterable<GeminiEvent>,
      userMessageTimestamp: number,
      signal: AbortSignal,
    ): Promise<StreamProcessingStatus> => {
      let geminiMessageBuffer = '';
      const toolCallRequests: ToolCallRequestInfo[] = [];
      for await (const event of stream) {
        switch (event.type) {
          case ServerGeminiEventType.Thought:
            setThought(event.value);
            break;
          case ServerGeminiEventType.Content:
            geminiMessageBuffer = handleContentEvent(
              event.value,
              geminiMessageBuffer,
              userMessageTimestamp,
            );
            break;
          case ServerGeminiEventType.ToolCallRequest:
            toolCallRequests.push(event.value);
            break;
          case ServerGeminiEventType.UserCancelled:
            handleUserCancelledEvent(userMessageTimestamp);
            break;
          case ServerGeminiEventType.Error:
            handleErrorEvent(event.value, userMessageTimestamp);
            break;
          case ServerGeminiEventType.ChatCompressed:
            handleChatCompressionEvent(event.value, userMessageTimestamp);
            break;
          case ServerGeminiEventType.ToolCallConfirmation:
          case ServerGeminiEventType.ToolCallResponse:
            // do nothing
            break;
          case ServerGeminiEventType.MaxSessionTurns:
            handleMaxSessionTurnsEvent();
            break;
          case ServerGeminiEventType.ContextWindowWillOverflow:
            handleContextWindowWillOverflowEvent(
              event.value.estimatedRequestTokenCount,
              event.value.remainingTokenCount,
            );
            break;
          case ServerGeminiEventType.Finished:
            handleFinishedEvent(event, userMessageTimestamp);
            break;
          case ServerGeminiEventType.Citation:
            handleCitationEvent(event.value, userMessageTimestamp);
            break;
          case ServerGeminiEventType.ModelInfo:
            handleChatModelEvent(event.value, userMessageTimestamp);
            break;
          case ServerGeminiEventType.LoopDetected:
            // handle later because we want to move pending history to history
            // before we add loop detected message to history
            loopDetectedRef.current = true;
            break;
          case ServerGeminiEventType.Retry:
          case ServerGeminiEventType.InvalidStream:
            // Will add the missing logic later
            break;
          default: {
            // enforces exhaustive switch-case
            const unreachable: never = event;
            return unreachable;
          }
        }
      }
      if (toolCallRequests.length > 0) {
        scheduleToolCalls(toolCallRequests, signal);
      }
      return StreamProcessingStatus.Completed;
    },
    [
      handleContentEvent,
      handleUserCancelledEvent,
      handleErrorEvent,
      scheduleToolCalls,
      handleChatCompressionEvent,
      handleFinishedEvent,
      handleMaxSessionTurnsEvent,
      handleContextWindowWillOverflowEvent,
      handleCitationEvent,
      handleChatModelEvent,
    ],
  );
  const submitQuery = useCallback(
    async (
      query: PartListUnion,
      options?: { isContinuation: boolean },
      prompt_id?: string,
    ) =>
      runInDevTraceSpan(
        { name: 'submitQuery' },
        async ({ metadata: spanMetadata }) => {
          spanMetadata.input = query;
          const queryId = `${Date.now()}-${Math.random()}`;
          activeQueryIdRef.current = queryId;
          if (
            (streamingState === StreamingState.Responding ||
              streamingState === StreamingState.WaitingForConfirmation) &&
            !options?.isContinuation
          )
            return;

          const userMessageTimestamp = Date.now();

          // Reset quota error flag when starting a new query (not a continuation)
          if (!options?.isContinuation) {
            setModelSwitchedFromQuotaError(false);
            config.setQuotaErrorOccurred(false);
          }

          abortControllerRef.current = new AbortController();
          const abortSignal = abortControllerRef.current.signal;
          turnCancelledRef.current = false;

          if (!prompt_id) {
            prompt_id = config.getSessionId() + '########' + getPromptCount();
          }
          return promptIdContext.run(prompt_id, async () => {
            const { queryToSend, shouldProceed, modelOverride } =
              await prepareQueryForGemini(
                query,
                userMessageTimestamp,
                abortSignal,
                prompt_id!,
              );

            if (!shouldProceed || queryToSend === null) {
              return;
            }

            if (!options?.isContinuation) {
              if (typeof queryToSend === 'string') {
                // logging the text prompts only for now
                const promptText = queryToSend;
                logUserPrompt(
                  config,
                  new UserPromptEvent(
                    promptText.length,
                    prompt_id!,
                    config.getContentGeneratorConfig()?.authType,
                    promptText,
                  ),
                );
              }
              startNewPrompt();
              setThought(null); // Reset thought when starting a new prompt
            }

            setIsResponding(true);
            setInitError(null);

            // Store query and prompt_id for potential retry on loop detection
            lastQueryRef.current = queryToSend;
            lastPromptIdRef.current = prompt_id!;

            try {
              const stream = geminiClient.sendMessageStream(
                queryToSend,
                abortSignal,
                prompt_id!,
                MAX_TURNS,
                false,
                modelOverride,
              );
              const processingStatus = await processGeminiStreamEvents(
                stream,
                userMessageTimestamp,
                abortSignal,
              );

              if (processingStatus === StreamProcessingStatus.UserCancelled) {
                return;
              }

              if (pendingHistoryItemRef.current) {
                addItem(pendingHistoryItemRef.current, userMessageTimestamp);
                setPendingHistoryItem(null);
              }
              if (loopDetectedRef.current) {
                loopDetectedRef.current = false;
                // Show the confirmation dialog to choose whether to disable loop detection
                setLoopDetectionConfirmationRequest({
                  onComplete: (result: {
                    userSelection: 'disable' | 'keep';
                  }) => {
                    setLoopDetectionConfirmationRequest(null);

                    if (result.userSelection === 'disable') {
                      config
                        .getGeminiClient()
                        .getLoopDetectionService()
                        .disableForSession();
                      addItem(
                        {
                          type: 'info',
                          text: `Loop detection has been disabled for this session. Retrying request...`,
                        },
                        Date.now(),
                      );

                      if (lastQueryRef.current && lastPromptIdRef.current) {
                        // eslint-disable-next-line @typescript-eslint/no-floating-promises
                        submitQuery(
                          lastQueryRef.current,
                          { isContinuation: true },
                          lastPromptIdRef.current,
                        );
                      }
                    } else {
                      addItem(
                        {
                          type: 'info',
                          text: `A potential loop was detected. This can happen due to repetitive tool calls or other model behavior. The request has been halted.`,
                        },
                        Date.now(),
                      );
                    }
                  },
                });
              }
            } catch (error: unknown) {
              spanMetadata.error = error;
              if (error instanceof UnauthorizedError) {
                onAuthError('Session expired or is unauthorized.');
              } else if (!isNodeError(error) || error.name !== 'AbortError') {
                addItem(
                  {
                    type: MessageType.ERROR,
                    text: parseAndFormatApiError(
                      getErrorMessage(error) || 'Unknown error',
                      config.getContentGeneratorConfig()?.authType,
                      undefined,
                      config.getModel(),
                      DEFAULT_GEMINI_FLASH_MODEL,
                    ),
                  },
                  userMessageTimestamp,
                );
              }
            } finally {
              if (activeQueryIdRef.current === queryId) {
                setIsResponding(false);
              }
            }
          });
        },
      ),
    [
      streamingState,
      setModelSwitchedFromQuotaError,
      prepareQueryForGemini,
      processGeminiStreamEvents,
      pendingHistoryItemRef,
      addItem,
      setPendingHistoryItem,
      setInitError,
      geminiClient,
      onAuthError,
      config,
      startNewPrompt,
      getPromptCount,
    ],
  );

  const handleApprovalModeChange = useCallback(
    async (newApprovalMode: ApprovalMode) => {
      // Auto-approve pending tool calls when switching to auto-approval modes
      if (
        newApprovalMode === ApprovalMode.YOLO ||
        newApprovalMode === ApprovalMode.AUTO_EDIT
      ) {
        let awaitingApprovalCalls = toolCalls.filter(
          (call): call is TrackedWaitingToolCall =>
            call.status === 'awaiting_approval',
        );

        // For AUTO_EDIT mode, only approve edit tools (replace, write_file)
        if (newApprovalMode === ApprovalMode.AUTO_EDIT) {
          awaitingApprovalCalls = awaitingApprovalCalls.filter((call) =>
            EDIT_TOOL_NAMES.has(call.request.name),
          );
        }

        // Process pending tool calls sequentially to reduce UI chaos
        for (const call of awaitingApprovalCalls) {
          if (call.confirmationDetails?.onConfirm) {
            try {
              await call.confirmationDetails.onConfirm(
                ToolConfirmationOutcome.ProceedOnce,
              );
            } catch (error) {
              debugLogger.warn(
                `Failed to auto-approve tool call ${call.request.callId}:`,
                error,
              );
            }
          }
        }
      }
    },
    [toolCalls],
  );

  const handleCompletedTools = useCallback(
    async (completedToolCallsFromScheduler: TrackedToolCall[]) => {
      const completedAndReadyToSubmitTools =
        completedToolCallsFromScheduler.filter(
          (
            tc: TrackedToolCall,
          ): tc is TrackedCompletedToolCall | TrackedCancelledToolCall => {
            const isTerminalState =
              tc.status === 'success' ||
              tc.status === 'error' ||
              tc.status === 'cancelled';

            if (isTerminalState) {
              const completedOrCancelledCall = tc as
                | TrackedCompletedToolCall
                | TrackedCancelledToolCall;
              return (
                completedOrCancelledCall.response?.responseParts !== undefined
              );
            }
            return false;
          },
        );

      // Finalize any client-initiated tools as soon as they are done.
      const clientTools = completedAndReadyToSubmitTools.filter(
        (t) => t.request.isClientInitiated,
      );
      if (clientTools.length > 0) {
        markToolsAsSubmitted(clientTools.map((t) => t.request.callId));
      }

      // Identify new, successful save_memory calls that we haven't processed yet.
      const newSuccessfulMemorySaves = completedAndReadyToSubmitTools.filter(
        (t) =>
          t.request.name === 'save_memory' &&
          t.status === 'success' &&
          !processedMemoryToolsRef.current.has(t.request.callId),
      );

      if (newSuccessfulMemorySaves.length > 0) {
        // Perform the refresh only if there are new ones.
        void performMemoryRefresh();
        // Mark them as processed so we don't do this again on the next render.
        newSuccessfulMemorySaves.forEach((t) =>
          processedMemoryToolsRef.current.add(t.request.callId),
        );
      }

      const geminiTools = completedAndReadyToSubmitTools.filter(
        (t) => !t.request.isClientInitiated,
      );

      if (geminiTools.length === 0) {
        return;
      }

      // If all the tools were cancelled, don't submit a response to Gemini.
      const allToolsCancelled = geminiTools.every(
        (tc) => tc.status === 'cancelled',
      );

      if (allToolsCancelled) {
        // If the turn was cancelled via the imperative escape key flow,
        // the cancellation message is added there. We check the ref to avoid duplication.
        if (!turnCancelledRef.current) {
          addItem(
            {
              type: MessageType.INFO,
              text: 'Request cancelled.',
            },
            Date.now(),
          );
        }
        setIsResponding(false);

        if (geminiClient) {
          // We need to manually add the function responses to the history
          // so the model knows the tools were cancelled.
          const combinedParts = geminiTools.flatMap(
            (toolCall) => toolCall.response.responseParts,
          );
          // eslint-disable-next-line @typescript-eslint/no-floating-promises
          geminiClient.addHistory({
            role: 'user',
            parts: combinedParts,
          });
        }

        const callIdsToMarkAsSubmitted = geminiTools.map(
          (toolCall) => toolCall.request.callId,
        );
        markToolsAsSubmitted(callIdsToMarkAsSubmitted);
        return;
      }

      const responsesToSend: Part[] = geminiTools.flatMap(
        (toolCall) => toolCall.response.responseParts,
      );
      const callIdsToMarkAsSubmitted = geminiTools.map(
        (toolCall) => toolCall.request.callId,
      );

      const prompt_ids = geminiTools.map(
        (toolCall) => toolCall.request.prompt_id,
      );

      markToolsAsSubmitted(callIdsToMarkAsSubmitted);

      // Don't continue if model was switched due to quota error
      if (modelSwitchedFromQuotaError) {
        return;
      }

      // eslint-disable-next-line @typescript-eslint/no-floating-promises
      submitQuery(
        responsesToSend,
        {
          isContinuation: true,
        },
        prompt_ids[0],
      );
    },
    [
      submitQuery,
      markToolsAsSubmitted,
      geminiClient,
      performMemoryRefresh,
      modelSwitchedFromQuotaError,
      addItem,
    ],
  );

  const pendingHistoryItems = useMemo(
    () =>
      [pendingHistoryItem, pendingToolCallGroupDisplay].filter(
        (i) => i !== undefined && i !== null,
      ),
    [pendingHistoryItem, pendingToolCallGroupDisplay],
  );

  useEffect(() => {
    const saveRestorableToolCalls = async () => {
      if (!config.getCheckpointingEnabled()) {
        return;
      }
      const restorableToolCalls = toolCalls.filter(
        (toolCall) =>
          EDIT_TOOL_NAMES.has(toolCall.request.name) &&
          toolCall.status === 'awaiting_approval',
      );

      if (restorableToolCalls.length > 0) {
        if (!gitService) {
          onDebugMessage(
            'Checkpointing is enabled but Git service is not available. Failed to create snapshot. Ensure Git is installed and working properly.',
          );
          return;
        }

        const { checkpointsToWrite, errors } = await processRestorableToolCalls<
          HistoryItem[]
        >(
          restorableToolCalls.map((call) => call.request),
          gitService,
          geminiClient,
          history,
        );

        if (errors.length > 0) {
          errors.forEach(onDebugMessage);
        }

        if (checkpointsToWrite.size > 0) {
          const checkpointDir = storage.getProjectTempCheckpointsDir();
          try {
            await fs.mkdir(checkpointDir, { recursive: true });
            for (const [fileName, content] of checkpointsToWrite) {
              const filePath = path.join(checkpointDir, fileName);
              await fs.writeFile(filePath, content);
            }
          } catch (error) {
            onDebugMessage(
              `Failed to write checkpoint file: ${getErrorMessage(error)}`,
            );
          }
        }
      }
    };
    // eslint-disable-next-line @typescript-eslint/no-floating-promises
    saveRestorableToolCalls();
  }, [
    toolCalls,
    config,
    onDebugMessage,
    gitService,
    history,
    geminiClient,
    storage,
  ]);

  const lastOutputTime = Math.max(lastToolOutputTime, lastShellOutputTime);

  return {
    streamingState,
    submitQuery,
    initError,
    pendingHistoryItems,
    thought,
    cancelOngoingRequest,
    pendingToolCalls: toolCalls,
    handleApprovalModeChange,
    activePtyId,
    loopDetectionConfirmationRequest,
    lastOutputTime,
  };
};<|MERGE_RESOLUTION|>--- conflicted
+++ resolved
@@ -38,11 +38,8 @@
   runInDevTraceSpan,
   EDIT_TOOL_NAMES,
   processRestorableToolCalls,
-<<<<<<< HEAD
+  recordToolCallInteractions,
   MAX_TURNS,
-=======
-  recordToolCallInteractions,
->>>>>>> 2b426c1d
 } from '@google/gemini-cli-core';
 import { type Part, type PartListUnion, FinishReason } from '@google/genai';
 import type {
