/**
 * @license
 * Copyright 2025 Google LLC
 * SPDX-License-Identifier: Apache-2.0
 */

import { useState, useRef, useCallback, useEffect, useMemo } from 'react';
import type {
  Config,
  EditorType,
  GeminiClient,
  ServerGeminiChatCompressedEvent,
  ServerGeminiContentEvent as ContentEvent,
  ServerGeminiFinishedEvent,
  ServerGeminiStreamEvent as GeminiEvent,
  ThoughtSummary,
  ToolCallRequestInfo,
  GeminiErrorEventValue,
} from '@google/gemini-cli-core';
import {
  GeminiEventType as ServerGeminiEventType,
  getErrorMessage,
  isNodeError,
  MessageSenderType,
  logUserPrompt,
  GitService,
  UnauthorizedError,
  UserPromptEvent,
  DEFAULT_GEMINI_FLASH_MODEL,
  logConversationFinishedEvent,
  ConversationFinishedEvent,
  ApprovalMode,
  parseAndFormatApiError,
  ToolConfirmationOutcome,
  promptIdContext,
  tokenLimit,
  debugLogger,
  runInDevTraceSpan,
  EDIT_TOOL_NAMES,
  processRestorableToolCalls,
  recordToolCallInteractions,
} from '@google/gemini-cli-core';
import { type Part, type PartListUnion, FinishReason } from '@google/genai';
import type {
  HistoryItem,
  HistoryItemWithoutId,
  HistoryItemToolGroup,
  SlashCommandProcessorResult,
  HistoryItemModel,
} from '../types.js';
import { StreamingState, MessageType, ToolCallStatus } from '../types.js';
import { isSlashCommand } from '../utils/commandUtils.js';
import { useShellCommandProcessor } from './shellCommandProcessor.js';
import { handleAtCommand } from './atCommandProcessor.js';
import { findLastSafeSplitPoint } from '../utils/markdownUtilities.js';
import { useStateAndRef } from './useStateAndRef.js';
import type { UseHistoryManagerReturn } from './useHistoryManager.js';
import { useLogger } from './useLogger.js';
import { SHELL_COMMAND_NAME } from '../constants.js';
import {
  useReactToolScheduler,
  mapToDisplay as mapTrackedToolCallsToDisplay,
  type TrackedToolCall,
  type TrackedCompletedToolCall,
  type TrackedCancelledToolCall,
  type TrackedWaitingToolCall,
} from './useReactToolScheduler.js';
import { promises as fs } from 'node:fs';
import path from 'node:path';
import { useSessionStats } from '../contexts/SessionContext.js';
import { useKeypress } from './useKeypress.js';
import type { LoadedSettings } from '../../config/settings.js';

enum StreamProcessingStatus {
  Completed,
  UserCancelled,
  Error,
}

function showCitations(settings: LoadedSettings): boolean {
  const enabled = settings?.merged?.ui?.showCitations;
  if (enabled !== undefined) {
    return enabled;
  }
  return true;
}

/**
 * Manages the Gemini stream, including user input, command processing,
 * API interaction, and tool call lifecycle.
 */
export const useGeminiStream = (
  geminiClient: GeminiClient,
  history: HistoryItem[],
  addItem: UseHistoryManagerReturn['addItem'],
  config: Config,
  settings: LoadedSettings,
  onDebugMessage: (message: string) => void,
  handleSlashCommand: (
    cmd: PartListUnion,
  ) => Promise<SlashCommandProcessorResult | false>,
  shellModeActive: boolean,
  getPreferredEditor: () => EditorType | undefined,
  onAuthError: (error: string) => void,
  performMemoryRefresh: () => Promise<void>,
  modelSwitchedFromQuotaError: boolean,
  setModelSwitchedFromQuotaError: React.Dispatch<React.SetStateAction<boolean>>,
  onCancelSubmit: (shouldRestorePrompt?: boolean) => void,
  setShellInputFocused: (value: boolean) => void,
  terminalWidth: number,
  terminalHeight: number,
  isShellFocused?: boolean,
) => {
  const [initError, setInitError] = useState<string | null>(null);
  const abortControllerRef = useRef<AbortController | null>(null);
  const turnCancelledRef = useRef(false);
  const activeQueryIdRef = useRef<string | null>(null);
  const [isResponding, setIsResponding] = useState<boolean>(false);
  const [thought, setThought] = useState<ThoughtSummary | null>(null);
  const [pendingHistoryItem, pendingHistoryItemRef, setPendingHistoryItem] =
    useStateAndRef<HistoryItemWithoutId | null>(null);
  const processedMemoryToolsRef = useRef<Set<string>>(new Set());
  const { startNewPrompt, getPromptCount } = useSessionStats();
  const storage = config.storage;
  const logger = useLogger(storage);
  const gitService = useMemo(() => {
    if (!config.getProjectRoot()) {
      return;
    }
    return new GitService(config.getProjectRoot(), storage);
  }, [config, storage]);

  const [
    toolCalls,
    scheduleToolCalls,
    markToolsAsSubmitted,
    setToolCallsForDisplay,
    cancelAllToolCalls,
    lastToolOutputTime,
  ] = useReactToolScheduler(
    async (completedToolCallsFromScheduler) => {
      // This onComplete is called when ALL scheduled tools for a given batch are done.
      if (completedToolCallsFromScheduler.length > 0) {
        // Add the final state of these tools to the history for display.
        addItem(
          mapTrackedToolCallsToDisplay(
            completedToolCallsFromScheduler as TrackedToolCall[],
          ),
          Date.now(),
        );

        // Clear the live-updating display now that the final state is in history.
        setToolCallsForDisplay([]);

        // Record tool calls with full metadata before sending responses.
        try {
          const currentModel =
            config.getGeminiClient().getCurrentSequenceModel() ??
            config.getModel();
          config
            .getGeminiClient()
            .getChat()
            .recordCompletedToolCalls(
              currentModel,
              completedToolCallsFromScheduler,
            );

          await recordToolCallInteractions(
            config,
            completedToolCallsFromScheduler,
          );
        } catch (error) {
          debugLogger.warn(
            `Error recording completed tool call information: ${error}`,
          );
        }

        // Handle tool response submission immediately when tools complete
        await handleCompletedTools(
          completedToolCallsFromScheduler as TrackedToolCall[],
        );
      }
    },
    config,
    getPreferredEditor,
  );

  const pendingToolCallGroupDisplay = useMemo(
    () =>
      toolCalls.length ? mapTrackedToolCallsToDisplay(toolCalls) : undefined,
    [toolCalls],
  );

  const activeToolPtyId = useMemo(() => {
    const executingShellTool = toolCalls?.find(
      (tc) =>
        tc.status === 'executing' && tc.request.name === 'run_shell_command',
    );
    if (executingShellTool) {
      return (executingShellTool as { pid?: number }).pid;
    }
    return undefined;
  }, [toolCalls]);

  const lastQueryRef = useRef<PartListUnion | null>(null);
  const lastPromptIdRef = useRef<string | null>(null);
  const loopDetectedRef = useRef(false);
  const [
    loopDetectionConfirmationRequest,
    setLoopDetectionConfirmationRequest,
  ] = useState<{
    onComplete: (result: { userSelection: 'disable' | 'keep' }) => void;
  } | null>(null);

  const onExec = useCallback(async (done: Promise<void>) => {
    setIsResponding(true);
    await done;
    setIsResponding(false);
  }, []);
  const { handleShellCommand, activeShellPtyId, lastShellOutputTime } =
    useShellCommandProcessor(
      addItem,
      setPendingHistoryItem,
      onExec,
      onDebugMessage,
      config,
      geminiClient,
      setShellInputFocused,
      terminalWidth,
      terminalHeight,
    );

  const activePtyId = activeShellPtyId || activeToolPtyId;

  useEffect(() => {
    if (!activePtyId) {
      setShellInputFocused(false);
    }
  }, [activePtyId, setShellInputFocused]);

  const prevActiveShellPtyIdRef = useRef<number | null>(null);
  useEffect(() => {
    if (
      turnCancelledRef.current &&
      prevActiveShellPtyIdRef.current !== null &&
      activeShellPtyId === null
    ) {
      addItem(
        { type: MessageType.INFO, text: 'Request cancelled.' },
        Date.now(),
      );
      setIsResponding(false);
    }
    prevActiveShellPtyIdRef.current = activeShellPtyId;
  }, [activeShellPtyId, addItem]);

  const streamingState = useMemo(() => {
    if (toolCalls.some((tc) => tc.status === 'awaiting_approval')) {
      return StreamingState.WaitingForConfirmation;
    }
    if (
      isResponding ||
      toolCalls.some(
        (tc) =>
          tc.status === 'executing' ||
          tc.status === 'scheduled' ||
          tc.status === 'validating' ||
          ((tc.status === 'success' ||
            tc.status === 'error' ||
            tc.status === 'cancelled') &&
            !(tc as TrackedCompletedToolCall | TrackedCancelledToolCall)
              .responseSubmittedToGemini),
      )
    ) {
      return StreamingState.Responding;
    }
    return StreamingState.Idle;
  }, [isResponding, toolCalls]);

  useEffect(() => {
    if (
      config.getApprovalMode() === ApprovalMode.YOLO &&
      streamingState === StreamingState.Idle
    ) {
      const lastUserMessageIndex = history.findLastIndex(
        (item: HistoryItem) => item.type === MessageType.USER,
      );

      const turnCount =
        lastUserMessageIndex === -1 ? 0 : history.length - lastUserMessageIndex;

      if (turnCount > 0) {
        logConversationFinishedEvent(
          config,
          new ConversationFinishedEvent(config.getApprovalMode(), turnCount),
        );
      }
    }
  }, [streamingState, config, history]);

  const cancelOngoingRequest = useCallback(() => {
    if (
      streamingState !== StreamingState.Responding &&
      streamingState !== StreamingState.WaitingForConfirmation
    ) {
      return;
    }
    if (turnCancelledRef.current) {
      return;
    }
    turnCancelledRef.current = true;

    // A full cancellation means no tools have produced a final result yet.
    // This determines if we show a generic "Request cancelled" message.
    const isFullCancellation = !toolCalls.some(
      (tc) => tc.status === 'success' || tc.status === 'error',
    );

    // Ensure we have an abort controller, creating one if it doesn't exist.
    if (!abortControllerRef.current) {
      abortControllerRef.current = new AbortController();
    }

    // The order is important here.
    // 1. Fire the signal to interrupt any active async operations.
    abortControllerRef.current.abort();
    // 2. Call the imperative cancel to clear the queue of pending tools.
    cancelAllToolCalls(abortControllerRef.current.signal);

    if (pendingHistoryItemRef.current) {
      const isShellCommand =
        pendingHistoryItemRef.current.type === 'tool_group' &&
        pendingHistoryItemRef.current.tools.some(
          (t) => t.name === SHELL_COMMAND_NAME,
        );

      // If it is a shell command, we update the status to Canceled and clear the output
      // to avoid artifacts, then add it to history immediately.
      if (isShellCommand) {
        const toolGroup = pendingHistoryItemRef.current as HistoryItemToolGroup;
        const updatedTools = toolGroup.tools.map((tool) => {
          if (tool.name === SHELL_COMMAND_NAME) {
            return {
              ...tool,
              status: ToolCallStatus.Canceled,
              resultDisplay: tool.resultDisplay,
            };
          }
          return tool;
        });
        addItem(
          { ...toolGroup, tools: updatedTools } as HistoryItemWithoutId,
          Date.now(),
        );
      } else {
        addItem(pendingHistoryItemRef.current, Date.now());
      }
    }
    setPendingHistoryItem(null);

    // If it was a full cancellation, add the info message now.
    // Otherwise, we let handleCompletedTools figure out the next step,
    // which might involve sending partial results back to the model.
    if (isFullCancellation) {
      // If shell is active, we delay this message to ensure correct ordering
      // (Shell item first, then Info message).
      if (!activeShellPtyId) {
        addItem(
          {
            type: MessageType.INFO,
            text: 'Request cancelled.',
          },
          Date.now(),
        );
        setIsResponding(false);
      }
    }

    onCancelSubmit(false);
    setShellInputFocused(false);
  }, [
    streamingState,
    addItem,
    setPendingHistoryItem,
    onCancelSubmit,
    pendingHistoryItemRef,
    setShellInputFocused,
    cancelAllToolCalls,
    toolCalls,
    activeShellPtyId,
  ]);

  useKeypress(
    (key) => {
      if (key.name === 'escape' && !isShellFocused) {
        cancelOngoingRequest();
      }
    },
    {
      isActive:
        streamingState === StreamingState.Responding ||
        streamingState === StreamingState.WaitingForConfirmation,
    },
  );

  const prepareQueryForGemini = useCallback(
    async (
      query: PartListUnion,
      userMessageTimestamp: number,
      abortSignal: AbortSignal,
      prompt_id: string,
    ): Promise<{
      queryToSend: PartListUnion | null;
      shouldProceed: boolean;
    }> => {
      if (turnCancelledRef.current) {
        return { queryToSend: null, shouldProceed: false };
      }
      if (typeof query === 'string' && query.trim().length === 0) {
        return { queryToSend: null, shouldProceed: false };
      }

      let localQueryToSendToGemini: PartListUnion | null = null;

      if (typeof query === 'string') {
        const trimmedQuery = query.trim();
        await logger?.logMessage(MessageSenderType.USER, trimmedQuery);

        if (!shellModeActive) {
          // Handle UI-only commands first
          const slashCommandResult = isSlashCommand(trimmedQuery)
            ? await handleSlashCommand(trimmedQuery)
            : false;

          if (slashCommandResult) {
            switch (slashCommandResult.type) {
              case 'schedule_tool': {
                const { toolName, toolArgs } = slashCommandResult;
                const toolCallRequest: ToolCallRequestInfo = {
                  callId: `${toolName}-${Date.now()}-${Math.random().toString(16).slice(2)}`,
                  name: toolName,
                  args: toolArgs,
                  isClientInitiated: true,
                  prompt_id,
                };
                scheduleToolCalls([toolCallRequest], abortSignal);
                return { queryToSend: null, shouldProceed: false };
              }
              case 'submit_prompt': {
                localQueryToSendToGemini = slashCommandResult.content;

                return {
                  queryToSend: localQueryToSendToGemini,
                  shouldProceed: true,
                };
              }
              case 'handled': {
                return { queryToSend: null, shouldProceed: false };
              }
              default: {
                const unreachable: never = slashCommandResult;
                throw new Error(
                  `Unhandled slash command result type: ${unreachable}`,
                );
              }
            }
          }
        }

        if (shellModeActive && handleShellCommand(trimmedQuery, abortSignal)) {
          return { queryToSend: null, shouldProceed: false };
        }

        // Always process potential @-commands to match non-interactive behavior.
        // This ensures @file references work correctly regardless of how the
        // prompt was entered (direct input, external editor, etc.).
        const atCommandResult = await handleAtCommand({
          query: trimmedQuery,
          config,
          addItem,
          onDebugMessage,
          messageId: userMessageTimestamp,
          signal: abortSignal,
        });

        // Add user's turn after @ command processing is done.
        addItem(
          { type: MessageType.USER, text: trimmedQuery },
          userMessageTimestamp,
        );

<<<<<<< HEAD
        if (!atCommandResult.shouldProceed) {
          return { queryToSend: null, shouldProceed: false };
=======
          if (atCommandResult.error) {
            onDebugMessage(atCommandResult.error);
            return { queryToSend: null, shouldProceed: false };
          }
          localQueryToSendToGemini = atCommandResult.processedQuery;
        } else {
          // Normal query for Gemini
          addItem(
            { type: MessageType.USER, text: trimmedQuery },
            userMessageTimestamp,
          );
          localQueryToSendToGemini = trimmedQuery;
>>>>>>> e0f15908
        }
        localQueryToSendToGemini = atCommandResult.processedQuery;
      } else {
        // It's a function response (PartListUnion that isn't a string)
        localQueryToSendToGemini = query;
      }

      if (localQueryToSendToGemini === null) {
        onDebugMessage(
          'Query processing resulted in null, not sending to Gemini.',
        );
        return { queryToSend: null, shouldProceed: false };
      }
      return { queryToSend: localQueryToSendToGemini, shouldProceed: true };
    },
    [
      config,
      addItem,
      onDebugMessage,
      handleShellCommand,
      handleSlashCommand,
      logger,
      shellModeActive,
      scheduleToolCalls,
    ],
  );

  // --- Stream Event Handlers ---

  const handleContentEvent = useCallback(
    (
      eventValue: ContentEvent['value'],
      currentGeminiMessageBuffer: string,
      userMessageTimestamp: number,
    ): string => {
      if (turnCancelledRef.current) {
        // Prevents additional output after a user initiated cancel.
        return '';
      }
      let newGeminiMessageBuffer = currentGeminiMessageBuffer + eventValue;
      if (
        pendingHistoryItemRef.current?.type !== 'gemini' &&
        pendingHistoryItemRef.current?.type !== 'gemini_content'
      ) {
        if (pendingHistoryItemRef.current) {
          addItem(pendingHistoryItemRef.current, userMessageTimestamp);
        }
        setPendingHistoryItem({ type: 'gemini', text: '' });
        newGeminiMessageBuffer = eventValue;
      }
      // Split large messages for better rendering performance. Ideally,
      // we should maximize the amount of output sent to <Static />.
      const splitPoint = findLastSafeSplitPoint(newGeminiMessageBuffer);
      if (splitPoint === newGeminiMessageBuffer.length) {
        // Update the existing message with accumulated content
        setPendingHistoryItem((item) => ({
          type: item?.type as 'gemini' | 'gemini_content',
          text: newGeminiMessageBuffer,
        }));
      } else {
        // This indicates that we need to split up this Gemini Message.
        // Splitting a message is primarily a performance consideration. There is a
        // <Static> component at the root of App.tsx which takes care of rendering
        // content statically or dynamically. Everything but the last message is
        // treated as static in order to prevent re-rendering an entire message history
        // multiple times per-second (as streaming occurs). Prior to this change you'd
        // see heavy flickering of the terminal. This ensures that larger messages get
        // broken up so that there are more "statically" rendered.
        const beforeText = newGeminiMessageBuffer.substring(0, splitPoint);
        const afterText = newGeminiMessageBuffer.substring(splitPoint);
        addItem(
          {
            type: pendingHistoryItemRef.current?.type as
              | 'gemini'
              | 'gemini_content',
            text: beforeText,
          },
          userMessageTimestamp,
        );
        setPendingHistoryItem({ type: 'gemini_content', text: afterText });
        newGeminiMessageBuffer = afterText;
      }
      return newGeminiMessageBuffer;
    },
    [addItem, pendingHistoryItemRef, setPendingHistoryItem],
  );

  const handleUserCancelledEvent = useCallback(
    (userMessageTimestamp: number) => {
      if (turnCancelledRef.current) {
        return;
      }
      if (pendingHistoryItemRef.current) {
        if (pendingHistoryItemRef.current.type === 'tool_group') {
          const updatedTools = pendingHistoryItemRef.current.tools.map(
            (tool) =>
              tool.status === ToolCallStatus.Pending ||
              tool.status === ToolCallStatus.Confirming ||
              tool.status === ToolCallStatus.Executing
                ? { ...tool, status: ToolCallStatus.Canceled }
                : tool,
          );
          const pendingItem: HistoryItemToolGroup = {
            ...pendingHistoryItemRef.current,
            tools: updatedTools,
          };
          addItem(pendingItem, userMessageTimestamp);
        } else {
          addItem(pendingHistoryItemRef.current, userMessageTimestamp);
        }
        setPendingHistoryItem(null);
      }
      addItem(
        { type: MessageType.INFO, text: 'User cancelled the request.' },
        userMessageTimestamp,
      );
      setIsResponding(false);
      setThought(null); // Reset thought when user cancels
    },
    [addItem, pendingHistoryItemRef, setPendingHistoryItem, setThought],
  );

  const handleErrorEvent = useCallback(
    (eventValue: GeminiErrorEventValue, userMessageTimestamp: number) => {
      if (pendingHistoryItemRef.current) {
        addItem(pendingHistoryItemRef.current, userMessageTimestamp);
        setPendingHistoryItem(null);
      }
      addItem(
        {
          type: MessageType.ERROR,
          text: parseAndFormatApiError(
            eventValue.error,
            config.getContentGeneratorConfig()?.authType,
            undefined,
            config.getModel(),
            DEFAULT_GEMINI_FLASH_MODEL,
          ),
        },
        userMessageTimestamp,
      );
      setThought(null); // Reset thought when there's an error
    },
    [addItem, pendingHistoryItemRef, setPendingHistoryItem, config, setThought],
  );

  const handleCitationEvent = useCallback(
    (text: string, userMessageTimestamp: number) => {
      if (!showCitations(settings)) {
        return;
      }

      if (pendingHistoryItemRef.current) {
        addItem(pendingHistoryItemRef.current, userMessageTimestamp);
        setPendingHistoryItem(null);
      }
      addItem({ type: MessageType.INFO, text }, userMessageTimestamp);
    },
    [addItem, pendingHistoryItemRef, setPendingHistoryItem, settings],
  );

  const handleFinishedEvent = useCallback(
    (event: ServerGeminiFinishedEvent, userMessageTimestamp: number) => {
      const finishReason = event.value.reason;
      if (!finishReason) {
        return;
      }

      const finishReasonMessages: Record<FinishReason, string | undefined> = {
        [FinishReason.FINISH_REASON_UNSPECIFIED]: undefined,
        [FinishReason.STOP]: undefined,
        [FinishReason.MAX_TOKENS]: 'Response truncated due to token limits.',
        [FinishReason.SAFETY]: 'Response stopped due to safety reasons.',
        [FinishReason.RECITATION]: 'Response stopped due to recitation policy.',
        [FinishReason.LANGUAGE]:
          'Response stopped due to unsupported language.',
        [FinishReason.BLOCKLIST]: 'Response stopped due to forbidden terms.',
        [FinishReason.PROHIBITED_CONTENT]:
          'Response stopped due to prohibited content.',
        [FinishReason.SPII]:
          'Response stopped due to sensitive personally identifiable information.',
        [FinishReason.OTHER]: 'Response stopped for other reasons.',
        [FinishReason.MALFORMED_FUNCTION_CALL]:
          'Response stopped due to malformed function call.',
        [FinishReason.IMAGE_SAFETY]:
          'Response stopped due to image safety violations.',
        [FinishReason.UNEXPECTED_TOOL_CALL]:
          'Response stopped due to unexpected tool call.',
        [FinishReason.IMAGE_PROHIBITED_CONTENT]:
          'Response stopped due to prohibited image content.',
        [FinishReason.NO_IMAGE]:
          'Response stopped because no image was generated.',
      };

      const message = finishReasonMessages[finishReason];
      if (message) {
        addItem(
          {
            type: 'info',
            text: `⚠️  ${message}`,
          },
          userMessageTimestamp,
        );
      }
    },
    [addItem],
  );

  const handleChatCompressionEvent = useCallback(
    (
      eventValue: ServerGeminiChatCompressedEvent['value'],
      userMessageTimestamp: number,
    ) => {
      if (pendingHistoryItemRef.current) {
        addItem(pendingHistoryItemRef.current, userMessageTimestamp);
        setPendingHistoryItem(null);
      }
      return addItem(
        {
          type: 'info',
          text:
            `IMPORTANT: This conversation exceeded the compress threshold. ` +
            `A compressed context will be sent for future messages (compressed from: ` +
            `${eventValue?.originalTokenCount ?? 'unknown'} to ` +
            `${eventValue?.newTokenCount ?? 'unknown'} tokens).`,
        },
        Date.now(),
      );
    },
    [addItem, pendingHistoryItemRef, setPendingHistoryItem],
  );

  const handleMaxSessionTurnsEvent = useCallback(
    () =>
      addItem(
        {
          type: 'info',
          text:
            `The session has reached the maximum number of turns: ${config.getMaxSessionTurns()}. ` +
            `Please update this limit in your setting.json file.`,
        },
        Date.now(),
      ),
    [addItem, config],
  );

  const handleContextWindowWillOverflowEvent = useCallback(
    (estimatedRequestTokenCount: number, remainingTokenCount: number) => {
      onCancelSubmit(true);

      const limit = tokenLimit(config.getModel());

      const isLessThan75Percent =
        limit > 0 && remainingTokenCount < limit * 0.75;

      let text = `Sending this message (${estimatedRequestTokenCount} tokens) might exceed the remaining context window limit (${remainingTokenCount} tokens).`;

      if (isLessThan75Percent) {
        text +=
          ' Please try reducing the size of your message or use the `/compress` command to compress the chat history.';
      }

      addItem(
        {
          type: 'info',
          text,
        },
        Date.now(),
      );
    },
    [addItem, onCancelSubmit, config],
  );

  const handleChatModelEvent = useCallback(
    (eventValue: string, userMessageTimestamp: number) => {
      if (!settings?.merged?.ui?.showModelInfoInChat) {
        return;
      }
      if (pendingHistoryItemRef.current) {
        addItem(pendingHistoryItemRef.current, userMessageTimestamp);
        setPendingHistoryItem(null);
      }
      addItem(
        {
          type: 'model',
          model: eventValue,
        } as HistoryItemModel,
        userMessageTimestamp,
      );
    },
    [addItem, pendingHistoryItemRef, setPendingHistoryItem, settings],
  );

  const processGeminiStreamEvents = useCallback(
    async (
      stream: AsyncIterable<GeminiEvent>,
      userMessageTimestamp: number,
      signal: AbortSignal,
    ): Promise<StreamProcessingStatus> => {
      let geminiMessageBuffer = '';
      const toolCallRequests: ToolCallRequestInfo[] = [];
      for await (const event of stream) {
        switch (event.type) {
          case ServerGeminiEventType.Thought:
            setThought(event.value);
            break;
          case ServerGeminiEventType.Content:
            geminiMessageBuffer = handleContentEvent(
              event.value,
              geminiMessageBuffer,
              userMessageTimestamp,
            );
            break;
          case ServerGeminiEventType.ToolCallRequest:
            toolCallRequests.push(event.value);
            break;
          case ServerGeminiEventType.UserCancelled:
            handleUserCancelledEvent(userMessageTimestamp);
            break;
          case ServerGeminiEventType.Error:
            handleErrorEvent(event.value, userMessageTimestamp);
            break;
          case ServerGeminiEventType.ChatCompressed:
            handleChatCompressionEvent(event.value, userMessageTimestamp);
            break;
          case ServerGeminiEventType.ToolCallConfirmation:
          case ServerGeminiEventType.ToolCallResponse:
            // do nothing
            break;
          case ServerGeminiEventType.MaxSessionTurns:
            handleMaxSessionTurnsEvent();
            break;
          case ServerGeminiEventType.ContextWindowWillOverflow:
            handleContextWindowWillOverflowEvent(
              event.value.estimatedRequestTokenCount,
              event.value.remainingTokenCount,
            );
            break;
          case ServerGeminiEventType.Finished:
            handleFinishedEvent(event, userMessageTimestamp);
            break;
          case ServerGeminiEventType.Citation:
            handleCitationEvent(event.value, userMessageTimestamp);
            break;
          case ServerGeminiEventType.ModelInfo:
            handleChatModelEvent(event.value, userMessageTimestamp);
            break;
          case ServerGeminiEventType.LoopDetected:
            // handle later because we want to move pending history to history
            // before we add loop detected message to history
            loopDetectedRef.current = true;
            break;
          case ServerGeminiEventType.Retry:
          case ServerGeminiEventType.InvalidStream:
            // Will add the missing logic later
            break;
          default: {
            // enforces exhaustive switch-case
            const unreachable: never = event;
            return unreachable;
          }
        }
      }
      if (toolCallRequests.length > 0) {
        scheduleToolCalls(toolCallRequests, signal);
      }
      return StreamProcessingStatus.Completed;
    },
    [
      handleContentEvent,
      handleUserCancelledEvent,
      handleErrorEvent,
      scheduleToolCalls,
      handleChatCompressionEvent,
      handleFinishedEvent,
      handleMaxSessionTurnsEvent,
      handleContextWindowWillOverflowEvent,
      handleCitationEvent,
      handleChatModelEvent,
    ],
  );
  const submitQuery = useCallback(
    async (
      query: PartListUnion,
      options?: { isContinuation: boolean },
      prompt_id?: string,
    ) =>
      runInDevTraceSpan(
        { name: 'submitQuery' },
        async ({ metadata: spanMetadata }) => {
          spanMetadata.input = query;
          const queryId = `${Date.now()}-${Math.random()}`;
          activeQueryIdRef.current = queryId;
          if (
            (streamingState === StreamingState.Responding ||
              streamingState === StreamingState.WaitingForConfirmation) &&
            !options?.isContinuation
          )
            return;

          const userMessageTimestamp = Date.now();

          // Reset quota error flag when starting a new query (not a continuation)
          if (!options?.isContinuation) {
            setModelSwitchedFromQuotaError(false);
            config.setQuotaErrorOccurred(false);
          }

          abortControllerRef.current = new AbortController();
          const abortSignal = abortControllerRef.current.signal;
          turnCancelledRef.current = false;

          if (!prompt_id) {
            prompt_id = config.getSessionId() + '########' + getPromptCount();
          }
          return promptIdContext.run(prompt_id, async () => {
            const { queryToSend, shouldProceed } = await prepareQueryForGemini(
              query,
              userMessageTimestamp,
              abortSignal,
              prompt_id!,
            );

            if (!shouldProceed || queryToSend === null) {
              return;
            }

            if (!options?.isContinuation) {
              if (typeof queryToSend === 'string') {
                // logging the text prompts only for now
                const promptText = queryToSend;
                logUserPrompt(
                  config,
                  new UserPromptEvent(
                    promptText.length,
                    prompt_id!,
                    config.getContentGeneratorConfig()?.authType,
                    promptText,
                  ),
                );
              }
              startNewPrompt();
              setThought(null); // Reset thought when starting a new prompt
            }

            setIsResponding(true);
            setInitError(null);

            // Store query and prompt_id for potential retry on loop detection
            lastQueryRef.current = queryToSend;
            lastPromptIdRef.current = prompt_id!;

            try {
              const stream = geminiClient.sendMessageStream(
                queryToSend,
                abortSignal,
                prompt_id!,
              );
              const processingStatus = await processGeminiStreamEvents(
                stream,
                userMessageTimestamp,
                abortSignal,
              );

              if (processingStatus === StreamProcessingStatus.UserCancelled) {
                return;
              }

              if (pendingHistoryItemRef.current) {
                addItem(pendingHistoryItemRef.current, userMessageTimestamp);
                setPendingHistoryItem(null);
              }
              if (loopDetectedRef.current) {
                loopDetectedRef.current = false;
                // Show the confirmation dialog to choose whether to disable loop detection
                setLoopDetectionConfirmationRequest({
                  onComplete: (result: {
                    userSelection: 'disable' | 'keep';
                  }) => {
                    setLoopDetectionConfirmationRequest(null);

                    if (result.userSelection === 'disable') {
                      config
                        .getGeminiClient()
                        .getLoopDetectionService()
                        .disableForSession();
                      addItem(
                        {
                          type: 'info',
                          text: `Loop detection has been disabled for this session. Retrying request...`,
                        },
                        Date.now(),
                      );

                      if (lastQueryRef.current && lastPromptIdRef.current) {
                        // eslint-disable-next-line @typescript-eslint/no-floating-promises
                        submitQuery(
                          lastQueryRef.current,
                          { isContinuation: true },
                          lastPromptIdRef.current,
                        );
                      }
                    } else {
                      addItem(
                        {
                          type: 'info',
                          text: `A potential loop was detected. This can happen due to repetitive tool calls or other model behavior. The request has been halted.`,
                        },
                        Date.now(),
                      );
                    }
                  },
                });
              }
            } catch (error: unknown) {
              spanMetadata.error = error;
              if (error instanceof UnauthorizedError) {
                onAuthError('Session expired or is unauthorized.');
              } else if (!isNodeError(error) || error.name !== 'AbortError') {
                addItem(
                  {
                    type: MessageType.ERROR,
                    text: parseAndFormatApiError(
                      getErrorMessage(error) || 'Unknown error',
                      config.getContentGeneratorConfig()?.authType,
                      undefined,
                      config.getModel(),
                      DEFAULT_GEMINI_FLASH_MODEL,
                    ),
                  },
                  userMessageTimestamp,
                );
              }
            } finally {
              if (activeQueryIdRef.current === queryId) {
                setIsResponding(false);
              }
            }
          });
        },
      ),
    [
      streamingState,
      setModelSwitchedFromQuotaError,
      prepareQueryForGemini,
      processGeminiStreamEvents,
      pendingHistoryItemRef,
      addItem,
      setPendingHistoryItem,
      setInitError,
      geminiClient,
      onAuthError,
      config,
      startNewPrompt,
      getPromptCount,
    ],
  );

  const handleApprovalModeChange = useCallback(
    async (newApprovalMode: ApprovalMode) => {
      // Auto-approve pending tool calls when switching to auto-approval modes
      if (
        newApprovalMode === ApprovalMode.YOLO ||
        newApprovalMode === ApprovalMode.AUTO_EDIT
      ) {
        let awaitingApprovalCalls = toolCalls.filter(
          (call): call is TrackedWaitingToolCall =>
            call.status === 'awaiting_approval',
        );

        // For AUTO_EDIT mode, only approve edit tools (replace, write_file)
        if (newApprovalMode === ApprovalMode.AUTO_EDIT) {
          awaitingApprovalCalls = awaitingApprovalCalls.filter((call) =>
            EDIT_TOOL_NAMES.has(call.request.name),
          );
        }

        // Process pending tool calls sequentially to reduce UI chaos
        for (const call of awaitingApprovalCalls) {
          if (call.confirmationDetails?.onConfirm) {
            try {
              await call.confirmationDetails.onConfirm(
                ToolConfirmationOutcome.ProceedOnce,
              );
            } catch (error) {
              debugLogger.warn(
                `Failed to auto-approve tool call ${call.request.callId}:`,
                error,
              );
            }
          }
        }
      }
    },
    [toolCalls],
  );

  const handleCompletedTools = useCallback(
    async (completedToolCallsFromScheduler: TrackedToolCall[]) => {
      const completedAndReadyToSubmitTools =
        completedToolCallsFromScheduler.filter(
          (
            tc: TrackedToolCall,
          ): tc is TrackedCompletedToolCall | TrackedCancelledToolCall => {
            const isTerminalState =
              tc.status === 'success' ||
              tc.status === 'error' ||
              tc.status === 'cancelled';

            if (isTerminalState) {
              const completedOrCancelledCall = tc as
                | TrackedCompletedToolCall
                | TrackedCancelledToolCall;
              return (
                completedOrCancelledCall.response?.responseParts !== undefined
              );
            }
            return false;
          },
        );

      // Finalize any client-initiated tools as soon as they are done.
      const clientTools = completedAndReadyToSubmitTools.filter(
        (t) => t.request.isClientInitiated,
      );
      if (clientTools.length > 0) {
        markToolsAsSubmitted(clientTools.map((t) => t.request.callId));
      }

      // Identify new, successful save_memory calls that we haven't processed yet.
      const newSuccessfulMemorySaves = completedAndReadyToSubmitTools.filter(
        (t) =>
          t.request.name === 'save_memory' &&
          t.status === 'success' &&
          !processedMemoryToolsRef.current.has(t.request.callId),
      );

      if (newSuccessfulMemorySaves.length > 0) {
        // Perform the refresh only if there are new ones.
        void performMemoryRefresh();
        // Mark them as processed so we don't do this again on the next render.
        newSuccessfulMemorySaves.forEach((t) =>
          processedMemoryToolsRef.current.add(t.request.callId),
        );
      }

      const geminiTools = completedAndReadyToSubmitTools.filter(
        (t) => !t.request.isClientInitiated,
      );

      if (geminiTools.length === 0) {
        return;
      }

      // If all the tools were cancelled, don't submit a response to Gemini.
      const allToolsCancelled = geminiTools.every(
        (tc) => tc.status === 'cancelled',
      );

      if (allToolsCancelled) {
        // If the turn was cancelled via the imperative escape key flow,
        // the cancellation message is added there. We check the ref to avoid duplication.
        if (!turnCancelledRef.current) {
          addItem(
            {
              type: MessageType.INFO,
              text: 'Request cancelled.',
            },
            Date.now(),
          );
        }
        setIsResponding(false);

        if (geminiClient) {
          // We need to manually add the function responses to the history
          // so the model knows the tools were cancelled.
          const combinedParts = geminiTools.flatMap(
            (toolCall) => toolCall.response.responseParts,
          );
          // eslint-disable-next-line @typescript-eslint/no-floating-promises
          geminiClient.addHistory({
            role: 'user',
            parts: combinedParts,
          });
        }

        const callIdsToMarkAsSubmitted = geminiTools.map(
          (toolCall) => toolCall.request.callId,
        );
        markToolsAsSubmitted(callIdsToMarkAsSubmitted);
        return;
      }

      const responsesToSend: Part[] = geminiTools.flatMap(
        (toolCall) => toolCall.response.responseParts,
      );
      const callIdsToMarkAsSubmitted = geminiTools.map(
        (toolCall) => toolCall.request.callId,
      );

      const prompt_ids = geminiTools.map(
        (toolCall) => toolCall.request.prompt_id,
      );

      markToolsAsSubmitted(callIdsToMarkAsSubmitted);

      // Don't continue if model was switched due to quota error
      if (modelSwitchedFromQuotaError) {
        return;
      }

      // eslint-disable-next-line @typescript-eslint/no-floating-promises
      submitQuery(
        responsesToSend,
        {
          isContinuation: true,
        },
        prompt_ids[0],
      );
    },
    [
      submitQuery,
      markToolsAsSubmitted,
      geminiClient,
      performMemoryRefresh,
      modelSwitchedFromQuotaError,
      addItem,
    ],
  );

  const pendingHistoryItems = useMemo(
    () =>
      [pendingHistoryItem, pendingToolCallGroupDisplay].filter(
        (i) => i !== undefined && i !== null,
      ),
    [pendingHistoryItem, pendingToolCallGroupDisplay],
  );

  useEffect(() => {
    const saveRestorableToolCalls = async () => {
      if (!config.getCheckpointingEnabled()) {
        return;
      }
      const restorableToolCalls = toolCalls.filter(
        (toolCall) =>
          EDIT_TOOL_NAMES.has(toolCall.request.name) &&
          toolCall.status === 'awaiting_approval',
      );

      if (restorableToolCalls.length > 0) {
        if (!gitService) {
          onDebugMessage(
            'Checkpointing is enabled but Git service is not available. Failed to create snapshot. Ensure Git is installed and working properly.',
          );
          return;
        }

        const { checkpointsToWrite, errors } = await processRestorableToolCalls<
          HistoryItem[]
        >(
          restorableToolCalls.map((call) => call.request),
          gitService,
          geminiClient,
          history,
        );

        if (errors.length > 0) {
          errors.forEach(onDebugMessage);
        }

        if (checkpointsToWrite.size > 0) {
          const checkpointDir = storage.getProjectTempCheckpointsDir();
          try {
            await fs.mkdir(checkpointDir, { recursive: true });
            for (const [fileName, content] of checkpointsToWrite) {
              const filePath = path.join(checkpointDir, fileName);
              await fs.writeFile(filePath, content);
            }
          } catch (error) {
            onDebugMessage(
              `Failed to write checkpoint file: ${getErrorMessage(error)}`,
            );
          }
        }
      }
    };
    // eslint-disable-next-line @typescript-eslint/no-floating-promises
    saveRestorableToolCalls();
  }, [
    toolCalls,
    config,
    onDebugMessage,
    gitService,
    history,
    geminiClient,
    storage,
  ]);

  const lastOutputTime = Math.max(lastToolOutputTime, lastShellOutputTime);

  return {
    streamingState,
    submitQuery,
    initError,
    pendingHistoryItems,
    thought,
    cancelOngoingRequest,
    pendingToolCalls: toolCalls,
    handleApprovalModeChange,
    activePtyId,
    loopDetectionConfirmationRequest,
    lastOutputTime,
  };
};<|MERGE_RESOLUTION|>--- conflicted
+++ resolved
@@ -489,24 +489,19 @@
           userMessageTimestamp,
         );
 
-<<<<<<< HEAD
-        if (!atCommandResult.shouldProceed) {
+        if (atCommandResult.error) {
+          onDebugMessage(atCommandResult.error);
           return { queryToSend: null, shouldProceed: false };
-=======
-          if (atCommandResult.error) {
-            onDebugMessage(atCommandResult.error);
-            return { queryToSend: null, shouldProceed: false };
-          }
-          localQueryToSendToGemini = atCommandResult.processedQuery;
-        } else {
-          // Normal query for Gemini
-          addItem(
-            { type: MessageType.USER, text: trimmedQuery },
-            userMessageTimestamp,
-          );
-          localQueryToSendToGemini = trimmedQuery;
->>>>>>> e0f15908
-        }
+        }
+
+        if (atCommandResult.processedQuery === null) {
+          return { queryToSend: null, shouldProceed: false };
+        }
+
+        if (atCommandResult.shouldProceed === false) {
+          return { queryToSend: null, shouldProceed: false };
+        }
+
         localQueryToSendToGemini = atCommandResult.processedQuery;
       } else {
         // It's a function response (PartListUnion that isn't a string)
