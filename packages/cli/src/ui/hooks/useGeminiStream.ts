--- conflicted
+++ resolved
@@ -91,14 +91,11 @@
   getPreferredEditor: () => EditorType | undefined,
   onAuthError: () => void,
   performMemoryRefresh: () => Promise<void>,
-<<<<<<< HEAD
   isPlanMode: boolean,
-=======
   modelSwitchedFromQuotaError: boolean,
   setModelSwitchedFromQuotaError: React.Dispatch<React.SetStateAction<boolean>>,
   onEditorClose: () => void,
   onCancelSubmit: () => void,
->>>>>>> 1f0ad865
 ) => {
   const [initError, setInitError] = useState<string | null>(null);
   const abortControllerRef = useRef<AbortController | null>(null);
@@ -620,14 +617,11 @@
       handleErrorEvent,
       scheduleToolCalls,
       handleChatCompressionEvent,
-<<<<<<< HEAD
       addUsage,
       isPlanMode,
       addItem,
-=======
       handleFinishedEvent,
       handleMaxSessionTurnsEvent,
->>>>>>> 1f0ad865
     ],
   );
 
