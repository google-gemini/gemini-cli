/**
 * @license
 * Copyright 2025 Google LLC
 * SPDX-License-Identifier: Apache-2.0
 */

import { useState, useRef, useCallback, useEffect, useMemo } from 'react';
import { useInput } from 'ink';
import {
  Config,
  GeminiClient,
  GeminiEventType as ServerGeminiEventType,
  ServerGeminiStreamEvent as GeminiEvent,
  ServerGeminiContentEvent as ContentEvent,
  ServerGeminiErrorEvent as ErrorEvent,
  ServerGeminiChatCompressedEvent,
  ServerGeminiFinishedEvent,
  getErrorMessage,
  isNodeError,
  MessageSenderType,
  ToolCallRequestInfo,
  logUserPrompt,
  GitService,
  EditorType,
  ThoughtSummary,
  UnauthorizedError,
  UserPromptEvent,
  DEFAULT_GEMINI_FLASH_MODEL,
} from '@google/gemini-cli-core';
import { type Part, type PartListUnion, FinishReason } from '@google/genai';
import {
  StreamingState,
  HistoryItem,
  HistoryItemWithoutId,
  HistoryItemToolGroup,
  MessageType,
  SlashCommandProcessorResult,
  ToolCallStatus,
} from '../types.js';
import { isAtCommand } from '../utils/commandUtils.js';
import { parseAndFormatApiError } from '../utils/errorParsing.js';
import { useShellCommandProcessor } from './shellCommandProcessor.js';
import { handleAtCommand } from './atCommandProcessor.js';
import { findLastSafeSplitPoint } from '../utils/markdownUtilities.js';
import { useStateAndRef } from './useStateAndRef.js';
import { UseHistoryManagerReturn } from './useHistoryManager.js';
import { useLogger } from './useLogger.js';
import { promises as fs } from 'fs';
import path from 'path';
import {
  useReactToolScheduler,
  mapToDisplay as mapTrackedToolCallsToDisplay,
  TrackedToolCall,
  TrackedCompletedToolCall,
  TrackedCancelledToolCall,
} from './useReactToolScheduler.js';
import { useSessionStats } from '../contexts/SessionContext.js';

export function mergePartListUnions(list: PartListUnion[]): PartListUnion {
  const resultParts: PartListUnion = [];
  for (const item of list) {
    if (Array.isArray(item)) {
      resultParts.push(...item);
    } else {
      resultParts.push(item);
    }
  }
  return resultParts;
}

enum StreamProcessingStatus {
  Completed,
  UserCancelled,
  Error,
}

/**
 * Manages the Gemini stream, including user input, command processing,
 * API interaction, and tool call lifecycle.
 */
export const useGeminiStream = (
  geminiClient: GeminiClient,
  history: HistoryItem[],
  addItem: UseHistoryManagerReturn['addItem'],
  config: Config,
  onDebugMessage: (message: string) => void,
  handleSlashCommand: (
    cmd: PartListUnion,
  ) => Promise<SlashCommandProcessorResult | false>,
  shellModeActive: boolean,
  getPreferredEditor: () => EditorType | undefined,
  onAuthError: () => void,
  performMemoryRefresh: () => Promise<void>,
  modelSwitchedFromQuotaError: boolean,
  setModelSwitchedFromQuotaError: React.Dispatch<React.SetStateAction<boolean>>,
<<<<<<< HEAD
  onCancelSubmit: () => void,
=======
  onEditorClose: () => void,
>>>>>>> 6133bea3
) => {
  const [initError, setInitError] = useState<string | null>(null);
  const abortControllerRef = useRef<AbortController | null>(null);
  const turnCancelledRef = useRef(false);
  const [isResponding, setIsResponding] = useState<boolean>(false);
  const [thought, setThought] = useState<ThoughtSummary | null>(null);
  const [pendingHistoryItemRef, setPendingHistoryItem] =
    useStateAndRef<HistoryItemWithoutId | null>(null);
  const processedMemoryToolsRef = useRef<Set<string>>(new Set());
  const { startNewPrompt, getPromptCount } = useSessionStats();
  const logger = useLogger();
  const gitService = useMemo(() => {
    if (!config.getProjectRoot()) {
      return;
    }
    return new GitService(config.getProjectRoot());
  }, [config]);

  const [toolCalls, scheduleToolCalls, markToolsAsSubmitted] =
    useReactToolScheduler(
      async (completedToolCallsFromScheduler) => {
        // This onComplete is called when ALL scheduled tools for a given batch are done.
        if (completedToolCallsFromScheduler.length > 0) {
          // Add the final state of these tools to the history for display.
          addItem(
            mapTrackedToolCallsToDisplay(
              completedToolCallsFromScheduler as TrackedToolCall[],
            ),
            Date.now(),
          );

          // Handle tool response submission immediately when tools complete
          await handleCompletedTools(
            completedToolCallsFromScheduler as TrackedToolCall[],
          );
        }
      },
      config,
      setPendingHistoryItem,
      getPreferredEditor,
      onEditorClose,
    );

  const pendingToolCallGroupDisplay = useMemo(
    () =>
      toolCalls.length ? mapTrackedToolCallsToDisplay(toolCalls) : undefined,
    [toolCalls],
  );

  const loopDetectedRef = useRef(false);

  const onExec = useCallback(async (done: Promise<void>) => {
    setIsResponding(true);
    await done;
    setIsResponding(false);
  }, []);
  const { handleShellCommand } = useShellCommandProcessor(
    addItem,
    setPendingHistoryItem,
    onExec,
    onDebugMessage,
    config,
    geminiClient,
  );

  const streamingState = useMemo(() => {
    if (toolCalls.some((tc) => tc.status === 'awaiting_approval')) {
      return StreamingState.WaitingForConfirmation;
    }
    if (
      isResponding ||
      toolCalls.some(
        (tc) =>
          tc.status === 'executing' ||
          tc.status === 'scheduled' ||
          tc.status === 'validating' ||
          ((tc.status === 'success' ||
            tc.status === 'error' ||
            tc.status === 'cancelled') &&
            !(tc as TrackedCompletedToolCall | TrackedCancelledToolCall)
              .responseSubmittedToGemini),
      )
    ) {
      return StreamingState.Responding;
    }
    return StreamingState.Idle;
  }, [isResponding, toolCalls]);

  useInput((_input, key) => {
    if (streamingState === StreamingState.Responding && key.escape) {
      if (turnCancelledRef.current) {
        return;
      }
      turnCancelledRef.current = true;
      abortControllerRef.current?.abort();
      if (pendingHistoryItemRef.current) {
        addItem(pendingHistoryItemRef.current, Date.now());
      }
      addItem(
        {
          type: MessageType.INFO,
          text: 'Request cancelled.',
        },
        Date.now(),
      );
      setPendingHistoryItem(null);
      onCancelSubmit();
      setIsResponding(false);
    }
  });

  const prepareQueryForGemini = useCallback(
    async (
      query: PartListUnion,
      userMessageTimestamp: number,
      abortSignal: AbortSignal,
      prompt_id: string,
    ): Promise<{
      queryToSend: PartListUnion | null;
      shouldProceed: boolean;
    }> => {
      if (turnCancelledRef.current) {
        return { queryToSend: null, shouldProceed: false };
      }
      if (typeof query === 'string' && query.trim().length === 0) {
        return { queryToSend: null, shouldProceed: false };
      }

      let localQueryToSendToGemini: PartListUnion | null = null;

      if (typeof query === 'string') {
        const trimmedQuery = query.trim();
        logUserPrompt(
          config,
          new UserPromptEvent(
            trimmedQuery.length,
            prompt_id,
            config.getContentGeneratorConfig()?.authType,
            trimmedQuery,
          ),
        );
        onDebugMessage(`User query: '${trimmedQuery}'`);
        await logger?.logMessage(MessageSenderType.USER, trimmedQuery);

        // Handle UI-only commands first
        const slashCommandResult = await handleSlashCommand(trimmedQuery);

        if (slashCommandResult) {
          switch (slashCommandResult.type) {
            case 'schedule_tool': {
              const { toolName, toolArgs } = slashCommandResult;
              const toolCallRequest: ToolCallRequestInfo = {
                callId: `${toolName}-${Date.now()}-${Math.random().toString(16).slice(2)}`,
                name: toolName,
                args: toolArgs,
                isClientInitiated: true,
                prompt_id,
              };
              scheduleToolCalls([toolCallRequest], abortSignal);
              return { queryToSend: null, shouldProceed: false };
            }
            case 'submit_prompt': {
              localQueryToSendToGemini = slashCommandResult.content;

              return {
                queryToSend: localQueryToSendToGemini,
                shouldProceed: true,
              };
            }
            case 'handled': {
              return { queryToSend: null, shouldProceed: false };
            }
            default: {
              const unreachable: never = slashCommandResult;
              throw new Error(
                `Unhandled slash command result type: ${unreachable}`,
              );
            }
          }
        }

        if (shellModeActive && handleShellCommand(trimmedQuery, abortSignal)) {
          return { queryToSend: null, shouldProceed: false };
        }

        // Handle @-commands (which might involve tool calls)
        if (isAtCommand(trimmedQuery)) {
          const atCommandResult = await handleAtCommand({
            query: trimmedQuery,
            config,
            addItem,
            onDebugMessage,
            messageId: userMessageTimestamp,
            signal: abortSignal,
          });
          if (!atCommandResult.shouldProceed) {
            return { queryToSend: null, shouldProceed: false };
          }
          localQueryToSendToGemini = atCommandResult.processedQuery;
        } else {
          // Normal query for Gemini
          addItem(
            { type: MessageType.USER, text: trimmedQuery },
            userMessageTimestamp,
          );
          localQueryToSendToGemini = trimmedQuery;
        }
      } else {
        // It's a function response (PartListUnion that isn't a string)
        localQueryToSendToGemini = query;
      }

      if (localQueryToSendToGemini === null) {
        onDebugMessage(
          'Query processing resulted in null, not sending to Gemini.',
        );
        return { queryToSend: null, shouldProceed: false };
      }
      return { queryToSend: localQueryToSendToGemini, shouldProceed: true };
    },
    [
      config,
      addItem,
      onDebugMessage,
      handleShellCommand,
      handleSlashCommand,
      logger,
      shellModeActive,
      scheduleToolCalls,
    ],
  );

  // --- Stream Event Handlers ---

  const handleContentEvent = useCallback(
    (
      eventValue: ContentEvent['value'],
      currentGeminiMessageBuffer: string,
      userMessageTimestamp: number,
    ): string => {
      if (turnCancelledRef.current) {
        // Prevents additional output after a user initiated cancel.
        return '';
      }
      let newGeminiMessageBuffer = currentGeminiMessageBuffer + eventValue;
      if (
        pendingHistoryItemRef.current?.type !== 'gemini' &&
        pendingHistoryItemRef.current?.type !== 'gemini_content'
      ) {
        if (pendingHistoryItemRef.current) {
          addItem(pendingHistoryItemRef.current, userMessageTimestamp);
        }
        setPendingHistoryItem({ type: 'gemini', text: '' });
        newGeminiMessageBuffer = eventValue;
      }
      // Split large messages for better rendering performance. Ideally,
      // we should maximize the amount of output sent to <Static />.
      const splitPoint = findLastSafeSplitPoint(newGeminiMessageBuffer);
      if (splitPoint === newGeminiMessageBuffer.length) {
        // Update the existing message with accumulated content
        setPendingHistoryItem((item) => ({
          type: item?.type as 'gemini' | 'gemini_content',
          text: newGeminiMessageBuffer,
        }));
      } else {
        // This indicates that we need to split up this Gemini Message.
        // Splitting a message is primarily a performance consideration. There is a
        // <Static> component at the root of App.tsx which takes care of rendering
        // content statically or dynamically. Everything but the last message is
        // treated as static in order to prevent re-rendering an entire message history
        // multiple times per-second (as streaming occurs). Prior to this change you'd
        // see heavy flickering of the terminal. This ensures that larger messages get
        // broken up so that there are more "statically" rendered.
        const beforeText = newGeminiMessageBuffer.substring(0, splitPoint);
        const afterText = newGeminiMessageBuffer.substring(splitPoint);
        addItem(
          {
            type: pendingHistoryItemRef.current?.type as
              | 'gemini'
              | 'gemini_content',
            text: beforeText,
          },
          userMessageTimestamp,
        );
        setPendingHistoryItem({ type: 'gemini_content', text: afterText });
        newGeminiMessageBuffer = afterText;
      }
      return newGeminiMessageBuffer;
    },
    [addItem, pendingHistoryItemRef, setPendingHistoryItem],
  );

  const handleUserCancelledEvent = useCallback(
    (userMessageTimestamp: number) => {
      if (turnCancelledRef.current) {
        return;
      }
      if (pendingHistoryItemRef.current) {
        if (pendingHistoryItemRef.current.type === 'tool_group') {
          const updatedTools = pendingHistoryItemRef.current.tools.map(
            (tool) =>
              tool.status === ToolCallStatus.Pending ||
              tool.status === ToolCallStatus.Confirming ||
              tool.status === ToolCallStatus.Executing
                ? { ...tool, status: ToolCallStatus.Canceled }
                : tool,
          );
          const pendingItem: HistoryItemToolGroup = {
            ...pendingHistoryItemRef.current,
            tools: updatedTools,
          };
          addItem(pendingItem, userMessageTimestamp);
        } else {
          addItem(pendingHistoryItemRef.current, userMessageTimestamp);
        }
        setPendingHistoryItem(null);
      }
      addItem(
        { type: MessageType.INFO, text: 'User cancelled the request.' },
        userMessageTimestamp,
      );
      setIsResponding(false);
      setThought(null); // Reset thought when user cancels
    },
    [addItem, pendingHistoryItemRef, setPendingHistoryItem, setThought],
  );

  const handleErrorEvent = useCallback(
    (eventValue: ErrorEvent['value'], userMessageTimestamp: number) => {
      if (pendingHistoryItemRef.current) {
        addItem(pendingHistoryItemRef.current, userMessageTimestamp);
        setPendingHistoryItem(null);
      }
      addItem(
        {
          type: MessageType.ERROR,
          text: parseAndFormatApiError(
            eventValue.error,
            config.getContentGeneratorConfig()?.authType,
            undefined,
            config.getModel(),
            DEFAULT_GEMINI_FLASH_MODEL,
          ),
        },
        userMessageTimestamp,
      );
      setThought(null); // Reset thought when there's an error
    },
    [addItem, pendingHistoryItemRef, setPendingHistoryItem, config, setThought],
  );

  const handleFinishedEvent = useCallback(
    (event: ServerGeminiFinishedEvent, userMessageTimestamp: number) => {
      const finishReason = event.value;

      const finishReasonMessages: Record<FinishReason, string | undefined> = {
        [FinishReason.FINISH_REASON_UNSPECIFIED]: undefined,
        [FinishReason.STOP]: undefined,
        [FinishReason.MAX_TOKENS]: 'Response truncated due to token limits.',
        [FinishReason.SAFETY]: 'Response stopped due to safety reasons.',
        [FinishReason.RECITATION]: 'Response stopped due to recitation policy.',
        [FinishReason.LANGUAGE]:
          'Response stopped due to unsupported language.',
        [FinishReason.BLOCKLIST]: 'Response stopped due to forbidden terms.',
        [FinishReason.PROHIBITED_CONTENT]:
          'Response stopped due to prohibited content.',
        [FinishReason.SPII]:
          'Response stopped due to sensitive personally identifiable information.',
        [FinishReason.OTHER]: 'Response stopped for other reasons.',
        [FinishReason.MALFORMED_FUNCTION_CALL]:
          'Response stopped due to malformed function call.',
        [FinishReason.IMAGE_SAFETY]:
          'Response stopped due to image safety violations.',
        [FinishReason.UNEXPECTED_TOOL_CALL]:
          'Response stopped due to unexpected tool call.',
      };

      const message = finishReasonMessages[finishReason];
      if (message) {
        addItem(
          {
            type: 'info',
            text: `⚠️  ${message}`,
          },
          userMessageTimestamp,
        );
      }
    },
    [addItem],
  );

  const handleChatCompressionEvent = useCallback(
    (eventValue: ServerGeminiChatCompressedEvent['value']) =>
      addItem(
        {
          type: 'info',
          text:
            `IMPORTANT: This conversation approached the input token limit for ${config.getModel()}. ` +
            `A compressed context will be sent for future messages (compressed from: ` +
            `${eventValue?.originalTokenCount ?? 'unknown'} to ` +
            `${eventValue?.newTokenCount ?? 'unknown'} tokens).`,
        },
        Date.now(),
      ),
    [addItem, config],
  );

  const handleMaxSessionTurnsEvent = useCallback(
    () =>
      addItem(
        {
          type: 'info',
          text:
            `The session has reached the maximum number of turns: ${config.getMaxSessionTurns()}. ` +
            `Please update this limit in your setting.json file.`,
        },
        Date.now(),
      ),
    [addItem, config],
  );

  const handleLoopDetectedEvent = useCallback(() => {
    addItem(
      {
        type: 'info',
        text: `A potential loop was detected. This can happen due to repetitive tool calls or other model behavior. The request has been halted.`,
      },
      Date.now(),
    );
  }, [addItem]);

  const processGeminiStreamEvents = useCallback(
    async (
      stream: AsyncIterable<GeminiEvent>,
      userMessageTimestamp: number,
      signal: AbortSignal,
    ): Promise<StreamProcessingStatus> => {
      let geminiMessageBuffer = '';
      const toolCallRequests: ToolCallRequestInfo[] = [];
      for await (const event of stream) {
        switch (event.type) {
          case ServerGeminiEventType.Thought:
            setThought(event.value);
            break;
          case ServerGeminiEventType.Content:
            geminiMessageBuffer = handleContentEvent(
              event.value,
              geminiMessageBuffer,
              userMessageTimestamp,
            );
            break;
          case ServerGeminiEventType.ToolCallRequest:
            toolCallRequests.push(event.value);
            break;
          case ServerGeminiEventType.UserCancelled:
            handleUserCancelledEvent(userMessageTimestamp);
            break;
          case ServerGeminiEventType.Error:
            handleErrorEvent(event.value, userMessageTimestamp);
            break;
          case ServerGeminiEventType.ChatCompressed:
            handleChatCompressionEvent(event.value);
            break;
          case ServerGeminiEventType.ToolCallConfirmation:
          case ServerGeminiEventType.ToolCallResponse:
            // do nothing
            break;
          case ServerGeminiEventType.MaxSessionTurns:
            handleMaxSessionTurnsEvent();
            break;
          case ServerGeminiEventType.Finished:
            handleFinishedEvent(
              event as ServerGeminiFinishedEvent,
              userMessageTimestamp,
            );
            break;
          case ServerGeminiEventType.LoopDetected:
            // handle later because we want to move pending history to history
            // before we add loop detected message to history
            loopDetectedRef.current = true;
            break;
          default: {
            // enforces exhaustive switch-case
            const unreachable: never = event;
            return unreachable;
          }
        }
      }
      if (toolCallRequests.length > 0) {
        scheduleToolCalls(toolCallRequests, signal);
      }
      return StreamProcessingStatus.Completed;
    },
    [
      handleContentEvent,
      handleUserCancelledEvent,
      handleErrorEvent,
      scheduleToolCalls,
      handleChatCompressionEvent,
      handleFinishedEvent,
      handleMaxSessionTurnsEvent,
    ],
  );

  const submitQuery = useCallback(
    async (
      query: PartListUnion,
      options?: { isContinuation: boolean },
      prompt_id?: string,
    ) => {
      if (
        (streamingState === StreamingState.Responding ||
          streamingState === StreamingState.WaitingForConfirmation) &&
        !options?.isContinuation
      )
        return;

      const userMessageTimestamp = Date.now();

      // Reset quota error flag when starting a new query (not a continuation)
      if (!options?.isContinuation) {
        setModelSwitchedFromQuotaError(false);
        config.setQuotaErrorOccurred(false);
      }

      abortControllerRef.current = new AbortController();
      const abortSignal = abortControllerRef.current.signal;
      turnCancelledRef.current = false;

      if (!prompt_id) {
        prompt_id = config.getSessionId() + '########' + getPromptCount();
      }

      const { queryToSend, shouldProceed } = await prepareQueryForGemini(
        query,
        userMessageTimestamp,
        abortSignal,
        prompt_id!,
      );

      if (!shouldProceed || queryToSend === null) {
        return;
      }

      if (!options?.isContinuation) {
        startNewPrompt();
        setThought(null); // Reset thought when starting a new prompt
      }

      setIsResponding(true);
      setInitError(null);

      try {
        const stream = geminiClient.sendMessageStream(
          queryToSend,
          abortSignal,
          prompt_id!,
        );
        const processingStatus = await processGeminiStreamEvents(
          stream,
          userMessageTimestamp,
          abortSignal,
        );

        if (processingStatus === StreamProcessingStatus.UserCancelled) {
          return;
        }

        if (pendingHistoryItemRef.current) {
          addItem(pendingHistoryItemRef.current, userMessageTimestamp);
          setPendingHistoryItem(null);
        }
        if (loopDetectedRef.current) {
          loopDetectedRef.current = false;
          handleLoopDetectedEvent();
        }
      } catch (error: unknown) {
        if (error instanceof UnauthorizedError) {
          onAuthError();
        } else if (!isNodeError(error) || error.name !== 'AbortError') {
          addItem(
            {
              type: MessageType.ERROR,
              text: parseAndFormatApiError(
                getErrorMessage(error) || 'Unknown error',
                config.getContentGeneratorConfig()?.authType,
                undefined,
                config.getModel(),
                DEFAULT_GEMINI_FLASH_MODEL,
              ),
            },
            userMessageTimestamp,
          );
        }
      } finally {
        setIsResponding(false);
      }
    },
    [
      streamingState,
      setModelSwitchedFromQuotaError,
      prepareQueryForGemini,
      processGeminiStreamEvents,
      pendingHistoryItemRef,
      addItem,
      setPendingHistoryItem,
      setInitError,
      geminiClient,
      onAuthError,
      config,
      startNewPrompt,
      getPromptCount,
      handleLoopDetectedEvent,
    ],
  );

  const handleCompletedTools = useCallback(
    async (completedToolCallsFromScheduler: TrackedToolCall[]) => {
      if (isResponding) {
        return;
      }

      const completedAndReadyToSubmitTools =
        completedToolCallsFromScheduler.filter(
          (
            tc: TrackedToolCall,
          ): tc is TrackedCompletedToolCall | TrackedCancelledToolCall => {
            const isTerminalState =
              tc.status === 'success' ||
              tc.status === 'error' ||
              tc.status === 'cancelled';

            if (isTerminalState) {
              const completedOrCancelledCall = tc as
                | TrackedCompletedToolCall
                | TrackedCancelledToolCall;
              return (
                completedOrCancelledCall.response?.responseParts !== undefined
              );
            }
            return false;
          },
        );

      // Finalize any client-initiated tools as soon as they are done.
      const clientTools = completedAndReadyToSubmitTools.filter(
        (t) => t.request.isClientInitiated,
      );
      if (clientTools.length > 0) {
        markToolsAsSubmitted(clientTools.map((t) => t.request.callId));
      }

      // Identify new, successful save_memory calls that we haven't processed yet.
      const newSuccessfulMemorySaves = completedAndReadyToSubmitTools.filter(
        (t) =>
          t.request.name === 'save_memory' &&
          t.status === 'success' &&
          !processedMemoryToolsRef.current.has(t.request.callId),
      );

      if (newSuccessfulMemorySaves.length > 0) {
        // Perform the refresh only if there are new ones.
        void performMemoryRefresh();
        // Mark them as processed so we don't do this again on the next render.
        newSuccessfulMemorySaves.forEach((t) =>
          processedMemoryToolsRef.current.add(t.request.callId),
        );
      }

      const geminiTools = completedAndReadyToSubmitTools.filter(
        (t) => !t.request.isClientInitiated,
      );

      if (geminiTools.length === 0) {
        return;
      }

      // If all the tools were cancelled, don't submit a response to Gemini.
      const allToolsCancelled = geminiTools.every(
        (tc) => tc.status === 'cancelled',
      );

      if (allToolsCancelled) {
        if (geminiClient) {
          // We need to manually add the function responses to the history
          // so the model knows the tools were cancelled.
          const responsesToAdd = geminiTools.flatMap(
            (toolCall) => toolCall.response.responseParts,
          );
          const combinedParts: Part[] = [];
          for (const response of responsesToAdd) {
            if (Array.isArray(response)) {
              combinedParts.push(...response);
            } else if (typeof response === 'string') {
              combinedParts.push({ text: response });
            } else {
              combinedParts.push(response);
            }
          }
          geminiClient.addHistory({
            role: 'user',
            parts: combinedParts,
          });
        }

        const callIdsToMarkAsSubmitted = geminiTools.map(
          (toolCall) => toolCall.request.callId,
        );
        markToolsAsSubmitted(callIdsToMarkAsSubmitted);
        return;
      }

      const responsesToSend: PartListUnion[] = geminiTools.map(
        (toolCall) => toolCall.response.responseParts,
      );
      const callIdsToMarkAsSubmitted = geminiTools.map(
        (toolCall) => toolCall.request.callId,
      );

      const prompt_ids = geminiTools.map(
        (toolCall) => toolCall.request.prompt_id,
      );

      markToolsAsSubmitted(callIdsToMarkAsSubmitted);

      // Don't continue if model was switched due to quota error
      if (modelSwitchedFromQuotaError) {
        return;
      }

      submitQuery(
        mergePartListUnions(responsesToSend),
        {
          isContinuation: true,
        },
        prompt_ids[0],
      );
    },
    [
      isResponding,
      submitQuery,
      markToolsAsSubmitted,
      geminiClient,
      performMemoryRefresh,
      modelSwitchedFromQuotaError,
    ],
  );

  const pendingHistoryItems = [
    pendingHistoryItemRef.current,
    pendingToolCallGroupDisplay,
  ].filter((i) => i !== undefined && i !== null);

  useEffect(() => {
    const saveRestorableToolCalls = async () => {
      if (!config.getCheckpointingEnabled()) {
        return;
      }
      const restorableToolCalls = toolCalls.filter(
        (toolCall) =>
          (toolCall.request.name === 'replace' ||
            toolCall.request.name === 'write_file') &&
          toolCall.status === 'awaiting_approval',
      );

      if (restorableToolCalls.length > 0) {
        const checkpointDir = config.getProjectTempDir()
          ? path.join(config.getProjectTempDir(), 'checkpoints')
          : undefined;

        if (!checkpointDir) {
          return;
        }

        try {
          await fs.mkdir(checkpointDir, { recursive: true });
        } catch (error) {
          if (!isNodeError(error) || error.code !== 'EEXIST') {
            onDebugMessage(
              `Failed to create checkpoint directory: ${getErrorMessage(error)}`,
            );
            return;
          }
        }

        for (const toolCall of restorableToolCalls) {
          const filePath = toolCall.request.args['file_path'] as string;
          if (!filePath) {
            onDebugMessage(
              `Skipping restorable tool call due to missing file_path: ${toolCall.request.name}`,
            );
            continue;
          }

          try {
            let commitHash = await gitService?.createFileSnapshot(
              `Snapshot for ${toolCall.request.name}`,
            );

            if (!commitHash) {
              commitHash = await gitService?.getCurrentCommitHash();
            }

            if (!commitHash) {
              onDebugMessage(
                `Failed to create snapshot for ${filePath}. Skipping restorable tool call.`,
              );
              continue;
            }

            const timestamp = new Date()
              .toISOString()
              .replace(/:/g, '-')
              .replace(/\./g, '_');
            const toolName = toolCall.request.name;
            const fileName = path.basename(filePath);
            const toolCallWithSnapshotFileName = `${timestamp}-${fileName}-${toolName}.json`;
            const clientHistory = await geminiClient?.getHistory();
            const toolCallWithSnapshotFilePath = path.join(
              checkpointDir,
              toolCallWithSnapshotFileName,
            );

            await fs.writeFile(
              toolCallWithSnapshotFilePath,
              JSON.stringify(
                {
                  history,
                  clientHistory,
                  toolCall: {
                    name: toolCall.request.name,
                    args: toolCall.request.args,
                  },
                  commitHash,
                  filePath,
                },
                null,
                2,
              ),
            );
          } catch (error) {
            onDebugMessage(
              `Failed to write restorable tool call file: ${getErrorMessage(
                error,
              )}`,
            );
          }
        }
      }
    };
    saveRestorableToolCalls();
  }, [toolCalls, config, onDebugMessage, gitService, history, geminiClient]);

  return {
    streamingState,
    submitQuery,
    initError,
    pendingHistoryItems,
    thought,
  };
};<|MERGE_RESOLUTION|>--- conflicted
+++ resolved
@@ -93,11 +93,8 @@
   performMemoryRefresh: () => Promise<void>,
   modelSwitchedFromQuotaError: boolean,
   setModelSwitchedFromQuotaError: React.Dispatch<React.SetStateAction<boolean>>,
-<<<<<<< HEAD
+  onEditorClose: () => void,
   onCancelSubmit: () => void,
-=======
-  onEditorClose: () => void,
->>>>>>> 6133bea3
 ) => {
   const [initError, setInitError] = useState<string | null>(null);
   const abortControllerRef = useRef<AbortController | null>(null);
