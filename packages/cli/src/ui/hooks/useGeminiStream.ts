--- conflicted
+++ resolved
@@ -76,17 +76,6 @@
   Error,
 }
 
-<<<<<<< HEAD
-const EDIT_TOOL_NAMES = new Set(['replace', WRITE_FILE_TOOL_NAME]);
-
-interface ToolResponseWithParts {
-  responseParts?: unknown;
-  llmContent?: unknown;
-  data?: { pid?: number; command?: string; initialOutput?: string };
-}
-
-=======
->>>>>>> 3f5f030d
 function showCitations(settings: LoadedSettings): boolean {
   const enabled = settings?.merged?.ui?.showCitations;
   if (enabled !== undefined) {
@@ -222,7 +211,6 @@
     await done;
     setIsResponding(false);
   }, []);
-<<<<<<< HEAD
   const {
     handleShellCommand,
     activeShellPtyId,
@@ -233,6 +221,7 @@
     backgroundShells,
     registerBackgroundShell,
     killBackgroundShell,
+    lastShellOutputTime
   } = useShellCommandProcessor(
     addItem,
     setPendingHistoryItem,
@@ -245,20 +234,6 @@
     terminalHeight,
     activeToolPtyId,
   );
-=======
-  const { handleShellCommand, activeShellPtyId, lastShellOutputTime } =
-    useShellCommandProcessor(
-      addItem,
-      setPendingHistoryItem,
-      onExec,
-      onDebugMessage,
-      config,
-      geminiClient,
-      setShellInputFocused,
-      terminalWidth,
-      terminalHeight,
-    );
->>>>>>> 3f5f030d
 
   const activePtyId = activeShellPtyId || activeToolPtyId;
 
@@ -1230,7 +1205,6 @@
         if (geminiClient) {
           // We need to manually add the function responses to the history
           // so the model knows the tools were cancelled.
-<<<<<<< HEAD
           const combinedParts = geminiTools.flatMap((toolCall) => {
             const response = toolCall.response as ToolResponseWithParts;
             if (response.responseParts) {
@@ -1242,12 +1216,8 @@
             }
             return content as Part[];
           });
-=======
-          const combinedParts = geminiTools.flatMap(
-            (toolCall) => toolCall.response.responseParts,
-          );
+
           // eslint-disable-next-line @typescript-eslint/no-floating-promises
->>>>>>> 3f5f030d
           geminiClient.addHistory({
             role: 'user',
             parts: combinedParts,
@@ -1392,15 +1362,12 @@
     handleApprovalModeChange,
     activePtyId,
     loopDetectionConfirmationRequest,
-<<<<<<< HEAD
     backgroundShellCount,
     isBackgroundShellVisible,
     toggleBackgroundShell,
     backgroundCurrentShell,
     backgroundShells,
     killBackgroundShell,
-=======
     lastOutputTime,
->>>>>>> 3f5f030d
   };
 };