--- conflicted
+++ resolved
@@ -880,48 +880,6 @@
     [addItem, onCancelSubmit, config],
   );
 
-<<<<<<< HEAD
-  const handleLoopDetectionConfirmation = useCallback(
-    (result: { userSelection: 'disable' | 'keep' }) => {
-      setLoopDetectionConfirmationRequest(null);
-
-      if (result.userSelection === 'disable') {
-        config.getGeminiClient().getLoopDetectionService().disableForSession();
-        addItem(
-          {
-            type: 'info',
-            text: t(
-              'loop_detection.disabled',
-              'Loop detection has been disabled for this session. Please try your request again.',
-            ),
-          },
-          Date.now(),
-        );
-      } else {
-        addItem(
-          {
-            type: 'info',
-            text: t(
-              'loop_detection.message',
-              'A potential loop was detected. This can happen due to repetitive tool calls or other model behavior. The request has been halted.',
-            ),
-          },
-          Date.now(),
-        );
-      }
-    },
-    [config, addItem],
-  );
-
-  const handleLoopDetectedEvent = useCallback(() => {
-    // Show the confirmation dialog to choose whether to disable loop detection
-    setLoopDetectionConfirmationRequest({
-      onComplete: handleLoopDetectionConfirmation,
-    });
-  }, [handleLoopDetectionConfirmation]);
-
-=======
->>>>>>> dd3b1cb6
   const processGeminiStreamEvents = useCallback(
     async (
       stream: AsyncIterable<GeminiEvent>,
@@ -1113,7 +1071,10 @@
                   addItem(
                     {
                       type: 'info',
-                      text: `Loop detection has been disabled for this session. Retrying request...`,
+                      text: t(
+                        'loop_detection.disabled',
+                        'Loop detection has been disabled for this session. Retrying request...',
+                      ),
                     },
                     Date.now(),
                   );
@@ -1129,7 +1090,10 @@
                   addItem(
                     {
                       type: 'info',
-                      text: `A potential loop was detected. This can happen due to repetitive tool calls or other model behavior. The request has been halted.`,
+                      text: t(
+                        'loop_detection.message',
+                        'A potential loop was detected. This can happen due to repetitive tool calls or other model behavior. The request has been halted.',
+                      ),
                     },
                     Date.now(),
                   );
