/**
 * @license
 * Copyright 2025 Google LLC
 * SPDX-License-Identifier: Apache-2.0
 */

import { useState, useRef, useCallback, useEffect, useMemo } from 'react';
import { useInput } from 'ink';
import {
  Config,
  GeminiClient,
  GeminiEventType as ServerGeminiEventType,
  ServerGeminiStreamEvent as GeminiEvent,
  ServerGeminiContentEvent as ContentEvent,
  ServerGeminiErrorEvent as ErrorEvent,
  ServerGeminiChatCompressedEvent,
  getErrorMessage,
  isNodeError,
  MessageSenderType,
  ToolCallRequestInfo,
  logUserPrompt,
  GitService,
  EditorType,
  ThoughtSummary,
  UnauthorizedError,
  UserPromptEvent,
  DEFAULT_GEMINI_FLASH_MODEL,
} from '@google/gemini-cli-core';
import { type Part, type PartListUnion } from '@google/genai';
import {
  StreamingState,
  HistoryItem,
  HistoryItemWithoutId,
  HistoryItemToolGroup,
  MessageType,
  SlashCommandProcessorResult,
  ToolCallStatus,
} from '../types.js';
import { isAtCommand } from '../utils/commandUtils.js';
import { parseAndFormatApiError } from '../utils/errorParsing.js';
import { useShellCommandProcessor } from './shellCommandProcessor.js';
import { handleAtCommand } from './atCommandProcessor.js';
import { findLastSafeSplitPoint } from '../utils/markdownUtilities.js';
import { useStateAndRef } from './useStateAndRef.js';
import { UseHistoryManagerReturn } from './useHistoryManager.js';
import { useLogger } from './useLogger.js';
import { promises as fs } from 'fs';
import path from 'path';
import {
  useReactToolScheduler,
  mapToDisplay as mapTrackedToolCallsToDisplay,
  TrackedToolCall,
  TrackedCompletedToolCall,
  TrackedCancelledToolCall,
} from './useReactToolScheduler.js';
import { useSessionStats } from '../contexts/SessionContext.js';

export function mergePartListUnions(list: PartListUnion[]): PartListUnion {
  const resultParts: PartListUnion = [];
  for (const item of list) {
    if (Array.isArray(item)) {
      resultParts.push(...item);
    } else {
      resultParts.push(item);
    }
  }
  return resultParts;
}

enum StreamProcessingStatus {
  Completed,
  UserCancelled,
  Error,
}

/**
 * Manages the Gemini stream, including user input, command processing,
 * API interaction, and tool call lifecycle.
 */
export const useGeminiStream = (
  geminiClient: GeminiClient,
  history: HistoryItem[],
  addItem: UseHistoryManagerReturn['addItem'],
  setShowHelp: React.Dispatch<React.SetStateAction<boolean>>,
  config: Config,
  onDebugMessage: (message: string) => void,
  handleSlashCommand: (
    cmd: PartListUnion,
  ) => Promise<SlashCommandProcessorResult | false>,
  shellModeActive: boolean,
  getPreferredEditor: () => EditorType | undefined,
  onAuthError: () => void,
  performMemoryRefresh: () => Promise<void>,
  modelSwitchedFromQuotaError: boolean,
  setModelSwitchedFromQuotaError: React.Dispatch<React.SetStateAction<boolean>>,
) => {
  const [initError, setInitError] = useState<string | null>(null);
  const abortControllerRef = useRef<AbortController | null>(null);
  const turnCancelledRef = useRef(false);
  const [isResponding, setIsResponding] = useState<boolean>(false);
  const [thought, setThought] = useState<ThoughtSummary | null>(null);
  const [pendingHistoryItemRef, setPendingHistoryItem] =
    useStateAndRef<HistoryItemWithoutId | null>(null);
  const processedMemoryToolsRef = useRef<Set<string>>(new Set());
  const { startNewPrompt, getPromptCount } = useSessionStats();
  const logger = useLogger();
  const gitService = useMemo(() => {
    if (!config.getProjectRoot()) {
      return;
    }
    return new GitService(config.getProjectRoot());
  }, [config]);

  const [toolCalls, scheduleToolCalls, markToolsAsSubmitted] =
    useReactToolScheduler(
      async (completedToolCallsFromScheduler) => {
        // This onComplete is called when ALL scheduled tools for a given batch are done.
        if (completedToolCallsFromScheduler.length > 0) {
          // Add the final state of these tools to the history for display.
          addItem(
            mapTrackedToolCallsToDisplay(
              completedToolCallsFromScheduler as TrackedToolCall[],
            ),
            Date.now(),
          );

          // Handle tool response submission immediately when tools complete
          await handleCompletedTools(
            completedToolCallsFromScheduler as TrackedToolCall[],
          );
        }
      },
      config,
      setPendingHistoryItem,
      getPreferredEditor,
    );

  const pendingToolCallGroupDisplay = useMemo(
    () =>
      toolCalls.length ? mapTrackedToolCallsToDisplay(toolCalls) : undefined,
    [toolCalls],
  );

  const onExec = useCallback(async (done: Promise<void>) => {
    setIsResponding(true);
    await done;
    setIsResponding(false);
  }, []);
  const { handleShellCommand } = useShellCommandProcessor(
    addItem,
    setPendingHistoryItem,
    onExec,
    onDebugMessage,
    config,
    geminiClient,
  );

  const streamingState = useMemo(() => {
    if (toolCalls.some((tc) => tc.status === 'awaiting_approval')) {
      return StreamingState.WaitingForConfirmation;
    }
    if (
      isResponding ||
      toolCalls.some(
        (tc) =>
          tc.status === 'executing' ||
          tc.status === 'scheduled' ||
          tc.status === 'validating' ||
          ((tc.status === 'success' ||
            tc.status === 'error' ||
            tc.status === 'cancelled') &&
            !(tc as TrackedCompletedToolCall | TrackedCancelledToolCall)
              .responseSubmittedToGemini),
      )
    ) {
      return StreamingState.Responding;
    }
    return StreamingState.Idle;
  }, [isResponding, toolCalls]);

  useInput((_input, key) => {
    if (streamingState === StreamingState.Responding && key.escape) {
      if (turnCancelledRef.current) {
        return;
      }
      turnCancelledRef.current = true;
      abortControllerRef.current?.abort();
      if (pendingHistoryItemRef.current) {
        addItem(pendingHistoryItemRef.current, Date.now());
      }
      addItem(
        {
          type: MessageType.INFO,
          text: 'Request cancelled.',
        },
        Date.now(),
      );
      setPendingHistoryItem(null);
      setIsResponding(false);
    }
  });

  const prepareQueryForGemini = useCallback(
    async (
      query: PartListUnion,
      userMessageTimestamp: number,
      abortSignal: AbortSignal,
      prompt_id: string,
    ): Promise<{
      queryToSend: PartListUnion | null;
      shouldProceed: boolean;
    }> => {
      if (turnCancelledRef.current) {
        return { queryToSend: null, shouldProceed: false };
      }
      if (typeof query === 'string' && query.trim().length === 0) {
        return { queryToSend: null, shouldProceed: false };
      }

      let localQueryToSendToGemini: PartListUnion | null = null;

      if (typeof query === 'string') {
        const trimmedQuery = query.trim();
        logUserPrompt(
          config,
          new UserPromptEvent(trimmedQuery.length, prompt_id, trimmedQuery),
        );
        onDebugMessage(`User query: '${trimmedQuery}'`);
        await logger?.logMessage(MessageSenderType.USER, trimmedQuery);

        // Handle UI-only commands first
        const slashCommandResult = await handleSlashCommand(trimmedQuery);

        if (slashCommandResult) {
          if (slashCommandResult.type === 'schedule_tool') {
            const { toolName, toolArgs } = slashCommandResult;
            const toolCallRequest: ToolCallRequestInfo = {
              callId: `${toolName}-${Date.now()}-${Math.random().toString(16).slice(2)}`,
              name: toolName,
              args: toolArgs,
              isClientInitiated: true,
              prompt_id,
            };
            scheduleToolCalls([toolCallRequest], abortSignal);
          }

          return { queryToSend: null, shouldProceed: false };
        }

        if (shellModeActive && handleShellCommand(trimmedQuery, abortSignal)) {
          return { queryToSend: null, shouldProceed: false };
        }

        // Handle @-commands (which might involve tool calls)
        if (isAtCommand(trimmedQuery)) {
          const atCommandResult = await handleAtCommand({
            query: trimmedQuery,
            config,
            addItem,
            onDebugMessage,
            messageId: userMessageTimestamp,
            signal: abortSignal,
          });
          if (!atCommandResult.shouldProceed) {
            return { queryToSend: null, shouldProceed: false };
          }
          localQueryToSendToGemini = atCommandResult.processedQuery;
        } else {
          // Normal query for Gemini
          addItem(
            { type: MessageType.USER, text: trimmedQuery },
            userMessageTimestamp,
          );
          localQueryToSendToGemini = trimmedQuery;
        }
      } else {
        // It's a function response (PartListUnion that isn't a string)
        localQueryToSendToGemini = query;
      }

      if (localQueryToSendToGemini === null) {
        onDebugMessage(
          'Query processing resulted in null, not sending to Gemini.',
        );
        return { queryToSend: null, shouldProceed: false };
      }
      return { queryToSend: localQueryToSendToGemini, shouldProceed: true };
    },
    [
      config,
      addItem,
      onDebugMessage,
      handleShellCommand,
      handleSlashCommand,
      logger,
      shellModeActive,
      scheduleToolCalls,
    ],
  );

  // --- Stream Event Handlers ---

  const handleContentEvent = useCallback(
    (
      eventValue: ContentEvent['value'],
      currentGeminiMessageBuffer: string,
      userMessageTimestamp: number,
    ): string => {
      if (turnCancelledRef.current) {
        // Prevents additional output after a user initiated cancel.
        return '';
      }
      let newGeminiMessageBuffer = currentGeminiMessageBuffer + eventValue;
      if (
        pendingHistoryItemRef.current?.type !== 'gemini' &&
        pendingHistoryItemRef.current?.type !== 'gemini_content'
      ) {
        if (pendingHistoryItemRef.current) {
          addItem(pendingHistoryItemRef.current, userMessageTimestamp);
        }
        setPendingHistoryItem({ type: 'gemini', text: '' });
        newGeminiMessageBuffer = eventValue;
      }
      // Split large messages for better rendering performance. Ideally,
      // we should maximize the amount of output sent to <Static />.
      const splitPoint = findLastSafeSplitPoint(newGeminiMessageBuffer);
      if (splitPoint === newGeminiMessageBuffer.length) {
        // Update the existing message with accumulated content
        setPendingHistoryItem((item) => ({
          type: item?.type as 'gemini' | 'gemini_content',
          text: newGeminiMessageBuffer,
        }));
      } else {
        // This indicates that we need to split up this Gemini Message.
        // Splitting a message is primarily a performance consideration. There is a
        // <Static> component at the root of App.tsx which takes care of rendering
        // content statically or dynamically. Everything but the last message is
        // treated as static in order to prevent re-rendering an entire message history
        // multiple times per-second (as streaming occurs). Prior to this change you'd
        // see heavy flickering of the terminal. This ensures that larger messages get
        // broken up so that there are more "statically" rendered.
        const beforeText = newGeminiMessageBuffer.substring(0, splitPoint);
        const afterText = newGeminiMessageBuffer.substring(splitPoint);
        addItem(
          {
            type: pendingHistoryItemRef.current?.type as
              | 'gemini'
              | 'gemini_content',
            text: beforeText,
          },
          userMessageTimestamp,
        );
        setPendingHistoryItem({ type: 'gemini_content', text: afterText });
        newGeminiMessageBuffer = afterText;
      }
      return newGeminiMessageBuffer;
    },
    [addItem, pendingHistoryItemRef, setPendingHistoryItem],
  );

  const handleUserCancelledEvent = useCallback(
    (userMessageTimestamp: number) => {
      if (turnCancelledRef.current) {
        return;
      }
      if (pendingHistoryItemRef.current) {
        if (pendingHistoryItemRef.current.type === 'tool_group') {
          const updatedTools = pendingHistoryItemRef.current.tools.map(
            (tool) =>
              tool.status === ToolCallStatus.Pending ||
              tool.status === ToolCallStatus.Confirming ||
              tool.status === ToolCallStatus.Executing
                ? { ...tool, status: ToolCallStatus.Canceled }
                : tool,
          );
          const pendingItem: HistoryItemToolGroup = {
            ...pendingHistoryItemRef.current,
            tools: updatedTools,
          };
          addItem(pendingItem, userMessageTimestamp);
        } else {
          addItem(pendingHistoryItemRef.current, userMessageTimestamp);
        }
        setPendingHistoryItem(null);
      }
      addItem(
        { type: MessageType.INFO, text: 'User cancelled the request.' },
        userMessageTimestamp,
      );
      setIsResponding(false);
    },
    [addItem, pendingHistoryItemRef, setPendingHistoryItem],
  );

  const handleErrorEvent = useCallback(
    (eventValue: ErrorEvent['value'], userMessageTimestamp: number) => {
      if (pendingHistoryItemRef.current) {
        addItem(pendingHistoryItemRef.current, userMessageTimestamp);
        setPendingHistoryItem(null);
      }
      addItem(
        {
          type: MessageType.ERROR,
          text: parseAndFormatApiError(
            eventValue.error,
            config.getContentGeneratorConfig().authType,
            undefined,
            config.getModel(),
            DEFAULT_GEMINI_FLASH_MODEL,
          ),
        },
        userMessageTimestamp,
      );
    },
    [addItem, pendingHistoryItemRef, setPendingHistoryItem, config],
  );

  const handleChatCompressionEvent = useCallback(
    (eventValue: ServerGeminiChatCompressedEvent['value']) =>
      addItem(
        {
          type: 'info',
          text:
            `IMPORTANT: This conversation approached the input token limit for ${config.getModel()}. ` +
            `A compressed context will be sent for future messages (compressed from: ` +
            `${eventValue?.originalTokenCount ?? 'unknown'} to ` +
            `${eventValue?.newTokenCount ?? 'unknown'} tokens).`,
        },
        Date.now(),
      ),
    [addItem, config],
  );

  const processGeminiStreamEvents = useCallback(
    async (
      stream: AsyncIterable<GeminiEvent>,
      userMessageTimestamp: number,
      signal: AbortSignal,
    ): Promise<StreamProcessingStatus> => {
      let geminiMessageBuffer = '';
      const toolCallRequests: ToolCallRequestInfo[] = [];
      for await (const event of stream) {
        switch (event.type) {
          case ServerGeminiEventType.Thought:
            setThought(event.value);
            break;
          case ServerGeminiEventType.Content:
            geminiMessageBuffer = handleContentEvent(
              event.value,
              geminiMessageBuffer,
              userMessageTimestamp,
            );
            break;
          case ServerGeminiEventType.ToolCallRequest:
            toolCallRequests.push(event.value);
            break;
          case ServerGeminiEventType.UserCancelled:
            handleUserCancelledEvent(userMessageTimestamp);
            break;
          case ServerGeminiEventType.Error:
            handleErrorEvent(event.value, userMessageTimestamp);
            break;
          case ServerGeminiEventType.ChatCompressed:
            handleChatCompressionEvent(event.value);
            break;
          case ServerGeminiEventType.ToolCallConfirmation:
          case ServerGeminiEventType.ToolCallResponse:
            // do nothing
            break;
          default: {
            // enforces exhaustive switch-case
            const unreachable: never = event;
            return unreachable;
          }
        }
      }
      if (toolCallRequests.length > 0) {
        scheduleToolCalls(toolCallRequests, signal);
      }
      return StreamProcessingStatus.Completed;
    },
    [
      handleContentEvent,
      handleUserCancelledEvent,
      handleErrorEvent,
      scheduleToolCalls,
      handleChatCompressionEvent,
    ],
  );

  const submitQuery = useCallback(
    async (
      query: PartListUnion,
      options?: { isContinuation: boolean },
      prompt_id?: string,
    ) => {
      if (
        (streamingState === StreamingState.Responding ||
          streamingState === StreamingState.WaitingForConfirmation) &&
        !options?.isContinuation
      )
        return;

      const userMessageTimestamp = Date.now();
      setShowHelp(false);

      // Reset quota error flag when starting a new query (not a continuation)
      if (!options?.isContinuation) {
        setModelSwitchedFromQuotaError(false);
        config.setQuotaErrorOccurred(false);
      }

      abortControllerRef.current = new AbortController();
      const abortSignal = abortControllerRef.current.signal;
      turnCancelledRef.current = false;

      if (!prompt_id) {
        prompt_id = config.getSessionId() + '########' + getPromptCount();
      }

      const { queryToSend, shouldProceed } = await prepareQueryForGemini(
        query,
        userMessageTimestamp,
        abortSignal,
        prompt_id!,
      );

      if (!shouldProceed || queryToSend === null) {
        return;
      }

      if (!options?.isContinuation) {
        startNewPrompt();
      }

      setIsResponding(true);
      setInitError(null);

      try {
        const stream = geminiClient.sendMessageStream(
          queryToSend,
          abortSignal,
          prompt_id!,
        );
        const processingStatus = await processGeminiStreamEvents(
          stream,
          userMessageTimestamp,
          abortSignal,
        );

        if (processingStatus === StreamProcessingStatus.UserCancelled) {
          return;
        }

        if (pendingHistoryItemRef.current) {
          addItem(pendingHistoryItemRef.current, userMessageTimestamp);
          setPendingHistoryItem(null);
        }
      } catch (error: unknown) {
        if (error instanceof UnauthorizedError) {
          onAuthError();
        } else if (!isNodeError(error) || error.name !== 'AbortError') {
          addItem(
            {
              type: MessageType.ERROR,
              text: parseAndFormatApiError(
                getErrorMessage(error) || 'Unknown error',
                config.getContentGeneratorConfig().authType,
                undefined,
                config.getModel(),
                DEFAULT_GEMINI_FLASH_MODEL,
              ),
            },
            userMessageTimestamp,
          );
        }
      } finally {
        setIsResponding(false);
      }
    },
    [
      streamingState,
      setShowHelp,
      setModelSwitchedFromQuotaError,
      prepareQueryForGemini,
      processGeminiStreamEvents,
      pendingHistoryItemRef,
      addItem,
      setPendingHistoryItem,
      setInitError,
      geminiClient,
      onAuthError,
      config,
      startNewPrompt,
      getPromptCount,
    ],
  );

  const handleCompletedTools = useCallback(
    async (completedToolCallsFromScheduler: TrackedToolCall[]) => {
      if (isResponding) {
        return;
      }

      const completedAndReadyToSubmitTools =
        completedToolCallsFromScheduler.filter(
          (
            tc: TrackedToolCall,
          ): tc is TrackedCompletedToolCall | TrackedCancelledToolCall => {
            const isTerminalState =
              tc.status === 'success' ||
              tc.status === 'error' ||
              tc.status === 'cancelled';

            if (isTerminalState) {
              const completedOrCancelledCall = tc as
                | TrackedCompletedToolCall
                | TrackedCancelledToolCall;
              return (
                completedOrCancelledCall.response?.responseParts !== undefined
              );
            }
            return false;
          },
        );

      // Finalize any client-initiated tools as soon as they are done.
      const clientTools = completedAndReadyToSubmitTools.filter(
        (t) => t.request.isClientInitiated,
      );
      if (clientTools.length > 0) {
        markToolsAsSubmitted(clientTools.map((t) => t.request.callId));
      }

      // Identify new, successful save_memory calls that we haven't processed yet.
      const newSuccessfulMemorySaves = completedAndReadyToSubmitTools.filter(
        (t) =>
          t.request.name === 'save_memory' &&
          t.status === 'success' &&
          !processedMemoryToolsRef.current.has(t.request.callId),
      );

      if (newSuccessfulMemorySaves.length > 0) {
        // Perform the refresh only if there are new ones.
        void performMemoryRefresh();
        // Mark them as processed so we don't do this again on the next render.
        newSuccessfulMemorySaves.forEach((t) =>
          processedMemoryToolsRef.current.add(t.request.callId),
        );
      }

      const geminiTools = completedAndReadyToSubmitTools.filter(
        (t) => !t.request.isClientInitiated,
      );

      if (geminiTools.length === 0) {
        return;
      }

      // If all the tools were cancelled, don't submit a response to Gemini.
      const allToolsCancelled = geminiTools.every(
        (tc) => tc.status === 'cancelled',
      );

      if (allToolsCancelled) {
        if (geminiClient) {
          // We need to manually add the function responses to the history
          // so the model knows the tools were cancelled.
          const responsesToAdd = geminiTools.flatMap(
            (toolCall) => toolCall.response.responseParts,
          );
          const combinedParts: Part[] = [];
          for (const response of responsesToAdd) {
            if (Array.isArray(response)) {
              combinedParts.push(...response);
            } else if (typeof response === 'string') {
              combinedParts.push({ text: response });
            } else {
              combinedParts.push(response);
            }
          }
          geminiClient.addHistory({
            role: 'user',
            parts: combinedParts,
          });
        }

        const callIdsToMarkAsSubmitted = geminiTools.map(
          (toolCall) => toolCall.request.callId,
        );
        markToolsAsSubmitted(callIdsToMarkAsSubmitted);
        return;
      }

      const responsesToSend: PartListUnion[] = geminiTools.map(
        (toolCall) => toolCall.response.responseParts,
      );
      const callIdsToMarkAsSubmitted = geminiTools.map(
        (toolCall) => toolCall.request.callId,
      );

      const prompt_ids = geminiTools.map(
        (toolCall) => toolCall.request.prompt_id,
      );

      markToolsAsSubmitted(callIdsToMarkAsSubmitted);
<<<<<<< HEAD
      submitQuery(
        mergePartListUnions(responsesToSend),
        {
          isContinuation: true,
        },
        prompt_ids[0],
      );
=======

      // Don't continue if model was switched due to quota error
      if (modelSwitchedFromQuotaError) {
        return;
      }

      submitQuery(mergePartListUnions(responsesToSend), {
        isContinuation: true,
      });
>>>>>>> 8a6509ff
    },
    [
      isResponding,
      submitQuery,
      markToolsAsSubmitted,
      geminiClient,
      performMemoryRefresh,
      modelSwitchedFromQuotaError,
    ],
  );

  const pendingHistoryItems = [
    pendingHistoryItemRef.current,
    pendingToolCallGroupDisplay,
  ].filter((i) => i !== undefined && i !== null);

  useEffect(() => {
    const saveRestorableToolCalls = async () => {
      if (!config.getCheckpointingEnabled()) {
        return;
      }
      const restorableToolCalls = toolCalls.filter(
        (toolCall) =>
          (toolCall.request.name === 'replace' ||
            toolCall.request.name === 'write_file') &&
          toolCall.status === 'awaiting_approval',
      );

      if (restorableToolCalls.length > 0) {
        const checkpointDir = config.getProjectTempDir()
          ? path.join(config.getProjectTempDir(), 'checkpoints')
          : undefined;

        if (!checkpointDir) {
          return;
        }

        try {
          await fs.mkdir(checkpointDir, { recursive: true });
        } catch (error) {
          if (!isNodeError(error) || error.code !== 'EEXIST') {
            onDebugMessage(
              `Failed to create checkpoint directory: ${getErrorMessage(error)}`,
            );
            return;
          }
        }

        for (const toolCall of restorableToolCalls) {
          const filePath = toolCall.request.args['file_path'] as string;
          if (!filePath) {
            onDebugMessage(
              `Skipping restorable tool call due to missing file_path: ${toolCall.request.name}`,
            );
            continue;
          }

          try {
            let commitHash = await gitService?.createFileSnapshot(
              `Snapshot for ${toolCall.request.name}`,
            );

            if (!commitHash) {
              commitHash = await gitService?.getCurrentCommitHash();
            }

            if (!commitHash) {
              onDebugMessage(
                `Failed to create snapshot for ${filePath}. Skipping restorable tool call.`,
              );
              continue;
            }

            const timestamp = new Date()
              .toISOString()
              .replace(/:/g, '-')
              .replace(/\./g, '_');
            const toolName = toolCall.request.name;
            const fileName = path.basename(filePath);
            const toolCallWithSnapshotFileName = `${timestamp}-${fileName}-${toolName}.json`;
            const clientHistory = await geminiClient?.getHistory();
            const toolCallWithSnapshotFilePath = path.join(
              checkpointDir,
              toolCallWithSnapshotFileName,
            );

            await fs.writeFile(
              toolCallWithSnapshotFilePath,
              JSON.stringify(
                {
                  history,
                  clientHistory,
                  toolCall: {
                    name: toolCall.request.name,
                    args: toolCall.request.args,
                  },
                  commitHash,
                  filePath,
                },
                null,
                2,
              ),
            );
          } catch (error) {
            onDebugMessage(
              `Failed to write restorable tool call file: ${getErrorMessage(
                error,
              )}`,
            );
          }
        }
      }
    };
    saveRestorableToolCalls();
  }, [toolCalls, config, onDebugMessage, gitService, history, geminiClient]);

  return {
    streamingState,
    submitQuery,
    initError,
    pendingHistoryItems,
    thought,
  };
};<|MERGE_RESOLUTION|>--- conflicted
+++ resolved
@@ -704,7 +704,6 @@
       );
 
       markToolsAsSubmitted(callIdsToMarkAsSubmitted);
-<<<<<<< HEAD
       submitQuery(
         mergePartListUnions(responsesToSend),
         {
@@ -712,8 +711,6 @@
         },
         prompt_ids[0],
       );
-=======
-
       // Don't continue if model was switched due to quota error
       if (modelSwitchedFromQuotaError) {
         return;
@@ -721,8 +718,8 @@
 
       submitQuery(mergePartListUnions(responsesToSend), {
         isContinuation: true,
-      });
->>>>>>> 8a6509ff
+      },
+        prompt_ids[0],);
     },
     [
       isResponding,
