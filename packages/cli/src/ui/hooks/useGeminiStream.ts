--- conflicted
+++ resolved
@@ -181,7 +181,6 @@
     [toolCalls],
   );
 
-<<<<<<< HEAD
   // WEB_INTERFACE_START
   // Broadcast pending tool calls to web interface when they change
   useEffect(() => {
@@ -209,7 +208,7 @@
     }
   }, [pendingToolCallGroupDisplay, webInterface]);
   // WEB_INTERFACE_END
-=======
+
   const activeToolPtyId = useMemo(() => {
     const executingShellTool = toolCalls?.find(
       (tc) =>
@@ -220,7 +219,6 @@
     }
     return undefined;
   }, [toolCalls]);
->>>>>>> 181898cb
 
   const loopDetectedRef = useRef(false);
   const [
@@ -1241,11 +1239,8 @@
     thought,
     // WEB_INTERFACE_START: Export cancelOngoingRequest for web interface ESC key support
     cancelOngoingRequest,
-<<<<<<< HEAD
     // WEB_INTERFACE_END
-=======
     activePtyId,
->>>>>>> 181898cb
     loopDetectionConfirmationRequest,
   };
 };