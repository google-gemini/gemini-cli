--- conflicted
+++ resolved
@@ -36,12 +36,9 @@
   tokenLimit,
   debugLogger,
   runInDevTraceSpan,
-<<<<<<< HEAD
-  MAX_TURNS,
-=======
   EDIT_TOOL_NAMES,
   processRestorableToolCalls,
->>>>>>> 24fca1b7
+  MAX_TURNS,
 } from '@google/gemini-cli-core';
 import { type Part, type PartListUnion, FinishReason } from '@google/genai';
 import type {
