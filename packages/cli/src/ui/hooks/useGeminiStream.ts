/**
 * @license
 * Copyright 2025 Google LLC
 * SPDX-License-Identifier: Apache-2.0
 */

import { useState, useRef, useCallback, useEffect, useMemo } from 'react';
import type {
  Config,
  GeminiClient,
  ServerGeminiStreamEvent as GeminiEvent,
  ServerGeminiContentEvent as ContentEvent,
  ServerGeminiErrorEvent as ErrorEvent,
  ServerGeminiChatCompressedEvent,
  ServerGeminiFinishedEvent,
  ToolCallRequestInfo,
  EditorType,
  ThoughtSummary,
} from '@google/gemini-cli-core';
import {
  GeminiEventType as ServerGeminiEventType,
  getErrorMessage,
  isNodeError,
  MessageSenderType,
  logUserPrompt,
  GitService,
  UnauthorizedError,
  UserPromptEvent,
  DEFAULT_GEMINI_FLASH_MODEL,
  logConversationFinishedEvent,
  ConversationFinishedEvent,
  ApprovalMode,
  parseAndFormatApiError,
} from '@google/gemini-cli-core';
import { type Part, type PartListUnion, FinishReason } from '@google/genai';
import type {
  HistoryItem,
  HistoryItemWithoutId,
  HistoryItemToolGroup,
  SlashCommandProcessorResult,
} from '../types.js';
<<<<<<< HEAD
import { isAtCommand, isSlashCommand } from '../utils/commandUtils.js';
=======
import { StreamingState, MessageType, ToolCallStatus } from '../types.js';
import { isAtCommand } from '../utils/commandUtils.js';
>>>>>>> 75b1e01b
import { useShellCommandProcessor } from './shellCommandProcessor.js';
import { handleAtCommand } from './atCommandProcessor.js';
import { findLastSafeSplitPoint } from '../utils/markdownUtilities.js';
import { useStateAndRef } from './useStateAndRef.js';
import type { UseHistoryManagerReturn } from './useHistoryManager.js';
import { useLogger } from './useLogger.js';
import type {
  TrackedToolCall,
  TrackedCompletedToolCall,
  TrackedCancelledToolCall,
} from './useReactToolScheduler.js';
import { promises as fs } from 'node:fs';
import path from 'node:path';
import {
  useReactToolScheduler,
  mapToDisplay as mapTrackedToolCallsToDisplay,
} from './useReactToolScheduler.js';
import { useSessionStats } from '../contexts/SessionContext.js';
import { useKeypress } from './useKeypress.js';

enum StreamProcessingStatus {
  Completed,
  UserCancelled,
  Error,
}

/**
 * Manages the Gemini stream, including user input, command processing,
 * API interaction, and tool call lifecycle.
 */
export const useGeminiStream = (
  geminiClient: GeminiClient,
  history: HistoryItem[],
  addItem: UseHistoryManagerReturn['addItem'],
  config: Config,
  onDebugMessage: (message: string) => void,
  handleSlashCommand: (
    cmd: PartListUnion,
  ) => Promise<SlashCommandProcessorResult | false>,
  shellModeActive: boolean,
  getPreferredEditor: () => EditorType | undefined,
  onAuthError: () => void,
  performMemoryRefresh: () => Promise<void>,
  modelSwitchedFromQuotaError: boolean,
  setModelSwitchedFromQuotaError: React.Dispatch<React.SetStateAction<boolean>>,
  onEditorClose: () => void,
  onCancelSubmit: () => void,
) => {
  const [initError, setInitError] = useState<string | null>(null);
  const abortControllerRef = useRef<AbortController | null>(null);
  const turnCancelledRef = useRef(false);
  const [isResponding, setIsResponding] = useState<boolean>(false);
  const [thought, setThought] = useState<ThoughtSummary | null>(null);
  const [pendingHistoryItemRef, setPendingHistoryItem] =
    useStateAndRef<HistoryItemWithoutId | null>(null);
  const processedMemoryToolsRef = useRef<Set<string>>(new Set());
  const { startNewPrompt, getPromptCount } = useSessionStats();
  const storage = config.storage;
  const logger = useLogger(storage);
  const gitService = useMemo(() => {
    if (!config.getProjectRoot()) {
      return;
    }
    return new GitService(config.getProjectRoot(), storage);
  }, [config, storage]);

  const [toolCalls, scheduleToolCalls, markToolsAsSubmitted] =
    useReactToolScheduler(
      async (completedToolCallsFromScheduler) => {
        // This onComplete is called when ALL scheduled tools for a given batch are done.
        if (completedToolCallsFromScheduler.length > 0) {
          // Add the final state of these tools to the history for display.
          addItem(
            mapTrackedToolCallsToDisplay(
              completedToolCallsFromScheduler as TrackedToolCall[],
            ),
            Date.now(),
          );

          // Handle tool response submission immediately when tools complete
          await handleCompletedTools(
            completedToolCallsFromScheduler as TrackedToolCall[],
          );
        }
      },
      config,
      setPendingHistoryItem,
      getPreferredEditor,
      onEditorClose,
    );

  const pendingToolCallGroupDisplay = useMemo(
    () =>
      toolCalls.length ? mapTrackedToolCallsToDisplay(toolCalls) : undefined,
    [toolCalls],
  );

  const loopDetectedRef = useRef(false);

  const onExec = useCallback(async (done: Promise<void>) => {
    setIsResponding(true);
    await done;
    setIsResponding(false);
  }, []);
  const { handleShellCommand } = useShellCommandProcessor(
    addItem,
    setPendingHistoryItem,
    onExec,
    onDebugMessage,
    config,
    geminiClient,
  );

  const streamingState = useMemo(() => {
    if (toolCalls.some((tc) => tc.status === 'awaiting_approval')) {
      return StreamingState.WaitingForConfirmation;
    }
    if (
      isResponding ||
      toolCalls.some(
        (tc) =>
          tc.status === 'executing' ||
          tc.status === 'scheduled' ||
          tc.status === 'validating' ||
          ((tc.status === 'success' ||
            tc.status === 'error' ||
            tc.status === 'cancelled') &&
            !(tc as TrackedCompletedToolCall | TrackedCancelledToolCall)
              .responseSubmittedToGemini),
      )
    ) {
      return StreamingState.Responding;
    }
    return StreamingState.Idle;
  }, [isResponding, toolCalls]);

  useEffect(() => {
    if (
      config.getApprovalMode() === ApprovalMode.YOLO &&
      streamingState === StreamingState.Idle
    ) {
      const lastUserMessageIndex = history.findLastIndex(
        (item: HistoryItem) => item.type === MessageType.USER,
      );

      const turnCount =
        lastUserMessageIndex === -1 ? 0 : history.length - lastUserMessageIndex;

      if (turnCount > 0) {
        logConversationFinishedEvent(
          config,
          new ConversationFinishedEvent(config.getApprovalMode(), turnCount),
        );
      }
    }
  }, [streamingState, config, history]);

  const cancelOngoingRequest = useCallback(() => {
    if (streamingState !== StreamingState.Responding) {
      return;
    }
    if (turnCancelledRef.current) {
      return;
    }
    turnCancelledRef.current = true;
    abortControllerRef.current?.abort();
    if (pendingHistoryItemRef.current) {
      addItem(pendingHistoryItemRef.current, Date.now());
    }
    addItem(
      {
        type: MessageType.INFO,
        text: 'Request cancelled.',
      },
      Date.now(),
    );
    setPendingHistoryItem(null);
    onCancelSubmit();
    setIsResponding(false);
  }, [
    streamingState,
    addItem,
    setPendingHistoryItem,
    onCancelSubmit,
    pendingHistoryItemRef,
  ]);

  useKeypress(
    (key) => {
      if (key.name === 'escape') {
        cancelOngoingRequest();
      }
    },
    { isActive: streamingState === StreamingState.Responding },
  );

  const prepareQueryForGemini = useCallback(
    async (
      query: PartListUnion,
      userMessageTimestamp: number,
      abortSignal: AbortSignal,
      prompt_id: string,
    ): Promise<{
      queryToSend: PartListUnion | null;
      shouldProceed: boolean;
    }> => {
      if (turnCancelledRef.current) {
        return { queryToSend: null, shouldProceed: false };
      }
      if (typeof query === 'string' && query.trim().length === 0) {
        return { queryToSend: null, shouldProceed: false };
      }

      let localQueryToSendToGemini: PartListUnion | null = null;

      if (typeof query === 'string') {
        const trimmedQuery = query.trim();
        logUserPrompt(
          config,
          new UserPromptEvent(
            trimmedQuery.length,
            prompt_id,
            config.getContentGeneratorConfig()?.authType,
            trimmedQuery,
          ),
        );
        onDebugMessage(`User query: '${trimmedQuery}'`);
        await logger?.logMessage(MessageSenderType.USER, trimmedQuery);

        // Handle UI-only commands first
        const slashCommandResult = isSlashCommand(trimmedQuery)
          ? await handleSlashCommand(trimmedQuery)
          : false;

        if (slashCommandResult) {
          switch (slashCommandResult.type) {
            case 'schedule_tool': {
              const { toolName, toolArgs } = slashCommandResult;
              const toolCallRequest: ToolCallRequestInfo = {
                callId: `${toolName}-${Date.now()}-${Math.random().toString(16).slice(2)}`,
                name: toolName,
                args: toolArgs,
                isClientInitiated: true,
                prompt_id,
              };
              scheduleToolCalls([toolCallRequest], abortSignal);
              return { queryToSend: null, shouldProceed: false };
            }
            case 'submit_prompt': {
              localQueryToSendToGemini = slashCommandResult.content;

              return {
                queryToSend: localQueryToSendToGemini,
                shouldProceed: true,
              };
            }
            case 'handled': {
              return { queryToSend: null, shouldProceed: false };
            }
            default: {
              const unreachable: never = slashCommandResult;
              throw new Error(
                `Unhandled slash command result type: ${unreachable}`,
              );
            }
          }
        }

        if (shellModeActive && handleShellCommand(trimmedQuery, abortSignal)) {
          return { queryToSend: null, shouldProceed: false };
        }

        // Handle @-commands (which might involve tool calls)
        if (isAtCommand(trimmedQuery)) {
          const atCommandResult = await handleAtCommand({
            query: trimmedQuery,
            config,
            addItem,
            onDebugMessage,
            messageId: userMessageTimestamp,
            signal: abortSignal,
          });

          // Add user's turn after @ command processing is done.
          addItem(
            { type: MessageType.USER, text: trimmedQuery },
            userMessageTimestamp,
          );

          if (!atCommandResult.shouldProceed) {
            return { queryToSend: null, shouldProceed: false };
          }
          localQueryToSendToGemini = atCommandResult.processedQuery;
        } else {
          // Normal query for Gemini
          addItem(
            { type: MessageType.USER, text: trimmedQuery },
            userMessageTimestamp,
          );
          localQueryToSendToGemini = trimmedQuery;
        }
      } else {
        // It's a function response (PartListUnion that isn't a string)
        localQueryToSendToGemini = query;
      }

      if (localQueryToSendToGemini === null) {
        onDebugMessage(
          'Query processing resulted in null, not sending to Gemini.',
        );
        return { queryToSend: null, shouldProceed: false };
      }
      return { queryToSend: localQueryToSendToGemini, shouldProceed: true };
    },
    [
      config,
      addItem,
      onDebugMessage,
      handleShellCommand,
      handleSlashCommand,
      logger,
      shellModeActive,
      scheduleToolCalls,
    ],
  );

  // --- Stream Event Handlers ---

  const handleContentEvent = useCallback(
    (
      eventValue: ContentEvent['value'],
      currentGeminiMessageBuffer: string,
      userMessageTimestamp: number,
    ): string => {
      if (turnCancelledRef.current) {
        // Prevents additional output after a user initiated cancel.
        return '';
      }
      let newGeminiMessageBuffer = currentGeminiMessageBuffer + eventValue;
      if (
        pendingHistoryItemRef.current?.type !== 'gemini' &&
        pendingHistoryItemRef.current?.type !== 'gemini_content'
      ) {
        if (pendingHistoryItemRef.current) {
          addItem(pendingHistoryItemRef.current, userMessageTimestamp);
        }
        setPendingHistoryItem({ type: 'gemini', text: '' });
        newGeminiMessageBuffer = eventValue;
      }
      // Split large messages for better rendering performance. Ideally,
      // we should maximize the amount of output sent to <Static />.
      const splitPoint = findLastSafeSplitPoint(newGeminiMessageBuffer);
      if (splitPoint === newGeminiMessageBuffer.length) {
        // Update the existing message with accumulated content
        setPendingHistoryItem((item) => ({
          type: item?.type as 'gemini' | 'gemini_content',
          text: newGeminiMessageBuffer,
        }));
      } else {
        // This indicates that we need to split up this Gemini Message.
        // Splitting a message is primarily a performance consideration. There is a
        // <Static> component at the root of App.tsx which takes care of rendering
        // content statically or dynamically. Everything but the last message is
        // treated as static in order to prevent re-rendering an entire message history
        // multiple times per-second (as streaming occurs). Prior to this change you'd
        // see heavy flickering of the terminal. This ensures that larger messages get
        // broken up so that there are more "statically" rendered.
        const beforeText = newGeminiMessageBuffer.substring(0, splitPoint);
        const afterText = newGeminiMessageBuffer.substring(splitPoint);
        addItem(
          {
            type: pendingHistoryItemRef.current?.type as
              | 'gemini'
              | 'gemini_content',
            text: beforeText,
          },
          userMessageTimestamp,
        );
        setPendingHistoryItem({ type: 'gemini_content', text: afterText });
        newGeminiMessageBuffer = afterText;
      }
      return newGeminiMessageBuffer;
    },
    [addItem, pendingHistoryItemRef, setPendingHistoryItem],
  );

  const handleUserCancelledEvent = useCallback(
    (userMessageTimestamp: number) => {
      if (turnCancelledRef.current) {
        return;
      }
      if (pendingHistoryItemRef.current) {
        if (pendingHistoryItemRef.current.type === 'tool_group') {
          const updatedTools = pendingHistoryItemRef.current.tools.map(
            (tool) =>
              tool.status === ToolCallStatus.Pending ||
              tool.status === ToolCallStatus.Confirming ||
              tool.status === ToolCallStatus.Executing
                ? { ...tool, status: ToolCallStatus.Canceled }
                : tool,
          );
          const pendingItem: HistoryItemToolGroup = {
            ...pendingHistoryItemRef.current,
            tools: updatedTools,
          };
          addItem(pendingItem, userMessageTimestamp);
        } else {
          addItem(pendingHistoryItemRef.current, userMessageTimestamp);
        }
        setPendingHistoryItem(null);
      }
      addItem(
        { type: MessageType.INFO, text: 'User cancelled the request.' },
        userMessageTimestamp,
      );
      setIsResponding(false);
      setThought(null); // Reset thought when user cancels
    },
    [addItem, pendingHistoryItemRef, setPendingHistoryItem, setThought],
  );

  const handleErrorEvent = useCallback(
    (eventValue: ErrorEvent['value'], userMessageTimestamp: number) => {
      if (pendingHistoryItemRef.current) {
        addItem(pendingHistoryItemRef.current, userMessageTimestamp);
        setPendingHistoryItem(null);
      }
      addItem(
        {
          type: MessageType.ERROR,
          text: parseAndFormatApiError(
            eventValue.error,
            config.getContentGeneratorConfig()?.authType,
            undefined,
            config.getModel(),
            DEFAULT_GEMINI_FLASH_MODEL,
          ),
        },
        userMessageTimestamp,
      );
      setThought(null); // Reset thought when there's an error
    },
    [addItem, pendingHistoryItemRef, setPendingHistoryItem, config, setThought],
  );

  const handleFinishedEvent = useCallback(
    (event: ServerGeminiFinishedEvent, userMessageTimestamp: number) => {
      const finishReason = event.value;

      const finishReasonMessages: Record<FinishReason, string | undefined> = {
        [FinishReason.FINISH_REASON_UNSPECIFIED]: undefined,
        [FinishReason.STOP]: undefined,
        [FinishReason.MAX_TOKENS]: 'Response truncated due to token limits.',
        [FinishReason.SAFETY]: 'Response stopped due to safety reasons.',
        [FinishReason.RECITATION]: 'Response stopped due to recitation policy.',
        [FinishReason.LANGUAGE]:
          'Response stopped due to unsupported language.',
        [FinishReason.BLOCKLIST]: 'Response stopped due to forbidden terms.',
        [FinishReason.PROHIBITED_CONTENT]:
          'Response stopped due to prohibited content.',
        [FinishReason.SPII]:
          'Response stopped due to sensitive personally identifiable information.',
        [FinishReason.OTHER]: 'Response stopped for other reasons.',
        [FinishReason.MALFORMED_FUNCTION_CALL]:
          'Response stopped due to malformed function call.',
        [FinishReason.IMAGE_SAFETY]:
          'Response stopped due to image safety violations.',
        [FinishReason.UNEXPECTED_TOOL_CALL]:
          'Response stopped due to unexpected tool call.',
      };

      const message = finishReasonMessages[finishReason];
      if (message) {
        addItem(
          {
            type: 'info',
            text: `⚠️  ${message}`,
          },
          userMessageTimestamp,
        );
      }
    },
    [addItem],
  );

  const handleChatCompressionEvent = useCallback(
    (eventValue: ServerGeminiChatCompressedEvent['value']) =>
      addItem(
        {
          type: 'info',
          text:
            `IMPORTANT: This conversation approached the input token limit for ${config.getModel()}. ` +
            `A compressed context will be sent for future messages (compressed from: ` +
            `${eventValue?.originalTokenCount ?? 'unknown'} to ` +
            `${eventValue?.newTokenCount ?? 'unknown'} tokens).`,
        },
        Date.now(),
      ),
    [addItem, config],
  );

  const handleMaxSessionTurnsEvent = useCallback(
    () =>
      addItem(
        {
          type: 'info',
          text:
            `The session has reached the maximum number of turns: ${config.getMaxSessionTurns()}. ` +
            `Please update this limit in your setting.json file.`,
        },
        Date.now(),
      ),
    [addItem, config],
  );

  const handleLoopDetectedEvent = useCallback(() => {
    addItem(
      {
        type: 'info',
        text: `A potential loop was detected. This can happen due to repetitive tool calls or other model behavior. The request has been halted.`,
      },
      Date.now(),
    );
  }, [addItem]);

  const processGeminiStreamEvents = useCallback(
    async (
      stream: AsyncIterable<GeminiEvent>,
      userMessageTimestamp: number,
      signal: AbortSignal,
    ): Promise<StreamProcessingStatus> => {
      let geminiMessageBuffer = '';
      const toolCallRequests: ToolCallRequestInfo[] = [];
      for await (const event of stream) {
        switch (event.type) {
          case ServerGeminiEventType.Thought:
            setThought(event.value);
            break;
          case ServerGeminiEventType.Content:
            geminiMessageBuffer = handleContentEvent(
              event.value,
              geminiMessageBuffer,
              userMessageTimestamp,
            );
            break;
          case ServerGeminiEventType.ToolCallRequest:
            toolCallRequests.push(event.value);
            break;
          case ServerGeminiEventType.UserCancelled:
            handleUserCancelledEvent(userMessageTimestamp);
            break;
          case ServerGeminiEventType.Error:
            handleErrorEvent(event.value, userMessageTimestamp);
            break;
          case ServerGeminiEventType.ChatCompressed:
            handleChatCompressionEvent(event.value);
            break;
          case ServerGeminiEventType.ToolCallConfirmation:
          case ServerGeminiEventType.ToolCallResponse:
            // do nothing
            break;
          case ServerGeminiEventType.MaxSessionTurns:
            handleMaxSessionTurnsEvent();
            break;
          case ServerGeminiEventType.Finished:
            handleFinishedEvent(
              event as ServerGeminiFinishedEvent,
              userMessageTimestamp,
            );
            break;
          case ServerGeminiEventType.LoopDetected:
            // handle later because we want to move pending history to history
            // before we add loop detected message to history
            loopDetectedRef.current = true;
            break;
          default: {
            // enforces exhaustive switch-case
            const unreachable: never = event;
            return unreachable;
          }
        }
      }
      if (toolCallRequests.length > 0) {
        scheduleToolCalls(toolCallRequests, signal);
      }
      return StreamProcessingStatus.Completed;
    },
    [
      handleContentEvent,
      handleUserCancelledEvent,
      handleErrorEvent,
      scheduleToolCalls,
      handleChatCompressionEvent,
      handleFinishedEvent,
      handleMaxSessionTurnsEvent,
    ],
  );

  const submitQuery = useCallback(
    async (
      query: PartListUnion,
      options?: { isContinuation: boolean },
      prompt_id?: string,
    ) => {
      if (
        (streamingState === StreamingState.Responding ||
          streamingState === StreamingState.WaitingForConfirmation) &&
        !options?.isContinuation
      )
        return;

      const userMessageTimestamp = Date.now();

      // Reset quota error flag when starting a new query (not a continuation)
      if (!options?.isContinuation) {
        setModelSwitchedFromQuotaError(false);
        config.setQuotaErrorOccurred(false);
      }

      abortControllerRef.current = new AbortController();
      const abortSignal = abortControllerRef.current.signal;
      turnCancelledRef.current = false;

      if (!prompt_id) {
        prompt_id = config.getSessionId() + '########' + getPromptCount();
      }

      const { queryToSend, shouldProceed } = await prepareQueryForGemini(
        query,
        userMessageTimestamp,
        abortSignal,
        prompt_id!,
      );

      if (!shouldProceed || queryToSend === null) {
        return;
      }

      if (!options?.isContinuation) {
        startNewPrompt();
        setThought(null); // Reset thought when starting a new prompt
      }

      setIsResponding(true);
      setInitError(null);

      try {
        const stream = geminiClient.sendMessageStream(
          queryToSend,
          abortSignal,
          prompt_id!,
        );
        const processingStatus = await processGeminiStreamEvents(
          stream,
          userMessageTimestamp,
          abortSignal,
        );

        if (processingStatus === StreamProcessingStatus.UserCancelled) {
          return;
        }

        if (pendingHistoryItemRef.current) {
          addItem(pendingHistoryItemRef.current, userMessageTimestamp);
          setPendingHistoryItem(null);
        }
        if (loopDetectedRef.current) {
          loopDetectedRef.current = false;
          handleLoopDetectedEvent();
        }
      } catch (error: unknown) {
        if (error instanceof UnauthorizedError) {
          onAuthError();
        } else if (!isNodeError(error) || error.name !== 'AbortError') {
          addItem(
            {
              type: MessageType.ERROR,
              text: parseAndFormatApiError(
                getErrorMessage(error) || 'Unknown error',
                config.getContentGeneratorConfig()?.authType,
                undefined,
                config.getModel(),
                DEFAULT_GEMINI_FLASH_MODEL,
              ),
            },
            userMessageTimestamp,
          );
        }
      } finally {
        setIsResponding(false);
      }
    },
    [
      streamingState,
      setModelSwitchedFromQuotaError,
      prepareQueryForGemini,
      processGeminiStreamEvents,
      pendingHistoryItemRef,
      addItem,
      setPendingHistoryItem,
      setInitError,
      geminiClient,
      onAuthError,
      config,
      startNewPrompt,
      getPromptCount,
      handleLoopDetectedEvent,
    ],
  );

  const handleCompletedTools = useCallback(
    async (completedToolCallsFromScheduler: TrackedToolCall[]) => {
      if (isResponding) {
        return;
      }

      const completedAndReadyToSubmitTools =
        completedToolCallsFromScheduler.filter(
          (
            tc: TrackedToolCall,
          ): tc is TrackedCompletedToolCall | TrackedCancelledToolCall => {
            const isTerminalState =
              tc.status === 'success' ||
              tc.status === 'error' ||
              tc.status === 'cancelled';

            if (isTerminalState) {
              const completedOrCancelledCall = tc as
                | TrackedCompletedToolCall
                | TrackedCancelledToolCall;
              return (
                completedOrCancelledCall.response?.responseParts !== undefined
              );
            }
            return false;
          },
        );

      // Finalize any client-initiated tools as soon as they are done.
      const clientTools = completedAndReadyToSubmitTools.filter(
        (t) => t.request.isClientInitiated,
      );
      if (clientTools.length > 0) {
        markToolsAsSubmitted(clientTools.map((t) => t.request.callId));
      }

      // Identify new, successful save_memory calls that we haven't processed yet.
      const newSuccessfulMemorySaves = completedAndReadyToSubmitTools.filter(
        (t) =>
          t.request.name === 'save_memory' &&
          t.status === 'success' &&
          !processedMemoryToolsRef.current.has(t.request.callId),
      );

      if (newSuccessfulMemorySaves.length > 0) {
        // Perform the refresh only if there are new ones.
        void performMemoryRefresh();
        // Mark them as processed so we don't do this again on the next render.
        newSuccessfulMemorySaves.forEach((t) =>
          processedMemoryToolsRef.current.add(t.request.callId),
        );
      }

      const geminiTools = completedAndReadyToSubmitTools.filter(
        (t) => !t.request.isClientInitiated,
      );

      if (geminiTools.length === 0) {
        return;
      }

      // If all the tools were cancelled, don't submit a response to Gemini.
      const allToolsCancelled = geminiTools.every(
        (tc) => tc.status === 'cancelled',
      );

      if (allToolsCancelled) {
        if (geminiClient) {
          // We need to manually add the function responses to the history
          // so the model knows the tools were cancelled.
          const combinedParts = geminiTools.flatMap(
            (toolCall) => toolCall.response.responseParts,
          );
          geminiClient.addHistory({
            role: 'user',
            parts: combinedParts,
          });
        }

        const callIdsToMarkAsSubmitted = geminiTools.map(
          (toolCall) => toolCall.request.callId,
        );
        markToolsAsSubmitted(callIdsToMarkAsSubmitted);
        return;
      }

      const responsesToSend: Part[] = geminiTools.flatMap(
        (toolCall) => toolCall.response.responseParts,
      );
      const callIdsToMarkAsSubmitted = geminiTools.map(
        (toolCall) => toolCall.request.callId,
      );

      const prompt_ids = geminiTools.map(
        (toolCall) => toolCall.request.prompt_id,
      );

      markToolsAsSubmitted(callIdsToMarkAsSubmitted);

      // Don't continue if model was switched due to quota error
      if (modelSwitchedFromQuotaError) {
        return;
      }

      submitQuery(
        responsesToSend,
        {
          isContinuation: true,
        },
        prompt_ids[0],
      );
    },
    [
      isResponding,
      submitQuery,
      markToolsAsSubmitted,
      geminiClient,
      performMemoryRefresh,
      modelSwitchedFromQuotaError,
    ],
  );

  const pendingHistoryItems = [
    pendingHistoryItemRef.current,
    pendingToolCallGroupDisplay,
  ].filter((i) => i !== undefined && i !== null);

  useEffect(() => {
    const saveRestorableToolCalls = async () => {
      if (!config.getCheckpointingEnabled()) {
        return;
      }
      const restorableToolCalls = toolCalls.filter(
        (toolCall) =>
          (toolCall.request.name === 'replace' ||
            toolCall.request.name === 'write_file') &&
          toolCall.status === 'awaiting_approval',
      );

      if (restorableToolCalls.length > 0) {
        const checkpointDir = storage.getProjectTempCheckpointsDir();

        if (!checkpointDir) {
          return;
        }

        try {
          await fs.mkdir(checkpointDir, { recursive: true });
        } catch (error) {
          if (!isNodeError(error) || error.code !== 'EEXIST') {
            onDebugMessage(
              `Failed to create checkpoint directory: ${getErrorMessage(error)}`,
            );
            return;
          }
        }

        for (const toolCall of restorableToolCalls) {
          const filePath = toolCall.request.args['file_path'] as string;
          if (!filePath) {
            onDebugMessage(
              `Skipping restorable tool call due to missing file_path: ${toolCall.request.name}`,
            );
            continue;
          }

          try {
            if (!gitService) {
              onDebugMessage(
                `Checkpointing is enabled but Git service is not available. Failed to create snapshot for ${filePath}. Ensure Git is installed and working properly.`,
              );
              continue;
            }

            let commitHash: string | undefined;
            try {
              commitHash = await gitService.createFileSnapshot(
                `Snapshot for ${toolCall.request.name}`,
              );
            } catch (error) {
              onDebugMessage(
                `Failed to create new snapshot: ${getErrorMessage(error)}. Attempting to use current commit.`,
              );
            }

            if (!commitHash) {
              commitHash = await gitService.getCurrentCommitHash();
            }

            if (!commitHash) {
              onDebugMessage(
                `Failed to create snapshot for ${filePath}. Checkpointing may not be working properly. Ensure Git is installed and the project directory is accessible.`,
              );
              continue;
            }

            const timestamp = new Date()
              .toISOString()
              .replace(/:/g, '-')
              .replace(/\./g, '_');
            const toolName = toolCall.request.name;
            const fileName = path.basename(filePath);
            const toolCallWithSnapshotFileName = `${timestamp}-${fileName}-${toolName}.json`;
            const clientHistory = await geminiClient?.getHistory();
            const toolCallWithSnapshotFilePath = path.join(
              checkpointDir,
              toolCallWithSnapshotFileName,
            );

            await fs.writeFile(
              toolCallWithSnapshotFilePath,
              JSON.stringify(
                {
                  history,
                  clientHistory,
                  toolCall: {
                    name: toolCall.request.name,
                    args: toolCall.request.args,
                  },
                  commitHash,
                  filePath,
                },
                null,
                2,
              ),
            );
          } catch (error) {
            onDebugMessage(
              `Failed to create checkpoint for ${filePath}: ${getErrorMessage(
                error,
              )}. This may indicate a problem with Git or file system permissions.`,
            );
          }
        }
      }
    };
    saveRestorableToolCalls();
  }, [
    toolCalls,
    config,
    onDebugMessage,
    gitService,
    history,
    geminiClient,
    storage,
  ]);

  return {
    streamingState,
    submitQuery,
    initError,
    pendingHistoryItems,
    thought,
    cancelOngoingRequest,
  };
};<|MERGE_RESOLUTION|>--- conflicted
+++ resolved
@@ -39,12 +39,8 @@
   HistoryItemToolGroup,
   SlashCommandProcessorResult,
 } from '../types.js';
-<<<<<<< HEAD
+import { StreamingState, MessageType, ToolCallStatus } from '../types.js';
 import { isAtCommand, isSlashCommand } from '../utils/commandUtils.js';
-=======
-import { StreamingState, MessageType, ToolCallStatus } from '../types.js';
-import { isAtCommand } from '../utils/commandUtils.js';
->>>>>>> 75b1e01b
 import { useShellCommandProcessor } from './shellCommandProcessor.js';
 import { handleAtCommand } from './atCommandProcessor.js';
 import { findLastSafeSplitPoint } from '../utils/markdownUtilities.js';
