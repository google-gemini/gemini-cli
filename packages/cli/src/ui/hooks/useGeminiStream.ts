--- conflicted
+++ resolved
@@ -35,12 +35,8 @@
   t,
   getCodeAssistServer,
   UserTierId,
-<<<<<<< HEAD
+  promptIdContext,
 } from '@thacio/auditaria-cli-core';
-=======
-  promptIdContext,
-} from '@google/gemini-cli-core';
->>>>>>> 1eaf21f6
 import { type Part, type PartListUnion, FinishReason } from '@google/genai';
 // WEB_INTERFACE_START: Import WeakMap for attachment metadata
 import { attachmentMetadataMap } from '../../services/WebInterfaceService.js';
