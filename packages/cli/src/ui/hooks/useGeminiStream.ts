--- conflicted
+++ resolved
@@ -35,7 +35,6 @@
   promptIdContext,
   WRITE_FILE_TOOL_NAME,
   tokenLimit,
-  runInDevTraceSpan,
 } from '@google/gemini-cli-core';
 import { type Part, type PartListUnion, FinishReason } from '@google/genai';
 import type {
@@ -806,19 +805,6 @@
       query: PartListUnion,
       options?: { isContinuation: boolean },
       prompt_id?: string,
-<<<<<<< HEAD
-    ) =>
-      runInDevTraceSpan(
-        { name: 'submitQuery' },
-        async ({ metadata: spanMetadata }) => {
-          spanMetadata.input = query;
-          if (
-            (streamingState === StreamingState.Responding ||
-              streamingState === StreamingState.WaitingForConfirmation) &&
-            !options?.isContinuation
-          )
-            return;
-=======
     ) => {
       const queryId = `${Date.now()}-${Math.random()}`;
       activeQueryIdRef.current = queryId;
@@ -828,148 +814,75 @@
         !options?.isContinuation
       )
         return;
->>>>>>> 29efebe3
-
-          const userMessageTimestamp = Date.now();
-
-          // Reset quota error flag when starting a new query (not a continuation)
-          if (!options?.isContinuation) {
-            setModelSwitchedFromQuotaError(false);
-            config.setQuotaErrorOccurred(false);
+
+      const userMessageTimestamp = Date.now();
+
+      // Reset quota error flag when starting a new query (not a continuation)
+      if (!options?.isContinuation) {
+        setModelSwitchedFromQuotaError(false);
+        config.setQuotaErrorOccurred(false);
+      }
+
+      abortControllerRef.current = new AbortController();
+      const abortSignal = abortControllerRef.current.signal;
+      turnCancelledRef.current = false;
+
+      if (!prompt_id) {
+        prompt_id = config.getSessionId() + '########' + getPromptCount();
+      }
+      return promptIdContext.run(prompt_id, async () => {
+        const { queryToSend, shouldProceed } = await prepareQueryForGemini(
+          query,
+          userMessageTimestamp,
+          abortSignal,
+          prompt_id,
+        );
+
+        if (!shouldProceed || queryToSend === null) {
+          return;
+        }
+
+        if (!options?.isContinuation) {
+          if (typeof queryToSend === 'string') {
+            // logging the text prompts only for now
+            const promptText = queryToSend;
+            logUserPrompt(
+              config,
+              new UserPromptEvent(
+                promptText.length,
+                prompt_id,
+                config.getContentGeneratorConfig()?.authType,
+                promptText,
+              ),
+            );
           }
-
-          abortControllerRef.current = new AbortController();
-          const abortSignal = abortControllerRef.current.signal;
-          turnCancelledRef.current = false;
-
-          if (!prompt_id) {
-            prompt_id = config.getSessionId() + '########' + getPromptCount();
+          startNewPrompt();
+          setThought(null); // Reset thought when starting a new prompt
+        }
+
+        setIsResponding(true);
+        setInitError(null);
+
+        // Store query and prompt_id for potential retry on loop detection
+        lastQueryRef.current = queryToSend;
+        lastPromptIdRef.current = prompt_id;
+
+        try {
+          const stream = geminiClient.sendMessageStream(
+            queryToSend,
+            abortSignal,
+            prompt_id,
+          );
+          const processingStatus = await processGeminiStreamEvents(
+            stream,
+            userMessageTimestamp,
+            abortSignal,
+          );
+
+          if (processingStatus === StreamProcessingStatus.UserCancelled) {
+            return;
           }
-          return promptIdContext.run(prompt_id, async () => {
-            const { queryToSend, shouldProceed } = await prepareQueryForGemini(
-              query,
-              userMessageTimestamp,
-              abortSignal,
-              prompt_id!,
-            );
-
-            if (!shouldProceed || queryToSend === null) {
-              return;
-            }
-
-            if (!options?.isContinuation) {
-              if (typeof queryToSend === 'string') {
-                // logging the text prompts only for now
-                const promptText = queryToSend;
-                logUserPrompt(
-                  config,
-                  new UserPromptEvent(
-                    promptText.length,
-                    prompt_id!,
-                    config.getContentGeneratorConfig()?.authType,
-                    promptText,
-                  ),
-                );
-              }
-              startNewPrompt();
-              setThought(null); // Reset thought when starting a new prompt
-            }
-
-            setIsResponding(true);
-            setInitError(null);
-
-            // Store query and prompt_id for potential retry on loop detection
-            lastQueryRef.current = queryToSend;
-            lastPromptIdRef.current = prompt_id!;
-
-            try {
-              const stream = geminiClient.sendMessageStream(
-                queryToSend,
-                abortSignal,
-                prompt_id!,
-              );
-              const processingStatus = await processGeminiStreamEvents(
-                stream,
-                userMessageTimestamp,
-                abortSignal,
-              );
-
-              if (processingStatus === StreamProcessingStatus.UserCancelled) {
-                return;
-              }
-
-<<<<<<< HEAD
-              if (pendingHistoryItemRef.current) {
-                addItem(pendingHistoryItemRef.current, userMessageTimestamp);
-                setPendingHistoryItem(null);
-              }
-              if (loopDetectedRef.current) {
-                loopDetectedRef.current = false;
-                // Show the confirmation dialog to choose whether to disable loop detection
-                setLoopDetectionConfirmationRequest({
-                  onComplete: (result: {
-                    userSelection: 'disable' | 'keep';
-                  }) => {
-                    setLoopDetectionConfirmationRequest(null);
-
-                    if (result.userSelection === 'disable') {
-                      config
-                        .getGeminiClient()
-                        .getLoopDetectionService()
-                        .disableForSession();
-                      addItem(
-                        {
-                          type: 'info',
-                          text: `Loop detection has been disabled for this session. Retrying request...`,
-                        },
-                        Date.now(),
-                      );
-
-                      if (lastQueryRef.current && lastPromptIdRef.current) {
-                        submitQuery(
-                          lastQueryRef.current,
-                          { isContinuation: true },
-                          lastPromptIdRef.current,
-                        );
-                      }
-                    } else {
-                      addItem(
-                        {
-                          type: 'info',
-                          text: `A potential loop was detected. This can happen due to repetitive tool calls or other model behavior. The request has been halted.`,
-                        },
-                        Date.now(),
-                      );
-                    }
-                  },
-                });
-              }
-            } catch (error: unknown) {
-              spanMetadata.error = error;
-              if (error instanceof UnauthorizedError) {
-                onAuthError('Session expired or is unauthorized.');
-              } else if (!isNodeError(error) || error.name !== 'AbortError') {
-                addItem(
-                  {
-                    type: MessageType.ERROR,
-                    text: parseAndFormatApiError(
-                      getErrorMessage(error) || 'Unknown error',
-                      config.getContentGeneratorConfig()?.authType,
-                      undefined,
-                      config.getModel(),
-                      DEFAULT_GEMINI_FLASH_MODEL,
-                    ),
-                  },
-                  userMessageTimestamp,
-                );
-              }
-            } finally {
-              setIsResponding(false);
-            }
-          });
-        },
-      ),
-=======
+
           if (pendingHistoryItemRef.current) {
             addItem(pendingHistoryItemRef.current, userMessageTimestamp);
             setPendingHistoryItem(null);
@@ -1038,7 +951,6 @@
         }
       });
     },
->>>>>>> 29efebe3
     [
       streamingState,
       setModelSwitchedFromQuotaError,
