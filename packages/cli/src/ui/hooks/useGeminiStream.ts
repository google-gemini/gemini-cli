--- conflicted
+++ resolved
@@ -1281,13 +1281,9 @@
           return;
         }
 
-<<<<<<< HEAD
-        const { checkpointsToWrite, errors } = await processRestorableToolCalls< HistoryItem[] >(
-=======
         const { checkpointsToWrite, errors } = await processRestorableToolCalls<
           HistoryItem[]
         >(
->>>>>>> 1954f45c
           restorableToolCalls.map((call) => call.request),
           gitService,
           geminiClient,
