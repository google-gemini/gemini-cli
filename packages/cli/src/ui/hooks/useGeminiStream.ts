/**
 * @license
 * Copyright 2025 Google LLC
 * SPDX-License-Identifier: Apache-2.0
 */

import { useState, useRef, useCallback, useEffect, useMemo } from 'react';
import {
  Config,
  GeminiClient,
  GeminiEventType as ServerGeminiEventType,
  ServerGeminiStreamEvent as GeminiEvent,
  ServerGeminiContentEvent as ContentEvent,
  ServerGeminiErrorEvent as ErrorEvent,
  ServerGeminiChatCompressedEvent,
  ServerGeminiFinishedEvent,
  getErrorMessage,
  isNodeError,
  MessageSenderType,
  ToolCallRequestInfo,
  logUserPrompt,
  GitService,
  EditorType,
  ThoughtSummary,
  UnauthorizedError,
  UserPromptEvent,
  DEFAULT_GEMINI_FLASH_MODEL,
  t,
} from '@thacio/auditaria-cli-core';
import { type Part, type PartListUnion, FinishReason } from '@google/genai';
import {
  StreamingState,
  HistoryItem,
  HistoryItemWithoutId,
  HistoryItemToolGroup,
  MessageType,
  SlashCommandProcessorResult,
  ToolCallStatus,
} from '../types.js';
import { isAtCommand } from '../utils/commandUtils.js';
import { parseAndFormatApiError } from '../utils/errorParsing.js';
import { useShellCommandProcessor } from './shellCommandProcessor.js';
import { handleAtCommand } from './atCommandProcessor.js';
import { findLastSafeSplitPoint } from '../utils/markdownUtilities.js';
import { useStateAndRef } from './useStateAndRef.js';
import { UseHistoryManagerReturn } from './useHistoryManager.js';
import { useLogger } from './useLogger.js';
import { promises as fs } from 'fs';
import path from 'path';
import {
  useReactToolScheduler,
  mapToDisplay as mapTrackedToolCallsToDisplay,
  TrackedToolCall,
  TrackedCompletedToolCall,
  TrackedCancelledToolCall,
} from './useReactToolScheduler.js';
import { useSessionStats } from '../contexts/SessionContext.js';
<<<<<<< HEAD
// WEB_INTERFACE_START
import { useWebInterface } from '../contexts/WebInterfaceContext.js';
// WEB_INTERFACE_END
=======
import { useKeypress } from './useKeypress.js';
>>>>>>> d219f901

export function mergePartListUnions(list: PartListUnion[]): PartListUnion {
  const resultParts: PartListUnion = [];
  for (const item of list) {
    if (Array.isArray(item)) {
      resultParts.push(...item);
    } else {
      resultParts.push(item);
    }
  }
  return resultParts;
}

enum StreamProcessingStatus {
  Completed,
  UserCancelled,
  Error,
}

/**
 * Manages the Gemini stream, including user input, command processing,
 * API interaction, and tool call lifecycle.
 */
export const useGeminiStream = (
  geminiClient: GeminiClient,
  history: HistoryItem[],
  addItem: UseHistoryManagerReturn['addItem'],
  config: Config,
  onDebugMessage: (message: string) => void,
  handleSlashCommand: (
    cmd: PartListUnion,
  ) => Promise<SlashCommandProcessorResult | false>,
  shellModeActive: boolean,
  getPreferredEditor: () => EditorType | undefined,
  onAuthError: () => void,
  performMemoryRefresh: () => Promise<void>,
  modelSwitchedFromQuotaError: boolean,
  setModelSwitchedFromQuotaError: React.Dispatch<React.SetStateAction<boolean>>,
  onEditorClose: () => void,
  onCancelSubmit: () => void,
) => {
  const [initError, setInitError] = useState<string | null>(null);
  const abortControllerRef = useRef<AbortController | null>(null);
  const turnCancelledRef = useRef(false);
  const [isResponding, setIsResponding] = useState<boolean>(false);
  const [thought, setThought] = useState<ThoughtSummary | null>(null);
  const [pendingHistoryItemRef, setPendingHistoryItem] =
    useStateAndRef<HistoryItemWithoutId | null>(null);
  const processedMemoryToolsRef = useRef<Set<string>>(new Set());
  const { startNewPrompt, getPromptCount } = useSessionStats();
  const logger = useLogger();
  // WEB_INTERFACE_START
  const webInterface = useWebInterface();
  // WEB_INTERFACE_END
  const gitService = useMemo(() => {
    if (!config.getProjectRoot()) {
      return;
    }
    return new GitService(config.getProjectRoot());
  }, [config]);

  // WEB_INTERFACE_START
  // Broadcast pending items to web interface when they change
  useEffect(() => {
    if (webInterface && pendingHistoryItemRef.current) {
      // Create a proper HistoryItem with an ID for broadcasting
      const pendingItemWithId: HistoryItem = {
        ...pendingHistoryItemRef.current,
        id: -1, // Temporary ID for pending items
      } as HistoryItem;

      webInterface.broadcastPendingItem(pendingItemWithId);
    }
  }, [pendingHistoryItemRef.current, webInterface]);
  // WEB_INTERFACE_END

  const [toolCalls, scheduleToolCalls, markToolsAsSubmitted] =
    useReactToolScheduler(
      async (completedToolCallsFromScheduler) => {
        // This onComplete is called when ALL scheduled tools for a given batch are done.
        if (completedToolCallsFromScheduler.length > 0) {
          // Add the final state of these tools to the history for display.
          addItem(
            mapTrackedToolCallsToDisplay(
              completedToolCallsFromScheduler as TrackedToolCall[],
            ),
            Date.now(),
          );

          // Handle tool response submission immediately when tools complete
          await handleCompletedTools(
            completedToolCallsFromScheduler as TrackedToolCall[],
          );
        }
      },
      config,
      setPendingHistoryItem,
      getPreferredEditor,
      onEditorClose,
    );

  const pendingToolCallGroupDisplay = useMemo(
    () =>
      toolCalls.length ? mapTrackedToolCallsToDisplay(toolCalls) : undefined,
    [toolCalls],
  );

  // WEB_INTERFACE_START
  // Broadcast pending tool calls to web interface when they change
  useEffect(() => {
    if (webInterface && pendingToolCallGroupDisplay) {
      // Only broadcast tools that are actually still pending/executing (not completed)
      const activePendingTools = pendingToolCallGroupDisplay.tools.filter(tool =>
        tool.status === 'Pending' ||
        tool.status === 'Executing' ||
        tool.status === 'Confirming'
      );

      // Only broadcast if there are actually pending tools
      if (activePendingTools.length > 0) {
        const pendingToolItemWithId: HistoryItem = {
          ...pendingToolCallGroupDisplay,
          tools: activePendingTools,
          id: -2, // Temporary ID for pending tool calls (different from text responses)
        } as HistoryItem;

        webInterface.broadcastPendingItem(pendingToolItemWithId);
      } else {
        // If no pending tools, broadcast null to clear any existing pending display
        webInterface.broadcastPendingItem(null);
      }
    }
  }, [pendingToolCallGroupDisplay, webInterface]);
  // WEB_INTERFACE_END

  const loopDetectedRef = useRef(false);

  const onExec = useCallback(async (done: Promise<void>) => {
    setIsResponding(true);
    await done;
    setIsResponding(false);
  }, []);
  const { handleShellCommand } = useShellCommandProcessor(
    addItem,
    setPendingHistoryItem,
    onExec,
    onDebugMessage,
    config,
    geminiClient,
  );

  const streamingState = useMemo(() => {
    if (toolCalls.some((tc) => tc.status === 'awaiting_approval')) {
      return StreamingState.WaitingForConfirmation;
    }
    if (
      isResponding ||
      toolCalls.some(
        (tc) =>
          tc.status === 'executing' ||
          tc.status === 'scheduled' ||
          tc.status === 'validating' ||
          ((tc.status === 'success' ||
            tc.status === 'error' ||
            tc.status === 'cancelled') &&
            !(tc as TrackedCompletedToolCall | TrackedCancelledToolCall)
              .responseSubmittedToGemini),
      )
    ) {
      return StreamingState.Responding;
    }
    return StreamingState.Idle;
  }, [isResponding, toolCalls]);

  const cancelOngoingRequest = useCallback(() => {
    if (streamingState !== StreamingState.Responding) {
      return;
    }
    if (turnCancelledRef.current) {
      return;
    }
    turnCancelledRef.current = true;
    abortControllerRef.current?.abort();
    if (pendingHistoryItemRef.current) {
      addItem(pendingHistoryItemRef.current, Date.now());
    }
    addItem(
      {
        type: MessageType.INFO,
        text: t('gemini_stream.request_cancelled', 'Request cancelled.'),
      },
      Date.now(),
    );
    setPendingHistoryItem(null);
    onCancelSubmit();
    setIsResponding(false);
  }, [
    streamingState,
    addItem,
    setPendingHistoryItem,
    onCancelSubmit,
    pendingHistoryItemRef,
  ]);

  useKeypress(
    (key) => {
      if (key.name === 'escape') {
        cancelOngoingRequest();
      }
    },
    { isActive: streamingState === StreamingState.Responding },
  );

  const prepareQueryForGemini = useCallback(
    async (
      query: PartListUnion,
      userMessageTimestamp: number,
      abortSignal: AbortSignal,
      prompt_id: string,
    ): Promise<{
      queryToSend: PartListUnion | null;
      shouldProceed: boolean;
    }> => {
      if (turnCancelledRef.current) {
        return { queryToSend: null, shouldProceed: false };
      }
      if (typeof query === 'string' && query.trim().length === 0) {
        return { queryToSend: null, shouldProceed: false };
      }

      let localQueryToSendToGemini: PartListUnion | null = null;

      if (typeof query === 'string') {
        const trimmedQuery = query.trim();
        logUserPrompt(
          config,
          new UserPromptEvent(
            trimmedQuery.length,
            prompt_id,
            config.getContentGeneratorConfig()?.authType,
            trimmedQuery,
          ),
        );
        onDebugMessage(`User query: '${trimmedQuery}'`);
        await logger?.logMessage(MessageSenderType.USER, trimmedQuery);

        // Handle UI-only commands first
        const slashCommandResult = await handleSlashCommand(trimmedQuery);

        if (slashCommandResult) {
          switch (slashCommandResult.type) {
            case 'schedule_tool': {
              const { toolName, toolArgs } = slashCommandResult;
              const toolCallRequest: ToolCallRequestInfo = {
                callId: `${toolName}-${Date.now()}-${Math.random().toString(16).slice(2)}`,
                name: toolName,
                args: toolArgs,
                isClientInitiated: true,
                prompt_id,
              };
              scheduleToolCalls([toolCallRequest], abortSignal);
              return { queryToSend: null, shouldProceed: false };
            }
            case 'submit_prompt': {
              localQueryToSendToGemini = slashCommandResult.content;

              return {
                queryToSend: localQueryToSendToGemini,
                shouldProceed: true,
              };
            }
            case 'handled': {
              return { queryToSend: null, shouldProceed: false };
            }
            default: {
              const unreachable: never = slashCommandResult;
              throw new Error(
                `Unhandled slash command result type: ${unreachable}`,
              );
            }
          }
        }

        if (shellModeActive && handleShellCommand(trimmedQuery, abortSignal)) {
          return { queryToSend: null, shouldProceed: false };
        }

        // Handle @-commands (which might involve tool calls)
        if (isAtCommand(trimmedQuery)) {
          const atCommandResult = await handleAtCommand({
            query: trimmedQuery,
            config,
            addItem,
            onDebugMessage,
            messageId: userMessageTimestamp,
            signal: abortSignal,
          });
          if (!atCommandResult.shouldProceed) {
            return { queryToSend: null, shouldProceed: false };
          }
          localQueryToSendToGemini = atCommandResult.processedQuery;
        } else {
          // Normal query for Gemini
          addItem(
            { type: MessageType.USER, text: trimmedQuery },
            userMessageTimestamp,
          );
          localQueryToSendToGemini = trimmedQuery;
        }
      } else {
        // It's a function response (PartListUnion that isn't a string)
        localQueryToSendToGemini = query;
      }

      if (localQueryToSendToGemini === null) {
        onDebugMessage(
          'Query processing resulted in null, not sending to Gemini.',
        );
        return { queryToSend: null, shouldProceed: false };
      }
      return { queryToSend: localQueryToSendToGemini, shouldProceed: true };
    },
    [
      config,
      addItem,
      onDebugMessage,
      handleShellCommand,
      handleSlashCommand,
      logger,
      shellModeActive,
      scheduleToolCalls,
    ],
  );

  // --- Stream Event Handlers ---

  const handleContentEvent = useCallback(
    (
      eventValue: ContentEvent['value'],
      currentGeminiMessageBuffer: string,
      userMessageTimestamp: number,
    ): string => {
      if (turnCancelledRef.current) {
        // Prevents additional output after a user initiated cancel.
        return '';
      }
      let newGeminiMessageBuffer = currentGeminiMessageBuffer + eventValue;
      if (
        pendingHistoryItemRef.current?.type !== 'gemini' &&
        pendingHistoryItemRef.current?.type !== 'gemini_content'
      ) {
        if (pendingHistoryItemRef.current) {
          addItem(pendingHistoryItemRef.current, userMessageTimestamp);
        }
        setPendingHistoryItem({ type: 'gemini', text: '' });
        newGeminiMessageBuffer = eventValue;
      }
      // Split large messages for better rendering performance. Ideally,
      // we should maximize the amount of output sent to <Static />.
      const splitPoint = findLastSafeSplitPoint(newGeminiMessageBuffer);
      if (splitPoint === newGeminiMessageBuffer.length) {
        // Update the existing message with accumulated content
        setPendingHistoryItem((item) => ({
          type: item?.type as 'gemini' | 'gemini_content',
          text: newGeminiMessageBuffer,
        }));
      } else {
        // This indicates that we need to split up this Gemini Message.
        // Splitting a message is primarily a performance consideration. There is a
        // <Static> component at the root of App.tsx which takes care of rendering
        // content statically or dynamically. Everything but the last message is
        // treated as static in order to prevent re-rendering an entire message history
        // multiple times per-second (as streaming occurs). Prior to this change you'd
        // see heavy flickering of the terminal. This ensures that larger messages get
        // broken up so that there are more "statically" rendered.
        const beforeText = newGeminiMessageBuffer.substring(0, splitPoint);
        const afterText = newGeminiMessageBuffer.substring(splitPoint);
        addItem(
          {
            type: pendingHistoryItemRef.current?.type as
              | 'gemini'
              | 'gemini_content',
            text: beforeText,
          },
          userMessageTimestamp,
        );
        setPendingHistoryItem({ type: 'gemini_content', text: afterText });
        newGeminiMessageBuffer = afterText;
      }
      return newGeminiMessageBuffer;
    },
    [addItem, pendingHistoryItemRef, setPendingHistoryItem],
  );

  const handleUserCancelledEvent = useCallback(
    (userMessageTimestamp: number) => {
      if (turnCancelledRef.current) {
        return;
      }
      if (pendingHistoryItemRef.current) {
        if (pendingHistoryItemRef.current.type === 'tool_group') {
          const updatedTools = pendingHistoryItemRef.current.tools.map(
            (tool) =>
              tool.status === ToolCallStatus.Pending ||
              tool.status === ToolCallStatus.Confirming ||
              tool.status === ToolCallStatus.Executing
                ? { ...tool, status: ToolCallStatus.Canceled }
                : tool,
          );
          const pendingItem: HistoryItemToolGroup = {
            ...pendingHistoryItemRef.current,
            tools: updatedTools,
          };
          addItem(pendingItem, userMessageTimestamp);
        } else {
          addItem(pendingHistoryItemRef.current, userMessageTimestamp);
        }
        setPendingHistoryItem(null);
      }
      addItem(
        { type: MessageType.INFO, text: 'User cancelled the request.' },
        userMessageTimestamp,
      );
      setIsResponding(false);
      setThought(null); // Reset thought when user cancels
    },
    [addItem, pendingHistoryItemRef, setPendingHistoryItem, setThought],
  );

  const handleErrorEvent = useCallback(
    (eventValue: ErrorEvent['value'], userMessageTimestamp: number) => {
      if (pendingHistoryItemRef.current) {
        addItem(pendingHistoryItemRef.current, userMessageTimestamp);
        setPendingHistoryItem(null);
      }
      addItem(
        {
          type: MessageType.ERROR,
          text: parseAndFormatApiError(
            eventValue.error,
            config.getContentGeneratorConfig()?.authType,
            undefined,
            config.getModel(),
            DEFAULT_GEMINI_FLASH_MODEL,
          ),
        },
        userMessageTimestamp,
      );
      setThought(null); // Reset thought when there's an error
    },
    [addItem, pendingHistoryItemRef, setPendingHistoryItem, config, setThought],
  );

  const handleFinishedEvent = useCallback(
    (event: ServerGeminiFinishedEvent, userMessageTimestamp: number) => {
      const finishReason = event.value;

      const finishReasonMessages: Record<FinishReason, string | undefined> = {
        [FinishReason.FINISH_REASON_UNSPECIFIED]: undefined,
        [FinishReason.STOP]: undefined,
        [FinishReason.MAX_TOKENS]: t('finish_reasons.max_tokens', 'Response truncated due to token limits.'),
        [FinishReason.SAFETY]: t('finish_reasons.safety', 'Response stopped due to safety reasons.'),
        [FinishReason.RECITATION]: t('finish_reasons.recitation', 'Response stopped due to recitation policy.'),
        [FinishReason.LANGUAGE]: t('finish_reasons.language', 'Response stopped due to unsupported language.'),
        [FinishReason.BLOCKLIST]: t('finish_reasons.blocklist', 'Response stopped due to forbidden terms.'),
        [FinishReason.PROHIBITED_CONTENT]: t('finish_reasons.prohibited_content', 'Response stopped due to prohibited content.'),
        [FinishReason.SPII]: t('finish_reasons.spii', 'Response stopped due to sensitive personally identifiable information.'),
        [FinishReason.OTHER]: t('finish_reasons.other', 'Response stopped for other reasons.'),
        [FinishReason.MALFORMED_FUNCTION_CALL]: t('finish_reasons.malformed_function_call', 'Response stopped due to malformed function call.'),
        [FinishReason.IMAGE_SAFETY]: t('finish_reasons.image_safety', 'Response stopped due to image safety violations.'),
        [FinishReason.UNEXPECTED_TOOL_CALL]: t('finish_reasons.unexpected_tool_call', 'Response stopped due to unexpected tool call.'),
      };

      const message = finishReasonMessages[finishReason];
      if (message) {
        addItem(
          {
            type: 'info',
            text: `⚠️  ${message}`,
          },
          userMessageTimestamp,
        );
      }
    },
    [addItem],
  );

  const handleChatCompressionEvent = useCallback(
    (eventValue: ServerGeminiChatCompressedEvent['value']) =>
      addItem(
        {
          type: 'info',
          text:
            `IMPORTANT: This conversation approached the input token limit for ${config.getModel()}. ` +
            `A compressed context will be sent for future messages (compressed from: ` +
            `${eventValue?.originalTokenCount ?? 'unknown'} to ` +
            `${eventValue?.newTokenCount ?? 'unknown'} tokens).`,
        },
        Date.now(),
      ),
    [addItem, config],
  );

  const handleMaxSessionTurnsEvent = useCallback(
    () =>
      addItem(
        {
          type: 'info',
          text:
            `The session has reached the maximum number of turns: ${config.getMaxSessionTurns()}. ` +
            `Please update this limit in your setting.json file.`,
        },
        Date.now(),
      ),
    [addItem, config],
  );

  const handleLoopDetectedEvent = useCallback(() => {
    addItem(
      {
        type: 'info',
        text: t('loop_detection.message', 'A potential loop was detected. This can happen due to repetitive tool calls or other model behavior. The request has been halted.'),
      },
      Date.now(),
    );
  }, [addItem]);

  const processGeminiStreamEvents = useCallback(
    async (
      stream: AsyncIterable<GeminiEvent>,
      userMessageTimestamp: number,
      signal: AbortSignal,
    ): Promise<StreamProcessingStatus> => {
      let geminiMessageBuffer = '';
      const toolCallRequests: ToolCallRequestInfo[] = [];
      for await (const event of stream) {
        switch (event.type) {
          case ServerGeminiEventType.Thought:
            setThought(event.value);
            break;
          case ServerGeminiEventType.Content:
            geminiMessageBuffer = handleContentEvent(
              event.value,
              geminiMessageBuffer,
              userMessageTimestamp,
            );
            break;
          case ServerGeminiEventType.ToolCallRequest:
            toolCallRequests.push(event.value);
            break;
          case ServerGeminiEventType.UserCancelled:
            handleUserCancelledEvent(userMessageTimestamp);
            break;
          case ServerGeminiEventType.Error:
            handleErrorEvent(event.value, userMessageTimestamp);
            break;
          case ServerGeminiEventType.ChatCompressed:
            handleChatCompressionEvent(event.value);
            break;
          case ServerGeminiEventType.ToolCallConfirmation:
          case ServerGeminiEventType.ToolCallResponse:
            // do nothing
            break;
          case ServerGeminiEventType.MaxSessionTurns:
            handleMaxSessionTurnsEvent();
            break;
          case ServerGeminiEventType.Finished:
            handleFinishedEvent(
              event as ServerGeminiFinishedEvent,
              userMessageTimestamp,
            );
            break;
          case ServerGeminiEventType.LoopDetected:
            // handle later because we want to move pending history to history
            // before we add loop detected message to history
            loopDetectedRef.current = true;
            break;
          default: {
            // enforces exhaustive switch-case
            const unreachable: never = event;
            return unreachable;
          }
        }
      }
      if (toolCallRequests.length > 0) {
        scheduleToolCalls(toolCallRequests, signal);
      }
      return StreamProcessingStatus.Completed;
    },
    [
      handleContentEvent,
      handleUserCancelledEvent,
      handleErrorEvent,
      scheduleToolCalls,
      handleChatCompressionEvent,
      handleFinishedEvent,
      handleMaxSessionTurnsEvent,
    ],
  );

  const submitQuery = useCallback(
    async (
      query: PartListUnion,
      options?: { isContinuation: boolean },
      prompt_id?: string,
    ) => {
      if (
        (streamingState === StreamingState.Responding ||
          streamingState === StreamingState.WaitingForConfirmation) &&
        !options?.isContinuation
      )
        return;

      const userMessageTimestamp = Date.now();

      // Reset quota error flag when starting a new query (not a continuation)
      if (!options?.isContinuation) {
        setModelSwitchedFromQuotaError(false);
        config.setQuotaErrorOccurred(false);
      }

      abortControllerRef.current = new AbortController();
      const abortSignal = abortControllerRef.current.signal;
      turnCancelledRef.current = false;

      if (!prompt_id) {
        prompt_id = config.getSessionId() + '########' + getPromptCount();
      }

      const { queryToSend, shouldProceed } = await prepareQueryForGemini(
        query,
        userMessageTimestamp,
        abortSignal,
        prompt_id!,
      );

      if (!shouldProceed || queryToSend === null) {
        return;
      }

      if (!options?.isContinuation) {
        startNewPrompt();
        setThought(null); // Reset thought when starting a new prompt
      }

      setIsResponding(true);
      setInitError(null);

      try {
        const stream = geminiClient.sendMessageStream(
          queryToSend,
          abortSignal,
          prompt_id!,
        );
        const processingStatus = await processGeminiStreamEvents(
          stream,
          userMessageTimestamp,
          abortSignal,
        );

        if (processingStatus === StreamProcessingStatus.UserCancelled) {
          return;
        }

        if (pendingHistoryItemRef.current) {
          addItem(pendingHistoryItemRef.current, userMessageTimestamp);
          setPendingHistoryItem(null);
        }
        if (loopDetectedRef.current) {
          loopDetectedRef.current = false;
          handleLoopDetectedEvent();
        }
      } catch (error: unknown) {
        if (error instanceof UnauthorizedError) {
          onAuthError();
        } else if (!isNodeError(error) || error.name !== 'AbortError') {
          addItem(
            {
              type: MessageType.ERROR,
              text: parseAndFormatApiError(
                getErrorMessage(error) || 'Unknown error',
                config.getContentGeneratorConfig()?.authType,
                undefined,
                config.getModel(),
                DEFAULT_GEMINI_FLASH_MODEL,
              ),
            },
            userMessageTimestamp,
          );
        }
      } finally {
        setIsResponding(false);
      }
    },
    [
      streamingState,
      setModelSwitchedFromQuotaError,
      prepareQueryForGemini,
      processGeminiStreamEvents,
      pendingHistoryItemRef,
      addItem,
      setPendingHistoryItem,
      setInitError,
      geminiClient,
      onAuthError,
      config,
      startNewPrompt,
      getPromptCount,
      handleLoopDetectedEvent,
    ],
  );

  const handleCompletedTools = useCallback(
    async (completedToolCallsFromScheduler: TrackedToolCall[]) => {
      if (isResponding) {
        return;
      }

      const completedAndReadyToSubmitTools =
        completedToolCallsFromScheduler.filter(
          (
            tc: TrackedToolCall,
          ): tc is TrackedCompletedToolCall | TrackedCancelledToolCall => {
            const isTerminalState =
              tc.status === 'success' ||
              tc.status === 'error' ||
              tc.status === 'cancelled';

            if (isTerminalState) {
              const completedOrCancelledCall = tc as
                | TrackedCompletedToolCall
                | TrackedCancelledToolCall;
              return (
                completedOrCancelledCall.response?.responseParts !== undefined
              );
            }
            return false;
          },
        );

      // Finalize any client-initiated tools as soon as they are done.
      const clientTools = completedAndReadyToSubmitTools.filter(
        (t) => t.request.isClientInitiated,
      );
      if (clientTools.length > 0) {
        markToolsAsSubmitted(clientTools.map((t) => t.request.callId));
      }

      // Identify new, successful save_memory calls that we haven't processed yet.
      const newSuccessfulMemorySaves = completedAndReadyToSubmitTools.filter(
        (t) =>
          t.request.name === 'save_memory' &&
          t.status === 'success' &&
          !processedMemoryToolsRef.current.has(t.request.callId),
      );

      if (newSuccessfulMemorySaves.length > 0) {
        // Perform the refresh only if there are new ones.
        void performMemoryRefresh();
        // Mark them as processed so we don't do this again on the next render.
        newSuccessfulMemorySaves.forEach((t) =>
          processedMemoryToolsRef.current.add(t.request.callId),
        );
      }

      const geminiTools = completedAndReadyToSubmitTools.filter(
        (t) => !t.request.isClientInitiated,
      );

      if (geminiTools.length === 0) {
        return;
      }

      // If all the tools were cancelled, don't submit a response to Gemini.
      const allToolsCancelled = geminiTools.every(
        (tc) => tc.status === 'cancelled',
      );

      if (allToolsCancelled) {
        if (geminiClient) {
          // We need to manually add the function responses to the history
          // so the model knows the tools were cancelled.
          const responsesToAdd = geminiTools.flatMap(
            (toolCall) => toolCall.response.responseParts,
          );
          const combinedParts: Part[] = [];
          for (const response of responsesToAdd) {
            if (Array.isArray(response)) {
              combinedParts.push(...response);
            } else if (typeof response === 'string') {
              combinedParts.push({ text: response });
            } else {
              combinedParts.push(response);
            }
          }
          geminiClient.addHistory({
            role: 'user',
            parts: combinedParts,
          });
        }

        const callIdsToMarkAsSubmitted = geminiTools.map(
          (toolCall) => toolCall.request.callId,
        );
        markToolsAsSubmitted(callIdsToMarkAsSubmitted);
        return;
      }

      const responsesToSend: PartListUnion[] = geminiTools.map(
        (toolCall) => toolCall.response.responseParts,
      );
      const callIdsToMarkAsSubmitted = geminiTools.map(
        (toolCall) => toolCall.request.callId,
      );

      const prompt_ids = geminiTools.map(
        (toolCall) => toolCall.request.prompt_id,
      );

      markToolsAsSubmitted(callIdsToMarkAsSubmitted);

      // Don't continue if model was switched due to quota error
      if (modelSwitchedFromQuotaError) {
        return;
      }

      submitQuery(
        mergePartListUnions(responsesToSend),
        {
          isContinuation: true,
        },
        prompt_ids[0],
      );
    },
    [
      isResponding,
      submitQuery,
      markToolsAsSubmitted,
      geminiClient,
      performMemoryRefresh,
      modelSwitchedFromQuotaError,
    ],
  );

  const pendingHistoryItems = [
    pendingHistoryItemRef.current,
    pendingToolCallGroupDisplay,
  ].filter((i) => i !== undefined && i !== null);

  useEffect(() => {
    const saveRestorableToolCalls = async () => {
      if (!config.getCheckpointingEnabled()) {
        return;
      }
      const restorableToolCalls = toolCalls.filter(
        (toolCall) =>
          (toolCall.request.name === 'replace' ||
            toolCall.request.name === 'write_file') &&
          toolCall.status === 'awaiting_approval',
      );

      if (restorableToolCalls.length > 0) {
        const checkpointDir = config.getProjectTempDir()
          ? path.join(config.getProjectTempDir(), 'checkpoints')
          : undefined;

        if (!checkpointDir) {
          return;
        }

        try {
          await fs.mkdir(checkpointDir, { recursive: true });
        } catch (error) {
          if (!isNodeError(error) || error.code !== 'EEXIST') {
            onDebugMessage(
              `Failed to create checkpoint directory: ${getErrorMessage(error)}`,
            );
            return;
          }
        }

        for (const toolCall of restorableToolCalls) {
          const filePath = toolCall.request.args['file_path'] as string;
          if (!filePath) {
            onDebugMessage(
              `Skipping restorable tool call due to missing file_path: ${toolCall.request.name}`,
            );
            continue;
          }

          try {
            let commitHash = await gitService?.createFileSnapshot(
              `Snapshot for ${toolCall.request.name}`,
            );

            if (!commitHash) {
              commitHash = await gitService?.getCurrentCommitHash();
            }

            if (!commitHash) {
              onDebugMessage(
                `Failed to create snapshot for ${filePath}. Skipping restorable tool call.`,
              );
              continue;
            }

            const timestamp = new Date()
              .toISOString()
              .replace(/:/g, '-')
              .replace(/\./g, '_');
            const toolName = toolCall.request.name;
            const fileName = path.basename(filePath);
            const toolCallWithSnapshotFileName = `${timestamp}-${fileName}-${toolName}.json`;
            const clientHistory = await geminiClient?.getHistory();
            const toolCallWithSnapshotFilePath = path.join(
              checkpointDir,
              toolCallWithSnapshotFileName,
            );

            await fs.writeFile(
              toolCallWithSnapshotFilePath,
              JSON.stringify(
                {
                  history,
                  clientHistory,
                  toolCall: {
                    name: toolCall.request.name,
                    args: toolCall.request.args,
                  },
                  commitHash,
                  filePath,
                },
                null,
                2,
              ),
            );
          } catch (error) {
            onDebugMessage(
              `Failed to write restorable tool call file: ${getErrorMessage(
                error,
              )}`,
            );
          }
        }
      }
    };
    saveRestorableToolCalls();
  }, [toolCalls, config, onDebugMessage, gitService, history, geminiClient]);

  return {
    streamingState,
    submitQuery,
    initError,
    pendingHistoryItems,
    thought,
    // WEB_INTERFACE_START: Export cancelOngoingRequest for web interface ESC key support
    cancelOngoingRequest,
    // WEB_INTERFACE_END
  };
};<|MERGE_RESOLUTION|>--- conflicted
+++ resolved
@@ -55,13 +55,10 @@
   TrackedCancelledToolCall,
 } from './useReactToolScheduler.js';
 import { useSessionStats } from '../contexts/SessionContext.js';
-<<<<<<< HEAD
 // WEB_INTERFACE_START
 import { useWebInterface } from '../contexts/WebInterfaceContext.js';
 // WEB_INTERFACE_END
-=======
 import { useKeypress } from './useKeypress.js';
->>>>>>> d219f901
 
 export function mergePartListUnions(list: PartListUnion[]): PartListUnion {
   const resultParts: PartListUnion = [];
