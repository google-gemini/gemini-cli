--- conflicted
+++ resolved
@@ -4,10 +4,6 @@
  * SPDX-License-Identifier: Apache-2.0
  */
 
-<<<<<<< HEAD
-import { useCallback, useEffect, useState, useSyncExternalStore } from 'react';
-import { IdeClient, ideContextStore } from '@thacio/auditaria-cli-core';
-=======
 import {
   useCallback,
   useEffect,
@@ -20,12 +16,11 @@
   IDEConnectionStatus,
   ideContextStore,
   type IDEConnectionState,
-} from '@google/gemini-cli-core';
+} from '@thacio/auditaria-cli-core';
 import { useSettings } from '../contexts/SettingsContext.js';
 import { isWorkspaceTrusted } from '../../config/trustedFolders.js';
 
 export type RestartReason = 'NONE' | 'CONNECTION_CHANGE' | 'TRUST_CHANGE';
->>>>>>> d6933c77
 
 /**
  * This hook listens for trust status updates from the IDE companion extension.
