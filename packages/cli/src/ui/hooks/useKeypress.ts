--- conflicted
+++ resolved
@@ -4,19 +4,12 @@
  * SPDX-License-Identifier: Apache-2.0
  */
 
-<<<<<<< HEAD
-import { useEffect, useRef } from 'react';
-import { useStdin } from 'ink';
-import readline from 'node:readline';
-import { PassThrough } from 'node:stream';
-=======
 import { useEffect } from 'react';
 import {
   useKeypressContext,
   KeypressHandler,
   Key,
 } from '../contexts/KeypressContext.js';
->>>>>>> 4c1c6d2b
 
 export { Key };
 
