--- conflicted
+++ resolved
@@ -21,30 +21,12 @@
   AuthType,
   TerminalQuotaError,
   makeFakeConfig,
-<<<<<<< HEAD
+  type GoogleApiError,
 } from '@thacio/auditaria-cli-core';
-=======
-  type GoogleApiError,
-} from '@google/gemini-cli-core';
->>>>>>> 319f43fa
 import { useQuotaAndFallback } from './useQuotaAndFallback.js';
 import type { UseHistoryManagerReturn } from './useHistoryManager.js';
 import { AuthState, MessageType } from '../types.js';
 
-<<<<<<< HEAD
-// Mock the error checking functions from the core package to control test scenarios
-vi.mock('@thacio/auditaria-cli-core', async (importOriginal) => {
-  const original =
-    await importOriginal<typeof import('@thacio/auditaria-cli-core')>();
-  return {
-    ...original,
-    isGenericQuotaExceededError: vi.fn(),
-    isProQuotaExceededError: vi.fn(),
-  };
-});
-
-=======
->>>>>>> 319f43fa
 // Use a type alias for SpyInstance as it's not directly exported
 type SpyInstance = ReturnType<typeof vi.spyOn>;
 
