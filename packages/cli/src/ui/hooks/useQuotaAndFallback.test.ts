/**
 * @license
 * Copyright 2025 Google LLC
 * SPDX-License-Identifier: Apache-2.0
 */

import {
  vi,
  describe,
  it,
  expect,
  beforeEach,
  afterEach,
  type Mock,
} from 'vitest';
import { act } from 'react';
import { renderHook } from '../../test-utils/render.js';
import {
  type Config,
  type FallbackModelHandler,
  type FallbackIntent,
  UserTierId,
  AuthType,
  TerminalQuotaError,
  makeFakeConfig,
  type GoogleApiError,
  RetryableQuotaError,
<<<<<<< HEAD
} from '@thacio/auditaria-cli-core';
=======
  PREVIEW_GEMINI_MODEL,
  ModelNotFoundError,
} from '@google/gemini-cli-core';
>>>>>>> 86828bb5
import { useQuotaAndFallback } from './useQuotaAndFallback.js';
import type { UseHistoryManagerReturn } from './useHistoryManager.js';
import { MessageType } from '../types.js';

// Use a type alias for SpyInstance as it's not directly exported
type SpyInstance = ReturnType<typeof vi.spyOn>;

describe('useQuotaAndFallback', () => {
  let mockConfig: Config;
  let mockHistoryManager: UseHistoryManagerReturn;
  let mockSetModelSwitchedFromQuotaError: Mock;
  let setFallbackHandlerSpy: SpyInstance;
  let mockGoogleApiError: GoogleApiError;

  beforeEach(() => {
    mockConfig = makeFakeConfig();
    mockGoogleApiError = {
      code: 429,
      message: 'mock error',
      details: [],
    };

    // Spy on the method that requires the private field and mock its return.
    // This is cleaner than modifying the config class for tests.
    vi.spyOn(mockConfig, 'getContentGeneratorConfig').mockReturnValue({
      authType: AuthType.LOGIN_WITH_GOOGLE,
    });

    mockHistoryManager = {
      addItem: vi.fn(),
      history: [],
      updateItem: vi.fn(),
      clearItems: vi.fn(),
      loadHistory: vi.fn(),
    };
    mockSetModelSwitchedFromQuotaError = vi.fn();

    setFallbackHandlerSpy = vi.spyOn(mockConfig, 'setFallbackModelHandler');
    vi.spyOn(mockConfig, 'setQuotaErrorOccurred');
  });

  afterEach(() => {
    vi.clearAllMocks();
  });

  it('should register a fallback handler on initialization', () => {
    renderHook(() =>
      useQuotaAndFallback({
        config: mockConfig,
        historyManager: mockHistoryManager,
        userTier: UserTierId.FREE,
        setModelSwitchedFromQuotaError: mockSetModelSwitchedFromQuotaError,
      }),
    );

    expect(setFallbackHandlerSpy).toHaveBeenCalledTimes(1);
    expect(setFallbackHandlerSpy.mock.calls[0][0]).toBeInstanceOf(Function);
  });

  describe('Fallback Handler Logic', () => {
    // Helper function to render the hook and extract the registered handler
    const getRegisteredHandler = (): FallbackModelHandler => {
      renderHook(() =>
        useQuotaAndFallback({
          config: mockConfig,
          historyManager: mockHistoryManager,
          userTier: UserTierId.FREE,
          setModelSwitchedFromQuotaError: mockSetModelSwitchedFromQuotaError,
        }),
      );
      return setFallbackHandlerSpy.mock.calls[0][0] as FallbackModelHandler;
    };

    it('should return null and take no action if authType is not LOGIN_WITH_GOOGLE', async () => {
      // Override the default mock from beforeEach for this specific test
      vi.spyOn(mockConfig, 'getContentGeneratorConfig').mockReturnValue({
        authType: AuthType.USE_GEMINI,
      });

      const handler = getRegisteredHandler();
      const result = await handler('gemini-pro', 'gemini-flash', new Error());

      expect(result).toBeNull();
      expect(mockHistoryManager.addItem).not.toHaveBeenCalled();
    });

    describe('Interactive Fallback', () => {
      it('should set an interactive request for a terminal quota error', async () => {
        const { result } = renderHook(() =>
          useQuotaAndFallback({
            config: mockConfig,
            historyManager: mockHistoryManager,
            userTier: UserTierId.FREE,
            setModelSwitchedFromQuotaError: mockSetModelSwitchedFromQuotaError,
          }),
        );

        const handler = setFallbackHandlerSpy.mock
          .calls[0][0] as FallbackModelHandler;

        let promise: Promise<FallbackIntent | null>;
        const error = new TerminalQuotaError(
          'pro quota',
          mockGoogleApiError,
          1000 * 60 * 5,
        ); // 5 minutes
        await act(() => {
          promise = handler('gemini-pro', 'gemini-flash', error);
        });

        // The hook should now have a pending request for the UI to handle
        const request = result.current.proQuotaRequest;
        expect(request).not.toBeNull();
        expect(request?.failedModel).toBe('gemini-pro');
        expect(request?.isTerminalQuotaError).toBe(true);

        const message = request!.message;
        expect(message).toContain('Usage limit reached for gemini-pro.');
        expect(message).toContain('Access resets at'); // From getResetTimeMessage
        expect(message).toContain('/stats for usage details');
        expect(message).toContain('/auth to switch to API key.');

        expect(mockHistoryManager.addItem).not.toHaveBeenCalled();

        // Simulate the user choosing to continue with the fallback model
        await act(() => {
          result.current.handleProQuotaChoice('retry_always');
        });

        // The original promise from the handler should now resolve
        const intent = await promise!;
        expect(intent).toBe('retry_always');

        // The pending request should be cleared from the state
        expect(result.current.proQuotaRequest).toBeNull();
        expect(mockHistoryManager.addItem).toHaveBeenCalledTimes(1);
      });

      it('should handle race conditions by stopping subsequent requests', async () => {
        const { result } = renderHook(() =>
          useQuotaAndFallback({
            config: mockConfig,
            historyManager: mockHistoryManager,
            userTier: UserTierId.FREE,
            setModelSwitchedFromQuotaError: mockSetModelSwitchedFromQuotaError,
          }),
        );

        const handler = setFallbackHandlerSpy.mock
          .calls[0][0] as FallbackModelHandler;

        let promise1: Promise<FallbackIntent | null>;
        await act(() => {
          promise1 = handler(
            'gemini-pro',
            'gemini-flash',
            new TerminalQuotaError('pro quota 1', mockGoogleApiError),
          );
        });

        const firstRequest = result.current.proQuotaRequest;
        expect(firstRequest).not.toBeNull();

        let result2: FallbackIntent | null;
        await act(async () => {
          result2 = await handler(
            'gemini-pro',
            'gemini-flash',
            new TerminalQuotaError('pro quota 2', mockGoogleApiError),
          );
        });

        // The lock should have stopped the second request
        expect(result2!).toBe('stop');
        expect(result.current.proQuotaRequest).toBe(firstRequest);

        await act(() => {
          result.current.handleProQuotaChoice('retry_always');
        });

        const intent1 = await promise1!;
        expect(intent1).toBe('retry_always');
        expect(result.current.proQuotaRequest).toBeNull();
      });

      // Non-TerminalQuotaError test cases
      const testCases = [
        {
          description: 'generic error',
          error: new Error('some error'),
        },
        {
          description: 'retryable quota error',
          error: new RetryableQuotaError(
            'retryable quota',
            mockGoogleApiError,
            5,
          ),
        },
      ];

      for (const { description, error } of testCases) {
        it(`should handle ${description} correctly`, async () => {
          const { result } = renderHook(() =>
            useQuotaAndFallback({
              config: mockConfig,
              historyManager: mockHistoryManager,
              userTier: UserTierId.FREE,
              setModelSwitchedFromQuotaError:
                mockSetModelSwitchedFromQuotaError,
            }),
          );

          const handler = setFallbackHandlerSpy.mock
            .calls[0][0] as FallbackModelHandler;

          let promise: Promise<FallbackIntent | null>;
          await act(() => {
            promise = handler('model-A', 'model-B', error);
          });

          // The hook should now have a pending request for the UI to handle
          const request = result.current.proQuotaRequest;
          expect(request).not.toBeNull();
          expect(request?.failedModel).toBe('model-A');
          expect(request?.isTerminalQuotaError).toBe(false);

          // Check that the correct initial message was generated
          expect(mockHistoryManager.addItem).not.toHaveBeenCalled();
          const message = request!.message;
          expect(message).toContain(
            'model-A is currently experiencing high demand. We apologize and appreciate your patience.',
          );

          // Simulate the user choosing to continue with the fallback model
          await act(() => {
            result.current.handleProQuotaChoice('retry_always');
          });

          expect(mockSetModelSwitchedFromQuotaError).toHaveBeenCalledWith(true);
          // The original promise from the handler should now resolve
          const intent = await promise!;
          expect(intent).toBe('retry_always');

          // The pending request should be cleared from the state
          expect(result.current.proQuotaRequest).toBeNull();
          expect(mockConfig.setQuotaErrorOccurred).toHaveBeenCalledWith(true);

          // Check for the "Switched to fallback model" message
          expect(mockHistoryManager.addItem).toHaveBeenCalledTimes(1);
          const lastCall = (mockHistoryManager.addItem as Mock).mock
            .calls[0][0];
          expect(lastCall.type).toBe(MessageType.INFO);
          expect(lastCall.text).toContain('Switched to fallback model.');
        });
      }

      it('should handle ModelNotFoundError correctly', async () => {
        const { result } = renderHook(() =>
          useQuotaAndFallback({
            config: mockConfig,
            historyManager: mockHistoryManager,
            userTier: UserTierId.FREE,
            setModelSwitchedFromQuotaError: mockSetModelSwitchedFromQuotaError,
          }),
        );

        const handler = setFallbackHandlerSpy.mock
          .calls[0][0] as FallbackModelHandler;

        let promise: Promise<FallbackIntent | null>;
        const error = new ModelNotFoundError('model not found', 404);

        await act(() => {
          promise = handler('gemini-3-pro-preview', 'gemini-2.5-pro', error);
        });

        // The hook should now have a pending request for the UI to handle
        const request = result.current.proQuotaRequest;
        expect(request).not.toBeNull();
        expect(request?.failedModel).toBe('gemini-3-pro-preview');
        expect(request?.isTerminalQuotaError).toBe(false);
        expect(request?.isModelNotFoundError).toBe(true);

        const message = request!.message;
        expect(message).toBe(
          `It seems like you don't have access to Gemini 3.
Learn more at https://goo.gle/enable-preview-features
To disable Gemini 3, disable "Preview features" in /settings.`,
        );

        // Simulate the user choosing to switch
        await act(() => {
          result.current.handleProQuotaChoice('retry_always');
        });

        const intent = await promise!;
        expect(intent).toBe('retry_always');
        expect(result.current.proQuotaRequest).toBeNull();
      });
    });
  });

  describe('handleProQuotaChoice', () => {
    it('should do nothing if there is no pending pro quota request', () => {
      const { result } = renderHook(() =>
        useQuotaAndFallback({
          config: mockConfig,
          historyManager: mockHistoryManager,
          userTier: UserTierId.FREE,
          setModelSwitchedFromQuotaError: mockSetModelSwitchedFromQuotaError,
        }),
      );

      act(() => {
        result.current.handleProQuotaChoice('retry_later');
      });

      expect(mockHistoryManager.addItem).not.toHaveBeenCalled();
    });

    it('should resolve intent to "retry_later"', async () => {
      const { result } = renderHook(() =>
        useQuotaAndFallback({
          config: mockConfig,
          historyManager: mockHistoryManager,
          userTier: UserTierId.FREE,
          setModelSwitchedFromQuotaError: mockSetModelSwitchedFromQuotaError,
        }),
      );

      const handler = setFallbackHandlerSpy.mock
        .calls[0][0] as FallbackModelHandler;
      let promise: Promise<FallbackIntent | null>;
      await act(() => {
        promise = handler(
          'gemini-pro',
          'gemini-flash',
          new TerminalQuotaError('pro quota', mockGoogleApiError),
        );
      });

      await act(() => {
        result.current.handleProQuotaChoice('retry_later');
      });

      const intent = await promise!;
      expect(intent).toBe('retry_later');
      expect(result.current.proQuotaRequest).toBeNull();
    });

    it('should resolve intent to "retry_always" and add info message on continue', async () => {
      const { result } = renderHook(() =>
        useQuotaAndFallback({
          config: mockConfig,
          historyManager: mockHistoryManager,
          userTier: UserTierId.FREE,
          setModelSwitchedFromQuotaError: mockSetModelSwitchedFromQuotaError,
        }),
      );

      const handler = setFallbackHandlerSpy.mock
        .calls[0][0] as FallbackModelHandler;

      let promise: Promise<FallbackIntent | null>;
      await act(() => {
        promise = handler(
          'gemini-pro',
          'gemini-flash',
          new TerminalQuotaError('pro quota', mockGoogleApiError),
        );
      });

      await act(() => {
        result.current.handleProQuotaChoice('retry_always');
      });

      const intent = await promise!;
      expect(intent).toBe('retry_always');
      expect(result.current.proQuotaRequest).toBeNull();

      // Check for the "Switched to fallback model" message
      expect(mockHistoryManager.addItem).toHaveBeenCalledTimes(1);
      const lastCall = (mockHistoryManager.addItem as Mock).mock.calls[0][0];
      expect(lastCall.type).toBe(MessageType.INFO);
      expect(lastCall.text).toContain('Switched to fallback model.');
    });

    it('should show a special message when falling back from the preview model', async () => {
      const { result } = renderHook(() =>
        useQuotaAndFallback({
          config: mockConfig,
          historyManager: mockHistoryManager,
          userTier: UserTierId.FREE,
          setModelSwitchedFromQuotaError: mockSetModelSwitchedFromQuotaError,
        }),
      );

      const handler = setFallbackHandlerSpy.mock
        .calls[0][0] as FallbackModelHandler;
      let promise: Promise<FallbackIntent | null>;
      await act(() => {
        promise = handler(
          PREVIEW_GEMINI_MODEL,
          'gemini-flash',
          new Error('preview model failed'),
        );
      });

      await act(() => {
        result.current.handleProQuotaChoice('retry_always');
      });

      await promise!;

      expect(mockHistoryManager.addItem).toHaveBeenCalledTimes(1);
      const lastCall = (mockHistoryManager.addItem as Mock).mock.calls[0][0];
      expect(lastCall.type).toBe(MessageType.INFO);
      expect(lastCall.text).toContain(
        `Switched to fallback model gemini-flash. We will periodically check if ${PREVIEW_GEMINI_MODEL} is available again.`,
      );
    });
  });
});<|MERGE_RESOLUTION|>--- conflicted
+++ resolved
@@ -25,13 +25,9 @@
   makeFakeConfig,
   type GoogleApiError,
   RetryableQuotaError,
-<<<<<<< HEAD
-} from '@thacio/auditaria-cli-core';
-=======
   PREVIEW_GEMINI_MODEL,
   ModelNotFoundError,
-} from '@google/gemini-cli-core';
->>>>>>> 86828bb5
+} from '@thacio/auditaria-cli-core';
 import { useQuotaAndFallback } from './useQuotaAndFallback.js';
 import type { UseHistoryManagerReturn } from './useHistoryManager.js';
 import { MessageType } from '../types.js';
