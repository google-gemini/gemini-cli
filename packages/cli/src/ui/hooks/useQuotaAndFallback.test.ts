/**
 * @license
 * Copyright 2025 Google LLC
 * SPDX-License-Identifier: Apache-2.0
 */

import {
  vi,
  describe,
  it,
  expect,
  beforeEach,
  afterEach,
  type Mock,
} from 'vitest';
import { act } from 'react';
import { renderHook } from '../../test-utils/render.js';
import {
  type Config,
  type FallbackModelHandler,
  type FallbackIntent,
  UserTierId,
  AuthType,
  makeFakeConfig,
} from '@google/gemini-cli-core';
import { useQuotaAndFallback } from './useQuotaAndFallback.js';
import type { UseHistoryManagerReturn } from './useHistoryManager.js';
<<<<<<< HEAD
import { AuthState, MessageType } from '../types.js';
import type { ResolvedModelRecommendation } from '../contexts/UIStateContext.js';

interface TestHandlerContext {
  handler: FallbackModelHandler;
  rerender: (userTier: UserTierId) => void;
  getState: () => ReturnType<typeof useQuotaAndFallback>;
}

const recommendationFor = (
  model: string,
  overrides: Partial<ResolvedModelRecommendation> = {},
): ResolvedModelRecommendation => ({
  selected: model,
  skipped: [],
  action: 'prompt',
  failureKind: 'terminal',
  ...overrides,
});
=======
import { MessageType } from '../types.js';

// Use a type alias for SpyInstance as it's not directly exported
type SpyInstance = ReturnType<typeof vi.spyOn>;
>>>>>>> 3f90001f

describe('useQuotaAndFallback', () => {
  let mockConfig: Config;
  let mockHistoryManager: UseHistoryManagerReturn;
  let mockSetModelSwitchedFromQuotaError: Mock;
  let setFallbackHandlerSpy: ReturnType<typeof vi.spyOn>;

  beforeEach(() => {
    mockConfig = makeFakeConfig();
    vi.spyOn(mockConfig, 'getContentGeneratorConfig').mockReturnValue({
      authType: AuthType.LOGIN_WITH_GOOGLE,
    });

    mockHistoryManager = {
      addItem: vi.fn(),
      history: [],
      updateItem: vi.fn(),
      clearItems: vi.fn(),
      loadHistory: vi.fn(),
    };
<<<<<<< HEAD

    mockSetAuthState = vi.fn();
=======
>>>>>>> 3f90001f
    mockSetModelSwitchedFromQuotaError = vi.fn();
    setFallbackHandlerSpy = vi.spyOn(mockConfig, 'setFallbackModelHandler');
    vi.spyOn(mockConfig, 'setQuotaErrorOccurred');
  });

  afterEach(() => {
    vi.clearAllMocks();
  });

<<<<<<< HEAD
  const renderHookWithConfig = (
    userTier: UserTierId = UserTierId.FREE,
  ): TestHandlerContext => {
    const hook = renderHook(
      (props) =>
        useQuotaAndFallback({
          config: mockConfig,
          historyManager: mockHistoryManager,
          userTier: props.userTier,
          setAuthState: mockSetAuthState,
          setModelSwitchedFromQuotaError: mockSetModelSwitchedFromQuotaError,
        }),
      { initialProps: { userTier } },
=======
  it('should register a fallback handler on initialization', () => {
    renderHook(() =>
      useQuotaAndFallback({
        config: mockConfig,
        historyManager: mockHistoryManager,
        userTier: UserTierId.FREE,
        setModelSwitchedFromQuotaError: mockSetModelSwitchedFromQuotaError,
      }),
>>>>>>> 3f90001f
    );

    const handler = setFallbackHandlerSpy.mock
      .calls[0][0] as FallbackModelHandler;

    return {
      handler,
      rerender: (tier: UserTierId) => hook.rerender({ userTier: tier }),
      getState: () => hook.result.current,
    };
  };

  it('registers a fallback handler on initialization', () => {
    renderHookWithConfig();
    expect(setFallbackHandlerSpy).toHaveBeenCalledTimes(1);
    expect(setFallbackHandlerSpy.mock.calls[0][0]).toBeInstanceOf(Function);
  });

<<<<<<< HEAD
  it('returns null when auth type is not LOGIN_WITH_GOOGLE', async () => {
    vi.spyOn(mockConfig, 'getContentGeneratorConfig').mockReturnValue({
      authType: AuthType.USE_GEMINI,
    });
    const { handler } = renderHookWithConfig();
    const result = await handler(
      'gemini-pro',
      recommendationFor('gemini-flash'),
      new Error('test'),
    );
    expect(result).toBeNull();
  });

  it('performs a silent fallback by retrying automatically', async () => {
    const { handler } = renderHookWithConfig(UserTierId.FREE);

    const result = await handler(
      'model-A',
      recommendationFor('model-B', {
        action: 'silent',
        failureKind: 'transient',
      }),
      new Error('transient'),
    );

    expect(result).toBe('retry');
    const expectedTransientMessage = [
      '🚦 Pardon Our Congestion! It looks like we are currently overwhelmed by too many requests! We are busy fixing this.',
      '🚦 Note: You can always use /model to select a different option or wait for capacity to recover.',
    ].join('\n');
    expect(mockHistoryManager.addItem).toHaveBeenCalledWith(
      {
        type: MessageType.INFO,
        text: expectedTransientMessage,
      },
      expect.any(Number),
    );
    expect(mockSetModelSwitchedFromQuotaError).not.toHaveBeenCalled();
    expect(mockConfig.setQuotaErrorOccurred).not.toHaveBeenCalled();
  });
=======
  describe('Fallback Handler Logic', () => {
    // Helper function to render the hook and extract the registered handler
    const getRegisteredHandler = (
      userTier: UserTierId = UserTierId.FREE,
    ): FallbackModelHandler => {
      renderHook(
        (props) =>
          useQuotaAndFallback({
            config: mockConfig,
            historyManager: mockHistoryManager,
            userTier: props.userTier,
            setModelSwitchedFromQuotaError: mockSetModelSwitchedFromQuotaError,
          }),
        { initialProps: { userTier } },
      );
      return setFallbackHandlerSpy.mock.calls[0][0] as FallbackModelHandler;
    };

    it('should return null and take no action if authType is not LOGIN_WITH_GOOGLE', async () => {
      // Override the default mock from beforeEach for this specific test
      vi.spyOn(mockConfig, 'getContentGeneratorConfig').mockReturnValue({
        authType: AuthType.USE_GEMINI,
      });
>>>>>>> 3f90001f

  it('prompts the user with quota-specific options when the policy requests confirmation', async () => {
    const { handler, getState } = renderHookWithConfig(UserTierId.FREE);

    let intentPromise: Promise<FallbackIntent | null>;
    await act(async () => {
      intentPromise = handler(
        'gemini-pro',
        recommendationFor('gemini-flash', {
          action: 'prompt',
          failureKind: 'terminal',
        }),
        new Error('quota'),
      );
    });

<<<<<<< HEAD
    const { proQuotaRequest } = getState();
    expect(proQuotaRequest).not.toBeNull();
    expect(proQuotaRequest?.recommendation.selected).toBe('gemini-flash');
    expect(proQuotaRequest?.title).toContain('Quota limit');
    expect(proQuotaRequest?.choices.map((choice) => choice.intent)).toEqual([
      'stop',
      'retry_always',
    ]);

    await act(async () => {
      proQuotaRequest?.resolve('retry_always');
    });

    const intent = await intentPromise!;
    expect(intent).toBe('retry_always');
    expect(mockSetModelSwitchedFromQuotaError).toHaveBeenCalledWith(true);
    expect(mockConfig.setQuotaErrorOccurred).toHaveBeenCalledWith(true);
    const expectedQuotaMessage = [
      '⚡ You have reached your daily gemini-pro quota limit.',
      '⚡ You can choose to authenticate with a paid API key or continue with the fallback model.',
      '⚡ Increase your limits by signing up for a Gemini Code Assist Standard or Enterprise plan at https://goo.gle/set-up-gemini-code-assist',
      '⚡ Or you can utilize a Gemini API Key. See: https://goo.gle/gemini-cli-docs-auth#gemini-api-key',
      '⚡ You can switch authentication methods by typing /auth',
    ].join('\n');
    expect(mockHistoryManager.addItem).toHaveBeenCalledWith(
      {
        type: MessageType.INFO,
        text: expectedQuotaMessage,
      },
      expect.any(Number),
    );
  });

  it('prompts with capacity options for transient failures', async () => {
    const { handler, getState } = renderHookWithConfig(UserTierId.STANDARD);

    let intentPromise: Promise<FallbackIntent | null>;
    await act(async () => {
      intentPromise = handler(
        'gemini-pro',
        recommendationFor('gemini-flash', {
          action: 'prompt',
          failureKind: 'transient',
=======
    describe('Flash Model Fallback', () => {
      it('should show a terminal quota message and stop, without offering a fallback', async () => {
        const handler = getRegisteredHandler();
        const result = await handler(
          'gemini-2.5-flash',
          'gemini-2.5-flash',
          new TerminalQuotaError('flash quota', mockGoogleApiError),
        );

        expect(result).toBe('stop');
        expect(mockHistoryManager.addItem).toHaveBeenCalledTimes(1);
        const message = (mockHistoryManager.addItem as Mock).mock.calls[0][0]
          .text;
        expect(message).toContain(
          'You have reached your daily gemini-2.5-flash',
        );
        expect(message).not.toContain('continue with the fallback model');
      });

      it('should show a capacity message and stop', async () => {
        const handler = getRegisteredHandler();
        // let result: FallbackIntent | null = null;
        const result = await handler(
          'gemini-2.5-flash',
          'gemini-2.5-flash',
          new Error('capacity'),
        );

        expect(result).toBe('stop');
        expect(mockHistoryManager.addItem).toHaveBeenCalledTimes(1);
        const message = (mockHistoryManager.addItem as Mock).mock.calls[0][0]
          .text;
        expect(message).toContain(
          'Pardon Our Congestion! It looks like gemini-2.5-flash is very popular',
        );
      });

      it('should show a capacity message and stop, even when already in fallback mode', async () => {
        vi.spyOn(mockConfig, 'isInFallbackMode').mockReturnValue(true);
        const handler = getRegisteredHandler();
        const result = await handler(
          'gemini-2.5-flash',
          'gemini-2.5-flash',
          new Error('capacity'),
        );

        expect(result).toBe('stop');
        expect(mockHistoryManager.addItem).toHaveBeenCalledTimes(1);
        const message = (mockHistoryManager.addItem as Mock).mock.calls[0][0]
          .text;
        expect(message).toContain(
          'Pardon Our Congestion! It looks like gemini-2.5-flash is very popular',
        );
      });
    });

    describe('Interactive Fallback', () => {
      // Pro Quota Errors
      it('should set an interactive request and wait for user choice', async () => {
        const { result } = renderHook(() =>
          useQuotaAndFallback({
            config: mockConfig,
            historyManager: mockHistoryManager,
            userTier: UserTierId.FREE,
            setModelSwitchedFromQuotaError: mockSetModelSwitchedFromQuotaError,
          }),
        );

        const handler = setFallbackHandlerSpy.mock
          .calls[0][0] as FallbackModelHandler;

        // Call the handler but do not await it, to check the intermediate state
        let promise: Promise<FallbackIntent | null>;
        await act(() => {
          promise = handler(
            'gemini-pro',
            'gemini-flash',
            new TerminalQuotaError('pro quota', mockGoogleApiError),
          );
        });

        // The hook should now have a pending request for the UI to handle
        expect(result.current.proQuotaRequest).not.toBeNull();
        expect(result.current.proQuotaRequest?.failedModel).toBe('gemini-pro');

        // Simulate the user choosing to continue with the fallback model
        await act(() => {
          result.current.handleProQuotaChoice('retry');
        });

        // The original promise from the handler should now resolve
        const intent = await promise!;
        expect(intent).toBe('retry');

        // The pending request should be cleared from the state
        expect(result.current.proQuotaRequest).toBeNull();
      });

      it('should handle race conditions by stopping subsequent requests', async () => {
        const { result } = renderHook(() =>
          useQuotaAndFallback({
            config: mockConfig,
            historyManager: mockHistoryManager,
            userTier: UserTierId.FREE,
            setModelSwitchedFromQuotaError: mockSetModelSwitchedFromQuotaError,
          }),
        );

        const handler = setFallbackHandlerSpy.mock
          .calls[0][0] as FallbackModelHandler;

        let promise1: Promise<FallbackIntent | null>;
        await act(() => {
          promise1 = handler(
            'gemini-pro',
            'gemini-flash',
            new TerminalQuotaError('pro quota 1', mockGoogleApiError),
          );
        });

        const firstRequest = result.current.proQuotaRequest;
        expect(firstRequest).not.toBeNull();

        let result2: FallbackIntent | null;
        await act(async () => {
          result2 = await handler(
            'gemini-pro',
            'gemini-flash',
            new TerminalQuotaError('pro quota 2', mockGoogleApiError),
          );
        });

        // The lock should have stopped the second request
        expect(result2!).toBe('stop');
        expect(result.current.proQuotaRequest).toBe(firstRequest);

        await act(() => {
          result.current.handleProQuotaChoice('retry');
        });

        const intent1 = await promise1!;
        expect(intent1).toBe('retry');
        expect(result.current.proQuotaRequest).toBeNull();
      });

      // Non-Quota error test cases
      const testCases = [
        {
          description: 'other error for FREE tier',
          tier: UserTierId.FREE,
          error: new Error('some error'),
          expectedMessageSnippets: [
            '🚦Pardon Our Congestion! It looks like model-A is very popular at the moment.',
            'Please retry again later.',
          ],
        },
        {
          description: 'other error for LEGACY tier',
          tier: UserTierId.LEGACY, // Paid tier
          error: new Error('some error'),
          expectedMessageSnippets: [
            '🚦Pardon Our Congestion! It looks like model-A is very popular at the moment.',
            'Please retry again later.',
          ],
        },
        {
          description: 'retryable quota error for FREE tier',
          tier: UserTierId.FREE,
          error: new RetryableQuotaError(
            'retryable quota',
            mockGoogleApiError,
            5,
          ),
          expectedMessageSnippets: [
            '🚦Pardon Our Congestion! It looks like model-A is very popular at the moment.',
            'Please retry again later.',
          ],
        },
        {
          description: 'retryable quota error for LEGACY tier',
          tier: UserTierId.LEGACY, // Paid tier
          error: new RetryableQuotaError(
            'retryable quota',
            mockGoogleApiError,
            5,
          ),
          expectedMessageSnippets: [
            '🚦Pardon Our Congestion! It looks like model-A is very popular at the moment.',
            'Please retry again later.',
          ],
        },
      ];

      for (const {
        description,
        tier,
        error,
        expectedMessageSnippets,
      } of testCases) {
        it(`should handle ${description} correctly`, async () => {
          const { result } = renderHook(
            (props) =>
              useQuotaAndFallback({
                config: mockConfig,
                historyManager: mockHistoryManager,
                userTier: props.tier,
                setModelSwitchedFromQuotaError:
                  mockSetModelSwitchedFromQuotaError,
              }),
            { initialProps: { tier } },
          );

          const handler = setFallbackHandlerSpy.mock
            .calls[0][0] as FallbackModelHandler;

          // Call the handler but do not await it, to check the intermediate state
          let promise: Promise<FallbackIntent | null>;
          await act(() => {
            promise = handler('model-A', 'model-B', error);
          });

          // The hook should now have a pending request for the UI to handle
          expect(result.current.proQuotaRequest).not.toBeNull();
          expect(result.current.proQuotaRequest?.failedModel).toBe('model-A');

          // Check that the correct initial message was added
          expect(mockHistoryManager.addItem).toHaveBeenCalledWith(
            expect.objectContaining({ type: MessageType.INFO }),
            expect.any(Number),
          );
          const message = (mockHistoryManager.addItem as Mock).mock.calls[0][0]
            .text;
          for (const snippet of expectedMessageSnippets) {
            expect(message).toContain(snippet);
          }

          // Simulate the user choosing to continue with the fallback model
          await act(() => {
            result.current.handleProQuotaChoice('retry');
          });

          expect(mockSetModelSwitchedFromQuotaError).toHaveBeenCalledWith(true);
          // The original promise from the handler should now resolve
          const intent = await promise!;
          expect(intent).toBe('retry');

          // The pending request should be cleared from the state
          expect(result.current.proQuotaRequest).toBeNull();
          expect(mockConfig.setQuotaErrorOccurred).toHaveBeenCalledWith(true);
        });
      }
    });
  });

  describe('handleProQuotaChoice', () => {
    it('should do nothing if there is no pending pro quota request', () => {
      const { result } = renderHook(() =>
        useQuotaAndFallback({
          config: mockConfig,
          historyManager: mockHistoryManager,
          userTier: UserTierId.FREE,
          setModelSwitchedFromQuotaError: mockSetModelSwitchedFromQuotaError,
>>>>>>> 3f90001f
        }),
        new Error('capacity'),
      );
    });

<<<<<<< HEAD
    const { proQuotaRequest } = getState();
    expect(proQuotaRequest).not.toBeNull();
    expect(proQuotaRequest?.choices.map((choice) => choice.intent)).toEqual([
      'retry_once',
      'retry_always',
      'stop',
    ]);

    await act(async () => {
      proQuotaRequest?.resolve('retry_once');
    });

    const intent = await intentPromise!;
    expect(intent).toBe('retry_once');
    expect(mockSetModelSwitchedFromQuotaError).not.toHaveBeenCalled();
    expect(mockConfig.setQuotaErrorOccurred).not.toHaveBeenCalled();
    expect(mockHistoryManager.addItem).toHaveBeenCalledWith(
      expect.objectContaining({
        type: MessageType.INFO,
        text: expect.stringContaining('Pardon Our Congestion'),
      }),
      expect.any(Number),
    );
  });

  it('handleProQuotaChoice resolves the pending intent and logs follow-up message', async () => {
    const { handler, getState } = renderHookWithConfig(UserTierId.FREE);

    let intentPromise: Promise<FallbackIntent | null>;
    await act(async () => {
      intentPromise = handler(
        'gemini-pro',
        recommendationFor('gemini-flash', {
          action: 'prompt',
          failureKind: 'terminal',
=======
      act(() => {
        result.current.handleProQuotaChoice('retry_later');
      });

      expect(mockHistoryManager.addItem).not.toHaveBeenCalled();
    });

    it('should resolve intent to "retry_later"', async () => {
      const { result } = renderHook(() =>
        useQuotaAndFallback({
          config: mockConfig,
          historyManager: mockHistoryManager,
          userTier: UserTierId.FREE,
          setModelSwitchedFromQuotaError: mockSetModelSwitchedFromQuotaError,
>>>>>>> 3f90001f
        }),
        new Error('quota'),
      );
    });

    const { proQuotaRequest, handleProQuotaChoice } = getState();
    expect(proQuotaRequest).not.toBeNull();

<<<<<<< HEAD
    await act(async () => {
      handleProQuotaChoice('retry_always');
    });

    const intent = await intentPromise!;
    expect(intent).toBe('retry_always');
    expect(mockSetAuthState).not.toHaveBeenCalled();
    expect(mockHistoryManager.addItem).toHaveBeenCalledWith(
      expect.objectContaining({
        type: MessageType.INFO,
        text: expect.stringContaining('Switched to fallback model'),
      }),
      expect.any(Number),
    );
  });

  it('handleProQuotaChoice sets auth state when user chooses auth', async () => {
    const { handler, getState } = renderHookWithConfig(UserTierId.FREE);

    await act(async () => {
      handler(
        'gemini-pro',
        recommendationFor('gemini-flash', {
          action: 'prompt',
          failureKind: 'terminal',
=======
      const handler = setFallbackHandlerSpy.mock
        .calls[0][0] as FallbackModelHandler;
      let promise: Promise<FallbackIntent | null>;
      await act(() => {
        promise = handler(
          'gemini-pro',
          'gemini-flash',
          new TerminalQuotaError('pro quota', mockGoogleApiError),
        );
      });

      await act(() => {
        result.current.handleProQuotaChoice('retry_later');
      });

      const intent = await promise!;
      expect(intent).toBe('retry_later');
      expect(result.current.proQuotaRequest).toBeNull();
    });

    it('should resolve intent to "retry" and add info message on continue', async () => {
      const { result } = renderHook(() =>
        useQuotaAndFallback({
          config: mockConfig,
          historyManager: mockHistoryManager,
          userTier: UserTierId.FREE,
          setModelSwitchedFromQuotaError: mockSetModelSwitchedFromQuotaError,
>>>>>>> 3f90001f
        }),
        new Error('quota'),
      );
    });

    const { handleProQuotaChoice } = getState();

<<<<<<< HEAD
    await act(async () => {
      handleProQuotaChoice('auth');
=======
      const handler = setFallbackHandlerSpy.mock
        .calls[0][0] as FallbackModelHandler;
      // The first `addItem` call is for the initial quota error message
      let promise: Promise<FallbackIntent | null>;
      await act(() => {
        promise = handler(
          'gemini-pro',
          'gemini-flash',
          new TerminalQuotaError('pro quota', mockGoogleApiError),
        );
      });

      await act(() => {
        result.current.handleProQuotaChoice('retry');
      });

      const intent = await promise!;
      expect(intent).toBe('retry');
      expect(result.current.proQuotaRequest).toBeNull();

      // Check for the second "Switched to fallback model" message
      expect(mockHistoryManager.addItem).toHaveBeenCalledTimes(2);
      const lastCall = (mockHistoryManager.addItem as Mock).mock.calls[1][0];
      expect(lastCall.type).toBe(MessageType.INFO);
      expect(lastCall.text).toContain('Switched to fallback model.');
>>>>>>> 3f90001f
    });

    expect(mockSetAuthState).toHaveBeenCalledWith(AuthState.Updating);
  });
});<|MERGE_RESOLUTION|>--- conflicted
+++ resolved
@@ -25,8 +25,7 @@
 } from '@google/gemini-cli-core';
 import { useQuotaAndFallback } from './useQuotaAndFallback.js';
 import type { UseHistoryManagerReturn } from './useHistoryManager.js';
-<<<<<<< HEAD
-import { AuthState, MessageType } from '../types.js';
+import { MessageType } from '../types.js';
 import type { ResolvedModelRecommendation } from '../contexts/UIStateContext.js';
 
 interface TestHandlerContext {
@@ -45,12 +44,6 @@
   failureKind: 'terminal',
   ...overrides,
 });
-=======
-import { MessageType } from '../types.js';
-
-// Use a type alias for SpyInstance as it's not directly exported
-type SpyInstance = ReturnType<typeof vi.spyOn>;
->>>>>>> 3f90001f
 
 describe('useQuotaAndFallback', () => {
   let mockConfig: Config;
@@ -71,11 +64,7 @@
       clearItems: vi.fn(),
       loadHistory: vi.fn(),
     };
-<<<<<<< HEAD
-
-    mockSetAuthState = vi.fn();
-=======
->>>>>>> 3f90001f
+
     mockSetModelSwitchedFromQuotaError = vi.fn();
     setFallbackHandlerSpy = vi.spyOn(mockConfig, 'setFallbackModelHandler');
     vi.spyOn(mockConfig, 'setQuotaErrorOccurred');
@@ -85,7 +74,6 @@
     vi.clearAllMocks();
   });
 
-<<<<<<< HEAD
   const renderHookWithConfig = (
     userTier: UserTierId = UserTierId.FREE,
   ): TestHandlerContext => {
@@ -95,20 +83,9 @@
           config: mockConfig,
           historyManager: mockHistoryManager,
           userTier: props.userTier,
-          setAuthState: mockSetAuthState,
           setModelSwitchedFromQuotaError: mockSetModelSwitchedFromQuotaError,
         }),
       { initialProps: { userTier } },
-=======
-  it('should register a fallback handler on initialization', () => {
-    renderHook(() =>
-      useQuotaAndFallback({
-        config: mockConfig,
-        historyManager: mockHistoryManager,
-        userTier: UserTierId.FREE,
-        setModelSwitchedFromQuotaError: mockSetModelSwitchedFromQuotaError,
-      }),
->>>>>>> 3f90001f
     );
 
     const handler = setFallbackHandlerSpy.mock
@@ -127,7 +104,6 @@
     expect(setFallbackHandlerSpy.mock.calls[0][0]).toBeInstanceOf(Function);
   });
 
-<<<<<<< HEAD
   it('returns null when auth type is not LOGIN_WITH_GOOGLE', async () => {
     vi.spyOn(mockConfig, 'getContentGeneratorConfig').mockReturnValue({
       authType: AuthType.USE_GEMINI,
@@ -168,31 +144,6 @@
     expect(mockSetModelSwitchedFromQuotaError).not.toHaveBeenCalled();
     expect(mockConfig.setQuotaErrorOccurred).not.toHaveBeenCalled();
   });
-=======
-  describe('Fallback Handler Logic', () => {
-    // Helper function to render the hook and extract the registered handler
-    const getRegisteredHandler = (
-      userTier: UserTierId = UserTierId.FREE,
-    ): FallbackModelHandler => {
-      renderHook(
-        (props) =>
-          useQuotaAndFallback({
-            config: mockConfig,
-            historyManager: mockHistoryManager,
-            userTier: props.userTier,
-            setModelSwitchedFromQuotaError: mockSetModelSwitchedFromQuotaError,
-          }),
-        { initialProps: { userTier } },
-      );
-      return setFallbackHandlerSpy.mock.calls[0][0] as FallbackModelHandler;
-    };
-
-    it('should return null and take no action if authType is not LOGIN_WITH_GOOGLE', async () => {
-      // Override the default mock from beforeEach for this specific test
-      vi.spyOn(mockConfig, 'getContentGeneratorConfig').mockReturnValue({
-        authType: AuthType.USE_GEMINI,
-      });
->>>>>>> 3f90001f
 
   it('prompts the user with quota-specific options when the policy requests confirmation', async () => {
     const { handler, getState } = renderHookWithConfig(UserTierId.FREE);
@@ -209,7 +160,6 @@
       );
     });
 
-<<<<<<< HEAD
     const { proQuotaRequest } = getState();
     expect(proQuotaRequest).not.toBeNull();
     expect(proQuotaRequest?.recommendation.selected).toBe('gemini-flash');
@@ -253,276 +203,11 @@
         recommendationFor('gemini-flash', {
           action: 'prompt',
           failureKind: 'transient',
-=======
-    describe('Flash Model Fallback', () => {
-      it('should show a terminal quota message and stop, without offering a fallback', async () => {
-        const handler = getRegisteredHandler();
-        const result = await handler(
-          'gemini-2.5-flash',
-          'gemini-2.5-flash',
-          new TerminalQuotaError('flash quota', mockGoogleApiError),
-        );
-
-        expect(result).toBe('stop');
-        expect(mockHistoryManager.addItem).toHaveBeenCalledTimes(1);
-        const message = (mockHistoryManager.addItem as Mock).mock.calls[0][0]
-          .text;
-        expect(message).toContain(
-          'You have reached your daily gemini-2.5-flash',
-        );
-        expect(message).not.toContain('continue with the fallback model');
-      });
-
-      it('should show a capacity message and stop', async () => {
-        const handler = getRegisteredHandler();
-        // let result: FallbackIntent | null = null;
-        const result = await handler(
-          'gemini-2.5-flash',
-          'gemini-2.5-flash',
-          new Error('capacity'),
-        );
-
-        expect(result).toBe('stop');
-        expect(mockHistoryManager.addItem).toHaveBeenCalledTimes(1);
-        const message = (mockHistoryManager.addItem as Mock).mock.calls[0][0]
-          .text;
-        expect(message).toContain(
-          'Pardon Our Congestion! It looks like gemini-2.5-flash is very popular',
-        );
-      });
-
-      it('should show a capacity message and stop, even when already in fallback mode', async () => {
-        vi.spyOn(mockConfig, 'isInFallbackMode').mockReturnValue(true);
-        const handler = getRegisteredHandler();
-        const result = await handler(
-          'gemini-2.5-flash',
-          'gemini-2.5-flash',
-          new Error('capacity'),
-        );
-
-        expect(result).toBe('stop');
-        expect(mockHistoryManager.addItem).toHaveBeenCalledTimes(1);
-        const message = (mockHistoryManager.addItem as Mock).mock.calls[0][0]
-          .text;
-        expect(message).toContain(
-          'Pardon Our Congestion! It looks like gemini-2.5-flash is very popular',
-        );
-      });
-    });
-
-    describe('Interactive Fallback', () => {
-      // Pro Quota Errors
-      it('should set an interactive request and wait for user choice', async () => {
-        const { result } = renderHook(() =>
-          useQuotaAndFallback({
-            config: mockConfig,
-            historyManager: mockHistoryManager,
-            userTier: UserTierId.FREE,
-            setModelSwitchedFromQuotaError: mockSetModelSwitchedFromQuotaError,
-          }),
-        );
-
-        const handler = setFallbackHandlerSpy.mock
-          .calls[0][0] as FallbackModelHandler;
-
-        // Call the handler but do not await it, to check the intermediate state
-        let promise: Promise<FallbackIntent | null>;
-        await act(() => {
-          promise = handler(
-            'gemini-pro',
-            'gemini-flash',
-            new TerminalQuotaError('pro quota', mockGoogleApiError),
-          );
-        });
-
-        // The hook should now have a pending request for the UI to handle
-        expect(result.current.proQuotaRequest).not.toBeNull();
-        expect(result.current.proQuotaRequest?.failedModel).toBe('gemini-pro');
-
-        // Simulate the user choosing to continue with the fallback model
-        await act(() => {
-          result.current.handleProQuotaChoice('retry');
-        });
-
-        // The original promise from the handler should now resolve
-        const intent = await promise!;
-        expect(intent).toBe('retry');
-
-        // The pending request should be cleared from the state
-        expect(result.current.proQuotaRequest).toBeNull();
-      });
-
-      it('should handle race conditions by stopping subsequent requests', async () => {
-        const { result } = renderHook(() =>
-          useQuotaAndFallback({
-            config: mockConfig,
-            historyManager: mockHistoryManager,
-            userTier: UserTierId.FREE,
-            setModelSwitchedFromQuotaError: mockSetModelSwitchedFromQuotaError,
-          }),
-        );
-
-        const handler = setFallbackHandlerSpy.mock
-          .calls[0][0] as FallbackModelHandler;
-
-        let promise1: Promise<FallbackIntent | null>;
-        await act(() => {
-          promise1 = handler(
-            'gemini-pro',
-            'gemini-flash',
-            new TerminalQuotaError('pro quota 1', mockGoogleApiError),
-          );
-        });
-
-        const firstRequest = result.current.proQuotaRequest;
-        expect(firstRequest).not.toBeNull();
-
-        let result2: FallbackIntent | null;
-        await act(async () => {
-          result2 = await handler(
-            'gemini-pro',
-            'gemini-flash',
-            new TerminalQuotaError('pro quota 2', mockGoogleApiError),
-          );
-        });
-
-        // The lock should have stopped the second request
-        expect(result2!).toBe('stop');
-        expect(result.current.proQuotaRequest).toBe(firstRequest);
-
-        await act(() => {
-          result.current.handleProQuotaChoice('retry');
-        });
-
-        const intent1 = await promise1!;
-        expect(intent1).toBe('retry');
-        expect(result.current.proQuotaRequest).toBeNull();
-      });
-
-      // Non-Quota error test cases
-      const testCases = [
-        {
-          description: 'other error for FREE tier',
-          tier: UserTierId.FREE,
-          error: new Error('some error'),
-          expectedMessageSnippets: [
-            '🚦Pardon Our Congestion! It looks like model-A is very popular at the moment.',
-            'Please retry again later.',
-          ],
-        },
-        {
-          description: 'other error for LEGACY tier',
-          tier: UserTierId.LEGACY, // Paid tier
-          error: new Error('some error'),
-          expectedMessageSnippets: [
-            '🚦Pardon Our Congestion! It looks like model-A is very popular at the moment.',
-            'Please retry again later.',
-          ],
-        },
-        {
-          description: 'retryable quota error for FREE tier',
-          tier: UserTierId.FREE,
-          error: new RetryableQuotaError(
-            'retryable quota',
-            mockGoogleApiError,
-            5,
-          ),
-          expectedMessageSnippets: [
-            '🚦Pardon Our Congestion! It looks like model-A is very popular at the moment.',
-            'Please retry again later.',
-          ],
-        },
-        {
-          description: 'retryable quota error for LEGACY tier',
-          tier: UserTierId.LEGACY, // Paid tier
-          error: new RetryableQuotaError(
-            'retryable quota',
-            mockGoogleApiError,
-            5,
-          ),
-          expectedMessageSnippets: [
-            '🚦Pardon Our Congestion! It looks like model-A is very popular at the moment.',
-            'Please retry again later.',
-          ],
-        },
-      ];
-
-      for (const {
-        description,
-        tier,
-        error,
-        expectedMessageSnippets,
-      } of testCases) {
-        it(`should handle ${description} correctly`, async () => {
-          const { result } = renderHook(
-            (props) =>
-              useQuotaAndFallback({
-                config: mockConfig,
-                historyManager: mockHistoryManager,
-                userTier: props.tier,
-                setModelSwitchedFromQuotaError:
-                  mockSetModelSwitchedFromQuotaError,
-              }),
-            { initialProps: { tier } },
-          );
-
-          const handler = setFallbackHandlerSpy.mock
-            .calls[0][0] as FallbackModelHandler;
-
-          // Call the handler but do not await it, to check the intermediate state
-          let promise: Promise<FallbackIntent | null>;
-          await act(() => {
-            promise = handler('model-A', 'model-B', error);
-          });
-
-          // The hook should now have a pending request for the UI to handle
-          expect(result.current.proQuotaRequest).not.toBeNull();
-          expect(result.current.proQuotaRequest?.failedModel).toBe('model-A');
-
-          // Check that the correct initial message was added
-          expect(mockHistoryManager.addItem).toHaveBeenCalledWith(
-            expect.objectContaining({ type: MessageType.INFO }),
-            expect.any(Number),
-          );
-          const message = (mockHistoryManager.addItem as Mock).mock.calls[0][0]
-            .text;
-          for (const snippet of expectedMessageSnippets) {
-            expect(message).toContain(snippet);
-          }
-
-          // Simulate the user choosing to continue with the fallback model
-          await act(() => {
-            result.current.handleProQuotaChoice('retry');
-          });
-
-          expect(mockSetModelSwitchedFromQuotaError).toHaveBeenCalledWith(true);
-          // The original promise from the handler should now resolve
-          const intent = await promise!;
-          expect(intent).toBe('retry');
-
-          // The pending request should be cleared from the state
-          expect(result.current.proQuotaRequest).toBeNull();
-          expect(mockConfig.setQuotaErrorOccurred).toHaveBeenCalledWith(true);
-        });
-      }
-    });
-  });
-
-  describe('handleProQuotaChoice', () => {
-    it('should do nothing if there is no pending pro quota request', () => {
-      const { result } = renderHook(() =>
-        useQuotaAndFallback({
-          config: mockConfig,
-          historyManager: mockHistoryManager,
-          userTier: UserTierId.FREE,
-          setModelSwitchedFromQuotaError: mockSetModelSwitchedFromQuotaError,
->>>>>>> 3f90001f
         }),
         new Error('capacity'),
       );
     });
 
-<<<<<<< HEAD
     const { proQuotaRequest } = getState();
     expect(proQuotaRequest).not.toBeNull();
     expect(proQuotaRequest?.choices.map((choice) => choice.intent)).toEqual([
@@ -558,22 +243,6 @@
         recommendationFor('gemini-flash', {
           action: 'prompt',
           failureKind: 'terminal',
-=======
-      act(() => {
-        result.current.handleProQuotaChoice('retry_later');
-      });
-
-      expect(mockHistoryManager.addItem).not.toHaveBeenCalled();
-    });
-
-    it('should resolve intent to "retry_later"', async () => {
-      const { result } = renderHook(() =>
-        useQuotaAndFallback({
-          config: mockConfig,
-          historyManager: mockHistoryManager,
-          userTier: UserTierId.FREE,
-          setModelSwitchedFromQuotaError: mockSetModelSwitchedFromQuotaError,
->>>>>>> 3f90001f
         }),
         new Error('quota'),
       );
@@ -582,14 +251,12 @@
     const { proQuotaRequest, handleProQuotaChoice } = getState();
     expect(proQuotaRequest).not.toBeNull();
 
-<<<<<<< HEAD
     await act(async () => {
       handleProQuotaChoice('retry_always');
     });
 
     const intent = await intentPromise!;
     expect(intent).toBe('retry_always');
-    expect(mockSetAuthState).not.toHaveBeenCalled();
     expect(mockHistoryManager.addItem).toHaveBeenCalledWith(
       expect.objectContaining({
         type: MessageType.INFO,
@@ -598,84 +265,4 @@
       expect.any(Number),
     );
   });
-
-  it('handleProQuotaChoice sets auth state when user chooses auth', async () => {
-    const { handler, getState } = renderHookWithConfig(UserTierId.FREE);
-
-    await act(async () => {
-      handler(
-        'gemini-pro',
-        recommendationFor('gemini-flash', {
-          action: 'prompt',
-          failureKind: 'terminal',
-=======
-      const handler = setFallbackHandlerSpy.mock
-        .calls[0][0] as FallbackModelHandler;
-      let promise: Promise<FallbackIntent | null>;
-      await act(() => {
-        promise = handler(
-          'gemini-pro',
-          'gemini-flash',
-          new TerminalQuotaError('pro quota', mockGoogleApiError),
-        );
-      });
-
-      await act(() => {
-        result.current.handleProQuotaChoice('retry_later');
-      });
-
-      const intent = await promise!;
-      expect(intent).toBe('retry_later');
-      expect(result.current.proQuotaRequest).toBeNull();
-    });
-
-    it('should resolve intent to "retry" and add info message on continue', async () => {
-      const { result } = renderHook(() =>
-        useQuotaAndFallback({
-          config: mockConfig,
-          historyManager: mockHistoryManager,
-          userTier: UserTierId.FREE,
-          setModelSwitchedFromQuotaError: mockSetModelSwitchedFromQuotaError,
->>>>>>> 3f90001f
-        }),
-        new Error('quota'),
-      );
-    });
-
-    const { handleProQuotaChoice } = getState();
-
-<<<<<<< HEAD
-    await act(async () => {
-      handleProQuotaChoice('auth');
-=======
-      const handler = setFallbackHandlerSpy.mock
-        .calls[0][0] as FallbackModelHandler;
-      // The first `addItem` call is for the initial quota error message
-      let promise: Promise<FallbackIntent | null>;
-      await act(() => {
-        promise = handler(
-          'gemini-pro',
-          'gemini-flash',
-          new TerminalQuotaError('pro quota', mockGoogleApiError),
-        );
-      });
-
-      await act(() => {
-        result.current.handleProQuotaChoice('retry');
-      });
-
-      const intent = await promise!;
-      expect(intent).toBe('retry');
-      expect(result.current.proQuotaRequest).toBeNull();
-
-      // Check for the second "Switched to fallback model" message
-      expect(mockHistoryManager.addItem).toHaveBeenCalledTimes(2);
-      const lastCall = (mockHistoryManager.addItem as Mock).mock.calls[1][0];
-      expect(lastCall.type).toBe(MessageType.INFO);
-      expect(lastCall.text).toContain('Switched to fallback model.');
->>>>>>> 3f90001f
-    });
-
-    expect(mockSetAuthState).toHaveBeenCalledWith(AuthState.Updating);
-  });
 });