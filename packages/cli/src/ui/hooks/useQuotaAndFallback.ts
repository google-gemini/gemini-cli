/**
 * @license
 * Copyright 2025 Google LLC
 * SPDX-License-Identifier: Apache-2.0
 */

import {
  AuthType,
  type Config,
  type FallbackModelHandler,
  type FallbackIntent,
  type FailureKind,
  UserTierId,
<<<<<<< HEAD
} from '@google/gemini-cli-core';
import { useCallback, useEffect, useRef, useState } from 'react';
import { type UseHistoryManagerReturn } from './useHistoryManager.js';
import { AuthState, MessageType } from '../types.js';
import {
  type ProQuotaDialogRequest,
  type FallbackDialogOption,
  type ResolvedModelRecommendation,
} from '../contexts/UIStateContext.js';
=======
  DEFAULT_GEMINI_FLASH_MODEL,
} from '@google/gemini-cli-core';
import { useCallback, useEffect, useRef, useState } from 'react';
import { type UseHistoryManagerReturn } from './useHistoryManager.js';
import { MessageType } from '../types.js';
import { type ProQuotaDialogRequest } from '../contexts/UIStateContext.js';
>>>>>>> 3f90001f

interface UseQuotaAndFallbackArgs {
  config: Config;
  historyManager: UseHistoryManagerReturn;
  userTier: UserTierId | undefined;
  setModelSwitchedFromQuotaError: (value: boolean) => void;
}

export function useQuotaAndFallback({
  config,
  historyManager,
  userTier,
  setModelSwitchedFromQuotaError,
}: UseQuotaAndFallbackArgs) {
  const [proQuotaRequest, setProQuotaRequest] =
    useState<ProQuotaDialogRequest | null>(null);
  const isDialogPending = useRef(false);

  // Set up Flash fallback handler
  useEffect(() => {
    const fallbackHandler: FallbackModelHandler = async (
      failedModel,
      recommendation,
    ): Promise<FallbackIntent | null> => {
      // Fallbacks are currently only handled for OAuth users.
      const contentGeneratorConfig = config.getContentGeneratorConfig();
      if (
        !contentGeneratorConfig ||
        contentGeneratorConfig.authType !== AuthType.LOGIN_WITH_GOOGLE
      ) {
        return null;
      }

      // Use actual user tier if available; otherwise, default to FREE tier behavior (safe default)
      const isPaidTier =
        userTier === UserTierId.LEGACY || userTier === UserTierId.STANDARD;

<<<<<<< HEAD
      const fallbackModel = recommendation.selected;
      if (!fallbackModel) {
        return null;
=======
      const isFallbackModel = failedModel === DEFAULT_GEMINI_FLASH_MODEL;
      let message: string;

      if (error instanceof TerminalQuotaError) {
        // Common part of the message for both tiers
        const messageLines = [
          `⚡ You have reached your daily ${failedModel} quota limit.`,
          `⚡ You can choose to authenticate with a paid API key${
            isFallbackModel ? '.' : ' or continue with the fallback model.'
          }`,
        ];

        // Tier-specific part
        if (isPaidTier) {
          messageLines.push(
            `⚡ Increase your limits by using a Gemini API Key. See: https://goo.gle/gemini-cli-docs-auth#gemini-api-key`,
            `⚡ You can switch authentication methods by typing /auth`,
          );
        } else {
          messageLines.push(
            `⚡ Increase your limits by `,
            `⚡ - signing up for a plan with higher limits at https://goo.gle/set-up-gemini-code-assist`,
            `⚡ - or using a Gemini API Key. See: https://goo.gle/gemini-cli-docs-auth#gemini-api-key`,
            `⚡ You can switch authentication methods by typing /auth`,
          );
        }
        message = messageLines.join('\n');
      } else {
        // Capacity error
        message = [
          `🚦Pardon Our Congestion! It looks like ${failedModel} is very popular at the moment.`,
          `Please retry again later.`,
        ].join('\n');
>>>>>>> 3f90001f
      }

      const resolvedRecommendation: ResolvedModelRecommendation = {
        ...recommendation,
        selected: fallbackModel,
      };

<<<<<<< HEAD
      const message = buildFallbackMessage({
        failureKind: recommendation.failureKind,
        failedModel,
        fallbackModel,
        isPaidTier,
      });

      if (message) {
        historyManager.addItem(
          {
            type: MessageType.INFO,
            text: message,
          },
          Date.now(),
        );
      }

      if (
        recommendation.failureKind === 'terminal' ||
        recommendation.failureKind === 'transient'
      ) {
        setModelSwitchedFromQuotaError(true);
        config.setQuotaErrorOccurred(true);
      }

      if (recommendation.action === 'silent') {
        return 'retry';
      }

      const dialogPlan = buildFallbackDialogPlan({
        failureKind: recommendation.failureKind,
        failedModel,
        fallbackModel,
      });

      if (!dialogPlan) {
        return 'stop';
      }

      if (isDialogPending.current) {
        return dialogPlan.fallbackIntent;
=======
      if (isFallbackModel) {
        return 'stop';
      }

      setModelSwitchedFromQuotaError(true);
      config.setQuotaErrorOccurred(true);

      if (isDialogPending.current) {
        return 'stop'; // A dialog is already active, so just stop this request.
>>>>>>> 3f90001f
      }
      isDialogPending.current = true;

      const intent: FallbackIntent = await new Promise<FallbackIntent>(
        (resolve) => {
          setProQuotaRequest({
            failedModel,
            fallbackModel,
            resolve,
          });
        },
      );

<<<<<<< HEAD
      isDialogPending.current = true;

      const intent: FallbackIntent = await new Promise<FallbackIntent>(
        (resolve) => {
          setProQuotaRequest({
            failedModel,
            recommendation: resolvedRecommendation,
            title: dialogPlan.title,
            choices: dialogPlan.choices,
            resolve,
          });
        },
      );

=======
>>>>>>> 3f90001f
      return intent;
    };

    config.setFallbackModelHandler(fallbackHandler);
  }, [config, historyManager, userTier, setModelSwitchedFromQuotaError]);

  const handleProQuotaChoice = useCallback(
    (choice: FallbackIntent) => {
      if (!proQuotaRequest) return;

<<<<<<< HEAD
      proQuotaRequest.resolve(choice);
      setProQuotaRequest(null);
      isDialogPending.current = false; // Reset the flag here

      if (choice === 'auth') {
        setAuthState(AuthState.Updating);
        return;
      }

      if (
        choice === 'retry' ||
        choice === 'retry_once' ||
        choice === 'retry_always'
      ) {
=======
      const intent: FallbackIntent = choice;
      proQuotaRequest.resolve(intent);
      setProQuotaRequest(null);
      isDialogPending.current = false; // Reset the flag here

      if (choice === 'retry') {
>>>>>>> 3f90001f
        historyManager.addItem(
          {
            type: MessageType.INFO,
            text: 'Switched to fallback model. Tip: Press Ctrl+P (or Up Arrow) to recall your previous prompt and submit it again if you wish.',
          },
          Date.now(),
        );
      }
    },
    [proQuotaRequest, historyManager],
  );

  return {
    proQuotaRequest,
    handleProQuotaChoice,
  };
}

interface FallbackMessageContext {
  failureKind: FailureKind;
  failedModel: string;
  fallbackModel: string;
  isPaidTier: boolean;
}

function buildFallbackMessage({
  failureKind,
  failedModel,
  isPaidTier,
}: FallbackMessageContext): string | null {
  if (failureKind === 'terminal') {
    const lines: string[] = [
      `⚡ You have reached your daily ${failedModel} quota limit.`,
      '⚡ You can choose to authenticate with a paid API key or continue with the fallback model.',
    ];
    if (isPaidTier) {
      lines.push(
        `⚡ To continue accessing the ${failedModel} model today, consider using /auth to switch to using a paid API key from AI Studio at https://aistudio.google.com/apikey`,
      );
    } else {
      lines.push(
        '⚡ Increase your limits by signing up for a Gemini Code Assist Standard or Enterprise plan at https://goo.gle/set-up-gemini-code-assist',
        '⚡ Or you can utilize a Gemini API Key. See: https://goo.gle/gemini-cli-docs-auth#gemini-api-key',
        '⚡ You can switch authentication methods by typing /auth',
      );
    }
    return lines.join('\n');
  }

  if (failureKind === 'transient') {
    return [
      '🚦 Pardon Our Congestion! It looks like we are currently overwhelmed by too many requests! We are busy fixing this.',
      '🚦 Note: You can always use /model to select a different option or wait for capacity to recover.',
    ].join('\n');
  }

  return null;
}

interface DialogPlan {
  title: string;
  choices: FallbackDialogOption[];
  fallbackIntent: FallbackIntent;
}

interface DialogPlanContext {
  failureKind: FailureKind;
  failedModel: string;
  fallbackModel: string;
}

function buildFallbackDialogPlan({
  failureKind,
  failedModel,
  fallbackModel,
}: DialogPlanContext): DialogPlan | null {
  if (failureKind === 'terminal') {
    return {
      title: `Quota limit reached for ${failedModel}`,
      choices: [
        {
          label: 'Try again later',
          intent: 'stop',
          key: 'stop',
          defaultSelected: true,
        },
        {
          label: `Switch to ${fallbackModel} for the rest of this session`,
          intent: 'retry_always',
          key: 'always',
        },
      ],
      fallbackIntent: 'stop',
    };
  }

  if (failureKind === 'transient') {
    return {
      title: `Capacity issue detected for ${failedModel}`,
      choices: [
        {
          label: `Continue with ${fallbackModel} for this request`,
          intent: 'retry_once',
          key: 'once',
          defaultSelected: true,
        },
        {
          label: `Continue with ${fallbackModel} for the rest of this session`,
          intent: 'retry_always',
          key: 'always',
        },
        {
          label: 'Stop executing',
          intent: 'stop',
          key: 'stop',
        },
      ],
      fallbackIntent: 'stop',
    };
  }

  return null;
}<|MERGE_RESOLUTION|>--- conflicted
+++ resolved
@@ -11,24 +11,15 @@
   type FallbackIntent,
   type FailureKind,
   UserTierId,
-<<<<<<< HEAD
 } from '@google/gemini-cli-core';
 import { useCallback, useEffect, useRef, useState } from 'react';
 import { type UseHistoryManagerReturn } from './useHistoryManager.js';
-import { AuthState, MessageType } from '../types.js';
+import { MessageType } from '../types.js';
 import {
   type ProQuotaDialogRequest,
   type FallbackDialogOption,
   type ResolvedModelRecommendation,
 } from '../contexts/UIStateContext.js';
-=======
-  DEFAULT_GEMINI_FLASH_MODEL,
-} from '@google/gemini-cli-core';
-import { useCallback, useEffect, useRef, useState } from 'react';
-import { type UseHistoryManagerReturn } from './useHistoryManager.js';
-import { MessageType } from '../types.js';
-import { type ProQuotaDialogRequest } from '../contexts/UIStateContext.js';
->>>>>>> 3f90001f
 
 interface UseQuotaAndFallbackArgs {
   config: Config;
@@ -66,45 +57,9 @@
       const isPaidTier =
         userTier === UserTierId.LEGACY || userTier === UserTierId.STANDARD;
 
-<<<<<<< HEAD
       const fallbackModel = recommendation.selected;
       if (!fallbackModel) {
         return null;
-=======
-      const isFallbackModel = failedModel === DEFAULT_GEMINI_FLASH_MODEL;
-      let message: string;
-
-      if (error instanceof TerminalQuotaError) {
-        // Common part of the message for both tiers
-        const messageLines = [
-          `⚡ You have reached your daily ${failedModel} quota limit.`,
-          `⚡ You can choose to authenticate with a paid API key${
-            isFallbackModel ? '.' : ' or continue with the fallback model.'
-          }`,
-        ];
-
-        // Tier-specific part
-        if (isPaidTier) {
-          messageLines.push(
-            `⚡ Increase your limits by using a Gemini API Key. See: https://goo.gle/gemini-cli-docs-auth#gemini-api-key`,
-            `⚡ You can switch authentication methods by typing /auth`,
-          );
-        } else {
-          messageLines.push(
-            `⚡ Increase your limits by `,
-            `⚡ - signing up for a plan with higher limits at https://goo.gle/set-up-gemini-code-assist`,
-            `⚡ - or using a Gemini API Key. See: https://goo.gle/gemini-cli-docs-auth#gemini-api-key`,
-            `⚡ You can switch authentication methods by typing /auth`,
-          );
-        }
-        message = messageLines.join('\n');
-      } else {
-        // Capacity error
-        message = [
-          `🚦Pardon Our Congestion! It looks like ${failedModel} is very popular at the moment.`,
-          `Please retry again later.`,
-        ].join('\n');
->>>>>>> 3f90001f
       }
 
       const resolvedRecommendation: ResolvedModelRecommendation = {
@@ -112,7 +67,6 @@
         selected: fallbackModel,
       };
 
-<<<<<<< HEAD
       const message = buildFallbackMessage({
         failureKind: recommendation.failureKind,
         failedModel,
@@ -154,31 +108,8 @@
 
       if (isDialogPending.current) {
         return dialogPlan.fallbackIntent;
-=======
-      if (isFallbackModel) {
-        return 'stop';
-      }
-
-      setModelSwitchedFromQuotaError(true);
-      config.setQuotaErrorOccurred(true);
-
-      if (isDialogPending.current) {
-        return 'stop'; // A dialog is already active, so just stop this request.
->>>>>>> 3f90001f
-      }
-      isDialogPending.current = true;
-
-      const intent: FallbackIntent = await new Promise<FallbackIntent>(
-        (resolve) => {
-          setProQuotaRequest({
-            failedModel,
-            fallbackModel,
-            resolve,
-          });
-        },
-      );
-
-<<<<<<< HEAD
+      }
+
       isDialogPending.current = true;
 
       const intent: FallbackIntent = await new Promise<FallbackIntent>(
@@ -193,8 +124,6 @@
         },
       );
 
-=======
->>>>>>> 3f90001f
       return intent;
     };
 
@@ -205,29 +134,15 @@
     (choice: FallbackIntent) => {
       if (!proQuotaRequest) return;
 
-<<<<<<< HEAD
       proQuotaRequest.resolve(choice);
       setProQuotaRequest(null);
       isDialogPending.current = false; // Reset the flag here
-
-      if (choice === 'auth') {
-        setAuthState(AuthState.Updating);
-        return;
-      }
 
       if (
         choice === 'retry' ||
         choice === 'retry_once' ||
         choice === 'retry_always'
       ) {
-=======
-      const intent: FallbackIntent = choice;
-      proQuotaRequest.resolve(intent);
-      setProQuotaRequest(null);
-      isDialogPending.current = false; // Reset the flag here
-
-      if (choice === 'retry') {
->>>>>>> 3f90001f
         historyManager.addItem(
           {
             type: MessageType.INFO,
