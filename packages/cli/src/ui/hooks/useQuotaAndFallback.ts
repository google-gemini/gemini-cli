/**
 * @license
 * Copyright 2025 Google LLC
 * SPDX-License-Identifier: Apache-2.0
 */

import {
  AuthType,
  type Config,
  type FallbackModelHandler,
  type FallbackIntent,
  TerminalQuotaError,
  UserTierId,
<<<<<<< HEAD
  t,
  RetryableQuotaError,
} from '@thacio/auditaria-cli-core';
=======
} from '@google/gemini-cli-core';
>>>>>>> 31b34b11
import { useCallback, useEffect, useRef, useState } from 'react';
import { type UseHistoryManagerReturn } from './useHistoryManager.js';
import { MessageType } from '../types.js';
import { type ProQuotaDialogRequest } from '../contexts/UIStateContext.js';

interface UseQuotaAndFallbackArgs {
  config: Config;
  historyManager: UseHistoryManagerReturn;
  userTier: UserTierId | undefined;
  setModelSwitchedFromQuotaError: (value: boolean) => void;
}

export function useQuotaAndFallback({
  config,
  historyManager,
  userTier,
  setModelSwitchedFromQuotaError,
}: UseQuotaAndFallbackArgs) {
  const [proQuotaRequest, setProQuotaRequest] =
    useState<ProQuotaDialogRequest | null>(null);
  const isDialogPending = useRef(false);

  // Set up Flash fallback handler
  useEffect(() => {
    const fallbackHandler: FallbackModelHandler = async (
      failedModel,
      fallbackModel,
      error,
    ): Promise<FallbackIntent | null> => {
      if (config.isInFallbackMode()) {
        return null;
      }

      // Fallbacks are currently only handled for OAuth users.
      const contentGeneratorConfig = config.getContentGeneratorConfig();
      if (
        !contentGeneratorConfig ||
        contentGeneratorConfig.authType !== AuthType.LOGIN_WITH_GOOGLE
      ) {
        return null;
      }

      // Use actual user tier if available; otherwise, default to FREE tier behavior (safe default)
      const isPaidTier =
        userTier === UserTierId.LEGACY || userTier === UserTierId.STANDARD;

      let message: string;

      if (error instanceof TerminalQuotaError) {
        // Pro Quota specific messages (Interactive)
        if (isPaidTier) {
<<<<<<< HEAD
          message = t(
            'quota.pro_exceeded_paid',
            '⚡ You have reached your daily {model} quota limit.\n⚡ You can choose to authenticate with a paid API key or continue with the fallback model.\n⚡ To continue accessing the {model} model today, consider using /auth to switch to using a paid API key from AI Studio at https://aistudio.google.com/apikey',
            { model: failedModel },
          );
        } else {
          message = t(
            'quota.pro_exceeded_free',
            '⚡ You have reached your daily {model} quota limit.\n⚡ You can choose to authenticate with a paid API key or continue with the fallback model.\n⚡ To increase your limits, upgrade to a Gemini Code Assist Standard or Enterprise plan with higher limits at https://goo.gle/set-up-gemini-code-assist\n⚡ Or you can utilize a Gemini API Key. See: https://goo.gle/gemini-cli-docs-auth#gemini-api-key\n⚡ You can switch authentication methods by typing /auth',
            { model: failedModel },
          );
        }
      } else if (error instanceof RetryableQuotaError) {
        // Short term quota retries exhausted (Automatic fallback)
        if (isPaidTier) {
          message = t(
            'quota.retryable_throttle_paid',
            '⚡ Your requests are being throttled right now due to server being at capacity for {failedModel}.\n⚡ Automatically switching from {failedModel} to {fallbackModel} for the remainder of this session.\n⚡ To continue accessing the {failedModel} model, retry your request after some time or consider using /auth to switch to using a paid API key from AI Studio at https://aistudio.google.com/apikey',
            { failedModel, fallbackModel },
          );
        } else {
          message = t(
            'quota.retryable_throttle_free',
            '⚡ Your requests are being throttled right now due to server being at capacity for {failedModel}.\n⚡ Automatically switching from {failedModel} to {fallbackModel} for the remainder of this session.\n⚡ Retry your requests after some time. Otherwise consider upgrading to a Gemini Code Assist Standard or Enterprise plan with higher limits at https://goo.gle/set-up-gemini-code-assist\n⚡ You can switch authentication methods by typing /auth',
            { failedModel, fallbackModel },
          );
        }
      } else {
        // Other errors (Automatic fallback)
        if (isPaidTier) {
          message = t(
            'quota.other_error_paid',
            '⚡ Automatically switching from {failedModel} to {fallbackModel} for faster responses for the remainder of this session.\n⚡ Your requests are being throttled temporarily due to server being at capacity for {failedModel} or there is a service outage.\n⚡ To continue accessing the {failedModel} model, you can retry your request after some time or consider using /auth to switch to using a paid API key from AI Studio at https://aistudio.google.com/apikey',
            { failedModel, fallbackModel },
          );
        } else {
          message = t(
            'quota.other_error_free',
            '⚡ Automatically switching from {failedModel} to {fallbackModel} for faster responses for the remainder of this session.\n⚡ Your requests are being throttled temporarily due to server being at capacity for {failedModel} or there is a service outage.\n⚡ To avoid being throttled, you can retry your request after some time or upgrade to a Gemini Code Assist Standard or Enterprise plan with higher limits at https://goo.gle/set-up-gemini-code-assist\n⚡ Or you can utilize a Gemini API Key. See: https://goo.gle/gemini-cli-docs-auth#gemini-api-key\n⚡ You can switch authentication methods by typing /auth',
            { failedModel, fallbackModel },
          );
        }
=======
          message = [
            `⚡ You have reached your daily ${failedModel} quota limit.`,
            `⚡ You can choose to authenticate with a paid API key or continue with the fallback model.`,
            `⚡ Increase your limits by using a Gemini API Key. See: https://goo.gle/gemini-cli-docs-auth#gemini-api-key`,
            `⚡ You can switch authentication methods by typing /auth`,
          ].join('\n');
        } else {
          message = [
            `⚡ You have reached your daily ${failedModel} quota limit.`,
            `⚡ You can choose to authenticate with a paid API key or continue with the fallback model.`,
            `⚡ Increase your limits by `,
            `⚡ - signing up for a plan with higher limits at https://goo.gle/set-up-gemini-code-assist`,
            `⚡ - or using a Gemini API Key. See: https://goo.gle/gemini-cli-docs-auth#gemini-api-key`,
            `⚡ You can switch authentication methods by typing /auth`,
          ].join('\n');
        }
      } else {
        message = [
          `🚦Pardon Our Congestion! It looks like ${failedModel} is very popular at the moment.`,
          `Please retry again later.`,
        ].join('\n');
>>>>>>> 31b34b11
      }

      // Add message to UI history
      historyManager.addItem(
        {
          type: MessageType.INFO,
          text: message,
        },
        Date.now(),
      );

      setModelSwitchedFromQuotaError(true);
      config.setQuotaErrorOccurred(true);

      if (isDialogPending.current) {
        return 'stop'; // A dialog is already active, so just stop this request.
      }
      isDialogPending.current = true;

      const intent: FallbackIntent = await new Promise<FallbackIntent>(
        (resolve) => {
          setProQuotaRequest({
            failedModel,
            fallbackModel,
            resolve,
          });
        },
      );

      return intent;
    };

    config.setFallbackModelHandler(fallbackHandler);
  }, [config, historyManager, userTier, setModelSwitchedFromQuotaError]);

  const handleProQuotaChoice = useCallback(
    (choice: FallbackIntent) => {
      if (!proQuotaRequest) return;

      const intent: FallbackIntent = choice;
      proQuotaRequest.resolve(intent);
      setProQuotaRequest(null);
      isDialogPending.current = false; // Reset the flag here

      if (choice === 'retry') {
        historyManager.addItem(
          {
            type: MessageType.INFO,
            text: t(
              'quota.switched_to_fallback',
              'Switched to fallback model. Tip: Press Ctrl+P (or Up Arrow) to recall your previous prompt and submit it again if you wish.',
            ),
          },
          Date.now(),
        );
      }
    },
    [proQuotaRequest, historyManager],
  );

  return {
    proQuotaRequest,
    handleProQuotaChoice,
  };
}<|MERGE_RESOLUTION|>--- conflicted
+++ resolved
@@ -11,13 +11,8 @@
   type FallbackIntent,
   TerminalQuotaError,
   UserTierId,
-<<<<<<< HEAD
   t,
-  RetryableQuotaError,
 } from '@thacio/auditaria-cli-core';
-=======
-} from '@google/gemini-cli-core';
->>>>>>> 31b34b11
 import { useCallback, useEffect, useRef, useState } from 'react';
 import { type UseHistoryManagerReturn } from './useHistoryManager.js';
 import { MessageType } from '../types.js';
@@ -69,72 +64,24 @@
       if (error instanceof TerminalQuotaError) {
         // Pro Quota specific messages (Interactive)
         if (isPaidTier) {
-<<<<<<< HEAD
           message = t(
-            'quota.pro_exceeded_paid',
-            '⚡ You have reached your daily {model} quota limit.\n⚡ You can choose to authenticate with a paid API key or continue with the fallback model.\n⚡ To continue accessing the {model} model today, consider using /auth to switch to using a paid API key from AI Studio at https://aistudio.google.com/apikey',
+            'quota.pro_exceeded_paid_new',
+            '⚡ You have reached your daily {model} quota limit.\n⚡ You can choose to authenticate with a paid API key or continue with the fallback model.\n⚡ Increase your limits by using a Gemini API Key. See: https://goo.gle/gemini-cli-docs-auth#gemini-api-key\n⚡ You can switch authentication methods by typing /auth',
             { model: failedModel },
           );
         } else {
           message = t(
-            'quota.pro_exceeded_free',
-            '⚡ You have reached your daily {model} quota limit.\n⚡ You can choose to authenticate with a paid API key or continue with the fallback model.\n⚡ To increase your limits, upgrade to a Gemini Code Assist Standard or Enterprise plan with higher limits at https://goo.gle/set-up-gemini-code-assist\n⚡ Or you can utilize a Gemini API Key. See: https://goo.gle/gemini-cli-docs-auth#gemini-api-key\n⚡ You can switch authentication methods by typing /auth',
+            'quota.pro_exceeded_free_new',
+            '⚡ You have reached your daily {model} quota limit.\n⚡ You can choose to authenticate with a paid API key or continue with the fallback model.\n⚡ Increase your limits by \n⚡ - signing up for a plan with higher limits at https://goo.gle/set-up-gemini-code-assist\n⚡ - or using a Gemini API Key. See: https://goo.gle/gemini-cli-docs-auth#gemini-api-key\n⚡ You can switch authentication methods by typing /auth',
             { model: failedModel },
           );
         }
-      } else if (error instanceof RetryableQuotaError) {
-        // Short term quota retries exhausted (Automatic fallback)
-        if (isPaidTier) {
-          message = t(
-            'quota.retryable_throttle_paid',
-            '⚡ Your requests are being throttled right now due to server being at capacity for {failedModel}.\n⚡ Automatically switching from {failedModel} to {fallbackModel} for the remainder of this session.\n⚡ To continue accessing the {failedModel} model, retry your request after some time or consider using /auth to switch to using a paid API key from AI Studio at https://aistudio.google.com/apikey',
-            { failedModel, fallbackModel },
-          );
-        } else {
-          message = t(
-            'quota.retryable_throttle_free',
-            '⚡ Your requests are being throttled right now due to server being at capacity for {failedModel}.\n⚡ Automatically switching from {failedModel} to {fallbackModel} for the remainder of this session.\n⚡ Retry your requests after some time. Otherwise consider upgrading to a Gemini Code Assist Standard or Enterprise plan with higher limits at https://goo.gle/set-up-gemini-code-assist\n⚡ You can switch authentication methods by typing /auth',
-            { failedModel, fallbackModel },
-          );
-        }
       } else {
-        // Other errors (Automatic fallback)
-        if (isPaidTier) {
-          message = t(
-            'quota.other_error_paid',
-            '⚡ Automatically switching from {failedModel} to {fallbackModel} for faster responses for the remainder of this session.\n⚡ Your requests are being throttled temporarily due to server being at capacity for {failedModel} or there is a service outage.\n⚡ To continue accessing the {failedModel} model, you can retry your request after some time or consider using /auth to switch to using a paid API key from AI Studio at https://aistudio.google.com/apikey',
-            { failedModel, fallbackModel },
-          );
-        } else {
-          message = t(
-            'quota.other_error_free',
-            '⚡ Automatically switching from {failedModel} to {fallbackModel} for faster responses for the remainder of this session.\n⚡ Your requests are being throttled temporarily due to server being at capacity for {failedModel} or there is a service outage.\n⚡ To avoid being throttled, you can retry your request after some time or upgrade to a Gemini Code Assist Standard or Enterprise plan with higher limits at https://goo.gle/set-up-gemini-code-assist\n⚡ Or you can utilize a Gemini API Key. See: https://goo.gle/gemini-cli-docs-auth#gemini-api-key\n⚡ You can switch authentication methods by typing /auth',
-            { failedModel, fallbackModel },
-          );
-        }
-=======
-          message = [
-            `⚡ You have reached your daily ${failedModel} quota limit.`,
-            `⚡ You can choose to authenticate with a paid API key or continue with the fallback model.`,
-            `⚡ Increase your limits by using a Gemini API Key. See: https://goo.gle/gemini-cli-docs-auth#gemini-api-key`,
-            `⚡ You can switch authentication methods by typing /auth`,
-          ].join('\n');
-        } else {
-          message = [
-            `⚡ You have reached your daily ${failedModel} quota limit.`,
-            `⚡ You can choose to authenticate with a paid API key or continue with the fallback model.`,
-            `⚡ Increase your limits by `,
-            `⚡ - signing up for a plan with higher limits at https://goo.gle/set-up-gemini-code-assist`,
-            `⚡ - or using a Gemini API Key. See: https://goo.gle/gemini-cli-docs-auth#gemini-api-key`,
-            `⚡ You can switch authentication methods by typing /auth`,
-          ].join('\n');
-        }
-      } else {
-        message = [
-          `🚦Pardon Our Congestion! It looks like ${failedModel} is very popular at the moment.`,
-          `Please retry again later.`,
-        ].join('\n');
->>>>>>> 31b34b11
+        message = t(
+          'quota.congestion_error',
+          '🚦Pardon Our Congestion! It looks like {model} is very popular at the moment.\nPlease retry again later.',
+          { model: failedModel },
+        );
       }
 
       // Add message to UI history
