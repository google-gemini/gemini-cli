/**
 * @license
 * Copyright 2025 Google LLC
 * SPDX-License-Identifier: Apache-2.0
 */

import type {
  Config,
  ToolCallRequestInfo,
  ExecutingToolCall,
  ScheduledToolCall,
  ValidatingToolCall,
  WaitingToolCall,
  CompletedToolCall,
  CancelledToolCall,
  OutputUpdateHandler,
  AllToolCallsCompleteHandler,
  ToolCallsUpdateHandler,
  ToolCall,
  Status as CoreStatus,
  EditorType,
} from '@google/gemini-cli-core';
<<<<<<< HEAD
import { useCallback, useState, useMemo, useEffect, useRef } from 'react';
import {
=======
import { CoreToolScheduler } from '@google/gemini-cli-core';
import { useCallback, useState, useMemo } from 'react';
import type {
>>>>>>> 0f031a7f
  HistoryItemToolGroup,
  IndividualToolCallDisplay,
  HistoryItemWithoutId,
} from '../types.js';
<<<<<<< HEAD
// WEB_INTERFACE_START
import { useToolConfirmation } from '../contexts/ToolConfirmationContext.js';
// WEB_INTERFACE_START
=======
import { ToolCallStatus } from '../types.js';

>>>>>>> 0f031a7f
export type ScheduleFn = (
  request: ToolCallRequestInfo | ToolCallRequestInfo[],
  signal: AbortSignal,
) => void;
export type MarkToolsAsSubmittedFn = (callIds: string[]) => void;

export type TrackedScheduledToolCall = ScheduledToolCall & {
  responseSubmittedToGemini?: boolean;
};
export type TrackedValidatingToolCall = ValidatingToolCall & {
  responseSubmittedToGemini?: boolean;
};
export type TrackedWaitingToolCall = WaitingToolCall & {
  responseSubmittedToGemini?: boolean;
};
export type TrackedExecutingToolCall = ExecutingToolCall & {
  responseSubmittedToGemini?: boolean;
};
export type TrackedCompletedToolCall = CompletedToolCall & {
  responseSubmittedToGemini?: boolean;
};
export type TrackedCancelledToolCall = CancelledToolCall & {
  responseSubmittedToGemini?: boolean;
};

export type TrackedToolCall =
  | TrackedScheduledToolCall
  | TrackedValidatingToolCall
  | TrackedWaitingToolCall
  | TrackedExecutingToolCall
  | TrackedCompletedToolCall
  | TrackedCancelledToolCall;

export function useReactToolScheduler(
  onComplete: (tools: CompletedToolCall[]) => Promise<void>,
  config: Config,
  setPendingHistoryItem: React.Dispatch<
    React.SetStateAction<HistoryItemWithoutId | null>
  >,
  getPreferredEditor: () => EditorType | undefined,
  onEditorClose: () => void,
): [TrackedToolCall[], ScheduleFn, MarkToolsAsSubmittedFn] {
  const [toolCallsForDisplay, setToolCallsForDisplay] = useState<
    TrackedToolCall[]
  >([]);
  // WEB_INTERFACE_START
  const toolConfirmationContext = useToolConfirmation();
  // WEB_INTERFACE_END
  const outputUpdateHandler: OutputUpdateHandler = useCallback(
    (toolCallId, outputChunk) => {
      setPendingHistoryItem((prevItem) => {
        if (prevItem?.type === 'tool_group') {
          return {
            ...prevItem,
            tools: prevItem.tools.map((toolDisplay) =>
              toolDisplay.callId === toolCallId &&
              toolDisplay.status === ToolCallStatus.Executing
                ? { ...toolDisplay, resultDisplay: outputChunk }
                : toolDisplay,
            ),
          };
        }
        return prevItem;
      });

      setToolCallsForDisplay((prevCalls) =>
        prevCalls.map((tc) => {
          if (tc.request.callId === toolCallId && tc.status === 'executing') {
            const executingTc = tc as TrackedExecutingToolCall;
            return { ...executingTc, liveOutput: outputChunk };
          }
          return tc;
        }),
      );
    },
    [setPendingHistoryItem],
  );

  const allToolCallsCompleteHandler: AllToolCallsCompleteHandler = useCallback(
    async (completedToolCalls) => {
      await onComplete(completedToolCalls);
    },
    [onComplete],
  );

  const toolCallsUpdateHandler: ToolCallsUpdateHandler = useCallback(
    (updatedCoreToolCalls: ToolCall[]) => {
      setToolCallsForDisplay((prevTrackedCalls) =>
        updatedCoreToolCalls.map((coreTc) => {
          const existingTrackedCall = prevTrackedCalls.find(
            (ptc) => ptc.request.callId === coreTc.request.callId,
          );
          const newTrackedCall: TrackedToolCall = {
            ...coreTc,
            responseSubmittedToGemini:
              existingTrackedCall?.responseSubmittedToGemini ?? false,
          } as TrackedToolCall;
          return newTrackedCall;
        }),
      );
    },
    [setToolCallsForDisplay],
  );
  // WEB_INTERFACE_START
  // Handle tool confirmations for web interface
  const prevAwaitingApprovalIdsRef = useRef<Set<string>>(new Set());
  useEffect(() => {
    if (!toolConfirmationContext) return;

    // Get current call IDs that are awaiting approval
    const currentAwaitingApprovalIds = new Set(
      toolCallsForDisplay
        .filter(tc => tc.status === 'awaiting_approval')
        .map(tc => tc.request.callId)
    );

    const prevAwaitingApprovalIds = prevAwaitingApprovalIdsRef.current;

    // Add new confirmations (only those not seen before)
    toolCallsForDisplay.forEach((toolCall) => {
      if (toolCall.status === 'awaiting_approval' && 'confirmationDetails' in toolCall && !prevAwaitingApprovalIds.has(toolCall.request.callId)) {
        const waitingCall = toolCall as TrackedWaitingToolCall;
        const pendingConfirmation = {
          callId: waitingCall.request.callId,
          toolName: waitingCall.tool?.displayName || waitingCall.request.name,
          confirmationDetails: waitingCall.confirmationDetails,
          timestamp: Date.now(),
        };

        toolConfirmationContext.addPendingConfirmation(pendingConfirmation);
      }
    });

    // Remove confirmations that are no longer awaiting approval (based on previous state)
    prevAwaitingApprovalIds.forEach(prevCallId => {
      if (!currentAwaitingApprovalIds.has(prevCallId)) {
        toolConfirmationContext.removePendingConfirmation(prevCallId);
      }
    });

    // Update the ref for next time
    prevAwaitingApprovalIdsRef.current = currentAwaitingApprovalIds;
  }, [toolCallsForDisplay]); // Only depend on toolCallsForDisplay
  // WEB_INTERFACE_END
  const scheduler = useMemo(
    () =>
      new CoreToolScheduler({
        outputUpdateHandler,
        onAllToolCallsComplete: allToolCallsCompleteHandler,
        onToolCallsUpdate: toolCallsUpdateHandler,
        getPreferredEditor,
        config,
        onEditorClose,
      }),
    [
      config,
      outputUpdateHandler,
      allToolCallsCompleteHandler,
      toolCallsUpdateHandler,
      getPreferredEditor,
      onEditorClose,
    ],
  );

  const schedule: ScheduleFn = useCallback(
    (
      request: ToolCallRequestInfo | ToolCallRequestInfo[],
      signal: AbortSignal,
    ) => {
      void scheduler.schedule(request, signal);
    },
    [scheduler],
  );

  const markToolsAsSubmitted: MarkToolsAsSubmittedFn = useCallback(
    (callIdsToMark: string[]) => {
      setToolCallsForDisplay((prevCalls) =>
        prevCalls.map((tc) =>
          callIdsToMark.includes(tc.request.callId)
            ? { ...tc, responseSubmittedToGemini: true }
            : tc,
        ),
      );
    },
    [],
  );

  return [toolCallsForDisplay, schedule, markToolsAsSubmitted];
}

/**
 * Maps a CoreToolScheduler status to the UI's ToolCallStatus enum.
 */
function mapCoreStatusToDisplayStatus(coreStatus: CoreStatus): ToolCallStatus {
  switch (coreStatus) {
    case 'validating':
      return ToolCallStatus.Executing;
    case 'awaiting_approval':
      return ToolCallStatus.Confirming;
    case 'executing':
      return ToolCallStatus.Executing;
    case 'success':
      return ToolCallStatus.Success;
    case 'cancelled':
      return ToolCallStatus.Canceled;
    case 'error':
      return ToolCallStatus.Error;
    case 'scheduled':
      return ToolCallStatus.Pending;
    default: {
      const exhaustiveCheck: never = coreStatus;
      console.warn(`Unknown core status encountered: ${exhaustiveCheck}`);
      return ToolCallStatus.Error;
    }
  }
}

/**
 * Transforms `TrackedToolCall` objects into `HistoryItemToolGroup` objects for UI display.
 */
export function mapToDisplay(
  toolOrTools: TrackedToolCall[] | TrackedToolCall,
): HistoryItemToolGroup {
  const toolCalls = Array.isArray(toolOrTools) ? toolOrTools : [toolOrTools];

  const toolDisplays = toolCalls.map(
    (trackedCall): IndividualToolCallDisplay => {
      let displayName: string;
      let description: string;
      let renderOutputAsMarkdown = false;

      if (trackedCall.status === 'error') {
        displayName =
          trackedCall.tool === undefined
            ? trackedCall.request.name
            : trackedCall.tool.displayName;
        description = JSON.stringify(trackedCall.request.args);
      } else {
        displayName = trackedCall.tool.displayName;
        description = trackedCall.invocation.getDescription();
        renderOutputAsMarkdown = trackedCall.tool.isOutputMarkdown;
      }

      const baseDisplayProperties: Omit<
        IndividualToolCallDisplay,
        'status' | 'resultDisplay' | 'confirmationDetails'
      > = {
        callId: trackedCall.request.callId,
        name: displayName,
        description,
        renderOutputAsMarkdown,
      };

      switch (trackedCall.status) {
        case 'success':
          return {
            ...baseDisplayProperties,
            status: mapCoreStatusToDisplayStatus(trackedCall.status),
            resultDisplay: trackedCall.response.resultDisplay,
            confirmationDetails: undefined,
          };
        case 'error':
          return {
            ...baseDisplayProperties,
            status: mapCoreStatusToDisplayStatus(trackedCall.status),
            resultDisplay: trackedCall.response.resultDisplay,
            confirmationDetails: undefined,
          };
        case 'cancelled':
          return {
            ...baseDisplayProperties,
            status: mapCoreStatusToDisplayStatus(trackedCall.status),
            resultDisplay: trackedCall.response.resultDisplay,
            confirmationDetails: undefined,
          };
        case 'awaiting_approval':
          return {
            ...baseDisplayProperties,
            status: mapCoreStatusToDisplayStatus(trackedCall.status),
            resultDisplay: undefined,
            confirmationDetails: trackedCall.confirmationDetails,
          };
        case 'executing':
          return {
            ...baseDisplayProperties,
            status: mapCoreStatusToDisplayStatus(trackedCall.status),
            resultDisplay:
              (trackedCall as TrackedExecutingToolCall).liveOutput ?? undefined,
            confirmationDetails: undefined,
          };
        case 'validating': // Fallthrough
        case 'scheduled':
          return {
            ...baseDisplayProperties,
            status: mapCoreStatusToDisplayStatus(trackedCall.status),
            resultDisplay: undefined,
            confirmationDetails: undefined,
          };
        default: {
          const exhaustiveCheck: never = trackedCall;
          return {
            callId: (exhaustiveCheck as TrackedToolCall).request.callId,
            name: 'Unknown Tool',
            description: 'Encountered an unknown tool call state.',
            status: ToolCallStatus.Error,
            resultDisplay: 'Unknown tool call state',
            confirmationDetails: undefined,
            renderOutputAsMarkdown: false,
          };
        }
      }
    },
  );

  return {
    type: 'tool_group',
    tools: toolDisplays,
  };
}<|MERGE_RESOLUTION|>--- conflicted
+++ resolved
@@ -19,27 +19,18 @@
   ToolCall,
   Status as CoreStatus,
   EditorType,
-} from '@google/gemini-cli-core';
-<<<<<<< HEAD
+} from '@thacio/auditaria-cli-core';
+import { CoreToolScheduler } from '@thacio/auditaria-cli-core';
 import { useCallback, useState, useMemo, useEffect, useRef } from 'react';
-import {
-=======
-import { CoreToolScheduler } from '@google/gemini-cli-core';
-import { useCallback, useState, useMemo } from 'react';
 import type {
->>>>>>> 0f031a7f
   HistoryItemToolGroup,
   IndividualToolCallDisplay,
   HistoryItemWithoutId,
 } from '../types.js';
-<<<<<<< HEAD
+import { ToolCallStatus } from '../types.js';
 // WEB_INTERFACE_START
 import { useToolConfirmation } from '../contexts/ToolConfirmationContext.js';
-// WEB_INTERFACE_START
-=======
-import { ToolCallStatus } from '../types.js';
-
->>>>>>> 0f031a7f
+// WEB_INTERFACE_END
 export type ScheduleFn = (
   request: ToolCallRequestInfo | ToolCallRequestInfo[],
   signal: AbortSignal,
