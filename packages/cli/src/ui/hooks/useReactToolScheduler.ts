/**
 * @license
 * Copyright 2025 Google LLC
 * SPDX-License-Identifier: Apache-2.0
 */

import type {
  Config,
  ToolCallRequestInfo,
  ExecutingToolCall,
  ScheduledToolCall,
  ValidatingToolCall,
  WaitingToolCall,
  CompletedToolCall,
  CancelledToolCall,
  OutputUpdateHandler,
  AllToolCallsCompleteHandler,
  ToolCallsUpdateHandler,
  ToolCall,
  Status as CoreStatus,
  EditorType,
<<<<<<< HEAD
} from '@thacio/auditaria-cli-core';
import { CoreToolScheduler, debugLogger } from '@thacio/auditaria-cli-core';
import { useCallback, useState, useMemo, useRef, useEffect } from 'react';
=======
} from '@google/gemini-cli-core';
import { CoreToolScheduler, debugLogger } from '@google/gemini-cli-core';
import { useCallback, useState, useMemo, useEffect, useRef } from 'react';
>>>>>>> 9e91aafe
import type {
  HistoryItemToolGroup,
  IndividualToolCallDisplay,
} from '../types.js';
import { ToolCallStatus } from '../types.js';
// WEB_INTERFACE_START
import { useToolConfirmation } from '../contexts/ToolConfirmationContext.js';
// WEB_INTERFACE_END
export type ScheduleFn = (
  request: ToolCallRequestInfo | ToolCallRequestInfo[],
  signal: AbortSignal,
) => void;
export type MarkToolsAsSubmittedFn = (callIds: string[]) => void;

export type TrackedScheduledToolCall = ScheduledToolCall & {
  responseSubmittedToGemini?: boolean;
};
export type TrackedValidatingToolCall = ValidatingToolCall & {
  responseSubmittedToGemini?: boolean;
};
export type TrackedWaitingToolCall = WaitingToolCall & {
  responseSubmittedToGemini?: boolean;
};
export type TrackedExecutingToolCall = ExecutingToolCall & {
  responseSubmittedToGemini?: boolean;
  pid?: number;
};
export type TrackedCompletedToolCall = CompletedToolCall & {
  responseSubmittedToGemini?: boolean;
};
export type TrackedCancelledToolCall = CancelledToolCall & {
  responseSubmittedToGemini?: boolean;
};

export type TrackedToolCall =
  | TrackedScheduledToolCall
  | TrackedValidatingToolCall
  | TrackedWaitingToolCall
  | TrackedExecutingToolCall
  | TrackedCompletedToolCall
  | TrackedCancelledToolCall;

export function useReactToolScheduler(
  onComplete: (tools: CompletedToolCall[]) => Promise<void>,
  config: Config,
  getPreferredEditor: () => EditorType | undefined,
  onEditorClose: () => void,
): [TrackedToolCall[], ScheduleFn, MarkToolsAsSubmittedFn] {
  const [toolCallsForDisplay, setToolCallsForDisplay] = useState<
    TrackedToolCall[]
  >([]);
<<<<<<< HEAD
  // WEB_INTERFACE_START
  const toolConfirmationContext = useToolConfirmation();
  // WEB_INTERFACE_END
=======

  // Store callbacks in refs to keep them up-to-date without causing re-renders.
  const onCompleteRef = useRef(onComplete);
  const getPreferredEditorRef = useRef(getPreferredEditor);
  const onEditorCloseRef = useRef(onEditorClose);

  useEffect(() => {
    onCompleteRef.current = onComplete;
  }, [onComplete]);

  useEffect(() => {
    getPreferredEditorRef.current = getPreferredEditor;
  }, [getPreferredEditor]);

  useEffect(() => {
    onEditorCloseRef.current = onEditorClose;
  }, [onEditorClose]);

>>>>>>> 9e91aafe
  const outputUpdateHandler: OutputUpdateHandler = useCallback(
    (toolCallId, outputChunk) => {
      setToolCallsForDisplay((prevCalls) =>
        prevCalls.map((tc) => {
          if (tc.request.callId === toolCallId && tc.status === 'executing') {
            const executingTc = tc as TrackedExecutingToolCall;
            return { ...executingTc, liveOutput: outputChunk };
          }
          return tc;
        }),
      );
    },
    [],
  );

  const allToolCallsCompleteHandler: AllToolCallsCompleteHandler = useCallback(
    async (completedToolCalls) => {
      await onCompleteRef.current(completedToolCalls);
    },
    [],
  );

  const toolCallsUpdateHandler: ToolCallsUpdateHandler = useCallback(
    (updatedCoreToolCalls: ToolCall[]) => {
      setToolCallsForDisplay((prevTrackedCalls) =>
        updatedCoreToolCalls.map((coreTc) => {
          const existingTrackedCall = prevTrackedCalls.find(
            (ptc) => ptc.request.callId === coreTc.request.callId,
          );
          // Start with the new core state, then layer on the existing UI state
          // to ensure UI-only properties like pid are preserved.
          const responseSubmittedToGemini =
            existingTrackedCall?.responseSubmittedToGemini ?? false;

          if (coreTc.status === 'executing') {
            return {
              ...coreTc,
              responseSubmittedToGemini,
              liveOutput: (existingTrackedCall as TrackedExecutingToolCall)
                ?.liveOutput,
              pid: (coreTc as ExecutingToolCall).pid,
            };
          }

          // For other statuses, explicitly set liveOutput and pid to undefined
          // to ensure they are not carried over from a previous executing state.
          return {
            ...coreTc,
            responseSubmittedToGemini,
            liveOutput: undefined,
            pid: undefined,
          };
        }),
      );
    },
    [setToolCallsForDisplay],
  );
  // WEB_INTERFACE_START
  // Handle tool confirmations for web interface
  const prevAwaitingApprovalIdsRef = useRef<Set<string>>(new Set());
  useEffect(() => {
    if (!toolConfirmationContext) return;

    // Get current call IDs that are awaiting approval
    const currentAwaitingApprovalIds = new Set(
      toolCallsForDisplay
        .filter((tc) => tc.status === 'awaiting_approval')
        .map((tc) => tc.request.callId),
    );

    const prevAwaitingApprovalIds = prevAwaitingApprovalIdsRef.current;

    // Add new confirmations (only those not seen before)
    toolCallsForDisplay.forEach((toolCall) => {
      if (
        toolCall.status === 'awaiting_approval' &&
        'confirmationDetails' in toolCall &&
        !prevAwaitingApprovalIds.has(toolCall.request.callId)
      ) {
        const waitingCall = toolCall as TrackedWaitingToolCall;
        const pendingConfirmation = {
          callId: waitingCall.request.callId,
          toolName: waitingCall.tool?.displayName || waitingCall.request.name,
          confirmationDetails: waitingCall.confirmationDetails,
          timestamp: Date.now(),
        };

        toolConfirmationContext.addPendingConfirmation(pendingConfirmation);
      }
    });

    // Remove confirmations that are no longer awaiting approval (based on previous state)
    prevAwaitingApprovalIds.forEach((prevCallId) => {
      if (!currentAwaitingApprovalIds.has(prevCallId)) {
        toolConfirmationContext.removePendingConfirmation(prevCallId);
      }
    });

<<<<<<< HEAD
    // Update the ref for next time
    prevAwaitingApprovalIdsRef.current = currentAwaitingApprovalIds;
    // eslint-disable-next-line react-hooks/exhaustive-deps
  }, [toolCallsForDisplay]); // Only depend on toolCallsForDisplay
  // WEB_INTERFACE_END
=======
  const stableGetPreferredEditor = useCallback(
    () => getPreferredEditorRef.current(),
    [],
  );
  const stableOnEditorClose = useCallback(() => onEditorCloseRef.current(), []);

>>>>>>> 9e91aafe
  const scheduler = useMemo(
    () =>
      new CoreToolScheduler({
        outputUpdateHandler,
        onAllToolCallsComplete: allToolCallsCompleteHandler,
        onToolCallsUpdate: toolCallsUpdateHandler,
        getPreferredEditor: stableGetPreferredEditor,
        config,
        onEditorClose: stableOnEditorClose,
      }),
    [
      config,
      outputUpdateHandler,
      allToolCallsCompleteHandler,
      toolCallsUpdateHandler,
      stableGetPreferredEditor,
      stableOnEditorClose,
    ],
  );

  const schedule: ScheduleFn = useCallback(
    (
      request: ToolCallRequestInfo | ToolCallRequestInfo[],
      signal: AbortSignal,
    ) => {
      void scheduler.schedule(request, signal);
    },
    [scheduler],
  );

  const markToolsAsSubmitted: MarkToolsAsSubmittedFn = useCallback(
    (callIdsToMark: string[]) => {
      setToolCallsForDisplay((prevCalls) =>
        prevCalls.map((tc) =>
          callIdsToMark.includes(tc.request.callId)
            ? { ...tc, responseSubmittedToGemini: true }
            : tc,
        ),
      );
    },
    [],
  );

  return [toolCallsForDisplay, schedule, markToolsAsSubmitted];
}

/**
 * Maps a CoreToolScheduler status to the UI's ToolCallStatus enum.
 */
function mapCoreStatusToDisplayStatus(coreStatus: CoreStatus): ToolCallStatus {
  switch (coreStatus) {
    case 'validating':
      return ToolCallStatus.Executing;
    case 'awaiting_approval':
      return ToolCallStatus.Confirming;
    case 'executing':
      return ToolCallStatus.Executing;
    case 'success':
      return ToolCallStatus.Success;
    case 'cancelled':
      return ToolCallStatus.Canceled;
    case 'error':
      return ToolCallStatus.Error;
    case 'scheduled':
      return ToolCallStatus.Pending;
    default: {
      const exhaustiveCheck: never = coreStatus;
      debugLogger.warn(`Unknown core status encountered: ${exhaustiveCheck}`);
      return ToolCallStatus.Error;
    }
  }
}

/**
 * Transforms `TrackedToolCall` objects into `HistoryItemToolGroup` objects for UI display.
 */
export function mapToDisplay(
  toolOrTools: TrackedToolCall[] | TrackedToolCall,
): HistoryItemToolGroup {
  const toolCalls = Array.isArray(toolOrTools) ? toolOrTools : [toolOrTools];

  const toolDisplays = toolCalls.map(
    (trackedCall): IndividualToolCallDisplay => {
      let displayName: string;
      let description: string;
      let renderOutputAsMarkdown = false;

      if (trackedCall.status === 'error') {
        displayName =
          trackedCall.tool === undefined
            ? trackedCall.request.name
            : trackedCall.tool.displayName;
        description = JSON.stringify(trackedCall.request.args);
      } else {
        displayName = trackedCall.tool.displayName;
        description = trackedCall.invocation.getDescription();
        renderOutputAsMarkdown = trackedCall.tool.isOutputMarkdown;
      }

      const baseDisplayProperties: Omit<
        IndividualToolCallDisplay,
        'status' | 'resultDisplay' | 'confirmationDetails'
      > = {
        callId: trackedCall.request.callId,
        name: displayName,
        description,
        renderOutputAsMarkdown,
      };

      switch (trackedCall.status) {
        case 'success':
          return {
            ...baseDisplayProperties,
            status: mapCoreStatusToDisplayStatus(trackedCall.status),
            resultDisplay: trackedCall.response.resultDisplay,
            confirmationDetails: undefined,
            outputFile: trackedCall.response.outputFile,
          };
        case 'error':
          return {
            ...baseDisplayProperties,
            status: mapCoreStatusToDisplayStatus(trackedCall.status),
            resultDisplay: trackedCall.response.resultDisplay,
            confirmationDetails: undefined,
          };
        case 'cancelled':
          return {
            ...baseDisplayProperties,
            status: mapCoreStatusToDisplayStatus(trackedCall.status),
            resultDisplay: trackedCall.response.resultDisplay,
            confirmationDetails: undefined,
          };
        case 'awaiting_approval':
          return {
            ...baseDisplayProperties,
            status: mapCoreStatusToDisplayStatus(trackedCall.status),
            resultDisplay: undefined,
            confirmationDetails: trackedCall.confirmationDetails,
          };
        case 'executing':
          return {
            ...baseDisplayProperties,
            status: mapCoreStatusToDisplayStatus(trackedCall.status),
            resultDisplay:
              (trackedCall as TrackedExecutingToolCall).liveOutput ?? undefined,
            confirmationDetails: undefined,
            ptyId: (trackedCall as TrackedExecutingToolCall).pid,
          };
        case 'validating': // Fallthrough
        case 'scheduled':
          return {
            ...baseDisplayProperties,
            status: mapCoreStatusToDisplayStatus(trackedCall.status),
            resultDisplay: undefined,
            confirmationDetails: undefined,
          };
        default: {
          const exhaustiveCheck: never = trackedCall;
          return {
            callId: (exhaustiveCheck as TrackedToolCall).request.callId,
            name: 'Unknown Tool',
            description: 'Encountered an unknown tool call state.',
            status: ToolCallStatus.Error,
            resultDisplay: 'Unknown tool call state',
            confirmationDetails: undefined,
            renderOutputAsMarkdown: false,
          };
        }
      }
    },
  );

  return {
    type: 'tool_group',
    tools: toolDisplays,
  };
}<|MERGE_RESOLUTION|>--- conflicted
+++ resolved
@@ -19,15 +19,9 @@
   ToolCall,
   Status as CoreStatus,
   EditorType,
-<<<<<<< HEAD
 } from '@thacio/auditaria-cli-core';
 import { CoreToolScheduler, debugLogger } from '@thacio/auditaria-cli-core';
-import { useCallback, useState, useMemo, useRef, useEffect } from 'react';
-=======
-} from '@google/gemini-cli-core';
-import { CoreToolScheduler, debugLogger } from '@google/gemini-cli-core';
 import { useCallback, useState, useMemo, useEffect, useRef } from 'react';
->>>>>>> 9e91aafe
 import type {
   HistoryItemToolGroup,
   IndividualToolCallDisplay,
@@ -79,11 +73,10 @@
   const [toolCallsForDisplay, setToolCallsForDisplay] = useState<
     TrackedToolCall[]
   >([]);
-<<<<<<< HEAD
+
   // WEB_INTERFACE_START
   const toolConfirmationContext = useToolConfirmation();
   // WEB_INTERFACE_END
-=======
 
   // Store callbacks in refs to keep them up-to-date without causing re-renders.
   const onCompleteRef = useRef(onComplete);
@@ -101,8 +94,6 @@
   useEffect(() => {
     onEditorCloseRef.current = onEditorClose;
   }, [onEditorClose]);
-
->>>>>>> 9e91aafe
   const outputUpdateHandler: OutputUpdateHandler = useCallback(
     (toolCallId, outputChunk) => {
       setToolCallsForDisplay((prevCalls) =>
@@ -201,20 +192,17 @@
       }
     });
 
-<<<<<<< HEAD
     // Update the ref for next time
     prevAwaitingApprovalIdsRef.current = currentAwaitingApprovalIds;
     // eslint-disable-next-line react-hooks/exhaustive-deps
   }, [toolCallsForDisplay]); // Only depend on toolCallsForDisplay
   // WEB_INTERFACE_END
-=======
+
   const stableGetPreferredEditor = useCallback(
     () => getPreferredEditorRef.current(),
     [],
   );
   const stableOnEditorClose = useCallback(() => onEditorCloseRef.current(), []);
-
->>>>>>> 9e91aafe
   const scheduler = useMemo(
     () =>
       new CoreToolScheduler({
