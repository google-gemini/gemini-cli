--- conflicted
+++ resolved
@@ -97,12 +97,6 @@
     getPreferredEditorRef.current = getPreferredEditor;
   }, [getPreferredEditor]);
 
-<<<<<<< HEAD
-  useEffect(() => {
-    onEditorCloseRef.current = onEditorClose;
-  }, [onEditorClose]);
-=======
->>>>>>> d1e35f86
   const outputUpdateHandler: OutputUpdateHandler = useCallback(
     (toolCallId, outputChunk) => {
       setToolCallsForDisplay((prevCalls) =>
@@ -210,11 +204,7 @@
     () => getPreferredEditorRef.current(),
     [],
   );
-<<<<<<< HEAD
-  const stableOnEditorClose = useCallback(() => onEditorCloseRef.current(), []);
-=======
-
->>>>>>> d1e35f86
+
   const scheduler = useMemo(
     () =>
       new CoreToolScheduler({
