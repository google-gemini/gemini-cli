--- conflicted
+++ resolved
@@ -6,8 +6,7 @@
 
 import { useState, useEffect, useMemo, useCallback, useRef } from 'react';
 import { useCompletion } from './useCompletion.js';
-<<<<<<< HEAD
-import { TextBuffer } from '../components/shared/text-buffer.js';
+import type { TextBuffer } from '../components/shared/text-buffer.js';
 import type { Suggestion } from '../components/SuggestionsDisplay.js';
 
 function useDebouncedValue<T>(value: T, delay = 200): T {
@@ -18,10 +17,6 @@
   }, [value, delay]);
   return debounced;
 }
-=======
-import type { TextBuffer } from '../components/shared/text-buffer.js';
-import type { Suggestion } from '../components/SuggestionsDisplay.js';
->>>>>>> 0324dc2e
 
 export interface UseReverseSearchCompletionReturn {
   suggestions: Suggestion[];
