/**
 * @license
 * Copyright 2025 Google LLC
 * SPDX-License-Identifier: Apache-2.0
 */

import { useState, useEffect, useCallback } from 'react';
<<<<<<< HEAD
import * as fs from 'node:fs/promises';
import * as path from 'node:path';
import { isNodeError, getProjectTempDir } from '@google/gemini-cli-core';
=======
import * as fs from 'fs/promises';
import * as path from 'path';
import { isNodeError, Storage } from '@google/gemini-cli-core';
>>>>>>> 4c1c6d2b

const MAX_HISTORY_LENGTH = 100;

export interface UseShellHistoryReturn {
  history: string[];
  addCommandToHistory: (command: string) => void;
  getPreviousCommand: () => string | null;
  getNextCommand: () => string | null;
  resetHistoryPosition: () => void;
}

async function getHistoryFilePath(
  projectRoot: string,
  configStorage?: Storage,
): Promise<string> {
  const storage = configStorage ?? new Storage(projectRoot);
  return storage.getHistoryFilePath();
}

// Handle multiline commands
async function readHistoryFile(filePath: string): Promise<string[]> {
  try {
    const text = await fs.readFile(filePath, 'utf-8');
    const result: string[] = [];
    let cur = '';

    for (const raw of text.split(/\r?\n/)) {
      if (!raw.trim()) continue;
      const line = raw;

      const m = cur.match(/(\\+)$/);
      if (m && m[1].length % 2) {
        // odd number of trailing '\'
        cur = cur.slice(0, -1) + ' ' + line;
      } else {
        if (cur) result.push(cur);
        cur = line;
      }
    }

    if (cur) result.push(cur);
    return result;
  } catch (err) {
    if (isNodeError(err) && err.code === 'ENOENT') return [];
    console.error('Error reading history:', err);
    return [];
  }
}

async function writeHistoryFile(
  filePath: string,
  history: string[],
): Promise<void> {
  try {
    await fs.mkdir(path.dirname(filePath), { recursive: true });
    await fs.writeFile(filePath, history.join('\n'));
  } catch (error) {
    console.error('Error writing shell history:', error);
  }
}

export function useShellHistory(
  projectRoot: string,
  storage?: Storage,
): UseShellHistoryReturn {
  const [history, setHistory] = useState<string[]>([]);
  const [historyIndex, setHistoryIndex] = useState(-1);
  const [historyFilePath, setHistoryFilePath] = useState<string | null>(null);

  useEffect(() => {
    async function loadHistory() {
      const filePath = await getHistoryFilePath(projectRoot, storage);
      setHistoryFilePath(filePath);
      const loadedHistory = await readHistoryFile(filePath);
      setHistory(loadedHistory.reverse()); // Newest first
    }
    loadHistory();
  }, [projectRoot, storage]);

  const addCommandToHistory = useCallback(
    (command: string) => {
      if (!command.trim() || !historyFilePath) {
        return;
      }
      const newHistory = [command, ...history.filter((c) => c !== command)]
        .slice(0, MAX_HISTORY_LENGTH)
        .filter(Boolean);
      setHistory(newHistory);
      // Write to file in reverse order (oldest first)
      writeHistoryFile(historyFilePath, [...newHistory].reverse());
      setHistoryIndex(-1);
    },
    [history, historyFilePath],
  );

  const getPreviousCommand = useCallback(() => {
    if (history.length === 0) {
      return null;
    }
    const newIndex = Math.min(historyIndex + 1, history.length - 1);
    setHistoryIndex(newIndex);
    return history[newIndex] ?? null;
  }, [history, historyIndex]);

  const getNextCommand = useCallback(() => {
    if (historyIndex < 0) {
      return null;
    }
    const newIndex = historyIndex - 1;
    setHistoryIndex(newIndex);
    if (newIndex < 0) {
      return '';
    }
    return history[newIndex] ?? null;
  }, [history, historyIndex]);

  const resetHistoryPosition = useCallback(() => {
    setHistoryIndex(-1);
  }, []);

  return {
    history,
    addCommandToHistory,
    getPreviousCommand,
    getNextCommand,
    resetHistoryPosition,
  };
}<|MERGE_RESOLUTION|>--- conflicted
+++ resolved
@@ -5,15 +5,9 @@
  */
 
 import { useState, useEffect, useCallback } from 'react';
-<<<<<<< HEAD
 import * as fs from 'node:fs/promises';
 import * as path from 'node:path';
-import { isNodeError, getProjectTempDir } from '@google/gemini-cli-core';
-=======
-import * as fs from 'fs/promises';
-import * as path from 'path';
 import { isNodeError, Storage } from '@google/gemini-cli-core';
->>>>>>> 4c1c6d2b
 
 const MAX_HISTORY_LENGTH = 100;
 
