/**
 * @license
 * Copyright 2025 Google LLC
 * SPDX-License-Identifier: Apache-2.0
 */
import { t } from '@thacio/auditaria-cli-core';

import type { Message } from '../types.js';
import { MessageType } from '../types.js';
<<<<<<< HEAD
import type { Config } from '@thacio/auditaria-cli-core';
=======
import { debugLogger, type Config } from '@google/gemini-cli-core';
>>>>>>> b364f376
import type { LoadedSettings } from '../../config/settings.js';

export function createShowMemoryAction(
  config: Config | null,
  settings: LoadedSettings,
  addMessage: (message: Message) => void,
) {
  return async () => {
    if (!config) {
      addMessage({
        type: MessageType.ERROR,
        content: t('memory.config_not_available', 'Configuration not available. Cannot show memory.'),
        timestamp: new Date(),
      });
      return;
    }

    const debugMode = config.getDebugMode();

    if (debugMode) {
      debugLogger.log('[DEBUG] Show Memory command invoked.');
    }

    const currentMemory = config.getUserMemory();
    const fileCount = config.getGeminiMdFileCount();
    const contextFileName = settings.merged.context?.fileName;
    const contextFileNames = Array.isArray(contextFileName)
      ? contextFileName
      : [contextFileName];

    if (debugMode) {
      debugLogger.log(
        `[DEBUG] Showing memory. Content from config.getUserMemory() (first 200 chars): ${currentMemory.substring(0, 200)}...`,
      );
      debugLogger.log(`[DEBUG] Number of context files loaded: ${fileCount}`);
    }

    if (fileCount > 0) {
      const allNamesTheSame = new Set(contextFileNames).size < 2;
      const name = allNamesTheSame ? contextFileNames[0] : 'context';
      addMessage({
        type: MessageType.INFO,
        content: t('memory.loaded_files', 'Loaded memory from {count} {name} file{plural}.', { count: fileCount, name: name ?? 'context', plural: fileCount > 1 ? 's' : '' }),
        timestamp: new Date(),
      });
    }

    if (currentMemory && currentMemory.trim().length > 0) {
      addMessage({
        type: MessageType.INFO,
        content: t('memory.current_content', 'Current combined memory content:\n```markdown\n{content}\n```', { content: currentMemory }),
        timestamp: new Date(),
      });
    } else {
      addMessage({
        type: MessageType.INFO,
        content: fileCount > 0
          ? t('memory.loaded_but_empty', 'Hierarchical memory (GEMINI.md or other context files) is loaded but content is empty.')
          : t('memory.not_loaded', 'No hierarchical memory (GEMINI.md or other context files) is currently loaded.'),
        timestamp: new Date(),
      });
    }
  };
}<|MERGE_RESOLUTION|>--- conflicted
+++ resolved
@@ -3,15 +3,11 @@
  * Copyright 2025 Google LLC
  * SPDX-License-Identifier: Apache-2.0
  */
-import { t } from '@thacio/auditaria-cli-core';
+
+import { debugLogger, t, type Config } from '@thacio/auditaria-cli-core';
 
 import type { Message } from '../types.js';
 import { MessageType } from '../types.js';
-<<<<<<< HEAD
-import type { Config } from '@thacio/auditaria-cli-core';
-=======
-import { debugLogger, type Config } from '@google/gemini-cli-core';
->>>>>>> b364f376
 import type { LoadedSettings } from '../../config/settings.js';
 
 export function createShowMemoryAction(
@@ -23,7 +19,10 @@
     if (!config) {
       addMessage({
         type: MessageType.ERROR,
-        content: t('memory.config_not_available', 'Configuration not available. Cannot show memory.'),
+        content: t(
+          'memory.config_not_available',
+          'Configuration not available. Cannot show memory.',
+        ),
         timestamp: new Date(),
       });
       return;
@@ -54,7 +53,15 @@
       const name = allNamesTheSame ? contextFileNames[0] : 'context';
       addMessage({
         type: MessageType.INFO,
-        content: t('memory.loaded_files', 'Loaded memory from {count} {name} file{plural}.', { count: fileCount, name: name ?? 'context', plural: fileCount > 1 ? 's' : '' }),
+        content: t(
+          'memory.loaded_files',
+          'Loaded memory from {count} {name} file{plural}.',
+          {
+            count: fileCount,
+            name: name ?? 'context',
+            plural: fileCount > 1 ? 's' : '',
+          },
+        ),
         timestamp: new Date(),
       });
     }
@@ -62,15 +69,26 @@
     if (currentMemory && currentMemory.trim().length > 0) {
       addMessage({
         type: MessageType.INFO,
-        content: t('memory.current_content', 'Current combined memory content:\n```markdown\n{content}\n```', { content: currentMemory }),
+        content: t(
+          'memory.current_content',
+          'Current combined memory content:\n```markdown\n{content}\n```',
+          { content: currentMemory },
+        ),
         timestamp: new Date(),
       });
     } else {
       addMessage({
         type: MessageType.INFO,
-        content: fileCount > 0
-          ? t('memory.loaded_but_empty', 'Hierarchical memory (GEMINI.md or other context files) is loaded but content is empty.')
-          : t('memory.not_loaded', 'No hierarchical memory (GEMINI.md or other context files) is currently loaded.'),
+        content:
+          fileCount > 0
+            ? t(
+                'memory.loaded_but_empty',
+                'Hierarchical memory (GEMINI.md or other context files) is loaded but content is empty.',
+              )
+            : t(
+                'memory.not_loaded',
+                'No hierarchical memory (GEMINI.md or other context files) is currently loaded.',
+              ),
         timestamp: new Date(),
       });
     }
