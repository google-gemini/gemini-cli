/**
 * @license
 * Copyright 2025 Google LLC
 * SPDX-License-Identifier: Apache-2.0
 */

/* eslint-disable @typescript-eslint/no-explicit-any */
import type { Mock } from 'vitest';
import { describe, it, expect, vi, beforeEach, afterEach } from 'vitest';
import { renderHook, act } from '@testing-library/react';
import {
  useReactToolScheduler,
  mapToDisplay,
} from './useReactToolScheduler.js';
import type { PartUnion, FunctionResponse } from '@google/genai';
import type {
  Config,
  ToolCallRequestInfo,
  ToolRegistry,
  ToolResult,
  ToolCallConfirmationDetails,
  ToolCallResponseInfo,
  ToolCall, // Import from core
  Status as ToolCallStatusType,
  AnyDeclarativeTool,
  AnyToolInvocation,
} from '@google/gemini-cli-core';
import {
  ToolConfirmationOutcome,
  ApprovalMode,
  MockTool,
} from '@google/gemini-cli-core';
import type { HistoryItemWithoutId, HistoryItemToolGroup } from '../types.js';
import { ToolCallStatus } from '../types.js';

// Mocks
vi.mock('@google/gemini-cli-core', async () => {
  const actual = await vi.importActual('@google/gemini-cli-core');
  return {
    ...actual,
    ToolRegistry: vi.fn(),
    Config: vi.fn(),
  };
});

const mockToolRegistry = {
  getTool: vi.fn(),
  getAllToolNames: vi.fn(() => ['mockTool', 'anotherTool']),
};

const mockConfig = {
  getToolRegistry: vi.fn(() => mockToolRegistry as unknown as ToolRegistry),
  getApprovalMode: vi.fn(() => ApprovalMode.DEFAULT),
  getSessionId: () => 'test-session-id',
  getUsageStatisticsEnabled: () => true,
  getDebugMode: () => false,
  getAllowedTools: vi.fn(() => []),
  getContentGeneratorConfig: () => ({
    model: 'test-model',
    authType: 'oauth-personal',
  }),
<<<<<<< HEAD
  getUseSmartEdit: () => false,
=======
  getGeminiClient: () => null, // No client needed for these tests
>>>>>>> 5c2bb990
} as unknown as Config;

const mockTool = new MockTool({
  name: 'mockTool',
  displayName: 'Mock Tool',
  execute: vi.fn(),
  shouldConfirmExecute: vi.fn(),
});
const mockToolWithLiveOutput = new MockTool({
  name: 'mockToolWithLiveOutput',
  displayName: 'Mock Tool With Live Output',
  description: 'A mock tool for testing',
  params: {},
  isOutputMarkdown: true,
  canUpdateOutput: true,
  execute: vi.fn(),
  shouldConfirmExecute: vi.fn(),
});
let mockOnUserConfirmForToolConfirmation: Mock;
const mockToolRequiresConfirmation = new MockTool({
  name: 'mockToolRequiresConfirmation',
  displayName: 'Mock Tool Requires Confirmation',
  execute: vi.fn(),
  shouldConfirmExecute: vi.fn(),
});

describe('useReactToolScheduler in YOLO Mode', () => {
  let onComplete: Mock;
  let setPendingHistoryItem: Mock;

  beforeEach(() => {
    onComplete = vi.fn();
    setPendingHistoryItem = vi.fn();
    mockToolRegistry.getTool.mockClear();
    (mockToolRequiresConfirmation.execute as Mock).mockClear();
    (mockToolRequiresConfirmation.shouldConfirmExecute as Mock).mockClear();

    // IMPORTANT: Enable YOLO mode for this test suite
    (mockConfig.getApprovalMode as Mock).mockReturnValue(ApprovalMode.YOLO);

    vi.useFakeTimers();
  });

  afterEach(() => {
    vi.clearAllTimers();
    vi.useRealTimers();
    // IMPORTANT: Disable YOLO mode after this test suite
    (mockConfig.getApprovalMode as Mock).mockReturnValue(ApprovalMode.DEFAULT);
  });

  const renderSchedulerInYoloMode = () =>
    renderHook(() =>
      useReactToolScheduler(
        onComplete,
        mockConfig as unknown as Config,
        setPendingHistoryItem,
        () => undefined,
        () => {},
      ),
    );

  it('should skip confirmation and execute tool directly when yoloMode is true', async () => {
    mockToolRegistry.getTool.mockReturnValue(mockToolRequiresConfirmation);
    const expectedOutput = 'YOLO Confirmed output';
    (mockToolRequiresConfirmation.execute as Mock).mockResolvedValue({
      llmContent: expectedOutput,
      returnDisplay: 'YOLO Formatted tool output',
    } as ToolResult);

    const { result } = renderSchedulerInYoloMode();
    const schedule = result.current[1];
    const request: ToolCallRequestInfo = {
      callId: 'yoloCall',
      name: 'mockToolRequiresConfirmation',
      args: { data: 'any data' },
    } as any;

    act(() => {
      schedule(request, new AbortController().signal);
    });

    await act(async () => {
      await vi.runAllTimersAsync(); // Process validation
    });
    await act(async () => {
      await vi.runAllTimersAsync(); // Process scheduling
    });
    await act(async () => {
      await vi.runAllTimersAsync(); // Process execution
    });

    // Check that execute WAS called
    expect(mockToolRequiresConfirmation.execute).toHaveBeenCalledWith(
      request.args,
      expect.any(AbortSignal),
      undefined /*updateOutputFn*/,
    );

    // Check that onComplete was called with success
    expect(onComplete).toHaveBeenCalledWith([
      expect.objectContaining({
        status: 'success',
        request,
        response: expect.objectContaining({
          resultDisplay: 'YOLO Formatted tool output',
          responseParts: [
            {
              functionResponse: {
                id: 'yoloCall',
                name: 'mockToolRequiresConfirmation',
                response: { output: expectedOutput },
              },
            },
          ],
        }),
      }),
    ]);

    // Ensure no confirmation UI was triggered (setPendingHistoryItem should not have been called with confirmation details)
    const setPendingHistoryItemCalls = setPendingHistoryItem.mock.calls;
    const confirmationCall = setPendingHistoryItemCalls.find((call) => {
      const item = typeof call[0] === 'function' ? call[0]({}) : call[0];
      return item?.tools?.[0]?.confirmationDetails;
    });
    expect(confirmationCall).toBeUndefined();
  });
});

describe('useReactToolScheduler', () => {
  // TODO(ntaylormullen): The following tests are skipped due to difficulties in
  // reliably testing the asynchronous state updates and interactions with timers.
  // These tests involve complex sequences of events, including confirmations,
  // live output updates, and cancellations, which are challenging to assert
  // correctly with the current testing setup. Further investigation is needed
  // to find a robust way to test these scenarios.
  let onComplete: Mock;
  let setPendingHistoryItem: Mock;
  let capturedOnConfirmForTest:
    | ((outcome: ToolConfirmationOutcome) => void | Promise<void>)
    | undefined;

  beforeEach(() => {
    onComplete = vi.fn();
    capturedOnConfirmForTest = undefined;
    setPendingHistoryItem = vi.fn((updaterOrValue) => {
      let pendingItem: HistoryItemWithoutId | null = null;
      if (typeof updaterOrValue === 'function') {
        // Loosen the type for prevState to allow for more flexible updates in tests
        const prevState: Partial<HistoryItemToolGroup> = {
          type: 'tool_group', // Still default to tool_group for most cases
          tools: [],
        };

        pendingItem = updaterOrValue(prevState as any); // Allow any for more flexibility
      } else {
        pendingItem = updaterOrValue;
      }
      // Capture onConfirm if it exists, regardless of the exact type of pendingItem
      // This is a common pattern in these tests.
      if (
        (pendingItem as HistoryItemToolGroup)?.tools?.[0]?.confirmationDetails
          ?.onConfirm
      ) {
        capturedOnConfirmForTest = (pendingItem as HistoryItemToolGroup)
          .tools[0].confirmationDetails?.onConfirm;
      }
    });

    mockToolRegistry.getTool.mockClear();
    (mockTool.execute as Mock).mockClear();
    (mockTool.shouldConfirmExecute as Mock).mockClear();
    (mockToolWithLiveOutput.execute as Mock).mockClear();
    (mockToolWithLiveOutput.shouldConfirmExecute as Mock).mockClear();
    (mockToolRequiresConfirmation.execute as Mock).mockClear();
    (mockToolRequiresConfirmation.shouldConfirmExecute as Mock).mockClear();

    mockOnUserConfirmForToolConfirmation = vi.fn();
    (
      mockToolRequiresConfirmation.shouldConfirmExecute as Mock
    ).mockImplementation(
      async (): Promise<ToolCallConfirmationDetails | null> =>
        ({
          onConfirm: mockOnUserConfirmForToolConfirmation,
          fileName: 'mockToolRequiresConfirmation.ts',
          fileDiff: 'Mock tool requires confirmation',
          type: 'edit',
          title: 'Mock Tool Requires Confirmation',
        }) as any,
    );

    vi.useFakeTimers();
  });

  afterEach(() => {
    vi.clearAllTimers();
    vi.useRealTimers();
  });

  const renderScheduler = () =>
    renderHook(() =>
      useReactToolScheduler(
        onComplete,
        mockConfig as unknown as Config,
        setPendingHistoryItem,
        () => undefined,
        () => {},
      ),
    );

  it('initial state should be empty', () => {
    const { result } = renderScheduler();
    expect(result.current[0]).toEqual([]);
  });

  it('should schedule and execute a tool call successfully', async () => {
    mockToolRegistry.getTool.mockReturnValue(mockTool);
    (mockTool.execute as Mock).mockResolvedValue({
      llmContent: 'Tool output',
      returnDisplay: 'Formatted tool output',
    } as ToolResult);
    (mockTool.shouldConfirmExecute as Mock).mockResolvedValue(null);

    const { result } = renderScheduler();
    const schedule = result.current[1];
    const request: ToolCallRequestInfo = {
      callId: 'call1',
      name: 'mockTool',
      args: { param: 'value' },
    } as any;

    act(() => {
      schedule(request, new AbortController().signal);
    });
    await act(async () => {
      await vi.runAllTimersAsync();
    });
    await act(async () => {
      await vi.runAllTimersAsync();
    });
    await act(async () => {
      await vi.runAllTimersAsync();
    });

    expect(mockTool.execute).toHaveBeenCalledWith(
      request.args,
      expect.any(AbortSignal),
      undefined /*updateOutputFn*/,
    );
    expect(onComplete).toHaveBeenCalledWith([
      expect.objectContaining({
        status: 'success',
        request,
        response: expect.objectContaining({
          resultDisplay: 'Formatted tool output',
          responseParts: [
            {
              functionResponse: {
                id: 'call1',
                name: 'mockTool',
                response: { output: 'Tool output' },
              },
            },
          ],
        }),
      }),
    ]);
    expect(result.current[0]).toEqual([]);
  });

  it('should handle tool not found', async () => {
    mockToolRegistry.getTool.mockReturnValue(undefined);
    const { result } = renderScheduler();
    const schedule = result.current[1];
    const request: ToolCallRequestInfo = {
      callId: 'call1',
      name: 'nonexistentTool',
      args: {},
    } as any;

    act(() => {
      schedule(request, new AbortController().signal);
    });
    await act(async () => {
      await vi.runAllTimersAsync();
    });
    await act(async () => {
      await vi.runAllTimersAsync();
    });

    expect(onComplete).toHaveBeenCalledWith([
      expect.objectContaining({
        status: 'error',
        request,
        response: expect.objectContaining({
          error: expect.objectContaining({
            message: expect.stringMatching(
              /Tool "nonexistentTool" not found in registry/,
            ),
          }),
        }),
      }),
    ]);
    const errorMessage = onComplete.mock.calls[0][0][0].response.error.message;
    expect(errorMessage).toContain('Did you mean one of:');
    expect(errorMessage).toContain('"mockTool"');
    expect(errorMessage).toContain('"anotherTool"');
    expect(result.current[0]).toEqual([]);
  });

  it('should handle error during shouldConfirmExecute', async () => {
    mockToolRegistry.getTool.mockReturnValue(mockTool);
    const confirmError = new Error('Confirmation check failed');
    (mockTool.shouldConfirmExecute as Mock).mockRejectedValue(confirmError);

    const { result } = renderScheduler();
    const schedule = result.current[1];
    const request: ToolCallRequestInfo = {
      callId: 'call1',
      name: 'mockTool',
      args: {},
    } as any;

    act(() => {
      schedule(request, new AbortController().signal);
    });
    await act(async () => {
      await vi.runAllTimersAsync();
    });
    await act(async () => {
      await vi.runAllTimersAsync();
    });

    expect(onComplete).toHaveBeenCalledWith([
      expect.objectContaining({
        status: 'error',
        request,
        response: expect.objectContaining({
          error: confirmError,
        }),
      }),
    ]);
    expect(result.current[0]).toEqual([]);
  });

  it('should handle error during execute', async () => {
    mockToolRegistry.getTool.mockReturnValue(mockTool);
    (mockTool.shouldConfirmExecute as Mock).mockResolvedValue(null);
    const execError = new Error('Execution failed');
    (mockTool.execute as Mock).mockRejectedValue(execError);

    const { result } = renderScheduler();
    const schedule = result.current[1];
    const request: ToolCallRequestInfo = {
      callId: 'call1',
      name: 'mockTool',
      args: {},
    } as any;

    act(() => {
      schedule(request, new AbortController().signal);
    });
    await act(async () => {
      await vi.runAllTimersAsync();
    });
    await act(async () => {
      await vi.runAllTimersAsync();
    });
    await act(async () => {
      await vi.runAllTimersAsync();
    });

    expect(onComplete).toHaveBeenCalledWith([
      expect.objectContaining({
        status: 'error',
        request,
        response: expect.objectContaining({
          error: execError,
        }),
      }),
    ]);
    expect(result.current[0]).toEqual([]);
  });

  it.skip('should handle tool requiring confirmation - approved', async () => {
    mockToolRegistry.getTool.mockReturnValue(mockToolRequiresConfirmation);
    const expectedOutput = 'Confirmed output';
    (mockToolRequiresConfirmation.execute as Mock).mockResolvedValue({
      llmContent: expectedOutput,
      returnDisplay: 'Confirmed display',
    } as ToolResult);

    const { result } = renderScheduler();
    const schedule = result.current[1];
    const request: ToolCallRequestInfo = {
      callId: 'callConfirm',
      name: 'mockToolRequiresConfirmation',
      args: { data: 'sensitive' },
    } as any;

    act(() => {
      schedule(request, new AbortController().signal);
    });
    await act(async () => {
      await vi.runAllTimersAsync();
    });

    expect(setPendingHistoryItem).toHaveBeenCalled();
    expect(capturedOnConfirmForTest).toBeDefined();

    await act(async () => {
      await capturedOnConfirmForTest?.(ToolConfirmationOutcome.ProceedOnce);
    });

    await act(async () => {
      await vi.runAllTimersAsync();
    });
    await act(async () => {
      await vi.runAllTimersAsync();
    });
    await act(async () => {
      await vi.runAllTimersAsync();
    });

    expect(mockOnUserConfirmForToolConfirmation).toHaveBeenCalledWith(
      ToolConfirmationOutcome.ProceedOnce,
    );
    expect(mockToolRequiresConfirmation.execute).toHaveBeenCalled();
    expect(onComplete).toHaveBeenCalledWith([
      expect.objectContaining({
        status: 'success',
        request,
        response: expect.objectContaining({
          resultDisplay: 'Confirmed display',
          responseParts: expect.arrayContaining([
            expect.objectContaining({
              functionResponse: expect.objectContaining({
                response: { output: expectedOutput },
              }),
            }),
          ]),
        }),
      }),
    ]);
  });

  it.skip('should handle tool requiring confirmation - cancelled by user', async () => {
    mockToolRegistry.getTool.mockReturnValue(mockToolRequiresConfirmation);
    const { result } = renderScheduler();
    const schedule = result.current[1];
    const request: ToolCallRequestInfo = {
      callId: 'callConfirmCancel',
      name: 'mockToolRequiresConfirmation',
      args: {},
    } as any;

    act(() => {
      schedule(request, new AbortController().signal);
    });
    await act(async () => {
      await vi.runAllTimersAsync();
    });

    expect(setPendingHistoryItem).toHaveBeenCalled();
    expect(capturedOnConfirmForTest).toBeDefined();

    await act(async () => {
      await capturedOnConfirmForTest?.(ToolConfirmationOutcome.Cancel);
    });
    await act(async () => {
      await vi.runAllTimersAsync();
    });
    await act(async () => {
      await vi.runAllTimersAsync();
    });

    expect(mockOnUserConfirmForToolConfirmation).toHaveBeenCalledWith(
      ToolConfirmationOutcome.Cancel,
    );
    expect(onComplete).toHaveBeenCalledWith([
      expect.objectContaining({
        status: 'cancelled',
        request,
        response: expect.objectContaining({
          responseParts: expect.arrayContaining([
            expect.objectContaining({
              functionResponse: expect.objectContaining({
                response: expect.objectContaining({
                  error: `User did not allow tool call ${request.name}. Reason: User cancelled.`,
                }),
              }),
            }),
          ]),
        }),
      }),
    ]);
  });

  it.skip('should handle live output updates', async () => {
    mockToolRegistry.getTool.mockReturnValue(mockToolWithLiveOutput);
    let liveUpdateFn: ((output: string) => void) | undefined;
    let resolveExecutePromise: (value: ToolResult) => void;
    const executePromise = new Promise<ToolResult>((resolve) => {
      resolveExecutePromise = resolve;
    });

    (mockToolWithLiveOutput.execute as Mock).mockImplementation(
      async (
        _args: Record<string, unknown>,
        _signal: AbortSignal,
        updateFn: ((output: string) => void) | undefined,
      ) => {
        liveUpdateFn = updateFn;
        return executePromise;
      },
    );
    (mockToolWithLiveOutput.shouldConfirmExecute as Mock).mockResolvedValue(
      null,
    );

    const { result } = renderScheduler();
    const schedule = result.current[1];
    const request: ToolCallRequestInfo = {
      callId: 'liveCall',
      name: 'mockToolWithLiveOutput',
      args: {},
    } as any;

    act(() => {
      schedule(request, new AbortController().signal);
    });
    await act(async () => {
      await vi.runAllTimersAsync();
    });

    expect(liveUpdateFn).toBeDefined();
    expect(setPendingHistoryItem).toHaveBeenCalled();

    await act(async () => {
      liveUpdateFn?.('Live output 1');
    });
    await act(async () => {
      await vi.runAllTimersAsync();
    });

    await act(async () => {
      liveUpdateFn?.('Live output 2');
    });
    await act(async () => {
      await vi.runAllTimersAsync();
    });

    act(() => {
      resolveExecutePromise({
        llmContent: 'Final output',
        returnDisplay: 'Final display',
      } as ToolResult);
    });
    await act(async () => {
      await vi.runAllTimersAsync();
    });
    await act(async () => {
      await vi.runAllTimersAsync();
    });

    expect(onComplete).toHaveBeenCalledWith([
      expect.objectContaining({
        status: 'success',
        request,
        response: expect.objectContaining({
          resultDisplay: 'Final display',
          responseParts: expect.arrayContaining([
            expect.objectContaining({
              functionResponse: expect.objectContaining({
                response: { output: 'Final output' },
              }),
            }),
          ]),
        }),
      }),
    ]);
    expect(result.current[0]).toEqual([]);
  });

  it('should schedule and execute multiple tool calls', async () => {
    const tool1 = new MockTool({
      name: 'tool1',
      displayName: 'Tool 1',
      execute: vi.fn().mockResolvedValue({
        llmContent: 'Output 1',
        returnDisplay: 'Display 1',
      } as ToolResult),
    });

    const tool2 = new MockTool({
      name: 'tool2',
      displayName: 'Tool 2',
      execute: vi.fn().mockResolvedValue({
        llmContent: 'Output 2',
        returnDisplay: 'Display 2',
      } as ToolResult),
    });

    mockToolRegistry.getTool.mockImplementation((name) => {
      if (name === 'tool1') return tool1;
      if (name === 'tool2') return tool2;
      return undefined;
    });

    const { result } = renderScheduler();
    const schedule = result.current[1];
    const requests: ToolCallRequestInfo[] = [
      { callId: 'multi1', name: 'tool1', args: { p: 1 } } as any,
      { callId: 'multi2', name: 'tool2', args: { p: 2 } } as any,
    ];

    act(() => {
      schedule(requests, new AbortController().signal);
    });
    await act(async () => {
      await vi.runAllTimersAsync();
    });
    await act(async () => {
      await vi.runAllTimersAsync();
    });
    await act(async () => {
      await vi.runAllTimersAsync();
    });
    await act(async () => {
      await vi.runAllTimersAsync();
    });

    expect(onComplete).toHaveBeenCalledTimes(1);
    const completedCalls = onComplete.mock.calls[0][0] as ToolCall[];
    expect(completedCalls.length).toBe(2);

    const call1Result = completedCalls.find(
      (c) => c.request.callId === 'multi1',
    );
    const call2Result = completedCalls.find(
      (c) => c.request.callId === 'multi2',
    );

    expect(call1Result).toMatchObject({
      status: 'success',
      request: requests[0],
      response: expect.objectContaining({
        resultDisplay: 'Display 1',
        responseParts: [
          {
            functionResponse: {
              id: 'multi1',
              name: 'tool1',
              response: { output: 'Output 1' },
            },
          },
        ],
      }),
    });
    expect(call2Result).toMatchObject({
      status: 'success',
      request: requests[1],
      response: expect.objectContaining({
        resultDisplay: 'Display 2',
        responseParts: [
          {
            functionResponse: {
              id: 'multi2',
              name: 'tool2',
              response: { output: 'Output 2' },
            },
          },
        ],
      }),
    });
    expect(result.current[0]).toEqual([]);
  });

  it.skip('should throw error if scheduling while already running', async () => {
    mockToolRegistry.getTool.mockReturnValue(mockTool);
    const longExecutePromise = new Promise<ToolResult>((resolve) =>
      setTimeout(
        () =>
          resolve({
            llmContent: 'done',
            returnDisplay: 'done display',
          }),
        50,
      ),
    );
    (mockTool.execute as Mock).mockReturnValue(longExecutePromise);
    (mockTool.shouldConfirmExecute as Mock).mockResolvedValue(null);

    const { result } = renderScheduler();
    const schedule = result.current[1];
    const request1: ToolCallRequestInfo = {
      callId: 'run1',
      name: 'mockTool',
      args: {},
    } as any;
    const request2: ToolCallRequestInfo = {
      callId: 'run2',
      name: 'mockTool',
      args: {},
    } as any;

    act(() => {
      schedule(request1, new AbortController().signal);
    });
    await act(async () => {
      await vi.runAllTimersAsync();
    });

    expect(() => schedule(request2, new AbortController().signal)).toThrow(
      'Cannot schedule tool calls while other tool calls are running',
    );

    await act(async () => {
      await vi.advanceTimersByTimeAsync(50);
      await vi.runAllTimersAsync();
      await act(async () => {
        await vi.runAllTimersAsync();
      });
    });
    expect(onComplete).toHaveBeenCalledWith([
      expect.objectContaining({
        status: 'success',
        request: request1,
        response: expect.objectContaining({ resultDisplay: 'done display' }),
      }),
    ]);
    expect(result.current[0]).toEqual([]);
  });
});

describe('mapToDisplay', () => {
  const baseRequest: ToolCallRequestInfo = {
    callId: 'testCallId',
    name: 'testTool',
    args: { foo: 'bar' },
  } as any;

  const baseTool = new MockTool({
    name: 'testTool',
    displayName: 'Test Tool Display',
    execute: vi.fn(),
    shouldConfirmExecute: vi.fn(),
  });

  const baseResponse: ToolCallResponseInfo = {
    callId: 'testCallId',
    responseParts: [
      {
        functionResponse: {
          name: 'testTool',
          id: 'testCallId',
          response: { output: 'Test output' },
        } as FunctionResponse,
      } as PartUnion,
    ],
    resultDisplay: 'Test display output',
    error: undefined,
  } as any;

  // Define a more specific type for extraProps for these tests
  // This helps ensure that tool and confirmationDetails are only accessed when they are expected to exist.
  type MapToDisplayExtraProps =
    | {
        tool?: AnyDeclarativeTool;
        invocation?: AnyToolInvocation;
        liveOutput?: string;
        response?: ToolCallResponseInfo;
        confirmationDetails?: ToolCallConfirmationDetails;
      }
    | {
        tool: AnyDeclarativeTool;
        invocation?: AnyToolInvocation;
        response?: ToolCallResponseInfo;
        confirmationDetails?: ToolCallConfirmationDetails;
      }
    | {
        response: ToolCallResponseInfo;
        tool?: undefined;
        confirmationDetails?: ToolCallConfirmationDetails;
      }
    | {
        confirmationDetails: ToolCallConfirmationDetails;
        tool?: AnyDeclarativeTool;
        invocation?: AnyToolInvocation;
        response?: ToolCallResponseInfo;
      };

  const baseInvocation = baseTool.build(baseRequest.args);
  const testCases: Array<{
    name: string;
    status: ToolCallStatusType;
    extraProps?: MapToDisplayExtraProps;
    expectedStatus: ToolCallStatus;
    expectedResultDisplay?: string;
    expectedName?: string;
    expectedDescription?: string;
  }> = [
    {
      name: 'validating',
      status: 'validating',
      extraProps: { tool: baseTool, invocation: baseInvocation },
      expectedStatus: ToolCallStatus.Executing,
      expectedName: baseTool.displayName,
      expectedDescription: baseInvocation.getDescription(),
    },
    {
      name: 'awaiting_approval',
      status: 'awaiting_approval',
      extraProps: {
        tool: baseTool,
        invocation: baseInvocation,
        confirmationDetails: {
          onConfirm: vi.fn(),
          type: 'edit',
          title: 'Test Tool Display',
          serverName: 'testTool',
          toolName: 'testTool',
          toolDisplayName: 'Test Tool Display',
          filePath: 'mock',
          fileName: 'test.ts',
          fileDiff: 'Test diff',
          originalContent: 'Original content',
          newContent: 'New content',
        } as ToolCallConfirmationDetails,
      },
      expectedStatus: ToolCallStatus.Confirming,
      expectedName: baseTool.displayName,
      expectedDescription: baseInvocation.getDescription(),
    },
    {
      name: 'scheduled',
      status: 'scheduled',
      extraProps: { tool: baseTool, invocation: baseInvocation },
      expectedStatus: ToolCallStatus.Pending,
      expectedName: baseTool.displayName,
      expectedDescription: baseInvocation.getDescription(),
    },
    {
      name: 'executing no live output',
      status: 'executing',
      extraProps: { tool: baseTool, invocation: baseInvocation },
      expectedStatus: ToolCallStatus.Executing,
      expectedName: baseTool.displayName,
      expectedDescription: baseInvocation.getDescription(),
    },
    {
      name: 'executing with live output',
      status: 'executing',
      extraProps: {
        tool: baseTool,
        invocation: baseInvocation,
        liveOutput: 'Live test output',
      },
      expectedStatus: ToolCallStatus.Executing,
      expectedResultDisplay: 'Live test output',
      expectedName: baseTool.displayName,
      expectedDescription: baseInvocation.getDescription(),
    },
    {
      name: 'success',
      status: 'success',
      extraProps: {
        tool: baseTool,
        invocation: baseInvocation,
        response: baseResponse,
      },
      expectedStatus: ToolCallStatus.Success,
      expectedResultDisplay: baseResponse.resultDisplay as any,
      expectedName: baseTool.displayName,
      expectedDescription: baseInvocation.getDescription(),
    },
    {
      name: 'error tool not found',
      status: 'error',
      extraProps: {
        response: {
          ...baseResponse,
          error: new Error('Test error tool not found'),
          resultDisplay: 'Error display tool not found',
        },
      },
      expectedStatus: ToolCallStatus.Error,
      expectedResultDisplay: 'Error display tool not found',
      expectedName: baseRequest.name,
      expectedDescription: JSON.stringify(baseRequest.args),
    },
    {
      name: 'error tool execution failed',
      status: 'error',
      extraProps: {
        tool: baseTool,
        response: {
          ...baseResponse,
          error: new Error('Tool execution failed'),
          resultDisplay: 'Execution failed display',
        },
      },
      expectedStatus: ToolCallStatus.Error,
      expectedResultDisplay: 'Execution failed display',
      expectedName: baseTool.displayName, // Changed from baseTool.name
      expectedDescription: JSON.stringify(baseRequest.args),
    },
    {
      name: 'cancelled',
      status: 'cancelled',
      extraProps: {
        tool: baseTool,
        invocation: baseInvocation,
        response: {
          ...baseResponse,
          resultDisplay: 'Cancelled display',
        },
      },
      expectedStatus: ToolCallStatus.Canceled,
      expectedResultDisplay: 'Cancelled display',
      expectedName: baseTool.displayName,
      expectedDescription: baseInvocation.getDescription(),
    },
  ];

  testCases.forEach(
    ({
      name: testName,
      status,
      extraProps,
      expectedStatus,
      expectedResultDisplay,
      expectedName,
      expectedDescription,
    }) => {
      it(`should map ToolCall with status '${status}' (${testName}) correctly`, () => {
        const toolCall: ToolCall = {
          request: baseRequest,
          status,
          ...(extraProps || {}),
        } as ToolCall;

        const display = mapToDisplay(toolCall);
        expect(display.type).toBe('tool_group');
        expect(display.tools.length).toBe(1);
        const toolDisplay = display.tools[0];

        expect(toolDisplay.callId).toBe(baseRequest.callId);
        expect(toolDisplay.status).toBe(expectedStatus);
        expect(toolDisplay.resultDisplay).toBe(expectedResultDisplay);

        expect(toolDisplay.name).toBe(expectedName);
        expect(toolDisplay.description).toBe(expectedDescription);

        expect(toolDisplay.renderOutputAsMarkdown).toBe(
          extraProps?.tool?.isOutputMarkdown ?? false,
        );
        if (status === 'awaiting_approval') {
          expect(toolDisplay.confirmationDetails).toBe(
            extraProps!.confirmationDetails,
          );
        } else {
          expect(toolDisplay.confirmationDetails).toBeUndefined();
        }
      });
    },
  );

  it('should map an array of ToolCalls correctly', () => {
    const toolCall1: ToolCall = {
      request: { ...baseRequest, callId: 'call1' },
      status: 'success',
      tool: baseTool,
      invocation: baseTool.build(baseRequest.args),
      response: { ...baseResponse, callId: 'call1' },
    } as ToolCall;
    const toolForCall2 = new MockTool({
      name: baseTool.name,
      displayName: baseTool.displayName,
      isOutputMarkdown: true,
      execute: vi.fn(),
      shouldConfirmExecute: vi.fn(),
    });
    const toolCall2: ToolCall = {
      request: { ...baseRequest, callId: 'call2' },
      status: 'executing',
      tool: toolForCall2,
      invocation: toolForCall2.build(baseRequest.args),
      liveOutput: 'markdown output',
    } as ToolCall;

    const display = mapToDisplay([toolCall1, toolCall2]);
    expect(display.tools.length).toBe(2);
    expect(display.tools[0].callId).toBe('call1');
    expect(display.tools[0].status).toBe(ToolCallStatus.Success);
    expect(display.tools[0].renderOutputAsMarkdown).toBe(false);
    expect(display.tools[1].callId).toBe('call2');
    expect(display.tools[1].status).toBe(ToolCallStatus.Executing);
    expect(display.tools[1].resultDisplay).toBe('markdown output');
    expect(display.tools[1].renderOutputAsMarkdown).toBe(true);
  });
});<|MERGE_RESOLUTION|>--- conflicted
+++ resolved
@@ -59,11 +59,8 @@
     model: 'test-model',
     authType: 'oauth-personal',
   }),
-<<<<<<< HEAD
   getUseSmartEdit: () => false,
-=======
   getGeminiClient: () => null, // No client needed for these tests
->>>>>>> 5c2bb990
 } as unknown as Config;
 
 const mockTool = new MockTool({
