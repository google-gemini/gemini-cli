--- conflicted
+++ resolved
@@ -32,12 +32,7 @@
   Kind,
   BaseDeclarativeTool,
   BaseToolInvocation,
-<<<<<<< HEAD
-  MockTool,
 } from '@thacio/auditaria-cli-core';
-=======
-} from '@google/gemini-cli-core';
->>>>>>> 4b400f8c
 import type { HistoryItemWithoutId, HistoryItemToolGroup } from '../types.js';
 import { ToolCallStatus } from '../types.js';
 
