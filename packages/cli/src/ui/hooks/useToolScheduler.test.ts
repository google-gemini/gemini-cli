--- conflicted
+++ resolved
@@ -28,15 +28,8 @@
 import {
   ToolConfirmationOutcome,
   ApprovalMode,
-<<<<<<< HEAD
-  Kind,
-  BaseDeclarativeTool,
-  BaseToolInvocation,
+  MockTool,
 } from '@thacio/auditaria-cli-core';
-=======
-  MockTool,
-} from '@google/gemini-cli-core';
->>>>>>> 45213103
 import type { HistoryItemWithoutId, HistoryItemToolGroup } from '../types.js';
 import { ToolCallStatus } from '../types.js';
 
