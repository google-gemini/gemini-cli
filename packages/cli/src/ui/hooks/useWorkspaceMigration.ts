--- conflicted
+++ resolved
@@ -4,13 +4,8 @@
  * SPDX-License-Identifier: Apache-2.0
  */
 
-<<<<<<< HEAD
-import { useState, useEffect } from 'react';
+import { useState, useEffect, useCallback, useMemo } from 'react';
 import type { GeminiCLIExtension } from '@thacio/auditaria-cli-core';
-=======
-import { useState, useEffect, useCallback, useMemo } from 'react';
-import type { GeminiCLIExtension } from '@google/gemini-cli-core';
->>>>>>> cd354aeb
 import { getWorkspaceExtensions } from '../../config/extension.js';
 import { type LoadedSettings, SettingScope } from '../../config/settings.js';
 import process from 'node:process';
