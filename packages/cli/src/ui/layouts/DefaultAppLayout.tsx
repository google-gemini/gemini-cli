/**
 * @license
 * Copyright 2025 Google LLC
 * SPDX-License-Identifier: Apache-2.0
 */

import type React from 'react';
import { Box } from 'ink';
import { Notifications } from '../components/Notifications.js';
import { MainContent } from '../components/MainContent.js';
import { DialogManager } from '../components/DialogManager.js';
import { Composer } from '../components/Composer.js';
import { ExitWarning } from '../components/ExitWarning.js';
import { useUIState } from '../contexts/UIStateContext.js';

export const DefaultAppLayout: React.FC = () => {
  const uiState = useUIState();

  return (
<<<<<<< HEAD
    <Box flexDirection="column" width="100%">
      <MainContent key={uiState.historyRemountKey} />
=======
    <Box flexDirection="column" width={uiState.mainAreaWidth}>
      <MainContent />
>>>>>>> 112790cb

      <Box flexDirection="column" ref={uiState.mainControlsRef}>
        <Notifications />

        {uiState.dialogsVisible ? (
          <DialogManager
            terminalWidth={uiState.mainAreaWidth}
            addItem={uiState.historyManager.addItem}
          />
        ) : (
          <Composer />
        )}

        <ExitWarning />
      </Box>
    </Box>
  );
};<|MERGE_RESOLUTION|>--- conflicted
+++ resolved
@@ -17,13 +17,8 @@
   const uiState = useUIState();
 
   return (
-<<<<<<< HEAD
     <Box flexDirection="column" width="100%">
       <MainContent key={uiState.historyRemountKey} />
-=======
-    <Box flexDirection="column" width={uiState.mainAreaWidth}>
-      <MainContent />
->>>>>>> 112790cb
 
       <Box flexDirection="column" ref={uiState.mainControlsRef}>
         <Notifications />
