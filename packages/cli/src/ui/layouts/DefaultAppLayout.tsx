--- conflicted
+++ resolved
@@ -20,11 +20,7 @@
   useFlickerDetector(rootUiRef, terminalHeight);
 
   return (
-<<<<<<< HEAD
-    <Box flexDirection="column" width="90%" ref={uiState.rootUiRef}>
-=======
-    <Box flexDirection="column" width={uiState.mainAreaWidth}>
->>>>>>> c6af4eaa
+    <Box flexDirection="column" width={uiState.mainAreaWidth} ref={uiState.rootUiRef}>
       <MainContent />
 
       <Box flexDirection="column" ref={uiState.mainControlsRef}>
