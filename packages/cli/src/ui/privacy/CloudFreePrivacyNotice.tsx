--- conflicted
+++ resolved
@@ -8,13 +8,8 @@
 import { Box, Newline, Text } from 'ink';
 import { RadioButtonSelect } from '../components/shared/RadioButtonSelect.js';
 import { usePrivacySettings } from '../hooks/usePrivacySettings.js';
-<<<<<<< HEAD
-import { CloudPaidPrivacyNotice } from './CloudPaidPrivacyNotice.js';
+
 import type { Config } from '@thacio/auditaria-cli-core';
-=======
-
-import type { Config } from '@google/gemini-cli-core';
->>>>>>> 4ef46e44
 import { theme } from '../semantic-colors.js';
 import { useKeypress } from '../hooks/useKeypress.js';
 
@@ -61,14 +56,14 @@
     return (
       <Box flexDirection="column" marginY={1}>
         <Text bold color={theme.text.accent}>
-          Gemini Code Assist Privacy Notice
+          {t('privacy.auditaria_privacy_notice_title', 'Auditaria CLI Privacy Notice')}
         </Text>
         <Newline />
         <Text>
           https://developers.google.com/gemini-code-assist/resources/privacy-notices
         </Text>
         <Newline />
-        <Text color={theme.text.secondary}>Press Esc to exit.</Text>
+        <Text color={theme.text.secondary}>{t('privacy.press_esc_exit', 'Press Esc to exit.')}</Text>
       </Box>
     );
   }
