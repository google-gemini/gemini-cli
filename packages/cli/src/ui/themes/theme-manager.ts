--- conflicted
+++ resolved
@@ -18,21 +18,10 @@
 import * as fs from 'node:fs';
 import * as path from 'node:path';
 import * as os from 'node:os';
-<<<<<<< HEAD
-import {
-  Theme,
-  ThemeType,
-  CustomTheme,
-  createCustomTheme,
-  validateCustomTheme,
-} from './theme.js';
-import { SemanticColors } from './semantic-tokens.js';
-import { t } from '@google/gemini-cli-core';
-=======
 import type { Theme, ThemeType, CustomTheme } from './theme.js';
 import { createCustomTheme, validateCustomTheme } from './theme.js';
 import type { SemanticColors } from './semantic-tokens.js';
->>>>>>> 0f031a7f
+import { t } from '@thacio/auditaria-cli-core';
 import { ANSI } from './ansi.js';
 import { ANSILight } from './ansi-light.js';
 import { NoColorTheme } from './no-color.js';
