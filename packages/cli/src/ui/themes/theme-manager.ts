--- conflicted
+++ resolved
@@ -21,12 +21,11 @@
 import type { Theme, ThemeType, CustomTheme } from './theme.js';
 import { createCustomTheme, validateCustomTheme } from './theme.js';
 import type { SemanticColors } from './semantic-tokens.js';
-import { t } from '@thacio/auditaria-cli-core';
+import { t , debugLogger } from '@thacio/auditaria-cli-core';
 import { ANSI } from './ansi.js';
 import { ANSILight } from './ansi-light.js';
 import { NoColorTheme } from './no-color.js';
 import process from 'node:process';
-import { debugLogger } from '@google/gemini-cli-core';
 
 export interface ThemeDisplay {
   name: string;
@@ -248,18 +247,12 @@
       // 2. Perform security check.
       const homeDir = path.resolve(os.homedir());
       if (!canonicalPath.startsWith(homeDir)) {
-<<<<<<< HEAD
         console.warn(
           t(
             'theme.file_outside_home',
             `Theme file at "${themePath}" is outside your home directory. Only load themes from trusted sources.`,
-            { themePath }
+            { themePath },
           ),
-=======
-        debugLogger.warn(
-          `Theme file at "${themePath}" is outside your home directory. ` +
-            `Only load themes from trusted sources.`,
->>>>>>> b364f376
         );
         return undefined;
       }
@@ -270,33 +263,24 @@
 
       const validation = validateCustomTheme(customThemeConfig);
       if (!validation.isValid) {
-<<<<<<< HEAD
         console.warn(
           t(
             'theme.invalid_file_theme',
             `Invalid custom theme from file "${themePath}": ${validation.error}`,
-            { themePath, error: validation.error || '' }
+            { themePath, error: validation.error || '' },
           ),
-=======
-        debugLogger.warn(
-          `Invalid custom theme from file "${themePath}": ${validation.error}`,
->>>>>>> b364f376
         );
         return undefined;
       }
 
       if (validation.warning) {
-<<<<<<< HEAD
         console.warn(
           t(
             'theme.file_theme_warning',
             `Theme from "${themePath}": ${validation.warning}`,
-            { themePath, warning: validation.warning }
+            { themePath, warning: validation.warning },
           ),
         );
-=======
-        debugLogger.warn(`Theme from "${themePath}": ${validation.warning}`);
->>>>>>> b364f376
       }
 
       // 4. Create and cache the theme.
@@ -316,19 +300,13 @@
       if (
         !(error instanceof Error && 'code' in error && error.code === 'ENOENT')
       ) {
-<<<<<<< HEAD
         console.warn(
           t(
             'theme.could_not_load_file',
             `Could not load theme from file "${themePath}":`,
-            { themePath }
+            { themePath },
           ),
-          error
-=======
-        debugLogger.warn(
-          `Could not load theme from file "${themePath}":`,
           error,
->>>>>>> b364f376
         );
       }
       return undefined;
