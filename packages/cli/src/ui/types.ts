/**
 * @license
 * Copyright 2025 Google LLC
 * SPDX-License-Identifier: Apache-2.0
 */

import type {
  CompressionStatus,
  GeminiCLIExtension,
  MCPServerConfig,
  ThoughtSummary,
  ToolCallConfirmationDetails,
  ToolConfirmationOutcome,
  ToolResultDisplay,
  UserTierId,
} from '@thacio/auditaria-cli-core';
import type { PartListUnion } from '@google/genai';
import { type ReactNode } from 'react';

export type { ThoughtSummary };

export enum AuthState {
  // Attemtping to authenticate or re-authenticate
  Unauthenticated = 'unauthenticated',
  // Auth dialog is open for user to select auth method
  Updating = 'updating',
  // Waiting for user to input API key
  AwaitingApiKeyInput = 'awaiting_api_key_input',
  // Successfully authenticated
  Authenticated = 'authenticated',
}

// Only defining the state enum needed by the UI
export enum StreamingState {
  Idle = 'idle',
  Responding = 'responding',
  WaitingForConfirmation = 'waiting_for_confirmation',
}

// Copied from server/src/core/turn.ts for CLI usage
export enum GeminiEventType {
  Content = 'content',
  ToolCallRequest = 'tool_call_request',
  // Add other event types if the UI hook needs to handle them
}

export enum ToolCallStatus {
  Pending = 'Pending',
  Canceled = 'Canceled',
  Confirming = 'Confirming',
  Executing = 'Executing',
  Success = 'Success',
  Error = 'Error',
}

export interface ToolCallEvent {
  type: 'tool_call';
  status: ToolCallStatus;
  callId: string;
  name: string;
  args: Record<string, never>;
  resultDisplay: ToolResultDisplay | undefined;
  confirmationDetails: ToolCallConfirmationDetails | undefined;
}

export interface IndividualToolCallDisplay {
  callId: string;
  name: string;
  description: string;
  resultDisplay: ToolResultDisplay | undefined;
  status: ToolCallStatus;
  confirmationDetails: ToolCallConfirmationDetails | undefined;
  renderOutputAsMarkdown?: boolean;
  ptyId?: number;
  outputFile?: string;
}

export interface CompressionProps {
  isPending: boolean;
  originalTokenCount: number | null;
  newTokenCount: number | null;
  compressionStatus: CompressionStatus | null;
}

/**
 * For use when you want no icon.
 */
export const emptyIcon = '  ';

export interface HistoryItemBase {
  text?: string; // Text content for user/gemini/info/error messages
}

export type HistoryItemUser = HistoryItemBase & {
  type: 'user';
  text: string;
  // WEB_INTERFACE_START: Add attachments support for multimodal messages
  attachments?: Array<{
    type: string;
    mimeType: string;
    name: string;
    size: number;
    data?: string; // Base64 data
    thumbnail?: string;
    icon?: string;
    displaySize?: string;
  }>;
  // WEB_INTERFACE_END
};

export type HistoryItemGemini = HistoryItemBase & {
  type: 'gemini';
  text: string;
};

export type HistoryItemGeminiContent = HistoryItemBase & {
  type: 'gemini_content';
  text: string;
};

export type HistoryItemInfo = HistoryItemBase & {
  type: 'info';
  text: string;
  icon?: string;
  color?: string;
};

export type HistoryItemError = HistoryItemBase & {
  type: 'error';
  text: string;
};

export type HistoryItemWarning = HistoryItemBase & {
  type: 'warning';
  text: string;
};

export type HistoryItemAbout = HistoryItemBase & {
  type: 'about';
  cliVersion: string;
  osVersion: string;
  sandboxEnv: string;
  modelVersion: string;
  selectedAuthType: string;
  gcpProject: string;
  ideClient: string;
<<<<<<< HEAD
  userTier?: UserTierId;
=======
  userEmail?: string;
>>>>>>> 43d6dc36
};

export type HistoryItemHelp = HistoryItemBase & {
  type: 'help';
  timestamp: Date;
};

export type HistoryItemStats = HistoryItemBase & {
  type: 'stats';
  duration: string;
};

export type HistoryItemModelStats = HistoryItemBase & {
  type: 'model_stats';
};

export type HistoryItemToolStats = HistoryItemBase & {
  type: 'tool_stats';
};

export type HistoryItemModel = HistoryItemBase & {
  type: 'model';
  model: string;
};

export type HistoryItemQuit = HistoryItemBase & {
  type: 'quit';
  duration: string;
};

export type HistoryItemToolGroup = HistoryItemBase & {
  type: 'tool_group';
  tools: IndividualToolCallDisplay[];
};

export type HistoryItemUserShell = HistoryItemBase & {
  type: 'user_shell';
  text: string;
};

export type HistoryItemCompression = HistoryItemBase & {
  type: 'compression';
  compression: CompressionProps;
};

export type HistoryItemExtensionsList = HistoryItemBase & {
  type: 'extensions_list';
  extensions: GeminiCLIExtension[];
};

export interface ChatDetail {
  name: string;
  mtime: string;
}

export type HistoryItemChatList = HistoryItemBase & {
  type: 'chat_list';
  chats: ChatDetail[];
};

export interface ToolDefinition {
  name: string;
  displayName: string;
  description?: string;
}

export type HistoryItemToolsList = HistoryItemBase & {
  type: 'tools_list';
  tools: ToolDefinition[];
  showDescriptions: boolean;
};

// JSON-friendly types for using as a simple data model showing info about an
// MCP Server.
export interface JsonMcpTool {
  serverName: string;
  name: string;
  description?: string;
  schema?: {
    parametersJsonSchema?: unknown;
    parameters?: unknown;
  };
}

export interface JsonMcpPrompt {
  serverName: string;
  name: string;
  description?: string;
}

export type HistoryItemMcpStatus = HistoryItemBase & {
  type: 'mcp_status';
  servers: Record<string, MCPServerConfig>;
  tools: JsonMcpTool[];
  prompts: JsonMcpPrompt[];
  authStatus: Record<
    string,
    'authenticated' | 'expired' | 'unauthenticated' | 'not-configured'
  >;
  blockedServers: Array<{ name: string; extensionName: string }>;
  discoveryInProgress: boolean;
  connectingServers: string[];
  showDescriptions: boolean;
  showSchema: boolean;
};

// Using Omit<HistoryItem, 'id'> seems to have some issues with typescript's
// type inference e.g. historyItem.type === 'tool_group' isn't auto-inferring that
// 'tools' in historyItem.
// Individually exported types extending HistoryItemBase
export type HistoryItemWithoutId =
  | HistoryItemUser
  | HistoryItemUserShell
  | HistoryItemGemini
  | HistoryItemGeminiContent
  | HistoryItemInfo
  | HistoryItemError
  | HistoryItemWarning
  | HistoryItemAbout
  | HistoryItemHelp
  | HistoryItemToolGroup
  | HistoryItemStats
  | HistoryItemModelStats
  | HistoryItemToolStats
  | HistoryItemModel
  | HistoryItemQuit
  | HistoryItemCompression
  | HistoryItemExtensionsList
  | HistoryItemToolsList
  | HistoryItemMcpStatus
  | HistoryItemChatList;

export type HistoryItem = HistoryItemWithoutId & { id: number };

// Message types used by internal command feedback (subset of HistoryItem types)
export enum MessageType {
  INFO = 'info',
  ERROR = 'error',
  WARNING = 'warning',
  USER = 'user',
  ABOUT = 'about',
  HELP = 'help',
  STATS = 'stats',
  MODEL_STATS = 'model_stats',
  TOOL_STATS = 'tool_stats',
  QUIT = 'quit',
  GEMINI = 'gemini',
  COMPRESSION = 'compression',
  EXTENSIONS_LIST = 'extensions_list',
  TOOLS_LIST = 'tools_list',
  MCP_STATUS = 'mcp_status',
  CHAT_LIST = 'chat_list',
}

// Simplified message structure for internal feedback
export type Message =
  | {
      type: MessageType.INFO | MessageType.ERROR | MessageType.USER;
      content: string; // Renamed from text for clarity in this context
      timestamp: Date;
    }
  | {
      type: MessageType.ABOUT;
      timestamp: Date;
      cliVersion: string;
      osVersion: string;
      sandboxEnv: string;
      modelVersion: string;
      selectedAuthType: string;
      gcpProject: string;
      ideClient: string;
      userEmail?: string;
      content?: string; // Optional content, not really used for ABOUT
    }
  | {
      type: MessageType.HELP;
      timestamp: Date;
      content?: string; // Optional content, not really used for HELP
    }
  | {
      type: MessageType.STATS;
      timestamp: Date;
      duration: string;
      content?: string;
    }
  | {
      type: MessageType.MODEL_STATS;
      timestamp: Date;
      content?: string;
    }
  | {
      type: MessageType.TOOL_STATS;
      timestamp: Date;
      content?: string;
    }
  | {
      type: MessageType.QUIT;
      timestamp: Date;
      duration: string;
      content?: string;
    }
  | {
      type: MessageType.COMPRESSION;
      compression: CompressionProps;
      timestamp: Date;
    };

export interface ConsoleMessageItem {
  type: 'log' | 'warn' | 'error' | 'debug' | 'info';
  content: string;
  count: number;
}

/**
 * Result type for a slash command that should immediately result in a prompt
 * being submitted to the Gemini model.
 */
export interface SubmitPromptResult {
  type: 'submit_prompt';
  content: PartListUnion;
}

/**
 * Defines the result of the slash command processor for its consumer (useGeminiStream).
 */
export type SlashCommandProcessorResult =
  | {
      type: 'schedule_tool';
      toolName: string;
      toolArgs: Record<string, unknown>;
    }
  | {
      type: 'handled'; // Indicates the command was processed and no further action is needed.
    }
  | SubmitPromptResult;

export interface ShellConfirmationRequest {
  commands: string[];
  onConfirm: (
    outcome: ToolConfirmationOutcome,
    approvedCommands?: string[],
  ) => void;
}

export interface ConfirmationRequest {
  prompt: ReactNode;
  onConfirm: (confirm: boolean) => void;
}

export interface LoopDetectionConfirmationRequest {
  onComplete: (result: { userSelection: 'disable' | 'keep' }) => void;
}<|MERGE_RESOLUTION|>--- conflicted
+++ resolved
@@ -144,11 +144,8 @@
   selectedAuthType: string;
   gcpProject: string;
   ideClient: string;
-<<<<<<< HEAD
   userTier?: UserTierId;
-=======
   userEmail?: string;
->>>>>>> 43d6dc36
 };
 
 export type HistoryItemHelp = HistoryItemBase & {
