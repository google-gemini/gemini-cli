--- conflicted
+++ resolved
@@ -21,12 +21,8 @@
   MINIMUM_MAX_HEIGHT,
 } from '../components/shared/MaxSizedBox.js';
 import type { LoadedSettings } from '../../config/settings.js';
-<<<<<<< HEAD
 import { debugLogger } from '@thacio/auditaria-cli-core';
-=======
-import { debugLogger } from '@google/gemini-cli-core';
 import { isAlternateBufferEnabled } from '../hooks/useAlternateBuffer.js';
->>>>>>> 0f9ec273
 
 // Configure theming and parsing utilities.
 const lowlight = createLowlight(common);
