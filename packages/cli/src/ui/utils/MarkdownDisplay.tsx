--- conflicted
+++ resolved
@@ -9,10 +9,7 @@
 import { Colors } from '../colors.js';
 import { colorizeCode } from './CodeColorizer.js';
 import { TableRenderer } from './TableRenderer.js';
-<<<<<<< HEAD
 import { RenderInline } from './InlineMarkdownRenderer.js';
-=======
->>>>>>> c0e2903a
 
 interface MarkdownDisplayProps {
   text: string;
@@ -268,156 +265,6 @@
         terminalWidth={terminalWidth}
       />,
     );
-<<<<<<< HEAD
-=======
-  }
-
-  return <>{contentBlocks}</>;
-};
-
-// Helper functions (adapted from static methods of MarkdownRenderer)
-
-interface RenderInlineProps {
-  text: string;
-}
-
-const RenderInlineInternal: React.FC<RenderInlineProps> = ({ text }) => {
-  const nodes: React.ReactNode[] = [];
-  let lastIndex = 0;
-  const inlineRegex =
-    /(\*\*.*?\*\*|\*.*?\*|_.*?_|~~.*?~~|\[.*?\]\(.*?\)|`+.+?`+|<u>.*?<\/u>)/g;
-  let match;
-
-  while ((match = inlineRegex.exec(text)) !== null) {
-    if (match.index > lastIndex) {
-      nodes.push(
-        <Text key={`t-${lastIndex}`}>
-          {text.slice(lastIndex, match.index)}
-        </Text>,
-      );
-    }
-
-    const fullMatch = match[0];
-    let renderedNode: React.ReactNode = null;
-    const key = `m-${match.index}`;
-
-    try {
-      if (
-        fullMatch.startsWith('**') &&
-        fullMatch.endsWith('**') &&
-        fullMatch.length > BOLD_MARKER_LENGTH * 2
-      ) {
-        renderedNode = (
-          <Text key={key} bold>
-            {fullMatch.slice(BOLD_MARKER_LENGTH, -BOLD_MARKER_LENGTH)}
-          </Text>
-        );
-      } else if (
-        fullMatch.length > ITALIC_MARKER_LENGTH * 2 &&
-        ((fullMatch.startsWith('*') && fullMatch.endsWith('*')) ||
-          (fullMatch.startsWith('_') && fullMatch.endsWith('_'))) &&
-        !/\w/.test(text.substring(match.index - 1, match.index)) &&
-        !/\w/.test(
-          text.substring(inlineRegex.lastIndex, inlineRegex.lastIndex + 1),
-        ) &&
-        !/\S[./\\]/.test(text.substring(match.index - 2, match.index)) &&
-        !/[./\\]\S/.test(
-          text.substring(inlineRegex.lastIndex, inlineRegex.lastIndex + 2),
-        )
-      ) {
-        renderedNode = (
-          <Text key={key} italic>
-            {fullMatch.slice(ITALIC_MARKER_LENGTH, -ITALIC_MARKER_LENGTH)}
-          </Text>
-        );
-      } else if (
-        fullMatch.startsWith('~~') &&
-        fullMatch.endsWith('~~') &&
-        fullMatch.length > STRIKETHROUGH_MARKER_LENGTH * 2
-      ) {
-        renderedNode = (
-          <Text key={key} strikethrough>
-            {fullMatch.slice(
-              STRIKETHROUGH_MARKER_LENGTH,
-              -STRIKETHROUGH_MARKER_LENGTH,
-            )}
-          </Text>
-        );
-      } else if (
-        fullMatch.startsWith('`') &&
-        fullMatch.endsWith('`') &&
-        fullMatch.length > INLINE_CODE_MARKER_LENGTH
-      ) {
-        const codeMatch = fullMatch.match(/^(`+)(.+?)\1$/s);
-        if (codeMatch && codeMatch[2]) {
-          renderedNode = (
-            <Text key={key} color={Colors.AccentPurple}>
-              {codeMatch[2]}
-            </Text>
-          );
-        } else {
-          renderedNode = (
-            <Text key={key} color={Colors.AccentPurple}>
-              {fullMatch.slice(
-                INLINE_CODE_MARKER_LENGTH,
-                -INLINE_CODE_MARKER_LENGTH,
-              )}
-            </Text>
-          );
-        }
-      } else if (
-        fullMatch.startsWith('[') &&
-        fullMatch.includes('](') &&
-        fullMatch.endsWith(')')
-      ) {
-        const linkMatch = fullMatch.match(/\[(.*?)\]\((.*?)\)/);
-        if (linkMatch) {
-          const linkText = linkMatch[1];
-          const url = linkMatch[2];
-          renderedNode = (
-            <Text key={key}>
-              {linkText}
-              <Text color={Colors.AccentBlue}> ({url})</Text>
-            </Text>
-          );
-        }
-      } else if (
-        fullMatch.startsWith('<u>') &&
-        fullMatch.endsWith('</u>') &&
-        fullMatch.length >
-          UNDERLINE_TAG_START_LENGTH + UNDERLINE_TAG_END_LENGTH - 1 // -1 because length is compared to combined length of start and end tags
-      ) {
-        renderedNode = (
-          <Text key={key} underline>
-            {fullMatch.slice(
-              UNDERLINE_TAG_START_LENGTH,
-              -UNDERLINE_TAG_END_LENGTH,
-            )}
-          </Text>
-        );
-      }
-    } catch (e) {
-      console.error('Error parsing inline markdown part:', fullMatch, e);
-      renderedNode = null;
-    }
-
-    nodes.push(
-      renderedNode ?? (
-        <Text key={key} color={Colors.Foreground}>
-          {fullMatch}
-        </Text>
-      ),
-    );
-    lastIndex = inlineRegex.lastIndex;
-  }
-
-  if (lastIndex < text.length) {
-    nodes.push(
-      <Text key={`t-${lastIndex}`} color={Colors.Foreground}>
-        {text.slice(lastIndex)}
-      </Text>,
-    );
->>>>>>> c0e2903a
   }
 
   return <>{contentBlocks}</>;
