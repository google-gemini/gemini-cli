--- conflicted
+++ resolved
@@ -6,17 +6,14 @@
 
 import React, { useCallback } from 'react';
 import { Text, Box } from 'ink';
-<<<<<<< HEAD
 import { Colors } from '../colors.js';
 import { getPlainTextLength, RenderInline } from './InlineMarkdownRenderer.js';
 import {
   splitContentIntoEqualWidthLines,
   MAX_LINES_IN_A_ROW,
 } from './tableRendererUtils.js';
-=======
 import { theme } from '../semantic-colors.js';
 import { RenderInline, getPlainTextLength } from './InlineMarkdownRenderer.js';
->>>>>>> f656f143
 
 interface TableRendererProps {
   headers: string[];
@@ -55,13 +52,8 @@
     (cellPart: string, isHeader: boolean) => (
       <Text>
         {isHeader ? (
-<<<<<<< HEAD
-          <Text bold color={Colors.AccentCyan}>
+          <Text bold color={theme.text.link}>
             <RenderInline text={cellPart} />
-=======
-          <Text bold color={theme.text.link}>
-            <RenderInline text={cellContent} />
->>>>>>> f656f143
           </Text>
         ) : (
           <RenderInline text={cellPart} />
@@ -90,7 +82,7 @@
     (line: string[], isHeader: boolean) => {
       const lineParts = line.map((txt) => renderCell(txt, isHeader));
       return (
-        <Text>
+        <Text color={theme.text.primary}>
           │{' '}
           {lineParts.map((cell, index) => (
             <React.Fragment key={index}>
@@ -126,27 +118,8 @@
 
   // Helper function to render a table row
   const renderRow = (cells: string[], isHeader = false): React.ReactNode => {
-<<<<<<< HEAD
     const textLines = cells.map((c, i) =>
       Math.ceil(getPlainTextLength(c) / adjustedWidths[i]),
-=======
-    const renderedCells = cells.map((cell, index) => {
-      const width = adjustedWidths[index] || 0;
-      return renderCell(cell || '', width, isHeader);
-    });
-
-    return (
-      <Text color={theme.text.primary}>
-        │{' '}
-        {renderedCells.map((cell, index) => (
-          <React.Fragment key={index}>
-            {cell}
-            {index < renderedCells.length - 1 ? ' │ ' : ''}
-          </React.Fragment>
-        ))}{' '}
-        │
-      </Text>
->>>>>>> f656f143
     );
     const linesInRow = Math.min(Math.max(...textLines), MAX_LINES_IN_A_ROW);
     const lines = splitRowCellsIntoMultipleLines(cells, linesInRow);
