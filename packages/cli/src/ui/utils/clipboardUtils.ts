/**
 * @license
 * Copyright 2025 Google LLC
 * SPDX-License-Identifier: Apache-2.0
 */

import * as fs from 'node:fs/promises';
import { readFileSync } from 'node:fs';
import * as path from 'node:path';
import { debugLogger, spawnAsync } from '@google/gemini-cli-core';
import Clipboard from '@crosscopy/clipboard';

/**
<<<<<<< HEAD
 * Detects if the system is running in WSL (Windows Subsystem for Linux)
 * @returns true if running in WSL
 */
function isWSL(): boolean {
  try {
    if (process.platform !== 'linux') {
      return false;
    }
    // Check for WSL-specific indicators
    const releaseInfo = readFileSync('/proc/version', 'utf8');
    return releaseInfo.toLowerCase().includes('microsoft');
  } catch {
    return false;
  }
}

/**
 * Checks if PowerShell is available (for WSL)
 * @returns path to powershell.exe or null if not available
 */
async function getPowerShellPath(): Promise<string | null> {
  try {
    // Try pwsh.exe first (PowerShell 7+)
    const { stdout: pwshPath } = await spawnAsync('which', ['pwsh.exe']);
    if (pwshPath.trim()) {
      return 'pwsh.exe';
    }
  } catch {
    // pwsh.exe not found
  }

  try {
    // Try powershell.exe (Windows PowerShell)
    const { stdout: psPath } = await spawnAsync('which', ['powershell.exe']);
    if (psPath.trim()) {
      return 'powershell.exe';
    }
  } catch {
    // powershell.exe not found
  }

  return null;
}

/**
 * Checks if clipboard has image using PowerShell (WSL)
=======
 * Supported image file extensions based on Gemini API.
 * See: https://ai.google.dev/gemini-api/docs/image-understanding
 */
export const IMAGE_EXTENSIONS = [
  '.png',
  '.jpg',
  '.jpeg',
  '.webp',
  '.heic',
  '.heif',
];

/**
 * Checks if the system clipboard contains an image (macOS only for now)
>>>>>>> 24fca1b7
 * @returns true if clipboard contains an image
 */
async function wslClipboardHasImage(): Promise<boolean> {
  try {
    const powershell = await getPowerShellPath();
    if (!powershell) {
      debugLogger.warn('PowerShell not found in WSL');
      return false;
    }

    const script = `
      Add-Type -AssemblyName System.Windows.Forms;
      [System.Windows.Forms.Clipboard]::ContainsImage()
    `;

    const { stdout } = await spawnAsync(powershell, [
      '-NoProfile',
      '-NonInteractive',
      '-Command',
      script,
    ]);

    return stdout.trim().toLowerCase() === 'true';
  } catch (error) {
    debugLogger.warn('Error checking WSL clipboard for image:', error);
    return false;
  }
}

/**
 * Gets the next available image number by checking existing files
 * @param targetDir The target directory
 * @returns The next image number
 */
async function getNextImageNumber(targetDir: string): Promise<number> {
  try {
    const tempDir = path.join(targetDir, '.gemini-clipboard');
    await fs.mkdir(tempDir, { recursive: true });

    const files = await fs.readdir(tempDir);
    const imageFiles = files.filter((f) => f.match(/^image-(\d+)\.png$/));

    if (imageFiles.length === 0) {
      return 1;
    }

    // Extract numbers and find the max
    const numbers = imageFiles.map((f) => {
      const match = f.match(/^image-(\d+)\.png$/);
      return match ? parseInt(match[1], 10) : 0;
    });

    return Math.max(...numbers) + 1;
  } catch {
    return 1;
  }
}

/**
 * Saves clipboard image using PowerShell (WSL)
 * @param targetDir The target directory to save the image
 * @returns The path to the saved image file, or null on error
 */
async function wslSaveClipboardImage(
  targetDir?: string,
): Promise<string | null> {
  try {
    const powershell = await getPowerShellPath();
    if (!powershell) {
      debugLogger.warn('PowerShell not found in WSL');
      return null;
    }

    // Create temp directory in WSL
    const baseDir = targetDir || process.cwd();
    const tempDir = path.join(baseDir, '.gemini-clipboard');
    await fs.mkdir(tempDir, { recursive: true });

    // Get next image number
    const imageNumber = await getNextImageNumber(baseDir);
    const wslPath = path.join(tempDir, `image-${imageNumber}.png`);

    // Convert WSL path to Windows path for PowerShell
    const { stdout: winPath } = await spawnAsync('wslpath', ['-w', wslPath]);
    const windowsPath = winPath.trim();

    // PowerShell script to save clipboard image
    const script = `
      Add-Type -AssemblyName System.Windows.Forms;
      Add-Type -AssemblyName System.Drawing;

      $image = [System.Windows.Forms.Clipboard]::GetImage();
      if ($image -ne $null) {
        $image.Save('${windowsPath.replace(/'/g, "''")}', [System.Drawing.Imaging.ImageFormat]::Png);
        Write-Output 'success';
      } else {
        Write-Output 'no-image';
      }
    `;

    const { stdout } = await spawnAsync(powershell, [
      '-NoProfile',
      '-NonInteractive',
      '-Command',
      script,
    ]);

    if (stdout.trim() !== 'success') {
      return null;
    }

    // Verify file exists and has content
    const stats = await fs.stat(wslPath);
    if (stats.size > 0) {
      debugLogger.debug(
        `Saved WSL clipboard image to ${wslPath} (${stats.size} bytes)`,
      );
      return wslPath;
    }

    // File is empty, clean up
    await fs.unlink(wslPath);
    return null;
  } catch (error) {
    debugLogger.warn('Error saving WSL clipboard image:', error);
    return null;
  }
}

/**
 * Checks if the system clipboard contains an image (cross-platform + WSL)
 * @returns true if clipboard contains an image
 */
export async function clipboardHasImage(): Promise<boolean> {
  // Check if running in WSL
  if (isWSL()) {
    return await wslClipboardHasImage();
  }

  // Use cross-platform clipboard library
  try {
    return await Clipboard.hasImage();
  } catch (error) {
    debugLogger.warn('Error checking clipboard for image:', error);
    return false;
  }
}

/**
 * Detects image format from base64 data by checking magic bytes
 * @param base64Data The base64 encoded image data
 * @returns The detected file extension (png, jpg, gif, bmp, webp) or 'png' as default
 */
function detectImageFormat(base64Data: string): string {
  try {
    // Decode first few bytes to check magic numbers
    const buffer = Buffer.from(base64Data.slice(0, 16), 'base64');

    // PNG: 89 50 4E 47
    if (buffer[0] === 0x89 && buffer[1] === 0x50 && buffer[2] === 0x4e) {
      return 'png';
    }

    // JPEG: FF D8 FF
    if (buffer[0] === 0xff && buffer[1] === 0xd8 && buffer[2] === 0xff) {
      return 'jpg';
    }

    // GIF: 47 49 46
    if (buffer[0] === 0x47 && buffer[1] === 0x49 && buffer[2] === 0x46) {
      return 'gif';
    }

    // BMP: 42 4D
    if (buffer[0] === 0x42 && buffer[1] === 0x4d) {
      return 'bmp';
    }

    // WebP: 52 49 46 46 ... 57 45 42 50
    if (
      buffer[0] === 0x52 &&
      buffer[1] === 0x49 &&
      buffer[2] === 0x46 &&
      buffer[3] === 0x46 &&
      buffer[8] === 0x57 &&
      buffer[9] === 0x45 &&
      buffer[10] === 0x42 &&
      buffer[11] === 0x50
    ) {
      return 'webp';
    }

    // TIFF (little-endian): 49 49 2A 00
    if (buffer[0] === 0x49 && buffer[1] === 0x49 && buffer[2] === 0x2a) {
      return 'tiff';
    }

    // TIFF (big-endian): 4D 4D 00 2A
    if (buffer[0] === 0x4d && buffer[1] === 0x4d && buffer[2] === 0x00) {
      return 'tiff';
    }

    // Default to PNG if format is unknown
    return 'png';
  } catch {
    return 'png';
  }
}

/**
 * Saves the image from clipboard to a temporary file (cross-platform + WSL)
 * @param targetDir The target directory to create temp files within
 * @returns The path to the saved image file, or null if no image or error
 */
export async function saveClipboardImage(
  targetDir?: string,
): Promise<string | null> {
  // Check if running in WSL
  if (isWSL()) {
    return await wslSaveClipboardImage(targetDir);
  }

  // Use cross-platform clipboard library
  try {
    // Check if clipboard has an image
    if (!(await clipboardHasImage())) {
      return null;
    }

    // Get the image data as base64
    const base64Data = await Clipboard.getImageBase64();
    if (!base64Data) {
      return null;
    }

    // Create a temporary directory for clipboard images within the target directory
    // This avoids security restrictions on paths outside the target directory
    const baseDir = targetDir || process.cwd();
    const tempDir = path.join(baseDir, '.gemini-clipboard');
    await fs.mkdir(tempDir, { recursive: true });

<<<<<<< HEAD
    // Get next image number
    const imageNumber = await getNextImageNumber(baseDir);
=======
    // Generate a unique filename with timestamp
    const timestamp = new Date().getTime();

    // AppleScript clipboard classes to try, in order of preference.
    // macOS converts clipboard images to these formats (WEBP/HEIC/HEIF not supported by osascript).
    const formats = [
      { class: 'PNGf', extension: 'png' },
      { class: 'JPEG', extension: 'jpg' },
    ];

    for (const format of formats) {
      const tempFilePath = path.join(
        tempDir,
        `clipboard-${timestamp}.${format.extension}`,
      );
>>>>>>> 24fca1b7

    // Detect image format from magic bytes
    const extension = detectImageFormat(base64Data);
    const tempFilePath = path.join(
      tempDir,
      `image-${imageNumber}.${extension}`,
    );

    // Convert base64 to buffer and save to file
    const imageBuffer = Buffer.from(base64Data, 'base64');
    await fs.writeFile(tempFilePath, imageBuffer);

    // Verify the file was created and has content
    const stats = await fs.stat(tempFilePath);
    if (stats.size > 0) {
      debugLogger.debug(
        `Saved clipboard image to ${tempFilePath} (${stats.size} bytes, format: ${extension})`,
      );
      return tempFilePath;
    }

    // File is empty, clean up and return null
    await fs.unlink(tempFilePath);
    return null;
  } catch (error) {
    debugLogger.warn('Error saving clipboard image:', error);
    return null;
  }
}

/**
 * Cleans up old temporary clipboard image files
 * Removes files older than 1 hour
 * @param targetDir The target directory where temp files are stored
 */
export async function cleanupOldClipboardImages(
  targetDir?: string,
): Promise<void> {
  try {
    const baseDir = targetDir || process.cwd();
    const tempDir = path.join(baseDir, '.gemini-clipboard');
    const files = await fs.readdir(tempDir);
    const oneHourAgo = Date.now() - 60 * 60 * 1000;

    for (const file of files) {
<<<<<<< HEAD
      if (
        file.match(
          /^(clipboard-\d+|image-\d+)\.(png|jpg|jpeg|tiff|gif|bmp|webp)$/,
        )
      ) {
=======
      const ext = path.extname(file).toLowerCase();
      if (file.startsWith('clipboard-') && IMAGE_EXTENSIONS.includes(ext)) {
>>>>>>> 24fca1b7
        const filePath = path.join(tempDir, file);
        const stats = await fs.stat(filePath);
        if (stats.mtimeMs < oneHourAgo) {
          await fs.unlink(filePath);
          debugLogger.debug(`Cleaned up old clipboard image: ${filePath}`);
        }
      }
    }
  } catch (error) {
    // Ignore errors in cleanup - directory might not exist yet
    debugLogger.debug('Clipboard cleanup skipped:', error);
  }
}<|MERGE_RESOLUTION|>--- conflicted
+++ resolved
@@ -11,54 +11,6 @@
 import Clipboard from '@crosscopy/clipboard';
 
 /**
-<<<<<<< HEAD
- * Detects if the system is running in WSL (Windows Subsystem for Linux)
- * @returns true if running in WSL
- */
-function isWSL(): boolean {
-  try {
-    if (process.platform !== 'linux') {
-      return false;
-    }
-    // Check for WSL-specific indicators
-    const releaseInfo = readFileSync('/proc/version', 'utf8');
-    return releaseInfo.toLowerCase().includes('microsoft');
-  } catch {
-    return false;
-  }
-}
-
-/**
- * Checks if PowerShell is available (for WSL)
- * @returns path to powershell.exe or null if not available
- */
-async function getPowerShellPath(): Promise<string | null> {
-  try {
-    // Try pwsh.exe first (PowerShell 7+)
-    const { stdout: pwshPath } = await spawnAsync('which', ['pwsh.exe']);
-    if (pwshPath.trim()) {
-      return 'pwsh.exe';
-    }
-  } catch {
-    // pwsh.exe not found
-  }
-
-  try {
-    // Try powershell.exe (Windows PowerShell)
-    const { stdout: psPath } = await spawnAsync('which', ['powershell.exe']);
-    if (psPath.trim()) {
-      return 'powershell.exe';
-    }
-  } catch {
-    // powershell.exe not found
-  }
-
-  return null;
-}
-
-/**
- * Checks if clipboard has image using PowerShell (WSL)
-=======
  * Supported image file extensions based on Gemini API.
  * See: https://ai.google.dev/gemini-api/docs/image-understanding
  */
@@ -69,11 +21,58 @@
   '.webp',
   '.heic',
   '.heif',
+  '.tiff',
+  '.gif',
+  '.bmp',
 ];
 
 /**
- * Checks if the system clipboard contains an image (macOS only for now)
->>>>>>> 24fca1b7
+ * Detects if the system is running in WSL (Windows Subsystem for Linux)
+ * @returns true if running in WSL
+ */
+function isWSL(): boolean {
+  try {
+    if (process.platform !== 'linux') {
+      return false;
+    }
+    // Check for WSL-specific indicators
+    const releaseInfo = readFileSync('/proc/version', 'utf8');
+    return releaseInfo.toLowerCase().includes('microsoft');
+  } catch {
+    return false;
+  }
+}
+
+/**
+ * Checks if PowerShell is available (for WSL)
+ * @returns path to powershell.exe or null if not available
+ */
+async function getPowerShellPath(): Promise<string | null> {
+  try {
+    // Try pwsh.exe first (PowerShell 7+)
+    const { stdout: pwshPath } = await spawnAsync('which', ['pwsh.exe']);
+    if (pwshPath.trim()) {
+      return 'pwsh.exe';
+    }
+  } catch {
+    // pwsh.exe not found
+  }
+
+  try {
+    // Try powershell.exe (Windows PowerShell)
+    const { stdout: psPath } = await spawnAsync('which', ['powershell.exe']);
+    if (psPath.trim()) {
+      return 'powershell.exe';
+    }
+  } catch {
+    // powershell.exe not found
+  }
+
+  return null;
+}
+
+/**
+ * Checks if clipboard has image using PowerShell (WSL)
  * @returns true if clipboard contains an image
  */
 async function wslClipboardHasImage(): Promise<boolean> {
@@ -210,12 +209,12 @@
 export async function clipboardHasImage(): Promise<boolean> {
   // Check if running in WSL
   if (isWSL()) {
-    return await wslClipboardHasImage();
+    return wslClipboardHasImage();
   }
 
   // Use cross-platform clipboard library
   try {
-    return await Clipboard.hasImage();
+    return Clipboard.hasImage();
   } catch (error) {
     debugLogger.warn('Error checking clipboard for image:', error);
     return false;
@@ -293,7 +292,7 @@
 ): Promise<string | null> {
   // Check if running in WSL
   if (isWSL()) {
-    return await wslSaveClipboardImage(targetDir);
+    return wslSaveClipboardImage(targetDir);
   }
 
   // Use cross-platform clipboard library
@@ -315,26 +314,8 @@
     const tempDir = path.join(baseDir, '.gemini-clipboard');
     await fs.mkdir(tempDir, { recursive: true });
 
-<<<<<<< HEAD
     // Get next image number
     const imageNumber = await getNextImageNumber(baseDir);
-=======
-    // Generate a unique filename with timestamp
-    const timestamp = new Date().getTime();
-
-    // AppleScript clipboard classes to try, in order of preference.
-    // macOS converts clipboard images to these formats (WEBP/HEIC/HEIF not supported by osascript).
-    const formats = [
-      { class: 'PNGf', extension: 'png' },
-      { class: 'JPEG', extension: 'jpg' },
-    ];
-
-    for (const format of formats) {
-      const tempFilePath = path.join(
-        tempDir,
-        `clipboard-${timestamp}.${format.extension}`,
-      );
->>>>>>> 24fca1b7
 
     // Detect image format from magic bytes
     const extension = detectImageFormat(base64Data);
@@ -380,16 +361,11 @@
     const oneHourAgo = Date.now() - 60 * 60 * 1000;
 
     for (const file of files) {
-<<<<<<< HEAD
+      const ext = path.extname(file).toLowerCase();
       if (
-        file.match(
-          /^(clipboard-\d+|image-\d+)\.(png|jpg|jpeg|tiff|gif|bmp|webp)$/,
-        )
+        (file.startsWith('clipboard-') || file.startsWith('image-')) &&
+        IMAGE_EXTENSIONS.includes(ext)
       ) {
-=======
-      const ext = path.extname(file).toLowerCase();
-      if (file.startsWith('clipboard-') && IMAGE_EXTENSIONS.includes(ext)) {
->>>>>>> 24fca1b7
         const filePath = path.join(tempDir, file);
         const stats = await fs.stat(filePath);
         if (stats.mtimeMs < oneHourAgo) {
