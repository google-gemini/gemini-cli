/**
 * @license
 * Copyright 2025 Google LLC
 * SPDX-License-Identifier: Apache-2.0
 */

<<<<<<< HEAD
import { spawn, SpawnOptions } from 'node:child_process';
import { t } from '@google/gemini-cli-core';
=======
import type { SpawnOptions } from 'node:child_process';
import { spawn } from 'node:child_process';
>>>>>>> 0f031a7f

/**
 * Checks if a query string potentially represents an '@' command.
 * It triggers if the query starts with '@' or contains '@' preceded by whitespace
 * and followed by a non-whitespace character.
 *
 * @param query The input query string.
 * @returns True if the query looks like an '@' command, false otherwise.
 */
export const isAtCommand = (query: string): boolean =>
  // Check if starts with @ OR has a space, then @
  query.startsWith('@') || /\s@/.test(query);

/**
 * Checks if a query string potentially represents an '/' command.
 * It triggers if the query starts with '/'
 *
 * @param query The input query string.
 * @returns True if the query looks like an '/' command, false otherwise.
 */
export const isSlashCommand = (query: string): boolean => query.startsWith('/');

// Copies a string snippet to the clipboard for different platforms
export const copyToClipboard = async (text: string): Promise<void> => {
  const run = (cmd: string, args: string[], options?: SpawnOptions) =>
    new Promise<void>((resolve, reject) => {
      const child = options ? spawn(cmd, args, options) : spawn(cmd, args);
      let stderr = '';
      if (child.stderr) {
        child.stderr.on('data', (chunk) => (stderr += chunk.toString()));
      }
      child.on('error', reject);
      child.on('close', (code) => {
        if (code === 0) return resolve();
        const errorMsg = stderr.trim();
        reject(
          new Error(
            `'${cmd}' exited with code ${code}${errorMsg ? `: ${errorMsg}` : ''}`,
          ),
        );
      });
      if (child.stdin) {
        child.stdin.on('error', reject);
        child.stdin.write(text);
        child.stdin.end();
      } else {
        reject(new Error('Child process has no stdin stream to write to.'));
      }
    });

  // Configure stdio for Linux clipboard commands.
  // - stdin: 'pipe' to write the text that needs to be copied.
  // - stdout: 'inherit' since we don't need to capture the command's output on success.
  // - stderr: 'pipe' to capture error messages (e.g., "command not found") for better error handling.
  const linuxOptions: SpawnOptions = { stdio: ['pipe', 'inherit', 'pipe'] };

  switch (process.platform) {
    case 'win32':
      return run('clip', []);
    case 'darwin':
      return run('pbcopy', []);
    case 'linux':
      try {
        await run('xclip', ['-selection', 'clipboard'], linuxOptions);
      } catch (primaryError) {
        try {
          // If xclip fails for any reason, try xsel as a fallback.
          await run('xsel', ['--clipboard', '--input'], linuxOptions);
        } catch (fallbackError) {
          const xclipNotFound =
            primaryError instanceof Error &&
            (primaryError as NodeJS.ErrnoException).code === 'ENOENT';
          const xselNotFound =
            fallbackError instanceof Error &&
            (fallbackError as NodeJS.ErrnoException).code === 'ENOENT';
          if (xclipNotFound && xselNotFound) {
            throw new Error(
              'Please ensure xclip or xsel is installed and configured.',
            );
          }

          let primaryMsg =
            primaryError instanceof Error
              ? primaryError.message
              : String(primaryError);
          if (xclipNotFound) {
            primaryMsg = `xclip not found`;
          }
          let fallbackMsg =
            fallbackError instanceof Error
              ? fallbackError.message
              : String(fallbackError);
          if (xselNotFound) {
            fallbackMsg = `xsel not found`;
          }

          throw new Error(
            `All copy commands failed. "${primaryMsg}", "${fallbackMsg}". `,
          );
        }
      }
      return;
    default:
      throw new Error(`Unsupported platform: ${process.platform}`);
  }
};

export const getUrlOpenCommand = (): string => {
  // --- Determine the OS-specific command to open URLs ---
  let openCmd: string;
  switch (process.platform) {
    case 'darwin':
      openCmd = 'open';
      break;
    case 'win32':
      openCmd = 'start';
      break;
    case 'linux':
      openCmd = 'xdg-open';
      break;
    default:
      // Default to xdg-open, which appears to be supported for the less popular operating systems.
      openCmd = 'xdg-open';
      console.warn(
        t(
          'utils.unknown_platform_url_open',
          `Unknown platform: ${process.platform}. Attempting to open URLs with: ${openCmd}.`,
          { platform: process.platform, openCmd }
        ),
      );
      break;
  }
  return openCmd;
};<|MERGE_RESOLUTION|>--- conflicted
+++ resolved
@@ -4,13 +4,9 @@
  * SPDX-License-Identifier: Apache-2.0
  */
 
-<<<<<<< HEAD
-import { spawn, SpawnOptions } from 'node:child_process';
-import { t } from '@google/gemini-cli-core';
-=======
 import type { SpawnOptions } from 'node:child_process';
 import { spawn } from 'node:child_process';
->>>>>>> 0f031a7f
+import { t } from '@thacio/auditaria-cli-core';
 
 /**
  * Checks if a query string potentially represents an '@' command.
