/**
 * @license
 * Copyright 2025 Google LLC
 * SPDX-License-Identifier: Apache-2.0
 */

<<<<<<< HEAD
import { spawn } from 'node:child_process';
=======
import { spawn, SpawnOptions } from 'child_process';
>>>>>>> 4c1c6d2b

/**
 * Checks if a query string potentially represents an '@' command.
 * It triggers if the query starts with '@' or contains '@' preceded by whitespace
 * and followed by a non-whitespace character.
 *
 * @param query The input query string.
 * @returns True if the query looks like an '@' command, false otherwise.
 */
export const isAtCommand = (query: string): boolean =>
  // Check if starts with @ OR has a space, then @
  query.startsWith('@') || /\s@/.test(query);

/**
 * Checks if a query string potentially represents an '/' command.
 * It triggers if the query starts with '/'
 *
 * @param query The input query string.
 * @returns True if the query looks like an '/' command, false otherwise.
 */
export const isSlashCommand = (query: string): boolean => query.startsWith('/');

// Copies a string snippet to the clipboard for different platforms
export const copyToClipboard = async (text: string): Promise<void> => {
  const run = (cmd: string, args: string[], options?: SpawnOptions) =>
    new Promise<void>((resolve, reject) => {
      const child = options ? spawn(cmd, args, options) : spawn(cmd, args);
      let stderr = '';
      if (child.stderr) {
        child.stderr.on('data', (chunk) => (stderr += chunk.toString()));
      }
      child.on('error', reject);
      child.on('close', (code) => {
        if (code === 0) return resolve();
        const errorMsg = stderr.trim();
        reject(
          new Error(
            `'${cmd}' exited with code ${code}${errorMsg ? `: ${errorMsg}` : ''}`,
          ),
        );
      });
      if (child.stdin) {
        child.stdin.on('error', reject);
        child.stdin.write(text);
        child.stdin.end();
      } else {
        reject(new Error('Child process has no stdin stream to write to.'));
      }
    });

  // Configure stdio for Linux clipboard commands.
  // - stdin: 'pipe' to write the text that needs to be copied.
  // - stdout: 'inherit' since we don't need to capture the command's output on success.
  // - stderr: 'pipe' to capture error messages (e.g., "command not found") for better error handling.
  const linuxOptions: SpawnOptions = { stdio: ['pipe', 'inherit', 'pipe'] };

  switch (process.platform) {
    case 'win32':
      return run('clip', []);
    case 'darwin':
      return run('pbcopy', []);
    case 'linux':
      try {
        await run('xclip', ['-selection', 'clipboard'], linuxOptions);
      } catch (primaryError) {
        try {
          // If xclip fails for any reason, try xsel as a fallback.
          await run('xsel', ['--clipboard', '--input'], linuxOptions);
        } catch (fallbackError) {
          const xclipNotFound =
            primaryError instanceof Error &&
            (primaryError as NodeJS.ErrnoException).code === 'ENOENT';
          const xselNotFound =
            fallbackError instanceof Error &&
            (fallbackError as NodeJS.ErrnoException).code === 'ENOENT';
          if (xclipNotFound && xselNotFound) {
            throw new Error(
              'Please ensure xclip or xsel is installed and configured.',
            );
          }

          let primaryMsg =
            primaryError instanceof Error
              ? primaryError.message
              : String(primaryError);
          if (xclipNotFound) {
            primaryMsg = `xclip not found`;
          }
          let fallbackMsg =
            fallbackError instanceof Error
              ? fallbackError.message
              : String(fallbackError);
          if (xselNotFound) {
            fallbackMsg = `xsel not found`;
          }

          throw new Error(
            `All copy commands failed. "${primaryMsg}", "${fallbackMsg}". `,
          );
        }
      }
      return;
    default:
      throw new Error(`Unsupported platform: ${process.platform}`);
  }
};

export const getUrlOpenCommand = (): string => {
  // --- Determine the OS-specific command to open URLs ---
  let openCmd: string;
  switch (process.platform) {
    case 'darwin':
      openCmd = 'open';
      break;
    case 'win32':
      openCmd = 'start';
      break;
    case 'linux':
      openCmd = 'xdg-open';
      break;
    default:
      // Default to xdg-open, which appears to be supported for the less popular operating systems.
      openCmd = 'xdg-open';
      console.warn(
        `Unknown platform: ${process.platform}. Attempting to open URLs with: ${openCmd}.`,
      );
      break;
  }
  return openCmd;
};<|MERGE_RESOLUTION|>--- conflicted
+++ resolved
@@ -4,11 +4,7 @@
  * SPDX-License-Identifier: Apache-2.0
  */
 
-<<<<<<< HEAD
-import { spawn } from 'node:child_process';
-=======
-import { spawn, SpawnOptions } from 'child_process';
->>>>>>> 4c1c6d2b
+import { spawn, SpawnOptions } from 'node:child_process';
 
 /**
  * Checks if a query string potentially represents an '@' command.
