/**
 * @license
 * Copyright 2025 Google LLC
 * SPDX-License-Identifier: Apache-2.0
 */

<<<<<<< HEAD
import { spawn } from 'child_process';
import { t } from '@thacio/auditaria-cli-core';
=======
import { spawn, SpawnOptions } from 'child_process';
>>>>>>> fd64d89d

/**
 * Checks if a query string potentially represents an '@' command.
 * It triggers if the query starts with '@' or contains '@' preceded by whitespace
 * and followed by a non-whitespace character.
 *
 * @param query The input query string.
 * @returns True if the query looks like an '@' command, false otherwise.
 */
export const isAtCommand = (query: string): boolean =>
  // Check if starts with @ OR has a space, then @
  query.startsWith('@') || /\s@/.test(query);

/**
 * Checks if a query string potentially represents an '/' command.
 * It triggers if the query starts with '/'
 *
 * @param query The input query string.
 * @returns True if the query looks like an '/' command, false otherwise.
 */
export const isSlashCommand = (query: string): boolean => query.startsWith('/');

// Copies a string snippet to the clipboard for different platforms
export const copyToClipboard = async (text: string): Promise<void> => {
  const run = (cmd: string, args: string[], options?: SpawnOptions) =>
    new Promise<void>((resolve, reject) => {
      const child = options ? spawn(cmd, args, options) : spawn(cmd, args);
      let stderr = '';
      if (child.stderr) {
        child.stderr.on('data', (chunk) => (stderr += chunk.toString()));
      }
      child.on('error', reject);
      child.on('close', (code) => {
        if (code === 0) return resolve();
        const errorMsg = stderr.trim();
        reject(
          new Error(
            `'${cmd}' exited with code ${code}${errorMsg ? `: ${errorMsg}` : ''}`,
          ),
        );
      });
      if (child.stdin) {
        child.stdin.on('error', reject);
        child.stdin.write(text);
        child.stdin.end();
      } else {
        reject(new Error('Child process has no stdin stream to write to.'));
      }
    });

  // Configure stdio for Linux clipboard commands.
  // - stdin: 'pipe' to write the text that needs to be copied.
  // - stdout: 'inherit' since we don't need to capture the command's output on success.
  // - stderr: 'pipe' to capture error messages (e.g., "command not found") for better error handling.
  const linuxOptions: SpawnOptions = { stdio: ['pipe', 'inherit', 'pipe'] };

  switch (process.platform) {
    case 'win32':
      return run('clip', []);
    case 'darwin':
      return run('pbcopy', []);
    case 'linux':
      try {
        await run('xclip', ['-selection', 'clipboard'], linuxOptions);
      } catch (primaryError) {
        try {
          // If xclip fails for any reason, try xsel as a fallback.
          await run('xsel', ['--clipboard', '--input'], linuxOptions);
        } catch (fallbackError) {
          const primaryMsg =
            primaryError instanceof Error
              ? primaryError.message
              : String(primaryError);
          const fallbackMsg =
            fallbackError instanceof Error
              ? fallbackError.message
              : String(fallbackError);
          throw new Error(
            `All copy commands failed. xclip: "${primaryMsg}", xsel: "${fallbackMsg}". Please ensure xclip or xsel is installed and configured.`,
          );
        }
      }
      return;
    default:
      throw new Error(`Unsupported platform: ${process.platform}`);
  }
};

export const getUrlOpenCommand = (): string => {
  // --- Determine the OS-specific command to open URLs ---
  let openCmd: string;
  switch (process.platform) {
    case 'darwin':
      openCmd = 'open';
      break;
    case 'win32':
      openCmd = 'start';
      break;
    case 'linux':
      openCmd = 'xdg-open';
      break;
    default:
      // Default to xdg-open, which appears to be supported for the less popular operating systems.
      openCmd = 'xdg-open';
      console.warn(
        t(
          'utils.unknown_platform_url_open',
          `Unknown platform: ${process.platform}. Attempting to open URLs with: ${openCmd}.`,
          { platform: process.platform, openCmd }
        ),
      );
      break;
  }
  return openCmd;
};<|MERGE_RESOLUTION|>--- conflicted
+++ resolved
@@ -4,12 +4,8 @@
  * SPDX-License-Identifier: Apache-2.0
  */
 
-<<<<<<< HEAD
-import { spawn } from 'child_process';
+import { spawn, SpawnOptions } from 'child_process';
 import { t } from '@thacio/auditaria-cli-core';
-=======
-import { spawn, SpawnOptions } from 'child_process';
->>>>>>> fd64d89d
 
 /**
  * Checks if a query string potentially represents an '@' command.
