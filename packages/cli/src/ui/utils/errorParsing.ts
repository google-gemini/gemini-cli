--- conflicted
+++ resolved
@@ -4,9 +4,6 @@
  * SPDX-License-Identifier: Apache-2.0
  */
 
-<<<<<<< HEAD
-import { AuthType, StructuredError } from '@thacio/auditaria-cli-core';
-=======
 import {
   AuthType,
   UserTierId,
@@ -16,8 +13,7 @@
   isGenericQuotaExceededError,
   isApiError,
   isStructuredError,
-} from '@google/gemini-cli-core';
->>>>>>> 063481fa
+} from '@thacio/auditaria-cli-core';
 
 // Free Tier message functions
 const getRateLimitErrorMessageGoogleFree = (
