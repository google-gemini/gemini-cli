--- conflicted
+++ resolved
@@ -133,7 +133,6 @@
       { text: '@/my\\ path/file.txt', type: 'file' },
     ]);
   });
-<<<<<<< HEAD
 
   it('should highlight image placeholders', () => {
     const text = 'Check this [Image #1] please';
@@ -174,7 +173,6 @@
       { text: '[Image #2]', type: 'image' },
     ]);
   });
-=======
 });
 
 describe('parseInputForHighlighting with Transformations', () => {
@@ -275,5 +273,4 @@
 
     expect(result[1]).toEqual({ text: '@test.png', type: 'file' });
   });
->>>>>>> a3d214f8
 });