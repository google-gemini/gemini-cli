/**
 * @license
 * Copyright 2025 Google LLC
 * SPDX-License-Identifier: Apache-2.0
 */

import type { Transformation } from '../components/shared/text-buffer.js';
import { cpLen, cpSlice } from './textUtils.js';

export type HighlightToken = {
  text: string;
  type: 'default' | 'command' | 'file' | 'image';
};

// Matches slash commands (e.g., /help), @ references (files or MCP resource URIs),
// and image placeholders (e.g., [Image #1]).
// The @ pattern uses a negated character class to support URIs like `@file:///example.txt`
// which contain colons. It matches any character except delimiters: comma, whitespace,
// semicolon, common punctuation, and brackets.
const HIGHLIGHT_REGEX =
  /(^\/[a-zA-Z0-9_-]+|@(?:\\ |[^,\s;!?()[\]{}])+|\[Image #\d+\])/g;

export function parseInputForHighlighting(
  text: string,
  index: number,
  transformations: Transformation[] = [],
  cursorCol?: number,
): readonly HighlightToken[] {
  HIGHLIGHT_REGEX.lastIndex = 0;

  if (!text) {
    return [{ text: '', type: 'default' }];
  }

  const parseUntransformedInput = (text: string): HighlightToken[] => {
    const tokens: HighlightToken[] = [];
    if (!text) return tokens;

    HIGHLIGHT_REGEX.lastIndex = 0;
    let last = 0;
    let match: RegExpExecArray | null;

    while ((match = HIGHLIGHT_REGEX.exec(text)) !== null) {
      const [fullMatch] = match;
      const matchIndex = match.index;

      if (matchIndex > last) {
        tokens.push({ text: text.slice(last, matchIndex), type: 'default' });
      }

      const type = fullMatch.startsWith('/') ? 'command' : 'file';
      if (type === 'command' && index !== 0) {
        tokens.push({ text: fullMatch, type: 'default' });
      } else {
        tokens.push({ text: fullMatch, type });
      }

      last = matchIndex + fullMatch.length;
    }

<<<<<<< HEAD
    // Add the matched token
    let type: HighlightToken['type'];
    if (fullMatch.startsWith('/')) {
      type = 'command';
    } else if (fullMatch.startsWith('[Image')) {
      type = 'image';
    } else {
      type = 'file';
    }
    // Only highlight slash commands if the index is 0.
    if (type === 'command' && index !== 0) {
      tokens.push({
        text: fullMatch,
        type: 'default',
      });
    } else {
      tokens.push({
        text: fullMatch,
        type,
      });
=======
    if (last < text.length) {
      tokens.push({ text: text.slice(last), type: 'default' });
>>>>>>> a3d214f8
    }

    return tokens;
  };

  const tokens: HighlightToken[] = [];

  let column = 0;
  const sortedTransformations = (transformations ?? [])
    .slice()
    .sort((a, b) => a.logStart - b.logStart);

  for (const transformation of sortedTransformations) {
    const textBeforeTransformation = cpSlice(
      text,
      column,
      transformation.logStart,
    );
    tokens.push(...parseUntransformedInput(textBeforeTransformation));

    const isCursorInside =
      typeof cursorCol === 'number' &&
      cursorCol >= transformation.logStart &&
      cursorCol <= transformation.logEnd;
    const transformationText = isCursorInside
      ? transformation.logicalText
      : transformation.collapsedText;
    tokens.push({ text: transformationText, type: 'file' });

    column = transformation.logEnd;
  }

  const textAfterFinalTransformation = cpSlice(text, column);
  tokens.push(...parseUntransformedInput(textAfterFinalTransformation));
  return tokens;
}

export function parseSegmentsFromTokens(
  tokens: readonly HighlightToken[],
  sliceStart: number,
  sliceEnd: number,
): readonly HighlightToken[] {
  if (sliceStart >= sliceEnd) return [];

  const segments: HighlightToken[] = [];
  let tokenCpStart = 0;

  for (const token of tokens) {
    const tokenLen = cpLen(token.text);
    const tokenStart = tokenCpStart;
    const tokenEnd = tokenStart + tokenLen;

    const overlapStart = Math.max(tokenStart, sliceStart);
    const overlapEnd = Math.min(tokenEnd, sliceEnd);
    if (overlapStart < overlapEnd) {
      const sliceStartInToken = overlapStart - tokenStart;
      const sliceEndInToken = overlapEnd - tokenStart;
      const rawSlice = cpSlice(token.text, sliceStartInToken, sliceEndInToken);

      const last = segments[segments.length - 1];
      if (last && last.type === token.type) {
        last.text += rawSlice;
      } else {
        segments.push({ type: token.type, text: rawSlice });
      }
    }

    tokenCpStart += tokenLen;
  }
  return segments;
}<|MERGE_RESOLUTION|>--- conflicted
+++ resolved
@@ -48,7 +48,15 @@
         tokens.push({ text: text.slice(last, matchIndex), type: 'default' });
       }
 
-      const type = fullMatch.startsWith('/') ? 'command' : 'file';
+      let type: HighlightToken['type'];
+      if (fullMatch.startsWith('/')) {
+        type = 'command';
+      } else if (fullMatch.startsWith('[Image')) {
+        type = 'image';
+      } else {
+        type = 'file';
+      }
+
       if (type === 'command' && index !== 0) {
         tokens.push({ text: fullMatch, type: 'default' });
       } else {
@@ -58,31 +66,8 @@
       last = matchIndex + fullMatch.length;
     }
 
-<<<<<<< HEAD
-    // Add the matched token
-    let type: HighlightToken['type'];
-    if (fullMatch.startsWith('/')) {
-      type = 'command';
-    } else if (fullMatch.startsWith('[Image')) {
-      type = 'image';
-    } else {
-      type = 'file';
-    }
-    // Only highlight slash commands if the index is 0.
-    if (type === 'command' && index !== 0) {
-      tokens.push({
-        text: fullMatch,
-        type: 'default',
-      });
-    } else {
-      tokens.push({
-        text: fullMatch,
-        type,
-      });
-=======
     if (last < text.length) {
       tokens.push({ text: text.slice(last), type: 'default' });
->>>>>>> a3d214f8
     }
 
     return tokens;
