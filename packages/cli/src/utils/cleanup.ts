/**
 * @license
 * Copyright 2025 Google LLC
 * SPDX-License-Identifier: Apache-2.0
 */

import { promises as fs } from 'fs';
import { join } from 'path';
<<<<<<< HEAD
import { getProjectTempDir } from '@thacio/auditaria-cli-core';
=======
import { Storage } from '@google/gemini-cli-core';
>>>>>>> 21c6480b

const cleanupFunctions: Array<(() => void) | (() => Promise<void>)> = [];

export function registerCleanup(fn: (() => void) | (() => Promise<void>)) {
  cleanupFunctions.push(fn);
}

export async function runExitCleanup() {
  for (const fn of cleanupFunctions) {
    try {
      await fn();
    } catch (_) {
      // Ignore errors during cleanup.
    }
  }
  cleanupFunctions.length = 0; // Clear the array
}

export async function cleanupCheckpoints() {
  const storage = new Storage(process.cwd());
  const tempDir = storage.getProjectTempDir();
  const checkpointsDir = join(tempDir, 'checkpoints');
  try {
    await fs.rm(checkpointsDir, { recursive: true, force: true });
  } catch {
    // Ignore errors if the directory doesn't exist or fails to delete.
  }
}<|MERGE_RESOLUTION|>--- conflicted
+++ resolved
@@ -6,11 +6,7 @@
 
 import { promises as fs } from 'fs';
 import { join } from 'path';
-<<<<<<< HEAD
-import { getProjectTempDir } from '@thacio/auditaria-cli-core';
-=======
-import { Storage } from '@google/gemini-cli-core';
->>>>>>> 21c6480b
+import { Storage } from '@thacio/auditaria-cli-core';
 
 const cleanupFunctions: Array<(() => void) | (() => Promise<void>)> = [];
 
