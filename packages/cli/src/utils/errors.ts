--- conflicted
+++ resolved
@@ -11,13 +11,9 @@
   parseAndFormatApiError,
   FatalTurnLimitedError,
   FatalCancellationError,
-<<<<<<< HEAD
-} from '@thacio/auditaria-cli-core';
-=======
   FatalToolExecutionError,
   isFatalToolError,
-} from '@google/gemini-cli-core';
->>>>>>> 5f96eba5
+} from '@thacio/auditaria-cli-core';
 
 export function getErrorMessage(error: unknown): string {
   if (error instanceof Error) {
