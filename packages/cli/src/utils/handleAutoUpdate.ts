--- conflicted
+++ resolved
@@ -9,12 +9,9 @@
 import { getInstallationInfo } from './installationInfo.js';
 import { updateEventEmitter } from './updateEventEmitter.js';
 import { HistoryItem, MessageType } from '../ui/types.js';
-<<<<<<< HEAD
 import { t } from '@thacio/auditaria-cli-core';
-=======
 import { spawnWrapper } from './spawnWrapper.js';
 import { spawn } from 'child_process';
->>>>>>> 820169ba
 
 export function handleAutoUpdate(
   info: UpdateObject | null,
