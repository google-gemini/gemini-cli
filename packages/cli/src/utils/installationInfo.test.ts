--- conflicted
+++ resolved
@@ -9,11 +9,7 @@
 import * as fs from 'node:fs';
 import * as path from 'node:path';
 import * as childProcess from 'node:child_process';
-<<<<<<< HEAD
-import { isGitRepository } from '@thacio/auditaria-cli-core';
-=======
-import { isGitRepository, debugLogger } from '@google/gemini-cli-core';
->>>>>>> b364f376
+import { debugLogger, isGitRepository } from '@thacio/auditaria-cli-core';
 
 vi.mock('@thacio/auditaria-cli-core', () => ({
   isGitRepository: vi.fn(),
@@ -312,7 +308,9 @@
     const info = getInstallationInfo(projectRoot, false);
     expect(info.packageManager).toBe(PackageManager.NPM);
     expect(info.isGlobal).toBe(true);
-    expect(info.updateCommand).toBe('npm install -g @thacio/auditaria-cli@latest');
+    expect(info.updateCommand).toBe(
+      'npm install -g @thacio/auditaria-cli@latest',
+    );
     expect(info.updateMessage).toContain('Attempting to automatically update');
 
     const infoDisabled = getInstallationInfo(projectRoot, true);
