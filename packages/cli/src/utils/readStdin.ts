--- conflicted
+++ resolved
@@ -5,13 +5,10 @@
  */
 
 export async function readStdin(): Promise<string> {
-<<<<<<< HEAD
+  const MAX_STDIN_SIZE = 8 * 1024 * 1024; // 8MB
   if (process.stdin.isTTY) {
     return '';
   }
-=======
-  const MAX_STDIN_SIZE = 8 * 1024 * 1024; // 8MB
->>>>>>> 2a0e69d8
   return new Promise((resolve, reject) => {
     let data = '';
     let totalSize = 0;
