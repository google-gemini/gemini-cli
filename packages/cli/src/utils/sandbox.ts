--- conflicted
+++ resolved
@@ -13,17 +13,13 @@
 import { quote, parse } from 'shell-quote';
 import { USER_SETTINGS_DIR } from '../config/settings.js';
 import { promisify } from 'node:util';
-<<<<<<< HEAD
 import type { Config, SandboxConfig } from '@thacio/auditaria-cli-core';
-import { FatalSandboxError, GEMINI_DIR, t } from '@thacio/auditaria-cli-core';
-=======
-import type { Config, SandboxConfig } from '@google/gemini-cli-core';
 import {
   debugLogger,
   FatalSandboxError,
   GEMINI_DIR,
-} from '@google/gemini-cli-core';
->>>>>>> b364f376
+  t,
+} from '@thacio/auditaria-cli-core';
 import { ConsolePatcher } from '../ui/utils/ConsolePatcher.js';
 import { randomBytes } from 'node:crypto';
 
