--- conflicted
+++ resolved
@@ -3,7 +3,6 @@
  * Copyright 2025 Google LLC
  * SPDX-License-Identifier: Apache-2.0
  */
-import { t } from '@thacio/auditaria-cli-core';
 
 import { exec, execSync, spawn, type ChildProcess } from 'node:child_process';
 import os from 'node:os';
@@ -16,12 +15,8 @@
   SETTINGS_DIRECTORY_NAME,
 } from '../config/settings.js';
 import { promisify } from 'util';
-<<<<<<< HEAD
 import { Config, SandboxConfig } from '@thacio/auditaria-cli-core';
-=======
-import { Config, SandboxConfig } from '@google/gemini-cli-core';
 import { ConsolePatcher } from '../ui/utils/ConsolePatcher.js';
->>>>>>> d6a73342
 
 const execAsync = promisify(exec);
 
@@ -89,7 +84,7 @@
       ) {
         // note here and below we use console.error for informational messages on stderr
         console.error(
-          t('sandbox.debian_uid_gid_info', 'INFO: Defaulting to use current user UID/GID for Debian/Ubuntu-based Linux.'),
+          'INFO: Defaulting to use current user UID/GID for Debian/Ubuntu-based Linux.',
         );
         return true;
       }
@@ -97,7 +92,7 @@
       // Silently ignore if /etc/os-release is not found or unreadable.
       // The default (false) will be applied in this case.
       console.warn(
-        t('sandbox.os_release_warning', 'Warning: Could not read /etc/os-release to auto-detect Debian/Ubuntu for UID/GID default.'),
+        'Warning: Could not read /etc/os-release to auto-detect Debian/Ubuntu for UID/GID default.',
       );
     }
   }
@@ -191,43 +186,11 @@
   nodeArgs: string[] = [],
   cliConfig?: Config,
 ) {
-<<<<<<< HEAD
-  if (config.command === 'sandbox-exec') {
-    // disallow BUILD_SANDBOX
-    if (process.env.BUILD_SANDBOX) {
-      console.error(t('sandbox.cannot_build_with_seatbelt', 'ERROR: cannot BUILD_SANDBOX when using macOS Seatbelt'));
-      process.exit(1);
-    }
-    const profile = (process.env.SEATBELT_PROFILE ??= 'permissive-open');
-    let profileFile = new URL(`sandbox-macos-${profile}.sb`, import.meta.url)
-      .pathname;
-    // if profile name is not recognized, then look for file under project settings directory
-    if (!BUILTIN_SEATBELT_PROFILES.includes(profile)) {
-      profileFile = path.join(
-        SETTINGS_DIRECTORY_NAME,
-        `sandbox-macos-${profile}.sb`,
-      );
-    }
-    if (!fs.existsSync(profileFile)) {
-      console.error(
-        t('sandbox.missing_seatbelt_profile', 'ERROR: missing macos seatbelt profile file \'{profileFile}\'', { profileFile }),
-      );
-      process.exit(1);
-    }
-    // Log on STDERR so it doesn't clutter the output on STDOUT
-    console.error(t('sandbox.using_seatbelt', 'using macos seatbelt (profile: {profile}) ...', { profile }));
-    // if DEBUG is set, convert to --inspect-brk in NODE_OPTIONS
-    const nodeOptions = [
-      ...(process.env.DEBUG ? ['--inspect-brk'] : []),
-      ...nodeArgs,
-    ].join(' ');
-=======
   const patcher = new ConsolePatcher({
     debugMode: cliConfig?.getDebugMode() || !!process.env.DEBUG,
     stderr: true,
   });
   patcher.patch();
->>>>>>> d6a73342
 
   try {
     if (config.command === 'sandbox-exec') {
@@ -299,37 +262,6 @@
 
         args.push('-D', `INCLUDE_DIR_${i}=${dirPath}`);
       }
-<<<<<<< HEAD
-      proxyProcess = spawn(proxyCommand, {
-        stdio: ['ignore', 'pipe', 'pipe'],
-        shell: true,
-        detached: true,
-      });
-      // install handlers to stop proxy on exit/signal
-      const stopProxy = () => {
-        console.log(t('sandbox.stopping_proxy', 'stopping proxy ...'));
-        if (proxyProcess?.pid) {
-          process.kill(-proxyProcess.pid, 'SIGTERM');
-        }
-      };
-      process.on('exit', stopProxy);
-      process.on('SIGINT', stopProxy);
-      process.on('SIGTERM', stopProxy);
-
-      // commented out as it disrupts ink rendering
-      // proxyProcess.stdout?.on('data', (data) => {
-      //   console.info(data.toString());
-      // });
-      proxyProcess.stderr?.on('data', (data) => {
-        console.error(data.toString());
-      });
-      proxyProcess.on('close', (code, signal) => {
-        console.error(
-          t('sandbox.proxy_command_exited', 'ERROR: proxy command \'{command}\' exited with code {code}, signal {signal}', { command: proxyCommand, code: code ?? 'unknown', signal: signal ?? 'none' }),
-        );
-        if (sandboxProcess?.pid) {
-          process.kill(-sandboxProcess.pid, 'SIGTERM');
-=======
 
       args.push(
         '-f',
@@ -362,7 +294,6 @@
         if (noProxy) {
           sandboxEnv['NO_PROXY'] = noProxy;
           sandboxEnv['no_proxy'] = noProxy;
->>>>>>> d6a73342
         }
         proxyProcess = spawn(proxyCommand, {
           stdio: ['ignore', 'pipe', 'pipe'],
@@ -405,22 +336,11 @@
       sandboxProcess = spawn(config.command, args, {
         stdio: 'inherit',
       });
-<<<<<<< HEAD
-      console.log(t('sandbox.waiting_proxy_start', 'waiting for proxy to start ...'));
-      await execAsync(
-        `until timeout 0.25 curl -s http://localhost:8877; do sleep 0.25; done`,
-      );
-=======
       await new Promise((resolve) => sandboxProcess?.on('close', resolve));
       return;
->>>>>>> d6a73342
-    }
-
-<<<<<<< HEAD
-  console.error(t('sandbox.hopping_into_sandbox', 'hopping into sandbox (command: {command}) ...', { command: config.command }));
-=======
+    }
+
     console.error(`hopping into sandbox (command: ${config.command}) ...`);
->>>>>>> d6a73342
 
     // determine full path for gemini-cli to distinguish linked vs installed setting
     const gcPath = fs.realpathSync(process.argv[1]);
@@ -478,57 +398,14 @@
           ? 'Try running `npm run build:all` or `npm run build:sandbox` under the gemini-cli repo to build it locally, or check the image name and your network connection.'
           : 'Please check the image name, your network connection, or notify gemini-cli-dev@google.com if the issue persists.';
       console.error(
-<<<<<<< HEAD
-        t('sandbox.cannot_build_installed_binary', 'ERROR: cannot build sandbox using installed gemini binary; run `npm link ./packages/cli` under gemini-cli repo to switch to linked binary.'),
+        `ERROR: Sandbox image '${image}' is missing or could not be pulled. ${remedy}`,
       );
       process.exit(1);
-    } else {
-      console.error(t('sandbox.building_sandbox', 'building sandbox ...'));
-      const gcRoot = gcPath.split('/packages/')[0];
-      // if project folder has sandbox.Dockerfile under project settings folder, use that
-      let buildArgs = '';
-      const projectSandboxDockerfile = path.join(
-        SETTINGS_DIRECTORY_NAME,
-        'sandbox.Dockerfile',
-      );
-      if (isCustomProjectSandbox) {
-        console.error(t('sandbox.using_custom_dockerfile', 'using {dockerfile} for sandbox', { dockerfile: projectSandboxDockerfile }));
-        buildArgs += `-f ${path.resolve(projectSandboxDockerfile)} -i ${image}`;
-      }
-      execSync(
-        `cd ${gcRoot} && node scripts/build_sandbox.js -s ${buildArgs}`,
-        {
-          stdio: 'inherit',
-          env: {
-            ...process.env,
-            GEMINI_SANDBOX: config.command, // in case sandbox is enabled via flags (see config.ts under cli package)
-          },
-        },
-      );
-=======
-        `ERROR: Sandbox image '${image}' is missing or could not be pulled. ${remedy}`,
-      );
-      process.exit(1);
->>>>>>> d6a73342
-    }
-
-<<<<<<< HEAD
-  // stop if image is missing
-  if (!(await ensureSandboxImageIsPresent(config.command, image))) {
-    const remedy =
-      image === LOCAL_DEV_SANDBOX_IMAGE_NAME
-        ? 'Try running `npm run build:all` or `npm run build:sandbox` under the gemini-cli repo to build it locally, or check the image name and your network connection.'
-        : 'Please check the image name, your network connection, or notify gemini-cli-dev@google.com if the issue persists.';
-    console.error(
-      t('sandbox.image_missing_or_pull_failed', 'ERROR: Sandbox image \'{image}\' is missing or could not be pulled. {remedy}', { image, remedy }),
-    );
-    process.exit(1);
-  }
-=======
+    }
+
     // use interactive mode and auto-remove container on exit
     // run init binary inside container to forward signals & reap zombies
     const args = ['run', '-i', '--rm', '--init', '--workdir', containerWorkdir];
->>>>>>> d6a73342
 
     // add custom flags from SANDBOX_FLAGS
     if (process.env.SANDBOX_FLAGS) {
@@ -578,33 +455,6 @@
       );
     }
 
-<<<<<<< HEAD
-  // mount paths listed in SANDBOX_MOUNTS
-  if (process.env.SANDBOX_MOUNTS) {
-    for (let mount of process.env.SANDBOX_MOUNTS.split(',')) {
-      if (mount.trim()) {
-        // parse mount as from:to:opts
-        let [from, to, opts] = mount.trim().split(':');
-        to = to || from; // default to mount at same path inside container
-        opts = opts || 'ro'; // default to read-only
-        mount = `${from}:${to}:${opts}`;
-        // check that from path is absolute
-        if (!path.isAbsolute(from)) {
-          console.error(
-            t('sandbox.mount_path_not_absolute', 'ERROR: path \'{path}\' listed in SANDBOX_MOUNTS must be absolute', { path: from }),
-          );
-          process.exit(1);
-        }
-        // check that from path exists on host
-        if (!fs.existsSync(from)) {
-          console.error(
-            t('sandbox.mount_path_missing', 'ERROR: missing mount path \'{path}\' listed in SANDBOX_MOUNTS', { path: from }),
-          );
-          process.exit(1);
-        }
-        console.error(t('sandbox.mount_info', 'SANDBOX_MOUNTS: {from} -> {to} ({opts})', { from, to, opts }));
-        args.push('--volume', mount);
-=======
     // mount ADC file if GOOGLE_APPLICATION_CREDENTIALS is set
     if (process.env.GOOGLE_APPLICATION_CREDENTIALS) {
       const adcFile = process.env.GOOGLE_APPLICATION_CREDENTIALS;
@@ -643,7 +493,6 @@
           console.error(`SANDBOX_MOUNTS: ${from} -> ${to} (${opts})`);
           args.push('--volume', mount);
         }
->>>>>>> d6a73342
       }
     }
 
@@ -789,20 +638,6 @@
       );
     }
 
-<<<<<<< HEAD
-  // copy additional environment variables from SANDBOX_ENV
-  if (process.env.SANDBOX_ENV) {
-    for (let env of process.env.SANDBOX_ENV.split(',')) {
-      if ((env = env.trim())) {
-        if (env.includes('=')) {
-          console.error(t('sandbox.env_info', 'SANDBOX_ENV: {env}', { env }));
-          args.push('--env', env);
-        } else {
-          console.error(
-            t('sandbox.env_invalid_format', 'ERROR: SANDBOX_ENV must be a comma-separated list of key=value pairs'),
-          );
-          process.exit(1);
-=======
     // copy additional environment variables from SANDBOX_ENV
     if (process.env.SANDBOX_ENV) {
       for (let env of process.env.SANDBOX_ENV.split(',')) {
@@ -816,7 +651,6 @@
             );
             process.exit(1);
           }
->>>>>>> d6a73342
         }
       }
     }
@@ -898,51 +732,6 @@
     let proxyProcess: ChildProcess | undefined = undefined;
     let sandboxProcess: ChildProcess | undefined = undefined;
 
-<<<<<<< HEAD
-  if (proxyCommand) {
-    // run proxyCommand in its own container
-    const proxyContainerCommand = `${config.command} run --rm --init ${userFlag} --name ${SANDBOX_PROXY_NAME} --network ${SANDBOX_PROXY_NAME} -p 8877:8877 -v ${process.cwd()}:${workdir} --workdir ${workdir} ${image} ${proxyCommand}`;
-    proxyProcess = spawn(proxyContainerCommand, {
-      stdio: ['ignore', 'pipe', 'pipe'],
-      shell: true,
-      detached: true,
-    });
-    // install handlers to stop proxy on exit/signal
-    const stopProxy = () => {
-      console.log(t('sandbox.stopping_proxy_container', 'stopping proxy container ...'));
-      execSync(`${config.command} rm -f ${SANDBOX_PROXY_NAME}`);
-    };
-    process.on('exit', stopProxy);
-    process.on('SIGINT', stopProxy);
-    process.on('SIGTERM', stopProxy);
-
-    // commented out as it disrupts ink rendering
-    // proxyProcess.stdout?.on('data', (data) => {
-    //   console.info(data.toString());
-    // });
-    proxyProcess.stderr?.on('data', (data) => {
-      console.error(data.toString().trim());
-    });
-    proxyProcess.on('close', (code, signal) => {
-      console.error(
-        t('sandbox.proxy_container_exited', 'ERROR: proxy container command \'{command}\' exited with code {code}, signal {signal}', { command: proxyContainerCommand, code: code ?? 'unknown', signal: signal ?? 'none' }),
-      );
-      if (sandboxProcess?.pid) {
-        process.kill(-sandboxProcess.pid, 'SIGTERM');
-      }
-      process.exit(1);
-    });
-    console.log(t('sandbox.waiting_proxy_start', 'waiting for proxy to start ...'));
-    await execAsync(
-      `until timeout 0.25 curl -s http://localhost:8877; do sleep 0.25; done`,
-    );
-    // connect proxy container to sandbox network
-    // (workaround for older versions of docker that don't support multiple --network args)
-    await execAsync(
-      `${config.command} network connect ${SANDBOX_NETWORK_NAME} ${SANDBOX_PROXY_NAME}`,
-    );
-  }
-=======
     if (proxyCommand) {
       // run proxyCommand in its own container
       const proxyContainerCommand = `${config.command} run --rm --init ${userFlag} --name ${SANDBOX_PROXY_NAME} --network ${SANDBOX_PROXY_NAME} -p 8877:8877 -v ${process.cwd()}:${workdir} --workdir ${workdir} ${image} ${proxyCommand}`;
@@ -986,27 +775,12 @@
         `${config.command} network connect ${SANDBOX_NETWORK_NAME} ${SANDBOX_PROXY_NAME}`,
       );
     }
->>>>>>> d6a73342
 
     // spawn child and let it inherit stdio
     sandboxProcess = spawn(config.command, args, {
       stdio: 'inherit',
     });
 
-<<<<<<< HEAD
-  sandboxProcess.on('error', (err) => {
-    console.error(t('sandbox.process_error', 'Sandbox process error: {error}', { error: err.message || String(err) }));
-  });
-
-  await new Promise<void>((resolve) => {
-    sandboxProcess?.on('close', (code, signal) => {
-      if (code !== 0) {
-        console.log(
-          t('sandbox.process_exited', 'Sandbox process exited with code: {code}, signal: {signal}', { code: code ?? 'unknown', signal: signal ?? 'none' }),
-        );
-      }
-      resolve();
-=======
     sandboxProcess.on('error', (err) => {
       console.error('Sandbox process error:', err);
     });
@@ -1020,7 +794,6 @@
         }
         resolve();
       });
->>>>>>> d6a73342
     });
   } finally {
     patcher.cleanup();
@@ -1042,7 +815,7 @@
 
     checkProcess.on('error', (err) => {
       console.warn(
-        t('sandbox.failed_start_image_check', 'Failed to start \'{sandbox}\' command for image check: {error}', { sandbox, error: err.message }),
+        `Failed to start '${sandbox}' command for image check: ${err.message}`,
       );
       resolve(false);
     });
@@ -1059,7 +832,7 @@
 }
 
 async function pullImage(sandbox: string, image: string): Promise<boolean> {
-  console.info(t('sandbox.attempting_pull_image', 'Attempting to pull image {image} using {sandbox}...', { image, sandbox }));
+  console.info(`Attempting to pull image ${image} using ${sandbox}...`);
   return new Promise((resolve) => {
     const args = ['pull', image];
     const pullProcess = spawn(sandbox, args, { stdio: 'pipe' });
@@ -1067,17 +840,17 @@
     let stderrData = '';
 
     const onStdoutData = (data: Buffer) => {
-      console.info(data.toString().trim()); // Show pull progress (keep as is - dynamic data)
+      console.info(data.toString().trim()); // Show pull progress
     };
 
     const onStderrData = (data: Buffer) => {
       stderrData += data.toString();
-      console.error(data.toString().trim()); // Show pull errors/info from the command itself (keep as is - dynamic data)
+      console.error(data.toString().trim()); // Show pull errors/info from the command itself
     };
 
     const onError = (err: Error) => {
       console.warn(
-        t('sandbox.failed_start_pull_command', 'Failed to start \'{sandbox} pull {image}\' command: {error}', { sandbox, image, error: err.message }),
+        `Failed to start '${sandbox} pull ${image}' command: ${err.message}`,
       );
       cleanup();
       resolve(false);
@@ -1085,12 +858,12 @@
 
     const onClose = (code: number | null) => {
       if (code === 0) {
-        console.info(t('sandbox.successfully_pulled_image', 'Successfully pulled image {image}.', { image }));
+        console.info(`Successfully pulled image ${image}.`);
         cleanup();
         resolve(true);
       } else {
         console.warn(
-          t('sandbox.failed_pull_image', 'Failed to pull image {image}. \'{sandbox} pull {image}\' exited with code {code}.', { image, sandbox, code: code ?? 'unknown' }),
+          `Failed to pull image ${image}. '${sandbox} pull ${image}' exited with code ${code}.`,
         );
         if (stderrData.trim()) {
           // Details already printed by the stderr listener above
@@ -1129,13 +902,13 @@
   sandbox: string,
   image: string,
 ): Promise<boolean> {
-  console.info(t('sandbox.checking_image', 'Checking for sandbox image: {image}', { image }));
+  console.info(`Checking for sandbox image: ${image}`);
   if (await imageExists(sandbox, image)) {
-    console.info(t('sandbox.image_found_locally', 'Sandbox image {image} found locally.', { image }));
+    console.info(`Sandbox image ${image} found locally.`);
     return true;
   }
 
-  console.info(t('sandbox.image_not_found_locally', 'Sandbox image {image} not found locally.', { image }));
+  console.info(`Sandbox image ${image} not found locally.`);
   if (image === LOCAL_DEV_SANDBOX_IMAGE_NAME) {
     // user needs to build the image themselves
     return false;
@@ -1144,18 +917,18 @@
   if (await pullImage(sandbox, image)) {
     // After attempting to pull, check again to be certain
     if (await imageExists(sandbox, image)) {
-      console.info(t('sandbox.image_available_after_pull', 'Sandbox image {image} is now available after pulling.', { image }));
+      console.info(`Sandbox image ${image} is now available after pulling.`);
       return true;
     } else {
       console.warn(
-        t('sandbox.image_still_not_found', 'Sandbox image {image} still not found after a pull attempt. This might indicate an issue with the image name or registry, or the pull command reported success but failed to make the image available.', { image }),
+        `Sandbox image ${image} still not found after a pull attempt. This might indicate an issue with the image name or registry, or the pull command reported success but failed to make the image available.`,
       );
       return false;
     }
   }
 
   console.error(
-    t('sandbox.failed_obtain_image', 'Failed to obtain sandbox image {image} after check and pull attempt.', { image }),
+    `Failed to obtain sandbox image ${image} after check and pull attempt.`,
   );
   return false; // Pull command failed or image still not present
 }