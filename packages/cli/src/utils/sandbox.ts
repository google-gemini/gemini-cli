--- conflicted
+++ resolved
@@ -561,7 +561,6 @@
     const containerName = `${imageName}-${index}`;
     args.push('--name', containerName, '--hostname', containerName);
 
-<<<<<<< HEAD
   // copy GEMINI_API_KEY(s) and base URL
   if (process.env.GEMINI_API_KEY) {
     args.push('--env', `GEMINI_API_KEY=${process.env.GEMINI_API_KEY}`);
@@ -572,15 +571,6 @@
   if (process.env.GOOGLE_API_KEY) {
     args.push('--env', `GOOGLE_API_KEY=${process.env.GOOGLE_API_KEY}`);
   }
-=======
-    // copy GEMINI_API_KEY(s)
-    if (process.env.GEMINI_API_KEY) {
-      args.push('--env', `GEMINI_API_KEY=${process.env.GEMINI_API_KEY}`);
-    }
-    if (process.env.GOOGLE_API_KEY) {
-      args.push('--env', `GOOGLE_API_KEY=${process.env.GOOGLE_API_KEY}`);
-    }
->>>>>>> 76107fae
 
     // copy GOOGLE_GENAI_USE_VERTEXAI
     if (process.env.GOOGLE_GENAI_USE_VERTEXAI) {
