--- conflicted
+++ resolved
@@ -188,11 +188,7 @@
   if (config.command === 'sandbox-exec') {
     // disallow BUILD_SANDBOX
     if (process.env.BUILD_SANDBOX) {
-<<<<<<< HEAD
-      console.error(t('sandbox.cannot_build_with_seatbelt', 'ERROR: cannot BUILD_SANDBOX when using MacOS Seatbelt'));
-=======
-      console.error('ERROR: cannot BUILD_SANDBOX when using macOS Seatbelt');
->>>>>>> dc2ac144
+      console.error(t('sandbox.cannot_build_with_seatbelt', 'ERROR: cannot BUILD_SANDBOX when using macOS Seatbelt'));
       process.exit(1);
     }
     const profile = (process.env.SEATBELT_PROFILE ??= 'permissive-open');
