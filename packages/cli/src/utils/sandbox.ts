--- conflicted
+++ resolved
@@ -203,17 +203,9 @@
       }
 
       const profile = (process.env['SEATBELT_PROFILE'] ??= 'permissive-open');
-<<<<<<< HEAD
-      let profileFile = new URL(
-        `./sandbox-macos-${profile}.sb`,
-        import.meta.url,
-      ).pathname;
-=======
       let profileFile = fileURLToPath(
         new URL(`sandbox-macos-${profile}.sb`, import.meta.url),
       );
-
->>>>>>> d89f7ea9
       // if profile name is not recognized, then look for file under project settings directory
       if (!BUILTIN_SEATBELT_PROFILES.includes(profile)) {
         profileFile = path.join(
