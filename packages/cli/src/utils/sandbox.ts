--- conflicted
+++ resolved
@@ -4,21 +4,15 @@
  * SPDX-License-Identifier: Apache-2.0
  */
 
-/**
- * Safer sandbox entrypoints — minimal wrapper that uses sandbox_helpers.
- *
- * This module intentionally keeps runtime logic small and delegates parsing
- * and safety concerns to sandbox_helpers.ts so that behavior is testable.
- */
 import * as helpers from './sandbox_helpers.js';
 import type { ChildProcess } from 'node:child_process';
-
-/** Public API used by the rest of the CLI for sandbox setup.
- *  Historically the repo used various environment variables and spawned
- *  shell commands directly. This wrapper centralizes the safe behaviour.
- *
- *  Returns the spawned ChildProcess when a proxy was started, otherwise undefined.
- */
+import fs from 'node:fs';
+import os from 'node:os';
+import path from 'node:path';
+import { spawn, execSync } from 'node:child_process';
+import { fileURLToPath } from 'node:url';
+
+/** Public API used by the rest of the CLI for sandbox setup. */
 export function startSandboxProxyIfConfigured(): ChildProcess | undefined {
   try {
     const cp = helpers.safeSpawnProxy();
@@ -29,34 +23,20 @@
   }
 }
 
-export { parseAndFilterSandboxEnv, buildSafeEnv, parseCommandString, safeSpawnProxy } from './sandbox_helpers.js';
-
-// Compatibility export for existing code - maintains the original signature
+export {
+  parseAndFilterSandboxEnv,
+  buildSafeEnv,
+  parseCommandString,
+  safeSpawnProxy,
+} from './sandbox_helpers.js';
+
+// Compatibility export for existing code
 export async function start_sandbox(
-<<<<<<< HEAD
-  _sandboxConfig: unknown,
-  _memoryArgs: string[],
-  _config: unknown,
-  _sandboxArgs: string[]
-): Promise<void> {
-  // For now, just handle the secure proxy functionality
-  // This maintains compatibility with existing code while using our secure implementation
-  const proxyProcess = startSandboxProxyIfConfigured();
-
-  if (proxyProcess) {
-    // If a proxy was started, wait for it to be ready
-    // This is a simplified version - the original implementation might have done more
-    return new Promise((resolve, reject) => {
-      proxyProcess.on('error', reject);
-      proxyProcess.on('close', (code) => {
-        if (code === 0) {
-          resolve();
-=======
   config: SandboxConfig,
   nodeArgs: string[] = [],
   cliConfig?: Config,
   cliArgs: string[] = [],
-) {
+): Promise<void> {
   const patcher = new ConsolePatcher({
     debugMode: cliConfig?.getDebugMode() || !!process.env['DEBUG'],
     stderr: true,
@@ -75,7 +55,7 @@
       let profileFile = fileURLToPath(
         new URL(`sandbox-macos-${profile}.sb`, import.meta.url),
       );
-      // if profile name is not recognized, then look for file under project settings directory
+
       if (!BUILTIN_SEATBELT_PROFILES.includes(profile)) {
         profileFile = path.join(
           SETTINGS_DIRECTORY_NAME,
@@ -88,9 +68,9 @@
         );
         process.exit(1);
       }
-      // Log on STDERR so it doesn't clutter the output on STDOUT
+
       console.error(`using macos seatbelt (profile: ${profile}) ...`);
-      // if DEBUG is set, convert to --inspect-brk in NODE_OPTIONS
+
       const nodeOptions = [
         ...(process.env['DEBUG'] ? ['--inspect-brk'] : []),
         ...nodeArgs,
@@ -104,36 +84,28 @@
         '-D',
         `HOME_DIR=${fs.realpathSync(os.homedir())}`,
         '-D',
-        `CACHE_DIR=${fs.realpathSync(execSync(`getconf DARWIN_USER_CACHE_DIR`).toString().trim())}`,
+        `CACHE_DIR=${fs
+          .realpathSync(execSync(`getconf DARWIN_USER_CACHE_DIR`).toString().trim())}`,
       ];
 
-      // Add included directories from the workspace context
-      // Always add 5 INCLUDE_DIR parameters to ensure .sb files can reference them
+      // Add include dirs
       const MAX_INCLUDE_DIRS = 5;
       const targetDir = fs.realpathSync(cliConfig?.getTargetDir() || '');
       const includedDirs: string[] = [];
 
       if (cliConfig) {
         const workspaceContext = cliConfig.getWorkspaceContext();
-        const directories = workspaceContext.getDirectories();
-
-        // Filter out TARGET_DIR
-        for (const dir of directories) {
+        for (const dir of workspaceContext.getDirectories()) {
           const realDir = fs.realpathSync(dir);
-          if (realDir !== targetDir) {
-            includedDirs.push(realDir);
-          }
+          if (realDir !== targetDir) includedDirs.push(realDir);
         }
       }
 
       for (let i = 0; i < MAX_INCLUDE_DIRS; i++) {
-        let dirPath = '/dev/null'; // Default to a safe path that won't cause issues
-
-        if (i < includedDirs.length) {
-          dirPath = includedDirs[i];
-        }
-
-        args.push('-D', `INCLUDE_DIR_${i}=${dirPath}`);
+        args.push(
+          '-D',
+          `INCLUDE_DIR_${i}=${includedDirs[i] ?? '/dev/null'}`,
+        );
       }
 
       const finalArgv = cliArgs;
@@ -149,77 +121,36 @@
           ...finalArgv.map((arg) => quote([arg])),
         ].join(' '),
       );
-      // start and set up proxy if GEMINI_SANDBOX_PROXY_COMMAND is set
-      const proxyCommand = process.env['GEMINI_SANDBOX_PROXY_COMMAND'];
-      let proxyProcess: ChildProcess | undefined = undefined;
-      let sandboxProcess: ChildProcess | undefined = undefined;
-      const sandboxEnv = { ...process.env };
-      if (proxyCommand) {
-        const proxy =
-          process.env['HTTPS_PROXY'] ||
-          process.env['https_proxy'] ||
-          process.env['HTTP_PROXY'] ||
-          process.env['http_proxy'] ||
-          'http://localhost:8877';
-        sandboxEnv['HTTPS_PROXY'] = proxy;
-        sandboxEnv['https_proxy'] = proxy; // lower-case can be required, e.g. for curl
-        sandboxEnv['HTTP_PROXY'] = proxy;
-        sandboxEnv['http_proxy'] = proxy;
-        const noProxy = process.env['NO_PROXY'] || process.env['no_proxy'];
-        if (noProxy) {
-          sandboxEnv['NO_PROXY'] = noProxy;
-          sandboxEnv['no_proxy'] = noProxy;
-        }
-        proxyProcess = spawn(proxyCommand, {
-          stdio: ['ignore', 'pipe', 'pipe'],
-          shell: true,
-          detached: true,
+
+      // --- secure proxy setup via helpers ---
+      const sandboxEnv = helpers.buildSafeEnv(process.env);
+      const proxyProcess = helpers.safeSpawnProxy();
+
+      if (proxyProcess) {
+        await new Promise<void>((resolve, reject) => {
+          proxyProcess.on('error', reject);
+          proxyProcess.on('close', (code) =>
+            code === 0
+              ? resolve()
+              : reject(new Error(`Proxy exited with code ${code}`)),
+          );
         });
-        // install handlers to stop proxy on exit/signal
-        const stopProxy = () => {
-          console.log('stopping proxy ...');
-          if (proxyProcess?.pid) {
-            process.kill(-proxyProcess.pid, 'SIGTERM');
-          }
-        };
-        process.on('exit', stopProxy);
-        process.on('SIGINT', stopProxy);
-        process.on('SIGTERM', stopProxy);
-
-        // commented out as it disrupts ink rendering
-        // proxyProcess.stdout?.on('data', (data) => {
-        //   console.info(data.toString());
-        // });
-        proxyProcess.stderr?.on('data', (data) => {
-          console.error(data.toString());
-        });
-        proxyProcess.on('close', (code, signal) => {
-          console.error(
-            `ERROR: proxy command '${proxyCommand}' exited with code ${code}, signal ${signal}`,
-          );
-          if (sandboxProcess?.pid) {
-            process.kill(-sandboxProcess.pid, 'SIGTERM');
-          }
-          process.exit(1);
-        });
-        console.log('waiting for proxy to start ...');
-        await execAsync(
-          `until timeout 0.25 curl -s http://localhost:8877; do sleep 0.25; done`,
-        );
-      }
-      // spawn child and let it inherit stdio
-      sandboxProcess = spawn(config.command, args, {
+      }
+
+      const sandboxProcess = spawn(config.command, args, {
         stdio: 'inherit',
+        env: sandboxEnv,
       });
-      await new Promise((resolve) => sandboxProcess?.on('close', resolve));
+
+      await new Promise((resolve) =>
+        sandboxProcess.on('close', resolve),
+      );
       return;
     }
 
     console.error(`hopping into sandbox (command: ${config.command}) ...`);
 
-    // determine full path for gemini-cli to distinguish linked vs installed setting
     const gcPath = fs.realpathSync(process.argv[1]);
-
     const projectSandboxDockerfile = path.join(
       SETTINGS_DIRECTORY_NAME,
       'sandbox.Dockerfile',
@@ -230,28 +161,50 @@
     const workdir = path.resolve(process.cwd());
     const containerWorkdir = getContainerPath(workdir);
 
-    // if BUILD_SANDBOX is set, then call scripts/build_sandbox.js under gemini-cli repo
-    //
-    // note this can only be done with binary linked from gemini-cli repo
+    // if BUILD_SANDBOX is set, then call scripts/build_sandbox.js
     if (process.env['BUILD_SANDBOX']) {
       if (!gcPath.includes('gemini-cli/packages/')) {
         console.error(
-          'ERROR: cannot build sandbox using installed gemini binary; ' +
-            'run `npm link ./packages/cli` under gemini-cli repo to switch to linked binary.',
+          'ERROR: cannot build sandbox using installed binary; ' +
+            'use `npm link ./packages/cli` in gemini-cli repo.',
         );
         process.exit(1);
->>>>>>> d6ec9bc0
-      } else {
-          reject(new Error(`Proxy process exited with code ${code}`));
-        }
-      });
-
-      // For compatibility, resolve immediately if no proxy was needed
-      if (!proxyProcess) {
-        resolve();
-      }
+      }
+      const buildScript = path.join(
+        gcPath,
+        '../../scripts/build_sandbox.js',
+      );
+      console.error('building sandbox image...');
+      execSync(`node ${buildScript}`, { stdio: 'inherit' });
+    }
+
+    // construct docker args
+    const dockerArgs = [
+      'run',
+      '--rm',
+      '-it',
+      '-v',
+      `${workdir}:${containerWorkdir}`,
+      '-w',
+      containerWorkdir,
+      ...(isCustomProjectSandbox
+        ? ['-f', projectSandboxDockerfile]
+        : []),
+      image,
+      ...cliArgs,
+    ];
+
+    // --- Docker sandbox with safe env ---
+    const dockerEnv = helpers.buildSafeEnv(process.env);
+    const dockerProcess = spawn('docker', dockerArgs, {
+      stdio: 'inherit',
+      env: dockerEnv,
     });
+
+    await new Promise((resolve) =>
+      dockerProcess.on('close', resolve),
+    );
+  } catch (err) {
+    console.error('Error starting sandbox:', err);
   }
-}
-
-// All functions are exported as named exports above+}