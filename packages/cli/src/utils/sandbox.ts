/**
 * @license
 * Copyright 2025 Google LLC
 * SPDX-License-Identifier: Apache-2.0
 */

import { exec, execSync, spawn, type ChildProcess } from 'node:child_process';
import os from 'node:os';
import path from 'node:path';
import fs from 'node:fs';
import { fileURLToPath } from 'node:url';
import { quote, parse } from 'shell-quote';
import { USER_SETTINGS_DIR } from '../config/settings.js';
import { promisify } from 'node:util';
import type { Config, SandboxConfig } from '@google/gemini-cli-core';
import {
  coreEvents,
  debugLogger,
  FatalSandboxError,
  GEMINI_DIR,
} from '@google/gemini-cli-core';
import { ConsolePatcher } from '../ui/utils/ConsolePatcher.js';
import { randomBytes } from 'node:crypto';
import {
  getContainerPath,
  shouldUseCurrentUserInSandbox,
  parseImageName,
  ports,
  entrypoint,
  LOCAL_DEV_SANDBOX_IMAGE_NAME,
  SANDBOX_NETWORK_NAME,
  SANDBOX_PROXY_NAME,
  BUILTIN_SEATBELT_PROFILES,
} from './sandboxUtils.js';

const execAsync = promisify(exec);

export async function start_sandbox(
  config: SandboxConfig,
  nodeArgs: string[] = [],
  cliConfig?: Config,
  cliArgs: string[] = [],
): Promise<number> {
  const patcher = new ConsolePatcher({
    debugMode: cliConfig?.getDebugMode() || !!process.env['DEBUG'],
    stderr: true,
  });
  patcher.patch();

  try {
    if (config.command === 'sandbox-exec') {
      // disallow BUILD_SANDBOX
      if (process.env['BUILD_SANDBOX']) {
        throw new FatalSandboxError(
          'Cannot BUILD_SANDBOX when using macOS Seatbelt',
        );
      }

      const profile = (process.env['SEATBELT_PROFILE'] ??= 'permissive-open');
      let profileFile = fileURLToPath(
        new URL(`sandbox-macos-${profile}.sb`, import.meta.url),
      );
      // if profile name is not recognized, then look for file under project settings directory
      if (!BUILTIN_SEATBELT_PROFILES.includes(profile)) {
        profileFile = path.join(GEMINI_DIR, `sandbox-macos-${profile}.sb`);
      }
      if (!fs.existsSync(profileFile)) {
        throw new FatalSandboxError(
          `Missing macos seatbelt profile file '${profileFile}'`,
        );
      }
      debugLogger.log(`using macos seatbelt (profile: ${profile}) ...`);
      // if DEBUG is set, convert to --inspect-brk in NODE_OPTIONS
      const nodeOptions = [
        ...(process.env['DEBUG'] ? ['--inspect-brk'] : []),
        ...nodeArgs,
      ].join(' ');

      const args = [
        '-D',
        `TARGET_DIR=${fs.realpathSync(process.cwd())}`,
        '-D',
        `TMP_DIR=${fs.realpathSync(os.tmpdir())}`,
        '-D',
        `HOME_DIR=${fs.realpathSync(os.homedir())}`,
        '-D',
        `CACHE_DIR=${fs.realpathSync((await execAsync('getconf DARWIN_USER_CACHE_DIR')).stdout.trim())}`,
      ];

      // Add included directories from the workspace context
      // Always add 5 INCLUDE_DIR parameters to ensure .sb files can reference them
      const MAX_INCLUDE_DIRS = 5;
      const targetDir = fs.realpathSync(cliConfig?.getTargetDir() || '');
      const includedDirs: string[] = [];

      if (cliConfig) {
        const workspaceContext = cliConfig.getWorkspaceContext();
        const directories = workspaceContext.getDirectories();

        // Filter out TARGET_DIR
        for (const dir of directories) {
          const realDir = fs.realpathSync(dir);
          if (realDir !== targetDir) {
            includedDirs.push(realDir);
          }
        }
      }

      for (let i = 0; i < MAX_INCLUDE_DIRS; i++) {
        let dirPath = '/dev/null'; // Default to a safe path that won't cause issues

        if (i < includedDirs.length) {
          dirPath = includedDirs[i];
        }

        args.push('-D', `INCLUDE_DIR_${i}=${dirPath}`);
      }

      const finalArgv = cliArgs;

      args.push(
        '-f',
        profileFile,
        'sh',
        '-c',
        [
          `SANDBOX=sandbox-exec`,
          `NODE_OPTIONS="${nodeOptions}"`,
          ...finalArgv.map((arg) => quote([arg])),
        ].join(' '),
      );
      // start and set up proxy if GEMINI_SANDBOX_PROXY_COMMAND is set
      const proxyCommand = process.env['GEMINI_SANDBOX_PROXY_COMMAND'];
      let proxyProcess: ChildProcess | undefined = undefined;
      let sandboxProcess: ChildProcess | undefined = undefined;
      const sandboxEnv = { ...process.env };
      if (proxyCommand) {
        const proxy =
          process.env['HTTPS_PROXY'] ||
          process.env['https_proxy'] ||
          process.env['HTTP_PROXY'] ||
          process.env['http_proxy'] ||
          'http://localhost:8877';
        sandboxEnv['HTTPS_PROXY'] = proxy;
        sandboxEnv['https_proxy'] = proxy; // lower-case can be required, e.g. for curl
        sandboxEnv['HTTP_PROXY'] = proxy;
        sandboxEnv['http_proxy'] = proxy;
        const noProxy = process.env['NO_PROXY'] || process.env['no_proxy'];
        if (noProxy) {
          sandboxEnv['NO_PROXY'] = noProxy;
          sandboxEnv['no_proxy'] = noProxy;
        }
        proxyProcess = spawn(proxyCommand, {
          stdio: ['ignore', 'pipe', 'pipe'],
          shell: true,
          detached: true,
        });
        // install handlers to stop proxy on exit/signal
        const stopProxy = () => {
          debugLogger.log('stopping proxy ...');
          if (proxyProcess?.pid) {
            process.kill(-proxyProcess.pid, 'SIGTERM');
          }
        };
        process.on('exit', stopProxy);
        process.on('SIGINT', stopProxy);
        process.on('SIGTERM', stopProxy);

        // commented out as it disrupts ink rendering
        // proxyProcess.stdout?.on('data', (data) => {
        //   console.info(data.toString());
        // });
        proxyProcess.stderr?.on('data', (data) => {
          debugLogger.debug(`[PROXY STDERR]: ${data.toString().trim()}`);
        });
        proxyProcess.on('close', (code, signal) => {
          if (sandboxProcess?.pid) {
            process.kill(-sandboxProcess.pid, 'SIGTERM');
          }
          throw new FatalSandboxError(
            `Proxy command '${proxyCommand}' exited with code ${code}, signal ${signal}`,
          );
        });
        debugLogger.log('waiting for proxy to start ...');
        await execAsync(
          `until timeout 0.25 curl -s http://localhost:8877; do sleep 0.25; done`,
        );
      }
      // spawn child and let it inherit stdio
      process.stdin.pause();
      sandboxProcess = spawn(config.command, args, {
        stdio: 'inherit',
      });
      return new Promise((resolve, reject) => {
        sandboxProcess?.on('error', reject);
        sandboxProcess?.on('close', (code) => {
          process.stdin.resume();
          resolve(code ?? 1);
        });
      });
    }

    debugLogger.log(`hopping into sandbox (command: ${config.command}) ...`);

    // determine full path for gemini-cli to distinguish linked vs installed setting
    const gcPath = process.argv[1] ? fs.realpathSync(process.argv[1]) : '';

    const projectSandboxDockerfile = path.join(
      GEMINI_DIR,
      'sandbox.Dockerfile',
    );
    const isCustomProjectSandbox = fs.existsSync(projectSandboxDockerfile);

    const image = config.image;
    const workdir = path.resolve(process.cwd());
    const containerWorkdir = getContainerPath(workdir);

    // if BUILD_SANDBOX is set, then call scripts/build_sandbox.js under gemini-cli repo
    //
    // note this can only be done with binary linked from gemini-cli repo
    if (process.env['BUILD_SANDBOX']) {
      if (!gcPath.includes('gemini-cli/packages/')) {
        throw new FatalSandboxError(
          'Cannot build sandbox using installed gemini binary; ' +
            'run `npm link ./packages/cli` under gemini-cli repo to switch to linked binary.',
        );
      } else {
        debugLogger.log('building sandbox ...');
        const gcRoot = gcPath.split('/packages/')[0];
        // if project folder has sandbox.Dockerfile under project settings folder, use that
        let buildArgs = '';
        const projectSandboxDockerfile = path.join(
          GEMINI_DIR,
          'sandbox.Dockerfile',
        );
        if (isCustomProjectSandbox) {
          debugLogger.log(`using ${projectSandboxDockerfile} for sandbox`);
          buildArgs += `-f ${path.resolve(projectSandboxDockerfile)} -i ${image}`;
        }
        execSync(
          `cd ${gcRoot} && node scripts/build_sandbox.js -s ${buildArgs}`,
          {
            stdio: 'inherit',
            env: {
              ...process.env,
              GEMINI_SANDBOX: config.command, // in case sandbox is enabled via flags (see config.ts under cli package)
            },
          },
        );
      }
    }

    // stop if image is missing
    if (!(await ensureSandboxImageIsPresent(config.command, image))) {
      const remedy =
        image === LOCAL_DEV_SANDBOX_IMAGE_NAME
          ? 'Try running `npm run build:all` or `npm run build:sandbox` under the gemini-cli repo to build it locally, or check the image name and your network connection.'
          : 'Please check the image name, your network connection, or notify gemini-cli-dev@google.com if the issue persists.';
      throw new FatalSandboxError(
        `Sandbox image '${image}' is missing or could not be pulled. ${remedy}`,
      );
    }

    // use interactive mode and auto-remove container on exit
    // run init binary inside container to forward signals & reap zombies
    const args = ['run', '-i', '--rm', '--init', '--workdir', containerWorkdir];

    // add custom flags from SANDBOX_FLAGS
    if (process.env['SANDBOX_FLAGS']) {
      const flags = parse(process.env['SANDBOX_FLAGS'], process.env).filter(
        (f): f is string => typeof f === 'string',
      );
      args.push(...flags);
    }

    // add TTY only if stdin is TTY as well, i.e. for piped input don't init TTY in container
    if (process.stdin.isTTY) {
      args.push('-t');
    }

    // allow access to host.docker.internal
    args.push('--add-host', 'host.docker.internal:host-gateway');

    // mount current directory as working directory in sandbox (set via --workdir)
    args.push('--volume', `${workdir}:${containerWorkdir}`);

    // mount user settings directory inside container, after creating if missing
    // note user/home changes inside sandbox and we mount at BOTH paths for consistency
    const userSettingsDirOnHost = USER_SETTINGS_DIR;
    const userSettingsDirInSandbox = getContainerPath(
      `/home/node/${GEMINI_DIR}`,
    );
    if (!fs.existsSync(userSettingsDirOnHost)) {
      fs.mkdirSync(userSettingsDirOnHost);
    }
    args.push(
      '--volume',
      `${userSettingsDirOnHost}:${userSettingsDirInSandbox}`,
    );
    if (userSettingsDirInSandbox !== userSettingsDirOnHost) {
      args.push(
        '--volume',
        `${userSettingsDirOnHost}:${getContainerPath(userSettingsDirOnHost)}`,
      );
    }

    // mount os.tmpdir() as os.tmpdir() inside container
    args.push('--volume', `${os.tmpdir()}:${getContainerPath(os.tmpdir())}`);

    // mount gcloud config directory if it exists
    const gcloudConfigDir = path.join(os.homedir(), '.config', 'gcloud');
    if (fs.existsSync(gcloudConfigDir)) {
      args.push(
        '--volume',
        `${gcloudConfigDir}:${getContainerPath(gcloudConfigDir)}:ro`,
      );
    }

    // mount ADC file if GOOGLE_APPLICATION_CREDENTIALS is set
    if (process.env['GOOGLE_APPLICATION_CREDENTIALS']) {
      const adcFile = process.env['GOOGLE_APPLICATION_CREDENTIALS'];
      if (fs.existsSync(adcFile)) {
        args.push('--volume', `${adcFile}:${getContainerPath(adcFile)}:ro`);
        args.push(
          '--env',
          `GOOGLE_APPLICATION_CREDENTIALS=${getContainerPath(adcFile)}`,
        );
      }
    }

    // mount paths listed in SANDBOX_MOUNTS
    if (process.env['SANDBOX_MOUNTS']) {
      for (let mount of process.env['SANDBOX_MOUNTS'].split(',')) {
        if (mount.trim()) {
          // parse mount as from:to:opts
          let [from, to, opts] = mount.trim().split(':');
          to = to || from; // default to mount at same path inside container
          opts = opts || 'ro'; // default to read-only
          mount = `${from}:${to}:${opts}`;
          // check that from path is absolute
          if (!path.isAbsolute(from)) {
            throw new FatalSandboxError(
              `Path '${from}' listed in SANDBOX_MOUNTS must be absolute`,
            );
          }
          // check that from path exists on host
          if (!fs.existsSync(from)) {
            throw new FatalSandboxError(
              `Missing mount path '${from}' listed in SANDBOX_MOUNTS`,
            );
          }
          debugLogger.log(`SANDBOX_MOUNTS: ${from} -> ${to} (${opts})`);
          args.push('--volume', mount);
        }
      }
    }

    // expose env-specified ports on the sandbox
    ports().forEach((p) => args.push('--publish', `${p}:${p}`));

    // if DEBUG is set, expose debugging port
    if (process.env['DEBUG']) {
      const debugPort = process.env['DEBUG_PORT'] || '9229';
      args.push(`--publish`, `${debugPort}:${debugPort}`);
    }

    // copy proxy environment variables, replacing localhost with SANDBOX_PROXY_NAME
    // copy as both upper-case and lower-case as is required by some utilities
    // GEMINI_SANDBOX_PROXY_COMMAND implies HTTPS_PROXY unless HTTP_PROXY is set
    const proxyCommand = process.env['GEMINI_SANDBOX_PROXY_COMMAND'];

    if (proxyCommand) {
      let proxy =
        process.env['HTTPS_PROXY'] ||
        process.env['https_proxy'] ||
        process.env['HTTP_PROXY'] ||
        process.env['http_proxy'] ||
        'http://localhost:8877';
      proxy = proxy.replace('localhost', SANDBOX_PROXY_NAME);
      if (proxy) {
        args.push('--env', `HTTPS_PROXY=${proxy}`);
        args.push('--env', `https_proxy=${proxy}`); // lower-case can be required, e.g. for curl
        args.push('--env', `HTTP_PROXY=${proxy}`);
        args.push('--env', `http_proxy=${proxy}`);
      }
      const noProxy = process.env['NO_PROXY'] || process.env['no_proxy'];
      if (noProxy) {
        args.push('--env', `NO_PROXY=${noProxy}`);
        args.push('--env', `no_proxy=${noProxy}`);
      }

      // if using proxy, switch to internal networking through proxy
      if (proxy) {
        execSync(
          `${config.command} network inspect ${SANDBOX_NETWORK_NAME} || ${config.command} network create --internal ${SANDBOX_NETWORK_NAME}`,
        );
        args.push('--network', SANDBOX_NETWORK_NAME);
        // if proxy command is set, create a separate network w/ host access (i.e. non-internal)
        // we will run proxy in its own container connected to both host network and internal network
        // this allows proxy to work even on rootless podman on macos with host<->vm<->container isolation
        if (proxyCommand) {
          execSync(
            `${config.command} network inspect ${SANDBOX_PROXY_NAME} || ${config.command} network create ${SANDBOX_PROXY_NAME}`,
          );
        }
      }
    }

    // name container after image, plus random suffix to avoid conflicts
    const imageName = parseImageName(image);
    const isIntegrationTest =
      process.env['GEMINI_CLI_INTEGRATION_TEST'] === 'true';
    let containerName;
    if (isIntegrationTest) {
      containerName = `gemini-cli-integration-test-${randomBytes(4).toString(
        'hex',
      )}`;
      debugLogger.log(`ContainerName: ${containerName}`);
    } else {
<<<<<<< HEAD
      // Use a random suffix to avoid name collisions when multiple CLI instances run concurrently.
      const id = randomBytes(6).toString('hex');
      containerName = `${imageName}-${id}`;
=======
      let index = 0;
      const containerNameCheck = (
        await execAsync(`${config.command} ps -a --format "{{.Names}}"`)
      ).stdout.trim();
      while (containerNameCheck.includes(`${imageName}-${index}`)) {
        index++;
      }
      containerName = `${imageName}-${index}`;
>>>>>>> 7a4280a4
      debugLogger.log(`ContainerName (regular): ${containerName}`);
    }
    args.push('--name', containerName, '--hostname', containerName);

    // copy GEMINI_CLI_TEST_VAR for integration tests
    if (process.env['GEMINI_CLI_TEST_VAR']) {
      args.push(
        '--env',
        `GEMINI_CLI_TEST_VAR=${process.env['GEMINI_CLI_TEST_VAR']}`,
      );
    }

    // copy GEMINI_API_KEY(s)
    if (process.env['GEMINI_API_KEY']) {
      args.push('--env', `GEMINI_API_KEY=${process.env['GEMINI_API_KEY']}`);
    }
    if (process.env['GOOGLE_API_KEY']) {
      args.push('--env', `GOOGLE_API_KEY=${process.env['GOOGLE_API_KEY']}`);
    }

    // copy GOOGLE_GENAI_USE_VERTEXAI
    if (process.env['GOOGLE_GENAI_USE_VERTEXAI']) {
      args.push(
        '--env',
        `GOOGLE_GENAI_USE_VERTEXAI=${process.env['GOOGLE_GENAI_USE_VERTEXAI']}`,
      );
    }

    // copy GOOGLE_GENAI_USE_GCA
    if (process.env['GOOGLE_GENAI_USE_GCA']) {
      args.push(
        '--env',
        `GOOGLE_GENAI_USE_GCA=${process.env['GOOGLE_GENAI_USE_GCA']}`,
      );
    }

    // copy GOOGLE_CLOUD_PROJECT
    if (process.env['GOOGLE_CLOUD_PROJECT']) {
      args.push(
        '--env',
        `GOOGLE_CLOUD_PROJECT=${process.env['GOOGLE_CLOUD_PROJECT']}`,
      );
    }

    // copy GOOGLE_CLOUD_LOCATION
    if (process.env['GOOGLE_CLOUD_LOCATION']) {
      args.push(
        '--env',
        `GOOGLE_CLOUD_LOCATION=${process.env['GOOGLE_CLOUD_LOCATION']}`,
      );
    }

    // copy GEMINI_MODEL
    if (process.env['GEMINI_MODEL']) {
      args.push('--env', `GEMINI_MODEL=${process.env['GEMINI_MODEL']}`);
    }

    // copy TERM and COLORTERM to try to maintain terminal setup
    if (process.env['TERM']) {
      args.push('--env', `TERM=${process.env['TERM']}`);
    }
    if (process.env['COLORTERM']) {
      args.push('--env', `COLORTERM=${process.env['COLORTERM']}`);
    }

    // Pass through IDE mode environment variables
    for (const envVar of [
      'GEMINI_CLI_IDE_SERVER_PORT',
      'GEMINI_CLI_IDE_WORKSPACE_PATH',
      'TERM_PROGRAM',
    ]) {
      if (process.env[envVar]) {
        args.push('--env', `${envVar}=${process.env[envVar]}`);
      }
    }

    // copy VIRTUAL_ENV if under working directory
    // also mount-replace VIRTUAL_ENV directory with <project_settings>/sandbox.venv
    // sandbox can then set up this new VIRTUAL_ENV directory using sandbox.bashrc (see below)
    // directory will be empty if not set up, which is still preferable to having host binaries
    if (
      process.env['VIRTUAL_ENV']
        ?.toLowerCase()
        .startsWith(workdir.toLowerCase())
    ) {
      const sandboxVenvPath = path.resolve(GEMINI_DIR, 'sandbox.venv');
      if (!fs.existsSync(sandboxVenvPath)) {
        fs.mkdirSync(sandboxVenvPath, { recursive: true });
      }
      args.push(
        '--volume',
        `${sandboxVenvPath}:${getContainerPath(process.env['VIRTUAL_ENV'])}`,
      );
      args.push(
        '--env',
        `VIRTUAL_ENV=${getContainerPath(process.env['VIRTUAL_ENV'])}`,
      );
    }

    // copy additional environment variables from SANDBOX_ENV
    if (process.env['SANDBOX_ENV']) {
      for (let env of process.env['SANDBOX_ENV'].split(',')) {
        if ((env = env.trim())) {
          if (env.includes('=')) {
            debugLogger.log(`SANDBOX_ENV: ${env}`);
            args.push('--env', env);
          } else {
            throw new FatalSandboxError(
              'SANDBOX_ENV must be a comma-separated list of key=value pairs',
            );
          }
        }
      }
    }

    // copy NODE_OPTIONS
    const existingNodeOptions = process.env['NODE_OPTIONS'] || '';
    const allNodeOptions = [
      ...(existingNodeOptions ? [existingNodeOptions] : []),
      ...nodeArgs,
    ].join(' ');

    if (allNodeOptions.length > 0) {
      args.push('--env', `NODE_OPTIONS="${allNodeOptions}"`);
    }

    // set SANDBOX as container name
    args.push('--env', `SANDBOX=${containerName}`);

    // for podman only, use empty --authfile to skip unnecessary auth refresh overhead
    if (config.command === 'podman') {
      const emptyAuthFilePath = path.join(os.tmpdir(), 'empty_auth.json');
      fs.writeFileSync(emptyAuthFilePath, '{}', 'utf-8');
      args.push('--authfile', emptyAuthFilePath);
    }

    // Determine if the current user's UID/GID should be passed to the sandbox.
    // See shouldUseCurrentUserInSandbox for more details.
    let userFlag = '';
    const finalEntrypoint = entrypoint(workdir, cliArgs);

    if (process.env['GEMINI_CLI_INTEGRATION_TEST'] === 'true') {
      args.push('--user', 'root');
      userFlag = '--user root';
    } else if (await shouldUseCurrentUserInSandbox()) {
      // For the user-creation logic to work, the container must start as root.
      // The entrypoint script then handles dropping privileges to the correct user.
      args.push('--user', 'root');

      const uid = (await execAsync('id -u')).stdout.trim();
      const gid = (await execAsync('id -g')).stdout.trim();

      // Instead of passing --user to the main sandbox container, we let it
      // start as root, then create a user with the host's UID/GID, and
      // finally switch to that user to run the gemini process. This is
      // necessary on Linux to ensure the user exists within the
      // container's /etc/passwd file, which is required by os.userInfo().
      const username = 'gemini';
      const homeDir = getContainerPath(os.homedir());

      const setupUserCommands = [
        // Use -f with groupadd to avoid errors if the group already exists.
        `groupadd -f -g ${gid} ${username}`,
        // Create user only if it doesn't exist. Use -o for non-unique UID.
        `id -u ${username} &>/dev/null || useradd -o -u ${uid} -g ${gid} -d ${homeDir} -s /bin/bash ${username}`,
      ].join(' && ');

      const originalCommand = finalEntrypoint[2];
      const escapedOriginalCommand = originalCommand.replace(/'/g, "'\\''");

      // Use `su -p` to preserve the environment.
      const suCommand = `su -p ${username} -c '${escapedOriginalCommand}'`;

      // The entrypoint is always `['bash', '-c', '<command>']`, so we modify the command part.
      finalEntrypoint[2] = `${setupUserCommands} && ${suCommand}`;

      // We still need userFlag for the simpler proxy container, which does not have this issue.
      userFlag = `--user ${uid}:${gid}`;
      // When forcing a UID in the sandbox, $HOME can be reset to '/', so we copy $HOME as well.
      args.push('--env', `HOME=${os.homedir()}`);
    }

    // push container image name
    args.push(image);

    // push container entrypoint (including args)
    args.push(...finalEntrypoint);

    // start and set up proxy if GEMINI_SANDBOX_PROXY_COMMAND is set
    let proxyProcess: ChildProcess | undefined = undefined;
    let sandboxProcess: ChildProcess | undefined = undefined;

    if (proxyCommand) {
      // run proxyCommand in its own container
      const proxyContainerCommand = `${config.command} run --rm --init ${userFlag} --name ${SANDBOX_PROXY_NAME} --network ${SANDBOX_PROXY_NAME} -p 8877:8877 -v ${process.cwd()}:${workdir} --workdir ${workdir} ${image} ${proxyCommand}`;
      proxyProcess = spawn(proxyContainerCommand, {
        stdio: ['ignore', 'pipe', 'pipe'],
        shell: true,
        detached: true,
      });
      // install handlers to stop proxy on exit/signal
      const stopProxy = () => {
        debugLogger.log('stopping proxy container ...');
        execSync(`${config.command} rm -f ${SANDBOX_PROXY_NAME}`);
      };
      process.on('exit', stopProxy);
      process.on('SIGINT', stopProxy);
      process.on('SIGTERM', stopProxy);

      // commented out as it disrupts ink rendering
      // proxyProcess.stdout?.on('data', (data) => {
      //   console.info(data.toString());
      // });
      proxyProcess.stderr?.on('data', (data) => {
        debugLogger.debug(`[PROXY STDERR]: ${data.toString().trim()}`);
      });
      proxyProcess.on('close', (code, signal) => {
        if (sandboxProcess?.pid) {
          process.kill(-sandboxProcess.pid, 'SIGTERM');
        }
        throw new FatalSandboxError(
          `Proxy container command '${proxyContainerCommand}' exited with code ${code}, signal ${signal}`,
        );
      });
      debugLogger.log('waiting for proxy to start ...');
      await execAsync(
        `until timeout 0.25 curl -s http://localhost:8877; do sleep 0.25; done`,
      );
      // connect proxy container to sandbox network
      // (workaround for older versions of docker that don't support multiple --network args)
      await execAsync(
        `${config.command} network connect ${SANDBOX_NETWORK_NAME} ${SANDBOX_PROXY_NAME}`,
      );
    }

    // spawn child and let it inherit stdio
    process.stdin.pause();
    sandboxProcess = spawn(config.command, args, {
      stdio: 'inherit',
    });

    return new Promise<number>((resolve, reject) => {
      sandboxProcess.on('error', (err) => {
        coreEvents.emitFeedback('error', 'Sandbox process error', err);
        reject(err);
      });

      sandboxProcess?.on('close', (code, signal) => {
        process.stdin.resume();
        if (code !== 0 && code !== null) {
          debugLogger.log(
            `Sandbox process exited with code: ${code}, signal: ${signal}`,
          );
        }
        resolve(code ?? 1);
      });
    });
  } finally {
    patcher.cleanup();
  }
}

// Helper functions to ensure sandbox image is present
async function imageExists(sandbox: string, image: string): Promise<boolean> {
  return new Promise((resolve) => {
    const args = ['images', '-q', image];
    const checkProcess = spawn(sandbox, args);

    let stdoutData = '';
    if (checkProcess.stdout) {
      checkProcess.stdout.on('data', (data) => {
        stdoutData += data.toString();
      });
    }

    checkProcess.on('error', (err) => {
      debugLogger.warn(
        `Failed to start '${sandbox}' command for image check: ${err.message}`,
      );
      resolve(false);
    });

    checkProcess.on('close', (code) => {
      // Non-zero code might indicate docker daemon not running, etc.
      // The primary success indicator is non-empty stdoutData.
      if (code !== 0) {
        // console.warn(`'${sandbox} images -q ${image}' exited with code ${code}.`);
      }
      resolve(stdoutData.trim() !== '');
    });
  });
}

async function pullImage(sandbox: string, image: string): Promise<boolean> {
  console.info(`Attempting to pull image ${image} using ${sandbox}...`);
  return new Promise((resolve) => {
    const args = ['pull', image];
    const pullProcess = spawn(sandbox, args, { stdio: 'pipe' });

    let stderrData = '';

    const onStdoutData = (data: Buffer) => {
      console.info(data.toString().trim()); // Show pull progress
    };

    const onStderrData = (data: Buffer) => {
      stderrData += data.toString();
      console.error(data.toString().trim()); // Show pull errors/info from the command itself
    };

    const onError = (err: Error) => {
      debugLogger.warn(
        `Failed to start '${sandbox} pull ${image}' command: ${err.message}`,
      );
      cleanup();
      resolve(false);
    };

    const onClose = (code: number | null) => {
      if (code === 0) {
        console.info(`Successfully pulled image ${image}.`);
        cleanup();
        resolve(true);
      } else {
        debugLogger.warn(
          `Failed to pull image ${image}. '${sandbox} pull ${image}' exited with code ${code}.`,
        );
        if (stderrData.trim()) {
          // Details already printed by the stderr listener above
        }
        cleanup();
        resolve(false);
      }
    };

    const cleanup = () => {
      if (pullProcess.stdout) {
        pullProcess.stdout.removeListener('data', onStdoutData);
      }
      if (pullProcess.stderr) {
        pullProcess.stderr.removeListener('data', onStderrData);
      }
      pullProcess.removeListener('error', onError);
      pullProcess.removeListener('close', onClose);
      if (pullProcess.connected) {
        pullProcess.disconnect();
      }
    };

    if (pullProcess.stdout) {
      pullProcess.stdout.on('data', onStdoutData);
    }
    if (pullProcess.stderr) {
      pullProcess.stderr.on('data', onStderrData);
    }
    pullProcess.on('error', onError);
    pullProcess.on('close', onClose);
  });
}

async function ensureSandboxImageIsPresent(
  sandbox: string,
  image: string,
): Promise<boolean> {
  debugLogger.log(`Checking for sandbox image: ${image}`);
  if (await imageExists(sandbox, image)) {
    debugLogger.log(`Sandbox image ${image} found locally.`);
    return true;
  }

  debugLogger.log(`Sandbox image ${image} not found locally.`);
  if (image === LOCAL_DEV_SANDBOX_IMAGE_NAME) {
    // user needs to build the image themselves
    return false;
  }

  if (await pullImage(sandbox, image)) {
    // After attempting to pull, check again to be certain
    if (await imageExists(sandbox, image)) {
      debugLogger.log(`Sandbox image ${image} is now available after pulling.`);
      return true;
    } else {
      debugLogger.warn(
        `Sandbox image ${image} still not found after a pull attempt. This might indicate an issue with the image name or registry, or the pull command reported success but failed to make the image available.`,
      );
      return false;
    }
  }

  coreEvents.emitFeedback(
    'error',
    `Failed to obtain sandbox image ${image} after check and pull attempt.`,
  );
  return false; // Pull command failed or image still not present
}<|MERGE_RESOLUTION|>--- conflicted
+++ resolved
@@ -417,20 +417,9 @@
       )}`;
       debugLogger.log(`ContainerName: ${containerName}`);
     } else {
-<<<<<<< HEAD
       // Use a random suffix to avoid name collisions when multiple CLI instances run concurrently.
       const id = randomBytes(6).toString('hex');
       containerName = `${imageName}-${id}`;
-=======
-      let index = 0;
-      const containerNameCheck = (
-        await execAsync(`${config.command} ps -a --format "{{.Names}}"`)
-      ).stdout.trim();
-      while (containerNameCheck.includes(`${imageName}-${index}`)) {
-        index++;
-      }
-      containerName = `${imageName}-${index}`;
->>>>>>> 7a4280a4
       debugLogger.log(`ContainerName (regular): ${containerName}`);
     }
     args.push('--name', containerName, '--hostname', containerName);
