--- conflicted
+++ resolved
@@ -15,13 +15,8 @@
   USER_SETTINGS_DIR,
   SETTINGS_DIRECTORY_NAME,
 } from '../config/settings.js';
-<<<<<<< HEAD
-import { promisify } from 'util';
+import { promisify } from 'node:util';
 import type { Config, SandboxConfig } from '@google/gemini-cli-core';
-=======
-import { promisify } from 'node:util';
-import { Config, SandboxConfig } from '@google/gemini-cli-core';
->>>>>>> ee4feea0
 import { ConsolePatcher } from '../ui/utils/ConsolePatcher.js';
 
 const execAsync = promisify(exec);
