/**
 * @license
 * Copyright 2025 Google LLC
 * SPDX-License-Identifier: Apache-2.0
 */

import { describe, it, expect, vi, beforeEach, afterEach } from 'vitest';
import { getUserStartupWarnings } from './userStartupWarnings.js';
import * as os from 'os';
import fs from 'fs/promises';
import path from 'path';

vi.mock('os', () => ({
  default: { homedir: vi.fn() },
  homedir: vi.fn(),
}));

vi.mock('fs/promises', () => ({
  default: { realpath: vi.fn() },
}));

describe('getUserStartupWarnings', () => {
  const homeDir = '/home/user';

  beforeEach(() => {
    vi.mocked(os.homedir).mockReturnValue(homeDir);
    vi.mocked(fs.realpath).mockImplementation(async (path) => path.toString());
  });

  afterEach(() => {
    vi.clearAllMocks();
  });

  describe('home directory check', () => {
    it('should return a warning when running in home directory', async () => {
      vi.mocked(fs.realpath)
        .mockResolvedValueOnce(homeDir)
        .mockResolvedValueOnce(homeDir);

      const warnings = await getUserStartupWarnings(homeDir);

      expect(warnings).toContainEqual(
        expect.stringContaining('home directory'),
      );
    });

    it('should not return a warning when running in a project directory', async () => {
      vi.mocked(fs.realpath)
        .mockResolvedValueOnce('/some/project/path')
        .mockResolvedValueOnce(homeDir);

      const warnings = await getUserStartupWarnings('/some/project/path');
      expect(warnings).not.toContainEqual(
        expect.stringContaining('home directory'),
      );
    });

    it('should handle errors when checking directory', async () => {
      vi.mocked(fs.realpath)
        .mockRejectedValueOnce(new Error('FS error'))
        .mockResolvedValueOnce(homeDir);

      const warnings = await getUserStartupWarnings('/error/path');
      expect(warnings).toContainEqual(
        expect.stringContaining('Could not verify'),
      );
    });
  });
<<<<<<< HEAD
=======

  // // Example of how to add a new check:
  // describe('node version check', () => {
  //   // Tests for node version check would go here
  //   // This shows how easy it is to add new test sections
  // });

  describe('root directory check', () => {
    it('should return a warning when running in root directory on Unix', async () => {
      vi.mocked(fs.realpath)
        .mockResolvedValueOnce('/')
        .mockResolvedValueOnce(homeDir);

      const warnings = await getUserStartupWarnings('/');

      expect(warnings).toContainEqual(
        expect.stringContaining('root directory'),
      );
      expect(warnings).toContainEqual(
        expect.stringContaining('folder structure will be used'),
      );
    });

    it('should return a warning when running in root directory on Windows', async () => {
      vi.mocked(fs.realpath)
        .mockResolvedValueOnce('C:\\')
        .mockResolvedValueOnce(homeDir);

      vi.spyOn(path, 'dirname').mockImplementation(path.win32.dirname);

      const warnings = await getUserStartupWarnings('C:\\');

      expect(warnings).toContainEqual(
        expect.stringContaining('root directory'),
      );
      expect(warnings).toContainEqual(
        expect.stringContaining('folder structure will be used'),
      );
    });

    it('should not return a warning when running in a non-root directory', async () => {
      vi.mocked(fs.realpath)
        .mockResolvedValueOnce('/some/project/path')
        .mockResolvedValueOnce(homeDir);

      const warnings = await getUserStartupWarnings('/some/project/path');
      expect(warnings).not.toContainEqual(
        expect.stringContaining('root directory'),
      );
    });

    it('should handle errors when checking root directory', async () => {
      vi.mocked(fs.realpath)
        .mockRejectedValueOnce(new Error('FS error'))
        .mockResolvedValueOnce(homeDir);

      const warnings = await getUserStartupWarnings('/');
      expect(warnings).toContainEqual(
        expect.stringContaining('Could not verify'),
      );
    });
  });
>>>>>>> 7c3a8407
});<|MERGE_RESOLUTION|>--- conflicted
+++ resolved
@@ -66,14 +66,6 @@
       );
     });
   });
-<<<<<<< HEAD
-=======
-
-  // // Example of how to add a new check:
-  // describe('node version check', () => {
-  //   // Tests for node version check would go here
-  //   // This shows how easy it is to add new test sections
-  // });
 
   describe('root directory check', () => {
     it('should return a warning when running in root directory on Unix', async () => {
@@ -130,5 +122,4 @@
       );
     });
   });
->>>>>>> 7c3a8407
 });