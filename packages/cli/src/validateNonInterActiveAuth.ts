--- conflicted
+++ resolved
@@ -38,23 +38,16 @@
     const effectiveAuthType = configuredAuthType || getAuthTypeFromEnv();
 
     const enforcedType = settings.merged.security?.auth?.enforcedType;
-<<<<<<< HEAD
-    if (enforcedType) {
-      const currentAuthType = getAuthTypeFromEnv();
-      if (currentAuthType !== enforcedType) {
-        const message = t('auth_errors.enforced_auth_type_mismatch_env', `The configured auth type is ${enforcedType}, but the current auth type is ${currentAuthType}. Please re-authenticate with the correct type.`, {
-          enforcedType: String(enforcedType),
-          currentType: String(currentAuthType),
-        });
-        throw new Error(message);
-      }
-=======
     if (enforcedType && effectiveAuthType !== enforcedType) {
       const message = effectiveAuthType
-        ? `The enforced authentication type is '${enforcedType}', but the current type is '${effectiveAuthType}'. Please re-authenticate with the correct type.`
-        : `The auth type '${enforcedType}' is enforced, but no authentication is configured.`;
+        ? t('auth_errors.enforced_auth_type_mismatch', `The enforced authentication type is '${enforcedType}', but the current type is '${effectiveAuthType}'. Please re-authenticate with the correct type.`, {
+            enforcedType: String(enforcedType),
+            currentType: String(effectiveAuthType),
+          })
+        : t('auth_errors.enforced_auth_no_config', `The auth type '${enforcedType}' is enforced, but no authentication is configured.`, {
+            enforcedType: String(enforcedType),
+          });
       throw new Error(message);
->>>>>>> 09ef33ec
     }
 
     if (!effectiveAuthType) {
