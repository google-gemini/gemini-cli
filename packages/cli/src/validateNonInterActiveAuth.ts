/**
 * @license
 * Copyright 2025 Google LLC
 * SPDX-License-Identifier: Apache-2.0
 */

<<<<<<< HEAD
import type { Config } from '@thacio/auditaria-cli-core';
import { AuthType, OutputFormat, t } from '@thacio/auditaria-cli-core';
=======
import type { Config } from '@google/gemini-cli-core';
import { AuthType, debugLogger, OutputFormat } from '@google/gemini-cli-core';
>>>>>>> 995ae717
import { USER_SETTINGS_PATH } from './config/settings.js';
import { validateAuthMethod } from './config/auth.js';
import { type LoadedSettings } from './config/settings.js';
import { handleError } from './utils/errors.js';

export interface NonInteractiveConfig {
  refreshAuth: (authType: AuthType) => Promise<unknown>;
}

function getAuthTypeFromEnv(): AuthType | undefined {
  if (process.env['GOOGLE_GENAI_USE_GCA'] === 'true') {
    return AuthType.LOGIN_WITH_GOOGLE;
  }
  if (process.env['GOOGLE_GENAI_USE_VERTEXAI'] === 'true') {
    return AuthType.USE_VERTEX_AI;
  }
  if (process.env['GEMINI_API_KEY']) {
    return AuthType.USE_GEMINI;
  }
  return undefined;
}

export async function validateNonInteractiveAuth(
  configuredAuthType: AuthType | undefined,
  useExternalAuth: boolean | undefined,
  nonInteractiveConfig: Config,
  settings: LoadedSettings,
) {
  try {
    const effectiveAuthType = configuredAuthType || getAuthTypeFromEnv();

    const enforcedType = settings.merged.security?.auth?.enforcedType;
    if (enforcedType && effectiveAuthType !== enforcedType) {
      const message = effectiveAuthType
        ? t('auth_errors.enforced_auth_type_mismatch', `The enforced authentication type is '${enforcedType}', but the current type is '${effectiveAuthType}'. Please re-authenticate with the correct type.`, {
            enforcedType: String(enforcedType),
            currentType: String(effectiveAuthType),
          })
        : t('auth_errors.enforced_auth_no_config', `The auth type '${enforcedType}' is enforced, but no authentication is configured.`, {
            enforcedType: String(enforcedType),
          });
      throw new Error(message);
    }

    if (!effectiveAuthType) {
      const message = t('non_interactive.auth_method_required', `Please set an Auth method in your ${USER_SETTINGS_PATH} or specify one of the following environment variables before running: GEMINI_API_KEY, GOOGLE_GENAI_USE_VERTEXAI, GOOGLE_GENAI_USE_GCA`, { settingsPath: USER_SETTINGS_PATH });
      throw new Error(message);
    }

    const authType: AuthType = effectiveAuthType as AuthType;

    if (!useExternalAuth) {
      const err = validateAuthMethod(String(authType));
      if (err != null) {
        throw new Error(err);
      }
    }

    await nonInteractiveConfig.refreshAuth(authType);
    return nonInteractiveConfig;
  } catch (error) {
    if (nonInteractiveConfig.getOutputFormat() === OutputFormat.JSON) {
      handleError(
        error instanceof Error ? error : new Error(String(error)),
        nonInteractiveConfig,
        1,
      );
    } else {
      debugLogger.error(error instanceof Error ? error.message : String(error));
      process.exit(1);
    }
  }
}<|MERGE_RESOLUTION|>--- conflicted
+++ resolved
@@ -4,13 +4,13 @@
  * SPDX-License-Identifier: Apache-2.0
  */
 
-<<<<<<< HEAD
 import type { Config } from '@thacio/auditaria-cli-core';
-import { AuthType, OutputFormat, t } from '@thacio/auditaria-cli-core';
-=======
-import type { Config } from '@google/gemini-cli-core';
-import { AuthType, debugLogger, OutputFormat } from '@google/gemini-cli-core';
->>>>>>> 995ae717
+import {
+  AuthType,
+  debugLogger,
+  OutputFormat,
+  t,
+} from '@thacio/auditaria-cli-core';
 import { USER_SETTINGS_PATH } from './config/settings.js';
 import { validateAuthMethod } from './config/auth.js';
 import { type LoadedSettings } from './config/settings.js';
@@ -45,18 +45,30 @@
     const enforcedType = settings.merged.security?.auth?.enforcedType;
     if (enforcedType && effectiveAuthType !== enforcedType) {
       const message = effectiveAuthType
-        ? t('auth_errors.enforced_auth_type_mismatch', `The enforced authentication type is '${enforcedType}', but the current type is '${effectiveAuthType}'. Please re-authenticate with the correct type.`, {
-            enforcedType: String(enforcedType),
-            currentType: String(effectiveAuthType),
-          })
-        : t('auth_errors.enforced_auth_no_config', `The auth type '${enforcedType}' is enforced, but no authentication is configured.`, {
-            enforcedType: String(enforcedType),
-          });
+        ? t(
+            'auth_errors.enforced_auth_type_mismatch',
+            `The enforced authentication type is '${enforcedType}', but the current type is '${effectiveAuthType}'. Please re-authenticate with the correct type.`,
+            {
+              enforcedType: String(enforcedType),
+              currentType: String(effectiveAuthType),
+            },
+          )
+        : t(
+            'auth_errors.enforced_auth_no_config',
+            `The auth type '${enforcedType}' is enforced, but no authentication is configured.`,
+            {
+              enforcedType: String(enforcedType),
+            },
+          );
       throw new Error(message);
     }
 
     if (!effectiveAuthType) {
-      const message = t('non_interactive.auth_method_required', `Please set an Auth method in your ${USER_SETTINGS_PATH} or specify one of the following environment variables before running: GEMINI_API_KEY, GOOGLE_GENAI_USE_VERTEXAI, GOOGLE_GENAI_USE_GCA`, { settingsPath: USER_SETTINGS_PATH });
+      const message = t(
+        'non_interactive.auth_method_required',
+        `Please set an Auth method in your ${USER_SETTINGS_PATH} or specify one of the following environment variables before running: GEMINI_API_KEY, GOOGLE_GENAI_USE_VERTEXAI, GOOGLE_GENAI_USE_GCA`,
+        { settingsPath: USER_SETTINGS_PATH },
+      );
       throw new Error(message);
     }
 
