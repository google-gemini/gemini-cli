--- conflicted
+++ resolved
@@ -25,11 +25,7 @@
   getErrorStatus,
   MCPServerConfig,
   DiscoveredMCPTool,
-<<<<<<< HEAD
-=======
-  StreamEventType,
   ToolCallEvent,
->>>>>>> 83075b28
   DEFAULT_GEMINI_MODEL,
   DEFAULT_GEMINI_MODEL_AUTO,
   DEFAULT_GEMINI_FLASH_MODEL,
