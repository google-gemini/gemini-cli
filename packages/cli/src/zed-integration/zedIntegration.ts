/**
 * @license
 * Copyright 2025 Google LLC
 * SPDX-License-Identifier: Apache-2.0
 */

import type { WritableStream, ReadableStream } from 'node:stream/web';

import type {
  Config,
  GeminiChat,
  ToolResult,
  ToolCallConfirmationDetails,
  FilterFilesOptions,
} from '@google/gemini-cli-core';
import {
  AuthType,
  logToolCall,
  convertToFunctionResponse,
  ToolConfirmationOutcome,
  clearCachedCredentialFile,
  isNodeError,
  getErrorMessage,
  isWithinRoot,
  getErrorStatus,
  MCPServerConfig,
  DiscoveredMCPTool,
  StreamEventType,
  ToolCallEvent,
  debugLogger,
  ReadManyFilesTool,
  getEffectiveModel,
<<<<<<< HEAD
  createWorkingStdio,
=======
  startupProfiler,
>>>>>>> fcb85e61
} from '@google/gemini-cli-core';
import * as acp from './acp.js';
import { AcpFileSystemService } from './fileSystemService.js';
import { Readable, Writable } from 'node:stream';
import type { Content, Part, FunctionCall } from '@google/genai';
import type { LoadedSettings } from '../config/settings.js';
import { SettingScope } from '../config/settings.js';
import * as fs from 'node:fs/promises';
import * as path from 'node:path';
import { z } from 'zod';

import { randomUUID } from 'node:crypto';
import type { CliArgs } from '../config/config.js';
import { loadCliConfig } from '../config/config.js';

export async function runZedIntegration(
  config: Config,
  settings: LoadedSettings,
  argv: CliArgs,
) {
  const { stdout: workingStdout } = createWorkingStdio();
  const stdout = Writable.toWeb(workingStdout) as WritableStream;
  const stdin = Readable.toWeb(process.stdin) as ReadableStream<Uint8Array>;

  console.debug = console.error;

  new acp.AgentSideConnection(
    (client: acp.Client) => new GeminiAgent(config, settings, argv, client),
    stdout,
    stdin,
  );
}

export class GeminiAgent {
  private sessions: Map<string, Session> = new Map();
  private clientCapabilities: acp.ClientCapabilities | undefined;

  constructor(
    private config: Config,
    private settings: LoadedSettings,
    private argv: CliArgs,
    private client: acp.Client,
  ) {}

  async initialize(
    args: acp.InitializeRequest,
  ): Promise<acp.InitializeResponse> {
    this.clientCapabilities = args.clientCapabilities;
    const authMethods = [
      {
        id: AuthType.LOGIN_WITH_GOOGLE,
        name: 'Log in with Google',
        description: null,
      },
      {
        id: AuthType.USE_GEMINI,
        name: 'Use Gemini API key',
        description:
          'Requires setting the `GEMINI_API_KEY` environment variable',
      },
      {
        id: AuthType.USE_VERTEX_AI,
        name: 'Vertex AI',
        description: null,
      },
    ];

    return {
      protocolVersion: acp.PROTOCOL_VERSION,
      authMethods,
      agentCapabilities: {
        loadSession: false,
        promptCapabilities: {
          image: true,
          audio: true,
          embeddedContext: true,
        },
      },
    };
  }

  async authenticate({ methodId }: acp.AuthenticateRequest): Promise<void> {
    const method = z.nativeEnum(AuthType).parse(methodId);

    await clearCachedCredentialFile();
    await this.config.refreshAuth(method);
    this.settings.setValue(
      SettingScope.User,
      'security.auth.selectedType',
      method,
    );
  }

  async newSession({
    cwd,
    mcpServers,
  }: acp.NewSessionRequest): Promise<acp.NewSessionResponse> {
    const sessionId = randomUUID();
    const config = await this.newSessionConfig(sessionId, cwd, mcpServers);

    let isAuthenticated = false;
    if (this.settings.merged.security?.auth?.selectedType) {
      try {
        await config.refreshAuth(
          this.settings.merged.security.auth.selectedType,
        );
        isAuthenticated = true;
      } catch (e) {
        debugLogger.error(`Authentication failed: ${e}`);
      }
    }

    if (!isAuthenticated) {
      throw acp.RequestError.authRequired();
    }

    if (this.clientCapabilities?.fs) {
      const acpFileSystemService = new AcpFileSystemService(
        this.client,
        sessionId,
        this.clientCapabilities.fs,
        config.getFileSystemService(),
      );
      config.setFileSystemService(acpFileSystemService);
    }

    const geminiClient = config.getGeminiClient();
    const chat = await geminiClient.startChat();
    const session = new Session(sessionId, chat, config, this.client);
    this.sessions.set(sessionId, session);

    return {
      sessionId,
    };
  }

  async newSessionConfig(
    sessionId: string,
    cwd: string,
    mcpServers: acp.McpServer[],
  ): Promise<Config> {
    const mergedMcpServers = { ...this.settings.merged.mcpServers };

    for (const { command, args, env: rawEnv, name } of mcpServers) {
      const env: Record<string, string> = {};
      for (const { name: envName, value } of rawEnv) {
        env[envName] = value;
      }
      mergedMcpServers[name] = new MCPServerConfig(command, args, env, cwd);
    }

    const settings = { ...this.settings.merged, mcpServers: mergedMcpServers };

    const config = await loadCliConfig(settings, sessionId, this.argv, cwd);

    await config.initialize();
    startupProfiler.flush(config);
    return config;
  }

  async cancel(params: acp.CancelNotification): Promise<void> {
    const session = this.sessions.get(params.sessionId);
    if (!session) {
      throw new Error(`Session not found: ${params.sessionId}`);
    }
    await session.cancelPendingPrompt();
  }

  async prompt(params: acp.PromptRequest): Promise<acp.PromptResponse> {
    const session = this.sessions.get(params.sessionId);
    if (!session) {
      throw new Error(`Session not found: ${params.sessionId}`);
    }
    return session.prompt(params);
  }
}

export class Session {
  private pendingPrompt: AbortController | null = null;

  constructor(
    private readonly id: string,
    private readonly chat: GeminiChat,
    private readonly config: Config,
    private readonly client: acp.Client,
  ) {}

  async cancelPendingPrompt(): Promise<void> {
    if (!this.pendingPrompt) {
      throw new Error('Not currently generating');
    }

    this.pendingPrompt.abort();
    this.pendingPrompt = null;
  }

  async prompt(params: acp.PromptRequest): Promise<acp.PromptResponse> {
    this.pendingPrompt?.abort();
    const pendingSend = new AbortController();
    this.pendingPrompt = pendingSend;

    const promptId = Math.random().toString(16).slice(2);
    const chat = this.chat;

    const parts = await this.#resolvePrompt(params.prompt, pendingSend.signal);

    let nextMessage: Content | null = { role: 'user', parts };

    while (nextMessage !== null) {
      if (pendingSend.signal.aborted) {
        chat.addHistory(nextMessage);
        return { stopReason: 'cancelled' };
      }

      const functionCalls: FunctionCall[] = [];

      try {
        const model = getEffectiveModel(
          this.config.isInFallbackMode(),
          this.config.getModel(),
          this.config.getPreviewFeatures(),
        );
        const responseStream = await chat.sendMessageStream(
          { model },
          nextMessage?.parts ?? [],
          promptId,
          pendingSend.signal,
        );
        nextMessage = null;

        for await (const resp of responseStream) {
          if (pendingSend.signal.aborted) {
            return { stopReason: 'cancelled' };
          }

          if (
            resp.type === StreamEventType.CHUNK &&
            resp.value.candidates &&
            resp.value.candidates.length > 0
          ) {
            const candidate = resp.value.candidates[0];
            for (const part of candidate.content?.parts ?? []) {
              if (!part.text) {
                continue;
              }

              const content: acp.ContentBlock = {
                type: 'text',
                text: part.text,
              };

              this.sendUpdate({
                sessionUpdate: part.thought
                  ? 'agent_thought_chunk'
                  : 'agent_message_chunk',
                content,
              });
            }
          }

          if (resp.type === StreamEventType.CHUNK && resp.value.functionCalls) {
            functionCalls.push(...resp.value.functionCalls);
          }
        }

        if (pendingSend.signal.aborted) {
          return { stopReason: 'cancelled' };
        }
      } catch (error) {
        if (getErrorStatus(error) === 429) {
          throw new acp.RequestError(
            429,
            'Rate limit exceeded. Try again later.',
          );
        }

        if (
          pendingSend.signal.aborted ||
          (error instanceof Error && error.name === 'AbortError')
        ) {
          return { stopReason: 'cancelled' };
        }

        throw error;
      }

      if (functionCalls.length > 0) {
        const toolResponseParts: Part[] = [];

        for (const fc of functionCalls) {
          const response = await this.runTool(pendingSend.signal, promptId, fc);
          toolResponseParts.push(...response);
        }

        nextMessage = { role: 'user', parts: toolResponseParts };
      }
    }

    return { stopReason: 'end_turn' };
  }

  private async sendUpdate(update: acp.SessionUpdate): Promise<void> {
    const params: acp.SessionNotification = {
      sessionId: this.id,
      update,
    };

    await this.client.sessionUpdate(params);
  }

  private async runTool(
    abortSignal: AbortSignal,
    promptId: string,
    fc: FunctionCall,
  ): Promise<Part[]> {
    const callId = fc.id ?? `${fc.name}-${Date.now()}`;
    const args = (fc.args ?? {}) as Record<string, unknown>;

    const startTime = Date.now();

    const errorResponse = (error: Error) => {
      const durationMs = Date.now() - startTime;
      logToolCall(
        this.config,
        new ToolCallEvent(
          undefined,
          fc.name ?? '',
          args,
          durationMs,
          false,
          promptId,
          typeof tool !== 'undefined' && tool instanceof DiscoveredMCPTool
            ? 'mcp'
            : 'native',
          error.message,
        ),
      );

      return [
        {
          functionResponse: {
            id: callId,
            name: fc.name ?? '',
            response: { error: error.message },
          },
        },
      ];
    };

    if (!fc.name) {
      return errorResponse(new Error('Missing function name'));
    }

    const toolRegistry = this.config.getToolRegistry();
    const tool = toolRegistry.getTool(fc.name as string);

    if (!tool) {
      return errorResponse(
        new Error(`Tool "${fc.name}" not found in registry.`),
      );
    }

    try {
      const invocation = tool.build(args);

      const confirmationDetails =
        await invocation.shouldConfirmExecute(abortSignal);

      if (confirmationDetails) {
        const content: acp.ToolCallContent[] = [];

        if (confirmationDetails.type === 'edit') {
          content.push({
            type: 'diff',
            path: confirmationDetails.fileName,
            oldText: confirmationDetails.originalContent,
            newText: confirmationDetails.newContent,
          });
        }

        const params: acp.RequestPermissionRequest = {
          sessionId: this.id,
          options: toPermissionOptions(confirmationDetails),
          toolCall: {
            toolCallId: callId,
            status: 'pending',
            title: invocation.getDescription(),
            content,
            locations: invocation.toolLocations(),
            kind: tool.kind,
          },
        };

        const output = await this.client.requestPermission(params);
        const outcome =
          output.outcome.outcome === 'cancelled'
            ? ToolConfirmationOutcome.Cancel
            : z
                .nativeEnum(ToolConfirmationOutcome)
                .parse(output.outcome.optionId);

        await confirmationDetails.onConfirm(outcome);

        switch (outcome) {
          case ToolConfirmationOutcome.Cancel:
            return errorResponse(
              new Error(`Tool "${fc.name}" was canceled by the user.`),
            );
          case ToolConfirmationOutcome.ProceedOnce:
          case ToolConfirmationOutcome.ProceedAlways:
          case ToolConfirmationOutcome.ProceedAlwaysServer:
          case ToolConfirmationOutcome.ProceedAlwaysTool:
          case ToolConfirmationOutcome.ModifyWithEditor:
            break;
          default: {
            const resultOutcome: never = outcome;
            throw new Error(`Unexpected: ${resultOutcome}`);
          }
        }
      } else {
        await this.sendUpdate({
          sessionUpdate: 'tool_call',
          toolCallId: callId,
          status: 'in_progress',
          title: invocation.getDescription(),
          content: [],
          locations: invocation.toolLocations(),
          kind: tool.kind,
        });
      }

      const toolResult: ToolResult = await invocation.execute(abortSignal);
      const content = toToolCallContent(toolResult);

      await this.sendUpdate({
        sessionUpdate: 'tool_call_update',
        toolCallId: callId,
        status: 'completed',
        content: content ? [content] : [],
      });

      const durationMs = Date.now() - startTime;
      logToolCall(
        this.config,
        new ToolCallEvent(
          undefined,
          fc.name ?? '',
          args,
          durationMs,
          true,
          promptId,
          typeof tool !== 'undefined' && tool instanceof DiscoveredMCPTool
            ? 'mcp'
            : 'native',
        ),
      );

      return convertToFunctionResponse(fc.name, callId, toolResult.llmContent);
    } catch (e) {
      const error = e instanceof Error ? e : new Error(String(e));

      await this.sendUpdate({
        sessionUpdate: 'tool_call_update',
        toolCallId: callId,
        status: 'failed',
        content: [
          { type: 'content', content: { type: 'text', text: error.message } },
        ],
      });

      return errorResponse(error);
    }
  }

  async #resolvePrompt(
    message: acp.ContentBlock[],
    abortSignal: AbortSignal,
  ): Promise<Part[]> {
    const FILE_URI_SCHEME = 'file://';

    const embeddedContext: acp.EmbeddedResourceResource[] = [];

    const parts = message.map((part) => {
      switch (part.type) {
        case 'text':
          return { text: part.text };
        case 'image':
        case 'audio':
          return {
            inlineData: {
              mimeType: part.mimeType,
              data: part.data,
            },
          };
        case 'resource_link': {
          if (part.uri.startsWith(FILE_URI_SCHEME)) {
            return {
              fileData: {
                mimeData: part.mimeType,
                name: part.name,
                fileUri: part.uri.slice(FILE_URI_SCHEME.length),
              },
            };
          } else {
            return { text: `@${part.uri}` };
          }
        }
        case 'resource': {
          embeddedContext.push(part.resource);
          return { text: `@${part.resource.uri}` };
        }
        default: {
          const unreachable: never = part;
          throw new Error(`Unexpected chunk type: '${unreachable}'`);
        }
      }
    });

    const atPathCommandParts = parts.filter((part) => 'fileData' in part);

    if (atPathCommandParts.length === 0 && embeddedContext.length === 0) {
      return parts;
    }

    const atPathToResolvedSpecMap = new Map<string, string>();

    // Get centralized file discovery service
    const fileDiscovery = this.config.getFileService();
    const fileFilteringOptions: FilterFilesOptions =
      this.config.getFileFilteringOptions();

    const pathSpecsToRead: string[] = [];
    const contentLabelsForDisplay: string[] = [];
    const ignoredPaths: string[] = [];

    const toolRegistry = this.config.getToolRegistry();
    const readManyFilesTool = new ReadManyFilesTool(this.config);
    const globTool = toolRegistry.getTool('glob');

    if (!readManyFilesTool) {
      throw new Error('Error: read_many_files tool not found.');
    }

    for (const atPathPart of atPathCommandParts) {
      const pathName = atPathPart.fileData!.fileUri;
      // Check if path should be ignored
      if (fileDiscovery.shouldIgnoreFile(pathName, fileFilteringOptions)) {
        ignoredPaths.push(pathName);
        debugLogger.warn(`Path ${pathName} is ignored and will be skipped.`);
        continue;
      }
      let currentPathSpec = pathName;
      let resolvedSuccessfully = false;
      try {
        const absolutePath = path.resolve(this.config.getTargetDir(), pathName);
        if (isWithinRoot(absolutePath, this.config.getTargetDir())) {
          const stats = await fs.stat(absolutePath);
          if (stats.isDirectory()) {
            currentPathSpec = pathName.endsWith('/')
              ? `${pathName}**`
              : `${pathName}/**`;
            this.debug(
              `Path ${pathName} resolved to directory, using glob: ${currentPathSpec}`,
            );
          } else {
            this.debug(`Path ${pathName} resolved to file: ${currentPathSpec}`);
          }
          resolvedSuccessfully = true;
        } else {
          this.debug(
            `Path ${pathName} is outside the project directory. Skipping.`,
          );
        }
      } catch (error) {
        if (isNodeError(error) && error.code === 'ENOENT') {
          if (this.config.getEnableRecursiveFileSearch() && globTool) {
            this.debug(
              `Path ${pathName} not found directly, attempting glob search.`,
            );
            try {
              const globResult = await globTool.buildAndExecute(
                {
                  pattern: `**/*${pathName}*`,
                  path: this.config.getTargetDir(),
                },
                abortSignal,
              );
              if (
                globResult.llmContent &&
                typeof globResult.llmContent === 'string' &&
                !globResult.llmContent.startsWith('No files found') &&
                !globResult.llmContent.startsWith('Error:')
              ) {
                const lines = globResult.llmContent.split('\n');
                if (lines.length > 1 && lines[1]) {
                  const firstMatchAbsolute = lines[1].trim();
                  currentPathSpec = path.relative(
                    this.config.getTargetDir(),
                    firstMatchAbsolute,
                  );
                  this.debug(
                    `Glob search for ${pathName} found ${firstMatchAbsolute}, using relative path: ${currentPathSpec}`,
                  );
                  resolvedSuccessfully = true;
                } else {
                  this.debug(
                    `Glob search for '**/*${pathName}*' did not return a usable path. Path ${pathName} will be skipped.`,
                  );
                }
              } else {
                this.debug(
                  `Glob search for '**/*${pathName}*' found no files or an error. Path ${pathName} will be skipped.`,
                );
              }
            } catch (globError) {
              debugLogger.error(
                `Error during glob search for ${pathName}: ${getErrorMessage(globError)}`,
              );
            }
          } else {
            this.debug(
              `Glob tool not found. Path ${pathName} will be skipped.`,
            );
          }
        } else {
          debugLogger.error(
            `Error stating path ${pathName}. Path ${pathName} will be skipped.`,
          );
        }
      }
      if (resolvedSuccessfully) {
        pathSpecsToRead.push(currentPathSpec);
        atPathToResolvedSpecMap.set(pathName, currentPathSpec);
        contentLabelsForDisplay.push(pathName);
      }
    }

    // Construct the initial part of the query for the LLM
    let initialQueryText = '';
    for (let i = 0; i < parts.length; i++) {
      const chunk = parts[i];
      if ('text' in chunk) {
        initialQueryText += chunk.text;
      } else {
        // type === 'atPath'
        const resolvedSpec =
          chunk.fileData && atPathToResolvedSpecMap.get(chunk.fileData.fileUri);
        if (
          i > 0 &&
          initialQueryText.length > 0 &&
          !initialQueryText.endsWith(' ') &&
          resolvedSpec
        ) {
          // Add space if previous part was text and didn't end with space, or if previous was @path
          const prevPart = parts[i - 1];
          if (
            'text' in prevPart ||
            ('fileData' in prevPart &&
              atPathToResolvedSpecMap.has(prevPart.fileData!.fileUri))
          ) {
            initialQueryText += ' ';
          }
        }
        if (resolvedSpec) {
          initialQueryText += `@${resolvedSpec}`;
        } else {
          // If not resolved for reading (e.g. lone @ or invalid path that was skipped),
          // add the original @-string back, ensuring spacing if it's not the first element.
          if (
            i > 0 &&
            initialQueryText.length > 0 &&
            !initialQueryText.endsWith(' ') &&
            !chunk.fileData?.fileUri.startsWith(' ')
          ) {
            initialQueryText += ' ';
          }
          if (chunk.fileData?.fileUri) {
            initialQueryText += `@${chunk.fileData.fileUri}`;
          }
        }
      }
    }
    initialQueryText = initialQueryText.trim();
    // Inform user about ignored paths
    if (ignoredPaths.length > 0) {
      this.debug(
        `Ignored ${ignoredPaths.length} files: ${ignoredPaths.join(', ')}`,
      );
    }

    const processedQueryParts: Part[] = [{ text: initialQueryText }];

    if (pathSpecsToRead.length === 0 && embeddedContext.length === 0) {
      // Fallback for lone "@" or completely invalid @-commands resulting in empty initialQueryText
      debugLogger.warn('No valid file paths found in @ commands to read.');
      return [{ text: initialQueryText }];
    }

    if (pathSpecsToRead.length > 0) {
      const toolArgs = {
        include: pathSpecsToRead,
      };

      const callId = `${readManyFilesTool.name}-${Date.now()}`;

      try {
        const invocation = readManyFilesTool.build(toolArgs);

        await this.sendUpdate({
          sessionUpdate: 'tool_call',
          toolCallId: callId,
          status: 'in_progress',
          title: invocation.getDescription(),
          content: [],
          locations: invocation.toolLocations(),
          kind: readManyFilesTool.kind,
        });

        const result = await invocation.execute(abortSignal);
        const content = toToolCallContent(result) || {
          type: 'content',
          content: {
            type: 'text',
            text: `Successfully read: ${contentLabelsForDisplay.join(', ')}`,
          },
        };
        await this.sendUpdate({
          sessionUpdate: 'tool_call_update',
          toolCallId: callId,
          status: 'completed',
          content: content ? [content] : [],
        });
        if (Array.isArray(result.llmContent)) {
          const fileContentRegex = /^--- (.*?) ---\n\n([\s\S]*?)\n\n$/;
          processedQueryParts.push({
            text: '\n--- Content from referenced files ---',
          });
          for (const part of result.llmContent) {
            if (typeof part === 'string') {
              const match = fileContentRegex.exec(part);
              if (match) {
                const filePathSpecInContent = match[1]; // This is a resolved pathSpec
                const fileActualContent = match[2].trim();
                processedQueryParts.push({
                  text: `\nContent from @${filePathSpecInContent}:\n`,
                });
                processedQueryParts.push({ text: fileActualContent });
              } else {
                processedQueryParts.push({ text: part });
              }
            } else {
              // part is a Part object.
              processedQueryParts.push(part);
            }
          }
        } else {
          debugLogger.warn(
            'read_many_files tool returned no content or empty content.',
          );
        }
      } catch (error: unknown) {
        await this.sendUpdate({
          sessionUpdate: 'tool_call_update',
          toolCallId: callId,
          status: 'failed',
          content: [
            {
              type: 'content',
              content: {
                type: 'text',
                text: `Error reading files (${contentLabelsForDisplay.join(', ')}): ${getErrorMessage(error)}`,
              },
            },
          ],
        });

        throw error;
      }
    }

    if (embeddedContext.length > 0) {
      processedQueryParts.push({
        text: '\n--- Content from referenced context ---',
      });

      for (const contextPart of embeddedContext) {
        processedQueryParts.push({
          text: `\nContent from @${contextPart.uri}:\n`,
        });
        if ('text' in contextPart) {
          processedQueryParts.push({
            text: contextPart.text,
          });
        } else {
          processedQueryParts.push({
            inlineData: {
              mimeType: contextPart.mimeType ?? 'application/octet-stream',
              data: contextPart.blob,
            },
          });
        }
      }
    }

    return processedQueryParts;
  }

  debug(msg: string) {
    if (this.config.getDebugMode()) {
      debugLogger.warn(msg);
    }
  }
}

function toToolCallContent(toolResult: ToolResult): acp.ToolCallContent | null {
  if (toolResult.error?.message) {
    throw new Error(toolResult.error.message);
  }

  if (toolResult.returnDisplay) {
    if (typeof toolResult.returnDisplay === 'string') {
      return {
        type: 'content',
        content: { type: 'text', text: toolResult.returnDisplay },
      };
    } else {
      if ('fileName' in toolResult.returnDisplay) {
        return {
          type: 'diff',
          path: toolResult.returnDisplay.fileName,
          oldText: toolResult.returnDisplay.originalContent,
          newText: toolResult.returnDisplay.newContent,
        };
      }
      return null;
    }
  } else {
    return null;
  }
}

const basicPermissionOptions = [
  {
    optionId: ToolConfirmationOutcome.ProceedOnce,
    name: 'Allow',
    kind: 'allow_once',
  },
  {
    optionId: ToolConfirmationOutcome.Cancel,
    name: 'Reject',
    kind: 'reject_once',
  },
] as const;

function toPermissionOptions(
  confirmation: ToolCallConfirmationDetails,
): acp.PermissionOption[] {
  switch (confirmation.type) {
    case 'edit':
      return [
        {
          optionId: ToolConfirmationOutcome.ProceedAlways,
          name: 'Allow All Edits',
          kind: 'allow_always',
        },
        ...basicPermissionOptions,
      ];
    case 'exec':
      return [
        {
          optionId: ToolConfirmationOutcome.ProceedAlways,
          name: `Always Allow ${confirmation.rootCommand}`,
          kind: 'allow_always',
        },
        ...basicPermissionOptions,
      ];
    case 'mcp':
      return [
        {
          optionId: ToolConfirmationOutcome.ProceedAlwaysServer,
          name: `Always Allow ${confirmation.serverName}`,
          kind: 'allow_always',
        },
        {
          optionId: ToolConfirmationOutcome.ProceedAlwaysTool,
          name: `Always Allow ${confirmation.toolName}`,
          kind: 'allow_always',
        },
        ...basicPermissionOptions,
      ];
    case 'info':
      return [
        {
          optionId: ToolConfirmationOutcome.ProceedAlways,
          name: `Always Allow`,
          kind: 'allow_always',
        },
        ...basicPermissionOptions,
      ];
    default: {
      const unreachable: never = confirmation;
      throw new Error(`Unexpected: ${unreachable}`);
    }
  }
}<|MERGE_RESOLUTION|>--- conflicted
+++ resolved
@@ -30,11 +30,8 @@
   debugLogger,
   ReadManyFilesTool,
   getEffectiveModel,
-<<<<<<< HEAD
   createWorkingStdio,
-=======
   startupProfiler,
->>>>>>> fcb85e61
 } from '@google/gemini-cli-core';
 import * as acp from './acp.js';
 import { AcpFileSystemService } from './fileSystemService.js';
