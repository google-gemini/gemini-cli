--- conflicted
+++ resolved
@@ -11,11 +11,7 @@
   GeminiChat,
   ToolResult,
   ToolCallConfirmationDetails,
-<<<<<<< HEAD
-=======
-  GeminiCLIExtension,
   FilterFilesOptions,
->>>>>>> cb0947c5
 } from '@google/gemini-cli-core';
 import {
   AuthType,
