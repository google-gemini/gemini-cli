/**
 * @license
 * Copyright 2025 Google LLC
 * SPDX-License-Identifier: Apache-2.0
 */

import type { WritableStream, ReadableStream } from 'node:stream/web';

import type {
  Config,
  GeminiChat,
  ToolResult,
  ToolCallConfirmationDetails,
} from '@google/gemini-cli-core';
import {
  AuthType,
  logToolCall,
  convertToFunctionResponse,
  ToolConfirmationOutcome,
  clearCachedCredentialFile,
  isNodeError,
  getErrorMessage,
  isWithinRoot,
  getErrorStatus,
  MCPServerConfig,
  DiscoveredMCPTool,
} from '@google/gemini-cli-core';
import * as acp from './acp.js';
import { AcpFileSystemService } from './fileSystemService.js';
import { Readable, Writable } from 'node:stream';
<<<<<<< HEAD
import type { Content, Part, FunctionCall } from '@google/genai';
import type { LoadedSettings } from '../config/settings.js';
import { SettingScope } from '../config/settings.js';
import * as fs from 'fs/promises';
import * as path from 'path';
import { z } from 'zod';

import { randomUUID } from 'crypto';
import type { Extension } from '../config/extension.js';
import type { CliArgs } from '../config/config.js';
import { loadCliConfig } from '../config/config.js';
=======
import { Content, Part, FunctionCall } from '@google/genai';
import { LoadedSettings, SettingScope } from '../config/settings.js';
import * as fs from 'node:fs/promises';
import * as path from 'node:path';
import { z } from 'zod';

import { randomUUID } from 'node:crypto';
import { Extension } from '../config/extension.js';
import { CliArgs, loadCliConfig } from '../config/config.js';
>>>>>>> ee4feea0

export async function runZedIntegration(
  config: Config,
  settings: LoadedSettings,
  extensions: Extension[],
  argv: CliArgs,
) {
  const stdout = Writable.toWeb(process.stdout) as WritableStream;
  const stdin = Readable.toWeb(process.stdin) as ReadableStream<Uint8Array>;

  // Stdout is used to send messages to the client, so console.log/console.info
  // messages to stderr so that they don't interfere with ACP.
  console.log = console.error;
  console.info = console.error;
  console.debug = console.error;

  new acp.AgentSideConnection(
    (client: acp.Client) =>
      new GeminiAgent(config, settings, extensions, argv, client),
    stdout,
    stdin,
  );
}

class GeminiAgent {
  private sessions: Map<string, Session> = new Map();
  private clientCapabilities: acp.ClientCapabilities | undefined;

  constructor(
    private config: Config,
    private settings: LoadedSettings,
    private extensions: Extension[],
    private argv: CliArgs,
    private client: acp.Client,
  ) {}

  async initialize(
    args: acp.InitializeRequest,
  ): Promise<acp.InitializeResponse> {
    this.clientCapabilities = args.clientCapabilities;
    const authMethods = [
      {
        id: AuthType.LOGIN_WITH_GOOGLE,
        name: 'Log in with Google',
        description: null,
      },
      {
        id: AuthType.USE_GEMINI,
        name: 'Use Gemini API key',
        description:
          'Requires setting the `GEMINI_API_KEY` environment variable',
      },
      {
        id: AuthType.USE_VERTEX_AI,
        name: 'Vertex AI',
        description: null,
      },
    ];

    return {
      protocolVersion: acp.PROTOCOL_VERSION,
      authMethods,
      agentCapabilities: {
        loadSession: false,
        promptCapabilities: {
          image: true,
          audio: true,
          embeddedContext: true,
        },
      },
    };
  }

  async authenticate({ methodId }: acp.AuthenticateRequest): Promise<void> {
    const method = z.nativeEnum(AuthType).parse(methodId);

    await clearCachedCredentialFile();
    await this.config.refreshAuth(method);
    this.settings.setValue(SettingScope.User, 'selectedAuthType', method);
  }

  async newSession({
    cwd,
    mcpServers,
  }: acp.NewSessionRequest): Promise<acp.NewSessionResponse> {
    const sessionId = randomUUID();
    const config = await this.newSessionConfig(sessionId, cwd, mcpServers);

    let isAuthenticated = false;
    if (this.settings.merged.selectedAuthType) {
      try {
        await config.refreshAuth(this.settings.merged.selectedAuthType);
        isAuthenticated = true;
      } catch (e) {
        console.error(`Authentication failed: ${e}`);
      }
    }

    if (!isAuthenticated) {
      throw acp.RequestError.authRequired();
    }

    if (this.clientCapabilities?.fs) {
      const acpFileSystemService = new AcpFileSystemService(
        this.client,
        sessionId,
        this.clientCapabilities.fs,
        config.getFileSystemService(),
      );
      config.setFileSystemService(acpFileSystemService);
    }

    const geminiClient = config.getGeminiClient();
    const chat = await geminiClient.startChat();
    const session = new Session(sessionId, chat, config, this.client);
    this.sessions.set(sessionId, session);

    return {
      sessionId,
    };
  }

  async newSessionConfig(
    sessionId: string,
    cwd: string,
    mcpServers: acp.McpServer[],
  ): Promise<Config> {
    const mergedMcpServers = { ...this.settings.merged.mcpServers };

    for (const { command, args, env: rawEnv, name } of mcpServers) {
      const env: Record<string, string> = {};
      for (const { name: envName, value } of rawEnv) {
        env[envName] = value;
      }
      mergedMcpServers[name] = new MCPServerConfig(command, args, env, cwd);
    }

    const settings = { ...this.settings.merged, mcpServers: mergedMcpServers };

    const config = await loadCliConfig(
      settings,
      this.extensions,
      sessionId,
      this.argv,
      cwd,
    );

    await config.initialize();
    return config;
  }

  async cancel(params: acp.CancelNotification): Promise<void> {
    const session = this.sessions.get(params.sessionId);
    if (!session) {
      throw new Error(`Session not found: ${params.sessionId}`);
    }
    await session.cancelPendingPrompt();
  }

  async prompt(params: acp.PromptRequest): Promise<acp.PromptResponse> {
    const session = this.sessions.get(params.sessionId);
    if (!session) {
      throw new Error(`Session not found: ${params.sessionId}`);
    }
    return session.prompt(params);
  }
}

class Session {
  private pendingPrompt: AbortController | null = null;

  constructor(
    private readonly id: string,
    private readonly chat: GeminiChat,
    private readonly config: Config,
    private readonly client: acp.Client,
  ) {}

  async cancelPendingPrompt(): Promise<void> {
    if (!this.pendingPrompt) {
      throw new Error('Not currently generating');
    }

    this.pendingPrompt.abort();
    this.pendingPrompt = null;
  }

  async prompt(params: acp.PromptRequest): Promise<acp.PromptResponse> {
    this.pendingPrompt?.abort();
    const pendingSend = new AbortController();
    this.pendingPrompt = pendingSend;

    const promptId = Math.random().toString(16).slice(2);
    const chat = this.chat;

    const parts = await this.#resolvePrompt(params.prompt, pendingSend.signal);

    let nextMessage: Content | null = { role: 'user', parts };

    while (nextMessage !== null) {
      if (pendingSend.signal.aborted) {
        chat.addHistory(nextMessage);
        return { stopReason: 'cancelled' };
      }

      const functionCalls: FunctionCall[] = [];

      try {
        const responseStream = await chat.sendMessageStream(
          {
            message: nextMessage?.parts ?? [],
            config: {
              abortSignal: pendingSend.signal,
            },
          },
          promptId,
        );
        nextMessage = null;

        for await (const resp of responseStream) {
          if (pendingSend.signal.aborted) {
            return { stopReason: 'cancelled' };
          }

          if (resp.candidates && resp.candidates.length > 0) {
            const candidate = resp.candidates[0];
            for (const part of candidate.content?.parts ?? []) {
              if (!part.text) {
                continue;
              }

              const content: acp.ContentBlock = {
                type: 'text',
                text: part.text,
              };

              this.sendUpdate({
                sessionUpdate: part.thought
                  ? 'agent_thought_chunk'
                  : 'agent_message_chunk',
                content,
              });
            }
          }

          if (resp.functionCalls) {
            functionCalls.push(...resp.functionCalls);
          }
        }
      } catch (error) {
        if (getErrorStatus(error) === 429) {
          throw new acp.RequestError(
            429,
            'Rate limit exceeded. Try again later.',
          );
        }

        throw error;
      }

      if (functionCalls.length > 0) {
        const toolResponseParts: Part[] = [];

        for (const fc of functionCalls) {
          const response = await this.runTool(pendingSend.signal, promptId, fc);
          toolResponseParts.push(...response);
        }

        nextMessage = { role: 'user', parts: toolResponseParts };
      }
    }

    return { stopReason: 'end_turn' };
  }

  private async sendUpdate(update: acp.SessionUpdate): Promise<void> {
    const params: acp.SessionNotification = {
      sessionId: this.id,
      update,
    };

    await this.client.sessionUpdate(params);
  }

  private async runTool(
    abortSignal: AbortSignal,
    promptId: string,
    fc: FunctionCall,
  ): Promise<Part[]> {
    const callId = fc.id ?? `${fc.name}-${Date.now()}`;
    const args = (fc.args ?? {}) as Record<string, unknown>;

    const startTime = Date.now();

    const errorResponse = (error: Error) => {
      const durationMs = Date.now() - startTime;
      logToolCall(this.config, {
        'event.name': 'tool_call',
        'event.timestamp': new Date().toISOString(),
        prompt_id: promptId,
        function_name: fc.name ?? '',
        function_args: args,
        duration_ms: durationMs,
        success: false,
        error: error.message,
        tool_type:
          typeof tool !== 'undefined' && tool instanceof DiscoveredMCPTool
            ? 'mcp'
            : 'native',
      });

      return [
        {
          functionResponse: {
            id: callId,
            name: fc.name ?? '',
            response: { error: error.message },
          },
        },
      ];
    };

    if (!fc.name) {
      return errorResponse(new Error('Missing function name'));
    }

    const toolRegistry = this.config.getToolRegistry();
    const tool = toolRegistry.getTool(fc.name as string);

    if (!tool) {
      return errorResponse(
        new Error(`Tool "${fc.name}" not found in registry.`),
      );
    }

    try {
      const invocation = tool.build(args);

      const confirmationDetails =
        await invocation.shouldConfirmExecute(abortSignal);

      if (confirmationDetails) {
        const content: acp.ToolCallContent[] = [];

        if (confirmationDetails.type === 'edit') {
          content.push({
            type: 'diff',
            path: confirmationDetails.fileName,
            oldText: confirmationDetails.originalContent,
            newText: confirmationDetails.newContent,
          });
        }

        const params: acp.RequestPermissionRequest = {
          sessionId: this.id,
          options: toPermissionOptions(confirmationDetails),
          toolCall: {
            toolCallId: callId,
            status: 'pending',
            title: invocation.getDescription(),
            content,
            locations: invocation.toolLocations(),
            kind: tool.kind,
          },
        };

        const output = await this.client.requestPermission(params);
        const outcome =
          output.outcome.outcome === 'cancelled'
            ? ToolConfirmationOutcome.Cancel
            : z
                .nativeEnum(ToolConfirmationOutcome)
                .parse(output.outcome.optionId);

        await confirmationDetails.onConfirm(outcome);

        switch (outcome) {
          case ToolConfirmationOutcome.Cancel:
            return errorResponse(
              new Error(`Tool "${fc.name}" was canceled by the user.`),
            );
          case ToolConfirmationOutcome.ProceedOnce:
          case ToolConfirmationOutcome.ProceedAlways:
          case ToolConfirmationOutcome.ProceedAlwaysServer:
          case ToolConfirmationOutcome.ProceedAlwaysTool:
          case ToolConfirmationOutcome.ModifyWithEditor:
            break;
          default: {
            const resultOutcome: never = outcome;
            throw new Error(`Unexpected: ${resultOutcome}`);
          }
        }
      } else {
        await this.sendUpdate({
          sessionUpdate: 'tool_call',
          toolCallId: callId,
          status: 'in_progress',
          title: invocation.getDescription(),
          content: [],
          locations: invocation.toolLocations(),
          kind: tool.kind,
        });
      }

      const toolResult: ToolResult = await invocation.execute(abortSignal);
      const content = toToolCallContent(toolResult);

      await this.sendUpdate({
        sessionUpdate: 'tool_call_update',
        toolCallId: callId,
        status: 'completed',
        content: content ? [content] : [],
      });

      const durationMs = Date.now() - startTime;
      logToolCall(this.config, {
        'event.name': 'tool_call',
        'event.timestamp': new Date().toISOString(),
        function_name: fc.name,
        function_args: args,
        duration_ms: durationMs,
        success: true,
        prompt_id: promptId,
        tool_type:
          typeof tool !== 'undefined' && tool instanceof DiscoveredMCPTool
            ? 'mcp'
            : 'native',
      });

      return convertToFunctionResponse(fc.name, callId, toolResult.llmContent);
    } catch (e) {
      const error = e instanceof Error ? e : new Error(String(e));

      await this.sendUpdate({
        sessionUpdate: 'tool_call_update',
        toolCallId: callId,
        status: 'failed',
        content: [
          { type: 'content', content: { type: 'text', text: error.message } },
        ],
      });

      return errorResponse(error);
    }
  }

  async #resolvePrompt(
    message: acp.ContentBlock[],
    abortSignal: AbortSignal,
  ): Promise<Part[]> {
    const FILE_URI_SCHEME = 'file://';

    const embeddedContext: acp.EmbeddedResourceResource[] = [];

    const parts = message.map((part) => {
      switch (part.type) {
        case 'text':
          return { text: part.text };
        case 'image':
        case 'audio':
          return {
            inlineData: {
              mimeType: part.mimeType,
              data: part.data,
            },
          };
        case 'resource_link': {
          if (part.uri.startsWith(FILE_URI_SCHEME)) {
            return {
              fileData: {
                mimeData: part.mimeType,
                name: part.name,
                fileUri: part.uri.slice(FILE_URI_SCHEME.length),
              },
            };
          } else {
            return { text: `@${part.uri}` };
          }
        }
        case 'resource': {
          embeddedContext.push(part.resource);
          return { text: `@${part.resource.uri}` };
        }
        default: {
          const unreachable: never = part;
          throw new Error(`Unexpected chunk type: '${unreachable}'`);
        }
      }
    });

    const atPathCommandParts = parts.filter((part) => 'fileData' in part);

    if (atPathCommandParts.length === 0 && embeddedContext.length === 0) {
      return parts;
    }

    const atPathToResolvedSpecMap = new Map<string, string>();

    // Get centralized file discovery service
    const fileDiscovery = this.config.getFileService();
    const respectGitIgnore = this.config.getFileFilteringRespectGitIgnore();

    const pathSpecsToRead: string[] = [];
    const contentLabelsForDisplay: string[] = [];
    const ignoredPaths: string[] = [];

    const toolRegistry = this.config.getToolRegistry();
    const readManyFilesTool = toolRegistry.getTool('read_many_files');
    const globTool = toolRegistry.getTool('glob');

    if (!readManyFilesTool) {
      throw new Error('Error: read_many_files tool not found.');
    }

    for (const atPathPart of atPathCommandParts) {
      const pathName = atPathPart.fileData!.fileUri;
      // Check if path should be ignored by git
      if (fileDiscovery.shouldGitIgnoreFile(pathName)) {
        ignoredPaths.push(pathName);
        const reason = respectGitIgnore
          ? 'git-ignored and will be skipped'
          : 'ignored by custom patterns';
        console.warn(`Path ${pathName} is ${reason}.`);
        continue;
      }
      let currentPathSpec = pathName;
      let resolvedSuccessfully = false;
      try {
        const absolutePath = path.resolve(this.config.getTargetDir(), pathName);
        if (isWithinRoot(absolutePath, this.config.getTargetDir())) {
          const stats = await fs.stat(absolutePath);
          if (stats.isDirectory()) {
            currentPathSpec = pathName.endsWith('/')
              ? `${pathName}**`
              : `${pathName}/**`;
            this.debug(
              `Path ${pathName} resolved to directory, using glob: ${currentPathSpec}`,
            );
          } else {
            this.debug(`Path ${pathName} resolved to file: ${currentPathSpec}`);
          }
          resolvedSuccessfully = true;
        } else {
          this.debug(
            `Path ${pathName} is outside the project directory. Skipping.`,
          );
        }
      } catch (error) {
        if (isNodeError(error) && error.code === 'ENOENT') {
          if (this.config.getEnableRecursiveFileSearch() && globTool) {
            this.debug(
              `Path ${pathName} not found directly, attempting glob search.`,
            );
            try {
              const globResult = await globTool.buildAndExecute(
                {
                  pattern: `**/*${pathName}*`,
                  path: this.config.getTargetDir(),
                },
                abortSignal,
              );
              if (
                globResult.llmContent &&
                typeof globResult.llmContent === 'string' &&
                !globResult.llmContent.startsWith('No files found') &&
                !globResult.llmContent.startsWith('Error:')
              ) {
                const lines = globResult.llmContent.split('\n');
                if (lines.length > 1 && lines[1]) {
                  const firstMatchAbsolute = lines[1].trim();
                  currentPathSpec = path.relative(
                    this.config.getTargetDir(),
                    firstMatchAbsolute,
                  );
                  this.debug(
                    `Glob search for ${pathName} found ${firstMatchAbsolute}, using relative path: ${currentPathSpec}`,
                  );
                  resolvedSuccessfully = true;
                } else {
                  this.debug(
                    `Glob search for '**/*${pathName}*' did not return a usable path. Path ${pathName} will be skipped.`,
                  );
                }
              } else {
                this.debug(
                  `Glob search for '**/*${pathName}*' found no files or an error. Path ${pathName} will be skipped.`,
                );
              }
            } catch (globError) {
              console.error(
                `Error during glob search for ${pathName}: ${getErrorMessage(globError)}`,
              );
            }
          } else {
            this.debug(
              `Glob tool not found. Path ${pathName} will be skipped.`,
            );
          }
        } else {
          console.error(
            `Error stating path ${pathName}. Path ${pathName} will be skipped.`,
          );
        }
      }
      if (resolvedSuccessfully) {
        pathSpecsToRead.push(currentPathSpec);
        atPathToResolvedSpecMap.set(pathName, currentPathSpec);
        contentLabelsForDisplay.push(pathName);
      }
    }

    // Construct the initial part of the query for the LLM
    let initialQueryText = '';
    for (let i = 0; i < parts.length; i++) {
      const chunk = parts[i];
      if ('text' in chunk) {
        initialQueryText += chunk.text;
      } else {
        // type === 'atPath'
        const resolvedSpec =
          chunk.fileData && atPathToResolvedSpecMap.get(chunk.fileData.fileUri);
        if (
          i > 0 &&
          initialQueryText.length > 0 &&
          !initialQueryText.endsWith(' ') &&
          resolvedSpec
        ) {
          // Add space if previous part was text and didn't end with space, or if previous was @path
          const prevPart = parts[i - 1];
          if (
            'text' in prevPart ||
            ('fileData' in prevPart &&
              atPathToResolvedSpecMap.has(prevPart.fileData!.fileUri))
          ) {
            initialQueryText += ' ';
          }
        }
        if (resolvedSpec) {
          initialQueryText += `@${resolvedSpec}`;
        } else {
          // If not resolved for reading (e.g. lone @ or invalid path that was skipped),
          // add the original @-string back, ensuring spacing if it's not the first element.
          if (
            i > 0 &&
            initialQueryText.length > 0 &&
            !initialQueryText.endsWith(' ') &&
            !chunk.fileData?.fileUri.startsWith(' ')
          ) {
            initialQueryText += ' ';
          }
          if (chunk.fileData?.fileUri) {
            initialQueryText += `@${chunk.fileData.fileUri}`;
          }
        }
      }
    }
    initialQueryText = initialQueryText.trim();
    // Inform user about ignored paths
    if (ignoredPaths.length > 0) {
      const ignoreType = respectGitIgnore ? 'git-ignored' : 'custom-ignored';
      this.debug(
        `Ignored ${ignoredPaths.length} ${ignoreType} files: ${ignoredPaths.join(', ')}`,
      );
    }

    const processedQueryParts: Part[] = [{ text: initialQueryText }];

    if (pathSpecsToRead.length === 0 && embeddedContext.length === 0) {
      // Fallback for lone "@" or completely invalid @-commands resulting in empty initialQueryText
      console.warn('No valid file paths found in @ commands to read.');
      return [{ text: initialQueryText }];
    }

    if (pathSpecsToRead.length > 0) {
      const toolArgs = {
        paths: pathSpecsToRead,
        respectGitIgnore, // Use configuration setting
      };

      const callId = `${readManyFilesTool.name}-${Date.now()}`;

      try {
        const invocation = readManyFilesTool.build(toolArgs);

        await this.sendUpdate({
          sessionUpdate: 'tool_call',
          toolCallId: callId,
          status: 'in_progress',
          title: invocation.getDescription(),
          content: [],
          locations: invocation.toolLocations(),
          kind: readManyFilesTool.kind,
        });

        const result = await invocation.execute(abortSignal);
        const content = toToolCallContent(result) || {
          type: 'content',
          content: {
            type: 'text',
            text: `Successfully read: ${contentLabelsForDisplay.join(', ')}`,
          },
        };
        await this.sendUpdate({
          sessionUpdate: 'tool_call_update',
          toolCallId: callId,
          status: 'completed',
          content: content ? [content] : [],
        });
        if (Array.isArray(result.llmContent)) {
          const fileContentRegex = /^--- (.*?) ---\n\n([\s\S]*?)\n\n$/;
          processedQueryParts.push({
            text: '\n--- Content from referenced files ---',
          });
          for (const part of result.llmContent) {
            if (typeof part === 'string') {
              const match = fileContentRegex.exec(part);
              if (match) {
                const filePathSpecInContent = match[1]; // This is a resolved pathSpec
                const fileActualContent = match[2].trim();
                processedQueryParts.push({
                  text: `\nContent from @${filePathSpecInContent}:\n`,
                });
                processedQueryParts.push({ text: fileActualContent });
              } else {
                processedQueryParts.push({ text: part });
              }
            } else {
              // part is a Part object.
              processedQueryParts.push(part);
            }
          }
        } else {
          console.warn(
            'read_many_files tool returned no content or empty content.',
          );
        }
      } catch (error: unknown) {
        await this.sendUpdate({
          sessionUpdate: 'tool_call_update',
          toolCallId: callId,
          status: 'failed',
          content: [
            {
              type: 'content',
              content: {
                type: 'text',
                text: `Error reading files (${contentLabelsForDisplay.join(', ')}): ${getErrorMessage(error)}`,
              },
            },
          ],
        });

        throw error;
      }
    }

    if (embeddedContext.length > 0) {
      processedQueryParts.push({
        text: '\n--- Content from referenced context ---',
      });

      for (const contextPart of embeddedContext) {
        processedQueryParts.push({
          text: `\nContent from @${contextPart.uri}:\n`,
        });
        if ('text' in contextPart) {
          processedQueryParts.push({
            text: contextPart.text,
          });
        } else {
          processedQueryParts.push({
            inlineData: {
              mimeType: contextPart.mimeType ?? 'application/octet-stream',
              data: contextPart.blob,
            },
          });
        }
      }
    }

    return processedQueryParts;
  }

  debug(msg: string) {
    if (this.config.getDebugMode()) {
      console.warn(msg);
    }
  }
}

function toToolCallContent(toolResult: ToolResult): acp.ToolCallContent | null {
  if (toolResult.error?.message) {
    throw new Error(toolResult.error.message);
  }

  if (toolResult.returnDisplay) {
    if (typeof toolResult.returnDisplay === 'string') {
      return {
        type: 'content',
        content: { type: 'text', text: toolResult.returnDisplay },
      };
    } else {
      return {
        type: 'diff',
        path: toolResult.returnDisplay.fileName,
        oldText: toolResult.returnDisplay.originalContent,
        newText: toolResult.returnDisplay.newContent,
      };
    }
  } else {
    return null;
  }
}

const basicPermissionOptions = [
  {
    optionId: ToolConfirmationOutcome.ProceedOnce,
    name: 'Allow',
    kind: 'allow_once',
  },
  {
    optionId: ToolConfirmationOutcome.Cancel,
    name: 'Reject',
    kind: 'reject_once',
  },
] as const;

function toPermissionOptions(
  confirmation: ToolCallConfirmationDetails,
): acp.PermissionOption[] {
  switch (confirmation.type) {
    case 'edit':
      return [
        {
          optionId: ToolConfirmationOutcome.ProceedAlways,
          name: 'Allow All Edits',
          kind: 'allow_always',
        },
        ...basicPermissionOptions,
      ];
    case 'exec':
      return [
        {
          optionId: ToolConfirmationOutcome.ProceedAlways,
          name: `Always Allow ${confirmation.rootCommand}`,
          kind: 'allow_always',
        },
        ...basicPermissionOptions,
      ];
    case 'mcp':
      return [
        {
          optionId: ToolConfirmationOutcome.ProceedAlwaysServer,
          name: `Always Allow ${confirmation.serverName}`,
          kind: 'allow_always',
        },
        {
          optionId: ToolConfirmationOutcome.ProceedAlwaysTool,
          name: `Always Allow ${confirmation.toolName}`,
          kind: 'allow_always',
        },
        ...basicPermissionOptions,
      ];
    case 'info':
      return [
        {
          optionId: ToolConfirmationOutcome.ProceedAlways,
          name: `Always Allow`,
          kind: 'allow_always',
        },
        ...basicPermissionOptions,
      ];
    default: {
      const unreachable: never = confirmation;
      throw new Error(`Unexpected: ${unreachable}`);
    }
  }
}<|MERGE_RESOLUTION|>--- conflicted
+++ resolved
@@ -28,29 +28,17 @@
 import * as acp from './acp.js';
 import { AcpFileSystemService } from './fileSystemService.js';
 import { Readable, Writable } from 'node:stream';
-<<<<<<< HEAD
 import type { Content, Part, FunctionCall } from '@google/genai';
 import type { LoadedSettings } from '../config/settings.js';
 import { SettingScope } from '../config/settings.js';
-import * as fs from 'fs/promises';
-import * as path from 'path';
+import * as fs from 'node:fs/promises';
+import * as path from 'node:path';
 import { z } from 'zod';
 
-import { randomUUID } from 'crypto';
+import { randomUUID } from 'node:crypto';
 import type { Extension } from '../config/extension.js';
 import type { CliArgs } from '../config/config.js';
 import { loadCliConfig } from '../config/config.js';
-=======
-import { Content, Part, FunctionCall } from '@google/genai';
-import { LoadedSettings, SettingScope } from '../config/settings.js';
-import * as fs from 'node:fs/promises';
-import * as path from 'node:path';
-import { z } from 'zod';
-
-import { randomUUID } from 'node:crypto';
-import { Extension } from '../config/extension.js';
-import { CliArgs, loadCliConfig } from '../config/config.js';
->>>>>>> ee4feea0
 
 export async function runZedIntegration(
   config: Config,
