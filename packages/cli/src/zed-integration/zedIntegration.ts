--- conflicted
+++ resolved
@@ -22,12 +22,8 @@
   isWithinRoot,
   getErrorStatus,
   MCPServerConfig,
-<<<<<<< HEAD
+  DiscoveredMCPTool,
 } from '@thacio/auditaria-cli-core';
-=======
-  DiscoveredMCPTool,
-} from '@google/gemini-cli-core';
->>>>>>> 58c29256
 import * as acp from './acp.js';
 import { AcpFileSystemService } from './fileSystemService.js';
 import { Readable, Writable } from 'node:stream';
