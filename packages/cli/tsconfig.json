--- conflicted
+++ resolved
@@ -17,17 +17,6 @@
     "node_modules",
     "dist",
     // TODO(5691): Fix type errors and remove excludes.
-<<<<<<< HEAD
-    "src/nonInteractiveCli.test.ts",
-    "src/services/FileCommandLoader.test.ts",
-    "src/services/prompt-processors/argumentProcessor.test.ts",
-    "src/ui/App.test.tsx",
-    "src/ui/contexts/SessionContext.test.tsx",
-=======
-    "src/utils/cleanup.test.ts",
-    "src/utils/handleAutoUpdate.test.ts",
-    "src/utils/startupWarnings.test.ts",
->>>>>>> f425bd76
     "src/ui/hooks/slashCommandProcessor.test.ts",
     "src/ui/hooks/useAtCompletion.test.ts",
     "src/ui/hooks/useConsoleMessages.test.ts",
@@ -37,15 +26,7 @@
     "src/ui/hooks/useGeminiStream.test.tsx",
     "src/ui/hooks/useKeypress.test.ts",
     "src/ui/hooks/usePhraseCycler.test.ts",
-    "src/ui/hooks/vim.test.ts",
-<<<<<<< HEAD
-    "src/ui/themes/theme.test.ts",
-    "src/validateNonInterActiveAuth.test.ts",
-    "src/services/prompt-processors/shellProcessor.test.ts",
-    "src/commands/extensions/examples/**"
-=======
-    "src/ui/utils/computeStats.test.ts"
->>>>>>> f425bd76
+    "src/ui/hooks/vim.test.ts"
   ],
   "references": [{ "path": "../core" }]
 }