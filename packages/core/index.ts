/**
 * @license
 * Copyright 2025 Google LLC
 * SPDX-License-Identifier: Apache-2.0
 */

export * from './src/index.js';
export { Storage } from './src/config/storage.js';
export {
  DEFAULT_GEMINI_MODEL,
  DEFAULT_GEMINI_MODEL_AUTO,
  DEFAULT_GEMINI_FLASH_MODEL,
  DEFAULT_GEMINI_FLASH_LITE_MODEL,
  DEFAULT_GEMINI_EMBEDDING_MODEL,
} from './src/config/models.js';
export {
  serializeTerminalToObject,
  type AnsiOutput,
  type AnsiLine,
  type AnsiToken,
} from './src/utils/terminalSerializer.js';
export {
  DEFAULT_TRUNCATE_TOOL_OUTPUT_LINES,
  DEFAULT_TRUNCATE_TOOL_OUTPUT_THRESHOLD,
} from './src/config/config.js';
<<<<<<< HEAD
export { detectIdeFromEnv, getIdeInfo } from './src/ide/detect-ide.js';
export {
  logExtensionEnable,
  logIdeConnection,
} from './src/telemetry/loggers.js';
=======
export { detectIdeFromEnv } from './src/ide/detect-ide.js';
export { logIdeConnection } from './src/telemetry/loggers.js';
>>>>>>> 0fcda100

export {
  IdeConnectionEvent,
  IdeConnectionType,
  ExtensionInstallEvent,
  ExtensionEnableEvent,
  ExtensionUninstallEvent,
} from './src/telemetry/types.js';
export { makeFakeConfig } from './src/test-utils/config.js';
export * from './src/utils/pathReader.js';
export { ClearcutLogger } from './src/telemetry/clearcut-logger/clearcut-logger.js';<|MERGE_RESOLUTION|>--- conflicted
+++ resolved
@@ -23,16 +23,11 @@
   DEFAULT_TRUNCATE_TOOL_OUTPUT_LINES,
   DEFAULT_TRUNCATE_TOOL_OUTPUT_THRESHOLD,
 } from './src/config/config.js';
-<<<<<<< HEAD
-export { detectIdeFromEnv, getIdeInfo } from './src/ide/detect-ide.js';
+export { detectIdeFromEnv } from './src/ide/detect-ide.js';
 export {
   logExtensionEnable,
   logIdeConnection,
 } from './src/telemetry/loggers.js';
-=======
-export { detectIdeFromEnv } from './src/ide/detect-ide.js';
-export { logIdeConnection } from './src/telemetry/loggers.js';
->>>>>>> 0fcda100
 
 export {
   IdeConnectionEvent,
