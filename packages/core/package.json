--- conflicted
+++ resolved
@@ -1,13 +1,7 @@
 {
-<<<<<<< HEAD
   "name": "@thacio/auditaria-cli-core",
-  "version": "0.3.4",
+  "version": "0.4.0",
   "description": "Auditaria CLI Core",
-=======
-  "name": "@google/gemini-cli-core",
-  "version": "0.4.0",
-  "description": "Gemini CLI Core",
->>>>>>> 5032b270
   "repository": {
     "type": "git",
     "url": "git+https://github.com/thacio/auditaria.git"
