{
  "name": "@thacio/auditaria-cli-core",
  "version": "0.3.4",
  "description": "Auditaria CLI Core",
  "repository": {
    "type": "git",
    "url": "git+https://github.com/thacio/auditaria.git"
  },
  "type": "module",
  "main": "dist/index.js",
  "scripts": {
    "build": "node ../../scripts/build_package.js",
    "lint": "eslint . --ext .ts,.tsx",
    "format": "prettier --write .",
    "test": "vitest run",
    "test:ci": "vitest run --coverage",
    "typecheck": "tsc --noEmit"
  },
  "files": [
    "dist"
  ],
  "dependencies": {
    "@google/genai": "1.16.0",
<<<<<<< HEAD
=======
    "@joshua.litt/get-ripgrep": "^0.0.2",
>>>>>>> f0bbfe5f
    "@modelcontextprotocol/sdk": "^1.11.0",
    "@opentelemetry/api": "^1.9.0",
    "@opentelemetry/exporter-logs-otlp-grpc": "^0.203.0",
    "@opentelemetry/exporter-logs-otlp-http": "^0.203.0",
    "@opentelemetry/exporter-metrics-otlp-grpc": "^0.203.0",
    "@opentelemetry/exporter-metrics-otlp-http": "^0.203.0",
    "@opentelemetry/exporter-trace-otlp-grpc": "^0.203.0",
    "@opentelemetry/exporter-trace-otlp-http": "^0.203.0",
    "@opentelemetry/instrumentation-http": "^0.203.0",
    "@opentelemetry/sdk-node": "^0.203.0",
    "@types/glob": "^8.1.0",
    "@types/html-to-text": "^9.0.4",
    "@xterm/headless": "5.5.0",
    "ajv": "^8.17.1",
    "ajv-formats": "^3.0.0",
    "chardet": "^2.1.0",
    "diff": "^7.0.0",
    "dotenv": "^17.1.0",
    "fast-levenshtein": "^2.0.6",
    "fast-uri": "^3.0.6",
    "fdir": "^6.4.6",
    "fzf": "^0.5.2",
    "glob": "^10.4.5",
    "google-auth-library": "^9.11.0",
    "html-to-text": "^9.0.5",
    "https-proxy-agent": "^7.0.6",
    "ignore": "^7.0.0",
    "marked": "^15.0.12",
    "mime": "4.0.7",
    "mnemonist": "^0.40.3",
    "open": "^10.1.2",
    "picomatch": "^4.0.1",
    "shell-quote": "^1.8.3",
    "simple-git": "^3.28.0",
    "strip-ansi": "^7.1.0",
    "undici": "^7.10.0",
    "ws": "^8.18.0"
  },
  "optionalDependencies": {
    "@lydell/node-pty": "1.1.0",
    "@lydell/node-pty-darwin-arm64": "1.1.0",
    "@lydell/node-pty-darwin-x64": "1.1.0",
    "@lydell/node-pty-linux-x64": "1.1.0",
    "@lydell/node-pty-win32-arm64": "1.1.0",
    "@lydell/node-pty-win32-x64": "1.1.0",
    "node-pty": "^1.0.0"
  },
  "devDependencies": {
    "@thacio/auditaria-cli-test-utils": "file:../test-utils",
    "@types/diff": "^7.0.2",
    "@types/dotenv": "^6.1.1",
    "@types/fast-levenshtein": "^0.0.4",
    "@types/minimatch": "^5.1.2",
    "@types/picomatch": "^4.0.1",
    "@types/ws": "^8.5.10",
    "msw": "^2.3.4",
    "typescript": "^5.3.3",
    "vitest": "^3.1.1"
  },
  "engines": {
    "node": ">=20"
  }
}<|MERGE_RESOLUTION|>--- conflicted
+++ resolved
@@ -21,10 +21,7 @@
   ],
   "dependencies": {
     "@google/genai": "1.16.0",
-<<<<<<< HEAD
-=======
     "@joshua.litt/get-ripgrep": "^0.0.2",
->>>>>>> f0bbfe5f
     "@modelcontextprotocol/sdk": "^1.11.0",
     "@opentelemetry/api": "^1.9.0",
     "@opentelemetry/exporter-logs-otlp-grpc": "^0.203.0",
