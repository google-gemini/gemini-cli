{
<<<<<<< HEAD
  "name": "@google/gemini-cli-core",
  "version": "0.1.15",
=======
  "name": "@office-ai/aioncli-core",
  "version": "0.1.18-beta.1",
>>>>>>> 2b96cd11
  "description": "Gemini CLI Core",
  "repository": {
    "type": "git",
    "url": "git+https://github.com/office-sec/aioncli.git"
  },
  "publishConfig": {
    "access": "public"
  },
  "type": "module",
  "main": "dist/index.js",
  "scripts": {
    "build": "node ../../scripts/build_package.js",
    "lint": "eslint . --ext .ts,.tsx",
    "format": "prettier --write .",
    "test": "vitest run",
    "test:ci": "vitest run --coverage",
    "typecheck": "tsc --noEmit"
  },
  "files": [
    "dist"
  ],
  "dependencies": {
    "@google/genai": "1.9.0",
    "@modelcontextprotocol/sdk": "^1.11.0",
    "@opentelemetry/api": "^1.9.0",
    "@opentelemetry/exporter-logs-otlp-grpc": "^0.52.0",
    "@opentelemetry/exporter-metrics-otlp-grpc": "^0.52.0",
    "@opentelemetry/exporter-trace-otlp-grpc": "^0.52.0",
    "@opentelemetry/instrumentation-http": "^0.52.0",
    "@opentelemetry/sdk-node": "^0.52.0",
    "@types/glob": "^8.1.0",
    "@types/html-to-text": "^9.0.4",
    "ajv": "^8.17.1",
    "chardet": "^2.1.0",
    "diff": "^7.0.0",
    "dotenv": "^17.1.0",
    "fdir": "^6.4.6",
    "fzf": "^0.5.2",
    "glob": "^10.4.5",
    "google-auth-library": "^9.11.0",
    "html-to-text": "^9.0.5",
    "https-proxy-agent": "^7.0.6",
    "ignore": "^7.0.0",
    "marked": "^15.0.12",
    "micromatch": "^4.0.8",
    "mnemonist": "^0.40.3",
    "open": "^10.1.2",
    "openai": "^5.12.2",
    "picomatch": "^4.0.1",
    "shell-quote": "^1.8.3",
    "simple-git": "^3.28.0",
    "strip-ansi": "^7.1.0",
    "tiktoken": "^1.0.22",
    "undici": "^7.10.0",
    "ws": "^8.18.0"
  },
  "devDependencies": {
    "@google/gemini-cli-test-utils": "file:../test-utils",
    "@types/diff": "^7.0.2",
    "@types/dotenv": "^6.1.1",
    "@types/micromatch": "^4.0.8",
    "@types/minimatch": "^5.1.2",
    "@types/picomatch": "^4.0.1",
    "@types/ws": "^8.5.10",
    "typescript": "^5.3.3",
    "vitest": "^3.1.1"
  },
  "engines": {
    "node": ">=20"
  }
}<|MERGE_RESOLUTION|>--- conflicted
+++ resolved
@@ -1,11 +1,6 @@
 {
-<<<<<<< HEAD
-  "name": "@google/gemini-cli-core",
-  "version": "0.1.15",
-=======
   "name": "@office-ai/aioncli-core",
-  "version": "0.1.18-beta.1",
->>>>>>> 2b96cd11
+  "version": "0.1.18-beta.2",
   "description": "Gemini CLI Core",
   "repository": {
     "type": "git",
