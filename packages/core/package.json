{
<<<<<<< HEAD
  "name": "@thacio/auditaria-cli-core",
  "version": "0.15.0-nightly.20251107.b8eeb553",
  "description": "Auditaria CLI Core",
=======
  "name": "@google/gemini-cli-core",
  "version": "0.15.0-nightly.20251111.51f952e7",
  "description": "Gemini CLI Core",
>>>>>>> e79f6269
  "repository": {
    "type": "git",
    "url": "git+https://github.com/thacio/auditaria.git"
  },
  "type": "module",
  "main": "dist/index.js",
  "scripts": {
    "build": "node ../../scripts/build_package.js",
    "lint": "eslint . --ext .ts,.tsx",
    "format": "prettier --write .",
    "test": "vitest run",
    "test:ci": "vitest run",
    "typecheck": "tsc --noEmit"
  },
  "files": [
    "dist"
  ],
  "dependencies": {
    "@google-cloud/logging": "^11.2.1",
    "@google-cloud/opentelemetry-cloud-monitoring-exporter": "^0.21.0",
    "@google-cloud/opentelemetry-cloud-trace-exporter": "^3.0.0",
    "@google/genai": "1.16.0",
    "@iarna/toml": "^2.2.5",
    "@joshua.litt/get-ripgrep": "^0.0.3",
    "@modelcontextprotocol/sdk": "^1.11.0",
    "@opentelemetry/api": "^1.9.0",
    "@opentelemetry/exporter-logs-otlp-grpc": "^0.203.0",
    "@opentelemetry/exporter-logs-otlp-http": "^0.203.0",
    "@opentelemetry/exporter-metrics-otlp-grpc": "^0.203.0",
    "@opentelemetry/exporter-metrics-otlp-http": "^0.203.0",
    "@opentelemetry/exporter-trace-otlp-grpc": "^0.203.0",
    "@opentelemetry/exporter-trace-otlp-http": "^0.203.0",
    "@opentelemetry/instrumentation-http": "^0.203.0",
    "@opentelemetry/resource-detector-gcp": "^0.40.0",
    "@opentelemetry/sdk-node": "^0.203.0",
    "@types/glob": "^8.1.0",
    "@types/html-to-text": "^9.0.4",
    "@xterm/headless": "5.5.0",
    "ajv": "^8.17.1",
    "ajv-formats": "^3.0.0",
    "chardet": "^2.1.0",
    "diff": "^7.0.0",
    "dotenv": "^17.1.0",
    "fast-levenshtein": "^2.0.6",
    "fast-uri": "^3.0.6",
    "fdir": "^6.4.6",
    "fzf": "^0.5.2",
    "glob": "^10.4.5",
    "google-auth-library": "^9.11.0",
    "html-to-text": "^9.0.5",
    "https-proxy-agent": "^7.0.6",
    "ignore": "^7.0.0",
    "marked": "^15.0.12",
    "mime": "4.0.7",
    "mnemonist": "^0.40.3",
    "open": "^10.1.2",
    "picomatch": "^4.0.1",
    "read-package-up": "^11.0.0",
    "shell-quote": "^1.8.3",
    "simple-git": "^3.28.0",
    "strip-ansi": "^7.1.0",
    "tree-sitter-bash": "^0.25.0",
    "undici": "^7.10.0",
    "web-tree-sitter": "^0.25.10",
    "ws": "^8.18.0",
    "zod": "^3.25.76"
  },
  "optionalDependencies": {
    "@lydell/node-pty": "1.1.0",
    "@lydell/node-pty-darwin-arm64": "1.1.0",
    "@lydell/node-pty-darwin-x64": "1.1.0",
    "@lydell/node-pty-linux-x64": "1.1.0",
    "@lydell/node-pty-win32-arm64": "1.1.0",
    "@lydell/node-pty-win32-x64": "1.1.0",
    "node-pty": "^1.0.0"
  },
  "devDependencies": {
    "@thacio/auditaria-cli-test-utils": "file:../test-utils",
    "@types/diff": "^7.0.2",
    "@types/dotenv": "^6.1.1",
    "@types/fast-levenshtein": "^0.0.4",
    "@types/minimatch": "^5.1.2",
    "@types/picomatch": "^4.0.1",
    "@types/ws": "^8.5.10",
    "msw": "^2.3.4",
    "typescript": "^5.3.3",
    "vitest": "^3.1.1"
  },
  "engines": {
    "node": ">=20"
  }
}<|MERGE_RESOLUTION|>--- conflicted
+++ resolved
@@ -1,13 +1,7 @@
 {
-<<<<<<< HEAD
   "name": "@thacio/auditaria-cli-core",
-  "version": "0.15.0-nightly.20251107.b8eeb553",
+  "version": "0.15.0-nightly.20251111.51f952e7",
   "description": "Auditaria CLI Core",
-=======
-  "name": "@google/gemini-cli-core",
-  "version": "0.15.0-nightly.20251111.51f952e7",
-  "description": "Gemini CLI Core",
->>>>>>> e79f6269
   "repository": {
     "type": "git",
     "url": "git+https://github.com/thacio/auditaria.git"
