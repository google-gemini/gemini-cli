--- conflicted
+++ resolved
@@ -53,7 +53,6 @@
     "simple-git": "^3.28.0",
     "strip-ansi": "^7.1.0",
     "undici": "^7.10.0",
-<<<<<<< HEAD
     "ws": "^8.18.0",
     "@xterm/headless": "5.5.0"
   },
@@ -65,9 +64,6 @@
     "@lydell/node-pty-linux-x64": "1.1.0",
     "@lydell/node-pty-win32-arm64": "1.1.0",
     "@lydell/node-pty-win32-x64": "1.1.0"
-=======
-    "ws": "^8.18.0"
->>>>>>> 065eb789
   },
   "devDependencies": {
     "@google/gemini-cli-test-utils": "file:../test-utils",
