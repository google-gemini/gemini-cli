--- conflicted
+++ resolved
@@ -1,11 +1,6 @@
 {
-<<<<<<< HEAD
   "name": "@office-ai/aioncli-core",
   "version": "0.1.20",
-=======
-  "name": "@google/gemini-cli-core",
-  "version": "0.2.2",
->>>>>>> 7598ef35
   "description": "Gemini CLI Core",
   "repository": {
     "type": "git",
