{
  "name": "@google/gemini-cli-core",
  "version": "0.2.1",
  "description": "Gemini CLI Core",
  "repository": {
    "type": "git",
    "url": "git+https://github.com/google-gemini/gemini-cli.git"
  },
  "type": "module",
  "main": "dist/index.js",
  "scripts": {
    "build": "node ../../scripts/build_package.js",
    "lint": "eslint . --ext .ts,.tsx",
    "format": "prettier --write .",
    "test": "vitest run",
    "test:ci": "vitest run --coverage",
    "typecheck": "tsc --noEmit"
  },
  "files": [
    "dist"
  ],
  "dependencies": {
    "@google/genai": "1.13.0",
    "@lvce-editor/ripgrep": "^1.6.0",
    "@modelcontextprotocol/sdk": "^1.11.0",
    "@opentelemetry/api": "^1.9.0",
    "@opentelemetry/exporter-logs-otlp-grpc": "^0.203.0",
    "@opentelemetry/exporter-logs-otlp-http": "^0.203.0",
    "@opentelemetry/exporter-metrics-otlp-grpc": "^0.203.0",
    "@opentelemetry/exporter-metrics-otlp-http": "^0.203.0",
    "@opentelemetry/exporter-trace-otlp-grpc": "^0.203.0",
    "@opentelemetry/exporter-trace-otlp-http": "^0.203.0",
    "@opentelemetry/instrumentation-http": "^0.203.0",
    "@opentelemetry/sdk-node": "^0.203.0",
    "@types/glob": "^8.1.0",
    "@types/html-to-text": "^9.0.4",
    "@xterm/headless": "5.5.0",
    "ajv": "^8.17.1",
    "ajv-formats": "^3.0.0",
    "chardet": "^2.1.0",
    "diff": "^7.0.0",
    "dotenv": "^17.1.0",
    "fast-levenshtein": "^2.0.6",
    "fast-uri": "^3.0.6",
    "fdir": "^6.4.6",
    "fzf": "^0.5.2",
    "glob": "^10.4.5",
    "google-auth-library": "^9.11.0",
    "html-to-text": "^9.0.5",
    "https-proxy-agent": "^7.0.6",
    "ignore": "^7.0.0",
    "marked": "^15.0.12",
    "mnemonist": "^0.40.3",
    "open": "^10.1.2",
    "picomatch": "^4.0.1",
    "shell-quote": "^1.8.3",
    "simple-git": "^3.28.0",
    "strip-ansi": "^7.1.0",
    "undici": "^7.10.0",
<<<<<<< HEAD
    "ws": "^8.18.0",
    "@xterm/headless": "5.5.0",
    "safe-regex": "^2.1.1"
=======
    "ws": "^8.18.0"
>>>>>>> b8a7bfd1
  },
  "optionalDependencies": {
    "@lydell/node-pty": "1.1.0",
    "@lydell/node-pty-darwin-arm64": "1.1.0",
    "@lydell/node-pty-darwin-x64": "1.1.0",
    "@lydell/node-pty-linux-x64": "1.1.0",
    "@lydell/node-pty-win32-arm64": "1.1.0",
    "@lydell/node-pty-win32-x64": "1.1.0",
    "node-pty": "^1.0.0"
  },
  "devDependencies": {
    "@google/gemini-cli-test-utils": "file:../test-utils",
    "@types/diff": "^7.0.2",
    "@types/dotenv": "^6.1.1",
    "@types/fast-levenshtein": "^0.0.4",
    "@types/minimatch": "^5.1.2",
    "@types/picomatch": "^4.0.1",
    "@types/ws": "^8.5.10",
    "typescript": "^5.3.3",
    "vitest": "^3.1.1"
  },
  "engines": {
    "node": ">=20"
  }
}<|MERGE_RESOLUTION|>--- conflicted
+++ resolved
@@ -57,13 +57,7 @@
     "simple-git": "^3.28.0",
     "strip-ansi": "^7.1.0",
     "undici": "^7.10.0",
-<<<<<<< HEAD
-    "ws": "^8.18.0",
-    "@xterm/headless": "5.5.0",
-    "safe-regex": "^2.1.1"
-=======
-    "ws": "^8.18.0"
->>>>>>> b8a7bfd1
+
   },
   "optionalDependencies": {
     "@lydell/node-pty": "1.1.0",
