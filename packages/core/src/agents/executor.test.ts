/**
 * @license
 * Copyright 2025 Google LLC
 * SPDX-License-Identifier: Apache-2.0
 */

import { describe, it, expect, vi, beforeEach, afterEach } from 'vitest';
import { AgentExecutor, type ActivityCallback } from './executor.js';
import { makeFakeConfig } from '../test-utils/config.js';
import { ToolRegistry } from '../tools/tool-registry.js';
import { LSTool } from '../tools/ls.js';
import { LS_TOOL_NAME, READ_FILE_TOOL_NAME } from '../tools/tool-names.js';
import {
  GeminiChat,
  StreamEventType,
  type StreamEvent,
} from '../core/geminiChat.js';
import {
  type FunctionCall,
  type Part,
  type GenerateContentResponse,
  type GenerateContentConfig,
} from '@google/genai';
import type { Config } from '../config/config.js';
import { MockTool } from '../test-utils/mock-tool.js';
import { getDirectoryContextString } from '../utils/environmentContext.js';
import { z } from 'zod';
import { promptIdContext } from '../utils/promptIdContext.js';
import {
  logAgentStart,
  logAgentFinish,
  logRecoveryAttempt,
} from '../telemetry/loggers.js';
import {
  AgentStartEvent,
  AgentFinishEvent,
  RecoveryAttemptEvent,
} from '../telemetry/types.js';
import type {
  AgentDefinition,
  AgentInputs,
  SubagentActivityEvent,
  OutputConfig,
} from './types.js';
import { AgentTerminateMode } from './types.js';
import type { AnyDeclarativeTool, AnyToolInvocation } from '../tools/tools.js';

const { mockSendMessageStream, mockExecuteToolCall } = vi.hoisted(() => ({
  mockSendMessageStream: vi.fn(),
  mockExecuteToolCall: vi.fn(),
}));

vi.mock('../core/geminiChat.js', async (importOriginal) => {
  const actual = await importOriginal<typeof import('../core/geminiChat.js')>();
  return {
    ...actual,
    GeminiChat: vi.fn().mockImplementation(() => ({
      sendMessageStream: mockSendMessageStream,
    })),
  };
});

vi.mock('../core/nonInteractiveToolExecutor.js', () => ({
  executeToolCall: mockExecuteToolCall,
}));

vi.mock('../utils/environmentContext.js');

vi.mock('../telemetry/loggers.js', () => ({
  logAgentStart: vi.fn(),
  logAgentFinish: vi.fn(),
  logRecoveryAttempt: vi.fn(),
}));

vi.mock('../utils/promptIdContext.js', async (importOriginal) => {
  const actual =
    await importOriginal<typeof import('../utils/promptIdContext.js')>();
  return {
    ...actual,
    promptIdContext: {
      ...actual.promptIdContext,
      getStore: vi.fn(),
      run: vi.fn((_id, fn) => fn()),
    },
  };
});

const MockedGeminiChat = vi.mocked(GeminiChat);
const mockedGetDirectoryContextString = vi.mocked(getDirectoryContextString);
const mockedPromptIdContext = vi.mocked(promptIdContext);
const mockedLogAgentStart = vi.mocked(logAgentStart);
const mockedLogAgentFinish = vi.mocked(logAgentFinish);
const mockedLogRecoveryAttempt = vi.mocked(logRecoveryAttempt);

// Constants for testing
const TASK_COMPLETE_TOOL_NAME = 'complete_task';
const MOCK_TOOL_NOT_ALLOWED = new MockTool({ name: 'write_file_interactive' });

/**
 * Helper to create a mock API response chunk.
 * Uses conditional spread to handle readonly functionCalls property safely.
 */
const createMockResponseChunk = (
  parts: Part[],
  functionCalls?: FunctionCall[],
): GenerateContentResponse =>
  ({
    candidates: [{ index: 0, content: { role: 'model', parts } }],
    ...(functionCalls && functionCalls.length > 0 ? { functionCalls } : {}),
  }) as unknown as GenerateContentResponse;

/**
 * Helper to mock a single turn of model response in the stream.
 */
const mockModelResponse = (
  functionCalls: FunctionCall[],
  thought?: string,
  text?: string,
) => {
  const parts: Part[] = [];
  if (thought) {
    parts.push({
      text: `**${thought}** This is the reasoning part.`,
      thought: true,
    });
  }
  if (text) parts.push({ text });

  const responseChunk = createMockResponseChunk(parts, functionCalls);

  mockSendMessageStream.mockImplementationOnce(async () =>
    (async function* () {
      yield {
        type: StreamEventType.CHUNK,
        value: responseChunk,
      } as StreamEvent;
    })(),
  );
};

/**
 * Helper to extract the message parameters sent to sendMessageStream.
 * Provides type safety for inspecting mock calls.
 */
const getMockMessageParams = (callIndex: number) => {
  const call = mockSendMessageStream.mock.calls[callIndex];
  expect(call).toBeDefined();
  // Arg 1 of sendMessageStream is the message parameters
  return call[1] as { message?: Part[]; config?: GenerateContentConfig };
};

let mockConfig: Config;
let parentToolRegistry: ToolRegistry;

/**
 * Type-safe helper to create agent definitions for tests.
 */
const createTestDefinition = <TOutput extends z.ZodTypeAny>(
  tools: Array<string | MockTool> = [LS_TOOL_NAME],
  runConfigOverrides: Partial<AgentDefinition<TOutput>['runConfig']> = {},
  outputConfigMode: 'default' | 'none' = 'default',
  schema: TOutput = z.string() as unknown as TOutput,
): AgentDefinition<TOutput> => {
  let outputConfig: OutputConfig<TOutput> | undefined;

  if (outputConfigMode === 'default') {
    outputConfig = {
      outputName: 'finalResult',
      description: 'The final result.',
      schema,
    };
  }

  return {
    name: 'TestAgent',
    description: 'An agent for testing.',
    inputConfig: {
      inputs: { goal: { type: 'string', required: true, description: 'goal' } },
    },
    modelConfig: { model: 'gemini-test-model', temp: 0, top_p: 1 },
    runConfig: { max_time_minutes: 5, max_turns: 5, ...runConfigOverrides },
    promptConfig: { systemPrompt: 'Achieve the goal: ${goal}.' },
    toolConfig: { tools },
    outputConfig,
  };
};

describe('AgentExecutor', () => {
  let activities: SubagentActivityEvent[];
  let onActivity: ActivityCallback;
  let abortController: AbortController;
  let signal: AbortSignal;

  beforeEach(async () => {
    vi.resetAllMocks();
    mockSendMessageStream.mockReset();
    mockExecuteToolCall.mockReset();
    mockedLogAgentStart.mockReset();
    mockedLogAgentFinish.mockReset();
    mockedPromptIdContext.getStore.mockReset();
    mockedPromptIdContext.run.mockImplementation((_id, fn) => fn());

    MockedGeminiChat.mockImplementation(
      () =>
        ({
          sendMessageStream: mockSendMessageStream,
        }) as unknown as GeminiChat,
    );

    vi.useFakeTimers();

    mockConfig = makeFakeConfig();
    parentToolRegistry = new ToolRegistry(mockConfig);
    parentToolRegistry.registerTool(new LSTool(mockConfig));
    parentToolRegistry.registerTool(
      new MockTool({ name: READ_FILE_TOOL_NAME }),
    );
    parentToolRegistry.registerTool(MOCK_TOOL_NOT_ALLOWED);

    vi.spyOn(mockConfig, 'getToolRegistry').mockResolvedValue(
      parentToolRegistry,
    );

    mockedGetDirectoryContextString.mockResolvedValue(
      'Mocked Environment Context',
    );

    activities = [];
    onActivity = (activity) => activities.push(activity);
    abortController = new AbortController();
    signal = abortController.signal;
  });

  afterEach(() => {
    vi.useRealTimers();
  });

  describe('create (Initialization and Validation)', () => {
    it('should create successfully with allowed tools', async () => {
      const definition = createTestDefinition([LS_TOOL_NAME]);
      const executor = await AgentExecutor.create(
        definition,
        mockConfig,
        onActivity,
      );
      expect(executor).toBeInstanceOf(AgentExecutor);
    });

    it('SECURITY: should throw if a tool is not on the non-interactive allowlist', async () => {
      const definition = createTestDefinition([MOCK_TOOL_NOT_ALLOWED.name]);
      await expect(
        AgentExecutor.create(definition, mockConfig, onActivity),
      ).rejects.toThrow(/not on the allow-list for non-interactive execution/);
    });

    it('should create an isolated ToolRegistry for the agent', async () => {
      const definition = createTestDefinition([
        LS_TOOL_NAME,
        READ_FILE_TOOL_NAME,
      ]);
      const executor = await AgentExecutor.create(
        definition,
        mockConfig,
        onActivity,
      );

      const agentRegistry = executor['toolRegistry'] as ToolRegistry;

      expect(agentRegistry).not.toBe(parentToolRegistry);
      expect(agentRegistry.getAllToolNames()).toEqual(
        expect.arrayContaining([LS_TOOL_NAME, READ_FILE_TOOL_NAME]),
      );
      expect(agentRegistry.getAllToolNames()).toHaveLength(2);
      expect(agentRegistry.getTool(MOCK_TOOL_NOT_ALLOWED.name)).toBeUndefined();
    });

    it('should use parentPromptId from context to create agentId', async () => {
      const parentId = 'parent-id';
      mockedPromptIdContext.getStore.mockReturnValue(parentId);

      const definition = createTestDefinition();
      const executor = await AgentExecutor.create(
        definition,
        mockConfig,
        onActivity,
      );

      expect(executor['agentId']).toMatch(
        new RegExp(`^${parentId}-${definition.name}-`),
      );
    });
  });

  describe('run (Execution Loop and Logic)', () => {
    it('should log AgentFinish with error if run throws', async () => {
      const definition = createTestDefinition();
      // Make the definition invalid to cause an error during run
      definition.inputConfig.inputs = {
        goal: { type: 'string', required: true, description: 'goal' },
      };
      const executor = await AgentExecutor.create(
        definition,
        mockConfig,
        onActivity,
      );

      // Run without inputs to trigger validation error
      await expect(executor.run({}, signal)).rejects.toThrow(
        /Missing required input parameters/,
      );

      expect(mockedLogAgentStart).toHaveBeenCalledTimes(1);
      expect(mockedLogAgentFinish).toHaveBeenCalledTimes(1);
      expect(mockedLogAgentFinish).toHaveBeenCalledWith(
        mockConfig,
        expect.objectContaining({
          terminate_reason: AgentTerminateMode.ERROR,
        }),
      );
    });

    it('should execute successfully when model calls complete_task with output (Happy Path with Output)', async () => {
      const definition = createTestDefinition();
      const executor = await AgentExecutor.create(
        definition,
        mockConfig,
        onActivity,
      );
      const inputs: AgentInputs = { goal: 'Find files' };

      // Turn 1: Model calls ls
      mockModelResponse(
        [{ name: LS_TOOL_NAME, args: { path: '.' }, id: 'call1' }],
        'T1: Listing',
      );
      mockExecuteToolCall.mockResolvedValueOnce({
        status: 'success',
        request: {
          callId: 'call1',
          name: LS_TOOL_NAME,
          args: { path: '.' },
          isClientInitiated: false,
          prompt_id: 'test-prompt',
        },
        tool: {} as AnyDeclarativeTool,
        invocation: {} as AnyToolInvocation,
        response: {
          callId: 'call1',
          resultDisplay: 'file1.txt',
          responseParts: [
            {
              functionResponse: {
                name: LS_TOOL_NAME,
                response: { result: 'file1.txt' },
                id: 'call1',
              },
            },
          ],
          error: undefined,
          errorType: undefined,
          contentLength: undefined,
        },
      });

      // Turn 2: Model calls complete_task with required output
      mockModelResponse(
        [
          {
            name: TASK_COMPLETE_TOOL_NAME,
            args: { finalResult: 'Found file1.txt' },
            id: 'call2',
          },
        ],
        'T2: Done',
      );

      const output = await executor.run(inputs, signal);

      expect(mockSendMessageStream).toHaveBeenCalledTimes(2);

      const chatConstructorArgs = MockedGeminiChat.mock.calls[0];
      const chatConfig = chatConstructorArgs[1];
      expect(chatConfig?.systemInstruction).toContain(
        `MUST call the \`${TASK_COMPLETE_TOOL_NAME}\` tool`,
      );

      const turn1Params = getMockMessageParams(0);

      const firstToolGroup = turn1Params.config?.tools?.[0];
      expect(firstToolGroup).toBeDefined();

      if (!firstToolGroup || !('functionDeclarations' in firstToolGroup)) {
        throw new Error(
          'Test expectation failed: Config does not contain functionDeclarations.',
        );
      }

      const sentTools = firstToolGroup.functionDeclarations;
      expect(sentTools).toBeDefined();

      expect(sentTools).toEqual(
        expect.arrayContaining([
          expect.objectContaining({ name: LS_TOOL_NAME }),
          expect.objectContaining({ name: TASK_COMPLETE_TOOL_NAME }),
        ]),
      );

      const completeToolDef = sentTools!.find(
        (t) => t.name === TASK_COMPLETE_TOOL_NAME,
      );
      expect(completeToolDef?.parameters?.required).toContain('finalResult');

      expect(output.result).toBe('Found file1.txt');
      expect(output.terminate_reason).toBe(AgentTerminateMode.GOAL);

      // Telemetry checks
      expect(mockedLogAgentStart).toHaveBeenCalledTimes(1);
      expect(mockedLogAgentStart).toHaveBeenCalledWith(
        mockConfig,
        expect.any(AgentStartEvent),
      );
      expect(mockedLogAgentFinish).toHaveBeenCalledTimes(1);
      expect(mockedLogAgentFinish).toHaveBeenCalledWith(
        mockConfig,
        expect.any(AgentFinishEvent),
      );
      const finishEvent = mockedLogAgentFinish.mock.calls[0][1];
      expect(finishEvent.terminate_reason).toBe(AgentTerminateMode.GOAL);

      // Context checks
      expect(mockedPromptIdContext.run).toHaveBeenCalledTimes(2); // Two turns
      const agentId = executor['agentId'];
      expect(mockedPromptIdContext.run).toHaveBeenNthCalledWith(
        1,
        `${agentId}#0`,
        expect.any(Function),
      );
      expect(mockedPromptIdContext.run).toHaveBeenNthCalledWith(
        2,
        `${agentId}#1`,
        expect.any(Function),
      );

      expect(activities).toEqual(
        expect.arrayContaining([
          expect.objectContaining({
            type: 'THOUGHT_CHUNK',
            data: { text: 'T1: Listing' },
          }),
          expect.objectContaining({
            type: 'TOOL_CALL_END',
            data: { name: LS_TOOL_NAME, output: 'file1.txt' },
          }),
          expect.objectContaining({
            type: 'TOOL_CALL_START',
            data: {
              name: TASK_COMPLETE_TOOL_NAME,
              args: { finalResult: 'Found file1.txt' },
            },
          }),
          expect.objectContaining({
            type: 'TOOL_CALL_END',
            data: {
              name: TASK_COMPLETE_TOOL_NAME,
              output: expect.stringContaining('Output submitted'),
            },
          }),
        ]),
      );
    });

    it('should execute successfully when model calls complete_task without output (Happy Path No Output)', async () => {
      const definition = createTestDefinition([LS_TOOL_NAME], {}, 'none');
      const executor = await AgentExecutor.create(
        definition,
        mockConfig,
        onActivity,
      );

      mockModelResponse([
        { name: LS_TOOL_NAME, args: { path: '.' }, id: 'call1' },
      ]);
      mockExecuteToolCall.mockResolvedValueOnce({
        status: 'success',
        request: {
          callId: 'call1',
          name: LS_TOOL_NAME,
          args: { path: '.' },
          isClientInitiated: false,
          prompt_id: 'test-prompt',
        },
        tool: {} as AnyDeclarativeTool,
        invocation: {} as AnyToolInvocation,
        response: {
          callId: 'call1',
          resultDisplay: 'ok',
          responseParts: [
            {
              functionResponse: {
                name: LS_TOOL_NAME,
                response: {},
                id: 'call1',
              },
            },
          ],
          error: undefined,
          errorType: undefined,
          contentLength: undefined,
        },
      });

      mockModelResponse(
        [{ name: TASK_COMPLETE_TOOL_NAME, args: {}, id: 'call2' }],
        'Task finished.',
      );

      const output = await executor.run({ goal: 'Do work' }, signal);

      const turn1Params = getMockMessageParams(0);
      const firstToolGroup = turn1Params.config?.tools?.[0];

      expect(firstToolGroup).toBeDefined();
      if (!firstToolGroup || !('functionDeclarations' in firstToolGroup)) {
        throw new Error(
          'Test expectation failed: Config does not contain functionDeclarations.',
        );
      }

      const sentTools = firstToolGroup.functionDeclarations;
      expect(sentTools).toBeDefined();

      const completeToolDef = sentTools!.find(
        (t) => t.name === TASK_COMPLETE_TOOL_NAME,
      );
      expect(completeToolDef?.parameters?.required).toEqual([]);
      expect(completeToolDef?.description).toContain(
        'signal that you have completed',
      );

      expect(output.result).toBe('Task completed successfully.');
      expect(output.terminate_reason).toBe(AgentTerminateMode.GOAL);
    });

    it('should error immediately if the model stops tools without calling complete_task (Protocol Violation)', async () => {
      const definition = createTestDefinition();
      const executor = await AgentExecutor.create(
        definition,
        mockConfig,
        onActivity,
      );

      mockModelResponse([
        { name: LS_TOOL_NAME, args: { path: '.' }, id: 'call1' },
      ]);
      mockExecuteToolCall.mockResolvedValueOnce({
        status: 'success',
        request: {
          callId: 'call1',
          name: LS_TOOL_NAME,
          args: { path: '.' },
          isClientInitiated: false,
          prompt_id: 'test-prompt',
        },
        tool: {} as AnyDeclarativeTool,
        invocation: {} as AnyToolInvocation,
        response: {
          callId: 'call1',
          resultDisplay: 'ok',
          responseParts: [
            {
              functionResponse: {
                name: LS_TOOL_NAME,
                response: {},
                id: 'call1',
              },
            },
          ],
          error: undefined,
          errorType: undefined,
          contentLength: undefined,
        },
      });

      // Turn 2 (protocol violation)
      mockModelResponse([], 'I think I am done.');

      // Turn 3 (recovery turn - also fails)
      mockModelResponse([], 'I still give up.');

      const output = await executor.run({ goal: 'Strict test' }, signal);

      expect(mockSendMessageStream).toHaveBeenCalledTimes(3);

      const expectedError = `Agent stopped calling tools but did not call '${TASK_COMPLETE_TOOL_NAME}'.`;

      expect(output.terminate_reason).toBe(
        AgentTerminateMode.ERROR_NO_COMPLETE_TASK_CALL,
      );
      expect(output.result).toBe(expectedError);

      // Telemetry check for error
      expect(mockedLogAgentFinish).toHaveBeenCalledWith(
        mockConfig,
        expect.objectContaining({
          terminate_reason: AgentTerminateMode.ERROR_NO_COMPLETE_TASK_CALL,
        }),
      );

      expect(activities).toContainEqual(
        expect.objectContaining({
          type: 'ERROR',
          data: expect.objectContaining({
            context: 'protocol_violation',
            error: expectedError,
          }),
        }),
      );
    });

    it('should report an error if complete_task is called with missing required arguments', async () => {
      const definition = createTestDefinition();
      const executor = await AgentExecutor.create(
        definition,
        mockConfig,
        onActivity,
      );

      // Turn 1: Missing arg
      mockModelResponse([
        {
          name: TASK_COMPLETE_TOOL_NAME,
          args: { wrongArg: 'oops' },
          id: 'call1',
        },
      ]);

      // Turn 2: Corrected
      mockModelResponse([
        {
          name: TASK_COMPLETE_TOOL_NAME,
          args: { finalResult: 'Corrected result' },
          id: 'call2',
        },
      ]);

      const output = await executor.run({ goal: 'Error test' }, signal);

      expect(mockSendMessageStream).toHaveBeenCalledTimes(2);

      const expectedError =
        "Missing required argument 'finalResult' for completion.";

      expect(activities).toContainEqual(
        expect.objectContaining({
          type: 'ERROR',
          data: {
            context: 'tool_call',
            name: TASK_COMPLETE_TOOL_NAME,
            error: expectedError,
          },
        }),
      );

      const turn2Params = getMockMessageParams(1);
      const turn2Parts = turn2Params.message;
      expect(turn2Parts).toBeDefined();
      expect(turn2Parts).toHaveLength(1);

      expect(turn2Parts![0]).toEqual(
        expect.objectContaining({
          functionResponse: expect.objectContaining({
            name: TASK_COMPLETE_TOOL_NAME,
            response: { error: expectedError },
            id: 'call1',
          }),
        }),
      );

      expect(output.result).toBe('Corrected result');
      expect(output.terminate_reason).toBe(AgentTerminateMode.GOAL);
    });

    it('should handle multiple calls to complete_task in the same turn (accept first, block rest)', async () => {
      const definition = createTestDefinition([], {}, 'none');
      const executor = await AgentExecutor.create(
        definition,
        mockConfig,
        onActivity,
      );

      // Turn 1: Duplicate calls
      mockModelResponse([
        { name: TASK_COMPLETE_TOOL_NAME, args: {}, id: 'call1' },
        { name: TASK_COMPLETE_TOOL_NAME, args: {}, id: 'call2' },
      ]);

      const output = await executor.run({ goal: 'Dup test' }, signal);

      expect(mockSendMessageStream).toHaveBeenCalledTimes(1);
      expect(output.terminate_reason).toBe(AgentTerminateMode.GOAL);

      const completions = activities.filter(
        (a) =>
          a.type === 'TOOL_CALL_END' &&
          a.data['name'] === TASK_COMPLETE_TOOL_NAME,
      );
      const errors = activities.filter(
        (a) => a.type === 'ERROR' && a.data['name'] === TASK_COMPLETE_TOOL_NAME,
      );

      expect(completions).toHaveLength(1);
      expect(errors).toHaveLength(1);
      expect(errors[0].data['error']).toContain(
        'Task already marked complete in this turn',
      );
    });

    it('should execute parallel tool calls and then complete', async () => {
      const definition = createTestDefinition([LS_TOOL_NAME]);
      const executor = await AgentExecutor.create(
        definition,
        mockConfig,
        onActivity,
      );

      const call1: FunctionCall = {
        name: LS_TOOL_NAME,
        args: { path: '/a' },
        id: 'c1',
      };
      const call2: FunctionCall = {
        name: LS_TOOL_NAME,
        args: { path: '/b' },
        id: 'c2',
      };

      // Turn 1: Parallel calls
      mockModelResponse([call1, call2]);

      // Concurrency mock
      let callsStarted = 0;
      let resolveCalls: () => void;
      const bothStarted = new Promise<void>((r) => {
        resolveCalls = r;
      });

      mockExecuteToolCall.mockImplementation(async (_ctx, reqInfo) => {
        callsStarted++;
        if (callsStarted === 2) resolveCalls();
        await vi.advanceTimersByTimeAsync(100);
        return {
          status: 'success',
          request: reqInfo,
          tool: {} as AnyDeclarativeTool,
          invocation: {} as AnyToolInvocation,
          response: {
            callId: reqInfo.callId,
            resultDisplay: 'ok',
            responseParts: [
              {
                functionResponse: {
                  name: reqInfo.name,
                  response: {},
                  id: reqInfo.callId,
                },
              },
            ],
            error: undefined,
            errorType: undefined,
            contentLength: undefined,
          },
        };
      });

      // Turn 2: Completion
      mockModelResponse([
        {
          name: TASK_COMPLETE_TOOL_NAME,
          args: { finalResult: 'done' },
          id: 'c3',
        },
      ]);

      const runPromise = executor.run({ goal: 'Parallel' }, signal);

      await vi.advanceTimersByTimeAsync(1);
      await bothStarted;
      await vi.advanceTimersByTimeAsync(150);
      await vi.advanceTimersByTimeAsync(1);

      const output = await runPromise;

      expect(mockExecuteToolCall).toHaveBeenCalledTimes(2);
      expect(output.terminate_reason).toBe(AgentTerminateMode.GOAL);

      // Safe access to message parts
      const turn2Params = getMockMessageParams(1);
      const parts = turn2Params.message;
      expect(parts).toBeDefined();
      expect(parts).toHaveLength(2);
      expect(parts).toEqual(
        expect.arrayContaining([
          expect.objectContaining({
            functionResponse: expect.objectContaining({ id: 'c1' }),
          }),
          expect.objectContaining({
            functionResponse: expect.objectContaining({ id: 'c2' }),
          }),
        ]),
      );
    });

    it('SECURITY: should block unauthorized tools and provide explicit failure to model', async () => {
      const definition = createTestDefinition([LS_TOOL_NAME]);
      const executor = await AgentExecutor.create(
        definition,
        mockConfig,
        onActivity,
      );

      // Turn 1: Model tries to use a tool not in its config
      const badCallId = 'bad_call_1';
      mockModelResponse([
        {
          name: READ_FILE_TOOL_NAME,
          args: { path: 'secret.txt' },
          id: badCallId,
        },
      ]);

      // Turn 2: Model gives up and completes
      mockModelResponse([
        {
          name: TASK_COMPLETE_TOOL_NAME,
          args: { finalResult: 'Could not read file.' },
          id: 'c2',
        },
      ]);

      const consoleWarnSpy = vi
        .spyOn(console, 'warn')
        .mockImplementation(() => {});

      await executor.run({ goal: 'Sec test' }, signal);

      // Verify external executor was not called (Security held)
      expect(mockExecuteToolCall).not.toHaveBeenCalled();

      // 2. Verify console warning
      expect(consoleWarnSpy).toHaveBeenCalledWith(
        expect.stringContaining(`[AgentExecutor] Blocked call:`),
      );
      consoleWarnSpy.mockRestore();

      // Verify specific error was sent back to model
      const turn2Params = getMockMessageParams(1);
      const parts = turn2Params.message;
      expect(parts).toBeDefined();
      expect(parts![0]).toEqual(
        expect.objectContaining({
          functionResponse: expect.objectContaining({
            id: badCallId,
            name: READ_FILE_TOOL_NAME,
            response: {
              error: expect.stringContaining('Unauthorized tool call'),
            },
          }),
        }),
      );

      // Verify Activity Stream reported the error
      expect(activities).toContainEqual(
        expect.objectContaining({
          type: 'ERROR',
          data: expect.objectContaining({
            context: 'tool_call_unauthorized',
            name: READ_FILE_TOOL_NAME,
          }),
        }),
      );
    });
  });

  describe('run (Termination Conditions)', () => {
    const mockWorkResponse = (id: string) => {
      mockModelResponse([{ name: LS_TOOL_NAME, args: { path: '.' }, id }]);
      mockExecuteToolCall.mockResolvedValueOnce({
        status: 'success',
        request: {
          callId: id,
          name: LS_TOOL_NAME,
          args: { path: '.' },
          isClientInitiated: false,
          prompt_id: 'test-prompt',
        },
        tool: {} as AnyDeclarativeTool,
        invocation: {} as AnyToolInvocation,
        response: {
          callId: id,
          resultDisplay: 'ok',
          responseParts: [
            { functionResponse: { name: LS_TOOL_NAME, response: {}, id } },
          ],
          error: undefined,
          errorType: undefined,
          contentLength: undefined,
        },
      });
    };

    it('should terminate when max_turns is reached', async () => {
      const MAX = 2;
      const definition = createTestDefinition([LS_TOOL_NAME], {
        max_turns: MAX,
      });
      const executor = await AgentExecutor.create(definition, mockConfig);

      mockWorkResponse('t1');
      mockWorkResponse('t2');
      // Recovery turn
      mockModelResponse([], 'I give up');

      const output = await executor.run({ goal: 'Turns test' }, signal);

      expect(output.terminate_reason).toBe(AgentTerminateMode.MAX_TURNS);
      expect(mockSendMessageStream).toHaveBeenCalledTimes(MAX + 1);
<<<<<<< HEAD
    });

    it('should terminate with TIMEOUT if a model call takes too long', async () => {
      const definition = createTestDefinition([LS_TOOL_NAME], {
        max_time_minutes: 0.5, // 30 seconds
      });
      const executor = await AgentExecutor.create(
        definition,
        mockConfig,
        onActivity,
      );

      // Mock a model call that is interruptible by an abort signal.
      mockSendMessageStream.mockImplementationOnce(async (_model, params) => {
        const signal = params?.config?.abortSignal;
        // eslint-disable-next-line require-yield
        return (async function* () {
          await new Promise<void>((resolve) => {
            // This promise resolves when aborted, ending the generator.
            signal?.addEventListener('abort', () => {
              resolve();
            });
          });
        })();
      });
      // Recovery turn
      mockModelResponse([], 'I give up');

      const runPromise = executor.run({ goal: 'Timeout test' }, signal);

      // Advance time past the timeout to trigger the abort.
      await vi.advanceTimersByTimeAsync(31 * 1000);

      const output = await runPromise;

      expect(output.terminate_reason).toBe(AgentTerminateMode.TIMEOUT);
      expect(output.result).toContain('Agent timed out after 0.5 minutes.');
      expect(mockSendMessageStream).toHaveBeenCalledTimes(2);

      // Verify activity stream reported the timeout
      expect(activities).toContainEqual(
        expect.objectContaining({
          type: 'ERROR',
          data: expect.objectContaining({
            context: 'timeout',
            error: 'Agent timed out after 0.5 minutes.',
          }),
        }),
      );

      // Verify telemetry
      expect(mockedLogAgentFinish).toHaveBeenCalledWith(
        mockConfig,
        expect.objectContaining({
          terminate_reason: AgentTerminateMode.TIMEOUT,
        }),
      );
    });

=======
    });

    it('should terminate with TIMEOUT if a model call takes too long', async () => {
      const definition = createTestDefinition([LS_TOOL_NAME], {
        max_time_minutes: 0.5, // 30 seconds
      });
      const executor = await AgentExecutor.create(
        definition,
        mockConfig,
        onActivity,
      );

      // Mock a model call that is interruptible by an abort signal.
      mockSendMessageStream.mockImplementationOnce(async (_model, params) => {
        const signal = params?.config?.abortSignal;
        // eslint-disable-next-line require-yield
        return (async function* () {
          await new Promise<void>((resolve) => {
            // This promise resolves when aborted, ending the generator.
            signal?.addEventListener('abort', () => {
              resolve();
            });
          });
        })();
      });
      // Recovery turn
      mockModelResponse([], 'I give up');

      const runPromise = executor.run({ goal: 'Timeout test' }, signal);

      // Advance time past the timeout to trigger the abort.
      await vi.advanceTimersByTimeAsync(31 * 1000);

      const output = await runPromise;

      expect(output.terminate_reason).toBe(AgentTerminateMode.TIMEOUT);
      expect(output.result).toContain('Agent timed out after 0.5 minutes.');
      expect(mockSendMessageStream).toHaveBeenCalledTimes(2);

      // Verify activity stream reported the timeout
      expect(activities).toContainEqual(
        expect.objectContaining({
          type: 'ERROR',
          data: expect.objectContaining({
            context: 'timeout',
            error: 'Agent timed out after 0.5 minutes.',
          }),
        }),
      );

      // Verify telemetry
      expect(mockedLogAgentFinish).toHaveBeenCalledWith(
        mockConfig,
        expect.objectContaining({
          terminate_reason: AgentTerminateMode.TIMEOUT,
        }),
      );
    });

>>>>>>> be1dc13b
    it('should terminate with TIMEOUT if a tool call takes too long', async () => {
      const definition = createTestDefinition([LS_TOOL_NAME], {
        max_time_minutes: 1,
      });
      const executor = await AgentExecutor.create(definition, mockConfig);

      mockModelResponse([
        { name: LS_TOOL_NAME, args: { path: '.' }, id: 't1' },
      ]);

      // Long running tool
      mockExecuteToolCall.mockImplementationOnce(async (_ctx, reqInfo) => {
        await vi.advanceTimersByTimeAsync(61 * 1000);
        return {
          status: 'success',
          request: reqInfo,
          tool: {} as AnyDeclarativeTool,
          invocation: {} as AnyToolInvocation,
          response: {
            callId: 't1',
            resultDisplay: 'ok',
            responseParts: [],
            error: undefined,
            errorType: undefined,
            contentLength: undefined,
          },
        };
      });

      // Recovery turn
      mockModelResponse([], 'I give up');

      const output = await executor.run({ goal: 'Timeout test' }, signal);

      expect(output.terminate_reason).toBe(AgentTerminateMode.TIMEOUT);
      expect(mockSendMessageStream).toHaveBeenCalledTimes(2);
    });

    it('should terminate when AbortSignal is triggered', async () => {
      const definition = createTestDefinition();
      const executor = await AgentExecutor.create(definition, mockConfig);

      mockSendMessageStream.mockImplementationOnce(async () =>
        (async function* () {
          yield {
            type: StreamEventType.CHUNK,
            value: createMockResponseChunk([
              { text: 'Thinking...', thought: true },
            ]),
          } as StreamEvent;
          abortController.abort();
        })(),
      );

      const output = await executor.run({ goal: 'Abort test' }, signal);

      expect(output.terminate_reason).toBe(AgentTerminateMode.ABORTED);
    });
  });

  describe('run (Recovery Turns)', () => {
    const mockWorkResponse = (id: string) => {
      mockModelResponse([{ name: LS_TOOL_NAME, args: { path: '.' }, id }]);
      mockExecuteToolCall.mockResolvedValueOnce({
        status: 'success',
        request: {
          callId: id,
          name: LS_TOOL_NAME,
          args: { path: '.' },
          isClientInitiated: false,
          prompt_id: 'test-prompt',
        },
        tool: {} as AnyDeclarativeTool,
        invocation: {} as AnyToolInvocation,
        response: {
          callId: id,
          resultDisplay: 'ok',
          responseParts: [
            { functionResponse: { name: LS_TOOL_NAME, response: {}, id } },
          ],
          error: undefined,
          errorType: undefined,
          contentLength: undefined,
        },
      });
    };

    it('should recover successfully if complete_task is called during the grace turn after MAX_TURNS', async () => {
      const MAX = 1;
      const definition = createTestDefinition([LS_TOOL_NAME], {
        max_turns: MAX,
      });
      const executor = await AgentExecutor.create(
        definition,
        mockConfig,
        onActivity,
      );

      // Turn 1 (hits max_turns)
      mockWorkResponse('t1');

      // Recovery Turn (succeeds)
      mockModelResponse(
        [
          {
            name: TASK_COMPLETE_TOOL_NAME,
            args: { finalResult: 'Recovered!' },
            id: 't2',
          },
        ],
        'Recovering from max turns',
      );

      const output = await executor.run({ goal: 'Turns recovery' }, signal);

      expect(output.terminate_reason).toBe(AgentTerminateMode.GOAL);
      expect(output.result).toBe('Recovered!');
      expect(mockSendMessageStream).toHaveBeenCalledTimes(MAX + 1); // 1 regular + 1 recovery

      expect(activities).toContainEqual(
        expect.objectContaining({
          type: 'THOUGHT_CHUNK',
          data: {
            text: 'Execution limit reached (MAX_TURNS). Attempting one final recovery turn with a grace period.',
          },
        }),
      );
      expect(activities).toContainEqual(
        expect.objectContaining({
          type: 'THOUGHT_CHUNK',
          data: { text: 'Graceful recovery succeeded.' },
        }),
      );
    });

    it('should fail if complete_task is NOT called during the grace turn after MAX_TURNS', async () => {
      const MAX = 1;
      const definition = createTestDefinition([LS_TOOL_NAME], {
        max_turns: MAX,
      });
      const executor = await AgentExecutor.create(
        definition,
        mockConfig,
        onActivity,
      );

      // Turn 1 (hits max_turns)
      mockWorkResponse('t1');

      // Recovery Turn (fails by calling no tools)
      mockModelResponse([], 'I give up again.');

      const output = await executor.run(
        { goal: 'Turns recovery fail' },
        signal,
      );

      expect(output.terminate_reason).toBe(AgentTerminateMode.MAX_TURNS);
      expect(output.result).toContain('Agent reached max turns limit');
      expect(mockSendMessageStream).toHaveBeenCalledTimes(MAX + 1);

      expect(activities).toContainEqual(
        expect.objectContaining({
          type: 'ERROR',
          data: expect.objectContaining({
            context: 'recovery_turn',
            error: 'Graceful recovery attempt failed. Reason: stop',
          }),
        }),
      );
    });

    it('should recover successfully from a protocol violation (no complete_task)', async () => {
      const definition = createTestDefinition();
      const executor = await AgentExecutor.create(
        definition,
        mockConfig,
        onActivity,
      );

      // Turn 1: Normal work
      mockWorkResponse('t1');

      // Turn 2: Protocol violation (no tool calls)
      mockModelResponse([], 'I think I am done, but I forgot the right tool.');

      // Turn 3: Recovery turn (succeeds)
      mockModelResponse(
        [
          {
            name: TASK_COMPLETE_TOOL_NAME,
            args: { finalResult: 'Recovered from violation!' },
            id: 't3',
          },
        ],
        'My mistake, here is the completion.',
      );

      const output = await executor.run({ goal: 'Violation recovery' }, signal);

      expect(mockSendMessageStream).toHaveBeenCalledTimes(3);
      expect(output.terminate_reason).toBe(AgentTerminateMode.GOAL);
      expect(output.result).toBe('Recovered from violation!');

      expect(activities).toContainEqual(
        expect.objectContaining({
          type: 'THOUGHT_CHUNK',
          data: {
            text: 'Execution limit reached (ERROR_NO_COMPLETE_TASK_CALL). Attempting one final recovery turn with a grace period.',
          },
        }),
      );
    });

    it('should fail recovery from a protocol violation if it violates again', async () => {
      const definition = createTestDefinition();
      const executor = await AgentExecutor.create(
        definition,
        mockConfig,
        onActivity,
      );

      // Turn 1: Normal work
      mockWorkResponse('t1');

      // Turn 2: Protocol violation (no tool calls)
      mockModelResponse([], 'I think I am done, but I forgot the right tool.');

      // Turn 3: Recovery turn (fails again)
      mockModelResponse([], 'I still dont know what to do.');

      const output = await executor.run(
        { goal: 'Violation recovery fail' },
        signal,
      );

      expect(mockSendMessageStream).toHaveBeenCalledTimes(3);
      expect(output.terminate_reason).toBe(
        AgentTerminateMode.ERROR_NO_COMPLETE_TASK_CALL,
      );
      expect(output.result).toContain(
        `Agent stopped calling tools but did not call '${TASK_COMPLETE_TOOL_NAME}'`,
      );

      expect(activities).toContainEqual(
        expect.objectContaining({
          type: 'ERROR',
          data: expect.objectContaining({
            context: 'recovery_turn',
            error: 'Graceful recovery attempt failed. Reason: stop',
          }),
        }),
      );
    });

    it('should recover successfully from a TIMEOUT', async () => {
      const definition = createTestDefinition([LS_TOOL_NAME], {
        max_time_minutes: 0.5, // 30 seconds
      });
      const executor = await AgentExecutor.create(
        definition,
        mockConfig,
        onActivity,
      );

      // Mock a model call that gets interrupted by the timeout.
      mockSendMessageStream.mockImplementationOnce(async (_model, params) => {
        const signal = params?.config?.abortSignal;
        // eslint-disable-next-line require-yield
        return (async function* () {
          // This promise never resolves, it waits for abort.
          await new Promise<void>((resolve) => {
            signal?.addEventListener('abort', () => resolve());
          });
        })();
      });

      // Recovery turn (succeeds)
      mockModelResponse(
        [
          {
            name: TASK_COMPLETE_TOOL_NAME,
            args: { finalResult: 'Recovered from timeout!' },
            id: 't2',
          },
        ],
        'Apologies for the delay, finishing up.',
      );

      const runPromise = executor.run({ goal: 'Timeout recovery' }, signal);

      // Advance time past the timeout to trigger the abort and recovery.
      await vi.advanceTimersByTimeAsync(31 * 1000);

      const output = await runPromise;

      expect(mockSendMessageStream).toHaveBeenCalledTimes(2); // 1 failed + 1 recovery
      expect(output.terminate_reason).toBe(AgentTerminateMode.GOAL);
      expect(output.result).toBe('Recovered from timeout!');

      expect(activities).toContainEqual(
        expect.objectContaining({
          type: 'THOUGHT_CHUNK',
          data: {
            text: 'Execution limit reached (TIMEOUT). Attempting one final recovery turn with a grace period.',
          },
        }),
      );
    });

    it('should fail recovery from a TIMEOUT if the grace period also times out', async () => {
      const definition = createTestDefinition([LS_TOOL_NAME], {
        max_time_minutes: 0.5, // 30 seconds
      });
      const executor = await AgentExecutor.create(
        definition,
        mockConfig,
        onActivity,
      );

      mockSendMessageStream.mockImplementationOnce(async (_model, params) => {
        const signal = params?.config?.abortSignal;
        // eslint-disable-next-line require-yield
        return (async function* () {
          await new Promise<void>((resolve) =>
            signal?.addEventListener('abort', () => resolve()),
          );
        })();
      });

      // Mock the recovery call to also be long-running
      mockSendMessageStream.mockImplementationOnce(async (_model, params) => {
        const signal = params?.config?.abortSignal;
        // eslint-disable-next-line require-yield
        return (async function* () {
          await new Promise<void>((resolve) =>
            signal?.addEventListener('abort', () => resolve()),
          );
        })();
      });

      const runPromise = executor.run(
        { goal: 'Timeout recovery fail' },
        signal,
      );

      // 1. Trigger the main timeout
      await vi.advanceTimersByTimeAsync(31 * 1000);
      // 2. Let microtasks run (start recovery turn)
      await vi.advanceTimersByTimeAsync(1);
      // 3. Trigger the grace period timeout (60s)
      await vi.advanceTimersByTimeAsync(61 * 1000);

      const output = await runPromise;

      expect(mockSendMessageStream).toHaveBeenCalledTimes(2);
      expect(output.terminate_reason).toBe(AgentTerminateMode.TIMEOUT);
      expect(output.result).toContain('Agent timed out after 0.5 minutes.');

      expect(activities).toContainEqual(
        expect.objectContaining({
          type: 'ERROR',
          data: expect.objectContaining({
            context: 'recovery_turn',
            error: 'Graceful recovery attempt failed. Reason: stop',
          }),
        }),
      );
    });
  });
<<<<<<< HEAD

  describe('Telemetry and Logging', () => {
    const mockWorkResponse = (id: string) => {
      mockModelResponse([{ name: LS_TOOL_NAME, args: { path: '.' }, id }]);
      mockExecuteToolCall.mockResolvedValueOnce({
        status: 'success',
        request: {
          callId: id,
          name: LS_TOOL_NAME,
          args: { path: '.' },
          isClientInitiated: false,
          prompt_id: 'test-prompt',
        },
        tool: {} as AnyDeclarativeTool,
        invocation: {} as AnyToolInvocation,
        response: {
          callId: id,
          resultDisplay: 'ok',
          responseParts: [
            { functionResponse: { name: LS_TOOL_NAME, response: {}, id } },
          ],
          error: undefined,
          errorType: undefined,
          contentLength: undefined,
        },
      });
    };

    beforeEach(() => {
      mockedLogRecoveryAttempt.mockClear();
    });

    it('should log a RecoveryAttemptEvent when a recoverable error occurs and recovery fails', async () => {
      const MAX = 1;
      const definition = createTestDefinition([LS_TOOL_NAME], {
        max_turns: MAX,
      });
      const executor = await AgentExecutor.create(definition, mockConfig);

      // Turn 1 (hits max_turns)
      mockWorkResponse('t1');

      // Recovery Turn (fails by calling no tools)
      mockModelResponse([], 'I give up again.');

      await executor.run({ goal: 'Turns recovery fail' }, signal);

      expect(mockedLogRecoveryAttempt).toHaveBeenCalledTimes(1);
      const recoveryEvent = mockedLogRecoveryAttempt.mock.calls[0][1];
      expect(recoveryEvent).toBeInstanceOf(RecoveryAttemptEvent);
      expect(recoveryEvent.agent_name).toBe(definition.name);
      expect(recoveryEvent.reason).toBe(AgentTerminateMode.MAX_TURNS);
      expect(recoveryEvent.success).toBe(false);
      expect(recoveryEvent.turn_count).toBe(1);
      expect(recoveryEvent.duration_ms).toBeGreaterThanOrEqual(0);
    });

    it('should log a successful RecoveryAttemptEvent when recovery succeeds', async () => {
      const MAX = 1;
      const definition = createTestDefinition([LS_TOOL_NAME], {
        max_turns: MAX,
      });
      const executor = await AgentExecutor.create(definition, mockConfig);

      // Turn 1 (hits max_turns)
      mockWorkResponse('t1');

      // Recovery Turn (succeeds)
      mockModelResponse(
        [
          {
            name: TASK_COMPLETE_TOOL_NAME,
            args: { finalResult: 'Recovered!' },
            id: 't2',
          },
        ],
        'Recovering from max turns',
      );

      await executor.run({ goal: 'Turns recovery success' }, signal);

      expect(mockedLogRecoveryAttempt).toHaveBeenCalledTimes(1);
      const recoveryEvent = mockedLogRecoveryAttempt.mock.calls[0][1];
      expect(recoveryEvent).toBeInstanceOf(RecoveryAttemptEvent);
      expect(recoveryEvent.success).toBe(true);
      expect(recoveryEvent.reason).toBe(AgentTerminateMode.MAX_TURNS);
    });
  });
=======
>>>>>>> be1dc13b
});<|MERGE_RESOLUTION|>--- conflicted
+++ resolved
@@ -924,7 +924,6 @@
 
       expect(output.terminate_reason).toBe(AgentTerminateMode.MAX_TURNS);
       expect(mockSendMessageStream).toHaveBeenCalledTimes(MAX + 1);
-<<<<<<< HEAD
     });
 
     it('should terminate with TIMEOUT if a model call takes too long', async () => {
@@ -984,67 +983,6 @@
       );
     });
 
-=======
-    });
-
-    it('should terminate with TIMEOUT if a model call takes too long', async () => {
-      const definition = createTestDefinition([LS_TOOL_NAME], {
-        max_time_minutes: 0.5, // 30 seconds
-      });
-      const executor = await AgentExecutor.create(
-        definition,
-        mockConfig,
-        onActivity,
-      );
-
-      // Mock a model call that is interruptible by an abort signal.
-      mockSendMessageStream.mockImplementationOnce(async (_model, params) => {
-        const signal = params?.config?.abortSignal;
-        // eslint-disable-next-line require-yield
-        return (async function* () {
-          await new Promise<void>((resolve) => {
-            // This promise resolves when aborted, ending the generator.
-            signal?.addEventListener('abort', () => {
-              resolve();
-            });
-          });
-        })();
-      });
-      // Recovery turn
-      mockModelResponse([], 'I give up');
-
-      const runPromise = executor.run({ goal: 'Timeout test' }, signal);
-
-      // Advance time past the timeout to trigger the abort.
-      await vi.advanceTimersByTimeAsync(31 * 1000);
-
-      const output = await runPromise;
-
-      expect(output.terminate_reason).toBe(AgentTerminateMode.TIMEOUT);
-      expect(output.result).toContain('Agent timed out after 0.5 minutes.');
-      expect(mockSendMessageStream).toHaveBeenCalledTimes(2);
-
-      // Verify activity stream reported the timeout
-      expect(activities).toContainEqual(
-        expect.objectContaining({
-          type: 'ERROR',
-          data: expect.objectContaining({
-            context: 'timeout',
-            error: 'Agent timed out after 0.5 minutes.',
-          }),
-        }),
-      );
-
-      // Verify telemetry
-      expect(mockedLogAgentFinish).toHaveBeenCalledWith(
-        mockConfig,
-        expect.objectContaining({
-          terminate_reason: AgentTerminateMode.TIMEOUT,
-        }),
-      );
-    });
-
->>>>>>> be1dc13b
     it('should terminate with TIMEOUT if a tool call takes too long', async () => {
       const definition = createTestDefinition([LS_TOOL_NAME], {
         max_time_minutes: 1,
@@ -1415,95 +1353,4 @@
       );
     });
   });
-<<<<<<< HEAD
-
-  describe('Telemetry and Logging', () => {
-    const mockWorkResponse = (id: string) => {
-      mockModelResponse([{ name: LS_TOOL_NAME, args: { path: '.' }, id }]);
-      mockExecuteToolCall.mockResolvedValueOnce({
-        status: 'success',
-        request: {
-          callId: id,
-          name: LS_TOOL_NAME,
-          args: { path: '.' },
-          isClientInitiated: false,
-          prompt_id: 'test-prompt',
-        },
-        tool: {} as AnyDeclarativeTool,
-        invocation: {} as AnyToolInvocation,
-        response: {
-          callId: id,
-          resultDisplay: 'ok',
-          responseParts: [
-            { functionResponse: { name: LS_TOOL_NAME, response: {}, id } },
-          ],
-          error: undefined,
-          errorType: undefined,
-          contentLength: undefined,
-        },
-      });
-    };
-
-    beforeEach(() => {
-      mockedLogRecoveryAttempt.mockClear();
-    });
-
-    it('should log a RecoveryAttemptEvent when a recoverable error occurs and recovery fails', async () => {
-      const MAX = 1;
-      const definition = createTestDefinition([LS_TOOL_NAME], {
-        max_turns: MAX,
-      });
-      const executor = await AgentExecutor.create(definition, mockConfig);
-
-      // Turn 1 (hits max_turns)
-      mockWorkResponse('t1');
-
-      // Recovery Turn (fails by calling no tools)
-      mockModelResponse([], 'I give up again.');
-
-      await executor.run({ goal: 'Turns recovery fail' }, signal);
-
-      expect(mockedLogRecoveryAttempt).toHaveBeenCalledTimes(1);
-      const recoveryEvent = mockedLogRecoveryAttempt.mock.calls[0][1];
-      expect(recoveryEvent).toBeInstanceOf(RecoveryAttemptEvent);
-      expect(recoveryEvent.agent_name).toBe(definition.name);
-      expect(recoveryEvent.reason).toBe(AgentTerminateMode.MAX_TURNS);
-      expect(recoveryEvent.success).toBe(false);
-      expect(recoveryEvent.turn_count).toBe(1);
-      expect(recoveryEvent.duration_ms).toBeGreaterThanOrEqual(0);
-    });
-
-    it('should log a successful RecoveryAttemptEvent when recovery succeeds', async () => {
-      const MAX = 1;
-      const definition = createTestDefinition([LS_TOOL_NAME], {
-        max_turns: MAX,
-      });
-      const executor = await AgentExecutor.create(definition, mockConfig);
-
-      // Turn 1 (hits max_turns)
-      mockWorkResponse('t1');
-
-      // Recovery Turn (succeeds)
-      mockModelResponse(
-        [
-          {
-            name: TASK_COMPLETE_TOOL_NAME,
-            args: { finalResult: 'Recovered!' },
-            id: 't2',
-          },
-        ],
-        'Recovering from max turns',
-      );
-
-      await executor.run({ goal: 'Turns recovery success' }, signal);
-
-      expect(mockedLogRecoveryAttempt).toHaveBeenCalledTimes(1);
-      const recoveryEvent = mockedLogRecoveryAttempt.mock.calls[0][1];
-      expect(recoveryEvent).toBeInstanceOf(RecoveryAttemptEvent);
-      expect(recoveryEvent.success).toBe(true);
-      expect(recoveryEvent.reason).toBe(AgentTerminateMode.MAX_TURNS);
-    });
-  });
-=======
->>>>>>> be1dc13b
 });