--- conflicted
+++ resolved
@@ -672,13 +672,8 @@
     try {
       return new GeminiChat(
         this.runtimeContext,
-<<<<<<< HEAD
-        generationConfig,
-        this.toolRegistry,
-=======
         systemInstruction,
         [], // set in `callModel`,
->>>>>>> 4adfdad4
         startHistory,
       );
     } catch (error) {
