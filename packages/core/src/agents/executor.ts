--- conflicted
+++ resolved
@@ -19,13 +19,8 @@
 } from '@google/genai';
 import { executeToolCall } from '../core/nonInteractiveToolExecutor.js';
 import { ToolRegistry } from '../tools/tool-registry.js';
-<<<<<<< HEAD
-import type { ToolCallRequestInfo } from '../core/turn.js';
-=======
 import { type ToolCallRequestInfo, CompressionStatus } from '../core/turn.js';
 import { ChatCompressionService } from '../services/chatCompressionService.js';
-import { getDirectoryContextString } from '../utils/environmentContext.js';
->>>>>>> a4415f15
 import {
   GLOB_TOOL_NAME,
   GREP_TOOL_NAME,
@@ -206,17 +201,8 @@
     this.runtimeContext = runtimeContext;
     this.toolRegistry = toolRegistry;
     this.onActivity = onActivity;
-<<<<<<< HEAD
+    this.compressionService = new ChatCompressionService();
     this.agentId = createAgentId(this.definition.name, parentPromptId);
-=======
-    this.compressionService = new ChatCompressionService();
-
-    const randomIdPart = Math.random().toString(36).slice(2, 8);
-    // parentPromptId will be undefined if this agent is invoked directly
-    // (top-level), rather than as a sub-agent.
-    const parentPrefix = parentPromptId ? `${parentPromptId}-` : '';
-    this.agentId = `${parentPrefix}${this.definition.name}-${randomIdPart}`;
->>>>>>> a4415f15
   }
 
   /**
