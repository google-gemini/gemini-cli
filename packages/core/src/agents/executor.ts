--- conflicted
+++ resolved
@@ -57,7 +57,6 @@
 /** A callback function to report on agent activity. */
 export type ActivityCallback = (activity: SubagentActivityEvent) => void;
 
-<<<<<<< HEAD
 export function createAgentId(
   agentName: string,
   parentPromptId?: string,
@@ -82,8 +81,6 @@
     onActivity?: ActivityCallback,
   ): Promise<IAgentExecutor>;
 }
-=======
-const TASK_COMPLETE_TOOL_NAME = 'complete_task';
 const GRACE_PERIOD_MS = 60 * 1000; // 1 min
 
 /** The possible outcomes of a single agent turn. */
@@ -97,7 +94,6 @@
       terminateReason: AgentTerminateMode;
       finalResult: string | null;
     };
->>>>>>> b445db3d
 
 /**
  * Executes an agent loop based on an {@link AgentDefinition}.
@@ -399,11 +395,11 @@
     let terminateReason: AgentTerminateMode = AgentTerminateMode.ERROR;
     let finalResult: string | null = null;
 
-    const { max_time_minutes } = this.definition.runConfig;
+    const { max_time_minutes } = this.definition.runConfig ?? {};
     const timeoutController = new AbortController();
     const timeoutId = setTimeout(
       () => timeoutController.abort(new Error('Agent timed out.')),
-      max_time_minutes * 60 * 1000,
+      max_time_minutes ? max_time_minutes * 60 * 1000 : undefined,
     );
 
     // Combine the external signal with the internal timeout signal.
@@ -486,13 +482,13 @@
         } else {
           // Recovery Failed. Set the final error message based on the *original* reason.
           if (terminateReason === AgentTerminateMode.TIMEOUT) {
-            finalResult = `Agent timed out after ${this.definition.runConfig.max_time_minutes} minutes.`;
+            finalResult = `Agent timed out after ${this.definition.runConfig?.max_time_minutes} minutes.`;
             this.emitActivity('ERROR', {
               error: finalResult,
               context: 'timeout',
             });
           } else if (terminateReason === AgentTerminateMode.MAX_TURNS) {
-            finalResult = `Agent reached max turns limit (${this.definition.runConfig.max_turns}).`;
+            finalResult = `Agent reached max turns limit (${this.definition.runConfig?.max_turns}).`;
             this.emitActivity('ERROR', {
               error: finalResult,
               context: 'max_turns',
@@ -557,7 +553,7 @@
         }
 
         // Recovery failed or wasn't possible
-        finalResult = `Agent timed out after ${this.definition.runConfig.max_time_minutes} minutes.`;
+        finalResult = `Agent timed out after ${this.definition.runConfig?.max_time_minutes} minutes.`;
         this.emitActivity('ERROR', {
           error: finalResult,
           context: 'timeout',
@@ -1055,14 +1051,6 @@
       return AgentTerminateMode.MAX_TURNS;
     }
 
-<<<<<<< HEAD
-    const elapsedMinutes = (Date.now() - startTime) / (1000 * 60);
-    if (elapsedMinutes >= (runConfig?.max_time_minutes ?? Infinity)) {
-      return AgentTerminateMode.TIMEOUT;
-    }
-
-=======
->>>>>>> b445db3d
     return null;
   }
 
