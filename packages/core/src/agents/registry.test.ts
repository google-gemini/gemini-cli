--- conflicted
+++ resolved
@@ -95,9 +95,8 @@
 
       const investigatorDef = previewRegistry.getDefinition(
         'codebase_investigator',
-      );
+      ) as LocalAgentDefinition;
       expect(investigatorDef).toBeDefined();
-<<<<<<< HEAD
       expect(investigatorDef?.modelConfig.model).toBe(
         PREVIEW_GEMINI_FLASH_MODEL,
       );
@@ -117,7 +116,7 @@
 
       const investigatorDef = previewRegistry.getDefinition(
         'codebase_investigator',
-      );
+      ) as LocalAgentDefinition;
       expect(investigatorDef).toBeDefined();
       expect(investigatorDef?.modelConfig.model).toBe(
         PREVIEW_GEMINI_FLASH_MODEL,
@@ -138,14 +137,10 @@
 
       const investigatorDef = previewRegistry.getDefinition(
         'codebase_investigator',
-      );
+      ) as LocalAgentDefinition;
       expect(investigatorDef).toBeDefined();
       expect(investigatorDef?.modelConfig.model).toBe(
         DEFAULT_GEMINI_FLASH_LITE_MODEL,
-=======
-      expect((investigatorDef as LocalAgentDefinition).modelConfig.model).toBe(
-        'gemini-3-pro-preview',
->>>>>>> d02f3f68
       );
     });
   });
