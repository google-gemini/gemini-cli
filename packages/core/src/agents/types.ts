--- conflicted
+++ resolved
@@ -52,48 +52,29 @@
  * The base definition for an agent.
  * @template TOutput The specific Zod schema for the agent's final output object.
  */
-<<<<<<< HEAD
-export interface BaseAgentDefinition {
-=======
 export interface BaseAgentDefinition<
   TOutput extends z.ZodTypeAny = z.ZodUnknown,
 > {
->>>>>>> dced409a
   /** Unique identifier for the agent. */
   name: string;
   displayName?: string;
   description: string;
-<<<<<<< HEAD
-=======
   inputConfig: InputConfig;
   outputConfig?: OutputConfig<TOutput>;
->>>>>>> dced409a
 }
 
 export interface LocalAgentDefinition<
   TOutput extends z.ZodTypeAny = z.ZodUnknown,
-<<<<<<< HEAD
-> extends BaseAgentDefinition {
-=======
 > extends BaseAgentDefinition<TOutput> {
->>>>>>> dced409a
   kind: 'local';
 
   // Local agent required configs
   promptConfig: PromptConfig;
   modelConfig: ModelConfig;
   runConfig: RunConfig;
-<<<<<<< HEAD
-  inputConfig: InputConfig;
 
   // Optional configs
   toolConfig?: ToolConfig;
-  outputConfig?: OutputConfig<TOutput>;
-=======
-
-  // Optional configs
-  toolConfig?: ToolConfig;
->>>>>>> dced409a
 
   /**
    * An optional function to process the raw output from the agent's final tool
@@ -105,27 +86,16 @@
   processOutput?: (output: z.infer<TOutput>) => string;
 }
 
-<<<<<<< HEAD
-export interface RemoteAgentDefinition extends BaseAgentDefinition {
-  kind: 'remote';
-  agentCardUrl: string;
-  inputConfig: InputConfig;
-=======
 export interface RemoteAgentDefinition<
   TOutput extends z.ZodTypeAny = z.ZodUnknown,
 > extends BaseAgentDefinition<TOutput> {
   kind: 'remote';
   agentCardUrl: string;
->>>>>>> dced409a
 }
 
 export type AgentDefinition<TOutput extends z.ZodTypeAny = z.ZodUnknown> =
   | LocalAgentDefinition<TOutput>
-<<<<<<< HEAD
-  | RemoteAgentDefinition;
-=======
   | RemoteAgentDefinition<TOutput>;
->>>>>>> dced409a
 
 /**
  * Configures the initial prompt for the agent.
