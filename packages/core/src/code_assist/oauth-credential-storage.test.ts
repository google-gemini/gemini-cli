--- conflicted
+++ resolved
@@ -8,11 +8,7 @@
 import { describe, it, expect, vi, beforeEach, afterEach } from 'vitest';
 import { OAuthCredentialStorage } from './oauth-credential-storage.js';
 import type { OAuthCredentials } from '../mcp/token-storage/types.js';
-<<<<<<< HEAD
-import { coreEvents } from '@thacio/auditaria-cli-core';
-=======
 import { coreEvents } from '../utils/events.js';
->>>>>>> b382ae68
 
 import * as path from 'node:path';
 import * as os from 'node:os';
@@ -35,11 +31,7 @@
 }));
 vi.mock('node:os');
 vi.mock('node:path');
-<<<<<<< HEAD
-vi.mock('@thacio/auditaria-cli-core', () => ({
-=======
 vi.mock('../utils/events.js', () => ({
->>>>>>> b382ae68
   coreEvents: {
     emitFeedback: vi.fn(),
   },
@@ -66,7 +58,7 @@
     updatedAt: expect.any(Number),
   };
 
-  const oldFilePath = '/mock/home/.auditaria/oauth.json';
+  const oldFilePath = '/mock/home/.gemini/oauth.json';
 
   beforeEach(() => {
     vi.spyOn(mockHybridTokenStorage, 'getCredentials').mockResolvedValue(null);
