--- conflicted
+++ resolved
@@ -56,14 +56,8 @@
   afterEach(() => {
     fs.rmSync(tempHomeDir, { recursive: true, force: true });
     vi.clearAllMocks();
-<<<<<<< HEAD
+    resetOauthClientForTesting();
     vi.unstubAllEnvs();
-=======
-    resetOauthClientForTesting();
-    delete process.env.CLOUD_SHELL;
-    delete process.env.GOOGLE_GENAI_USE_GCA;
-    delete process.env.GOOGLE_CLOUD_ACCESS_TOKEN;
->>>>>>> ec1fa954
   });
 
   it('should perform a web login', async () => {
