/**
 * @license
 * Copyright 2025 Google LLC
 * SPDX-License-Identifier: Apache-2.0
 */

import { describe, it, expect, vi, beforeEach, afterEach, Mock } from 'vitest';
import { getOauthClient, getCachedGoogleAccountId } from './oauth2.js';
<<<<<<< HEAD
import { OAuth2Client } from 'google-auth-library';
import * as fs from 'node:fs';
import * as path from 'node:path';
import http from 'node:http';
import open from 'open';
import crypto from 'node:crypto';
import * as os from 'node:os';
=======
import { OAuth2Client, Compute } from 'google-auth-library';
import * as fs from 'fs';
import * as path from 'path';
import http from 'http';
import open from 'open';
import crypto from 'crypto';
import * as os from 'os';
import { AuthType } from '../core/contentGenerator.js';
>>>>>>> 4dab31f1

vi.mock('os', async (importOriginal) => {
  const os = await importOriginal<typeof import('os')>();
  return {
    ...os,
    homedir: vi.fn(),
  };
});

vi.mock('google-auth-library');
vi.mock('http');
vi.mock('open');
vi.mock('crypto');

// Mock fetch globally
global.fetch = vi.fn();

describe('oauth2', () => {
  let tempHomeDir: string;

  beforeEach(() => {
    tempHomeDir = fs.mkdtempSync(
      path.join(os.tmpdir(), 'gemini-cli-test-home-'),
    );
    (os.homedir as Mock).mockReturnValue(tempHomeDir);
  });
  afterEach(() => {
    fs.rmSync(tempHomeDir, { recursive: true, force: true });
    vi.clearAllMocks();
    delete process.env.CLOUD_SHELL;
  });

  it('should perform a web login', async () => {
    const mockAuthUrl = 'https://example.com/auth';
    const mockCode = 'test-code';
    const mockState = 'test-state';
    const mockTokens = {
      access_token: 'test-access-token',
      refresh_token: 'test-refresh-token',
    };

    const mockGenerateAuthUrl = vi.fn().mockReturnValue(mockAuthUrl);
    const mockGetToken = vi.fn().mockResolvedValue({ tokens: mockTokens });
    const mockSetCredentials = vi.fn();
    const mockGetAccessToken = vi
      .fn()
      .mockResolvedValue({ token: 'mock-access-token' });
    const mockRefreshAccessToken = vi.fn().mockImplementation((callback) => {
      // Mock the callback-style refreshAccessToken method
      const mockTokensWithIdToken = {
        access_token: 'test-access-token',
        refresh_token: 'test-refresh-token',
        id_token:
          'eyJhbGciOiJIUzI1NiIsInR5cCI6IkpXVCJ9.eyJzdWIiOiJ0ZXN0LWdvb2dsZS1hY2NvdW50LWlkLTEyMyJ9.signature', // Mock JWT with sub: test-google-account-id-123
      };
      callback(null, mockTokensWithIdToken);
    });
    const mockVerifyIdToken = vi.fn().mockResolvedValue({
      getPayload: () => ({
        sub: 'test-google-account-id-123',
        aud: 'test-audience',
        iss: 'https://accounts.google.com',
      }),
    });
    const mockOAuth2Client = {
      generateAuthUrl: mockGenerateAuthUrl,
      getToken: mockGetToken,
      setCredentials: mockSetCredentials,
      getAccessToken: mockGetAccessToken,
      refreshAccessToken: mockRefreshAccessToken,
      verifyIdToken: mockVerifyIdToken,
      credentials: mockTokens,
      on: vi.fn(),
    } as unknown as OAuth2Client;
    (OAuth2Client as unknown as Mock).mockImplementation(
      () => mockOAuth2Client,
    );

    vi.spyOn(crypto, 'randomBytes').mockReturnValue(mockState as never);
    (open as Mock).mockImplementation(async () => ({}) as never);

    // Mock the UserInfo API response
    (global.fetch as Mock).mockResolvedValue({
      ok: true,
      json: vi.fn().mockResolvedValue({ id: 'test-google-account-id-123' }),
    } as unknown as Response);

    let requestCallback!: http.RequestListener<
      typeof http.IncomingMessage,
      typeof http.ServerResponse
    >;

    let serverListeningCallback: (value: unknown) => void;
    const serverListeningPromise = new Promise(
      (resolve) => (serverListeningCallback = resolve),
    );

    let capturedPort = 0;
    const mockHttpServer = {
      listen: vi.fn((port: number, callback?: () => void) => {
        capturedPort = port;
        if (callback) {
          callback();
        }
        serverListeningCallback(undefined);
      }),
      close: vi.fn((callback?: () => void) => {
        if (callback) {
          callback();
        }
      }),
      on: vi.fn(),
      address: () => ({ port: capturedPort }),
    };
    (http.createServer as Mock).mockImplementation((cb) => {
      requestCallback = cb as http.RequestListener<
        typeof http.IncomingMessage,
        typeof http.ServerResponse
      >;
      return mockHttpServer as unknown as http.Server;
    });

    const clientPromise = getOauthClient(AuthType.LOGIN_WITH_GOOGLE);

    // wait for server to start listening.
    await serverListeningPromise;

    const mockReq = {
      url: `/oauth2callback?code=${mockCode}&state=${mockState}`,
    } as http.IncomingMessage;
    const mockRes = {
      writeHead: vi.fn(),
      end: vi.fn(),
    } as unknown as http.ServerResponse;

    await requestCallback(mockReq, mockRes);

    const client = await clientPromise;
    expect(client).toBe(mockOAuth2Client);

    expect(open).toHaveBeenCalledWith(mockAuthUrl);
    expect(mockGetToken).toHaveBeenCalledWith({
      code: mockCode,
      redirect_uri: `http://localhost:${capturedPort}/oauth2callback`,
    });
    expect(mockSetCredentials).toHaveBeenCalledWith(mockTokens);

    // Verify Google Account ID was cached
    const googleAccountIdPath = path.join(
      tempHomeDir,
      '.gemini',
      'google_account_id',
    );
    expect(fs.existsSync(googleAccountIdPath)).toBe(true);
    const cachedGoogleAccountId = fs.readFileSync(googleAccountIdPath, 'utf-8');
    expect(cachedGoogleAccountId).toBe('test-google-account-id-123');

    // Verify the getCachedGoogleAccountId function works
    expect(getCachedGoogleAccountId()).toBe('test-google-account-id-123');
  });

  describe('in Cloud Shell', () => {
    const mockGetAccessToken = vi.fn();
    let mockComputeClient: Compute;

    beforeEach(() => {
      vi.spyOn(os, 'homedir').mockReturnValue('/user/home');
      vi.spyOn(fs.promises, 'mkdir').mockResolvedValue(undefined);
      vi.spyOn(fs.promises, 'writeFile').mockResolvedValue(undefined);
      vi.spyOn(fs.promises, 'readFile').mockRejectedValue(
        new Error('File not found'),
      ); // Default to no cached creds

      mockGetAccessToken.mockResolvedValue({ token: 'test-access-token' });
      mockComputeClient = {
        credentials: { refresh_token: 'test-refresh-token' },
        getAccessToken: mockGetAccessToken,
      } as unknown as Compute;

      (Compute as unknown as Mock).mockImplementation(() => mockComputeClient);
    });

    it('should attempt to load cached credentials first', async () => {
      const cachedCreds = { refresh_token: 'cached-token' };
      vi.spyOn(fs.promises, 'readFile').mockResolvedValue(
        JSON.stringify(cachedCreds),
      );

      const mockClient = {
        setCredentials: vi.fn(),
        getAccessToken: vi.fn().mockResolvedValue({ token: 'test-token' }),
        getTokenInfo: vi.fn().mockResolvedValue({}),
        on: vi.fn(),
      };

      // To mock the new OAuth2Client() inside the function
      (OAuth2Client as unknown as Mock).mockImplementation(
        () => mockClient as unknown as OAuth2Client,
      );

      await getOauthClient(AuthType.LOGIN_WITH_GOOGLE);

      expect(fs.promises.readFile).toHaveBeenCalledWith(
        '/user/home/.gemini/oauth_creds.json',
        'utf-8',
      );
      expect(mockClient.setCredentials).toHaveBeenCalledWith(cachedCreds);
      expect(mockClient.getAccessToken).toHaveBeenCalled();
      expect(mockClient.getTokenInfo).toHaveBeenCalled();
      expect(Compute).not.toHaveBeenCalled(); // Should not fetch new client if cache is valid
    });

    it('should use Compute to get a client if no cached credentials exist', async () => {
      await getOauthClient(AuthType.CLOUD_SHELL);

      expect(Compute).toHaveBeenCalledWith({});
      expect(mockGetAccessToken).toHaveBeenCalled();
    });

    it('should not cache the credentials after fetching them via ADC', async () => {
      const newCredentials = { refresh_token: 'new-adc-token' };
      mockComputeClient.credentials = newCredentials;
      mockGetAccessToken.mockResolvedValue({ token: 'new-adc-token' });

      await getOauthClient(AuthType.CLOUD_SHELL);

      expect(fs.promises.writeFile).not.toHaveBeenCalled();
    });

    it('should return the Compute client on successful ADC authentication', async () => {
      const client = await getOauthClient(AuthType.CLOUD_SHELL);
      expect(client).toBe(mockComputeClient);
    });

    it('should throw an error if ADC fails', async () => {
      const testError = new Error('ADC Failed');
      mockGetAccessToken.mockRejectedValue(testError);

      await expect(getOauthClient(AuthType.CLOUD_SHELL)).rejects.toThrow(
        'Could not authenticate using Cloud Shell credentials. Please select a different authentication method or ensure you are in a properly configured environment. Error: ADC Failed',
      );
    });
  });
});<|MERGE_RESOLUTION|>--- conflicted
+++ resolved
@@ -6,24 +6,14 @@
 
 import { describe, it, expect, vi, beforeEach, afterEach, Mock } from 'vitest';
 import { getOauthClient, getCachedGoogleAccountId } from './oauth2.js';
-<<<<<<< HEAD
-import { OAuth2Client } from 'google-auth-library';
+import { OAuth2Client, Compute } from 'google-auth-library';
 import * as fs from 'node:fs';
 import * as path from 'node:path';
 import http from 'node:http';
 import open from 'open';
 import crypto from 'node:crypto';
 import * as os from 'node:os';
-=======
-import { OAuth2Client, Compute } from 'google-auth-library';
-import * as fs from 'fs';
-import * as path from 'path';
-import http from 'http';
-import open from 'open';
-import crypto from 'crypto';
-import * as os from 'os';
 import { AuthType } from '../core/contentGenerator.js';
->>>>>>> 4dab31f1
 
 vi.mock('os', async (importOriginal) => {
   const os = await importOriginal<typeof import('os')>();
