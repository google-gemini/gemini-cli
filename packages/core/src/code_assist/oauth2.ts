/**
 * @license
 * Copyright 2025 Google LLC
 * SPDX-License-Identifier: Apache-2.0
 */

import {
  OAuth2Client,
  Credentials,
  Compute,
  CodeChallengeMethod,
} from 'google-auth-library';
import * as http from 'node:http';
import url from 'node:url';
import crypto from 'node:crypto';
import * as net from 'node:net';
import open from 'open';
import path from 'node:path';
<<<<<<< HEAD
import { promises as fs, existsSync, readFileSync } from 'node:fs';
import * as os from 'node:os';
=======
import { promises as fs } from 'node:fs';
import * as os from 'os';
>>>>>>> 8f12e8a1
import { Config } from '../config/config.js';
import { getErrorMessage } from '../utils/errors.js';
import {
  cacheGoogleAccount,
  getCachedGoogleAccount,
  clearCachedGoogleAccount,
} from '../utils/user_account.js';
import { AuthType } from '../core/contentGenerator.js';
import readline from 'node:readline';

//  OAuth Client ID used to initiate OAuth2Client class.
const OAUTH_CLIENT_ID =
  '681255809395-oo8ft2oprdrnp9e3aqf6av3hmdib135j.apps.googleusercontent.com';

// OAuth Secret value used to initiate OAuth2Client class.
// Note: It's ok to save this in git because this is an installed application
// as described here: https://developers.google.com/identity/protocols/oauth2#installed
// "The process results in a client ID and, in some cases, a client secret,
// which you embed in the source code of your application. (In this context,
// the client secret is obviously not treated as a secret.)"
const OAUTH_CLIENT_SECRET = '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';

// OAuth Scopes for Cloud Code authorization.
const OAUTH_SCOPE = [
  'https://www.googleapis.com/auth/cloud-platform',
  'https://www.googleapis.com/auth/userinfo.email',
  'https://www.googleapis.com/auth/userinfo.profile',
];

const HTTP_REDIRECT = 301;
const SIGN_IN_SUCCESS_URL =
  'https://developers.google.com/gemini-code-assist/auth_success_gemini';
const SIGN_IN_FAILURE_URL =
  'https://developers.google.com/gemini-code-assist/auth_failure_gemini';

const GEMINI_DIR = '.gemini';
const CREDENTIAL_FILENAME = 'oauth_creds.json';

/**
 * An Authentication URL for updating the credentials of a Oauth2Client
 * as well as a promise that will resolve when the credentials have
 * been refreshed (or which throws error when refreshing credentials failed).
 */
export interface OauthWebLogin {
  authUrl: string;
  loginCompletePromise: Promise<void>;
}

export async function getOauthClient(
  authType: AuthType,
  config: Config,
): Promise<OAuth2Client> {
  const client = new OAuth2Client({
    clientId: OAUTH_CLIENT_ID,
    clientSecret: OAUTH_CLIENT_SECRET,
  });

  client.on('tokens', async (tokens: Credentials) => {
    await cacheCredentials(tokens);
  });

  // If there are cached creds on disk, they always take precedence
  if (await loadCachedCredentials(client)) {
    // Found valid cached credentials.
    // Check if we need to retrieve Google Account ID or Email
    if (!getCachedGoogleAccount()) {
      try {
        await fetchAndCacheUserInfo(client);
      } catch {
        // Non-fatal, continue with existing auth.
      }
    }
    console.log('Loaded cached credentials.');
    return client;
  }

  // In Google Cloud Shell, we can use Application Default Credentials (ADC)
  // provided via its metadata server to authenticate non-interactively using
  // the identity of the user logged into Cloud Shell.
  if (authType === AuthType.CLOUD_SHELL) {
    try {
      console.log("Attempting to authenticate via Cloud Shell VM's ADC.");
      const computeClient = new Compute({
        // We can leave this empty, since the metadata server will provide
        // the service account email.
      });
      await computeClient.getAccessToken();
      console.log('Authentication successful.');

      // Do not cache creds in this case; note that Compute client will handle its own refresh
      return computeClient;
    } catch (e) {
      throw new Error(
        `Could not authenticate using Cloud Shell credentials. Please select a different authentication method or ensure you are in a properly configured environment. Error: ${getErrorMessage(
          e,
        )}`,
      );
    }
  }

  if (config.getNoBrowser()) {
    let success = false;
    const maxRetries = 2;
    for (let i = 0; !success && i < maxRetries; i++) {
      success = await authWithUserCode(client);
      if (!success) {
        console.error(
          '\nFailed to authenticate with user code.',
          i === maxRetries - 1 ? '' : 'Retrying...\n',
        );
      }
    }
    if (!success) {
      process.exit(1);
    }
  } else {
    const webLogin = await authWithWeb(client);

    // This does basically nothing, as it isn't show to the user.
    console.log(
      `\n\nCode Assist login required.\n` +
        `Attempting to open authentication page in your browser.\n` +
        `Otherwise navigate to:\n\n${webLogin.authUrl}\n\n`,
    );
    await open(webLogin.authUrl);
    console.log('Waiting for authentication...');

    await webLogin.loginCompletePromise;
  }

  return client;
}

async function authWithUserCode(client: OAuth2Client): Promise<boolean> {
  const redirectUri = 'https://sdk.cloud.google.com/authcode_cloudcode.html';
  const codeVerifier = await client.generateCodeVerifierAsync();
  const state = crypto.randomBytes(32).toString('hex');
  const authUrl: string = client.generateAuthUrl({
    redirect_uri: redirectUri,
    access_type: 'offline',
    scope: OAUTH_SCOPE,
    code_challenge_method: CodeChallengeMethod.S256,
    code_challenge: codeVerifier.codeChallenge,
    state,
  });
  console.error('Please visit the following URL to authorize the application:');
  console.error('');
  console.error(authUrl);
  console.error('');

  const code = await new Promise<string>((resolve) => {
    const rl = readline.createInterface({
      input: process.stdin,
      output: process.stdout,
    });
    rl.question('Enter the authorization code: ', (answer) => {
      rl.close();
      resolve(answer.trim());
    });
  });

  if (!code) {
    console.error('Authorization code is required.');
    return false;
  } else {
    console.error(`Received authorization code: "${code}"`);
  }

  try {
    const response = await client.getToken({
      code,
      codeVerifier: codeVerifier.codeVerifier,
      redirect_uri: redirectUri,
    });
    client.setCredentials(response.tokens);
  } catch (_error) {
    // Consider logging the error.
    return false;
  }
  return true;
}

async function authWithWeb(client: OAuth2Client): Promise<OauthWebLogin> {
  const port = await getAvailablePort();
  const redirectUri = `http://localhost:${port}/oauth2callback`;
  const state = crypto.randomBytes(32).toString('hex');
  const authUrl = client.generateAuthUrl({
    redirect_uri: redirectUri,
    access_type: 'offline',
    scope: OAUTH_SCOPE,
    state,
  });

  const loginCompletePromise = new Promise<void>((resolve, reject) => {
    const server = http.createServer(async (req, res) => {
      try {
        if (req.url!.indexOf('/oauth2callback') === -1) {
          res.writeHead(HTTP_REDIRECT, { Location: SIGN_IN_FAILURE_URL });
          res.end();
          reject(new Error('Unexpected request: ' + req.url));
        }
        // acquire the code from the querystring, and close the web server.
        const qs = new url.URL(req.url!, 'http://localhost:3000').searchParams;
        if (qs.get('error')) {
          res.writeHead(HTTP_REDIRECT, { Location: SIGN_IN_FAILURE_URL });
          res.end();

          reject(new Error(`Error during authentication: ${qs.get('error')}`));
        } else if (qs.get('state') !== state) {
          res.end('State mismatch. Possible CSRF attack');

          reject(new Error('State mismatch. Possible CSRF attack'));
        } else if (qs.get('code')) {
          const { tokens } = await client.getToken({
            code: qs.get('code')!,
            redirect_uri: redirectUri,
          });
          client.setCredentials(tokens);
          // Retrieve and cache Google Account ID during authentication
          try {
            await fetchAndCacheUserInfo(client);
          } catch (error) {
            console.error(
              'Failed to retrieve Google Account ID during authentication:',
              error,
            );
            // Don't fail the auth flow if Google Account ID retrieval fails
          }

          res.writeHead(HTTP_REDIRECT, { Location: SIGN_IN_SUCCESS_URL });
          res.end();
          resolve();
        } else {
          reject(new Error('No code found in request'));
        }
      } catch (e) {
        reject(e);
      } finally {
        server.close();
      }
    });
    server.listen(port);
  });

  return {
    authUrl,
    loginCompletePromise,
  };
}

export function getAvailablePort(): Promise<number> {
  return new Promise((resolve, reject) => {
    let port = 0;
    try {
      const server = net.createServer();
      server.listen(0, () => {
        const address = server.address()! as net.AddressInfo;
        port = address.port;
      });
      server.on('listening', () => {
        server.close();
        server.unref();
      });
      server.on('error', (e) => reject(e));
      server.on('close', () => resolve(port));
    } catch (e) {
      reject(e);
    }
  });
}

async function loadCachedCredentials(client: OAuth2Client): Promise<boolean> {
  try {
    const keyFile =
      process.env.GOOGLE_APPLICATION_CREDENTIALS || getCachedCredentialPath();

    const creds = await fs.readFile(keyFile, 'utf-8');
    client.setCredentials(JSON.parse(creds));

    // This will verify locally that the credentials look good.
    const { token } = await client.getAccessToken();
    if (!token) {
      return false;
    }

    // This will check with the server to see if it hasn't been revoked.
    await client.getTokenInfo(token);

    return true;
  } catch (_) {
    return false;
  }
}

async function cacheCredentials(credentials: Credentials) {
  const filePath = getCachedCredentialPath();
  await fs.mkdir(path.dirname(filePath), { recursive: true });

  const credString = JSON.stringify(credentials, null, 2);
  await fs.writeFile(filePath, credString);
}

function getCachedCredentialPath(): string {
  return path.join(os.homedir(), GEMINI_DIR, CREDENTIAL_FILENAME);
}

export async function clearCachedCredentialFile() {
  try {
    await fs.rm(getCachedCredentialPath(), { force: true });
    // Clear the Google Account ID cache when credentials are cleared
    await clearCachedGoogleAccount();
  } catch (_) {
    /* empty */
  }
}

async function fetchAndCacheUserInfo(client: OAuth2Client): Promise<void> {
  try {
    const { token } = await client.getAccessToken();
    if (!token) {
      return;
    }

    const response = await fetch(
      'https://www.googleapis.com/oauth2/v2/userinfo',
      {
        headers: {
          Authorization: `Bearer ${token}`,
        },
      },
    );

    if (!response.ok) {
      console.error(
        'Failed to fetch user info:',
        response.status,
        response.statusText,
      );
      return;
    }

    const userInfo = await response.json();
    if (userInfo.email) {
      await cacheGoogleAccount(userInfo.email);
    }
  } catch (error) {
    console.error('Error retrieving user info:', error);
  }
}<|MERGE_RESOLUTION|>--- conflicted
+++ resolved
@@ -16,13 +16,8 @@
 import * as net from 'node:net';
 import open from 'open';
 import path from 'node:path';
-<<<<<<< HEAD
-import { promises as fs, existsSync, readFileSync } from 'node:fs';
+import { promises as fs } from 'node:fs';
 import * as os from 'node:os';
-=======
-import { promises as fs } from 'node:fs';
-import * as os from 'os';
->>>>>>> 8f12e8a1
 import { Config } from '../config/config.js';
 import { getErrorMessage } from '../utils/errors.js';
 import {
