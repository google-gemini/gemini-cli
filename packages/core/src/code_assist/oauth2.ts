/**
 * @license
 * Copyright 2025 Google LLC
 * SPDX-License-Identifier: Apache-2.0
 */

import {
  OAuth2Client,
  Credentials,
  Compute,
  CodeChallengeMethod,
} from 'google-auth-library';
import * as http from 'http';
import url from 'url';
import crypto from 'crypto';
import * as net from 'net';
import open from 'open';
import path from 'node:path';
import { promises as fs } from 'node:fs';
import * as os from 'os';
import { Config } from '../config/config.js';
import { getErrorMessage } from '../utils/errors.js';
import {
  cacheGoogleAccount,
  getCachedGoogleAccount,
  clearCachedGoogleAccount,
} from '../utils/user_account.js';
import { AuthType } from '../core/contentGenerator.js';
import readline from 'node:readline';
import { t } from '../i18n/index.js';

//  OAuth Client ID used to initiate OAuth2Client class.
const OAUTH_CLIENT_ID =
  '681255809395-oo8ft2oprdrnp9e3aqf6av3hmdib135j.apps.googleusercontent.com';

// OAuth Secret value used to initiate OAuth2Client class.
// Note: It's ok to save this in git because this is an installed application
// as described here: https://developers.google.com/identity/protocols/oauth2#installed
// "The process results in a client ID and, in some cases, a client secret,
// which you embed in the source code of your application. (In this context,
// the client secret is obviously not treated as a secret.)"
const OAUTH_CLIENT_SECRET = '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';

// OAuth Scopes for Cloud Code authorization.
const OAUTH_SCOPE = [
  'https://www.googleapis.com/auth/cloud-platform',
  'https://www.googleapis.com/auth/userinfo.email',
  'https://www.googleapis.com/auth/userinfo.profile',
];

const HTTP_REDIRECT = 301;
const SIGN_IN_SUCCESS_URL =
  'https://developers.google.com/gemini-code-assist/auth_success_gemini';
const SIGN_IN_FAILURE_URL =
  'https://developers.google.com/gemini-code-assist/auth_failure_gemini';

const GEMINI_DIR = '.gemini';
const CREDENTIAL_FILENAME = 'oauth_creds.json';

/**
 * An Authentication URL for updating the credentials of a Oauth2Client
 * as well as a promise that will resolve when the credentials have
 * been refreshed (or which throws error when refreshing credentials failed).
 */
export interface OauthWebLogin {
  authUrl: string;
  loginCompletePromise: Promise<void>;
}

export async function getOauthClient(
  authType: AuthType,
  config: Config,
): Promise<OAuth2Client> {
  const client = new OAuth2Client({
    clientId: OAUTH_CLIENT_ID,
    clientSecret: OAUTH_CLIENT_SECRET,
  });

  client.on('tokens', async (tokens: Credentials) => {
    await cacheCredentials(tokens);
  });

  // If there are cached creds on disk, they always take precedence
  if (await loadCachedCredentials(client)) {
    // Found valid cached credentials.
    // Check if we need to retrieve Google Account ID or Email
    if (!getCachedGoogleAccount()) {
      try {
        await fetchAndCacheUserInfo(client);
      } catch {
        // Non-fatal, continue with existing auth.
      }
    }
    console.log('Loaded cached credentials.');
    return client;
  }

  // In Google Cloud Shell, we can use Application Default Credentials (ADC)
  // provided via its metadata server to authenticate non-interactively using
  // the identity of the user logged into Cloud Shell.
  if (authType === AuthType.CLOUD_SHELL) {
    try {
      console.log("Attempting to authenticate via Cloud Shell VM's ADC.");
      const computeClient = new Compute({
        // We can leave this empty, since the metadata server will provide
        // the service account email.
      });
      await computeClient.getAccessToken();
      console.log('Authentication successful.');

      // Do not cache creds in this case; note that Compute client will handle its own refresh
      return computeClient;
    } catch (e) {
      throw new Error(
        `Could not authenticate using Cloud Shell credentials. Please select a different authentication method or ensure you are in a properly configured environment. Error: ${getErrorMessage(
          e,
        )}`,
      );
    }
  }

  if (config.getNoBrowser()) {
    let success = false;
    const maxRetries = 2;
    for (let i = 0; !success && i < maxRetries; i++) {
      success = await authWithUserCode(client);
      if (!success) {
        console.error(
          t('oauth.auth_failed', '\nFailed to authenticate with user code.'),
          i === maxRetries - 1 ? '' : t('oauth.retrying', 'Retrying...\n'),
        );
      }
    }
    if (!success) {
      process.exit(1);
    }
  } else {
    const webLogin = await authWithWeb(client);

    // This does basically nothing, as it isn't show to the user.
    console.log(
      `\n\nCode Assist login required.\n` +
        `Attempting to open authentication page in your browser.\n` +
        `Otherwise navigate to:\n\n${webLogin.authUrl}\n\n`,
    );
    await open(webLogin.authUrl);
    console.log('Waiting for authentication...');

    await webLogin.loginCompletePromise;
  }

  return client;
}

async function authWithUserCode(client: OAuth2Client): Promise<boolean> {
  const redirectUri = 'https://sdk.cloud.google.com/authcode_cloudcode.html';
  const codeVerifier = await client.generateCodeVerifierAsync();
  const state = crypto.randomBytes(32).toString('hex');
  const authUrl: string = client.generateAuthUrl({
    redirect_uri: redirectUri,
    access_type: 'offline',
    scope: OAUTH_SCOPE,
    code_challenge_method: CodeChallengeMethod.S256,
    code_challenge: codeVerifier.codeChallenge,
    state,
  });
<<<<<<< HEAD
  console.error(t('oauth.visit_url', 'Please visit the following URL to authorize the application:'));
  console.error('');
  console.error(authUrl);
  console.error('');
=======
  console.log('Please visit the following URL to authorize the application:');
  console.log('');
  console.log(authUrl);
  console.log('');
>>>>>>> 4442e893

  const code = await new Promise<string>((resolve) => {
    const rl = readline.createInterface({
      input: process.stdin,
      output: process.stdout,
    });
<<<<<<< HEAD
    rl.question(t('oauth.enter_code', 'Enter the authorization code: '), (answer) => {
=======
    rl.question('Enter the authorization code: ', (code) => {
>>>>>>> 4442e893
      rl.close();
      resolve(code.trim());
    });
  });

  if (!code) {
    console.error(t('oauth.code_required', 'Authorization code is required.'));
    return false;
<<<<<<< HEAD
  } else {
    console.error(t('oauth.code_received', 'Received authorization code: "{code}"', { code }));
=======
>>>>>>> 4442e893
  }

  try {
    const { tokens } = await client.getToken({
      code,
      codeVerifier: codeVerifier.codeVerifier,
      redirect_uri: redirectUri,
    });
    client.setCredentials(tokens);
  } catch (_error) {
    return false;
  }
  return true;
}

async function authWithWeb(client: OAuth2Client): Promise<OauthWebLogin> {
  const port = await getAvailablePort();
  const redirectUri = `http://localhost:${port}/oauth2callback`;
  const state = crypto.randomBytes(32).toString('hex');
  const authUrl = client.generateAuthUrl({
    redirect_uri: redirectUri,
    access_type: 'offline',
    scope: OAUTH_SCOPE,
    state,
  });

  const loginCompletePromise = new Promise<void>((resolve, reject) => {
    const server = http.createServer(async (req, res) => {
      try {
        if (req.url!.indexOf('/oauth2callback') === -1) {
          res.writeHead(HTTP_REDIRECT, { Location: SIGN_IN_FAILURE_URL });
          res.end();
          reject(new Error('Unexpected request: ' + req.url));
        }
        // acquire the code from the querystring, and close the web server.
        const qs = new url.URL(req.url!, 'http://localhost:3000').searchParams;
        if (qs.get('error')) {
          res.writeHead(HTTP_REDIRECT, { Location: SIGN_IN_FAILURE_URL });
          res.end();

          reject(new Error(`Error during authentication: ${qs.get('error')}`));
        } else if (qs.get('state') !== state) {
          res.end('State mismatch. Possible CSRF attack');

          reject(new Error('State mismatch. Possible CSRF attack'));
        } else if (qs.get('code')) {
          const { tokens } = await client.getToken({
            code: qs.get('code')!,
            redirect_uri: redirectUri,
          });
          client.setCredentials(tokens);
          // Retrieve and cache Google Account ID during authentication
          try {
            await fetchAndCacheUserInfo(client);
          } catch (error) {
            console.error(
              'Failed to retrieve Google Account ID during authentication:',
              error,
            );
            // Don't fail the auth flow if Google Account ID retrieval fails
          }

          res.writeHead(HTTP_REDIRECT, { Location: SIGN_IN_SUCCESS_URL });
          res.end();
          resolve();
        } else {
          reject(new Error('No code found in request'));
        }
      } catch (e) {
        reject(e);
      } finally {
        server.close();
      }
    });
    server.listen(port);
  });

  return {
    authUrl,
    loginCompletePromise,
  };
}

export function getAvailablePort(): Promise<number> {
  return new Promise((resolve, reject) => {
    let port = 0;
    try {
      const server = net.createServer();
      server.listen(0, () => {
        const address = server.address()! as net.AddressInfo;
        port = address.port;
      });
      server.on('listening', () => {
        server.close();
        server.unref();
      });
      server.on('error', (e) => reject(e));
      server.on('close', () => resolve(port));
    } catch (e) {
      reject(e);
    }
  });
}

async function loadCachedCredentials(client: OAuth2Client): Promise<boolean> {
  try {
    const keyFile =
      process.env.GOOGLE_APPLICATION_CREDENTIALS || getCachedCredentialPath();

    const creds = await fs.readFile(keyFile, 'utf-8');
    client.setCredentials(JSON.parse(creds));

    // This will verify locally that the credentials look good.
    const { token } = await client.getAccessToken();
    if (!token) {
      return false;
    }

    // This will check with the server to see if it hasn't been revoked.
    await client.getTokenInfo(token);

    return true;
  } catch (_) {
    return false;
  }
}

async function cacheCredentials(credentials: Credentials) {
  const filePath = getCachedCredentialPath();
  await fs.mkdir(path.dirname(filePath), { recursive: true });

  const credString = JSON.stringify(credentials, null, 2);
  await fs.writeFile(filePath, credString);
}

function getCachedCredentialPath(): string {
  return path.join(os.homedir(), GEMINI_DIR, CREDENTIAL_FILENAME);
}

export async function clearCachedCredentialFile() {
  try {
    await fs.rm(getCachedCredentialPath(), { force: true });
    // Clear the Google Account ID cache when credentials are cleared
    await clearCachedGoogleAccount();
  } catch (_) {
    /* empty */
  }
}

async function fetchAndCacheUserInfo(client: OAuth2Client): Promise<void> {
  try {
    const { token } = await client.getAccessToken();
    if (!token) {
      return;
    }

    const response = await fetch(
      'https://www.googleapis.com/oauth2/v2/userinfo',
      {
        headers: {
          Authorization: `Bearer ${token}`,
        },
      },
    );

    if (!response.ok) {
      console.error(
        'Failed to fetch user info:',
        response.status,
        response.statusText,
      );
      return;
    }

    const userInfo = await response.json();
    if (userInfo.email) {
      await cacheGoogleAccount(userInfo.email);
    }
  } catch (error) {
    console.error('Error retrieving user info:', error);
  }
}<|MERGE_RESOLUTION|>--- conflicted
+++ resolved
@@ -164,28 +164,17 @@
     code_challenge: codeVerifier.codeChallenge,
     state,
   });
-<<<<<<< HEAD
-  console.error(t('oauth.visit_url', 'Please visit the following URL to authorize the application:'));
-  console.error('');
-  console.error(authUrl);
-  console.error('');
-=======
-  console.log('Please visit the following URL to authorize the application:');
+  console.log(t('oauth.visit_url', 'Please visit the following URL to authorize the application:'));
   console.log('');
   console.log(authUrl);
   console.log('');
->>>>>>> 4442e893
 
   const code = await new Promise<string>((resolve) => {
     const rl = readline.createInterface({
       input: process.stdin,
       output: process.stdout,
     });
-<<<<<<< HEAD
-    rl.question(t('oauth.enter_code', 'Enter the authorization code: '), (answer) => {
-=======
-    rl.question('Enter the authorization code: ', (code) => {
->>>>>>> 4442e893
+    rl.question(t('oauth.enter_code', 'Enter the authorization code: '), (code) => {
       rl.close();
       resolve(code.trim());
     });
@@ -194,11 +183,6 @@
   if (!code) {
     console.error(t('oauth.code_required', 'Authorization code is required.'));
     return false;
-<<<<<<< HEAD
-  } else {
-    console.error(t('oauth.code_received', 'Received authorization code: "{code}"', { code }));
-=======
->>>>>>> 4442e893
   }
 
   try {
