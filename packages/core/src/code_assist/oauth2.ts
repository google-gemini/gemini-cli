/**
 * @license
 * Copyright 2025 Google LLC
 * SPDX-License-Identifier: Apache-2.0
 */

<<<<<<< HEAD
import { OAuth2Client, Credentials, Compute } from 'google-auth-library';
import * as http from 'node:http';
import url from 'node:url';
import crypto from 'node:crypto';
import * as net from 'node:net';
import open from 'open';
import path from 'node:path';
import { promises as fs, existsSync, readFileSync } from 'node:fs';
import * as os from 'node:os';
=======
import {
  OAuth2Client,
  Credentials,
  Compute,
  CodeChallengeMethod,
} from 'google-auth-library';
import * as http from 'http';
import url from 'url';
import crypto from 'crypto';
import * as net from 'net';
import open from 'open';
import path from 'node:path';
import { promises as fs, existsSync, readFileSync } from 'node:fs';
import * as os from 'os';
import { Config } from '../config/config.js';
>>>>>>> 62ebd51e
import { getErrorMessage } from '../utils/errors.js';
import { AuthType } from '../core/contentGenerator.js';
import readline from 'node:readline';

//  OAuth Client ID used to initiate OAuth2Client class.
const OAUTH_CLIENT_ID =
  '681255809395-oo8ft2oprdrnp9e3aqf6av3hmdib135j.apps.googleusercontent.com';

// OAuth Secret value used to initiate OAuth2Client class.
// Note: It's ok to save this in git because this is an installed application
// as described here: https://developers.google.com/identity/protocols/oauth2#installed
// "The process results in a client ID and, in some cases, a client secret,
// which you embed in the source code of your application. (In this context,
// the client secret is obviously not treated as a secret.)"
const OAUTH_CLIENT_SECRET = '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';

// OAuth Scopes for Cloud Code authorization.
const OAUTH_SCOPE = [
  'https://www.googleapis.com/auth/cloud-platform',
  'https://www.googleapis.com/auth/userinfo.email',
  'https://www.googleapis.com/auth/userinfo.profile',
];

const HTTP_REDIRECT = 301;
const SIGN_IN_SUCCESS_URL =
  'https://developers.google.com/gemini-code-assist/auth_success_gemini';
const SIGN_IN_FAILURE_URL =
  'https://developers.google.com/gemini-code-assist/auth_failure_gemini';

const GEMINI_DIR = '.gemini';
const CREDENTIAL_FILENAME = 'oauth_creds.json';
const GOOGLE_ACCOUNT_ID_FILENAME = 'google_account_id';

/**
 * An Authentication URL for updating the credentials of a Oauth2Client
 * as well as a promise that will resolve when the credentials have
 * been refreshed (or which throws error when refreshing credentials failed).
 */
export interface OauthWebLogin {
  authUrl: string;
  loginCompletePromise: Promise<void>;
}

export async function getOauthClient(
  authType: AuthType,
  config: Config,
): Promise<OAuth2Client> {
  const client = new OAuth2Client({
    clientId: OAUTH_CLIENT_ID,
    clientSecret: OAUTH_CLIENT_SECRET,
  });

  client.on('tokens', async (tokens: Credentials) => {
    await cacheCredentials(tokens);
  });

  // If there are cached creds on disk, they always take precedence
  if (await loadCachedCredentials(client)) {
    // Found valid cached credentials.
    // Check if we need to retrieve Google Account ID
    if (!getCachedGoogleAccountId()) {
      try {
        const googleAccountId = await getRawGoogleAccountId(client);
        if (googleAccountId) {
          await cacheGoogleAccountId(googleAccountId);
        }
      } catch {
        // Non-fatal, continue with existing auth.
      }
    }
    console.log('Loaded cached credentials.');
    return client;
  }

  // In Google Cloud Shell, we can use Application Default Credentials (ADC)
  // provided via its metadata server to authenticate non-interactively using
  // the identity of the user logged into Cloud Shell.
  if (authType === AuthType.CLOUD_SHELL) {
    try {
      console.log("Attempting to authenticate via Cloud Shell VM's ADC.");
      const computeClient = new Compute({
        // We can leave this empty, since the metadata server will provide
        // the service account email.
      });
      await computeClient.getAccessToken();
      console.log('Authentication successful.');

      // Do not cache creds in this case; note that Compute client will handle its own refresh
      return computeClient;
    } catch (e) {
      throw new Error(
        `Could not authenticate using Cloud Shell credentials. Please select a different authentication method or ensure you are in a properly configured environment. Error: ${getErrorMessage(
          e,
        )}`,
      );
    }
  }

  if (config.getNoBrowser()) {
    let success = false;
    const maxRetries = 2;
    for (let i = 0; !success && i < maxRetries; i++) {
      success = await authWithUserCode(client);
      if (!success) {
        console.error(
          '\nFailed to authenticate with user code.',
          i === maxRetries - 1 ? '' : 'Retrying...\n',
        );
      }
    }
    if (!success) {
      process.exit(1);
    }
  } else {
    const webLogin = await authWithWeb(client);

    // This does basically nothing, as it isn't show to the user.
    console.log(
      `\n\nCode Assist login required.\n` +
        `Attempting to open authentication page in your browser.\n` +
        `Otherwise navigate to:\n\n${webLogin.authUrl}\n\n`,
    );
    await open(webLogin.authUrl);
    console.log('Waiting for authentication...');

    await webLogin.loginCompletePromise;
  }

  return client;
}

async function authWithUserCode(client: OAuth2Client): Promise<boolean> {
  const redirectUri = 'https://sdk.cloud.google.com/authcode_cloudcode.html';
  const codeVerifier = await client.generateCodeVerifierAsync();
  const state = crypto.randomBytes(32).toString('hex');
  const authUrl: string = client.generateAuthUrl({
    redirect_uri: redirectUri,
    access_type: 'offline',
    scope: OAUTH_SCOPE,
    code_challenge_method: CodeChallengeMethod.S256,
    code_challenge: codeVerifier.codeChallenge,
    state,
  });
  console.error('Please visit the following URL to authorize the application:');
  console.error('');
  console.error(authUrl);
  console.error('');

  const code = await new Promise<string>((resolve) => {
    const rl = readline.createInterface({
      input: process.stdin,
      output: process.stdout,
    });
    rl.question('Enter the authorization code: ', (answer) => {
      rl.close();
      resolve(answer.trim());
    });
  });

  if (!code) {
    console.error('Authorization code is required.');
    return false;
  } else {
    console.error(`Received authorization code: "${code}"`);
  }

  try {
    const response = await client.getToken({
      code,
      codeVerifier: codeVerifier.codeVerifier,
      redirect_uri: redirectUri,
    });
    client.setCredentials(response.tokens);
  } catch (_error) {
    // Consider logging the error.
    return false;
  }
  return true;
}

async function authWithWeb(client: OAuth2Client): Promise<OauthWebLogin> {
  const port = await getAvailablePort();
  const redirectUri = `http://localhost:${port}/oauth2callback`;
  const state = crypto.randomBytes(32).toString('hex');
  const authUrl = client.generateAuthUrl({
    redirect_uri: redirectUri,
    access_type: 'offline',
    scope: OAUTH_SCOPE,
    state,
  });

  const loginCompletePromise = new Promise<void>((resolve, reject) => {
    const server = http.createServer(async (req, res) => {
      try {
        if (req.url!.indexOf('/oauth2callback') === -1) {
          res.writeHead(HTTP_REDIRECT, { Location: SIGN_IN_FAILURE_URL });
          res.end();
          reject(new Error('Unexpected request: ' + req.url));
        }
        // acquire the code from the querystring, and close the web server.
        const qs = new url.URL(req.url!, 'http://localhost:3000').searchParams;
        if (qs.get('error')) {
          res.writeHead(HTTP_REDIRECT, { Location: SIGN_IN_FAILURE_URL });
          res.end();

          reject(new Error(`Error during authentication: ${qs.get('error')}`));
        } else if (qs.get('state') !== state) {
          res.end('State mismatch. Possible CSRF attack');

          reject(new Error('State mismatch. Possible CSRF attack'));
        } else if (qs.get('code')) {
          const { tokens } = await client.getToken({
            code: qs.get('code')!,
            redirect_uri: redirectUri,
          });
          client.setCredentials(tokens);
          // Retrieve and cache Google Account ID during authentication
          try {
            const googleAccountId = await getRawGoogleAccountId(client);
            if (googleAccountId) {
              await cacheGoogleAccountId(googleAccountId);
            }
          } catch (error) {
            console.error(
              'Failed to retrieve Google Account ID during authentication:',
              error,
            );
            // Don't fail the auth flow if Google Account ID retrieval fails
          }

          res.writeHead(HTTP_REDIRECT, { Location: SIGN_IN_SUCCESS_URL });
          res.end();
          resolve();
        } else {
          reject(new Error('No code found in request'));
        }
      } catch (e) {
        reject(e);
      } finally {
        server.close();
      }
    });
    server.listen(port);
  });

  return {
    authUrl,
    loginCompletePromise,
  };
}

export function getAvailablePort(): Promise<number> {
  return new Promise((resolve, reject) => {
    let port = 0;
    try {
      const server = net.createServer();
      server.listen(0, () => {
        const address = server.address()! as net.AddressInfo;
        port = address.port;
      });
      server.on('listening', () => {
        server.close();
        server.unref();
      });
      server.on('error', (e) => reject(e));
      server.on('close', () => resolve(port));
    } catch (e) {
      reject(e);
    }
  });
}

async function loadCachedCredentials(client: OAuth2Client): Promise<boolean> {
  try {
    const keyFile =
      process.env.GOOGLE_APPLICATION_CREDENTIALS || getCachedCredentialPath();

    const creds = await fs.readFile(keyFile, 'utf-8');
    client.setCredentials(JSON.parse(creds));

    // This will verify locally that the credentials look good.
    const { token } = await client.getAccessToken();
    if (!token) {
      return false;
    }

    // This will check with the server to see if it hasn't been revoked.
    await client.getTokenInfo(token);

    return true;
  } catch (_) {
    return false;
  }
}

async function cacheCredentials(credentials: Credentials) {
  const filePath = getCachedCredentialPath();
  await fs.mkdir(path.dirname(filePath), { recursive: true });

  const credString = JSON.stringify(credentials, null, 2);
  await fs.writeFile(filePath, credString);
}

function getCachedCredentialPath(): string {
  return path.join(os.homedir(), GEMINI_DIR, CREDENTIAL_FILENAME);
}

function getGoogleAccountIdCachePath(): string {
  return path.join(os.homedir(), GEMINI_DIR, GOOGLE_ACCOUNT_ID_FILENAME);
}

async function cacheGoogleAccountId(googleAccountId: string): Promise<void> {
  const filePath = getGoogleAccountIdCachePath();
  await fs.mkdir(path.dirname(filePath), { recursive: true });
  await fs.writeFile(filePath, googleAccountId, 'utf-8');
}

export function getCachedGoogleAccountId(): string | null {
  try {
    const filePath = getGoogleAccountIdCachePath();
    if (existsSync(filePath)) {
      return readFileSync(filePath, 'utf-8').trim() || null;
    }
    return null;
  } catch (error) {
    console.debug('Error reading cached Google Account ID:', error);
    return null;
  }
}

export async function clearCachedCredentialFile() {
  try {
    await fs.rm(getCachedCredentialPath(), { force: true });
    // Clear the Google Account ID cache when credentials are cleared
    await fs.rm(getGoogleAccountIdCachePath(), { force: true });
  } catch (_) {
    /* empty */
  }
}

/**
 * Retrieves the authenticated user's Google Account ID from Google's UserInfo API.
 * @param client - The authenticated OAuth2Client
 * @returns The user's Google Account ID or null if not available
 */
export async function getRawGoogleAccountId(
  client: OAuth2Client,
): Promise<string | null> {
  try {
    // 1. Get a new Access Token including the id_token
    const refreshedTokens = await new Promise<Credentials | null>(
      (resolve, reject) => {
        client.refreshAccessToken((err, tokens) => {
          if (err) {
            return reject(err);
          }
          resolve(tokens ?? null);
        });
      },
    );

    if (!refreshedTokens?.id_token) {
      console.warn('No id_token obtained after refreshing tokens.');
      return null;
    }

    // 2. Verify the ID token to securely get the user's Google Account ID.
    const ticket = await client.verifyIdToken({
      idToken: refreshedTokens.id_token,
      audience: OAUTH_CLIENT_ID,
    });

    const payload = ticket.getPayload();
    if (!payload?.sub) {
      console.warn('Could not extract sub claim from verified ID token.');
      return null;
    }

    return payload.sub;
  } catch (error) {
    console.error('Error retrieving or verifying Google Account ID:', error);
    return null;
  }
}<|MERGE_RESOLUTION|>--- conflicted
+++ resolved
@@ -4,8 +4,12 @@
  * SPDX-License-Identifier: Apache-2.0
  */
 
-<<<<<<< HEAD
-import { OAuth2Client, Credentials, Compute } from 'google-auth-library';
+import {
+  OAuth2Client,
+  Credentials,
+  Compute,
+  CodeChallengeMethod,
+} from 'google-auth-library';
 import * as http from 'node:http';
 import url from 'node:url';
 import crypto from 'node:crypto';
@@ -14,23 +18,7 @@
 import path from 'node:path';
 import { promises as fs, existsSync, readFileSync } from 'node:fs';
 import * as os from 'node:os';
-=======
-import {
-  OAuth2Client,
-  Credentials,
-  Compute,
-  CodeChallengeMethod,
-} from 'google-auth-library';
-import * as http from 'http';
-import url from 'url';
-import crypto from 'crypto';
-import * as net from 'net';
-import open from 'open';
-import path from 'node:path';
-import { promises as fs, existsSync, readFileSync } from 'node:fs';
-import * as os from 'os';
 import { Config } from '../config/config.js';
->>>>>>> 62ebd51e
 import { getErrorMessage } from '../utils/errors.js';
 import { AuthType } from '../core/contentGenerator.js';
 import readline from 'node:readline';
