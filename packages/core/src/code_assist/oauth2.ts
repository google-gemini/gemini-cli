--- conflicted
+++ resolved
@@ -352,11 +352,10 @@
 
 async function loadCachedCredentials(client: OAuth2Client): Promise<boolean> {
   try {
-<<<<<<< HEAD
     // First check for GOOGLE_APPLICATION_CREDENTIALS env var
-    if (process.env.GOOGLE_APPLICATION_CREDENTIALS) {
+    if (process.env['GOOGLE_APPLICATION_CREDENTIALS']) {
       const creds = await fs.readFile(
-        process.env.GOOGLE_APPLICATION_CREDENTIALS,
+        process.env['GOOGLE_APPLICATION_CREDENTIALS'],
         'utf-8',
       );
       client.setCredentials(JSON.parse(creds));
@@ -377,11 +376,6 @@
     if (!credentials) {
       return false;
     }
-=======
-    const keyFile =
-      process.env['GOOGLE_APPLICATION_CREDENTIALS'] ||
-      getCachedCredentialPath();
->>>>>>> 2998f27f
 
     client.setCredentials(credentials);
 
