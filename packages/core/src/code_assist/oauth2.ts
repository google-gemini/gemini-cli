--- conflicted
+++ resolved
@@ -451,7 +451,6 @@
   }
 }
 
-<<<<<<< HEAD
 export async function getOauthInfoWithCache(
   proxy: string,
 ): Promise<{ email: string } | void> {
@@ -491,9 +490,8 @@
 }
 
 export const loginWithOauth = getOauthClient;
-=======
+
 // Helper to ensure test isolation
 export function resetOauthClientForTesting() {
   oauthClientPromises.clear();
-}
->>>>>>> 7598ef35
+}