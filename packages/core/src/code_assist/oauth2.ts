--- conflicted
+++ resolved
@@ -157,7 +157,10 @@
     }
     if (!success) {
       throw new FatalAuthenticationError(
-        t('errors.auth_failed_user_code', 'Failed to authenticate with user code.'),
+        t(
+          'errors.auth_failed_user_code',
+          'Failed to authenticate with user code.',
+        ),
       );
     }
   } else {
@@ -183,7 +186,11 @@
           'Failed to open browser automatically. Please try running again with NO_BROWSER=true set.',
         );
         console.error('Browser error details:', getErrorMessage(error));
-        throw new FatalAuthenticationError(t('oauth2.browser_failed', 'Failed to open browser: {error}', { error: getErrorMessage(error) }));
+        throw new FatalAuthenticationError(
+          t('oauth2.browser_failed', 'Failed to open browser: {error}', {
+            error: getErrorMessage(error),
+          }),
+        );
       });
     } catch (err) {
       console.error(
@@ -204,7 +211,10 @@
       setTimeout(() => {
         reject(
           new FatalAuthenticationError(
-            t('oauth2.auth_timeout', 'Authentication timed out after 5 minutes. The browser tab may have gotten stuck in a loading state. Please try again or use NO_BROWSER=true for manual authentication.'),
+            t(
+              'oauth2.auth_timeout',
+              'Authentication timed out after 5 minutes. The browser tab may have gotten stuck in a loading state. Please try again or use NO_BROWSER=true for manual authentication.',
+            ),
           ),
         );
       }, authTimeout);
@@ -238,29 +248,28 @@
     code_challenge: codeVerifier.codeChallenge,
     state,
   });
-<<<<<<< HEAD
-  console.log(t('oauth.visit_url', 'Please visit the following URL to authorize the application:'));
+  console.log(
+    t(
+      'oauth.visit_url',
+      'Please visit the following URL to authorize the application:',
+    ),
+  );
   console.log('');
   console.log(authUrl);
   console.log('');
-=======
-  debugLogger.log(
-    'Please visit the following URL to authorize the application:',
-  );
-  debugLogger.log('');
-  debugLogger.log(authUrl);
-  debugLogger.log('');
->>>>>>> b364f376
 
   const code = await new Promise<string>((resolve) => {
     const rl = readline.createInterface({
       input: process.stdin,
       output: process.stdout,
     });
-    rl.question(t('oauth.enter_code', 'Enter the authorization code: '), (code) => {
-      rl.close();
-      resolve(code.trim());
-    });
+    rl.question(
+      t('oauth.enter_code', 'Enter the authorization code: '),
+      (code) => {
+        rl.close();
+        resolve(code.trim());
+      },
+    );
   });
 
   if (!code) {
@@ -310,7 +319,11 @@
           res.end();
           reject(
             new FatalAuthenticationError(
-              t('oauth2.oauth_callback_not_received', 'OAuth callback not received. Unexpected request: {url}', { url: req.url || 'unknown' }),
+              t(
+                'oauth2.oauth_callback_not_received',
+                'OAuth callback not received. Unexpected request: {url}',
+                { url: req.url || 'unknown' },
+              ),
             ),
           );
         }
@@ -325,7 +338,11 @@
             qs.get('error_description') || 'No additional details provided';
           reject(
             new FatalAuthenticationError(
-              t('oauth2.google_oauth_error', 'Google OAuth error: {error}. {description}', { error: errorCode, description: errorDescription }),
+              t(
+                'oauth2.google_oauth_error',
+                'Google OAuth error: {error}. {description}',
+                { error: errorCode, description: errorDescription },
+              ),
             ),
           );
         } else if (qs.get('state') !== state) {
@@ -333,7 +350,10 @@
 
           reject(
             new FatalAuthenticationError(
-              t('oauth2.oauth_state_mismatch', 'OAuth state mismatch. Possible CSRF attack or browser session issue.'),
+              t(
+                'oauth2.oauth_state_mismatch',
+                'OAuth state mismatch. Possible CSRF attack or browser session issue.',
+              ),
             ),
           );
         } else if (qs.get('code')) {
@@ -363,14 +383,21 @@
             res.end();
             reject(
               new FatalAuthenticationError(
-                t('oauth2.token_exchange_failed', 'Failed to exchange authorization code for tokens: {error}', { error: getErrorMessage(error) }),
+                t(
+                  'oauth2.token_exchange_failed',
+                  'Failed to exchange authorization code for tokens: {error}',
+                  { error: getErrorMessage(error) },
+                ),
               ),
             );
           }
         } else {
           reject(
             new FatalAuthenticationError(
-              t('oauth2.no_auth_code', 'No authorization code received from Google OAuth. Please try authenticating again.'),
+              t(
+                'oauth2.no_auth_code',
+                'No authorization code received from Google OAuth. Please try authenticating again.',
+              ),
             ),
           );
         }
@@ -381,7 +408,11 @@
         } else {
           reject(
             new FatalAuthenticationError(
-              t('oauth2.unexpected_oauth_error', 'Unexpected error during OAuth authentication: {error}', { error: getErrorMessage(e) }),
+              t(
+                'oauth2.unexpected_oauth_error',
+                'Unexpected error during OAuth authentication: {error}',
+                { error: getErrorMessage(e) },
+              ),
             ),
           );
         }
@@ -397,7 +428,11 @@
     server.on('error', (err) => {
       reject(
         new FatalAuthenticationError(
-          t('oauth2.oauth_server_error', 'OAuth callback server error: {error}', { error: getErrorMessage(err) }),
+          t(
+            'oauth2.oauth_server_error',
+            'OAuth callback server error: {error}',
+            { error: getErrorMessage(err) },
+          ),
         ),
       );
     });
@@ -513,7 +548,13 @@
     // Clear the in-memory OAuth client cache to force re-authentication
     clearOauthClientCache();
   } catch (e) {
-    console.error(t('oauth2.clear_credentials_failed', 'Failed to clear cached credentials: {error}', { error: String(e) }));
+    console.error(
+      t(
+        'oauth2.clear_credentials_failed',
+        'Failed to clear cached credentials: {error}',
+        { error: String(e) },
+      ),
+    );
   }
 }
 
