/**
 * @license
 * Copyright 2025 Google LLC
 * SPDX-License-Identifier: Apache-2.0
 */

import type {
  ClientMetadata,
  GeminiUserTier,
  LoadCodeAssistResponse,
  OnboardUserRequest,
} from './types.js';
import { UserTierId } from './types.js';
import { CodeAssistServer } from './server.js';
<<<<<<< HEAD
import type { OAuth2Client } from 'google-auth-library';
=======
import { OAuth2Client } from 'google-auth-library';
import { AuthType } from '../core/contentGenerator.js';
>>>>>>> 4c1c6d2b

export class ProjectIdRequiredError extends Error {
  constructor() {
    super(
      'This account requires setting the GOOGLE_CLOUD_PROJECT env var. See https://goo.gle/gemini-cli-auth-docs#workspace-gca',
    );
  }
}

export class ProjectAccessError extends Error {
  constructor(projectId: string, details?: string) {
    super(
      `Failed to access GCP project "${projectId}" for Gemini Code Assist.\n` +
        `${details || ''}\n` +
        `Please verify:\n` +
        `1. The project ID is correct\n` +
        `2. You have the necessary permissions for this project\n` +
        `3. The Gemini for Cloud API is enabled for this project\n` +
        `\n` +
        `To use a different project:\n` +
        `  export GOOGLE_CLOUD_PROJECT=<your-project-id>\n` +
        `\n` +
        `To use Free Tier instead, run /auth and select "Login with Google - Free Tier"`,
    );
  }
}

export class LicenseMismatchError extends Error {
  constructor(expected: string, actual: string) {
    super(
      `License type mismatch detected.\n` +
        `You selected: ${expected}\n` +
        `But the server returned: ${actual}\n` +
        `\n` +
        `This may indicate:\n` +
        `1. The project doesn't have a valid GCA license\n` +
        `2. You don't have access to the specified project\n` +
        `3. The project configuration is incorrect\n` +
        `\n` +
        `Please verify your project settings or contact your administrator.`,
    );
  }
}

export interface UserData {
  projectId: string;
  userTier: UserTierId;
}

/**
 *
 * @param client OAuth2 client
 * @param authType the authentication type being used
 * @returns the user's actual project id and tier
 */
export async function setupUser(
  client: OAuth2Client,
  authType: AuthType,
): Promise<UserData> {
  // Only use GOOGLE_CLOUD_PROJECT for GCA login or Cloud Shell
  const projectId =
    authType === AuthType.LOGIN_WITH_GOOGLE_GCA ||
    authType === AuthType.CLOUD_SHELL
      ? process.env['GOOGLE_CLOUD_PROJECT'] || undefined
      : undefined;
  const caServer = new CodeAssistServer(client, projectId, {}, '', undefined);
  const coreClientMetadata: ClientMetadata = {
    ideType: 'IDE_UNSPECIFIED',
    platform: 'PLATFORM_UNSPECIFIED',
    pluginType: 'GEMINI',
  };

  let loadRes: LoadCodeAssistResponse;
  try {
    loadRes = await caServer.loadCodeAssist({
      cloudaicompanionProject: projectId,
      metadata: {
        ...coreClientMetadata,
        duetProject: projectId,
      },
    });
  } catch (error) {
    // If GCA login failed with a project, throw a clear error
    if (authType === AuthType.LOGIN_WITH_GOOGLE_GCA && projectId) {
      throw new ProjectAccessError(
        projectId,
        error instanceof Error ? error.message : 'Authentication failed',
      );
    }
    throw error;
  }

  if (loadRes.currentTier) {
    // Check for license mismatch - GCA selected but Free Tier returned
    if (
      authType === AuthType.LOGIN_WITH_GOOGLE_GCA &&
      loadRes.currentTier.id === UserTierId.FREE
    ) {
      throw new LicenseMismatchError('Gemini Code Assist (GCA)', 'Free Tier');
    }

    if (!loadRes.cloudaicompanionProject) {
      if (projectId) {
        // GCA with project but no cloudaicompanionProject means project access issue
        if (authType === AuthType.LOGIN_WITH_GOOGLE_GCA) {
          throw new ProjectAccessError(
            projectId,
            'The project exists but is not configured for Gemini Code Assist',
          );
        }
        return {
          projectId,
          userTier: loadRes.currentTier.id,
        };
      }
      // For Free Tier login, don't require project ID
      if (authType === AuthType.LOGIN_WITH_GOOGLE) {
        return {
          projectId: '',
          userTier: loadRes.currentTier.id,
        };
      }
      throw new ProjectIdRequiredError();
    }
    return {
      projectId: loadRes.cloudaicompanionProject,
      userTier: loadRes.currentTier.id,
    };
  }

  const tier = getOnboardTier(loadRes);

  // Check for license mismatch during onboarding
  if (
    authType === AuthType.LOGIN_WITH_GOOGLE_GCA &&
    tier.id === UserTierId.FREE
  ) {
    throw new LicenseMismatchError('Gemini Code Assist (GCA)', 'Free Tier');
  }

  let onboardReq: OnboardUserRequest;
  if (tier.id === UserTierId.FREE || authType === AuthType.LOGIN_WITH_GOOGLE) {
    // The free tier uses a managed google cloud project. Setting a project in the `onboardUser` request causes a `Precondition Failed` error.
    onboardReq = {
      tierId: tier.id,
      cloudaicompanionProject: undefined,
      metadata: coreClientMetadata,
    };
  } else {
    onboardReq = {
      tierId: tier.id,
      cloudaicompanionProject: projectId,
      metadata: {
        ...coreClientMetadata,
        duetProject: projectId,
      },
    };
  }

  // Poll onboardUser until long running operation is complete.
  let lroRes = await caServer.onboardUser(onboardReq);
  while (!lroRes.done) {
    await new Promise((f) => setTimeout(f, 5000));
    lroRes = await caServer.onboardUser(onboardReq);
  }

  if (!lroRes.response?.cloudaicompanionProject?.id) {
    if (projectId) {
      // GCA with project but onboarding didn't return a project
      if (authType === AuthType.LOGIN_WITH_GOOGLE_GCA) {
        throw new ProjectAccessError(
          projectId,
          'Failed to onboard to Gemini Code Assist with this project',
        );
      }
      return {
        projectId,
        userTier: tier.id,
      };
    }
    // For Free Tier login, don't require project ID
    if (authType === AuthType.LOGIN_WITH_GOOGLE) {
      return {
        projectId: '',
        userTier: tier.id,
      };
    }
    throw new ProjectIdRequiredError();
  }

  // Final validation: ensure GCA users don't get Free Tier
  const finalUserData = {
    projectId: lroRes.response.cloudaicompanionProject.id,
    userTier: tier.id,
  };

  if (
    authType === AuthType.LOGIN_WITH_GOOGLE_GCA &&
    finalUserData.userTier === UserTierId.FREE
  ) {
    throw new LicenseMismatchError('Gemini Code Assist (GCA)', 'Free Tier');
  }

  return finalUserData;
}

function getOnboardTier(res: LoadCodeAssistResponse): GeminiUserTier {
  for (const tier of res.allowedTiers || []) {
    if (tier.isDefault) {
      return tier;
    }
  }
  return {
    name: '',
    description: '',
    id: UserTierId.LEGACY,
    userDefinedCloudaicompanionProject: true,
  };
}<|MERGE_RESOLUTION|>--- conflicted
+++ resolved
@@ -12,12 +12,8 @@
 } from './types.js';
 import { UserTierId } from './types.js';
 import { CodeAssistServer } from './server.js';
-<<<<<<< HEAD
 import type { OAuth2Client } from 'google-auth-library';
-=======
-import { OAuth2Client } from 'google-auth-library';
 import { AuthType } from '../core/contentGenerator.js';
->>>>>>> 4c1c6d2b
 
 export class ProjectIdRequiredError extends Error {
   constructor() {
