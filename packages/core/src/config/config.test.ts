/**
 * @license
 * Copyright 2025 Google LLC
 * SPDX-License-Identifier: Apache-2.0
 */

import { describe, it, expect, vi, beforeEach, afterEach } from 'vitest';
import type { Mock } from 'vitest';
import type { ConfigParameters, SandboxConfig } from './config.js';
<<<<<<< HEAD
import {
  Config,
  DEFAULT_FILE_FILTERING_OPTIONS,
  HookEventName,
  HookType,
  type HookDefinition,
} from './config.js';
=======
import { Config, DEFAULT_FILE_FILTERING_OPTIONS } from './config.js';
>>>>>>> f7966501
import { ApprovalMode } from '../policy/types.js';
import type { HookDefinition } from '../hooks/types.js';
import { HookType, HookEventName } from '../hooks/types.js';
import * as path from 'node:path';
import { setGeminiMdFilename as mockSetGeminiMdFilename } from '../tools/memoryTool.js';
import {
  DEFAULT_TELEMETRY_TARGET,
  DEFAULT_OTLP_ENDPOINT,
} from '../telemetry/index.js';
import type { ContentGeneratorConfig } from '../core/contentGenerator.js';
import {
  AuthType,
  createContentGeneratorConfig,
} from '../core/contentGenerator.js';
import { GeminiClient } from '../core/client.js';
import { GitService } from '../services/gitService.js';
import { ShellTool } from '../tools/shell.js';
import { ReadFileTool } from '../tools/read-file.js';
import { GrepTool } from '../tools/grep.js';
import { RipGrepTool, canUseRipgrep } from '../tools/ripGrep.js';
import { logRipgrepFallback } from '../telemetry/loggers.js';
import { RipgrepFallbackEvent } from '../telemetry/types.js';
import { ToolRegistry } from '../tools/tool-registry.js';

vi.mock('fs', async (importOriginal) => {
  const actual = await importOriginal<typeof import('fs')>();
  return {
    ...actual,
    existsSync: vi.fn().mockReturnValue(true),
    statSync: vi.fn().mockReturnValue({
      isDirectory: vi.fn().mockReturnValue(true),
    }),
    realpathSync: vi.fn((path) => path),
  };
});

// Mock dependencies that might be called during Config construction or createServerConfig
vi.mock('../tools/tool-registry', () => {
  const ToolRegistryMock = vi.fn();
  ToolRegistryMock.prototype.registerTool = vi.fn();
  ToolRegistryMock.prototype.discoverAllTools = vi.fn();
  ToolRegistryMock.prototype.getAllTools = vi.fn(() => []); // Mock methods if needed
  ToolRegistryMock.prototype.getTool = vi.fn();
  ToolRegistryMock.prototype.getFunctionDeclarations = vi.fn(() => []);
  return { ToolRegistry: ToolRegistryMock };
});

vi.mock('../utils/memoryDiscovery.js', () => ({
  loadServerHierarchicalMemory: vi.fn(),
}));

// Mock individual tools if their constructors are complex or have side effects
vi.mock('../tools/ls');
vi.mock('../tools/read-file');
vi.mock('../tools/grep.js');
vi.mock('../tools/ripGrep.js', () => ({
  canUseRipgrep: vi.fn(),
  RipGrepTool: class MockRipGrepTool {},
}));
vi.mock('../tools/glob');
vi.mock('../tools/edit');
vi.mock('../tools/shell');
vi.mock('../tools/write-file');
vi.mock('../tools/web-fetch');
vi.mock('../tools/read-many-files');
vi.mock('../tools/memoryTool', () => ({
  MemoryTool: vi.fn(),
  setGeminiMdFilename: vi.fn(),
  getCurrentGeminiMdFilename: vi.fn(() => 'GEMINI.md'), // Mock the original filename
  DEFAULT_CONTEXT_FILENAME: 'GEMINI.md',
  GEMINI_DIR: '.gemini',
}));

vi.mock('../core/contentGenerator.js');

vi.mock('../core/client.js', () => ({
  GeminiClient: vi.fn().mockImplementation(() => ({
    initialize: vi.fn().mockResolvedValue(undefined),
    stripThoughtsFromHistory: vi.fn(),
  })),
}));

vi.mock('../telemetry/index.js', async (importOriginal) => {
  const actual = await importOriginal<typeof import('../telemetry/index.js')>();
  return {
    ...actual,
    initializeTelemetry: vi.fn(),
    uiTelemetryService: {
      getLastPromptTokenCount: vi.fn(),
    },
  };
});

vi.mock('../telemetry/loggers.js', async (importOriginal) => {
  const actual =
    await importOriginal<typeof import('../telemetry/loggers.js')>();
  return {
    ...actual,
    logRipgrepFallback: vi.fn(),
  };
});

vi.mock('../services/gitService.js', () => {
  const GitServiceMock = vi.fn();
  GitServiceMock.prototype.initialize = vi.fn();
  return { GitService: GitServiceMock };
});

vi.mock('../ide/ide-client.js', () => ({
  IdeClient: {
    getInstance: vi.fn().mockResolvedValue({
      getConnectionStatus: vi.fn(),
      initialize: vi.fn(),
      shutdown: vi.fn(),
    }),
  },
}));

vi.mock('../agents/registry.js', () => {
  const AgentRegistryMock = vi.fn();
  AgentRegistryMock.prototype.initialize = vi.fn();
  AgentRegistryMock.prototype.getAllDefinitions = vi.fn(() => []);
  AgentRegistryMock.prototype.getDefinition = vi.fn();
  return { AgentRegistry: AgentRegistryMock };
});

vi.mock('../agents/subagent-tool-wrapper.js', () => ({
  SubagentToolWrapper: vi.fn(),
}));

const mockCoreEvents = vi.hoisted(() => ({
  emitFeedback: vi.fn(),
  emitModelChanged: vi.fn(),
}));

const mockSetGlobalProxy = vi.hoisted(() => vi.fn());

vi.mock('../utils/events.js', () => ({
  coreEvents: mockCoreEvents,
}));

vi.mock('../utils/fetch.js', () => ({
  setGlobalProxy: mockSetGlobalProxy,
}));

import { BaseLlmClient } from '../core/baseLlmClient.js';
import { tokenLimit } from '../core/tokenLimits.js';
import { uiTelemetryService } from '../telemetry/index.js';

vi.mock('../core/baseLlmClient.js');
vi.mock('../core/tokenLimits.js', () => ({
  tokenLimit: vi.fn(),
}));

describe('Server Config (config.ts)', () => {
  const MODEL = 'gemini-pro';
  const SANDBOX: SandboxConfig = {
    command: 'docker',
    image: 'gemini-cli-sandbox',
  };
  const TARGET_DIR = '/path/to/target';
  const DEBUG_MODE = false;
  const QUESTION = 'test question';
  const USER_MEMORY = 'Test User Memory';
  const TELEMETRY_SETTINGS = { enabled: false };
  const EMBEDDING_MODEL = 'gemini-embedding';
  const SESSION_ID = 'test-session-id';
  const baseParams: ConfigParameters = {
    cwd: '/tmp',
    embeddingModel: EMBEDDING_MODEL,
    sandbox: SANDBOX,
    targetDir: TARGET_DIR,
    debugMode: DEBUG_MODE,
    question: QUESTION,
    userMemory: USER_MEMORY,
    telemetry: TELEMETRY_SETTINGS,
    sessionId: SESSION_ID,
    model: MODEL,
    usageStatisticsEnabled: false,
  };

  beforeEach(() => {
    // Reset mocks if necessary
    vi.clearAllMocks();
  });

  describe('initialize', () => {
    it('should throw an error if checkpointing is enabled and GitService fails', async () => {
      const gitError = new Error('Git is not installed');
      (GitService.prototype.initialize as Mock).mockRejectedValue(gitError);

      const config = new Config({
        ...baseParams,
        checkpointing: true,
      });

      await expect(config.initialize()).rejects.toThrow(gitError);
    });

    it('should not throw an error if checkpointing is disabled and GitService fails', async () => {
      const gitError = new Error('Git is not installed');
      (GitService.prototype.initialize as Mock).mockRejectedValue(gitError);

      const config = new Config({
        ...baseParams,
        checkpointing: false,
      });

      await expect(config.initialize()).resolves.toBeUndefined();
    });

    it('should throw an error if initialized more than once', async () => {
      const config = new Config({
        ...baseParams,
        checkpointing: false,
      });

      await expect(config.initialize()).resolves.toBeUndefined();
      await expect(config.initialize()).rejects.toThrow(
        'Config was already initialized',
      );
    });
  });

  describe('refreshAuth', () => {
    it('should refresh auth and update config', async () => {
      const config = new Config(baseParams);
      const authType = AuthType.USE_GEMINI;
      const mockContentConfig = {
        apiKey: 'test-key',
      };

      vi.mocked(createContentGeneratorConfig).mockResolvedValue(
        mockContentConfig,
      );

      // Set fallback mode to true to ensure it gets reset
      config.setFallbackMode(true);
      expect(config.isInFallbackMode()).toBe(true);

      await config.refreshAuth(authType);

      expect(createContentGeneratorConfig).toHaveBeenCalledWith(
        config,
        authType,
      );
      // Verify that contentGeneratorConfig is updated
      expect(config.getContentGeneratorConfig()).toEqual(mockContentConfig);
      expect(GeminiClient).toHaveBeenCalledWith(config);
      // Verify that fallback mode is reset
      expect(config.isInFallbackMode()).toBe(false);
    });

    it('should strip thoughts when switching from GenAI to Vertex', async () => {
      const config = new Config(baseParams);

      vi.mocked(createContentGeneratorConfig).mockImplementation(
        async (_: Config, authType: AuthType | undefined) =>
          ({ authType }) as unknown as ContentGeneratorConfig,
      );

      await config.refreshAuth(AuthType.USE_GEMINI);

      await config.refreshAuth(AuthType.LOGIN_WITH_GOOGLE);

      expect(
        config.getGeminiClient().stripThoughtsFromHistory,
      ).toHaveBeenCalledWith();
    });

    it('should not strip thoughts when switching from Vertex to GenAI', async () => {
      const config = new Config(baseParams);

      vi.mocked(createContentGeneratorConfig).mockImplementation(
        async (_: Config, authType: AuthType | undefined) =>
          ({ authType }) as unknown as ContentGeneratorConfig,
      );

      await config.refreshAuth(AuthType.USE_VERTEX_AI);

      await config.refreshAuth(AuthType.USE_GEMINI);

      expect(
        config.getGeminiClient().stripThoughtsFromHistory,
      ).not.toHaveBeenCalledWith();
    });
  });

  it('Config constructor should store userMemory correctly', () => {
    const config = new Config(baseParams);

    expect(config.getUserMemory()).toBe(USER_MEMORY);
    // Verify other getters if needed
    expect(config.getTargetDir()).toBe(path.resolve(TARGET_DIR)); // Check resolved path
  });

  it('Config constructor should default userMemory to empty string if not provided', () => {
    const paramsWithoutMemory: ConfigParameters = { ...baseParams };
    delete paramsWithoutMemory.userMemory;
    const config = new Config(paramsWithoutMemory);

    expect(config.getUserMemory()).toBe('');
  });

  it('Config constructor should call setGeminiMdFilename with contextFileName if provided', () => {
    const contextFileName = 'CUSTOM_AGENTS.md';
    const paramsWithContextFile: ConfigParameters = {
      ...baseParams,
      contextFileName,
    };
    new Config(paramsWithContextFile);
    expect(mockSetGeminiMdFilename).toHaveBeenCalledWith(contextFileName);
  });

  it('Config constructor should not call setGeminiMdFilename if contextFileName is not provided', () => {
    new Config(baseParams); // baseParams does not have contextFileName
    expect(mockSetGeminiMdFilename).not.toHaveBeenCalled();
  });

  it('should set default file filtering settings when not provided', () => {
    const config = new Config(baseParams);
    expect(config.getFileFilteringRespectGitIgnore()).toBe(
      DEFAULT_FILE_FILTERING_OPTIONS.respectGitIgnore,
    );
  });

  it('should set custom file filtering settings when provided', () => {
    const paramsWithFileFiltering: ConfigParameters = {
      ...baseParams,
      fileFiltering: {
        respectGitIgnore: false,
      },
    };
    const config = new Config(paramsWithFileFiltering);
    expect(config.getFileFilteringRespectGitIgnore()).toBe(false);
  });

  it('should initialize WorkspaceContext with includeDirectories', () => {
    const includeDirectories = ['/path/to/dir1', '/path/to/dir2'];
    const paramsWithIncludeDirs: ConfigParameters = {
      ...baseParams,
      includeDirectories,
    };
    const config = new Config(paramsWithIncludeDirs);
    const workspaceContext = config.getWorkspaceContext();
    const directories = workspaceContext.getDirectories();

    // Should include the target directory plus the included directories
    expect(directories).toHaveLength(3);
    expect(directories).toContain(path.resolve(baseParams.targetDir));
    expect(directories).toContain('/path/to/dir1');
    expect(directories).toContain('/path/to/dir2');
  });

  it('Config constructor should set telemetry to true when provided as true', () => {
    const paramsWithTelemetry: ConfigParameters = {
      ...baseParams,
      telemetry: { enabled: true },
    };
    const config = new Config(paramsWithTelemetry);
    expect(config.getTelemetryEnabled()).toBe(true);
  });

  it('Config constructor should set telemetry to false when provided as false', () => {
    const paramsWithTelemetry: ConfigParameters = {
      ...baseParams,
      telemetry: { enabled: false },
    };
    const config = new Config(paramsWithTelemetry);
    expect(config.getTelemetryEnabled()).toBe(false);
  });

  it('Config constructor should default telemetry to default value if not provided', () => {
    const paramsWithoutTelemetry: ConfigParameters = { ...baseParams };
    delete paramsWithoutTelemetry.telemetry;
    const config = new Config(paramsWithoutTelemetry);
    expect(config.getTelemetryEnabled()).toBe(TELEMETRY_SETTINGS.enabled);
  });

  it('Config constructor should set telemetry useCollector to true when provided', () => {
    const paramsWithTelemetry: ConfigParameters = {
      ...baseParams,
      telemetry: { enabled: true, useCollector: true },
    };
    const config = new Config(paramsWithTelemetry);
    expect(config.getTelemetryUseCollector()).toBe(true);
  });

  it('Config constructor should set telemetry useCollector to false when provided', () => {
    const paramsWithTelemetry: ConfigParameters = {
      ...baseParams,
      telemetry: { enabled: true, useCollector: false },
    };
    const config = new Config(paramsWithTelemetry);
    expect(config.getTelemetryUseCollector()).toBe(false);
  });

  it('Config constructor should default telemetry useCollector to false if not provided', () => {
    const paramsWithTelemetry: ConfigParameters = {
      ...baseParams,
      telemetry: { enabled: true },
    };
    const config = new Config(paramsWithTelemetry);
    expect(config.getTelemetryUseCollector()).toBe(false);
  });

  it('should have a getFileService method that returns FileDiscoveryService', () => {
    const config = new Config(baseParams);
    const fileService = config.getFileService();
    expect(fileService).toBeDefined();
  });

  describe('Usage Statistics', () => {
    it('defaults usage statistics to enabled if not specified', () => {
      const config = new Config({
        ...baseParams,
        usageStatisticsEnabled: undefined,
      });

      expect(config.getUsageStatisticsEnabled()).toBe(true);
    });

    it.each([{ enabled: true }, { enabled: false }])(
      'sets usage statistics based on the provided value (enabled: $enabled)',
      ({ enabled }) => {
        const config = new Config({
          ...baseParams,
          usageStatisticsEnabled: enabled,
        });
        expect(config.getUsageStatisticsEnabled()).toBe(enabled);
      },
    );
  });

  describe('Telemetry Settings', () => {
    it('should return default telemetry target if not provided', () => {
      const params: ConfigParameters = {
        ...baseParams,
        telemetry: { enabled: true },
      };
      const config = new Config(params);
      expect(config.getTelemetryTarget()).toBe(DEFAULT_TELEMETRY_TARGET);
    });

    it('should return provided OTLP endpoint', () => {
      const endpoint = 'http://custom.otel.collector:4317';
      const params: ConfigParameters = {
        ...baseParams,
        telemetry: { enabled: true, otlpEndpoint: endpoint },
      };
      const config = new Config(params);
      expect(config.getTelemetryOtlpEndpoint()).toBe(endpoint);
    });

    it('should return default OTLP endpoint if not provided', () => {
      const params: ConfigParameters = {
        ...baseParams,
        telemetry: { enabled: true },
      };
      const config = new Config(params);
      expect(config.getTelemetryOtlpEndpoint()).toBe(DEFAULT_OTLP_ENDPOINT);
    });

    it('should return provided logPrompts setting', () => {
      const params: ConfigParameters = {
        ...baseParams,
        telemetry: { enabled: true, logPrompts: false },
      };
      const config = new Config(params);
      expect(config.getTelemetryLogPromptsEnabled()).toBe(false);
    });

    it('should return default logPrompts setting (true) if not provided', () => {
      const params: ConfigParameters = {
        ...baseParams,
        telemetry: { enabled: true },
      };
      const config = new Config(params);
      expect(config.getTelemetryLogPromptsEnabled()).toBe(true);
    });

    it('should return default logPrompts setting (true) if telemetry object is not provided', () => {
      const paramsWithoutTelemetry: ConfigParameters = { ...baseParams };
      delete paramsWithoutTelemetry.telemetry;
      const config = new Config(paramsWithoutTelemetry);
      expect(config.getTelemetryLogPromptsEnabled()).toBe(true);
    });

    it('should return default telemetry target if telemetry object is not provided', () => {
      const paramsWithoutTelemetry: ConfigParameters = { ...baseParams };
      delete paramsWithoutTelemetry.telemetry;
      const config = new Config(paramsWithoutTelemetry);
      expect(config.getTelemetryTarget()).toBe(DEFAULT_TELEMETRY_TARGET);
    });

    it('should return default OTLP endpoint if telemetry object is not provided', () => {
      const paramsWithoutTelemetry: ConfigParameters = { ...baseParams };
      delete paramsWithoutTelemetry.telemetry;
      const config = new Config(paramsWithoutTelemetry);
      expect(config.getTelemetryOtlpEndpoint()).toBe(DEFAULT_OTLP_ENDPOINT);
    });

    it('should return provided OTLP protocol', () => {
      const params: ConfigParameters = {
        ...baseParams,
        telemetry: { enabled: true, otlpProtocol: 'http' },
      };
      const config = new Config(params);
      expect(config.getTelemetryOtlpProtocol()).toBe('http');
    });

    it('should return default OTLP protocol if not provided', () => {
      const params: ConfigParameters = {
        ...baseParams,
        telemetry: { enabled: true },
      };
      const config = new Config(params);
      expect(config.getTelemetryOtlpProtocol()).toBe('grpc');
    });

    it('should return default OTLP protocol if telemetry object is not provided', () => {
      const paramsWithoutTelemetry: ConfigParameters = { ...baseParams };
      delete paramsWithoutTelemetry.telemetry;
      const config = new Config(paramsWithoutTelemetry);
      expect(config.getTelemetryOtlpProtocol()).toBe('grpc');
    });
  });

  describe('UseRipgrep Configuration', () => {
    it('should default useRipgrep to true when not provided', () => {
      const config = new Config(baseParams);
      expect(config.getUseRipgrep()).toBe(true);
    });

    it('should set useRipgrep to false when provided as false', () => {
      const paramsWithRipgrep: ConfigParameters = {
        ...baseParams,
        useRipgrep: false,
      };
      const config = new Config(paramsWithRipgrep);
      expect(config.getUseRipgrep()).toBe(false);
    });

    it('should set useRipgrep to true when explicitly provided as true', () => {
      const paramsWithRipgrep: ConfigParameters = {
        ...baseParams,
        useRipgrep: true,
      };
      const config = new Config(paramsWithRipgrep);
      expect(config.getUseRipgrep()).toBe(true);
    });

    it('should default useRipgrep to true when undefined', () => {
      const paramsWithUndefinedRipgrep: ConfigParameters = {
        ...baseParams,
        useRipgrep: undefined,
      };
      const config = new Config(paramsWithUndefinedRipgrep);
      expect(config.getUseRipgrep()).toBe(true);
    });
  });

  describe('Model Router with Auth', () => {
    it('should disable model router by default for oauth-personal', async () => {
      const config = new Config({
        ...baseParams,
        useModelRouter: true,
      });
      await config.refreshAuth(AuthType.LOGIN_WITH_GOOGLE);
      expect(config.getUseModelRouter()).toBe(true);
    });

    it('should enable model router by default for other auth types', async () => {
      const config = new Config({
        ...baseParams,
        useModelRouter: true,
      });
      await config.refreshAuth(AuthType.USE_GEMINI);
      expect(config.getUseModelRouter()).toBe(true);
    });

    it('should disable model router for specified auth type', async () => {
      const config = new Config({
        ...baseParams,
        useModelRouter: true,
        disableModelRouterForAuth: [AuthType.USE_GEMINI],
      });
      await config.refreshAuth(AuthType.USE_GEMINI);
      expect(config.getUseModelRouter()).toBe(false);
    });

    it('should enable model router for other auth type', async () => {
      const config = new Config({
        ...baseParams,
        useModelRouter: true,
        disableModelRouterForAuth: [],
      });
      await config.refreshAuth(AuthType.LOGIN_WITH_GOOGLE);
      expect(config.getUseModelRouter()).toBe(true);
    });

    it('should keep model router disabled when useModelRouter is false', async () => {
      const config = new Config({
        ...baseParams,
        useModelRouter: false,
        disableModelRouterForAuth: [AuthType.USE_GEMINI],
      });
      await config.refreshAuth(AuthType.LOGIN_WITH_GOOGLE);
      expect(config.getUseModelRouter()).toBe(false);
    });

    it('should keep the user-chosen model after refreshAuth, even when model router is disabled for the auth type', async () => {
      const config = new Config({
        ...baseParams,
        useModelRouter: true,
        disableModelRouterForAuth: [AuthType.USE_GEMINI],
      });
      const chosenModel = 'gemini-1.5-pro-latest';
      config.setModel(chosenModel);

      await config.refreshAuth(AuthType.USE_GEMINI);

      expect(config.getUseModelRouter()).toBe(false);
      expect(config.getModel()).toBe(chosenModel);
    });

    it('should keep the user-chosen model after refreshAuth, when model router is enabled for the auth type', async () => {
      const config = new Config({
        ...baseParams,
        useModelRouter: true,
        disableModelRouterForAuth: [AuthType.USE_GEMINI],
      });
      const chosenModel = 'gemini-1.5-pro-latest';
      config.setModel(chosenModel);

      await config.refreshAuth(AuthType.LOGIN_WITH_GOOGLE);

      expect(config.getUseModelRouter()).toBe(true);
      expect(config.getModel()).toBe(chosenModel);
    });

    it('should NOT switch to auto model if cli provides specific model, even if router is enabled', async () => {
      const config = new Config({
        ...baseParams,
        useModelRouter: true,
        model: 'gemini-flash-latest',
      });

      await config.refreshAuth(AuthType.LOGIN_WITH_GOOGLE);

      expect(config.getUseModelRouter()).toBe(true);
      expect(config.getModel()).toBe('gemini-flash-latest');
    });
  });

  describe('ContinueOnFailedApiCall Configuration', () => {
    it('should default continueOnFailedApiCall to false when not provided', () => {
      const config = new Config(baseParams);
      expect(config.getContinueOnFailedApiCall()).toBe(true);
    });

    it('should set continueOnFailedApiCall to true when provided as true', () => {
      const paramsWithContinueOnFailedApiCall: ConfigParameters = {
        ...baseParams,
        continueOnFailedApiCall: true,
      };
      const config = new Config(paramsWithContinueOnFailedApiCall);
      expect(config.getContinueOnFailedApiCall()).toBe(true);
    });

    it('should set continueOnFailedApiCall to false when explicitly provided as false', () => {
      const paramsWithContinueOnFailedApiCall: ConfigParameters = {
        ...baseParams,
        continueOnFailedApiCall: false,
      };
      const config = new Config(paramsWithContinueOnFailedApiCall);
      expect(config.getContinueOnFailedApiCall()).toBe(false);
    });
  });

  describe('createToolRegistry', () => {
    it('should register a tool if coreTools contains an argument-specific pattern', async () => {
      const params: ConfigParameters = {
        ...baseParams,
        coreTools: ['ShellTool(git status)'],
      };
      const config = new Config(params);
      await config.initialize();

      // The ToolRegistry class is mocked, so we can inspect its prototype's methods.
      const registerToolMock = (
        (await vi.importMock('../tools/tool-registry')) as {
          ToolRegistry: { prototype: { registerTool: Mock } };
        }
      ).ToolRegistry.prototype.registerTool;

      // Check that registerTool was called for ShellTool
      const wasShellToolRegistered = (registerToolMock as Mock).mock.calls.some(
        (call) => call[0] instanceof vi.mocked(ShellTool),
      );
      expect(wasShellToolRegistered).toBe(true);

      // Check that registerTool was NOT called for ReadFileTool
      const wasReadFileToolRegistered = (
        registerToolMock as Mock
      ).mock.calls.some((call) => call[0] instanceof vi.mocked(ReadFileTool));
      expect(wasReadFileToolRegistered).toBe(false);
    });

    it('should register subagents as tools when codebaseInvestigatorSettings.enabled is true', async () => {
      const params: ConfigParameters = {
        ...baseParams,
        codebaseInvestigatorSettings: { enabled: true },
      };
      const config = new Config(params);

      const mockAgentDefinition = {
        name: 'codebase-investigator',
        description: 'Agent 1',
        instructions: 'Inst 1',
      };

      const AgentRegistryMock = (
        (await vi.importMock('../agents/registry.js')) as {
          AgentRegistry: Mock;
        }
      ).AgentRegistry;
      AgentRegistryMock.prototype.getDefinition.mockReturnValue(
        mockAgentDefinition,
      );

      const SubagentToolWrapperMock = (
        (await vi.importMock('../agents/subagent-tool-wrapper.js')) as {
          SubagentToolWrapper: Mock;
        }
      ).SubagentToolWrapper;

      await config.initialize();

      const registerToolMock = (
        (await vi.importMock('../tools/tool-registry')) as {
          ToolRegistry: { prototype: { registerTool: Mock } };
        }
      ).ToolRegistry.prototype.registerTool;

      expect(SubagentToolWrapperMock).toHaveBeenCalledTimes(1);
      expect(SubagentToolWrapperMock).toHaveBeenCalledWith(
        mockAgentDefinition,
        config,
        undefined,
      );

      const calls = registerToolMock.mock.calls;
      const registeredWrappers = calls.filter(
        (call) => call[0] instanceof SubagentToolWrapperMock,
      );
      expect(registeredWrappers).toHaveLength(1);
    });

    it('should not register subagents as tools when codebaseInvestigatorSettings.enabled is false', async () => {
      const params: ConfigParameters = {
        ...baseParams,
        codebaseInvestigatorSettings: { enabled: false },
      };
      const config = new Config(params);

      const SubagentToolWrapperMock = (
        (await vi.importMock('../agents/subagent-tool-wrapper.js')) as {
          SubagentToolWrapper: Mock;
        }
      ).SubagentToolWrapper;

      await config.initialize();

      expect(SubagentToolWrapperMock).not.toHaveBeenCalled();
    });

    describe('with minified tool class names', () => {
      beforeEach(() => {
        Object.defineProperty(
          vi.mocked(ShellTool).prototype.constructor,
          'name',
          {
            value: '_ShellTool',
            configurable: true,
          },
        );
      });

      afterEach(() => {
        Object.defineProperty(
          vi.mocked(ShellTool).prototype.constructor,
          'name',
          {
            value: 'ShellTool',
          },
        );
      });

      it('should register a tool if coreTools contains the non-minified class name', async () => {
        const params: ConfigParameters = {
          ...baseParams,
          coreTools: ['ShellTool'],
        };
        const config = new Config(params);
        await config.initialize();

        const registerToolMock = (
          (await vi.importMock('../tools/tool-registry')) as {
            ToolRegistry: { prototype: { registerTool: Mock } };
          }
        ).ToolRegistry.prototype.registerTool;

        const wasShellToolRegistered = (
          registerToolMock as Mock
        ).mock.calls.some((call) => call[0] instanceof vi.mocked(ShellTool));
        expect(wasShellToolRegistered).toBe(true);
      });

      it('should not register a tool if excludeTools contains the non-minified class name', async () => {
        const params: ConfigParameters = {
          ...baseParams,
          coreTools: undefined, // all tools enabled by default
          excludeTools: ['ShellTool'],
        };
        const config = new Config(params);
        await config.initialize();

        const registerToolMock = (
          (await vi.importMock('../tools/tool-registry')) as {
            ToolRegistry: { prototype: { registerTool: Mock } };
          }
        ).ToolRegistry.prototype.registerTool;

        const wasShellToolRegistered = (
          registerToolMock as Mock
        ).mock.calls.some((call) => call[0] instanceof vi.mocked(ShellTool));
        expect(wasShellToolRegistered).toBe(false);
      });

      it('should register a tool if coreTools contains an argument-specific pattern with the non-minified class name', async () => {
        const params: ConfigParameters = {
          ...baseParams,
          coreTools: ['ShellTool(git status)'],
        };
        const config = new Config(params);
        await config.initialize();

        const registerToolMock = (
          (await vi.importMock('../tools/tool-registry')) as {
            ToolRegistry: { prototype: { registerTool: Mock } };
          }
        ).ToolRegistry.prototype.registerTool;

        const wasShellToolRegistered = (
          registerToolMock as Mock
        ).mock.calls.some((call) => call[0] instanceof vi.mocked(ShellTool));
        expect(wasShellToolRegistered).toBe(true);
      });
    });
  });

  describe('getTruncateToolOutputThreshold', () => {
    beforeEach(() => {
      vi.clearAllMocks();
    });

    it('should return the calculated threshold when it is smaller than the default', () => {
      const config = new Config(baseParams);
      vi.mocked(tokenLimit).mockReturnValue(32000);
      vi.mocked(uiTelemetryService.getLastPromptTokenCount).mockReturnValue(
        1000,
      );
      // 4 * (32000 - 1000) = 4 * 31000 = 124000
      // default is 4_000_000
      expect(config.getTruncateToolOutputThreshold()).toBe(124000);
    });

    it('should return the default threshold when the calculated value is larger', () => {
      const config = new Config(baseParams);
      vi.mocked(tokenLimit).mockReturnValue(2_000_000);
      vi.mocked(uiTelemetryService.getLastPromptTokenCount).mockReturnValue(
        500_000,
      );
      // 4 * (2_000_000 - 500_000) = 4 * 1_500_000 = 6_000_000
      // default is 4_000_000
      expect(config.getTruncateToolOutputThreshold()).toBe(4_000_000);
    });

    it('should use a custom truncateToolOutputThreshold if provided', () => {
      const customParams = {
        ...baseParams,
        truncateToolOutputThreshold: 50000,
      };
      const config = new Config(customParams);
      vi.mocked(tokenLimit).mockReturnValue(8000);
      vi.mocked(uiTelemetryService.getLastPromptTokenCount).mockReturnValue(
        2000,
      );
      // 4 * (8000 - 2000) = 4 * 6000 = 24000
      // custom threshold is 50000
      expect(config.getTruncateToolOutputThreshold()).toBe(24000);

      vi.mocked(tokenLimit).mockReturnValue(32000);
      vi.mocked(uiTelemetryService.getLastPromptTokenCount).mockReturnValue(
        1000,
      );
      // 4 * (32000 - 1000) = 124000
      // custom threshold is 50000
      expect(config.getTruncateToolOutputThreshold()).toBe(50000);
    });
  });

  describe('Proxy Configuration Error Handling', () => {
    beforeEach(() => {
      vi.clearAllMocks();
    });

    it('should call setGlobalProxy when proxy is configured', () => {
      const paramsWithProxy: ConfigParameters = {
        ...baseParams,
        proxy: 'http://proxy.example.com:8080',
      };
      new Config(paramsWithProxy);

      expect(mockSetGlobalProxy).toHaveBeenCalledWith(
        'http://proxy.example.com:8080',
      );
    });

    it('should not call setGlobalProxy when proxy is not configured', () => {
      new Config(baseParams);

      expect(mockSetGlobalProxy).not.toHaveBeenCalled();
    });

    it('should emit error feedback when setGlobalProxy throws an error', () => {
      const proxyError = new Error('Invalid proxy URL');
      mockSetGlobalProxy.mockImplementation(() => {
        throw proxyError;
      });

      const paramsWithProxy: ConfigParameters = {
        ...baseParams,
        proxy: 'invalid-proxy',
      };
      new Config(paramsWithProxy);

      expect(mockCoreEvents.emitFeedback).toHaveBeenCalledWith(
        'error',
        'Invalid proxy configuration detected. Check debug drawer for more details (F12)',
        proxyError,
      );
    });

    it('should not emit error feedback when setGlobalProxy succeeds', () => {
      mockSetGlobalProxy.mockImplementation(() => {
        // Success - no error thrown
      });

      const paramsWithProxy: ConfigParameters = {
        ...baseParams,
        proxy: 'http://proxy.example.com:8080',
      };
      new Config(paramsWithProxy);

      expect(mockCoreEvents.emitFeedback).not.toHaveBeenCalled();
    });
  });
});

describe('setApprovalMode with folder trust', () => {
  const baseParams: ConfigParameters = {
    sessionId: 'test',
    targetDir: '.',
    debugMode: false,
    model: 'test-model',
    cwd: '.',
  };

  it('should throw an error when setting YOLO mode in an untrusted folder', () => {
    const config = new Config(baseParams);
    vi.spyOn(config, 'isTrustedFolder').mockReturnValue(false);
    expect(() => config.setApprovalMode(ApprovalMode.YOLO)).toThrow(
      'Cannot enable privileged approval modes in an untrusted folder.',
    );
  });

  it('should throw an error when setting AUTO_EDIT mode in an untrusted folder', () => {
    const config = new Config(baseParams);
    vi.spyOn(config, 'isTrustedFolder').mockReturnValue(false);
    expect(() => config.setApprovalMode(ApprovalMode.AUTO_EDIT)).toThrow(
      'Cannot enable privileged approval modes in an untrusted folder.',
    );
  });

  it('should NOT throw an error when setting DEFAULT mode in an untrusted folder', () => {
    const config = new Config(baseParams);
    vi.spyOn(config, 'isTrustedFolder').mockReturnValue(false);
    expect(() => config.setApprovalMode(ApprovalMode.DEFAULT)).not.toThrow();
  });

  it('should NOT throw an error when setting any mode in a trusted folder', () => {
    const config = new Config(baseParams);
    vi.spyOn(config, 'isTrustedFolder').mockReturnValue(true);
    expect(() => config.setApprovalMode(ApprovalMode.YOLO)).not.toThrow();
    expect(() => config.setApprovalMode(ApprovalMode.AUTO_EDIT)).not.toThrow();
    expect(() => config.setApprovalMode(ApprovalMode.DEFAULT)).not.toThrow();
  });

  it('should NOT throw an error when setting any mode if trustedFolder is undefined', () => {
    const config = new Config(baseParams);
    vi.spyOn(config, 'isTrustedFolder').mockReturnValue(true); // isTrustedFolder defaults to true
    expect(() => config.setApprovalMode(ApprovalMode.YOLO)).not.toThrow();
    expect(() => config.setApprovalMode(ApprovalMode.AUTO_EDIT)).not.toThrow();
    expect(() => config.setApprovalMode(ApprovalMode.DEFAULT)).not.toThrow();
  });

  describe('registerCoreTools', () => {
    beforeEach(() => {
      vi.clearAllMocks();
    });

    it('should register RipGrepTool when useRipgrep is true and it is available', async () => {
      (canUseRipgrep as Mock).mockResolvedValue(true);
      const config = new Config({ ...baseParams, useRipgrep: true });
      await config.initialize();

      const calls = (ToolRegistry.prototype.registerTool as Mock).mock.calls;
      const wasRipGrepRegistered = calls.some(
        (call) => call[0] instanceof vi.mocked(RipGrepTool),
      );
      const wasGrepRegistered = calls.some(
        (call) => call[0] instanceof vi.mocked(GrepTool),
      );

      expect(wasRipGrepRegistered).toBe(true);
      expect(wasGrepRegistered).toBe(false);
      expect(logRipgrepFallback).not.toHaveBeenCalled();
    });

    it('should register GrepTool as a fallback when useRipgrep is true but it is not available', async () => {
      (canUseRipgrep as Mock).mockResolvedValue(false);
      const config = new Config({ ...baseParams, useRipgrep: true });
      await config.initialize();

      const calls = (ToolRegistry.prototype.registerTool as Mock).mock.calls;
      const wasRipGrepRegistered = calls.some(
        (call) => call[0] instanceof vi.mocked(RipGrepTool),
      );
      const wasGrepRegistered = calls.some(
        (call) => call[0] instanceof vi.mocked(GrepTool),
      );

      expect(wasRipGrepRegistered).toBe(false);
      expect(wasGrepRegistered).toBe(true);
      expect(logRipgrepFallback).toHaveBeenCalledWith(
        config,
        expect.any(RipgrepFallbackEvent),
      );
      const event = (logRipgrepFallback as Mock).mock.calls[0][1];
      expect(event.error).toBeUndefined();
    });

    it('should register GrepTool as a fallback when canUseRipgrep throws an error', async () => {
      const error = new Error('ripGrep check failed');
      (canUseRipgrep as Mock).mockRejectedValue(error);
      const config = new Config({ ...baseParams, useRipgrep: true });
      await config.initialize();

      const calls = (ToolRegistry.prototype.registerTool as Mock).mock.calls;
      const wasRipGrepRegistered = calls.some(
        (call) => call[0] instanceof vi.mocked(RipGrepTool),
      );
      const wasGrepRegistered = calls.some(
        (call) => call[0] instanceof vi.mocked(GrepTool),
      );

      expect(wasRipGrepRegistered).toBe(false);
      expect(wasGrepRegistered).toBe(true);
      expect(logRipgrepFallback).toHaveBeenCalledWith(
        config,
        expect.any(RipgrepFallbackEvent),
      );
      const event = (logRipgrepFallback as Mock).mock.calls[0][1];
      expect(event.error).toBe(String(error));
    });

    it('should register GrepTool when useRipgrep is false', async () => {
      const config = new Config({ ...baseParams, useRipgrep: false });
      await config.initialize();

      const calls = (ToolRegistry.prototype.registerTool as Mock).mock.calls;
      const wasRipGrepRegistered = calls.some(
        (call) => call[0] instanceof vi.mocked(RipGrepTool),
      );
      const wasGrepRegistered = calls.some(
        (call) => call[0] instanceof vi.mocked(GrepTool),
      );

      expect(wasRipGrepRegistered).toBe(false);
      expect(wasGrepRegistered).toBe(true);
      expect(canUseRipgrep).not.toHaveBeenCalled();
      expect(logRipgrepFallback).not.toHaveBeenCalled();
    });
  });
});

describe('isYoloModeDisabled', () => {
  const baseParams: ConfigParameters = {
    sessionId: 'test',
    targetDir: '.',
    debugMode: false,
    model: 'test-model',
    cwd: '.',
  };

  it('should return false when yolo mode is not disabled and folder is trusted', () => {
    const config = new Config(baseParams);
    vi.spyOn(config, 'isTrustedFolder').mockReturnValue(true);
    expect(config.isYoloModeDisabled()).toBe(false);
  });

  it('should return true when yolo mode is disabled by parameter', () => {
    const config = new Config({ ...baseParams, disableYoloMode: true });
    vi.spyOn(config, 'isTrustedFolder').mockReturnValue(true);
    expect(config.isYoloModeDisabled()).toBe(true);
  });

  it('should return true when folder is untrusted', () => {
    const config = new Config(baseParams);
    vi.spyOn(config, 'isTrustedFolder').mockReturnValue(false);
    expect(config.isYoloModeDisabled()).toBe(true);
  });

  it('should return true when yolo is disabled and folder is untrusted', () => {
    const config = new Config({ ...baseParams, disableYoloMode: true });
    vi.spyOn(config, 'isTrustedFolder').mockReturnValue(false);
    expect(config.isYoloModeDisabled()).toBe(true);
  });
});

describe('BaseLlmClient Lifecycle', () => {
  const MODEL = 'gemini-pro';
  const SANDBOX: SandboxConfig = {
    command: 'docker',
    image: 'gemini-cli-sandbox',
  };
  const TARGET_DIR = '/path/to/target';
  const DEBUG_MODE = false;
  const QUESTION = 'test question';
  const USER_MEMORY = 'Test User Memory';
  const TELEMETRY_SETTINGS = { enabled: false };
  const EMBEDDING_MODEL = 'gemini-embedding';
  const SESSION_ID = 'test-session-id';
  const baseParams: ConfigParameters = {
    cwd: '/tmp',
    embeddingModel: EMBEDDING_MODEL,
    sandbox: SANDBOX,
    targetDir: TARGET_DIR,
    debugMode: DEBUG_MODE,
    question: QUESTION,
    userMemory: USER_MEMORY,
    telemetry: TELEMETRY_SETTINGS,
    sessionId: SESSION_ID,
    model: MODEL,
    usageStatisticsEnabled: false,
  };

  it('should throw an error if getBaseLlmClient is called before refreshAuth', () => {
    const config = new Config(baseParams);
    expect(() => config.getBaseLlmClient()).toThrow(
      'BaseLlmClient not initialized. Ensure authentication has occurred and ContentGenerator is ready.',
    );
  });

  it('should successfully initialize BaseLlmClient after refreshAuth is called', async () => {
    const config = new Config(baseParams);
    const authType = AuthType.USE_GEMINI;
    const mockContentConfig = { model: 'gemini-flash', apiKey: 'test-key' };

    vi.mocked(createContentGeneratorConfig).mockResolvedValue(
      mockContentConfig,
    );

    await config.refreshAuth(authType);

    // Should not throw
    const llmService = config.getBaseLlmClient();
    expect(llmService).toBeDefined();
    expect(BaseLlmClient).toHaveBeenCalledWith(
      config.getContentGenerator(),
      config,
    );
  });
});

describe('Config getHooks', () => {
  const baseParams: ConfigParameters = {
    cwd: '/tmp',
    targetDir: '/path/to/target',
    debugMode: false,
    sessionId: 'test-session-id',
    model: 'gemini-pro',
    usageStatisticsEnabled: false,
  };

  it('should return undefined when no hooks are provided', () => {
    const config = new Config(baseParams);
    expect(config.getHooks()).toBeUndefined();
  });

  it('should return empty object when empty hooks are provided', () => {
    const configWithEmptyHooks = new Config({
      ...baseParams,
      hooks: {},
    });
    expect(configWithEmptyHooks.getHooks()).toEqual({});
  });

  it('should return the hooks configuration when provided', () => {
    const mockHooks: { [K in HookEventName]?: HookDefinition[] } = {
      [HookEventName.BeforeTool]: [
        {
          matcher: 'write_file',
          hooks: [
            {
              type: HookType.Command,
              command: 'echo "test hook"',
              timeout: 5000,
            },
          ],
        },
      ],
      [HookEventName.AfterTool]: [
        {
          hooks: [
            {
              type: HookType.Command,
              command: './hooks/after-tool.sh',
              timeout: 10000,
            },
          ],
        },
      ],
    };

    const config = new Config({
      ...baseParams,
      hooks: mockHooks,
    });

    const retrievedHooks = config.getHooks();
    expect(retrievedHooks).toEqual(mockHooks);
    expect(retrievedHooks).toBe(mockHooks); // Should return the same reference
  });

  it('should return hooks with all supported event types', () => {
    const allEventHooks: { [K in HookEventName]?: HookDefinition[] } = {
      [HookEventName.BeforeAgent]: [
        { hooks: [{ type: HookType.Command, command: 'test1' }] },
      ],
      [HookEventName.AfterAgent]: [
        { hooks: [{ type: HookType.Command, command: 'test2' }] },
      ],
      [HookEventName.BeforeTool]: [
        { hooks: [{ type: HookType.Command, command: 'test3' }] },
      ],
      [HookEventName.AfterTool]: [
        { hooks: [{ type: HookType.Command, command: 'test4' }] },
      ],
      [HookEventName.BeforeModel]: [
        { hooks: [{ type: HookType.Command, command: 'test5' }] },
      ],
      [HookEventName.AfterModel]: [
        { hooks: [{ type: HookType.Command, command: 'test6' }] },
      ],
      [HookEventName.BeforeToolSelection]: [
        { hooks: [{ type: HookType.Command, command: 'test7' }] },
      ],
      [HookEventName.Notification]: [
        { hooks: [{ type: HookType.Command, command: 'test8' }] },
      ],
      [HookEventName.SessionStart]: [
        { hooks: [{ type: HookType.Command, command: 'test9' }] },
      ],
      [HookEventName.SessionEnd]: [
        { hooks: [{ type: HookType.Command, command: 'test10' }] },
      ],
      [HookEventName.PreCompress]: [
        { hooks: [{ type: HookType.Command, command: 'test11' }] },
      ],
    };

    const config = new Config({
      ...baseParams,
      hooks: allEventHooks,
    });

    const retrievedHooks = config.getHooks();
    expect(retrievedHooks).toEqual(allEventHooks);
    expect(Object.keys(retrievedHooks!)).toHaveLength(11); // All hook event types
  });
});<|MERGE_RESOLUTION|>--- conflicted
+++ resolved
@@ -7,7 +7,6 @@
 import { describe, it, expect, vi, beforeEach, afterEach } from 'vitest';
 import type { Mock } from 'vitest';
 import type { ConfigParameters, SandboxConfig } from './config.js';
-<<<<<<< HEAD
 import {
   Config,
   DEFAULT_FILE_FILTERING_OPTIONS,
@@ -15,9 +14,6 @@
   HookType,
   type HookDefinition,
 } from './config.js';
-=======
-import { Config, DEFAULT_FILE_FILTERING_OPTIONS } from './config.js';
->>>>>>> f7966501
 import { ApprovalMode } from '../policy/types.js';
 import type { HookDefinition } from '../hooks/types.js';
 import { HookType, HookEventName } from '../hooks/types.js';
