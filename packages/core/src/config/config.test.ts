/**
 * @license
 * Copyright 2025 Google LLC
 * SPDX-License-Identifier: Apache-2.0
 */

import { describe, it, expect, vi, beforeEach, afterEach } from 'vitest';
import type { Mock } from 'vitest';
import type { ConfigParameters, SandboxConfig } from './config.js';
import {
  Config,
  ApprovalMode,
  DEFAULT_FILE_FILTERING_OPTIONS,
} from './config.js';
import * as path from 'node:path';
import { setGeminiMdFilename as mockSetGeminiMdFilename } from '../tools/memoryTool.js';
import {
  DEFAULT_TELEMETRY_TARGET,
  DEFAULT_OTLP_ENDPOINT,
} from '../telemetry/index.js';
import type { ContentGeneratorConfig } from '../core/contentGenerator.js';
import {
  AuthType,
  createContentGeneratorConfig,
} from '../core/contentGenerator.js';
import { GeminiClient } from '../core/client.js';
import { GitService } from '../services/gitService.js';
import { ClearcutLogger } from '../telemetry/clearcut-logger/clearcut-logger.js';

import { ShellTool } from '../tools/shell.js';
import { ReadFileTool } from '../tools/read-file.js';
import { GrepTool } from '../tools/grep.js';
import { RipGrepTool, canUseRipgrep } from '../tools/ripGrep.js';
import { logRipgrepFallback } from '../telemetry/loggers.js';
import { RipgrepFallbackEvent } from '../telemetry/types.js';
import { ToolRegistry } from '../tools/tool-registry.js';

vi.mock('fs', async (importOriginal) => {
  const actual = await importOriginal<typeof import('fs')>();
  return {
    ...actual,
    existsSync: vi.fn().mockReturnValue(true),
    statSync: vi.fn().mockReturnValue({
      isDirectory: vi.fn().mockReturnValue(true),
    }),
    realpathSync: vi.fn((path) => path),
  };
});

// Mock dependencies that might be called during Config construction or createServerConfig
vi.mock('../tools/tool-registry', () => {
  const ToolRegistryMock = vi.fn();
  ToolRegistryMock.prototype.registerTool = vi.fn();
  ToolRegistryMock.prototype.discoverAllTools = vi.fn();
  ToolRegistryMock.prototype.getAllTools = vi.fn(() => []); // Mock methods if needed
  ToolRegistryMock.prototype.getTool = vi.fn();
  ToolRegistryMock.prototype.getFunctionDeclarations = vi.fn(() => []);
  return { ToolRegistry: ToolRegistryMock };
});

vi.mock('../utils/memoryDiscovery.js', () => ({
  loadServerHierarchicalMemory: vi.fn(),
}));

// Mock individual tools if their constructors are complex or have side effects
vi.mock('../tools/ls');
vi.mock('../tools/read-file');
vi.mock('../tools/grep.js');
vi.mock('../tools/ripGrep.js', () => ({
  canUseRipgrep: vi.fn(),
  RipGrepTool: class MockRipGrepTool {},
}));
vi.mock('../tools/glob');
vi.mock('../tools/edit');
vi.mock('../tools/shell');
vi.mock('../tools/write-file');
vi.mock('../tools/web-fetch');
vi.mock('../tools/read-many-files');
vi.mock('../tools/memoryTool', () => ({
  MemoryTool: vi.fn(),
  setGeminiMdFilename: vi.fn(),
  getCurrentGeminiMdFilename: vi.fn(() => 'GEMINI.md'), // Mock the original filename
  DEFAULT_CONTEXT_FILENAME: 'GEMINI.md',
  GEMINI_DIR: '.gemini',
}));

vi.mock('../core/contentGenerator.js');

vi.mock('../core/client.js', () => ({
  GeminiClient: vi.fn().mockImplementation(() => ({
    initialize: vi.fn().mockResolvedValue(undefined),
    stripThoughtsFromHistory: vi.fn(),
  })),
}));

vi.mock('../telemetry/index.js', async (importOriginal) => {
  const actual = await importOriginal<typeof import('../telemetry/index.js')>();
  return {
    ...actual,
    initializeTelemetry: vi.fn(),
    uiTelemetryService: {
      getLastPromptTokenCount: vi.fn(),
    },
  };
});

vi.mock('../telemetry/loggers.js', async (importOriginal) => {
  const actual =
    await importOriginal<typeof import('../telemetry/loggers.js')>();
  return {
    ...actual,
    logRipgrepFallback: vi.fn(),
  };
});

vi.mock('../services/gitService.js', () => {
  const GitServiceMock = vi.fn();
  GitServiceMock.prototype.initialize = vi.fn();
  return { GitService: GitServiceMock };
});

vi.mock('../ide/ide-client.js', () => ({
  IdeClient: {
    getInstance: vi.fn().mockResolvedValue({
      getConnectionStatus: vi.fn(),
      initialize: vi.fn(),
      shutdown: vi.fn(),
    }),
  },
}));

vi.mock('../agents/registry.js', () => {
  const AgentRegistryMock = vi.fn();
  AgentRegistryMock.prototype.initialize = vi.fn();
  AgentRegistryMock.prototype.getAllDefinitions = vi.fn(() => []);
  AgentRegistryMock.prototype.getDefinition = vi.fn();
  return { AgentRegistry: AgentRegistryMock };
});

vi.mock('../agents/subagent-tool-wrapper.js', () => ({
  SubagentToolWrapper: vi.fn(),
}));

import { BaseLlmClient } from '../core/baseLlmClient.js';
import { tokenLimit } from '../core/tokenLimits.js';
import { uiTelemetryService } from '../telemetry/index.js';

vi.mock('../core/baseLlmClient.js');
vi.mock('../core/tokenLimits.js', () => ({
  tokenLimit: vi.fn(),
}));

describe('Server Config (config.ts)', () => {
  const MODEL = 'gemini-pro';
  const SANDBOX: SandboxConfig = {
    command: 'docker',
    image: 'gemini-cli-sandbox',
  };
  const TARGET_DIR = '/path/to/target';
  const DEBUG_MODE = false;
  const QUESTION = 'test question';
  const FULL_CONTEXT = false;
  const USER_MEMORY = 'Test User Memory';
  const TELEMETRY_SETTINGS = { enabled: false };
  const EMBEDDING_MODEL = 'gemini-embedding';
  const SESSION_ID = 'test-session-id';
  const baseParams: ConfigParameters = {
    cwd: '/tmp',
    embeddingModel: EMBEDDING_MODEL,
    sandbox: SANDBOX,
    targetDir: TARGET_DIR,
    debugMode: DEBUG_MODE,
    question: QUESTION,
    fullContext: FULL_CONTEXT,
    userMemory: USER_MEMORY,
    telemetry: TELEMETRY_SETTINGS,
    sessionId: SESSION_ID,
    model: MODEL,
    usageStatisticsEnabled: false,
  };

  beforeEach(() => {
    // Reset mocks if necessary
    vi.clearAllMocks();
    vi.spyOn(
      ClearcutLogger.prototype,
      'logStartSessionEvent',
    ).mockImplementation(() => undefined);
  });

  describe('initialize', () => {
    it('should throw an error if checkpointing is enabled and GitService fails', async () => {
      const gitError = new Error('Git is not installed');
      (GitService.prototype.initialize as Mock).mockRejectedValue(gitError);

      const config = new Config({
        ...baseParams,
        checkpointing: true,
      });

      await expect(config.initialize()).rejects.toThrow(gitError);
    });

    it('should not throw an error if checkpointing is disabled and GitService fails', async () => {
      const gitError = new Error('Git is not installed');
      (GitService.prototype.initialize as Mock).mockRejectedValue(gitError);

      const config = new Config({
        ...baseParams,
        checkpointing: false,
      });

      await expect(config.initialize()).resolves.toBeUndefined();
    });

    it('should throw an error if initialized more than once', async () => {
      const config = new Config({
        ...baseParams,
        checkpointing: false,
      });

      await expect(config.initialize()).resolves.toBeUndefined();
      await expect(config.initialize()).rejects.toThrow(
        'Config was already initialized',
      );
    });
  });

  describe('refreshAuth', () => {
    it('should refresh auth and update config', async () => {
      const config = new Config(baseParams);
      const authType = AuthType.USE_GEMINI;
      const mockContentConfig = {
        apiKey: 'test-key',
      };

      vi.mocked(createContentGeneratorConfig).mockReturnValue(
        mockContentConfig,
      );

      // Set fallback mode to true to ensure it gets reset
      config.setFallbackMode(true);
      expect(config.isInFallbackMode()).toBe(true);

      await config.refreshAuth(authType);

      expect(createContentGeneratorConfig).toHaveBeenCalledWith(
        config,
        authType,
      );
      // Verify that contentGeneratorConfig is updated
      expect(config.getContentGeneratorConfig()).toEqual(mockContentConfig);
      expect(GeminiClient).toHaveBeenCalledWith(config);
      // Verify that fallback mode is reset
      expect(config.isInFallbackMode()).toBe(false);
    });

    it('should strip thoughts when switching from GenAI to Vertex', async () => {
      const config = new Config(baseParams);

      vi.mocked(createContentGeneratorConfig).mockImplementation(
        (_: Config, authType: AuthType | undefined) =>
          ({ authType }) as unknown as ContentGeneratorConfig,
      );

      await config.refreshAuth(AuthType.USE_GEMINI);

      await config.refreshAuth(AuthType.LOGIN_WITH_GOOGLE);

      expect(
        config.getGeminiClient().stripThoughtsFromHistory,
      ).toHaveBeenCalledWith();
    });

    it('should not strip thoughts when switching from Vertex to GenAI', async () => {
      const config = new Config(baseParams);

      vi.mocked(createContentGeneratorConfig).mockImplementation(
        (_: Config, authType: AuthType | undefined) =>
          ({ authType }) as unknown as ContentGeneratorConfig,
      );

      await config.refreshAuth(AuthType.USE_VERTEX_AI);

      await config.refreshAuth(AuthType.USE_GEMINI);

      expect(
        config.getGeminiClient().stripThoughtsFromHistory,
      ).not.toHaveBeenCalledWith();
    });
  });

  it('Config constructor should store userMemory correctly', () => {
    const config = new Config(baseParams);

    expect(config.getUserMemory()).toBe(USER_MEMORY);
    // Verify other getters if needed
    expect(config.getTargetDir()).toBe(path.resolve(TARGET_DIR)); // Check resolved path
  });

  it('Config constructor should default userMemory to empty string if not provided', () => {
    const paramsWithoutMemory: ConfigParameters = { ...baseParams };
    delete paramsWithoutMemory.userMemory;
    const config = new Config(paramsWithoutMemory);

    expect(config.getUserMemory()).toBe('');
  });

  it('Config constructor should call setGeminiMdFilename with contextFileName if provided', () => {
    const contextFileName = 'CUSTOM_AGENTS.md';
    const paramsWithContextFile: ConfigParameters = {
      ...baseParams,
      contextFileName,
    };
    new Config(paramsWithContextFile);
    expect(mockSetGeminiMdFilename).toHaveBeenCalledWith(contextFileName);
  });

  it('Config constructor should not call setGeminiMdFilename if contextFileName is not provided', () => {
    new Config(baseParams); // baseParams does not have contextFileName
    expect(mockSetGeminiMdFilename).not.toHaveBeenCalled();
  });

  it('should set default file filtering settings when not provided', () => {
    const config = new Config(baseParams);
    expect(config.getFileFilteringRespectGitIgnore()).toBe(
      DEFAULT_FILE_FILTERING_OPTIONS.respectGitIgnore,
    );
  });

  it('should set custom file filtering settings when provided', () => {
    const paramsWithFileFiltering: ConfigParameters = {
      ...baseParams,
      fileFiltering: {
        respectGitIgnore: false,
      },
    };
    const config = new Config(paramsWithFileFiltering);
    expect(config.getFileFilteringRespectGitIgnore()).toBe(false);
  });

  it('should initialize WorkspaceContext with includeDirectories', () => {
    const includeDirectories = ['/path/to/dir1', '/path/to/dir2'];
    const paramsWithIncludeDirs: ConfigParameters = {
      ...baseParams,
      includeDirectories,
    };
    const config = new Config(paramsWithIncludeDirs);
    const workspaceContext = config.getWorkspaceContext();
    const directories = workspaceContext.getDirectories();

    // Should include the target directory plus the included directories
    expect(directories).toHaveLength(3);
    expect(directories).toContain(path.resolve(baseParams.targetDir));
    expect(directories).toContain('/path/to/dir1');
    expect(directories).toContain('/path/to/dir2');
  });

  it('Config constructor should set telemetry to true when provided as true', () => {
    const paramsWithTelemetry: ConfigParameters = {
      ...baseParams,
      telemetry: { enabled: true },
    };
    const config = new Config(paramsWithTelemetry);
    expect(config.getTelemetryEnabled()).toBe(true);
  });

  it('Config constructor should set telemetry to false when provided as false', () => {
    const paramsWithTelemetry: ConfigParameters = {
      ...baseParams,
      telemetry: { enabled: false },
    };
    const config = new Config(paramsWithTelemetry);
    expect(config.getTelemetryEnabled()).toBe(false);
  });

  it('Config constructor should default telemetry to default value if not provided', () => {
    const paramsWithoutTelemetry: ConfigParameters = { ...baseParams };
    delete paramsWithoutTelemetry.telemetry;
    const config = new Config(paramsWithoutTelemetry);
    expect(config.getTelemetryEnabled()).toBe(TELEMETRY_SETTINGS.enabled);
  });

  it('Config constructor should set telemetry useCollector to true when provided', () => {
    const paramsWithTelemetry: ConfigParameters = {
      ...baseParams,
      telemetry: { enabled: true, useCollector: true },
    };
    const config = new Config(paramsWithTelemetry);
    expect(config.getTelemetryUseCollector()).toBe(true);
  });

  it('Config constructor should set telemetry useCollector to false when provided', () => {
    const paramsWithTelemetry: ConfigParameters = {
      ...baseParams,
      telemetry: { enabled: true, useCollector: false },
    };
    const config = new Config(paramsWithTelemetry);
    expect(config.getTelemetryUseCollector()).toBe(false);
  });

  it('Config constructor should default telemetry useCollector to false if not provided', () => {
    const paramsWithTelemetry: ConfigParameters = {
      ...baseParams,
      telemetry: { enabled: true },
    };
    const config = new Config(paramsWithTelemetry);
    expect(config.getTelemetryUseCollector()).toBe(false);
  });

  it('should have a getFileService method that returns FileDiscoveryService', () => {
    const config = new Config(baseParams);
    const fileService = config.getFileService();
    expect(fileService).toBeDefined();
  });

  describe('Usage Statistics', () => {
    it('defaults usage statistics to enabled if not specified', () => {
      const config = new Config({
        ...baseParams,
        usageStatisticsEnabled: undefined,
      });

      expect(config.getUsageStatisticsEnabled()).toBe(true);
    });

    it.each([{ enabled: true }, { enabled: false }])(
      'sets usage statistics based on the provided value (enabled: $enabled)',
      ({ enabled }) => {
        const config = new Config({
          ...baseParams,
          usageStatisticsEnabled: enabled,
        });
        expect(config.getUsageStatisticsEnabled()).toBe(enabled);
      },
    );

    it('logs the session start event', async () => {
      const config = new Config({
        ...baseParams,
        usageStatisticsEnabled: true,
      });
      await config.refreshAuth(AuthType.USE_GEMINI);

      expect(
        ClearcutLogger.prototype.logStartSessionEvent,
      ).toHaveBeenCalledOnce();
    });
  });

  describe('Telemetry Settings', () => {
    it('should return default telemetry target if not provided', () => {
      const params: ConfigParameters = {
        ...baseParams,
        telemetry: { enabled: true },
      };
      const config = new Config(params);
      expect(config.getTelemetryTarget()).toBe(DEFAULT_TELEMETRY_TARGET);
    });

    it('should return provided OTLP endpoint', () => {
      const endpoint = 'http://custom.otel.collector:4317';
      const params: ConfigParameters = {
        ...baseParams,
        telemetry: { enabled: true, otlpEndpoint: endpoint },
      };
      const config = new Config(params);
      expect(config.getTelemetryOtlpEndpoint()).toBe(endpoint);
    });

    it('should return default OTLP endpoint if not provided', () => {
      const params: ConfigParameters = {
        ...baseParams,
        telemetry: { enabled: true },
      };
      const config = new Config(params);
      expect(config.getTelemetryOtlpEndpoint()).toBe(DEFAULT_OTLP_ENDPOINT);
    });

    it('should return provided logPrompts setting', () => {
      const params: ConfigParameters = {
        ...baseParams,
        telemetry: { enabled: true, logPrompts: false },
      };
      const config = new Config(params);
      expect(config.getTelemetryLogPromptsEnabled()).toBe(false);
    });

    it('should return default logPrompts setting (true) if not provided', () => {
      const params: ConfigParameters = {
        ...baseParams,
        telemetry: { enabled: true },
      };
      const config = new Config(params);
      expect(config.getTelemetryLogPromptsEnabled()).toBe(true);
    });

    it('should return default logPrompts setting (true) if telemetry object is not provided', () => {
      const paramsWithoutTelemetry: ConfigParameters = { ...baseParams };
      delete paramsWithoutTelemetry.telemetry;
      const config = new Config(paramsWithoutTelemetry);
      expect(config.getTelemetryLogPromptsEnabled()).toBe(true);
    });

    it('should return default telemetry target if telemetry object is not provided', () => {
      const paramsWithoutTelemetry: ConfigParameters = { ...baseParams };
      delete paramsWithoutTelemetry.telemetry;
      const config = new Config(paramsWithoutTelemetry);
      expect(config.getTelemetryTarget()).toBe(DEFAULT_TELEMETRY_TARGET);
    });

    it('should return default OTLP endpoint if telemetry object is not provided', () => {
      const paramsWithoutTelemetry: ConfigParameters = { ...baseParams };
      delete paramsWithoutTelemetry.telemetry;
      const config = new Config(paramsWithoutTelemetry);
      expect(config.getTelemetryOtlpEndpoint()).toBe(DEFAULT_OTLP_ENDPOINT);
    });

    it('should return provided OTLP protocol', () => {
      const params: ConfigParameters = {
        ...baseParams,
        telemetry: { enabled: true, otlpProtocol: 'http' },
      };
      const config = new Config(params);
      expect(config.getTelemetryOtlpProtocol()).toBe('http');
    });

    it('should return default OTLP protocol if not provided', () => {
      const params: ConfigParameters = {
        ...baseParams,
        telemetry: { enabled: true },
      };
      const config = new Config(params);
      expect(config.getTelemetryOtlpProtocol()).toBe('grpc');
    });

    it('should return default OTLP protocol if telemetry object is not provided', () => {
      const paramsWithoutTelemetry: ConfigParameters = { ...baseParams };
      delete paramsWithoutTelemetry.telemetry;
      const config = new Config(paramsWithoutTelemetry);
      expect(config.getTelemetryOtlpProtocol()).toBe('grpc');
    });
  });

  describe('UseRipgrep Configuration', () => {
    it('should default useRipgrep to true when not provided', () => {
      const config = new Config(baseParams);
      expect(config.getUseRipgrep()).toBe(true);
    });

    it('should set useRipgrep to false when provided as false', () => {
      const paramsWithRipgrep: ConfigParameters = {
        ...baseParams,
        useRipgrep: false,
      };
      const config = new Config(paramsWithRipgrep);
      expect(config.getUseRipgrep()).toBe(false);
    });

    it('should set useRipgrep to true when explicitly provided as true', () => {
      const paramsWithRipgrep: ConfigParameters = {
        ...baseParams,
        useRipgrep: true,
      };
      const config = new Config(paramsWithRipgrep);
      expect(config.getUseRipgrep()).toBe(true);
    });

    it('should default useRipgrep to true when undefined', () => {
      const paramsWithUndefinedRipgrep: ConfigParameters = {
        ...baseParams,
        useRipgrep: undefined,
      };
      const config = new Config(paramsWithUndefinedRipgrep);
      expect(config.getUseRipgrep()).toBe(true);
    });
  });

  describe('UseModelRouter Configuration', () => {
    it('should default useModelRouter to false when not provided', () => {
      const config = new Config(baseParams);
      expect(config.getUseModelRouter()).toBe(false);
    });

    it('should set useModelRouter to true when provided as true', () => {
      const paramsWithModelRouter: ConfigParameters = {
        ...baseParams,
        useModelRouter: true,
      };
      const config = new Config(paramsWithModelRouter);
      expect(config.getUseModelRouter()).toBe(true);
    });

    it('should set useModelRouter to false when explicitly provided as false', () => {
      const paramsWithModelRouter: ConfigParameters = {
        ...baseParams,
        useModelRouter: false,
      };
      const config = new Config(paramsWithModelRouter);
      expect(config.getUseModelRouter()).toBe(false);
    });
  });

  describe('ContinueOnFailedApiCall Configuration', () => {
    it('should default continueOnFailedApiCall to false when not provided', () => {
      const config = new Config(baseParams);
      expect(config.getContinueOnFailedApiCall()).toBe(true);
    });

    it('should set continueOnFailedApiCall to true when provided as true', () => {
      const paramsWithContinueOnFailedApiCall: ConfigParameters = {
        ...baseParams,
        continueOnFailedApiCall: true,
      };
      const config = new Config(paramsWithContinueOnFailedApiCall);
      expect(config.getContinueOnFailedApiCall()).toBe(true);
    });

    it('should set continueOnFailedApiCall to false when explicitly provided as false', () => {
      const paramsWithContinueOnFailedApiCall: ConfigParameters = {
        ...baseParams,
        continueOnFailedApiCall: false,
      };
      const config = new Config(paramsWithContinueOnFailedApiCall);
      expect(config.getContinueOnFailedApiCall()).toBe(false);
    });
  });

  describe('createToolRegistry', () => {
    it('should register a tool if coreTools contains an argument-specific pattern', async () => {
      const params: ConfigParameters = {
        ...baseParams,
        coreTools: ['ShellTool(git status)'],
      };
      const config = new Config(params);
      await config.initialize();

      // The ToolRegistry class is mocked, so we can inspect its prototype's methods.
      const registerToolMock = (
        (await vi.importMock('../tools/tool-registry')) as {
          ToolRegistry: { prototype: { registerTool: Mock } };
        }
      ).ToolRegistry.prototype.registerTool;

      // Check that registerTool was called for ShellTool
      const wasShellToolRegistered = (registerToolMock as Mock).mock.calls.some(
        (call) => call[0] instanceof vi.mocked(ShellTool),
      );
      expect(wasShellToolRegistered).toBe(true);

      // Check that registerTool was NOT called for ReadFileTool
      const wasReadFileToolRegistered = (
        registerToolMock as Mock
      ).mock.calls.some((call) => call[0] instanceof vi.mocked(ReadFileTool));
      expect(wasReadFileToolRegistered).toBe(false);
    });

    it('should register subagents as tools when codebaseInvestigatorSettings.enabled is true', async () => {
      const params: ConfigParameters = {
        ...baseParams,
        codebaseInvestigatorSettings: { enabled: true },
      };
      const config = new Config(params);

      const mockAgentDefinition = {
        name: 'codebase-investigator',
        description: 'Agent 1',
        instructions: 'Inst 1',
      };

      const AgentRegistryMock = (
        (await vi.importMock('../agents/registry.js')) as {
          AgentRegistry: Mock;
        }
      ).AgentRegistry;
      AgentRegistryMock.prototype.getDefinition.mockReturnValue(
        mockAgentDefinition,
      );

      const SubagentToolWrapperMock = (
        (await vi.importMock('../agents/subagent-tool-wrapper.js')) as {
          SubagentToolWrapper: Mock;
        }
      ).SubagentToolWrapper;

      await config.initialize();

      const registerToolMock = (
        (await vi.importMock('../tools/tool-registry')) as {
          ToolRegistry: { prototype: { registerTool: Mock } };
        }
      ).ToolRegistry.prototype.registerTool;

<<<<<<< HEAD
      expect(SubagentToolWrapperMock).toHaveBeenCalledTimes(2);
      expect(SubagentToolWrapperMock).toHaveBeenCalledWith(
        mockAgentDefinitions[0],
=======
      expect(SubagentToolWrapperMock).toHaveBeenCalledTimes(1);
      expect(SubagentToolWrapperMock).toHaveBeenCalledWith(
        mockAgentDefinition,
>>>>>>> b2ba67f3
        config,
        undefined,
      );

      const calls = registerToolMock.mock.calls;
      const registeredWrappers = calls.filter(
        (call) => call[0] instanceof SubagentToolWrapperMock,
      );
      expect(registeredWrappers).toHaveLength(1);
    });

    it('should not register subagents as tools when codebaseInvestigatorSettings.enabled is false', async () => {
      const params: ConfigParameters = {
        ...baseParams,
        codebaseInvestigatorSettings: { enabled: false },
      };
      const config = new Config(params);

      const SubagentToolWrapperMock = (
        (await vi.importMock('../agents/subagent-tool-wrapper.js')) as {
          SubagentToolWrapper: Mock;
        }
      ).SubagentToolWrapper;

      await config.initialize();

      expect(SubagentToolWrapperMock).not.toHaveBeenCalled();
    });

    describe('with minified tool class names', () => {
      beforeEach(() => {
        Object.defineProperty(
          vi.mocked(ShellTool).prototype.constructor,
          'name',
          {
            value: '_ShellTool',
            configurable: true,
          },
        );
      });

      afterEach(() => {
        Object.defineProperty(
          vi.mocked(ShellTool).prototype.constructor,
          'name',
          {
            value: 'ShellTool',
          },
        );
      });

      it('should register a tool if coreTools contains the non-minified class name', async () => {
        const params: ConfigParameters = {
          ...baseParams,
          coreTools: ['ShellTool'],
        };
        const config = new Config(params);
        await config.initialize();

        const registerToolMock = (
          (await vi.importMock('../tools/tool-registry')) as {
            ToolRegistry: { prototype: { registerTool: Mock } };
          }
        ).ToolRegistry.prototype.registerTool;

        const wasShellToolRegistered = (
          registerToolMock as Mock
        ).mock.calls.some((call) => call[0] instanceof vi.mocked(ShellTool));
        expect(wasShellToolRegistered).toBe(true);
      });

      it('should not register a tool if excludeTools contains the non-minified class name', async () => {
        const params: ConfigParameters = {
          ...baseParams,
          coreTools: undefined, // all tools enabled by default
          excludeTools: ['ShellTool'],
        };
        const config = new Config(params);
        await config.initialize();

        const registerToolMock = (
          (await vi.importMock('../tools/tool-registry')) as {
            ToolRegistry: { prototype: { registerTool: Mock } };
          }
        ).ToolRegistry.prototype.registerTool;

        const wasShellToolRegistered = (
          registerToolMock as Mock
        ).mock.calls.some((call) => call[0] instanceof vi.mocked(ShellTool));
        expect(wasShellToolRegistered).toBe(false);
      });

      it('should register a tool if coreTools contains an argument-specific pattern with the non-minified class name', async () => {
        const params: ConfigParameters = {
          ...baseParams,
          coreTools: ['ShellTool(git status)'],
        };
        const config = new Config(params);
        await config.initialize();

        const registerToolMock = (
          (await vi.importMock('../tools/tool-registry')) as {
            ToolRegistry: { prototype: { registerTool: Mock } };
          }
        ).ToolRegistry.prototype.registerTool;

        const wasShellToolRegistered = (
          registerToolMock as Mock
        ).mock.calls.some((call) => call[0] instanceof vi.mocked(ShellTool));
        expect(wasShellToolRegistered).toBe(true);
      });
    });
  });

  describe('getTruncateToolOutputThreshold', () => {
    beforeEach(() => {
      vi.clearAllMocks();
    });

    it('should return the calculated threshold when it is smaller than the default', () => {
      const config = new Config(baseParams);
      vi.mocked(tokenLimit).mockReturnValue(32000);
      vi.mocked(uiTelemetryService.getLastPromptTokenCount).mockReturnValue(
        1000,
      );
      // 4 * (32000 - 1000) = 4 * 31000 = 124000
      // default is 4_000_000
      expect(config.getTruncateToolOutputThreshold()).toBe(124000);
    });

    it('should return the default threshold when the calculated value is larger', () => {
      const config = new Config(baseParams);
      vi.mocked(tokenLimit).mockReturnValue(2_000_000);
      vi.mocked(uiTelemetryService.getLastPromptTokenCount).mockReturnValue(
        500_000,
      );
      // 4 * (2_000_000 - 500_000) = 4 * 1_500_000 = 6_000_000
      // default is 4_000_000
      expect(config.getTruncateToolOutputThreshold()).toBe(4_000_000);
    });

    it('should use a custom truncateToolOutputThreshold if provided', () => {
      const customParams = {
        ...baseParams,
        truncateToolOutputThreshold: 50000,
      };
      const config = new Config(customParams);
      vi.mocked(tokenLimit).mockReturnValue(8000);
      vi.mocked(uiTelemetryService.getLastPromptTokenCount).mockReturnValue(
        2000,
      );
      // 4 * (8000 - 2000) = 4 * 6000 = 24000
      // custom threshold is 50000
      expect(config.getTruncateToolOutputThreshold()).toBe(24000);

      vi.mocked(tokenLimit).mockReturnValue(32000);
      vi.mocked(uiTelemetryService.getLastPromptTokenCount).mockReturnValue(
        1000,
      );
      // 4 * (32000 - 1000) = 124000
      // custom threshold is 50000
      expect(config.getTruncateToolOutputThreshold()).toBe(50000);
    });
  });
});

describe('setApprovalMode with folder trust', () => {
  const baseParams: ConfigParameters = {
    sessionId: 'test',
    targetDir: '.',
    debugMode: false,
    model: 'test-model',
    cwd: '.',
  };

  it('should throw an error when setting YOLO mode in an untrusted folder', () => {
    const config = new Config(baseParams);
    vi.spyOn(config, 'isTrustedFolder').mockReturnValue(false);
    expect(() => config.setApprovalMode(ApprovalMode.YOLO)).toThrow(
      'Cannot enable privileged approval modes in an untrusted folder.',
    );
  });

  it('should throw an error when setting AUTO_EDIT mode in an untrusted folder', () => {
    const config = new Config(baseParams);
    vi.spyOn(config, 'isTrustedFolder').mockReturnValue(false);
    expect(() => config.setApprovalMode(ApprovalMode.AUTO_EDIT)).toThrow(
      'Cannot enable privileged approval modes in an untrusted folder.',
    );
  });

  it('should NOT throw an error when setting DEFAULT mode in an untrusted folder', () => {
    const config = new Config(baseParams);
    vi.spyOn(config, 'isTrustedFolder').mockReturnValue(false);
    expect(() => config.setApprovalMode(ApprovalMode.DEFAULT)).not.toThrow();
  });

  it('should NOT throw an error when setting any mode in a trusted folder', () => {
    const config = new Config(baseParams);
    vi.spyOn(config, 'isTrustedFolder').mockReturnValue(true);
    expect(() => config.setApprovalMode(ApprovalMode.YOLO)).not.toThrow();
    expect(() => config.setApprovalMode(ApprovalMode.AUTO_EDIT)).not.toThrow();
    expect(() => config.setApprovalMode(ApprovalMode.DEFAULT)).not.toThrow();
  });

  it('should NOT throw an error when setting any mode if trustedFolder is undefined', () => {
    const config = new Config(baseParams);
    vi.spyOn(config, 'isTrustedFolder').mockReturnValue(true); // isTrustedFolder defaults to true
    expect(() => config.setApprovalMode(ApprovalMode.YOLO)).not.toThrow();
    expect(() => config.setApprovalMode(ApprovalMode.AUTO_EDIT)).not.toThrow();
    expect(() => config.setApprovalMode(ApprovalMode.DEFAULT)).not.toThrow();
  });

  describe('registerCoreTools', () => {
    beforeEach(() => {
      vi.clearAllMocks();
    });

    it('should register RipGrepTool when useRipgrep is true and it is available', async () => {
      (canUseRipgrep as Mock).mockResolvedValue(true);
      const config = new Config({ ...baseParams, useRipgrep: true });
      await config.initialize();

      const calls = (ToolRegistry.prototype.registerTool as Mock).mock.calls;
      const wasRipGrepRegistered = calls.some(
        (call) => call[0] instanceof vi.mocked(RipGrepTool),
      );
      const wasGrepRegistered = calls.some(
        (call) => call[0] instanceof vi.mocked(GrepTool),
      );

      expect(wasRipGrepRegistered).toBe(true);
      expect(wasGrepRegistered).toBe(false);
      expect(logRipgrepFallback).not.toHaveBeenCalled();
    });

    it('should register GrepTool as a fallback when useRipgrep is true but it is not available', async () => {
      (canUseRipgrep as Mock).mockResolvedValue(false);
      const config = new Config({ ...baseParams, useRipgrep: true });
      await config.initialize();

      const calls = (ToolRegistry.prototype.registerTool as Mock).mock.calls;
      const wasRipGrepRegistered = calls.some(
        (call) => call[0] instanceof vi.mocked(RipGrepTool),
      );
      const wasGrepRegistered = calls.some(
        (call) => call[0] instanceof vi.mocked(GrepTool),
      );

      expect(wasRipGrepRegistered).toBe(false);
      expect(wasGrepRegistered).toBe(true);
      expect(logRipgrepFallback).toHaveBeenCalledWith(
        config,
        expect.any(RipgrepFallbackEvent),
      );
      const event = (logRipgrepFallback as Mock).mock.calls[0][1];
      expect(event.error).toBeUndefined();
    });

    it('should register GrepTool as a fallback when canUseRipgrep throws an error', async () => {
      const error = new Error('ripGrep check failed');
      (canUseRipgrep as Mock).mockRejectedValue(error);
      const config = new Config({ ...baseParams, useRipgrep: true });
      await config.initialize();

      const calls = (ToolRegistry.prototype.registerTool as Mock).mock.calls;
      const wasRipGrepRegistered = calls.some(
        (call) => call[0] instanceof vi.mocked(RipGrepTool),
      );
      const wasGrepRegistered = calls.some(
        (call) => call[0] instanceof vi.mocked(GrepTool),
      );

      expect(wasRipGrepRegistered).toBe(false);
      expect(wasGrepRegistered).toBe(true);
      expect(logRipgrepFallback).toHaveBeenCalledWith(
        config,
        expect.any(RipgrepFallbackEvent),
      );
      const event = (logRipgrepFallback as Mock).mock.calls[0][1];
      expect(event.error).toBe(String(error));
    });

    it('should register GrepTool when useRipgrep is false', async () => {
      const config = new Config({ ...baseParams, useRipgrep: false });
      await config.initialize();

      const calls = (ToolRegistry.prototype.registerTool as Mock).mock.calls;
      const wasRipGrepRegistered = calls.some(
        (call) => call[0] instanceof vi.mocked(RipGrepTool),
      );
      const wasGrepRegistered = calls.some(
        (call) => call[0] instanceof vi.mocked(GrepTool),
      );

      expect(wasRipGrepRegistered).toBe(false);
      expect(wasGrepRegistered).toBe(true);
      expect(canUseRipgrep).not.toHaveBeenCalled();
      expect(logRipgrepFallback).not.toHaveBeenCalled();
    });
  });
});

describe('BaseLlmClient Lifecycle', () => {
  const MODEL = 'gemini-pro';
  const SANDBOX: SandboxConfig = {
    command: 'docker',
    image: 'gemini-cli-sandbox',
  };
  const TARGET_DIR = '/path/to/target';
  const DEBUG_MODE = false;
  const QUESTION = 'test question';
  const FULL_CONTEXT = false;
  const USER_MEMORY = 'Test User Memory';
  const TELEMETRY_SETTINGS = { enabled: false };
  const EMBEDDING_MODEL = 'gemini-embedding';
  const SESSION_ID = 'test-session-id';
  const baseParams: ConfigParameters = {
    cwd: '/tmp',
    embeddingModel: EMBEDDING_MODEL,
    sandbox: SANDBOX,
    targetDir: TARGET_DIR,
    debugMode: DEBUG_MODE,
    question: QUESTION,
    fullContext: FULL_CONTEXT,
    userMemory: USER_MEMORY,
    telemetry: TELEMETRY_SETTINGS,
    sessionId: SESSION_ID,
    model: MODEL,
    usageStatisticsEnabled: false,
  };

  it('should throw an error if getBaseLlmClient is called before refreshAuth', () => {
    const config = new Config(baseParams);
    expect(() => config.getBaseLlmClient()).toThrow(
      'BaseLlmClient not initialized. Ensure authentication has occurred and ContentGenerator is ready.',
    );
  });

  it('should successfully initialize BaseLlmClient after refreshAuth is called', async () => {
    const config = new Config(baseParams);
    const authType = AuthType.USE_GEMINI;
    const mockContentConfig = { model: 'gemini-flash', apiKey: 'test-key' };

    vi.mocked(createContentGeneratorConfig).mockReturnValue(mockContentConfig);

    await config.refreshAuth(authType);

    // Should not throw
    const llmService = config.getBaseLlmClient();
    expect(llmService).toBeDefined();
    expect(BaseLlmClient).toHaveBeenCalledWith(
      config.getContentGenerator(),
      config,
    );
  });
});<|MERGE_RESOLUTION|>--- conflicted
+++ resolved
@@ -691,15 +691,9 @@
         }
       ).ToolRegistry.prototype.registerTool;
 
-<<<<<<< HEAD
-      expect(SubagentToolWrapperMock).toHaveBeenCalledTimes(2);
-      expect(SubagentToolWrapperMock).toHaveBeenCalledWith(
-        mockAgentDefinitions[0],
-=======
       expect(SubagentToolWrapperMock).toHaveBeenCalledTimes(1);
       expect(SubagentToolWrapperMock).toHaveBeenCalledWith(
         mockAgentDefinition,
->>>>>>> b2ba67f3
         config,
         undefined,
       );
