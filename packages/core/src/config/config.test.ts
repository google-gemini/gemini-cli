/**
 * @license
 * Copyright 2025 Google LLC
 * SPDX-License-Identifier: Apache-2.0
 */

import { describe, it, expect, vi, beforeEach } from 'vitest';
<<<<<<< HEAD
import type { Mock } from 'vitest';
import type { ConfigParameters, SandboxConfig } from './config.js';
import { Config } from './config.js';
import * as path from 'path';
=======
import { Mock } from 'vitest';
import { Config, ConfigParameters, SandboxConfig } from './config.js';
import * as path from 'node:path';
>>>>>>> ee4feea0
import { setGeminiMdFilename as mockSetGeminiMdFilename } from '../tools/memoryTool.js';
import {
  DEFAULT_TELEMETRY_TARGET,
  DEFAULT_OTLP_ENDPOINT,
} from '../telemetry/index.js';
import type { ContentGeneratorConfig } from '../core/contentGenerator.js';
import {
  AuthType,
  createContentGeneratorConfig,
} from '../core/contentGenerator.js';
import { GeminiClient } from '../core/client.js';
import { GitService } from '../services/gitService.js';
import { ClearcutLogger } from '../telemetry/clearcut-logger/clearcut-logger.js';

vi.mock('fs', async (importOriginal) => {
  const actual = await importOriginal<typeof import('fs')>();
  return {
    ...actual,
    existsSync: vi.fn().mockReturnValue(true),
    statSync: vi.fn().mockReturnValue({
      isDirectory: vi.fn().mockReturnValue(true),
    }),
    realpathSync: vi.fn((path) => path),
  };
});

// Mock dependencies that might be called during Config construction or createServerConfig
vi.mock('../tools/tool-registry', () => {
  const ToolRegistryMock = vi.fn();
  ToolRegistryMock.prototype.registerTool = vi.fn();
  ToolRegistryMock.prototype.discoverAllTools = vi.fn();
  ToolRegistryMock.prototype.getAllTools = vi.fn(() => []); // Mock methods if needed
  ToolRegistryMock.prototype.getTool = vi.fn();
  ToolRegistryMock.prototype.getFunctionDeclarations = vi.fn(() => []);
  return { ToolRegistry: ToolRegistryMock };
});

vi.mock('../utils/memoryDiscovery.js', () => ({
  loadServerHierarchicalMemory: vi.fn(),
}));

// Mock individual tools if their constructors are complex or have side effects
vi.mock('../tools/ls');
vi.mock('../tools/read-file');
vi.mock('../tools/grep');
vi.mock('../tools/glob');
vi.mock('../tools/edit');
vi.mock('../tools/shell');
vi.mock('../tools/write-file');
vi.mock('../tools/web-fetch');
vi.mock('../tools/read-many-files');
vi.mock('../tools/memoryTool', () => ({
  MemoryTool: vi.fn(),
  setGeminiMdFilename: vi.fn(),
  getCurrentGeminiMdFilename: vi.fn(() => 'GEMINI.md'), // Mock the original filename
  DEFAULT_CONTEXT_FILENAME: 'GEMINI.md',
  GEMINI_CONFIG_DIR: '.gemini',
}));

vi.mock('../core/contentGenerator.js', async (importOriginal) => {
  const actual =
    await importOriginal<typeof import('../core/contentGenerator.js')>();
  return {
    ...actual,
    createContentGeneratorConfig: vi.fn(),
  };
});

vi.mock('../core/client.js', () => ({
  GeminiClient: vi.fn().mockImplementation(() => ({
    initialize: vi.fn().mockResolvedValue(undefined),
  })),
}));

vi.mock('../telemetry/index.js', async (importOriginal) => {
  const actual = await importOriginal<typeof import('../telemetry/index.js')>();
  return {
    ...actual,
    initializeTelemetry: vi.fn(),
  };
});

vi.mock('../services/gitService.js', () => {
  const GitServiceMock = vi.fn();
  GitServiceMock.prototype.initialize = vi.fn();
  return { GitService: GitServiceMock };
});

describe('Server Config (config.ts)', () => {
  const MODEL = 'gemini-pro';
  const SANDBOX: SandboxConfig = {
    command: 'docker',
    image: 'gemini-cli-sandbox',
  };
  const TARGET_DIR = '/path/to/target';
  const DEBUG_MODE = false;
  const QUESTION = 'test question';
  const FULL_CONTEXT = false;
  const USER_MEMORY = 'Test User Memory';
  const TELEMETRY_SETTINGS = { enabled: false };
  const EMBEDDING_MODEL = 'gemini-embedding';
  const SESSION_ID = 'test-session-id';
  const baseParams: ConfigParameters = {
    cwd: '/tmp',
    embeddingModel: EMBEDDING_MODEL,
    sandbox: SANDBOX,
    targetDir: TARGET_DIR,
    debugMode: DEBUG_MODE,
    question: QUESTION,
    fullContext: FULL_CONTEXT,
    userMemory: USER_MEMORY,
    telemetry: TELEMETRY_SETTINGS,
    sessionId: SESSION_ID,
    model: MODEL,
    usageStatisticsEnabled: false,
  };

  beforeEach(() => {
    // Reset mocks if necessary
    vi.clearAllMocks();
    vi.spyOn(
      ClearcutLogger.prototype,
      'logStartSessionEvent',
    ).mockImplementation(() => undefined);
  });

  describe('initialize', () => {
    it('should throw an error if checkpointing is enabled and GitService fails', async () => {
      const gitError = new Error('Git is not installed');
      (GitService.prototype.initialize as Mock).mockRejectedValue(gitError);

      const config = new Config({
        ...baseParams,
        checkpointing: true,
      });

      await expect(config.initialize()).rejects.toThrow(gitError);
    });

    it('should not throw an error if checkpointing is disabled and GitService fails', async () => {
      const gitError = new Error('Git is not installed');
      (GitService.prototype.initialize as Mock).mockRejectedValue(gitError);

      const config = new Config({
        ...baseParams,
        checkpointing: false,
      });

      await expect(config.initialize()).resolves.toBeUndefined();
    });

    it('should throw an error if initialized more than once', async () => {
      const config = new Config({
        ...baseParams,
        checkpointing: false,
      });

      await expect(config.initialize()).resolves.toBeUndefined();
      await expect(config.initialize()).rejects.toThrow(
        'Config was already initialized',
      );
    });
  });

  describe('refreshAuth', () => {
    it('should refresh auth and update config', async () => {
      const config = new Config(baseParams);
      const authType = AuthType.USE_GEMINI;
      const newModel = 'gemini-flash';
      const mockContentConfig = {
        model: newModel,
        apiKey: 'test-key',
      };

      (createContentGeneratorConfig as Mock).mockReturnValue(mockContentConfig);

      // Set fallback mode to true to ensure it gets reset
      config.setFallbackMode(true);
      expect(config.isInFallbackMode()).toBe(true);

      await config.refreshAuth(authType);

      expect(createContentGeneratorConfig).toHaveBeenCalledWith(
        config,
        authType,
      );
      // Verify that contentGeneratorConfig is updated with the new model
      expect(config.getContentGeneratorConfig()).toEqual(mockContentConfig);
      expect(config.getContentGeneratorConfig().model).toBe(newModel);
      expect(config.getModel()).toBe(newModel); // getModel() should return the updated model
      expect(GeminiClient).toHaveBeenCalledWith(config);
      // Verify that fallback mode is reset
      expect(config.isInFallbackMode()).toBe(false);
    });

    it('should preserve conversation history when refreshing auth', async () => {
      const config = new Config(baseParams);
      const authType = AuthType.USE_GEMINI;
      const mockContentConfig = {
        model: 'gemini-pro',
        apiKey: 'test-key',
      };

      (createContentGeneratorConfig as Mock).mockReturnValue(mockContentConfig);

      // Mock the existing client with some history
      const mockExistingHistory = [
        { role: 'user', parts: [{ text: 'Hello' }] },
        { role: 'model', parts: [{ text: 'Hi there!' }] },
        { role: 'user', parts: [{ text: 'How are you?' }] },
      ];

      const mockExistingClient = {
        isInitialized: vi.fn().mockReturnValue(true),
        getHistory: vi.fn().mockReturnValue(mockExistingHistory),
      };

      const mockNewClient = {
        isInitialized: vi.fn().mockReturnValue(true),
        getHistory: vi.fn().mockReturnValue([]),
        setHistory: vi.fn(),
        initialize: vi.fn().mockResolvedValue(undefined),
      };

      // Set the existing client
      (
        config as unknown as { geminiClient: typeof mockExistingClient }
      ).geminiClient = mockExistingClient;
      (GeminiClient as Mock).mockImplementation(() => mockNewClient);

      await config.refreshAuth(authType);

      // Verify that existing history was retrieved
      expect(mockExistingClient.getHistory).toHaveBeenCalled();

      // Verify that new client was created and initialized
      expect(GeminiClient).toHaveBeenCalledWith(config);
      expect(mockNewClient.initialize).toHaveBeenCalledWith(mockContentConfig);

      // Verify that history was restored to the new client
      expect(mockNewClient.setHistory).toHaveBeenCalledWith(
        mockExistingHistory,
        { stripThoughts: false },
      );
    });

    it('should handle case when no existing client is initialized', async () => {
      const config = new Config(baseParams);
      const authType = AuthType.USE_GEMINI;
      const mockContentConfig = {
        model: 'gemini-pro',
        apiKey: 'test-key',
      };

      (createContentGeneratorConfig as Mock).mockReturnValue(mockContentConfig);

      const mockNewClient = {
        isInitialized: vi.fn().mockReturnValue(true),
        getHistory: vi.fn().mockReturnValue([]),
        setHistory: vi.fn(),
        initialize: vi.fn().mockResolvedValue(undefined),
      };

      // No existing client
      (config as unknown as { geminiClient: null }).geminiClient = null;
      (GeminiClient as Mock).mockImplementation(() => mockNewClient);

      await config.refreshAuth(authType);

      // Verify that new client was created and initialized
      expect(GeminiClient).toHaveBeenCalledWith(config);
      expect(mockNewClient.initialize).toHaveBeenCalledWith(mockContentConfig);

      // Verify that setHistory was not called since there was no existing history
      expect(mockNewClient.setHistory).not.toHaveBeenCalled();
    });

    it('should strip thoughts when switching from GenAI to Vertex', async () => {
      const config = new Config(baseParams);
      const mockContentConfig = {
        model: 'gemini-pro',
        apiKey: 'test-key',
        authType: AuthType.USE_GEMINI,
      };
      (
        config as unknown as { contentGeneratorConfig: ContentGeneratorConfig }
      ).contentGeneratorConfig = mockContentConfig;

      (createContentGeneratorConfig as Mock).mockReturnValue({
        ...mockContentConfig,
        authType: AuthType.LOGIN_WITH_GOOGLE,
      });

      const mockExistingHistory = [
        { role: 'user', parts: [{ text: 'Hello' }] },
      ];
      const mockExistingClient = {
        isInitialized: vi.fn().mockReturnValue(true),
        getHistory: vi.fn().mockReturnValue(mockExistingHistory),
      };
      const mockNewClient = {
        isInitialized: vi.fn().mockReturnValue(true),
        getHistory: vi.fn().mockReturnValue([]),
        setHistory: vi.fn(),
        initialize: vi.fn().mockResolvedValue(undefined),
      };

      (
        config as unknown as { geminiClient: typeof mockExistingClient }
      ).geminiClient = mockExistingClient;
      (GeminiClient as Mock).mockImplementation(() => mockNewClient);

      await config.refreshAuth(AuthType.LOGIN_WITH_GOOGLE);

      expect(mockNewClient.setHistory).toHaveBeenCalledWith(
        mockExistingHistory,
        { stripThoughts: true },
      );
    });

    it('should not strip thoughts when switching from Vertex to GenAI', async () => {
      const config = new Config(baseParams);
      const mockContentConfig = {
        model: 'gemini-pro',
        apiKey: 'test-key',
        authType: AuthType.LOGIN_WITH_GOOGLE,
      };
      (
        config as unknown as { contentGeneratorConfig: ContentGeneratorConfig }
      ).contentGeneratorConfig = mockContentConfig;

      (createContentGeneratorConfig as Mock).mockReturnValue({
        ...mockContentConfig,
        authType: AuthType.USE_GEMINI,
      });

      const mockExistingHistory = [
        { role: 'user', parts: [{ text: 'Hello' }] },
      ];
      const mockExistingClient = {
        isInitialized: vi.fn().mockReturnValue(true),
        getHistory: vi.fn().mockReturnValue(mockExistingHistory),
      };
      const mockNewClient = {
        isInitialized: vi.fn().mockReturnValue(true),
        getHistory: vi.fn().mockReturnValue([]),
        setHistory: vi.fn(),
        initialize: vi.fn().mockResolvedValue(undefined),
      };

      (
        config as unknown as { geminiClient: typeof mockExistingClient }
      ).geminiClient = mockExistingClient;
      (GeminiClient as Mock).mockImplementation(() => mockNewClient);

      await config.refreshAuth(AuthType.USE_GEMINI);

      expect(mockNewClient.setHistory).toHaveBeenCalledWith(
        mockExistingHistory,
        { stripThoughts: false },
      );
    });
  });

  it('Config constructor should store userMemory correctly', () => {
    const config = new Config(baseParams);

    expect(config.getUserMemory()).toBe(USER_MEMORY);
    // Verify other getters if needed
    expect(config.getTargetDir()).toBe(path.resolve(TARGET_DIR)); // Check resolved path
  });

  it('Config constructor should default userMemory to empty string if not provided', () => {
    const paramsWithoutMemory: ConfigParameters = { ...baseParams };
    delete paramsWithoutMemory.userMemory;
    const config = new Config(paramsWithoutMemory);

    expect(config.getUserMemory()).toBe('');
  });

  it('Config constructor should call setGeminiMdFilename with contextFileName if provided', () => {
    const contextFileName = 'CUSTOM_AGENTS.md';
    const paramsWithContextFile: ConfigParameters = {
      ...baseParams,
      contextFileName,
    };
    new Config(paramsWithContextFile);
    expect(mockSetGeminiMdFilename).toHaveBeenCalledWith(contextFileName);
  });

  it('Config constructor should not call setGeminiMdFilename if contextFileName is not provided', () => {
    new Config(baseParams); // baseParams does not have contextFileName
    expect(mockSetGeminiMdFilename).not.toHaveBeenCalled();
  });

  it('should set default file filtering settings when not provided', () => {
    const config = new Config(baseParams);
    expect(config.getFileFilteringRespectGitIgnore()).toBe(true);
  });

  it('should set custom file filtering settings when provided', () => {
    const paramsWithFileFiltering: ConfigParameters = {
      ...baseParams,
      fileFiltering: {
        respectGitIgnore: false,
      },
    };
    const config = new Config(paramsWithFileFiltering);
    expect(config.getFileFilteringRespectGitIgnore()).toBe(false);
  });

  it('should initialize WorkspaceContext with includeDirectories', () => {
    const includeDirectories = ['/path/to/dir1', '/path/to/dir2'];
    const paramsWithIncludeDirs: ConfigParameters = {
      ...baseParams,
      includeDirectories,
    };
    const config = new Config(paramsWithIncludeDirs);
    const workspaceContext = config.getWorkspaceContext();
    const directories = workspaceContext.getDirectories();

    // Should include the target directory plus the included directories
    expect(directories).toHaveLength(3);
    expect(directories).toContain(path.resolve(baseParams.targetDir));
    expect(directories).toContain('/path/to/dir1');
    expect(directories).toContain('/path/to/dir2');
  });

  it('Config constructor should set telemetry to true when provided as true', () => {
    const paramsWithTelemetry: ConfigParameters = {
      ...baseParams,
      telemetry: { enabled: true },
    };
    const config = new Config(paramsWithTelemetry);
    expect(config.getTelemetryEnabled()).toBe(true);
  });

  it('Config constructor should set telemetry to false when provided as false', () => {
    const paramsWithTelemetry: ConfigParameters = {
      ...baseParams,
      telemetry: { enabled: false },
    };
    const config = new Config(paramsWithTelemetry);
    expect(config.getTelemetryEnabled()).toBe(false);
  });

  it('Config constructor should default telemetry to default value if not provided', () => {
    const paramsWithoutTelemetry: ConfigParameters = { ...baseParams };
    delete paramsWithoutTelemetry.telemetry;
    const config = new Config(paramsWithoutTelemetry);
    expect(config.getTelemetryEnabled()).toBe(TELEMETRY_SETTINGS.enabled);
  });

  it('should have a getFileService method that returns FileDiscoveryService', () => {
    const config = new Config(baseParams);
    const fileService = config.getFileService();
    expect(fileService).toBeDefined();
  });

  describe('Usage Statistics', () => {
    it('defaults usage statistics to enabled if not specified', () => {
      const config = new Config({
        ...baseParams,
        usageStatisticsEnabled: undefined,
      });

      expect(config.getUsageStatisticsEnabled()).toBe(true);
    });

    it.each([{ enabled: true }, { enabled: false }])(
      'sets usage statistics based on the provided value (enabled: $enabled)',
      ({ enabled }) => {
        const config = new Config({
          ...baseParams,
          usageStatisticsEnabled: enabled,
        });
        expect(config.getUsageStatisticsEnabled()).toBe(enabled);
      },
    );

    it('logs the session start event', async () => {
      const config = new Config({
        ...baseParams,
        usageStatisticsEnabled: true,
      });
      await config.initialize();

      expect(
        ClearcutLogger.prototype.logStartSessionEvent,
      ).toHaveBeenCalledOnce();
    });
  });

  describe('Telemetry Settings', () => {
    it('should return default telemetry target if not provided', () => {
      const params: ConfigParameters = {
        ...baseParams,
        telemetry: { enabled: true },
      };
      const config = new Config(params);
      expect(config.getTelemetryTarget()).toBe(DEFAULT_TELEMETRY_TARGET);
    });

    it('should return provided OTLP endpoint', () => {
      const endpoint = 'http://custom.otel.collector:4317';
      const params: ConfigParameters = {
        ...baseParams,
        telemetry: { enabled: true, otlpEndpoint: endpoint },
      };
      const config = new Config(params);
      expect(config.getTelemetryOtlpEndpoint()).toBe(endpoint);
    });

    it('should return default OTLP endpoint if not provided', () => {
      const params: ConfigParameters = {
        ...baseParams,
        telemetry: { enabled: true },
      };
      const config = new Config(params);
      expect(config.getTelemetryOtlpEndpoint()).toBe(DEFAULT_OTLP_ENDPOINT);
    });

    it('should return provided logPrompts setting', () => {
      const params: ConfigParameters = {
        ...baseParams,
        telemetry: { enabled: true, logPrompts: false },
      };
      const config = new Config(params);
      expect(config.getTelemetryLogPromptsEnabled()).toBe(false);
    });

    it('should return default logPrompts setting (true) if not provided', () => {
      const params: ConfigParameters = {
        ...baseParams,
        telemetry: { enabled: true },
      };
      const config = new Config(params);
      expect(config.getTelemetryLogPromptsEnabled()).toBe(true);
    });

    it('should return default logPrompts setting (true) if telemetry object is not provided', () => {
      const paramsWithoutTelemetry: ConfigParameters = { ...baseParams };
      delete paramsWithoutTelemetry.telemetry;
      const config = new Config(paramsWithoutTelemetry);
      expect(config.getTelemetryLogPromptsEnabled()).toBe(true);
    });

    it('should return default telemetry target if telemetry object is not provided', () => {
      const paramsWithoutTelemetry: ConfigParameters = { ...baseParams };
      delete paramsWithoutTelemetry.telemetry;
      const config = new Config(paramsWithoutTelemetry);
      expect(config.getTelemetryTarget()).toBe(DEFAULT_TELEMETRY_TARGET);
    });

    it('should return default OTLP endpoint if telemetry object is not provided', () => {
      const paramsWithoutTelemetry: ConfigParameters = { ...baseParams };
      delete paramsWithoutTelemetry.telemetry;
      const config = new Config(paramsWithoutTelemetry);
      expect(config.getTelemetryOtlpEndpoint()).toBe(DEFAULT_OTLP_ENDPOINT);
    });

    it('should return provided OTLP protocol', () => {
      const params: ConfigParameters = {
        ...baseParams,
        telemetry: { enabled: true, otlpProtocol: 'http' },
      };
      const config = new Config(params);
      expect(config.getTelemetryOtlpProtocol()).toBe('http');
    });

    it('should return default OTLP protocol if not provided', () => {
      const params: ConfigParameters = {
        ...baseParams,
        telemetry: { enabled: true },
      };
      const config = new Config(params);
      expect(config.getTelemetryOtlpProtocol()).toBe('grpc');
    });

    it('should return default OTLP protocol if telemetry object is not provided', () => {
      const paramsWithoutTelemetry: ConfigParameters = { ...baseParams };
      delete paramsWithoutTelemetry.telemetry;
      const config = new Config(paramsWithoutTelemetry);
      expect(config.getTelemetryOtlpProtocol()).toBe('grpc');
    });
  });

  describe('UseRipgrep Configuration', () => {
    it('should default useRipgrep to false when not provided', () => {
      const config = new Config(baseParams);
      expect(config.getUseRipgrep()).toBe(false);
    });

    it('should set useRipgrep to true when provided as true', () => {
      const paramsWithRipgrep: ConfigParameters = {
        ...baseParams,
        useRipgrep: true,
      };
      const config = new Config(paramsWithRipgrep);
      expect(config.getUseRipgrep()).toBe(true);
    });

    it('should set useRipgrep to false when explicitly provided as false', () => {
      const paramsWithRipgrep: ConfigParameters = {
        ...baseParams,
        useRipgrep: false,
      };
      const config = new Config(paramsWithRipgrep);
      expect(config.getUseRipgrep()).toBe(false);
    });

    it('should default useRipgrep to false when undefined', () => {
      const paramsWithUndefinedRipgrep: ConfigParameters = {
        ...baseParams,
        useRipgrep: undefined,
      };
      const config = new Config(paramsWithUndefinedRipgrep);
      expect(config.getUseRipgrep()).toBe(false);
    });
  });
});<|MERGE_RESOLUTION|>--- conflicted
+++ resolved
@@ -5,16 +5,10 @@
  */
 
 import { describe, it, expect, vi, beforeEach } from 'vitest';
-<<<<<<< HEAD
 import type { Mock } from 'vitest';
 import type { ConfigParameters, SandboxConfig } from './config.js';
 import { Config } from './config.js';
-import * as path from 'path';
-=======
-import { Mock } from 'vitest';
-import { Config, ConfigParameters, SandboxConfig } from './config.js';
 import * as path from 'node:path';
->>>>>>> ee4feea0
 import { setGeminiMdFilename as mockSetGeminiMdFilename } from '../tools/memoryTool.js';
 import {
   DEFAULT_TELEMETRY_TARGET,
