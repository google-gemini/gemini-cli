--- conflicted
+++ resolved
@@ -231,17 +231,12 @@
   private readonly model: string;
   private readonly extensionContextFilePaths: string[];
   private readonly noBrowser: boolean;
-<<<<<<< HEAD
-  private readonly ideMode: boolean;
-  private readonly ideClient: IdeClient;
+  private readonly ideModeFeature: boolean;
+  private ideMode: boolean;
+  private ideClient: IdeClient;
   private modelSwitchedDuringSession: boolean = false;
   private useImprovedFallbackStrategy: boolean;
   private disableFallbackForSession: boolean = false;
-=======
-  private readonly ideModeFeature: boolean;
-  private ideMode: boolean;
-  private ideClient: IdeClient;
->>>>>>> 325bb891
   private inFallbackMode = false;
   private readonly maxSessionTurns: number;
   private readonly listExtensions: boolean;
