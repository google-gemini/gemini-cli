--- conflicted
+++ resolved
@@ -228,12 +228,7 @@
   private readonly noBrowser: boolean;
   private readonly ideMode: boolean;
   private readonly ideClient: IdeClient | undefined;
-<<<<<<< HEAD
-
-  private modelSwitchedDuringSession: boolean = false;
-=======
   private inFallbackMode = false;
->>>>>>> 7356764a
   private readonly maxSessionTurns: number;
   private readonly listExtensions: boolean;
   private readonly _extensions: GeminiCLIExtension[];
