--- conflicted
+++ resolved
@@ -311,17 +311,16 @@
     this.flashFallbackHandler = handler;
   }
 
-<<<<<<< HEAD
   getMaxSessionTurns(): number {
     return this.maxSessionTurns;
-=======
+  }
+
   setQuotaErrorOccurred(value: boolean): void {
     this.quotaErrorOccurred = value;
   }
 
   getQuotaErrorOccurred(): boolean {
     return this.quotaErrorOccurred;
->>>>>>> daed8b0f
   }
 
   getEmbeddingModel(): string {
