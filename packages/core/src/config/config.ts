/**
 * @license
 * Copyright 2025 Google LLC
 * SPDX-License-Identifier: Apache-2.0
 */

import * as path from 'node:path';
import process from 'node:process';
import type { ContentGeneratorConfig } from '../core/contentGenerator.js';
import {
  AuthType,
  createContentGeneratorConfig,
} from '../core/contentGenerator.js';
import { PromptRegistry } from '../prompts/prompt-registry.js';
import { ToolRegistry } from '../tools/tool-registry.js';
import { LSTool } from '../tools/ls.js';
import { ReadFileTool } from '../tools/read-file.js';
import { GrepTool } from '../tools/grep.js';
import { RipGrepTool } from '../tools/ripGrep.js';
import { GlobTool } from '../tools/glob.js';
import { EditTool } from '../tools/edit.js';
import { ShellTool } from '../tools/shell.js';
import { WriteFileTool } from '../tools/write-file.js';
import { WebFetchTool } from '../tools/web-fetch.js';
import { ReadManyFilesTool } from '../tools/read-many-files.js';
import { MemoryTool, setGeminiMdFilename } from '../tools/memoryTool.js';
import { WebSearchTool } from '../tools/web-search.js';
import { GeminiClient } from '../core/client.js';
import { FileDiscoveryService } from '../services/fileDiscoveryService.js';
import { GitService } from '../services/gitService.js';
import type { TelemetryTarget } from '../telemetry/index.js';
import {
  initializeTelemetry,
  DEFAULT_TELEMETRY_TARGET,
  DEFAULT_OTLP_ENDPOINT,
} from '../telemetry/index.js';
import { StartSessionEvent } from '../telemetry/index.js';
import {
  DEFAULT_GEMINI_EMBEDDING_MODEL,
  DEFAULT_GEMINI_FLASH_MODEL,
} from './models.js';
import { shouldAttemptBrowserLaunch } from '../utils/browser.js';
import type { MCPOAuthConfig } from '../mcp/oauth-provider.js';
import { IdeClient } from '../ide/ide-client.js';
import type { Content } from '@google/genai';
import type { FileSystemService } from '../services/fileSystemService.js';
import { StandardFileSystemService } from '../services/fileSystemService.js';
import { logCliConfiguration, logIdeConnection } from '../telemetry/loggers.js';
import { IdeConnectionEvent, IdeConnectionType } from '../telemetry/types.js';

// Re-export OAuth config type
export type { MCPOAuthConfig, AnyToolInvocation };
import type { AnyToolInvocation } from '../tools/tools.js';
import { WorkspaceContext } from '../utils/workspaceContext.js';
import { Storage } from './storage.js';
import { FileExclusions } from '../utils/ignorePatterns.js';
<<<<<<< HEAD
import type { PermissionRepository } from '../permissions/PermissionRepository.js';
import { ConfigPermissionRepository } from '../permissions/ConfigPermissionRepository.js';
import { DiscoveredMCPToolInvocation } from '../tools/mcp-tool.js';
import { MemoryToolInvocation } from '../tools/memoryTool.js';
=======
import type { EventEmitter } from 'node:events';
>>>>>>> 2a0e69d8

export enum ApprovalMode {
  DEFAULT = 'default',
  AUTO_EDIT = 'autoEdit',
  YOLO = 'yolo',
}

export interface AccessibilitySettings {
  disableLoadingPhrases?: boolean;
  screenReader?: boolean;
}

export interface BugCommandSettings {
  urlTemplate: string;
}

export interface ChatCompressionSettings {
  contextPercentageThreshold?: number;
}

export interface SummarizeToolOutputSettings {
  tokenBudget?: number;
}

export interface TelemetrySettings {
  enabled?: boolean;
  target?: TelemetryTarget;
  otlpEndpoint?: string;
  otlpProtocol?: 'grpc' | 'http';
  logPrompts?: boolean;
  outfile?: string;
}

export interface GeminiCLIExtension {
  name: string;
  version: string;
  isActive: boolean;
  path: string;
}
export interface FileFilteringOptions {
  respectGitIgnore: boolean;
  respectGeminiIgnore: boolean;
}
// For memory files
export const DEFAULT_MEMORY_FILE_FILTERING_OPTIONS: FileFilteringOptions = {
  respectGitIgnore: false,
  respectGeminiIgnore: true,
};
// For all other files
export const DEFAULT_FILE_FILTERING_OPTIONS: FileFilteringOptions = {
  respectGitIgnore: true,
  respectGeminiIgnore: true,
};
export class MCPServerConfig {
  constructor(
    // For stdio transport
    readonly command?: string,
    readonly args?: string[],
    readonly env?: Record<string, string>,
    readonly cwd?: string,
    // For sse transport
    readonly url?: string,
    // For streamable http transport
    readonly httpUrl?: string,
    readonly headers?: Record<string, string>,
    // For websocket transport
    readonly tcp?: string,
    // Common
    readonly timeout?: number,
    readonly trust?: boolean,
    // Metadata
    readonly description?: string,
    readonly includeTools?: string[],
    readonly excludeTools?: string[],
    readonly extensionName?: string,
    // OAuth configuration
    readonly oauth?: MCPOAuthConfig,
    readonly authProviderType?: AuthProviderType,
  ) {}
}

export enum AuthProviderType {
  DYNAMIC_DISCOVERY = 'dynamic_discovery',
  GOOGLE_CREDENTIALS = 'google_credentials',
}

export interface SandboxConfig {
  command: 'docker' | 'podman' | 'sandbox-exec';
  image: string;
}

export type FlashFallbackHandler = (
  currentModel: string,
  fallbackModel: string,
  error?: unknown,
) => Promise<boolean | string | null>;

export interface ConfigParameters {
  sessionId: string;
  embeddingModel?: string;
  sandbox?: SandboxConfig;
  targetDir: string;
  debugMode: boolean;
  question?: string;
  fullContext?: boolean;
  coreTools?: string[];
  allowedTools?: string[];
  excludeTools?: string[];
  toolDiscoveryCommand?: string;
  toolCallCommand?: string;
  mcpServerCommand?: string;
  mcpServers?: Record<string, MCPServerConfig>;
  userMemory?: string;
  geminiMdFileCount?: number;
  approvalMode?: ApprovalMode;
  showMemoryUsage?: boolean;
  contextFileName?: string | string[];
  accessibility?: AccessibilitySettings;
  telemetry?: TelemetrySettings;
  usageStatisticsEnabled?: boolean;
  fileFiltering?: {
    respectGitIgnore?: boolean;
    respectGeminiIgnore?: boolean;
    enableRecursiveFileSearch?: boolean;
    disableFuzzySearch?: boolean;
  };
  checkpointing?: boolean;
  proxy?: string;
  cwd: string;
  fileDiscoveryService?: FileDiscoveryService;
  includeDirectories?: string[];
  bugCommand?: BugCommandSettings;
  model: string;
  extensionContextFilePaths?: string[];
  maxSessionTurns?: number;
  experimentalZedIntegration?: boolean;
  listExtensions?: boolean;
  extensions?: GeminiCLIExtension[];
  blockedMcpServers?: Array<{ name: string; extensionName: string }>;
  noBrowser?: boolean;
  summarizeToolOutput?: Record<string, SummarizeToolOutputSettings>;
  folderTrustFeature?: boolean;
  folderTrust?: boolean;
  ideMode?: boolean;
  loadMemoryFromIncludeDirectories?: boolean;
  chatCompression?: ChatCompressionSettings;
  interactive?: boolean;
  trustedFolder?: boolean;
  useRipgrep?: boolean;
  shouldUseNodePtyShell?: boolean;
  skipNextSpeakerCheck?: boolean;
  extensionManagement?: boolean;
  enablePromptCompletion?: boolean;
  eventEmitter?: EventEmitter;
}

export class Config {
  private toolRegistry!: ToolRegistry;
  private permissionRepository!: PermissionRepository;
  private promptRegistry!: PromptRegistry;
  private readonly sessionId: string;
  private fileSystemService: FileSystemService;
  private contentGeneratorConfig!: ContentGeneratorConfig;
  private readonly embeddingModel: string;
  private readonly sandbox: SandboxConfig | undefined;
  private readonly targetDir: string;
  private workspaceContext: WorkspaceContext;
  private readonly debugMode: boolean;
  private readonly question: string | undefined;
  private readonly fullContext: boolean;
  private readonly coreTools: string[] | undefined;
  private readonly allowedTools: string[] | undefined;
  private readonly excludeTools: string[] | undefined;
  private readonly toolDiscoveryCommand: string | undefined;
  private readonly toolCallCommand: string | undefined;
  private readonly mcpServerCommand: string | undefined;
  private readonly mcpServers: Record<string, MCPServerConfig> | undefined;
  private userMemory: string;
  private geminiMdFileCount: number;
  private approvalMode: ApprovalMode;
  private readonly showMemoryUsage: boolean;
  private readonly accessibility: AccessibilitySettings;
  private readonly telemetrySettings: TelemetrySettings;
  private readonly usageStatisticsEnabled: boolean;
  private geminiClient!: GeminiClient;
  private readonly fileFiltering: {
    respectGitIgnore: boolean;
    respectGeminiIgnore: boolean;
    enableRecursiveFileSearch: boolean;
    disableFuzzySearch: boolean;
  };
  private fileDiscoveryService: FileDiscoveryService | null = null;
  private gitService: GitService | undefined = undefined;
  private readonly checkpointing: boolean;
  private readonly proxy: string | undefined;
  private readonly cwd: string;
  private readonly bugCommand: BugCommandSettings | undefined;
  private readonly model: string;
  private readonly extensionContextFilePaths: string[];
  private readonly noBrowser: boolean;
  private readonly folderTrustFeature: boolean;
  private readonly folderTrust: boolean;
  private ideMode: boolean;
  private ideClient!: IdeClient;
  private inFallbackMode = false;
  private readonly maxSessionTurns: number;
  private readonly listExtensions: boolean;
  private readonly _extensions: GeminiCLIExtension[];
  private readonly _blockedMcpServers: Array<{
    name: string;
    extensionName: string;
  }>;
  flashFallbackHandler?: FlashFallbackHandler;
  private quotaErrorOccurred: boolean = false;
  private readonly summarizeToolOutput:
    | Record<string, SummarizeToolOutputSettings>
    | undefined;
  private readonly experimentalZedIntegration: boolean = false;
  private readonly loadMemoryFromIncludeDirectories: boolean = false;
  private readonly chatCompression: ChatCompressionSettings | undefined;
  private readonly interactive: boolean;
  private readonly trustedFolder: boolean | undefined;
  private readonly useRipgrep: boolean;
  private readonly shouldUseNodePtyShell: boolean;
  private readonly skipNextSpeakerCheck: boolean;
  private readonly extensionManagement: boolean;
  private readonly enablePromptCompletion: boolean = false;
  private initialized: boolean = false;
  readonly storage: Storage;
  private readonly fileExclusions: FileExclusions;
  private readonly eventEmitter?: EventEmitter;

  constructor(params: ConfigParameters) {
    this.sessionId = params.sessionId;
    this.embeddingModel =
      params.embeddingModel ?? DEFAULT_GEMINI_EMBEDDING_MODEL;
    this.fileSystemService = new StandardFileSystemService();
    this.sandbox = params.sandbox;
    this.targetDir = path.resolve(params.targetDir);
    this.workspaceContext = new WorkspaceContext(
      this.targetDir,
      params.includeDirectories ?? [],
    );
    this.debugMode = params.debugMode;
    this.question = params.question;
    this.fullContext = params.fullContext ?? false;
    this.coreTools = params.coreTools;
    this.allowedTools = params.allowedTools;
    this.excludeTools = params.excludeTools;
    this.toolDiscoveryCommand = params.toolDiscoveryCommand;
    this.toolCallCommand = params.toolCallCommand;
    this.mcpServerCommand = params.mcpServerCommand;
    this.mcpServers = params.mcpServers;
    this.userMemory = params.userMemory ?? '';
    this.geminiMdFileCount = params.geminiMdFileCount ?? 0;
    this.approvalMode = params.approvalMode ?? ApprovalMode.DEFAULT;
    this.showMemoryUsage = params.showMemoryUsage ?? false;
    this.accessibility = params.accessibility ?? {};
    this.telemetrySettings = {
      enabled: params.telemetry?.enabled ?? false,
      target: params.telemetry?.target ?? DEFAULT_TELEMETRY_TARGET,
      otlpEndpoint: params.telemetry?.otlpEndpoint ?? DEFAULT_OTLP_ENDPOINT,
      otlpProtocol: params.telemetry?.otlpProtocol,
      logPrompts: params.telemetry?.logPrompts ?? true,
      outfile: params.telemetry?.outfile,
    };
    this.usageStatisticsEnabled = params.usageStatisticsEnabled ?? true;

    this.fileFiltering = {
      respectGitIgnore: params.fileFiltering?.respectGitIgnore ?? true,
      respectGeminiIgnore: params.fileFiltering?.respectGeminiIgnore ?? true,
      enableRecursiveFileSearch:
        params.fileFiltering?.enableRecursiveFileSearch ?? true,
      disableFuzzySearch: params.fileFiltering?.disableFuzzySearch ?? false,
    };
    this.checkpointing = params.checkpointing ?? false;
    this.proxy = params.proxy;
    this.cwd = params.cwd ?? process.cwd();
    this.fileDiscoveryService = params.fileDiscoveryService ?? null;
    this.bugCommand = params.bugCommand;
    this.model = params.model;
    this.extensionContextFilePaths = params.extensionContextFilePaths ?? [];
    this.maxSessionTurns = params.maxSessionTurns ?? -1;
    this.experimentalZedIntegration =
      params.experimentalZedIntegration ?? false;
    this.listExtensions = params.listExtensions ?? false;
    this._extensions = params.extensions ?? [];
    this._blockedMcpServers = params.blockedMcpServers ?? [];
    this.noBrowser = params.noBrowser ?? false;
    this.summarizeToolOutput = params.summarizeToolOutput;
    this.folderTrustFeature = params.folderTrustFeature ?? false;
    this.folderTrust = params.folderTrust ?? false;
    this.ideMode = params.ideMode ?? false;
    this.loadMemoryFromIncludeDirectories =
      params.loadMemoryFromIncludeDirectories ?? false;
    this.chatCompression = params.chatCompression;
    this.interactive = params.interactive ?? false;
    this.trustedFolder = params.trustedFolder;
    this.useRipgrep = params.useRipgrep ?? false;
    this.shouldUseNodePtyShell = params.shouldUseNodePtyShell ?? false;
    this.skipNextSpeakerCheck = params.skipNextSpeakerCheck ?? false;
    this.extensionManagement = params.extensionManagement ?? false;
    this.storage = new Storage(this.targetDir);
    this.enablePromptCompletion = params.enablePromptCompletion ?? false;
    this.fileExclusions = new FileExclusions(this);
    this.eventEmitter = params.eventEmitter;

    if (params.contextFileName) {
      setGeminiMdFilename(params.contextFileName);
    }

    if (this.telemetrySettings.enabled) {
      initializeTelemetry(this);
    }
  }

  /**
   * Must only be called once, throws if called again.
   */
  async initialize(): Promise<void> {
    if (this.initialized) {
      throw Error('Config was already initialized');
    }
    this.initialized = true;
    this.ideClient = await IdeClient.getInstance();
    // Initialize centralized FileDiscoveryService
    this.getFileService();
    if (this.getCheckpointingEnabled()) {
      await this.getGitService();
    }
    this.promptRegistry = new PromptRegistry();

    // Initialize permission repository before creating tools
    this.permissionRepository = new ConfigPermissionRepository();

    // Set the permission repository for tools that need it
    DiscoveredMCPToolInvocation.setPermissionRepository(
      this.permissionRepository,
    );
    MemoryToolInvocation.setPermissionRepository(this.permissionRepository);

    this.toolRegistry = await this.createToolRegistry();
    logCliConfiguration(this, new StartSessionEvent(this, this.toolRegistry));
  }

  async refreshAuth(authMethod: AuthType) {
    // Save the current conversation history before creating a new client
    let existingHistory: Content[] = [];
    if (this.geminiClient && this.geminiClient.isInitialized()) {
      existingHistory = this.geminiClient.getHistory();
    }

    // Create new content generator config
    const newContentGeneratorConfig = createContentGeneratorConfig(
      this,
      authMethod,
    );

    // Create and initialize new client in local variable first
    const newGeminiClient = new GeminiClient(this);
    await newGeminiClient.initialize(newContentGeneratorConfig);

    // Vertex and Genai have incompatible encryption and sending history with
    // throughtSignature from Genai to Vertex will fail, we need to strip them
    const fromGenaiToVertex =
      this.contentGeneratorConfig?.authType === AuthType.USE_GEMINI &&
      authMethod === AuthType.LOGIN_WITH_GOOGLE;

    // Only assign to instance properties after successful initialization
    this.contentGeneratorConfig = newContentGeneratorConfig;
    this.geminiClient = newGeminiClient;

    // Restore the conversation history to the new client
    if (existingHistory.length > 0) {
      this.geminiClient.setHistory(existingHistory, {
        stripThoughts: fromGenaiToVertex,
      });
    }

    // Reset the session flag since we're explicitly changing auth and using default model
    this.inFallbackMode = false;
  }

  getSessionId(): string {
    return this.sessionId;
  }

  shouldLoadMemoryFromIncludeDirectories(): boolean {
    return this.loadMemoryFromIncludeDirectories;
  }

  getContentGeneratorConfig(): ContentGeneratorConfig {
    return this.contentGeneratorConfig;
  }

  getModel(): string {
    return this.contentGeneratorConfig?.model || this.model;
  }

  setModel(newModel: string): void {
    if (this.contentGeneratorConfig) {
      this.contentGeneratorConfig.model = newModel;
    }
  }

  isInFallbackMode(): boolean {
    return this.inFallbackMode;
  }

  setFallbackMode(active: boolean): void {
    this.inFallbackMode = active;
  }

  setFlashFallbackHandler(handler: FlashFallbackHandler): void {
    this.flashFallbackHandler = handler;
  }

  getMaxSessionTurns(): number {
    return this.maxSessionTurns;
  }

  setQuotaErrorOccurred(value: boolean): void {
    this.quotaErrorOccurred = value;
  }

  getQuotaErrorOccurred(): boolean {
    return this.quotaErrorOccurred;
  }

  getEmbeddingModel(): string {
    return this.embeddingModel;
  }

  getSandbox(): SandboxConfig | undefined {
    return this.sandbox;
  }

  isRestrictiveSandbox(): boolean {
    const sandboxConfig = this.getSandbox();
    const seatbeltProfile = process.env['SEATBELT_PROFILE'];
    return (
      !!sandboxConfig &&
      sandboxConfig.command === 'sandbox-exec' &&
      !!seatbeltProfile &&
      seatbeltProfile.startsWith('restrictive-')
    );
  }

  getTargetDir(): string {
    return this.targetDir;
  }

  getProjectRoot(): string {
    return this.targetDir;
  }

  getWorkspaceContext(): WorkspaceContext {
    return this.workspaceContext;
  }

  getToolRegistry(): ToolRegistry {
    return this.toolRegistry;
  }

  getPromptRegistry(): PromptRegistry {
    return this.promptRegistry;
  }

  getDebugMode(): boolean {
    return this.debugMode;
  }
  getQuestion(): string | undefined {
    return this.question;
  }

  getFullContext(): boolean {
    return this.fullContext;
  }

  getCoreTools(): string[] | undefined {
    return this.coreTools;
  }

  getAllowedTools(): string[] | undefined {
    return this.allowedTools;
  }

  getExcludeTools(): string[] | undefined {
    return this.excludeTools;
  }

  getToolDiscoveryCommand(): string | undefined {
    return this.toolDiscoveryCommand;
  }

  getToolCallCommand(): string | undefined {
    return this.toolCallCommand;
  }

  getMcpServerCommand(): string | undefined {
    return this.mcpServerCommand;
  }

  getMcpServers(): Record<string, MCPServerConfig> | undefined {
    return this.mcpServers;
  }

  getUserMemory(): string {
    return this.userMemory;
  }

  setUserMemory(newUserMemory: string): void {
    this.userMemory = newUserMemory;
  }

  getGeminiMdFileCount(): number {
    return this.geminiMdFileCount;
  }

  setGeminiMdFileCount(count: number): void {
    this.geminiMdFileCount = count;
  }

  getApprovalMode(): ApprovalMode {
    return this.approvalMode;
  }

  setApprovalMode(mode: ApprovalMode): void {
    if (!this.isTrustedFolder() && mode !== ApprovalMode.DEFAULT) {
      throw new Error(
        'Cannot enable privileged approval modes in an untrusted folder.',
      );
    }
    this.approvalMode = mode;
  }

  getShowMemoryUsage(): boolean {
    return this.showMemoryUsage;
  }

  getAccessibility(): AccessibilitySettings {
    return this.accessibility;
  }

  getTelemetryEnabled(): boolean {
    return this.telemetrySettings.enabled ?? false;
  }

  getTelemetryLogPromptsEnabled(): boolean {
    return this.telemetrySettings.logPrompts ?? true;
  }

  getTelemetryOtlpEndpoint(): string {
    return this.telemetrySettings.otlpEndpoint ?? DEFAULT_OTLP_ENDPOINT;
  }

  getTelemetryOtlpProtocol(): 'grpc' | 'http' {
    return this.telemetrySettings.otlpProtocol ?? 'grpc';
  }

  getTelemetryTarget(): TelemetryTarget {
    return this.telemetrySettings.target ?? DEFAULT_TELEMETRY_TARGET;
  }

  getTelemetryOutfile(): string | undefined {
    return this.telemetrySettings.outfile;
  }

  getGeminiClient(): GeminiClient {
    return this.geminiClient;
  }

  getEnableRecursiveFileSearch(): boolean {
    return this.fileFiltering.enableRecursiveFileSearch;
  }

  getFileFilteringDisableFuzzySearch(): boolean {
    return this.fileFiltering.disableFuzzySearch;
  }

  getFileFilteringRespectGitIgnore(): boolean {
    return this.fileFiltering.respectGitIgnore;
  }
  getFileFilteringRespectGeminiIgnore(): boolean {
    return this.fileFiltering.respectGeminiIgnore;
  }

  getFileFilteringOptions(): FileFilteringOptions {
    return {
      respectGitIgnore: this.fileFiltering.respectGitIgnore,
      respectGeminiIgnore: this.fileFiltering.respectGeminiIgnore,
    };
  }

  /**
   * Gets custom file exclusion patterns from configuration.
   * TODO: This is a placeholder implementation. In the future, this could
   * read from settings files, CLI arguments, or environment variables.
   */
  getCustomExcludes(): string[] {
    // Placeholder implementation - returns empty array for now
    // Future implementation could read from:
    // - User settings file
    // - Project-specific configuration
    // - Environment variables
    // - CLI arguments
    return [];
  }

  getCheckpointingEnabled(): boolean {
    return this.checkpointing;
  }

  getProxy(): string | undefined {
    return this.proxy;
  }

  getWorkingDir(): string {
    return this.cwd;
  }

  getBugCommand(): BugCommandSettings | undefined {
    return this.bugCommand;
  }

  getFileService(): FileDiscoveryService {
    if (!this.fileDiscoveryService) {
      this.fileDiscoveryService = new FileDiscoveryService(this.targetDir);
    }
    return this.fileDiscoveryService;
  }

  getUsageStatisticsEnabled(): boolean {
    return this.usageStatisticsEnabled;
  }

  getExtensionContextFilePaths(): string[] {
    return this.extensionContextFilePaths;
  }

  getExperimentalZedIntegration(): boolean {
    return this.experimentalZedIntegration;
  }

  getListExtensions(): boolean {
    return this.listExtensions;
  }

  getExtensionManagement(): boolean {
    return this.extensionManagement;
  }

  getExtensions(): GeminiCLIExtension[] {
    return this._extensions;
  }

  getBlockedMcpServers(): Array<{ name: string; extensionName: string }> {
    return this._blockedMcpServers;
  }

  getNoBrowser(): boolean {
    return this.noBrowser;
  }

  isBrowserLaunchSuppressed(): boolean {
    return this.getNoBrowser() || !shouldAttemptBrowserLaunch();
  }

  getSummarizeToolOutputConfig():
    | Record<string, SummarizeToolOutputSettings>
    | undefined {
    return this.summarizeToolOutput;
  }

  getIdeMode(): boolean {
    return this.ideMode;
  }

  getFolderTrustFeature(): boolean {
    return this.folderTrustFeature;
  }

  getFolderTrust(): boolean {
    return this.folderTrust;
  }

  isTrustedFolder(): boolean {
    // isWorkspaceTrusted in cli/src/config/trustedFolder.js returns undefined
    // when the file based trust value is unavailable, since it is mainly used
    // in the initialization for trust dialogs, etc. Here we return true since
    // config.isTrustedFolder() is used for the main business logic of blocking
    // tool calls etc in the rest of the application.
    //
    // Default value is true since we load with trusted settings to avoid
    // restarts in the more common path. If the user chooses to mark the folder
    // as untrusted, the CLI will restart and we will have the trust value
    // reloaded.
    return this.trustedFolder ?? true;
  }

  setIdeMode(value: boolean): void {
    this.ideMode = value;
  }

  async setIdeModeAndSyncConnection(value: boolean): Promise<void> {
    this.ideMode = value;
    if (value) {
      await this.ideClient.connect();
      logIdeConnection(this, new IdeConnectionEvent(IdeConnectionType.SESSION));
    } else {
      await this.ideClient.disconnect();
    }
  }

  getIdeClient(): IdeClient {
    return this.ideClient;
  }

  /**
   * Get the current FileSystemService
   */
  getFileSystemService(): FileSystemService {
    return this.fileSystemService;
  }

  /**
   * Set a custom FileSystemService
   */
  setFileSystemService(fileSystemService: FileSystemService): void {
    this.fileSystemService = fileSystemService;
  }

  getChatCompression(): ChatCompressionSettings | undefined {
    return this.chatCompression;
  }

  isInteractive(): boolean {
    return this.interactive;
  }

  getUseRipgrep(): boolean {
    return this.useRipgrep;
  }

  getShouldUseNodePtyShell(): boolean {
    return this.shouldUseNodePtyShell;
  }

  getSkipNextSpeakerCheck(): boolean {
    return this.skipNextSpeakerCheck;
  }

  getScreenReader(): boolean {
    return this.accessibility.screenReader ?? false;
  }

  getEnablePromptCompletion(): boolean {
    return this.enablePromptCompletion;
  }

  async getGitService(): Promise<GitService> {
    if (!this.gitService) {
      this.gitService = new GitService(this.targetDir, this.storage);
      await this.gitService.initialize();
    }
    return this.gitService;
  }

  getFileExclusions(): FileExclusions {
    return this.fileExclusions;
  }

  getPermissionRepository(): PermissionRepository {
    return this.permissionRepository;
  }

  async createToolRegistry(): Promise<ToolRegistry> {
    const registry = new ToolRegistry(this, this.eventEmitter);

    // helper to create & register core tools that are enabled
    // eslint-disable-next-line @typescript-eslint/no-explicit-any
    const registerCoreTool = (ToolClass: any, ...args: unknown[]) => {
      const className = ToolClass.name;
      const toolName = ToolClass.Name || className;
      const coreTools = this.getCoreTools();
      const excludeTools = this.getExcludeTools() || [];

      let isEnabled = true; // Enabled by default if coreTools is not set.
      if (coreTools) {
        isEnabled = coreTools.some(
          (tool) =>
            tool === className ||
            tool === toolName ||
            tool.startsWith(`${className}(`) ||
            tool.startsWith(`${toolName}(`),
        );
      }

      const isExcluded = excludeTools.some(
        (tool) => tool === className || tool === toolName,
      );

      if (isExcluded) {
        isEnabled = false;
      }

      if (isEnabled) {
        registry.registerTool(new ToolClass(...args));
      }
    };

    registerCoreTool(LSTool, this);
    registerCoreTool(ReadFileTool, this);

    if (this.getUseRipgrep()) {
      registerCoreTool(RipGrepTool, this);
    } else {
      registerCoreTool(GrepTool, this);
    }

    registerCoreTool(GlobTool, this);
    registerCoreTool(EditTool, this);
    registerCoreTool(WriteFileTool, this);
    registerCoreTool(WebFetchTool, this);
    registerCoreTool(ReadManyFilesTool, this);
    registerCoreTool(ShellTool, this, this.permissionRepository);
    registerCoreTool(MemoryTool, this.permissionRepository);
    registerCoreTool(WebSearchTool, this);

    await registry.discoverAllTools();
    return registry;
  }
}
// Export model constants for use in CLI
export { DEFAULT_GEMINI_FLASH_MODEL };<|MERGE_RESOLUTION|>--- conflicted
+++ resolved
@@ -54,14 +54,11 @@
 import { WorkspaceContext } from '../utils/workspaceContext.js';
 import { Storage } from './storage.js';
 import { FileExclusions } from '../utils/ignorePatterns.js';
-<<<<<<< HEAD
 import type { PermissionRepository } from '../permissions/PermissionRepository.js';
 import { ConfigPermissionRepository } from '../permissions/ConfigPermissionRepository.js';
 import { DiscoveredMCPToolInvocation } from '../tools/mcp-tool.js';
 import { MemoryToolInvocation } from '../tools/memoryTool.js';
-=======
 import type { EventEmitter } from 'node:events';
->>>>>>> 2a0e69d8
 
 export enum ApprovalMode {
   DEFAULT = 'default',
