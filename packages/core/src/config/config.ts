--- conflicted
+++ resolved
@@ -1388,16 +1388,13 @@
     }
 
     // Register Subagents as Tools
-<<<<<<< HEAD
     for (const definition of this.agentRegistry.getAllDefinitions()) {
       // We must respect the main allowed/exclude lists for agents too.
-      const excludeTools = this.getExcludeTools() || [];
       const allowedTools = this.getAllowedTools();
 
-      const isExcluded = excludeTools.includes(definition.name);
       const isAllowed = !allowedTools || allowedTools.includes(definition.name);
 
-      if (isAllowed && !isExcluded) {
+      if (isAllowed) {
         const messageBusEnabled = this.getEnableMessageBusIntegration();
         const wrapper = new SubagentToolWrapper(
           definition,
@@ -1405,28 +1402,6 @@
           messageBusEnabled ? this.getMessageBus() : undefined,
         );
         registry.registerTool(wrapper);
-=======
-    if (this.getCodebaseInvestigatorSettings().enabled) {
-      const definition = this.agentRegistry.getDefinition(
-        'codebase_investigator',
-      );
-      if (definition) {
-        // We must respect the main allowed/exclude lists for agents too.
-        const allowedTools = this.getAllowedTools();
-
-        const isAllowed =
-          !allowedTools || allowedTools.includes(definition.name);
-
-        if (isAllowed) {
-          const messageBusEnabled = this.getEnableMessageBusIntegration();
-          const wrapper = new SubagentToolWrapper(
-            definition,
-            this,
-            messageBusEnabled ? this.getMessageBus() : undefined,
-          );
-          registry.registerTool(wrapper);
-        }
->>>>>>> a4415f15
       }
     }
 
