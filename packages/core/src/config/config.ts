--- conflicted
+++ resolved
@@ -228,13 +228,10 @@
   private readonly noBrowser: boolean;
   private readonly ideMode: boolean;
   private readonly ideClient: IdeClient | undefined;
-<<<<<<< HEAD
   private modelSwitchedDuringSession: boolean = false;
   private useImprovedFallbackStrategy: boolean;
   private disableFallbackForSession: boolean = false;
-=======
   private inFallbackMode = false;
->>>>>>> b08679c9
   private readonly maxSessionTurns: number;
   private readonly listExtensions: boolean;
   private readonly _extensions: GeminiCLIExtension[];
@@ -338,8 +335,9 @@
     this.geminiClient = new GeminiClient(this);
     await this.geminiClient.initialize(this.contentGeneratorConfig);
 
-    // Reset the session flag since we're explicitly changing auth and using default model
+    // Reset the session flags since we're explicitly changing auth and using default model
     this.inFallbackMode = false;
+    this.modelSwitchedDuringSession = false;
   }
 
   getSessionId(): string {
@@ -357,6 +355,7 @@
   setModel(newModel: string): void {
     if (this.contentGeneratorConfig) {
       this.contentGeneratorConfig.model = newModel;
+      this.modelSwitchedDuringSession = true;
     }
   }
 
@@ -366,6 +365,17 @@
 
   setFallbackMode(active: boolean): void {
     this.inFallbackMode = active;
+  }
+
+  isModelSwitchedDuringSession(): boolean {
+    return this.modelSwitchedDuringSession;
+  }
+
+  resetModelToDefault(): void {
+    if (this.contentGeneratorConfig) {
+      this.contentGeneratorConfig.model = this.model; // Reset to the original default model
+      this.modelSwitchedDuringSession = false;
+    }
   }
 
   setFlashFallbackHandler(handler: FlashFallbackHandler): void {
