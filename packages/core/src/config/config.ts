/**
 * @license
 * Copyright 2025 Google LLC
 * SPDX-License-Identifier: Apache-2.0
 */

import * as path from 'node:path';
import process from 'node:process';
import type {
  ContentGenerator,
  ContentGeneratorConfig,
} from '../core/contentGenerator.js';
import {
  AuthType,
  createContentGenerator,
  createContentGeneratorConfig,
} from '../core/contentGenerator.js';
import { PromptRegistry } from '../prompts/prompt-registry.js';
import { ToolRegistry } from '../tools/tool-registry.js';
import { LSTool } from '../tools/ls.js';
import { ReadFileTool } from '../tools/read-file.js';
import { GrepTool } from '../tools/grep.js';
import { canUseRipgrep, RipGrepTool } from '../tools/ripGrep.js';
import { GlobTool } from '../tools/glob.js';
import { EditTool } from '../tools/edit.js';
import { SmartEditTool } from '../tools/smart-edit.js';
import { ShellTool } from '../tools/shell.js';
import { WriteFileTool } from '../tools/write-file.js';
import { WebFetchTool } from '../tools/web-fetch.js';
import { ReadManyFilesTool } from '../tools/read-many-files.js';
import { MemoryTool, setGeminiMdFilename } from '../tools/memoryTool.js';
import { WebSearchTool } from '../tools/web-search.js';
import { GeminiClient } from '../core/client.js';
import { BaseLlmClient } from '../core/baseLlmClient.js';
import { FileDiscoveryService } from '../services/fileDiscoveryService.js';
import { GitService } from '../services/gitService.js';
import type { TelemetryTarget } from '../telemetry/index.js';
import {
  initializeTelemetry,
  DEFAULT_TELEMETRY_TARGET,
  DEFAULT_OTLP_ENDPOINT,
  uiTelemetryService,
} from '../telemetry/index.js';
import { tokenLimit } from '../core/tokenLimits.js';
import { StartSessionEvent } from '../telemetry/index.js';
import {
  DEFAULT_GEMINI_EMBEDDING_MODEL,
  DEFAULT_GEMINI_FLASH_MODEL,
  DEFAULT_GEMINI_MODEL,
  DEFAULT_THINKING_MODE,
} from './models.js';
import { shouldAttemptBrowserLaunch } from '../utils/browser.js';
import type { MCPOAuthConfig } from '../mcp/oauth-provider.js';
import { ideContextStore } from '../ide/ideContext.js';
import { WriteTodosTool } from '../tools/write-todos.js';
import type { FileSystemService } from '../services/fileSystemService.js';
import { StandardFileSystemService } from '../services/fileSystemService.js';
import {
  logCliConfiguration,
  logRipgrepFallback,
} from '../telemetry/loggers.js';
import { RipgrepFallbackEvent } from '../telemetry/types.js';
import type { FallbackModelHandler } from '../fallback/types.js';
import { ModelRouterService } from '../routing/modelRouterService.js';
import { OutputFormat } from '../output/types.js';

// Re-export OAuth config type
export type { MCPOAuthConfig, AnyToolInvocation };
import type { AnyToolInvocation } from '../tools/tools.js';
import { WorkspaceContext } from '../utils/workspaceContext.js';
import { Storage } from './storage.js';
import type { ShellExecutionConfig } from '../services/shellExecutionService.js';
import { FileExclusions } from '../utils/ignorePatterns.js';
import type { EventEmitter } from 'node:events';
import { MessageBus } from '../confirmation-bus/message-bus.js';
import { PolicyEngine } from '../policy/policy-engine.js';
import type { PolicyEngineConfig } from '../policy/types.js';
import type { UserTierId } from '../code_assist/types.js';
import { AgentRegistry } from '../agents/registry.js';
import { setGlobalProxy } from '../utils/fetch.js';
import { SubagentToolWrapper } from '../agents/subagent-tool-wrapper.js';

export enum ApprovalMode {
  DEFAULT = 'default',
  AUTO_EDIT = 'autoEdit',
  YOLO = 'yolo',
}

export interface AccessibilitySettings {
  disableLoadingPhrases?: boolean;
  screenReader?: boolean;
}

export interface BugCommandSettings {
  urlTemplate: string;
}

export interface ChatCompressionSettings {
  contextPercentageThreshold?: number;
}

export interface SummarizeToolOutputSettings {
  tokenBudget?: number;
}

export interface TelemetrySettings {
  enabled?: boolean;
  target?: TelemetryTarget;
  otlpEndpoint?: string;
  otlpProtocol?: 'grpc' | 'http';
  logPrompts?: boolean;
  outfile?: string;
  useCollector?: boolean;
}

export interface OutputSettings {
  format?: OutputFormat;
}

export interface CodebaseInvestigatorSettings {
  enabled?: boolean;
  maxNumTurns?: number;
  maxTimeMinutes?: number;
  thinkingBudget?: number;
  model?: string;
}

/**
 * All information required in CLI to handle an extension. Defined in Core so
 * that the collection of loaded, active, and inactive extensions can be passed
 * around on the config object though Core does not use this information
 * directly.
 */
export interface GeminiCLIExtension {
  name: string;
  version: string;
  isActive: boolean;
  path: string;
  installMetadata?: ExtensionInstallMetadata;
  mcpServers?: Record<string, MCPServerConfig>;
  contextFiles: string[];
  excludeTools?: string[];
  id: string;
}

export interface ExtensionInstallMetadata {
  source: string;
  type: 'git' | 'local' | 'link' | 'github-release';
  releaseTag?: string; // Only present for github-release installs.
  ref?: string;
  autoUpdate?: boolean;
  allowPreRelease?: boolean;
}

import type { FileFilteringOptions } from './constants.js';
import {
  DEFAULT_FILE_FILTERING_OPTIONS,
  DEFAULT_MEMORY_FILE_FILTERING_OPTIONS,
} from './constants.js';
import { debugLogger } from '../utils/debugLogger.js';

export type { FileFilteringOptions };
export {
  DEFAULT_FILE_FILTERING_OPTIONS,
  DEFAULT_MEMORY_FILE_FILTERING_OPTIONS,
};

export const DEFAULT_TRUNCATE_TOOL_OUTPUT_THRESHOLD = 4_000_000;
export const DEFAULT_TRUNCATE_TOOL_OUTPUT_LINES = 1000;

export class MCPServerConfig {
  constructor(
    // For stdio transport
    readonly command?: string,
    readonly args?: string[],
    readonly env?: Record<string, string>,
    readonly cwd?: string,
    // For sse transport
    readonly url?: string,
    // For streamable http transport
    readonly httpUrl?: string,
    readonly headers?: Record<string, string>,
    // For websocket transport
    readonly tcp?: string,
    // Common
    readonly timeout?: number,
    readonly trust?: boolean,
    // Metadata
    readonly description?: string,
    readonly includeTools?: string[],
    readonly excludeTools?: string[],
    readonly extension?: GeminiCLIExtension,
    // OAuth configuration
    readonly oauth?: MCPOAuthConfig,
    readonly authProviderType?: AuthProviderType,
    // Service Account Configuration
    /* targetAudience format: CLIENT_ID.apps.googleusercontent.com */
    readonly targetAudience?: string,
    /* targetServiceAccount format: <service-account-name>@<project-num>.iam.gserviceaccount.com */
    readonly targetServiceAccount?: string,
  ) {}
}

export enum AuthProviderType {
  DYNAMIC_DISCOVERY = 'dynamic_discovery',
  GOOGLE_CREDENTIALS = 'google_credentials',
  SERVICE_ACCOUNT_IMPERSONATION = 'service_account_impersonation',
}

export interface SandboxConfig {
  command: 'docker' | 'podman' | 'sandbox-exec';
  image: string;
}

export interface ConfigParameters {
  sessionId: string;
  embeddingModel?: string;
  sandbox?: SandboxConfig;
  targetDir: string;
  debugMode: boolean;
  question?: string;

  coreTools?: string[];
  allowedTools?: string[];
  excludeTools?: string[];
  toolDiscoveryCommand?: string;
  toolCallCommand?: string;
  mcpServerCommand?: string;
  mcpServers?: Record<string, MCPServerConfig>;
  userMemory?: string;
  geminiMdFileCount?: number;
  geminiMdFilePaths?: string[];
  approvalMode?: ApprovalMode;
  showMemoryUsage?: boolean;
  contextFileName?: string | string[];
  accessibility?: AccessibilitySettings;
  telemetry?: TelemetrySettings;
  usageStatisticsEnabled?: boolean;
  fileFiltering?: {
    respectGitIgnore?: boolean;
    respectGeminiIgnore?: boolean;
    enableRecursiveFileSearch?: boolean;
    disableFuzzySearch?: boolean;
  };
  checkpointing?: boolean;
  proxy?: string;
  cwd: string;
  fileDiscoveryService?: FileDiscoveryService;
  includeDirectories?: string[];
  bugCommand?: BugCommandSettings;
  model: string;
  maxSessionTurns?: number;
  experimentalZedIntegration?: boolean;
  listExtensions?: boolean;
  extensions?: GeminiCLIExtension[];
  enabledExtensions?: string[];
  blockedMcpServers?: Array<{ name: string; extensionName: string }>;
  noBrowser?: boolean;
  summarizeToolOutput?: Record<string, SummarizeToolOutputSettings>;
  folderTrust?: boolean;
  ideMode?: boolean;
  loadMemoryFromIncludeDirectories?: boolean;
  chatCompression?: ChatCompressionSettings;
  interactive?: boolean;
  trustedFolder?: boolean;
  useRipgrep?: boolean;
  enableInteractiveShell?: boolean;
  skipNextSpeakerCheck?: boolean;
  shellExecutionConfig?: ShellExecutionConfig;
  extensionManagement?: boolean;
  enablePromptCompletion?: boolean;
  truncateToolOutputThreshold?: number;
  truncateToolOutputLines?: number;
  enableToolOutputTruncation?: boolean;
  eventEmitter?: EventEmitter;
  useSmartEdit?: boolean;
  useWriteTodos?: boolean;
  policyEngineConfig?: PolicyEngineConfig;
  output?: OutputSettings;
  useModelRouter?: boolean;
  enableMessageBusIntegration?: boolean;
  codebaseInvestigatorSettings?: CodebaseInvestigatorSettings;
  continueOnFailedApiCall?: boolean;
  retryFetchErrors?: boolean;
  enableShellOutputEfficiency?: boolean;
<<<<<<< HEAD
  mockResponses?: string;
=======
  ptyInfo?: string;
  disableYoloMode?: boolean;
>>>>>>> 3a501196
}

export class Config {
  private toolRegistry!: ToolRegistry;
  private promptRegistry!: PromptRegistry;
  private agentRegistry!: AgentRegistry;
  private readonly sessionId: string;
  private fileSystemService: FileSystemService;
  private contentGeneratorConfig!: ContentGeneratorConfig;
  private contentGenerator!: ContentGenerator;
  private readonly embeddingModel: string;
  private readonly sandbox: SandboxConfig | undefined;
  private readonly targetDir: string;
  private workspaceContext: WorkspaceContext;
  private readonly debugMode: boolean;
  private readonly question: string | undefined;

  private readonly coreTools: string[] | undefined;
  private readonly allowedTools: string[] | undefined;
  private readonly excludeTools: string[] | undefined;
  private readonly toolDiscoveryCommand: string | undefined;
  private readonly toolCallCommand: string | undefined;
  private readonly mcpServerCommand: string | undefined;
  private readonly mcpServers: Record<string, MCPServerConfig> | undefined;
  private userMemory: string;
  private geminiMdFileCount: number;
  private geminiMdFilePaths: string[];
  private approvalMode: ApprovalMode;
  private readonly showMemoryUsage: boolean;
  private readonly accessibility: AccessibilitySettings;
  private readonly telemetrySettings: TelemetrySettings;
  private readonly usageStatisticsEnabled: boolean;
  private geminiClient!: GeminiClient;
  private baseLlmClient!: BaseLlmClient;
  private modelRouterService: ModelRouterService;
  private readonly fileFiltering: {
    respectGitIgnore: boolean;
    respectGeminiIgnore: boolean;
    enableRecursiveFileSearch: boolean;
    disableFuzzySearch: boolean;
  };
  private fileDiscoveryService: FileDiscoveryService | null = null;
  private gitService: GitService | undefined = undefined;
  private readonly checkpointing: boolean;
  private readonly proxy: string | undefined;
  private readonly cwd: string;
  private readonly bugCommand: BugCommandSettings | undefined;
  private model: string;
  private readonly noBrowser: boolean;
  private readonly folderTrust: boolean;
  private ideMode: boolean;

  private inFallbackMode = false;
  private readonly maxSessionTurns: number;
  private readonly listExtensions: boolean;
  private readonly _extensions: GeminiCLIExtension[];
  private readonly _enabledExtensions: string[];
  private readonly _blockedMcpServers: Array<{
    name: string;
    extensionName: string;
  }>;
  fallbackModelHandler?: FallbackModelHandler;
  private quotaErrorOccurred: boolean = false;
  private readonly summarizeToolOutput:
    | Record<string, SummarizeToolOutputSettings>
    | undefined;
  private readonly experimentalZedIntegration: boolean = false;
  private readonly loadMemoryFromIncludeDirectories: boolean = false;
  private readonly chatCompression: ChatCompressionSettings | undefined;
  private readonly interactive: boolean;
  private readonly ptyInfo: string;
  private readonly trustedFolder: boolean | undefined;
  private readonly useRipgrep: boolean;
  private readonly enableInteractiveShell: boolean;
  private readonly skipNextSpeakerCheck: boolean;
  private shellExecutionConfig: ShellExecutionConfig;
  private readonly extensionManagement: boolean = true;
  private readonly enablePromptCompletion: boolean = false;
  private readonly truncateToolOutputThreshold: number;
  private readonly truncateToolOutputLines: number;
  private readonly enableToolOutputTruncation: boolean;
  private initialized: boolean = false;
  readonly storage: Storage;
  private readonly fileExclusions: FileExclusions;
  private readonly eventEmitter?: EventEmitter;
  private readonly useSmartEdit: boolean;
  private readonly useWriteTodos: boolean;
  private readonly messageBus: MessageBus;
  private readonly policyEngine: PolicyEngine;
  private readonly outputSettings: OutputSettings;
  private readonly useModelRouter: boolean;
  private readonly enableMessageBusIntegration: boolean;
  private readonly codebaseInvestigatorSettings: CodebaseInvestigatorSettings;
  private readonly continueOnFailedApiCall: boolean;
  private readonly retryFetchErrors: boolean;
  private readonly enableShellOutputEfficiency: boolean;
<<<<<<< HEAD
  readonly mockResponses?: string;
=======
  private readonly disableYoloMode: boolean;
>>>>>>> 3a501196

  constructor(params: ConfigParameters) {
    this.sessionId = params.sessionId;
    this.embeddingModel =
      params.embeddingModel ?? DEFAULT_GEMINI_EMBEDDING_MODEL;
    this.fileSystemService = new StandardFileSystemService();
    this.sandbox = params.sandbox;
    this.targetDir = path.resolve(params.targetDir);
    this.workspaceContext = new WorkspaceContext(
      this.targetDir,
      params.includeDirectories ?? [],
    );
    this.debugMode = params.debugMode;
    this.question = params.question;

    this.coreTools = params.coreTools;
    this.allowedTools = params.allowedTools;
    this.excludeTools = params.excludeTools;
    this.toolDiscoveryCommand = params.toolDiscoveryCommand;
    this.toolCallCommand = params.toolCallCommand;
    this.mcpServerCommand = params.mcpServerCommand;
    this.mcpServers = params.mcpServers;
    this.userMemory = params.userMemory ?? '';
    this.geminiMdFileCount = params.geminiMdFileCount ?? 0;
    this.geminiMdFilePaths = params.geminiMdFilePaths ?? [];
    this.approvalMode = params.approvalMode ?? ApprovalMode.DEFAULT;
    this.showMemoryUsage = params.showMemoryUsage ?? false;
    this.accessibility = params.accessibility ?? {};
    this.telemetrySettings = {
      enabled: params.telemetry?.enabled ?? false,
      target: params.telemetry?.target ?? DEFAULT_TELEMETRY_TARGET,
      otlpEndpoint: params.telemetry?.otlpEndpoint ?? DEFAULT_OTLP_ENDPOINT,
      otlpProtocol: params.telemetry?.otlpProtocol,
      logPrompts: params.telemetry?.logPrompts ?? true,
      outfile: params.telemetry?.outfile,
      useCollector: params.telemetry?.useCollector,
    };
    this.usageStatisticsEnabled = params.usageStatisticsEnabled ?? true;

    this.fileFiltering = {
      respectGitIgnore:
        params.fileFiltering?.respectGitIgnore ??
        DEFAULT_FILE_FILTERING_OPTIONS.respectGitIgnore,
      respectGeminiIgnore:
        params.fileFiltering?.respectGeminiIgnore ??
        DEFAULT_FILE_FILTERING_OPTIONS.respectGeminiIgnore,
      enableRecursiveFileSearch:
        params.fileFiltering?.enableRecursiveFileSearch ?? true,
      disableFuzzySearch: params.fileFiltering?.disableFuzzySearch ?? false,
    };
    this.checkpointing = params.checkpointing ?? false;
    this.proxy = params.proxy;
    this.cwd = params.cwd ?? process.cwd();
    this.fileDiscoveryService = params.fileDiscoveryService ?? null;
    this.bugCommand = params.bugCommand;
    this.model = params.model;
    this.maxSessionTurns = params.maxSessionTurns ?? -1;
    this.experimentalZedIntegration =
      params.experimentalZedIntegration ?? false;
    this.listExtensions = params.listExtensions ?? false;
    this._extensions = params.extensions ?? [];
    this._enabledExtensions = params.enabledExtensions ?? [];
    this._blockedMcpServers = params.blockedMcpServers ?? [];
    this.noBrowser = params.noBrowser ?? false;
    this.summarizeToolOutput = params.summarizeToolOutput;
    this.folderTrust = params.folderTrust ?? false;
    this.ideMode = params.ideMode ?? false;
    this.loadMemoryFromIncludeDirectories =
      params.loadMemoryFromIncludeDirectories ?? false;
    this.chatCompression = params.chatCompression;
    this.interactive = params.interactive ?? false;
    this.ptyInfo = params.ptyInfo ?? 'child_process';
    this.trustedFolder = params.trustedFolder;
    this.useRipgrep = params.useRipgrep ?? true;
    this.enableInteractiveShell = params.enableInteractiveShell ?? false;
    this.skipNextSpeakerCheck = params.skipNextSpeakerCheck ?? true;
    this.shellExecutionConfig = {
      terminalWidth: params.shellExecutionConfig?.terminalWidth ?? 80,
      terminalHeight: params.shellExecutionConfig?.terminalHeight ?? 24,
      showColor: params.shellExecutionConfig?.showColor ?? false,
      pager: params.shellExecutionConfig?.pager ?? 'cat',
    };
    this.truncateToolOutputThreshold =
      params.truncateToolOutputThreshold ??
      DEFAULT_TRUNCATE_TOOL_OUTPUT_THRESHOLD;
    this.truncateToolOutputLines =
      params.truncateToolOutputLines ?? DEFAULT_TRUNCATE_TOOL_OUTPUT_LINES;
    this.enableToolOutputTruncation = params.enableToolOutputTruncation ?? true;
    this.useSmartEdit = params.useSmartEdit ?? true;
    this.useWriteTodos = params.useWriteTodos ?? false;
    this.useModelRouter = params.useModelRouter ?? false;
    this.enableMessageBusIntegration =
      params.enableMessageBusIntegration ?? false;
    this.codebaseInvestigatorSettings = {
      enabled: params.codebaseInvestigatorSettings?.enabled ?? false,
      maxNumTurns: params.codebaseInvestigatorSettings?.maxNumTurns ?? 15,
      maxTimeMinutes: params.codebaseInvestigatorSettings?.maxTimeMinutes ?? 5,
      thinkingBudget:
        params.codebaseInvestigatorSettings?.thinkingBudget ??
        DEFAULT_THINKING_MODE,
      model: params.codebaseInvestigatorSettings?.model ?? DEFAULT_GEMINI_MODEL,
    };
    this.continueOnFailedApiCall = params.continueOnFailedApiCall ?? true;
    this.enableShellOutputEfficiency =
      params.enableShellOutputEfficiency ?? true;
    this.extensionManagement = params.extensionManagement ?? true;
    this.storage = new Storage(this.targetDir);
    this.mockResponses = params.mockResponses;
    this.enablePromptCompletion = params.enablePromptCompletion ?? false;
    this.fileExclusions = new FileExclusions(this);
    this.eventEmitter = params.eventEmitter;
    this.policyEngine = new PolicyEngine(params.policyEngineConfig);
    this.messageBus = new MessageBus(this.policyEngine, this.debugMode);
    this.outputSettings = {
      format: params.output?.format ?? OutputFormat.TEXT,
    };
    this.retryFetchErrors = params.retryFetchErrors ?? false;
    this.disableYoloMode = params.disableYoloMode ?? false;

    if (params.contextFileName) {
      setGeminiMdFilename(params.contextFileName);
    }

    if (this.telemetrySettings.enabled) {
      initializeTelemetry(this);
    }

    if (this.getProxy()) {
      setGlobalProxy(this.getProxy() as string);
    }
    this.geminiClient = new GeminiClient(this);
    this.modelRouterService = new ModelRouterService(this);
  }

  /**
   * Must only be called once, throws if called again.
   */
  async initialize(): Promise<void> {
    if (this.initialized) {
      throw Error('Config was already initialized');
    }
    this.initialized = true;

    // Initialize centralized FileDiscoveryService
    this.getFileService();
    if (this.getCheckpointingEnabled()) {
      await this.getGitService();
    }
    this.promptRegistry = new PromptRegistry();

    this.agentRegistry = new AgentRegistry(this);
    await this.agentRegistry.initialize();

    this.toolRegistry = await this.createToolRegistry();

    await this.geminiClient.initialize();
  }

  getContentGenerator(): ContentGenerator {
    return this.contentGenerator;
  }

  async refreshAuth(authMethod: AuthType) {
    // Vertex and Genai have incompatible encryption and sending history with
    // thoughtSignature from Genai to Vertex will fail, we need to strip them
    if (
      this.contentGeneratorConfig?.authType === AuthType.USE_GEMINI &&
      authMethod === AuthType.LOGIN_WITH_GOOGLE
    ) {
      // Restore the conversation history to the new client
      this.geminiClient.stripThoughtsFromHistory();
    }

    const newContentGeneratorConfig = createContentGeneratorConfig(
      this,
      authMethod,
    );
    this.contentGenerator = await createContentGenerator(
      newContentGeneratorConfig,
      this,
      this.getSessionId(),
    );
    // Only assign to instance properties after successful initialization
    this.contentGeneratorConfig = newContentGeneratorConfig;

    // Initialize BaseLlmClient now that the ContentGenerator is available
    this.baseLlmClient = new BaseLlmClient(this.contentGenerator, this);

    // Reset the session flag since we're explicitly changing auth and using default model
    this.inFallbackMode = false;

    // Logging the cli configuration here as the auth related configuration params would have been loaded by this point
    logCliConfiguration(this, new StartSessionEvent(this, this.toolRegistry));
  }

  getUserTier(): UserTierId | undefined {
    return this.contentGenerator?.userTier;
  }

  /**
   * Provides access to the BaseLlmClient for stateless LLM operations.
   */
  getBaseLlmClient(): BaseLlmClient {
    if (!this.baseLlmClient) {
      // Handle cases where initialization might be deferred or authentication failed
      if (this.contentGenerator) {
        this.baseLlmClient = new BaseLlmClient(
          this.getContentGenerator(),
          this,
        );
      } else {
        throw new Error(
          'BaseLlmClient not initialized. Ensure authentication has occurred and ContentGenerator is ready.',
        );
      }
    }
    return this.baseLlmClient;
  }

  getSessionId(): string {
    return this.sessionId;
  }

  shouldLoadMemoryFromIncludeDirectories(): boolean {
    return this.loadMemoryFromIncludeDirectories;
  }

  getContentGeneratorConfig(): ContentGeneratorConfig {
    return this.contentGeneratorConfig;
  }

  getModel(): string {
    return this.model;
  }

  setModel(newModel: string): void {
    // Do not allow Pro usage if the user is in fallback mode.
    if (newModel.includes('pro') && this.isInFallbackMode()) {
      return;
    }

    this.model = newModel;
  }

  isInFallbackMode(): boolean {
    return this.inFallbackMode;
  }

  setFallbackMode(active: boolean): void {
    this.inFallbackMode = active;
  }

  setFallbackModelHandler(handler: FallbackModelHandler): void {
    this.fallbackModelHandler = handler;
  }

  getMaxSessionTurns(): number {
    return this.maxSessionTurns;
  }

  setQuotaErrorOccurred(value: boolean): void {
    this.quotaErrorOccurred = value;
  }

  getQuotaErrorOccurred(): boolean {
    return this.quotaErrorOccurred;
  }

  getEmbeddingModel(): string {
    return this.embeddingModel;
  }

  getSandbox(): SandboxConfig | undefined {
    return this.sandbox;
  }

  isRestrictiveSandbox(): boolean {
    const sandboxConfig = this.getSandbox();
    const seatbeltProfile = process.env['SEATBELT_PROFILE'];
    return (
      !!sandboxConfig &&
      sandboxConfig.command === 'sandbox-exec' &&
      !!seatbeltProfile &&
      seatbeltProfile.startsWith('restrictive-')
    );
  }

  getTargetDir(): string {
    return this.targetDir;
  }

  getProjectRoot(): string {
    return this.targetDir;
  }

  getWorkspaceContext(): WorkspaceContext {
    return this.workspaceContext;
  }

  getAgentRegistry(): AgentRegistry {
    return this.agentRegistry;
  }

  getToolRegistry(): ToolRegistry {
    return this.toolRegistry;
  }

  getPromptRegistry(): PromptRegistry {
    return this.promptRegistry;
  }

  getDebugMode(): boolean {
    return this.debugMode;
  }
  getQuestion(): string | undefined {
    return this.question;
  }

  getCoreTools(): string[] | undefined {
    return this.coreTools;
  }

  getAllowedTools(): string[] | undefined {
    return this.allowedTools;
  }

  getExcludeTools(): string[] | undefined {
    return this.excludeTools;
  }

  getToolDiscoveryCommand(): string | undefined {
    return this.toolDiscoveryCommand;
  }

  getToolCallCommand(): string | undefined {
    return this.toolCallCommand;
  }

  getMcpServerCommand(): string | undefined {
    return this.mcpServerCommand;
  }

  getMcpServers(): Record<string, MCPServerConfig> | undefined {
    return this.mcpServers;
  }

  getUserMemory(): string {
    return this.userMemory;
  }

  setUserMemory(newUserMemory: string): void {
    this.userMemory = newUserMemory;
  }

  getGeminiMdFileCount(): number {
    return this.geminiMdFileCount;
  }

  setGeminiMdFileCount(count: number): void {
    this.geminiMdFileCount = count;
  }

  getGeminiMdFilePaths(): string[] {
    return this.geminiMdFilePaths;
  }

  setGeminiMdFilePaths(paths: string[]): void {
    this.geminiMdFilePaths = paths;
  }

  getApprovalMode(): ApprovalMode {
    return this.approvalMode;
  }

  setApprovalMode(mode: ApprovalMode): void {
    if (!this.isTrustedFolder() && mode !== ApprovalMode.DEFAULT) {
      throw new Error(
        'Cannot enable privileged approval modes in an untrusted folder.',
      );
    }
    this.approvalMode = mode;
  }

  isYoloModeDisabled(): boolean {
    return this.disableYoloMode || !this.isTrustedFolder();
  }

  getShowMemoryUsage(): boolean {
    return this.showMemoryUsage;
  }

  getAccessibility(): AccessibilitySettings {
    return this.accessibility;
  }

  getTelemetryEnabled(): boolean {
    return this.telemetrySettings.enabled ?? false;
  }

  getTelemetryLogPromptsEnabled(): boolean {
    return this.telemetrySettings.logPrompts ?? true;
  }

  getTelemetryOtlpEndpoint(): string {
    return this.telemetrySettings.otlpEndpoint ?? DEFAULT_OTLP_ENDPOINT;
  }

  getTelemetryOtlpProtocol(): 'grpc' | 'http' {
    return this.telemetrySettings.otlpProtocol ?? 'grpc';
  }

  getTelemetryTarget(): TelemetryTarget {
    return this.telemetrySettings.target ?? DEFAULT_TELEMETRY_TARGET;
  }

  getTelemetryOutfile(): string | undefined {
    return this.telemetrySettings.outfile;
  }

  getTelemetryUseCollector(): boolean {
    return this.telemetrySettings.useCollector ?? false;
  }

  getGeminiClient(): GeminiClient {
    return this.geminiClient;
  }

  getModelRouterService(): ModelRouterService {
    return this.modelRouterService;
  }

  getEnableRecursiveFileSearch(): boolean {
    return this.fileFiltering.enableRecursiveFileSearch;
  }

  getFileFilteringDisableFuzzySearch(): boolean {
    return this.fileFiltering.disableFuzzySearch;
  }

  getFileFilteringRespectGitIgnore(): boolean {
    return this.fileFiltering.respectGitIgnore;
  }
  getFileFilteringRespectGeminiIgnore(): boolean {
    return this.fileFiltering.respectGeminiIgnore;
  }

  getFileFilteringOptions(): FileFilteringOptions {
    return {
      respectGitIgnore: this.fileFiltering.respectGitIgnore,
      respectGeminiIgnore: this.fileFiltering.respectGeminiIgnore,
    };
  }

  /**
   * Gets custom file exclusion patterns from configuration.
   * TODO: This is a placeholder implementation. In the future, this could
   * read from settings files, CLI arguments, or environment variables.
   */
  getCustomExcludes(): string[] {
    // Placeholder implementation - returns empty array for now
    // Future implementation could read from:
    // - User settings file
    // - Project-specific configuration
    // - Environment variables
    // - CLI arguments
    return [];
  }

  getCheckpointingEnabled(): boolean {
    return this.checkpointing;
  }

  getProxy(): string | undefined {
    return this.proxy;
  }

  getWorkingDir(): string {
    return this.cwd;
  }

  getBugCommand(): BugCommandSettings | undefined {
    return this.bugCommand;
  }

  getFileService(): FileDiscoveryService {
    if (!this.fileDiscoveryService) {
      this.fileDiscoveryService = new FileDiscoveryService(this.targetDir);
    }
    return this.fileDiscoveryService;
  }

  getUsageStatisticsEnabled(): boolean {
    return this.usageStatisticsEnabled;
  }

  getExperimentalZedIntegration(): boolean {
    return this.experimentalZedIntegration;
  }

  getListExtensions(): boolean {
    return this.listExtensions;
  }

  getExtensionManagement(): boolean {
    return this.extensionManagement;
  }

  getExtensions(): GeminiCLIExtension[] {
    return this._extensions;
  }

  // The list of explicitly enabled extensions, if any were given, may contain
  // the string "none".
  getEnabledExtensions(): string[] {
    return this._enabledExtensions;
  }

  getBlockedMcpServers(): Array<{ name: string; extensionName: string }> {
    return this._blockedMcpServers;
  }

  getNoBrowser(): boolean {
    return this.noBrowser;
  }

  isBrowserLaunchSuppressed(): boolean {
    return this.getNoBrowser() || !shouldAttemptBrowserLaunch();
  }

  getSummarizeToolOutputConfig():
    | Record<string, SummarizeToolOutputSettings>
    | undefined {
    return this.summarizeToolOutput;
  }

  getIdeMode(): boolean {
    return this.ideMode;
  }

  /**
   * Returns 'true' if the folder trust feature is enabled.
   */
  getFolderTrust(): boolean {
    return this.folderTrust;
  }

  /**
   * Returns 'true' if the workspace is considered "trusted".
   * 'false' for untrusted.
   */
  isTrustedFolder(): boolean {
    // isWorkspaceTrusted in cli/src/config/trustedFolder.js returns undefined
    // when the file based trust value is unavailable, since it is mainly used
    // in the initialization for trust dialogs, etc. Here we return true since
    // config.isTrustedFolder() is used for the main business logic of blocking
    // tool calls etc in the rest of the application.
    //
    // Default value is true since we load with trusted settings to avoid
    // restarts in the more common path. If the user chooses to mark the folder
    // as untrusted, the CLI will restart and we will have the trust value
    // reloaded.
    const context = ideContextStore.get();
    if (context?.workspaceState?.isTrusted !== undefined) {
      return context.workspaceState.isTrusted;
    }

    return this.trustedFolder ?? true;
  }

  setIdeMode(value: boolean): void {
    this.ideMode = value;
  }

  /**
   * Get the current FileSystemService
   */
  getFileSystemService(): FileSystemService {
    return this.fileSystemService;
  }

  /**
   * Set a custom FileSystemService
   */
  setFileSystemService(fileSystemService: FileSystemService): void {
    this.fileSystemService = fileSystemService;
  }

  getChatCompression(): ChatCompressionSettings | undefined {
    return this.chatCompression;
  }

  isInteractiveShellEnabled(): boolean {
    return (
      this.interactive &&
      this.ptyInfo !== 'child_process' &&
      this.enableInteractiveShell
    );
  }

  isInteractive(): boolean {
    return this.interactive;
  }

  getUseRipgrep(): boolean {
    return this.useRipgrep;
  }

  getEnableInteractiveShell(): boolean {
    return this.enableInteractiveShell;
  }

  getSkipNextSpeakerCheck(): boolean {
    return this.skipNextSpeakerCheck;
  }

  getContinueOnFailedApiCall(): boolean {
    return this.continueOnFailedApiCall;
  }

  getRetryFetchErrors(): boolean {
    return this.retryFetchErrors;
  }

  getEnableShellOutputEfficiency(): boolean {
    return this.enableShellOutputEfficiency;
  }

  getShellExecutionConfig(): ShellExecutionConfig {
    return this.shellExecutionConfig;
  }

  setShellExecutionConfig(config: ShellExecutionConfig): void {
    this.shellExecutionConfig = {
      terminalWidth:
        config.terminalWidth ?? this.shellExecutionConfig.terminalWidth,
      terminalHeight:
        config.terminalHeight ?? this.shellExecutionConfig.terminalHeight,
      showColor: config.showColor ?? this.shellExecutionConfig.showColor,
      pager: config.pager ?? this.shellExecutionConfig.pager,
    };
  }
  getScreenReader(): boolean {
    return this.accessibility.screenReader ?? false;
  }

  getEnablePromptCompletion(): boolean {
    return this.enablePromptCompletion;
  }

  getEnableToolOutputTruncation(): boolean {
    return this.enableToolOutputTruncation;
  }

  getTruncateToolOutputThreshold(): number {
    return Math.min(
      // Estimate remaining context window in characters (1 token ~= 4 chars).
      4 *
        (tokenLimit(this.model) - uiTelemetryService.getLastPromptTokenCount()),
      this.truncateToolOutputThreshold,
    );
  }

  getTruncateToolOutputLines(): number {
    return this.truncateToolOutputLines;
  }

  getUseSmartEdit(): boolean {
    return this.useSmartEdit;
  }

  getUseWriteTodos(): boolean {
    return this.useWriteTodos;
  }

  getOutputFormat(): OutputFormat {
    return this.outputSettings?.format
      ? this.outputSettings.format
      : OutputFormat.TEXT;
  }

  getUseModelRouter(): boolean {
    return this.useModelRouter;
  }

  async getGitService(): Promise<GitService> {
    if (!this.gitService) {
      this.gitService = new GitService(this.targetDir, this.storage);
      await this.gitService.initialize();
    }
    return this.gitService;
  }

  getFileExclusions(): FileExclusions {
    return this.fileExclusions;
  }

  getMessageBus(): MessageBus {
    return this.messageBus;
  }

  getPolicyEngine(): PolicyEngine {
    return this.policyEngine;
  }

  getEnableMessageBusIntegration(): boolean {
    return this.enableMessageBusIntegration;
  }

  getCodebaseInvestigatorSettings(): CodebaseInvestigatorSettings {
    return this.codebaseInvestigatorSettings;
  }

  async createToolRegistry(): Promise<ToolRegistry> {
    const registry = new ToolRegistry(this, this.eventEmitter);

    // helper to create & register core tools that are enabled
    // eslint-disable-next-line @typescript-eslint/no-explicit-any
    const registerCoreTool = (ToolClass: any, ...args: unknown[]) => {
      const className = ToolClass.name;
      const toolName = ToolClass.Name || className;
      const coreTools = this.getCoreTools();
      const excludeTools = this.getExcludeTools() || [];
      // On some platforms, the className can be minified to _ClassName.
      const normalizedClassName = className.replace(/^_+/, '');

      let isEnabled = true; // Enabled by default if coreTools is not set.
      if (coreTools) {
        isEnabled = coreTools.some(
          (tool) =>
            tool === toolName ||
            tool === normalizedClassName ||
            tool.startsWith(`${toolName}(`) ||
            tool.startsWith(`${normalizedClassName}(`),
        );
      }

      const isExcluded = excludeTools.some(
        (tool) => tool === toolName || tool === normalizedClassName,
      );

      if (isExcluded) {
        isEnabled = false;
      }

      if (isEnabled) {
        // Pass message bus to tools when feature flag is enabled
        // This first implementation is only focused on the general case of
        // the tool registry.
        const messageBusEnabled = this.getEnableMessageBusIntegration();
        if (this.debugMode && messageBusEnabled) {
          debugLogger.log(
            `[DEBUG] enableMessageBusIntegration setting: ${messageBusEnabled}`,
          );
        }
        const toolArgs = messageBusEnabled
          ? [...args, this.getMessageBus()]
          : args;
        if (this.debugMode && messageBusEnabled) {
          debugLogger.log(
            `[DEBUG] Registering ${className} with messageBus: ${messageBusEnabled ? 'YES' : 'NO'}`,
          );
        }
        registry.registerTool(new ToolClass(...toolArgs));
      }
    };

    registerCoreTool(LSTool, this);
    registerCoreTool(ReadFileTool, this);

    if (this.getUseRipgrep()) {
      let useRipgrep = false;
      let errorString: undefined | string = undefined;
      try {
        useRipgrep = await canUseRipgrep();
      } catch (error: unknown) {
        errorString = String(error);
      }
      if (useRipgrep) {
        registerCoreTool(RipGrepTool, this);
      } else {
        logRipgrepFallback(this, new RipgrepFallbackEvent(errorString));
        registerCoreTool(GrepTool, this);
      }
    } else {
      registerCoreTool(GrepTool, this);
    }

    registerCoreTool(GlobTool, this);
    if (this.getUseSmartEdit()) {
      registerCoreTool(SmartEditTool, this);
    } else {
      registerCoreTool(EditTool, this);
    }
    registerCoreTool(WriteFileTool, this);
    registerCoreTool(WebFetchTool, this);
    registerCoreTool(ReadManyFilesTool, this);
    registerCoreTool(ShellTool, this);
    registerCoreTool(MemoryTool);
    registerCoreTool(WebSearchTool, this);
    if (this.getUseWriteTodos()) {
      registerCoreTool(WriteTodosTool, this);
    }

    // Register Subagents as Tools
    if (this.getCodebaseInvestigatorSettings().enabled) {
      const definition = this.agentRegistry.getDefinition(
        'codebase_investigator',
      );
      if (definition) {
        // We must respect the main allowed/exclude lists for agents too.
        const excludeTools = this.getExcludeTools() || [];
        const allowedTools = this.getAllowedTools();

        const isExcluded = excludeTools.includes(definition.name);
        const isAllowed =
          !allowedTools || allowedTools.includes(definition.name);

        if (isAllowed && !isExcluded) {
          const messageBusEnabled = this.getEnableMessageBusIntegration();
          const wrapper = new SubagentToolWrapper(
            definition,
            this,
            messageBusEnabled ? this.getMessageBus() : undefined,
          );
          registry.registerTool(wrapper);
        }
      }
    }

    await registry.discoverAllTools();
    return registry;
  }
}
// Export model constants for use in CLI
export { DEFAULT_GEMINI_FLASH_MODEL };<|MERGE_RESOLUTION|>--- conflicted
+++ resolved
@@ -283,12 +283,9 @@
   continueOnFailedApiCall?: boolean;
   retryFetchErrors?: boolean;
   enableShellOutputEfficiency?: boolean;
-<<<<<<< HEAD
   mockResponses?: string;
-=======
   ptyInfo?: string;
   disableYoloMode?: boolean;
->>>>>>> 3a501196
 }
 
 export class Config {
@@ -385,11 +382,8 @@
   private readonly continueOnFailedApiCall: boolean;
   private readonly retryFetchErrors: boolean;
   private readonly enableShellOutputEfficiency: boolean;
-<<<<<<< HEAD
   readonly mockResponses?: string;
-=======
   private readonly disableYoloMode: boolean;
->>>>>>> 3a501196
 
   constructor(params: ConfigParameters) {
     this.sessionId = params.sessionId;
