/**
 * @license
 * Copyright 2025 Google LLC
 * SPDX-License-Identifier: Apache-2.0
 */

import * as path from 'node:path';
import process from 'node:process';
import { t } from '../i18n/index.js';
import type {
  ContentGenerator,
  ContentGeneratorConfig,
} from '../core/contentGenerator.js';
import {
  AuthType,
  createContentGenerator,
  createContentGeneratorConfig,
} from '../core/contentGenerator.js';
import { PromptRegistry } from '../prompts/prompt-registry.js';
import { ToolRegistry } from '../tools/tool-registry.js';
import { LSTool } from '../tools/ls.js';
import { ReadFileTool } from '../tools/read-file.js';
import { GrepTool } from '../tools/grep.js';
import { canUseRipgrep, RipGrepTool } from '../tools/ripGrep.js';
import { GlobTool } from '../tools/glob.js';
import { EditTool } from '../tools/edit.js';
import { SmartEditTool } from '../tools/smart-edit.js';
import { ShellTool } from '../tools/shell.js';
import { WriteFileTool } from '../tools/write-file.js';
import { WebFetchTool } from '../tools/web-fetch.js';
import { ReadManyFilesTool } from '../tools/read-many-files.js';
import { MemoryTool, setGeminiMdFilename } from '../tools/memoryTool.js';
import { TodoTool } from '../tools/todoTool.js';
import { WebSearchTool } from '../tools/web-search.js';
import { GeminiClient } from '../core/client.js';
import { BaseLlmClient } from '../core/baseLlmClient.js';
import { FileDiscoveryService } from '../services/fileDiscoveryService.js';
import { GitService } from '../services/gitService.js';
import type { TelemetryTarget } from '../telemetry/index.js';
import {
  initializeTelemetry,
  DEFAULT_TELEMETRY_TARGET,
  DEFAULT_OTLP_ENDPOINT,
  uiTelemetryService,
} from '../telemetry/index.js';
import { coreEvents } from '../utils/events.js';
import { tokenLimit } from '../core/tokenLimits.js';
import {
  DEFAULT_GEMINI_EMBEDDING_MODEL,
  DEFAULT_GEMINI_FLASH_MODEL,
  DEFAULT_GEMINI_MODEL,
  DEFAULT_GEMINI_MODEL_AUTO,
  DEFAULT_THINKING_MODE,
} from './models.js';
import { shouldAttemptBrowserLaunch } from '../utils/browser.js';
import type { MCPOAuthConfig } from '../mcp/oauth-provider.js';
import { ideContextStore } from '../ide/ideContext.js';
import { WriteTodosTool } from '../tools/write-todos.js';
import type { FileSystemService } from '../services/fileSystemService.js';
import { StandardFileSystemService } from '../services/fileSystemService.js';
import { logRipgrepFallback } from '../telemetry/loggers.js';
import { RipgrepFallbackEvent } from '../telemetry/types.js';
import type { FallbackModelHandler } from '../fallback/types.js';
import { ModelRouterService } from '../routing/modelRouterService.js';
import { OutputFormat } from '../output/types.js';

// Re-export OAuth config type
export type { MCPOAuthConfig, AnyToolInvocation };
import type { AnyToolInvocation } from '../tools/tools.js';
import { WorkspaceContext } from '../utils/workspaceContext.js';
import { Storage } from './storage.js';
import type { ShellExecutionConfig } from '../services/shellExecutionService.js';
import { FileExclusions } from '../utils/ignorePatterns.js';
import type { EventEmitter } from 'node:events';
import { MessageBus } from '../confirmation-bus/message-bus.js';
import { PolicyEngine } from '../policy/policy-engine.js';
import type { PolicyEngineConfig } from '../policy/types.js';
import type { UserTierId } from '../code_assist/types.js';
import { AgentRegistry } from '../agents/registry.js';
import { setGlobalProxy } from '../utils/fetch.js';
import { SubagentToolWrapper } from '../agents/subagent-tool-wrapper.js';

export enum ApprovalMode {
  DEFAULT = 'default',
  AUTO_EDIT = 'autoEdit',
  YOLO = 'yolo',
}

export interface AccessibilitySettings {
  disableLoadingPhrases?: boolean;
  screenReader?: boolean;
}

export interface BugCommandSettings {
  urlTemplate: string;
}

export interface SummarizeToolOutputSettings {
  tokenBudget?: number;
}

export interface TelemetrySettings {
  enabled?: boolean;
  target?: TelemetryTarget;
  otlpEndpoint?: string;
  otlpProtocol?: 'grpc' | 'http';
  logPrompts?: boolean;
  outfile?: string;
  useCollector?: boolean;
}

export interface OutputSettings {
  format?: OutputFormat;
}

export interface CodebaseInvestigatorSettings {
  enabled?: boolean;
  maxNumTurns?: number;
  maxTimeMinutes?: number;
  thinkingBudget?: number;
  model?: string;
}

/**
 * All information required in CLI to handle an extension. Defined in Core so
 * that the collection of loaded, active, and inactive extensions can be passed
 * around on the config object though Core does not use this information
 * directly.
 */
export interface GeminiCLIExtension {
  name: string;
  version: string;
  isActive: boolean;
  path: string;
  installMetadata?: ExtensionInstallMetadata;
  mcpServers?: Record<string, MCPServerConfig>;
  contextFiles: string[];
  excludeTools?: string[];
  id: string;
  hooks?: { [K in HookEventName]?: HookDefinition[] };
}

export interface ExtensionInstallMetadata {
  source: string;
  type: 'git' | 'local' | 'link' | 'github-release';
  releaseTag?: string; // Only present for github-release installs.
  ref?: string;
  autoUpdate?: boolean;
  allowPreRelease?: boolean;
}

import type { FileFilteringOptions } from './constants.js';
import {
  DEFAULT_FILE_FILTERING_OPTIONS,
  DEFAULT_MEMORY_FILE_FILTERING_OPTIONS,
} from './constants.js';
import { debugLogger } from '../utils/debugLogger.js';
import {
  type ExtensionLoader,
  SimpleExtensionLoader,
} from '../utils/extensionLoader.js';

export type { FileFilteringOptions };
export {
  DEFAULT_FILE_FILTERING_OPTIONS,
  DEFAULT_MEMORY_FILE_FILTERING_OPTIONS,
};

export const DEFAULT_TRUNCATE_TOOL_OUTPUT_THRESHOLD = 4_000_000;
export const DEFAULT_TRUNCATE_TOOL_OUTPUT_LINES = 1000;

export class MCPServerConfig {
  constructor(
    // For stdio transport
    readonly command?: string,
    readonly args?: string[],
    readonly env?: Record<string, string>,
    readonly cwd?: string,
    // For sse transport
    readonly url?: string,
    // For streamable http transport
    readonly httpUrl?: string,
    readonly headers?: Record<string, string>,
    // For websocket transport
    readonly tcp?: string,
    // Common
    readonly timeout?: number,
    readonly trust?: boolean,
    // Metadata
    readonly description?: string,
    readonly includeTools?: string[],
    readonly excludeTools?: string[],
    readonly extension?: GeminiCLIExtension,
    // OAuth configuration
    readonly oauth?: MCPOAuthConfig,
    readonly authProviderType?: AuthProviderType,
    // Service Account Configuration
    /* targetAudience format: CLIENT_ID.apps.googleusercontent.com */
    readonly targetAudience?: string,
    /* targetServiceAccount format: <service-account-name>@<project-num>.iam.gserviceaccount.com */
    readonly targetServiceAccount?: string,
  ) {}
}

export enum AuthProviderType {
  DYNAMIC_DISCOVERY = 'dynamic_discovery',
  GOOGLE_CREDENTIALS = 'google_credentials',
  SERVICE_ACCOUNT_IMPERSONATION = 'service_account_impersonation',
}

export interface SandboxConfig {
  command: 'docker' | 'podman' | 'sandbox-exec';
  image: string;
}

/**
 * Event names for the hook system
 */
export enum HookEventName {
  BeforeTool = 'BeforeTool',
  AfterTool = 'AfterTool',
  BeforeAgent = 'BeforeAgent',
  Notification = 'Notification',
  AfterAgent = 'AfterAgent',
  SessionStart = 'SessionStart',
  SessionEnd = 'SessionEnd',
  PreCompress = 'PreCompress',
  BeforeModel = 'BeforeModel',
  AfterModel = 'AfterModel',
  BeforeToolSelection = 'BeforeToolSelection',
}

/**
 * Hook configuration entry
 */
export interface CommandHookConfig {
  type: HookType.Command;
  command: string;
  timeout?: number;
}

export type HookConfig = CommandHookConfig;

/**
 * Hook definition with matcher
 */
export interface HookDefinition {
  matcher?: string;
  sequential?: boolean;
  hooks: HookConfig[];
}

/**
 * Hook implementation types
 */
export enum HookType {
  Command = 'command',
}

export interface ConfigParameters {
  sessionId: string;
  embeddingModel?: string;
  sandbox?: SandboxConfig;
  targetDir: string;
  includeDirectories?: string[];
  debugMode: boolean;
  question?: string;

  coreTools?: string[];
  allowedTools?: string[];
  excludeTools?: string[];
  toolDiscoveryCommand?: string;
  toolCallCommand?: string;
  mcpServerCommand?: string;
  mcpServers?: Record<string, MCPServerConfig>;
  userMemory?: string;
  geminiMdFileCount?: number;
  geminiMdFilePaths?: string[];
  approvalMode?: ApprovalMode;
  showMemoryUsage?: boolean;
  contextFileName?: string | string[];
  accessibility?: AccessibilitySettings;
  telemetry?: TelemetrySettings;
  usageStatisticsEnabled?: boolean;
  fileFiltering?: {
    respectGitIgnore?: boolean;
    respectGeminiIgnore?: boolean;
    enableRecursiveFileSearch?: boolean;
    disableFuzzySearch?: boolean;
  };
  checkpointing?: boolean;
  proxy?: string;
  cwd: string;
  fileDiscoveryService?: FileDiscoveryService;
  bugCommand?: BugCommandSettings;
  model: string;
  useImprovedFallbackStrategy?: boolean;
  maxSessionTurns?: number;
  experimentalZedIntegration?: boolean;
  listExtensions?: boolean;
  extensionLoader?: ExtensionLoader;
  enabledExtensions?: string[];
  enableExtensionReloading?: boolean;
  blockedMcpServers?: Array<{ name: string; extensionName: string }>;
  noBrowser?: boolean;
  summarizeToolOutput?: Record<string, SummarizeToolOutputSettings>;
  folderTrust?: boolean;
  ideMode?: boolean;
  loadMemoryFromIncludeDirectories?: boolean;
  compressionThreshold?: number;
  interactive?: boolean;
  trustedFolder?: boolean;
  useRipgrep?: boolean;
  enableInteractiveShell?: boolean;
  skipNextSpeakerCheck?: boolean;
  shellExecutionConfig?: ShellExecutionConfig;
  extensionManagement?: boolean;
  enablePromptCompletion?: boolean;
  truncateToolOutputThreshold?: number;
  truncateToolOutputLines?: number;
  enableToolOutputTruncation?: boolean;
  eventEmitter?: EventEmitter;
  useSmartEdit?: boolean;
  useWriteTodos?: boolean;
  policyEngineConfig?: PolicyEngineConfig;
  output?: OutputSettings;
  useModelRouter?: boolean;
  enableMessageBusIntegration?: boolean;
  disableModelRouterForAuth?: AuthType[];
  codebaseInvestigatorSettings?: CodebaseInvestigatorSettings;
  continueOnFailedApiCall?: boolean;
  retryFetchErrors?: boolean;
  enableShellOutputEfficiency?: boolean;
  fakeResponses?: string;
  recordResponses?: string;
  ptyInfo?: string;
  disableYoloMode?: boolean;
  enableHooks?: boolean;
  hooks?: {
    [K in HookEventName]?: HookDefinition[];
  };
}

export class Config {
  private toolRegistry!: ToolRegistry;
  private promptRegistry!: PromptRegistry;
  private agentRegistry!: AgentRegistry;
  private readonly sessionId: string;
  private fileSystemService: FileSystemService;
  private contentGeneratorConfig!: ContentGeneratorConfig;
  private contentGenerator!: ContentGenerator;
  private readonly embeddingModel: string;
  private readonly sandbox: SandboxConfig | undefined;
  private readonly targetDir: string;
  private workspaceContext: WorkspaceContext;
  private readonly debugMode: boolean;
  private readonly question: string | undefined;

  private readonly coreTools: string[] | undefined;
  private readonly allowedTools: string[] | undefined;
  private readonly excludeTools: string[] | undefined;
  private readonly toolDiscoveryCommand: string | undefined;
  private readonly toolCallCommand: string | undefined;
  private readonly mcpServerCommand: string | undefined;
  private mcpServers: Record<string, MCPServerConfig> | undefined;
  private userMemory: string;
  private geminiMdFileCount: number;
  private geminiMdFilePaths: string[];
  private approvalMode: ApprovalMode;
  private readonly showMemoryUsage: boolean;
  private readonly accessibility: AccessibilitySettings;
  private readonly telemetrySettings: TelemetrySettings;
  private readonly usageStatisticsEnabled: boolean;
  private geminiClient!: GeminiClient;
  private baseLlmClient!: BaseLlmClient;
  private modelRouterService: ModelRouterService;
  private readonly fileFiltering: {
    respectGitIgnore: boolean;
    respectGeminiIgnore: boolean;
    enableRecursiveFileSearch: boolean;
    disableFuzzySearch: boolean;
  };
  private fileDiscoveryService: FileDiscoveryService | null = null;
  private gitService: GitService | undefined = undefined;
  private readonly checkpointing: boolean;
  private readonly proxy: string | undefined;
  private readonly cwd: string;
  private readonly bugCommand: BugCommandSettings | undefined;
  private model: string;
  private readonly noBrowser: boolean;
  private readonly folderTrust: boolean;
  private ideMode: boolean;
  private modelSwitchedDuringSession: boolean = false;
  private useImprovedFallbackStrategy: boolean;
  private disableFallbackForSession: boolean = false;
  private inFallbackMode = false;
  private readonly maxSessionTurns: number;
  private readonly listExtensions: boolean;
  private readonly _extensionLoader: ExtensionLoader;
  private readonly _enabledExtensions: string[];
  private readonly enableExtensionReloading: boolean;
  private readonly _blockedMcpServers: Array<{
    name: string;
    extensionName: string;
  }>;
  fallbackModelHandler?: FallbackModelHandler;
  private quotaErrorOccurred: boolean = false;
  private readonly summarizeToolOutput:
    | Record<string, SummarizeToolOutputSettings>
    | undefined;
  private readonly experimentalZedIntegration: boolean = false;
  private readonly loadMemoryFromIncludeDirectories: boolean = false;
  private readonly compressionThreshold: number | undefined;
  private readonly interactive: boolean;
  private readonly ptyInfo: string;
  private readonly trustedFolder: boolean | undefined;
  private readonly useRipgrep: boolean;
  private readonly enableInteractiveShell: boolean;
  private readonly skipNextSpeakerCheck: boolean;
  private shellExecutionConfig: ShellExecutionConfig;
  private readonly extensionManagement: boolean = true;
  private readonly enablePromptCompletion: boolean = false;
  private readonly truncateToolOutputThreshold: number;
  private readonly truncateToolOutputLines: number;
  private readonly enableToolOutputTruncation: boolean;
  private initialized: boolean = false;
  readonly storage: Storage;
  private readonly fileExclusions: FileExclusions;
  private readonly eventEmitter?: EventEmitter;
  private readonly useSmartEdit: boolean;
  private readonly useWriteTodos: boolean;
  private readonly messageBus: MessageBus;
  private readonly policyEngine: PolicyEngine;
  private readonly outputSettings: OutputSettings;
  private useModelRouter: boolean;
  private readonly initialUseModelRouter: boolean;
  private readonly disableModelRouterForAuth?: AuthType[];
  private readonly enableMessageBusIntegration: boolean;
  private readonly codebaseInvestigatorSettings: CodebaseInvestigatorSettings;
  private readonly continueOnFailedApiCall: boolean;
  private readonly retryFetchErrors: boolean;
  private readonly enableShellOutputEfficiency: boolean;
  readonly fakeResponses?: string;
  readonly recordResponses?: string;
  private readonly disableYoloMode: boolean;
  private readonly enableHooks: boolean;
  private readonly hooks:
    | { [K in HookEventName]?: HookDefinition[] }
    | undefined;

  constructor(params: ConfigParameters) {
    this.sessionId = params.sessionId;
    this.embeddingModel =
      params.embeddingModel ?? DEFAULT_GEMINI_EMBEDDING_MODEL;
    this.fileSystemService = new StandardFileSystemService();
    this.sandbox = params.sandbox;
    this.targetDir = path.resolve(params.targetDir);
    this.workspaceContext = new WorkspaceContext(
      this.targetDir,
      params.includeDirectories ?? [],
    );
    this.debugMode = params.debugMode;
    this.question = params.question;

    this.coreTools = params.coreTools;
    this.allowedTools = params.allowedTools;
    this.excludeTools = params.excludeTools;
    this.toolDiscoveryCommand = params.toolDiscoveryCommand;
    this.toolCallCommand = params.toolCallCommand;
    this.mcpServerCommand = params.mcpServerCommand;
    this.mcpServers = params.mcpServers;
    this.userMemory = params.userMemory ?? '';
    this.geminiMdFileCount = params.geminiMdFileCount ?? 0;
    this.geminiMdFilePaths = params.geminiMdFilePaths ?? [];
    this.approvalMode = params.approvalMode ?? ApprovalMode.DEFAULT;
    this.showMemoryUsage = params.showMemoryUsage ?? false;
    this.accessibility = params.accessibility ?? {};
    this.telemetrySettings = {
      enabled: params.telemetry?.enabled ?? false,
      target: params.telemetry?.target ?? DEFAULT_TELEMETRY_TARGET,
      otlpEndpoint: params.telemetry?.otlpEndpoint ?? DEFAULT_OTLP_ENDPOINT,
      otlpProtocol: params.telemetry?.otlpProtocol,
      logPrompts: params.telemetry?.logPrompts ?? true,
      outfile: params.telemetry?.outfile,
      useCollector: params.telemetry?.useCollector,
    };
    this.usageStatisticsEnabled = params.usageStatisticsEnabled ?? true;

    this.fileFiltering = {
      respectGitIgnore:
        params.fileFiltering?.respectGitIgnore ??
        DEFAULT_FILE_FILTERING_OPTIONS.respectGitIgnore,
      respectGeminiIgnore:
        params.fileFiltering?.respectGeminiIgnore ??
        DEFAULT_FILE_FILTERING_OPTIONS.respectGeminiIgnore,
      enableRecursiveFileSearch:
        params.fileFiltering?.enableRecursiveFileSearch ?? true,
      disableFuzzySearch: params.fileFiltering?.disableFuzzySearch ?? false,
    };
    this.checkpointing = params.checkpointing ?? false;
    this.proxy = params.proxy;
    this.cwd = params.cwd ?? process.cwd();
    this.fileDiscoveryService = params.fileDiscoveryService ?? null;
    this.bugCommand = params.bugCommand;
    this.model = params.model;
    this.useImprovedFallbackStrategy =
      params.useImprovedFallbackStrategy ?? true;
    this.maxSessionTurns = params.maxSessionTurns ?? -1;
    this.experimentalZedIntegration =
      params.experimentalZedIntegration ?? false;
    this.listExtensions = params.listExtensions ?? false;
    this._extensionLoader =
      params.extensionLoader ?? new SimpleExtensionLoader([]);
    this._enabledExtensions = params.enabledExtensions ?? [];
    this._blockedMcpServers = params.blockedMcpServers ?? [];
    this.noBrowser = params.noBrowser ?? false;
    this.summarizeToolOutput = params.summarizeToolOutput;
    this.folderTrust = params.folderTrust ?? false;
    this.ideMode = params.ideMode ?? false;
    this.loadMemoryFromIncludeDirectories =
      params.loadMemoryFromIncludeDirectories ?? false;
    this.compressionThreshold = params.compressionThreshold;
    this.interactive = params.interactive ?? false;
    this.ptyInfo = params.ptyInfo ?? 'child_process';
    this.trustedFolder = params.trustedFolder;
    this.useRipgrep = params.useRipgrep ?? true;
    this.enableInteractiveShell = params.enableInteractiveShell ?? false;
    this.skipNextSpeakerCheck = params.skipNextSpeakerCheck ?? true;
    this.shellExecutionConfig = {
      terminalWidth: params.shellExecutionConfig?.terminalWidth ?? 80,
      terminalHeight: params.shellExecutionConfig?.terminalHeight ?? 24,
      showColor: params.shellExecutionConfig?.showColor ?? false,
      pager: params.shellExecutionConfig?.pager ?? 'cat',
    };
    this.truncateToolOutputThreshold =
      params.truncateToolOutputThreshold ??
      DEFAULT_TRUNCATE_TOOL_OUTPUT_THRESHOLD;
    this.truncateToolOutputLines =
      params.truncateToolOutputLines ?? DEFAULT_TRUNCATE_TOOL_OUTPUT_LINES;
    this.enableToolOutputTruncation = params.enableToolOutputTruncation ?? true;
    this.useSmartEdit = params.useSmartEdit ?? true;
    this.useWriteTodos = params.useWriteTodos ?? false;
    this.initialUseModelRouter = params.useModelRouter ?? false;
    this.useModelRouter = this.initialUseModelRouter;
    this.disableModelRouterForAuth = params.disableModelRouterForAuth ?? [];
    this.enableHooks = params.enableHooks ?? false;

    // Enable MessageBus integration if:
    // 1. Explicitly enabled via setting, OR
    // 2. Hooks are enabled and hooks are configured
    const hasHooks = params.hooks && Object.keys(params.hooks).length > 0;
    const hooksNeedMessageBus = this.enableHooks && hasHooks;
    this.enableMessageBusIntegration =
      params.enableMessageBusIntegration ??
      (hooksNeedMessageBus ? true : false);
    this.codebaseInvestigatorSettings = {
      enabled: params.codebaseInvestigatorSettings?.enabled ?? false,
      maxNumTurns: params.codebaseInvestigatorSettings?.maxNumTurns ?? 15,
      maxTimeMinutes: params.codebaseInvestigatorSettings?.maxTimeMinutes ?? 5,
      thinkingBudget:
        params.codebaseInvestigatorSettings?.thinkingBudget ??
        DEFAULT_THINKING_MODE,
      model: params.codebaseInvestigatorSettings?.model ?? DEFAULT_GEMINI_MODEL,
    };
    this.continueOnFailedApiCall = params.continueOnFailedApiCall ?? true;
    this.enableShellOutputEfficiency =
      params.enableShellOutputEfficiency ?? true;
    this.extensionManagement = params.extensionManagement ?? true;
    this.enableExtensionReloading = params.enableExtensionReloading ?? false;
    this.storage = new Storage(this.targetDir);
    this.fakeResponses = params.fakeResponses;
    this.recordResponses = params.recordResponses;
    this.enablePromptCompletion = params.enablePromptCompletion ?? false;
    this.fileExclusions = new FileExclusions(this);
    this.eventEmitter = params.eventEmitter;
    this.policyEngine = new PolicyEngine(params.policyEngineConfig);
    this.messageBus = new MessageBus(this.policyEngine, this.debugMode);
    this.outputSettings = {
      format: params.output?.format ?? OutputFormat.TEXT,
    };
    this.retryFetchErrors = params.retryFetchErrors ?? false;
    this.disableYoloMode = params.disableYoloMode ?? false;
    this.hooks = params.hooks;

    if (params.contextFileName) {
      setGeminiMdFilename(params.contextFileName);
    }

    if (this.telemetrySettings.enabled) {
      initializeTelemetry(this);
    }

    const proxy = this.getProxy();
    if (proxy) {
      try {
        setGlobalProxy(proxy);
      } catch (error) {
        coreEvents.emitFeedback(
          'error',
          t(
            'utils.proxy.invalid_configuration',
            'Invalid proxy configuration detected. Check debug drawer for more details (F12)',
          ),
          error,
        );
      }
    }
    this.geminiClient = new GeminiClient(this);
    this.modelRouterService = new ModelRouterService(this);
  }

  /**
   * Must only be called once, throws if called again.
   */
  async initialize(): Promise<void> {
    if (this.initialized) {
      throw Error('Config was already initialized');
    }
    this.initialized = true;

    // Initialize centralized FileDiscoveryService
    this.getFileService();
    if (this.getCheckpointingEnabled()) {
      await this.getGitService();
    }
    this.promptRegistry = new PromptRegistry();

    this.agentRegistry = new AgentRegistry(this);
    await this.agentRegistry.initialize();

    this.toolRegistry = await this.createToolRegistry();

    await this.geminiClient.initialize();
  }

  getContentGenerator(): ContentGenerator {
    return this.contentGenerator;
  }

  async refreshAuth(authMethod: AuthType) {
    this.useModelRouter = this.initialUseModelRouter;
    if (this.disableModelRouterForAuth?.includes(authMethod)) {
      this.useModelRouter = false;
      if (this.model === DEFAULT_GEMINI_MODEL_AUTO) {
        this.model = DEFAULT_GEMINI_MODEL;
      }
    }

    // Vertex and Genai have incompatible encryption and sending history with
    // thoughtSignature from Genai to Vertex will fail, we need to strip them
    if (
      this.contentGeneratorConfig?.authType === AuthType.USE_GEMINI &&
      authMethod === AuthType.LOGIN_WITH_GOOGLE
    ) {
      // Restore the conversation history to the new client
      this.geminiClient.stripThoughtsFromHistory();
    }

    const newContentGeneratorConfig = await createContentGeneratorConfig(
      this,
      authMethod,
    );
    this.contentGenerator = await createContentGenerator(
      newContentGeneratorConfig,
      this,
      this.getSessionId(),
    );
    // Only assign to instance properties after successful initialization
    this.contentGeneratorConfig = newContentGeneratorConfig;

    // Initialize BaseLlmClient now that the ContentGenerator is available
    this.baseLlmClient = new BaseLlmClient(this.contentGenerator, this);

    // Reset the session flags since we're explicitly changing auth and using default model
    this.inFallbackMode = false;
    this.modelSwitchedDuringSession = false;
  }

  getUserTier(): UserTierId | undefined {
    return this.contentGenerator?.userTier;
  }

  /**
   * Provides access to the BaseLlmClient for stateless LLM operations.
   */
  getBaseLlmClient(): BaseLlmClient {
    if (!this.baseLlmClient) {
      // Handle cases where initialization might be deferred or authentication failed
      if (this.contentGenerator) {
        this.baseLlmClient = new BaseLlmClient(
          this.getContentGenerator(),
          this,
        );
      } else {
        throw new Error(
          'BaseLlmClient not initialized. Ensure authentication has occurred and ContentGenerator is ready.',
        );
      }
    }
    return this.baseLlmClient;
  }

  getSessionId(): string {
    return this.sessionId;
  }

  shouldLoadMemoryFromIncludeDirectories(): boolean {
    return this.loadMemoryFromIncludeDirectories;
  }

  getContentGeneratorConfig(): ContentGeneratorConfig {
    return this.contentGeneratorConfig;
  }

  getModel(): string {
    return this.model;
  }

  setModel(newModel: string): void {
    // Do not allow Pro usage if the user is in fallback mode.
    if (newModel.includes('pro') && this.isInFallbackMode()) {
      return;
    }

<<<<<<< HEAD
    this.modelSwitchedDuringSession = true;
    this.model = newModel;
=======
    if (this.model !== newModel) {
      this.model = newModel;
      coreEvents.emitModelChanged(newModel);
    }
>>>>>>> 265f24e5
  }

  isInFallbackMode(): boolean {
    return this.inFallbackMode;
  }

  setFallbackMode(active: boolean): void {
    this.inFallbackMode = active;
  }

  isModelSwitchedDuringSession(): boolean {
    return this.modelSwitchedDuringSession;
  }

  resetModelToDefault(): void {
    this.modelSwitchedDuringSession = false;
  }

  setFallbackModelHandler(handler: FallbackModelHandler): void {
    this.fallbackModelHandler = handler;
  }

  getMaxSessionTurns(): number {
    return this.maxSessionTurns;
  }

  setQuotaErrorOccurred(value: boolean): void {
    this.quotaErrorOccurred = value;
  }

  getQuotaErrorOccurred(): boolean {
    return this.quotaErrorOccurred;
  }

  getEmbeddingModel(): string {
    return this.embeddingModel;
  }

  getSandbox(): SandboxConfig | undefined {
    return this.sandbox;
  }

  isRestrictiveSandbox(): boolean {
    const sandboxConfig = this.getSandbox();
    const seatbeltProfile = process.env['SEATBELT_PROFILE'];
    return (
      !!sandboxConfig &&
      sandboxConfig.command === 'sandbox-exec' &&
      !!seatbeltProfile &&
      seatbeltProfile.startsWith('restrictive-')
    );
  }

  getTargetDir(): string {
    return this.targetDir;
  }

  getProjectRoot(): string {
    return this.targetDir;
  }

  getWorkspaceContext(): WorkspaceContext {
    return this.workspaceContext;
  }

  getAgentRegistry(): AgentRegistry {
    return this.agentRegistry;
  }

  getToolRegistry(): ToolRegistry {
    return this.toolRegistry;
  }

  getPromptRegistry(): PromptRegistry {
    return this.promptRegistry;
  }

  getDebugMode(): boolean {
    return this.debugMode;
  }
  getQuestion(): string | undefined {
    return this.question;
  }

  getCoreTools(): string[] | undefined {
    return this.coreTools;
  }

  getAllowedTools(): string[] | undefined {
    return this.allowedTools;
  }

  getExcludeTools(): string[] | undefined {
    return this.excludeTools;
  }

  getToolDiscoveryCommand(): string | undefined {
    return this.toolDiscoveryCommand;
  }

  getToolCallCommand(): string | undefined {
    return this.toolCallCommand;
  }

  getMcpServerCommand(): string | undefined {
    return this.mcpServerCommand;
  }

  getMcpServers(): Record<string, MCPServerConfig> | undefined {
    return this.mcpServers;
  }

  setMcpServers(mcpServers: Record<string, MCPServerConfig>): void {
    this.mcpServers = mcpServers;
  }

  getUserMemory(): string {
    return this.userMemory;
  }

  setUserMemory(newUserMemory: string): void {
    this.userMemory = newUserMemory;
  }

  getGeminiMdFileCount(): number {
    return this.geminiMdFileCount;
  }

  setGeminiMdFileCount(count: number): void {
    this.geminiMdFileCount = count;
  }

  getGeminiMdFilePaths(): string[] {
    return this.geminiMdFilePaths;
  }

  setGeminiMdFilePaths(paths: string[]): void {
    this.geminiMdFilePaths = paths;
  }

  getApprovalMode(): ApprovalMode {
    return this.approvalMode;
  }

  setApprovalMode(mode: ApprovalMode): void {
    if (!this.isTrustedFolder() && mode !== ApprovalMode.DEFAULT) {
      throw new Error(
        t(
          'trusted_folders.cannot_enable_privileged_modes',
          'Cannot enable privileged approval modes in an untrusted folder.',
        ),
      );
    }
    this.approvalMode = mode;
  }

  isYoloModeDisabled(): boolean {
    return this.disableYoloMode || !this.isTrustedFolder();
  }

  getShowMemoryUsage(): boolean {
    return this.showMemoryUsage;
  }

  getAccessibility(): AccessibilitySettings {
    return this.accessibility;
  }

  getTelemetryEnabled(): boolean {
    return this.telemetrySettings.enabled ?? false;
  }

  getTelemetryLogPromptsEnabled(): boolean {
    return this.telemetrySettings.logPrompts ?? true;
  }

  getTelemetryOtlpEndpoint(): string {
    return this.telemetrySettings.otlpEndpoint ?? DEFAULT_OTLP_ENDPOINT;
  }

  getTelemetryOtlpProtocol(): 'grpc' | 'http' {
    return this.telemetrySettings.otlpProtocol ?? 'grpc';
  }

  getTelemetryTarget(): TelemetryTarget {
    return this.telemetrySettings.target ?? DEFAULT_TELEMETRY_TARGET;
  }

  getTelemetryOutfile(): string | undefined {
    return this.telemetrySettings.outfile;
  }

  getTelemetryUseCollector(): boolean {
    return this.telemetrySettings.useCollector ?? false;
  }

  getGeminiClient(): GeminiClient {
    return this.geminiClient;
  }

  getModelRouterService(): ModelRouterService {
    return this.modelRouterService;
  }

  getEnableRecursiveFileSearch(): boolean {
    return this.fileFiltering.enableRecursiveFileSearch;
  }

  getFileFilteringDisableFuzzySearch(): boolean {
    return this.fileFiltering.disableFuzzySearch;
  }

  getFileFilteringRespectGitIgnore(): boolean {
    return this.fileFiltering.respectGitIgnore;
  }
  getFileFilteringRespectGeminiIgnore(): boolean {
    return this.fileFiltering.respectGeminiIgnore;
  }

  getFileFilteringOptions(): FileFilteringOptions {
    return {
      respectGitIgnore: this.fileFiltering.respectGitIgnore,
      respectGeminiIgnore: this.fileFiltering.respectGeminiIgnore,
    };
  }

  /**
   * Gets custom file exclusion patterns from configuration.
   * TODO: This is a placeholder implementation. In the future, this could
   * read from settings files, CLI arguments, or environment variables.
   */
  getCustomExcludes(): string[] {
    // Placeholder implementation - returns empty array for now
    // Future implementation could read from:
    // - User settings file
    // - Project-specific configuration
    // - Environment variables
    // - CLI arguments
    return [];
  }

  getCheckpointingEnabled(): boolean {
    return this.checkpointing;
  }

  getProxy(): string | undefined {
    return this.proxy;
  }

  getWorkingDir(): string {
    return this.cwd;
  }

  getBugCommand(): BugCommandSettings | undefined {
    return this.bugCommand;
  }

  getFileService(): FileDiscoveryService {
    if (!this.fileDiscoveryService) {
      this.fileDiscoveryService = new FileDiscoveryService(this.targetDir);
    }
    return this.fileDiscoveryService;
  }

  getUsageStatisticsEnabled(): boolean {
    return this.usageStatisticsEnabled;
  }

  getUseImprovedFallbackStrategy(): boolean {
    return this.useImprovedFallbackStrategy;
  }

  setUseImprovedFallbackStrategy(enabled: boolean): void {
    this.useImprovedFallbackStrategy = enabled;
  }

  getDisableFallbackForSession(): boolean {
    return this.disableFallbackForSession;
  }

  setDisableFallbackForSession(disabled: boolean): void {
    this.disableFallbackForSession = disabled;
  }

  getExperimentalZedIntegration(): boolean {
    return this.experimentalZedIntegration;
  }

  getListExtensions(): boolean {
    return this.listExtensions;
  }

  getExtensionManagement(): boolean {
    return this.extensionManagement;
  }

  getExtensions(): GeminiCLIExtension[] {
    return this._extensionLoader.getExtensions();
  }

  getExtensionLoader(): ExtensionLoader {
    return this._extensionLoader;
  }

  // The list of explicitly enabled extensions, if any were given, may contain
  // the string "none".
  getEnabledExtensions(): string[] {
    return this._enabledExtensions;
  }

  getEnableExtensionReloading(): boolean {
    return this.enableExtensionReloading;
  }

  getBlockedMcpServers(): Array<{ name: string; extensionName: string }> {
    return this._blockedMcpServers;
  }

  getNoBrowser(): boolean {
    return this.noBrowser;
  }

  isBrowserLaunchSuppressed(): boolean {
    return this.getNoBrowser() || !shouldAttemptBrowserLaunch();
  }

  getSummarizeToolOutputConfig():
    | Record<string, SummarizeToolOutputSettings>
    | undefined {
    return this.summarizeToolOutput;
  }

  getIdeMode(): boolean {
    return this.ideMode;
  }

  /**
   * Returns 'true' if the folder trust feature is enabled.
   */
  getFolderTrust(): boolean {
    return this.folderTrust;
  }

  /**
   * Returns 'true' if the workspace is considered "trusted".
   * 'false' for untrusted.
   */
  isTrustedFolder(): boolean {
    // isWorkspaceTrusted in cli/src/config/trustedFolder.js returns undefined
    // when the file based trust value is unavailable, since it is mainly used
    // in the initialization for trust dialogs, etc. Here we return true since
    // config.isTrustedFolder() is used for the main business logic of blocking
    // tool calls etc in the rest of the application.
    //
    // Default value is true since we load with trusted settings to avoid
    // restarts in the more common path. If the user chooses to mark the folder
    // as untrusted, the CLI will restart and we will have the trust value
    // reloaded.
    const context = ideContextStore.get();
    if (context?.workspaceState?.isTrusted !== undefined) {
      return context.workspaceState.isTrusted;
    }

    return this.trustedFolder ?? true;
  }

  setIdeMode(value: boolean): void {
    this.ideMode = value;
  }

  /**
   * Get the current FileSystemService
   */
  getFileSystemService(): FileSystemService {
    return this.fileSystemService;
  }

  /**
   * Set a custom FileSystemService
   */
  setFileSystemService(fileSystemService: FileSystemService): void {
    this.fileSystemService = fileSystemService;
  }

  getCompressionThreshold(): number | undefined {
    return this.compressionThreshold;
  }

  isInteractiveShellEnabled(): boolean {
    return (
      this.interactive &&
      this.ptyInfo !== 'child_process' &&
      this.enableInteractiveShell
    );
  }

  isInteractive(): boolean {
    return this.interactive;
  }

  getUseRipgrep(): boolean {
    return this.useRipgrep;
  }

  getEnableInteractiveShell(): boolean {
    return this.enableInteractiveShell;
  }

  getSkipNextSpeakerCheck(): boolean {
    return this.skipNextSpeakerCheck;
  }

  getContinueOnFailedApiCall(): boolean {
    return this.continueOnFailedApiCall;
  }

  getRetryFetchErrors(): boolean {
    return this.retryFetchErrors;
  }

  getEnableShellOutputEfficiency(): boolean {
    return this.enableShellOutputEfficiency;
  }

  getShellExecutionConfig(): ShellExecutionConfig {
    return this.shellExecutionConfig;
  }

  setShellExecutionConfig(config: ShellExecutionConfig): void {
    this.shellExecutionConfig = {
      terminalWidth:
        config.terminalWidth ?? this.shellExecutionConfig.terminalWidth,
      terminalHeight:
        config.terminalHeight ?? this.shellExecutionConfig.terminalHeight,
      showColor: config.showColor ?? this.shellExecutionConfig.showColor,
      pager: config.pager ?? this.shellExecutionConfig.pager,
    };
  }
  getScreenReader(): boolean {
    return this.accessibility.screenReader ?? false;
  }

  getEnablePromptCompletion(): boolean {
    return this.enablePromptCompletion;
  }

  getEnableToolOutputTruncation(): boolean {
    return this.enableToolOutputTruncation;
  }

  getTruncateToolOutputThreshold(): number {
    return Math.min(
      // Estimate remaining context window in characters (1 token ~= 4 chars).
      4 *
        (tokenLimit(this.model) - uiTelemetryService.getLastPromptTokenCount()),
      this.truncateToolOutputThreshold,
    );
  }

  getTruncateToolOutputLines(): number {
    return this.truncateToolOutputLines;
  }

  getUseSmartEdit(): boolean {
    return this.useSmartEdit;
  }

  getUseWriteTodos(): boolean {
    return this.useWriteTodos;
  }

  getOutputFormat(): OutputFormat {
    return this.outputSettings?.format
      ? this.outputSettings.format
      : OutputFormat.TEXT;
  }

  getUseModelRouter(): boolean {
    return this.useModelRouter;
  }

  async getGitService(): Promise<GitService> {
    if (!this.gitService) {
      this.gitService = new GitService(this.targetDir, this.storage);
      await this.gitService.initialize();
    }
    return this.gitService;
  }

  getFileExclusions(): FileExclusions {
    return this.fileExclusions;
  }

  getMessageBus(): MessageBus {
    return this.messageBus;
  }

  getPolicyEngine(): PolicyEngine {
    return this.policyEngine;
  }

  getEnableMessageBusIntegration(): boolean {
    return this.enableMessageBusIntegration;
  }

  getEnableHooks(): boolean {
    return this.enableHooks;
  }

  getCodebaseInvestigatorSettings(): CodebaseInvestigatorSettings {
    return this.codebaseInvestigatorSettings;
  }

  async createToolRegistry(): Promise<ToolRegistry> {
    const registry = new ToolRegistry(this, this.eventEmitter);

    // Set message bus on tool registry before discovery so MCP tools can access it
    if (this.getEnableMessageBusIntegration()) {
      registry.setMessageBus(this.messageBus);
    }

    // helper to create & register core tools that are enabled
    // eslint-disable-next-line @typescript-eslint/no-explicit-any
    const registerCoreTool = (ToolClass: any, ...args: unknown[]) => {
      const className = ToolClass.name;
      const toolName = ToolClass.Name || className;
      const coreTools = this.getCoreTools();
      const excludeTools = this.getExcludeTools() || [];
      // On some platforms, the className can be minified to _ClassName.
      const normalizedClassName = className.replace(/^_+/, '');

      let isEnabled = true; // Enabled by default if coreTools is not set.
      if (coreTools) {
        isEnabled = coreTools.some(
          (tool) =>
            tool === toolName ||
            tool === normalizedClassName ||
            tool.startsWith(`${toolName}(`) ||
            tool.startsWith(`${normalizedClassName}(`),
        );
      }

      const isExcluded = excludeTools.some(
        (tool) => tool === toolName || tool === normalizedClassName,
      );

      if (isExcluded) {
        isEnabled = false;
      }

      if (isEnabled) {
        // Pass message bus to tools when feature flag is enabled
        // This first implementation is only focused on the general case of
        // the tool registry.
        const messageBusEnabled = this.getEnableMessageBusIntegration();
        if (this.debugMode && messageBusEnabled) {
          debugLogger.log(
            `[DEBUG] enableMessageBusIntegration setting: ${messageBusEnabled}`,
          );
        }
        const toolArgs = messageBusEnabled
          ? [...args, this.getMessageBus()]
          : args;
        if (this.debugMode && messageBusEnabled) {
          debugLogger.log(
            `[DEBUG] Registering ${className} with messageBus: ${messageBusEnabled ? 'YES' : 'NO'}`,
          );
        }
        registry.registerTool(new ToolClass(...toolArgs));
      }
    };

    registerCoreTool(LSTool, this);
    registerCoreTool(ReadFileTool, this);

    if (this.getUseRipgrep()) {
      let useRipgrep = false;
      let errorString: undefined | string = undefined;
      try {
        useRipgrep = await canUseRipgrep();
      } catch (error: unknown) {
        errorString = String(error);
      }
      if (useRipgrep) {
        registerCoreTool(RipGrepTool, this);
      } else {
        logRipgrepFallback(this, new RipgrepFallbackEvent(errorString));
        registerCoreTool(GrepTool, this);
      }
    } else {
      registerCoreTool(GrepTool, this);
    }

    registerCoreTool(GlobTool, this);
    if (this.getUseSmartEdit()) {
      registerCoreTool(SmartEditTool, this);
    } else {
      registerCoreTool(EditTool, this);
    }
    registerCoreTool(WriteFileTool, this);
    registerCoreTool(WebFetchTool, this);
    registerCoreTool(ReadManyFilesTool, this);
    registerCoreTool(ShellTool, this);
    registerCoreTool(MemoryTool);
    registerCoreTool(TodoTool);
    registerCoreTool(WebSearchTool, this);
    if (this.getUseWriteTodos()) {
      registerCoreTool(WriteTodosTool, this);
    }

    // Register Subagents as Tools
    if (this.getCodebaseInvestigatorSettings().enabled) {
      const definition = this.agentRegistry.getDefinition(
        'codebase_investigator',
      );
      if (definition) {
        // We must respect the main allowed/exclude lists for agents too.
        const excludeTools = this.getExcludeTools() || [];
        const allowedTools = this.getAllowedTools();

        const isExcluded = excludeTools.includes(definition.name);
        const isAllowed =
          !allowedTools || allowedTools.includes(definition.name);

        if (isAllowed && !isExcluded) {
          const messageBusEnabled = this.getEnableMessageBusIntegration();
          const wrapper = new SubagentToolWrapper(
            definition,
            this,
            messageBusEnabled ? this.getMessageBus() : undefined,
          );
          registry.registerTool(wrapper);
        }
      }
    }

    await registry.discoverAllTools();
    return registry;
  }

  /**
   * Get hooks configuration
   */
  getHooks(): { [K in HookEventName]?: HookDefinition[] } | undefined {
    return this.hooks;
  }
}
// Export model constants for use in CLI
export { DEFAULT_GEMINI_FLASH_MODEL };<|MERGE_RESOLUTION|>--- conflicted
+++ resolved
@@ -722,15 +722,10 @@
       return;
     }
 
-<<<<<<< HEAD
-    this.modelSwitchedDuringSession = true;
-    this.model = newModel;
-=======
     if (this.model !== newModel) {
       this.model = newModel;
       coreEvents.emitModelChanged(newModel);
     }
->>>>>>> 265f24e5
   }
 
   isInFallbackMode(): boolean {
