--- conflicted
+++ resolved
@@ -52,7 +52,7 @@
   DEFAULT_THINKING_MODE,
 } from './models.js';
 import { shouldAttemptBrowserLaunch } from '../utils/browser.js';
-import { coreEvents } from '../utils/events.js';
+
 import type { MCPOAuthConfig } from '../mcp/oauth-provider.js';
 import { ideContextStore } from '../ide/ideContext.js';
 import { WriteTodosTool } from '../tools/write-todos.js';
@@ -421,12 +421,9 @@
   private readonly hooks:
     | { [K in HookEventName]?: HookDefinition[] }
     | undefined;
-<<<<<<< HEAD
   private readonly customModelPolicies?: ModelPolicyChain;
-=======
   private experiments: Experiments | undefined;
   private experimentsPromise: Promise<void> | undefined;
->>>>>>> 3f90001f
 
   constructor(params: ConfigParameters) {
     this.sessionId = params.sessionId;
@@ -588,11 +585,9 @@
     }
     this.geminiClient = new GeminiClient(this);
     this.modelRouterService = new ModelRouterService(this);
-<<<<<<< HEAD
     this.modelAvailabilityService = new ModelAvailabilityService();
 
     this.validateConfiguredModelPolicies();
-=======
 
     // HACK: The settings loading logic doesn't currently merge the default
     // generation config with the user's settings. This means if a user provides
@@ -612,7 +607,6 @@
     this.modelConfigService = new ModelConfigService(
       modelConfigServiceConfig ?? DEFAULT_MODEL_CONFIGS,
     );
->>>>>>> 3f90001f
   }
 
   /**
@@ -760,7 +754,6 @@
   }
 
   setModel(newModel: string): void {
-<<<<<<< HEAD
     if (this.model === newModel) {
       return;
     }
@@ -775,13 +768,6 @@
       coreEvents.emitModelChanged(resolved);
     } else {
       this.setActiveModel(resolved);
-=======
-    this.setFallbackMode(false);
-
-    if (this.model !== newModel) {
-      this.model = newModel;
-      coreEvents.emitModelChanged(newModel);
->>>>>>> 3f90001f
     }
   }
 
