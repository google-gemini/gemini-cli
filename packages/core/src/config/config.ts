/**
 * @license
 * Copyright 2025 Google LLC
 * SPDX-License-Identifier: Apache-2.0
 */

import * as path from 'node:path';
import process from 'node:process';
import type { ContentGeneratorConfig } from '../core/contentGenerator.js';
import {
  AuthType,
  createContentGeneratorConfig,
} from '../core/contentGenerator.js';
import { PromptRegistry } from '../prompts/prompt-registry.js';
import { ToolRegistry } from '../tools/tool-registry.js';
import { LSTool } from '../tools/ls.js';
import { ReadFileTool } from '../tools/read-file.js';
import { GrepTool } from '../tools/grep.js';
import { RipGrepTool } from '../tools/ripGrep.js';
import { GlobTool } from '../tools/glob.js';
import { EditTool } from '../tools/edit.js';
import { SmartEditTool } from '../tools/smart-edit.js';
import { ShellTool } from '../tools/shell.js';
import { WriteFileTool } from '../tools/write-file.js';
import { WebFetchTool } from '../tools/web-fetch.js';
import { ReadManyFilesTool } from '../tools/read-many-files.js';
import { MemoryTool, setGeminiMdFilename } from '../tools/memoryTool.js';
import { WebSearchTool } from '../tools/web-search.js';
import { GeminiClient } from '../core/client.js';
import { FileDiscoveryService } from '../services/fileDiscoveryService.js';
import { GitService } from '../services/gitService.js';
import type { TelemetryTarget } from '../telemetry/index.js';
import {
  initializeTelemetry,
  DEFAULT_TELEMETRY_TARGET,
  DEFAULT_OTLP_ENDPOINT,
} from '../telemetry/index.js';
import { StartSessionEvent } from '../telemetry/index.js';
import {
  DEFAULT_GEMINI_EMBEDDING_MODEL,
  DEFAULT_GEMINI_FLASH_MODEL,
} from './models.js';
import { shouldAttemptBrowserLaunch } from '../utils/browser.js';
import type { MCPOAuthConfig } from '../mcp/oauth-provider.js';
import { IdeClient } from '../ide/ide-client.js';
import { ideContext } from '../ide/ideContext.js';
import type { Content } from '@google/genai';
import type { FileSystemService } from '../services/fileSystemService.js';
import { StandardFileSystemService } from '../services/fileSystemService.js';
import { logCliConfiguration, logIdeConnection } from '../telemetry/loggers.js';
import { IdeConnectionEvent, IdeConnectionType } from '../telemetry/types.js';

// Re-export OAuth config type
export type { MCPOAuthConfig, AnyToolInvocation };
import type { AnyToolInvocation } from '../tools/tools.js';
import { WorkspaceContext } from '../utils/workspaceContext.js';
import { Storage } from './storage.js';
import { FileExclusions } from '../utils/ignorePatterns.js';
import type { EventEmitter } from 'node:events';

export enum ApprovalMode {
  DEFAULT = 'default',
  AUTO_EDIT = 'autoEdit',
  YOLO = 'yolo',
}

export interface AccessibilitySettings {
  disableLoadingPhrases?: boolean;
  screenReader?: boolean;
}

export interface BugCommandSettings {
  urlTemplate: string;
}

export interface ChatCompressionSettings {
  contextPercentageThreshold?: number;
}

export interface SummarizeToolOutputSettings {
  tokenBudget?: number;
}

export interface TelemetrySettings {
  enabled?: boolean;
  target?: TelemetryTarget;
  otlpEndpoint?: string;
  otlpProtocol?: 'grpc' | 'http';
  logPrompts?: boolean;
  outfile?: string;
}

export interface GeminiCLIExtension {
  name: string;
  version: string;
  isActive: boolean;
  path: string;
}
export interface FileFilteringOptions {
  respectGitIgnore: boolean;
  respectGeminiIgnore: boolean;
}
// For memory files
export const DEFAULT_MEMORY_FILE_FILTERING_OPTIONS: FileFilteringOptions = {
  respectGitIgnore: false,
  respectGeminiIgnore: true,
};
// For all other files
export const DEFAULT_FILE_FILTERING_OPTIONS: FileFilteringOptions = {
  respectGitIgnore: true,
  respectGeminiIgnore: true,
};
export class MCPServerConfig {
  constructor(
    // For stdio transport
    readonly command?: string,
    readonly args?: string[],
    readonly env?: Record<string, string>,
    readonly cwd?: string,
    // For sse transport
    readonly url?: string,
    // For streamable http transport
    readonly httpUrl?: string,
    readonly headers?: Record<string, string>,
    // For websocket transport
    readonly tcp?: string,
    // Common
    readonly timeout?: number,
    readonly trust?: boolean,
    // Metadata
    readonly description?: string,
    readonly includeTools?: string[],
    readonly excludeTools?: string[],
    readonly extensionName?: string,
    // OAuth configuration
    readonly oauth?: MCPOAuthConfig,
    readonly authProviderType?: AuthProviderType,
  ) {}
}

export enum AuthProviderType {
  DYNAMIC_DISCOVERY = 'dynamic_discovery',
  GOOGLE_CREDENTIALS = 'google_credentials',
}

export interface SandboxConfig {
  command: 'docker' | 'podman' | 'sandbox-exec';
  image: string;
}

export type FlashFallbackHandler = (
  currentModel: string,
  fallbackModel: string,
  error?: unknown,
) => Promise<boolean | string | null>;

export interface ConfigParameters {
  sessionId: string;
  embeddingModel?: string;
  sandbox?: SandboxConfig;
  targetDir: string;
  debugMode: boolean;
  question?: string;
  fullContext?: boolean;
  coreTools?: string[];
  allowedTools?: string[];
  excludeTools?: string[];
  toolDiscoveryCommand?: string;
  toolCallCommand?: string;
  mcpServerCommand?: string;
  mcpServers?: Record<string, MCPServerConfig>;
  userMemory?: string;
  geminiMdFileCount?: number;
  approvalMode?: ApprovalMode;
  showMemoryUsage?: boolean;
  contextFileName?: string | string[];
  accessibility?: AccessibilitySettings;
  telemetry?: TelemetrySettings;
  usageStatisticsEnabled?: boolean;
  fileFiltering?: {
    respectGitIgnore?: boolean;
    respectGeminiIgnore?: boolean;
    enableRecursiveFileSearch?: boolean;
    disableFuzzySearch?: boolean;
  };
  checkpointing?: boolean;
  proxy?: string;
  cwd: string;
  fileDiscoveryService?: FileDiscoveryService;
  includeDirectories?: string[];
  bugCommand?: BugCommandSettings;
  model: string;
  extensionContextFilePaths?: string[];
  maxSessionTurns?: number;
  experimentalZedIntegration?: boolean;
  listExtensions?: boolean;
  extensions?: GeminiCLIExtension[];
  blockedMcpServers?: Array<{ name: string; extensionName: string }>;
  noBrowser?: boolean;
  summarizeToolOutput?: Record<string, SummarizeToolOutputSettings>;
  folderTrustFeature?: boolean;
  folderTrust?: boolean;
  ideMode?: boolean;
  loadMemoryFromIncludeDirectories?: boolean;
  chatCompression?: ChatCompressionSettings;
  interactive?: boolean;
  trustedFolder?: boolean;
  useRipgrep?: boolean;
  shouldUseNodePtyShell?: boolean;
  skipNextSpeakerCheck?: boolean;
  extensionManagement?: boolean;
  enablePromptCompletion?: boolean;
  truncateToolOutputThreshold?: number;
  truncateToolOutputLines?: number;
  eventEmitter?: EventEmitter;
  useSmartEdit?: boolean;
}

export class Config {
  private toolRegistry!: ToolRegistry;
  private promptRegistry!: PromptRegistry;
  private readonly sessionId: string;
  private fileSystemService: FileSystemService;
  private contentGeneratorConfig!: ContentGeneratorConfig;
  private readonly embeddingModel: string;
  private readonly sandbox: SandboxConfig | undefined;
  private readonly targetDir: string;
  private workspaceContext: WorkspaceContext;
  private readonly debugMode: boolean;
  private readonly question: string | undefined;
  private readonly fullContext: boolean;
  private readonly coreTools: string[] | undefined;
  private readonly allowedTools: string[] | undefined;
  private readonly excludeTools: string[] | undefined;
  private readonly toolDiscoveryCommand: string | undefined;
  private readonly toolCallCommand: string | undefined;
  private readonly mcpServerCommand: string | undefined;
  private readonly mcpServers: Record<string, MCPServerConfig> | undefined;
  private userMemory: string;
  private geminiMdFileCount: number;
  private approvalMode: ApprovalMode;
  private readonly showMemoryUsage: boolean;
  private readonly accessibility: AccessibilitySettings;
  private readonly telemetrySettings: TelemetrySettings;
  private readonly usageStatisticsEnabled: boolean;
  private geminiClient!: GeminiClient;
  private readonly fileFiltering: {
    respectGitIgnore: boolean;
    respectGeminiIgnore: boolean;
    enableRecursiveFileSearch: boolean;
    disableFuzzySearch: boolean;
  };
  private fileDiscoveryService: FileDiscoveryService | null = null;
  private gitService: GitService | undefined = undefined;
  private readonly checkpointing: boolean;
  private readonly proxy: string | undefined;
  private readonly cwd: string;
  private readonly bugCommand: BugCommandSettings | undefined;
  private readonly model: string;
  private readonly extensionContextFilePaths: string[];
  private readonly noBrowser: boolean;
  private readonly folderTrustFeature: boolean;
  private readonly folderTrust: boolean;
  private ideMode: boolean;

  private inFallbackMode = false;
  private readonly maxSessionTurns: number;
  private readonly listExtensions: boolean;
  private readonly _extensions: GeminiCLIExtension[];
  private readonly _blockedMcpServers: Array<{
    name: string;
    extensionName: string;
  }>;
  flashFallbackHandler?: FlashFallbackHandler;
  private quotaErrorOccurred: boolean = false;
  private readonly summarizeToolOutput:
    | Record<string, SummarizeToolOutputSettings>
    | undefined;
  private readonly experimentalZedIntegration: boolean = false;
  private readonly loadMemoryFromIncludeDirectories: boolean = false;
  private readonly chatCompression: ChatCompressionSettings | undefined;
  private readonly interactive: boolean;
  private readonly trustedFolder: boolean | undefined;
  private readonly useRipgrep: boolean;
  private readonly shouldUseNodePtyShell: boolean;
  private readonly skipNextSpeakerCheck: boolean;
  private readonly extensionManagement: boolean;
  private readonly enablePromptCompletion: boolean = false;
  private readonly truncateToolOutputThreshold: number;
  private readonly truncateToolOutputLines: number;
  private initialized: boolean = false;
  readonly storage: Storage;
  private readonly fileExclusions: FileExclusions;
  private readonly eventEmitter?: EventEmitter;
  private readonly useSmartEdit: boolean;

  constructor(params: ConfigParameters) {
    this.sessionId = params.sessionId;
    this.embeddingModel =
      params.embeddingModel ?? DEFAULT_GEMINI_EMBEDDING_MODEL;
    this.fileSystemService = new StandardFileSystemService();
    this.sandbox = params.sandbox;
    this.targetDir = path.resolve(params.targetDir);
    this.workspaceContext = new WorkspaceContext(
      this.targetDir,
      params.includeDirectories ?? [],
    );
    this.debugMode = params.debugMode;
    this.question = params.question;
    this.fullContext = params.fullContext ?? false;
    this.coreTools = params.coreTools;
    this.allowedTools = params.allowedTools;
    this.excludeTools = params.excludeTools;
    this.toolDiscoveryCommand = params.toolDiscoveryCommand;
    this.toolCallCommand = params.toolCallCommand;
    this.mcpServerCommand = params.mcpServerCommand;
    this.mcpServers = params.mcpServers;
    this.userMemory = params.userMemory ?? '';
    this.geminiMdFileCount = params.geminiMdFileCount ?? 0;
    this.approvalMode = params.approvalMode ?? ApprovalMode.DEFAULT;
    this.showMemoryUsage = params.showMemoryUsage ?? false;
    this.accessibility = params.accessibility ?? {};
    this.telemetrySettings = {
      enabled: params.telemetry?.enabled ?? false,
      target: params.telemetry?.target ?? DEFAULT_TELEMETRY_TARGET,
      otlpEndpoint: params.telemetry?.otlpEndpoint ?? DEFAULT_OTLP_ENDPOINT,
      otlpProtocol: params.telemetry?.otlpProtocol,
      logPrompts: params.telemetry?.logPrompts ?? true,
      outfile: params.telemetry?.outfile,
    };
    this.usageStatisticsEnabled = params.usageStatisticsEnabled ?? true;

    this.fileFiltering = {
      respectGitIgnore: params.fileFiltering?.respectGitIgnore ?? true,
      respectGeminiIgnore: params.fileFiltering?.respectGeminiIgnore ?? true,
      enableRecursiveFileSearch:
        params.fileFiltering?.enableRecursiveFileSearch ?? true,
      disableFuzzySearch: params.fileFiltering?.disableFuzzySearch ?? false,
    };
    this.checkpointing = params.checkpointing ?? false;
    this.proxy = params.proxy;
    this.cwd = params.cwd ?? process.cwd();
    this.fileDiscoveryService = params.fileDiscoveryService ?? null;
    this.bugCommand = params.bugCommand;
    this.model = params.model;
    this.extensionContextFilePaths = params.extensionContextFilePaths ?? [];
    this.maxSessionTurns = params.maxSessionTurns ?? -1;
    this.experimentalZedIntegration =
      params.experimentalZedIntegration ?? false;
    this.listExtensions = params.listExtensions ?? false;
    this._extensions = params.extensions ?? [];
    this._blockedMcpServers = params.blockedMcpServers ?? [];
    this.noBrowser = params.noBrowser ?? false;
    this.summarizeToolOutput = params.summarizeToolOutput;
    this.folderTrustFeature = params.folderTrustFeature ?? false;
    this.folderTrust = params.folderTrust ?? false;
    this.ideMode = params.ideMode ?? false;
    this.loadMemoryFromIncludeDirectories =
      params.loadMemoryFromIncludeDirectories ?? false;
    this.chatCompression = params.chatCompression;
    this.interactive = params.interactive ?? false;
    this.trustedFolder = params.trustedFolder;
    this.useRipgrep = params.useRipgrep ?? false;
    this.shouldUseNodePtyShell = params.shouldUseNodePtyShell ?? false;
    this.skipNextSpeakerCheck = params.skipNextSpeakerCheck ?? false;
<<<<<<< HEAD
    this.truncateToolOutputThreshold =
      params.truncateToolOutputThreshold ?? 4_000_000;
    this.truncateToolOutputLines = params.truncateToolOutputLines ?? 1000;
    this.useSmartEdit = params.useSmartEdit ?? false;
=======
    this.useSmartEdit = params.useSmartEdit ?? true;
>>>>>>> 4aef2fa5
    this.extensionManagement = params.extensionManagement ?? false;
    this.storage = new Storage(this.targetDir);
    this.enablePromptCompletion = params.enablePromptCompletion ?? false;
    this.fileExclusions = new FileExclusions(this);
    this.eventEmitter = params.eventEmitter;

    if (params.contextFileName) {
      setGeminiMdFilename(params.contextFileName);
    }

    if (this.telemetrySettings.enabled) {
      initializeTelemetry(this);
    }
  }

  /**
   * Must only be called once, throws if called again.
   */
  async initialize(): Promise<void> {
    if (this.initialized) {
      throw Error('Config was already initialized');
    }
    this.initialized = true;

    if (this.getIdeMode()) {
      await (await IdeClient.getInstance()).connect();
      logIdeConnection(this, new IdeConnectionEvent(IdeConnectionType.START));
    }

    // Initialize centralized FileDiscoveryService
    this.getFileService();
    if (this.getCheckpointingEnabled()) {
      await this.getGitService();
    }
    this.promptRegistry = new PromptRegistry();
    this.toolRegistry = await this.createToolRegistry();
    logCliConfiguration(this, new StartSessionEvent(this, this.toolRegistry));
  }

  async refreshAuth(authMethod: AuthType) {
    // Save the current conversation history before creating a new client
    let existingHistory: Content[] = [];
    if (this.geminiClient && this.geminiClient.isInitialized()) {
      existingHistory = this.geminiClient.getHistory();
    }

    // Create new content generator config
    const newContentGeneratorConfig = createContentGeneratorConfig(
      this,
      authMethod,
    );

    // Create and initialize new client in local variable first
    const newGeminiClient = new GeminiClient(this);
    await newGeminiClient.initialize(newContentGeneratorConfig);

    // Vertex and Genai have incompatible encryption and sending history with
    // throughtSignature from Genai to Vertex will fail, we need to strip them
    const fromGenaiToVertex =
      this.contentGeneratorConfig?.authType === AuthType.USE_GEMINI &&
      authMethod === AuthType.LOGIN_WITH_GOOGLE;

    // Only assign to instance properties after successful initialization
    this.contentGeneratorConfig = newContentGeneratorConfig;
    this.geminiClient = newGeminiClient;

    // Restore the conversation history to the new client
    if (existingHistory.length > 0) {
      this.geminiClient.setHistory(existingHistory, {
        stripThoughts: fromGenaiToVertex,
      });
    }

    // Reset the session flag since we're explicitly changing auth and using default model
    this.inFallbackMode = false;
  }

  getSessionId(): string {
    return this.sessionId;
  }

  shouldLoadMemoryFromIncludeDirectories(): boolean {
    return this.loadMemoryFromIncludeDirectories;
  }

  getContentGeneratorConfig(): ContentGeneratorConfig {
    return this.contentGeneratorConfig;
  }

  getModel(): string {
    return this.contentGeneratorConfig?.model || this.model;
  }

  setModel(newModel: string): void {
    if (this.contentGeneratorConfig) {
      this.contentGeneratorConfig.model = newModel;
    }
  }

  isInFallbackMode(): boolean {
    return this.inFallbackMode;
  }

  setFallbackMode(active: boolean): void {
    this.inFallbackMode = active;
  }

  setFlashFallbackHandler(handler: FlashFallbackHandler): void {
    this.flashFallbackHandler = handler;
  }

  getMaxSessionTurns(): number {
    return this.maxSessionTurns;
  }

  setQuotaErrorOccurred(value: boolean): void {
    this.quotaErrorOccurred = value;
  }

  getQuotaErrorOccurred(): boolean {
    return this.quotaErrorOccurred;
  }

  getEmbeddingModel(): string {
    return this.embeddingModel;
  }

  getSandbox(): SandboxConfig | undefined {
    return this.sandbox;
  }

  isRestrictiveSandbox(): boolean {
    const sandboxConfig = this.getSandbox();
    const seatbeltProfile = process.env['SEATBELT_PROFILE'];
    return (
      !!sandboxConfig &&
      sandboxConfig.command === 'sandbox-exec' &&
      !!seatbeltProfile &&
      seatbeltProfile.startsWith('restrictive-')
    );
  }

  getTargetDir(): string {
    return this.targetDir;
  }

  getProjectRoot(): string {
    return this.targetDir;
  }

  getWorkspaceContext(): WorkspaceContext {
    return this.workspaceContext;
  }

  getToolRegistry(): ToolRegistry {
    return this.toolRegistry;
  }

  getPromptRegistry(): PromptRegistry {
    return this.promptRegistry;
  }

  getDebugMode(): boolean {
    return this.debugMode;
  }
  getQuestion(): string | undefined {
    return this.question;
  }

  getFullContext(): boolean {
    return this.fullContext;
  }

  getCoreTools(): string[] | undefined {
    return this.coreTools;
  }

  getAllowedTools(): string[] | undefined {
    return this.allowedTools;
  }

  getExcludeTools(): string[] | undefined {
    return this.excludeTools;
  }

  getToolDiscoveryCommand(): string | undefined {
    return this.toolDiscoveryCommand;
  }

  getToolCallCommand(): string | undefined {
    return this.toolCallCommand;
  }

  getMcpServerCommand(): string | undefined {
    return this.mcpServerCommand;
  }

  getMcpServers(): Record<string, MCPServerConfig> | undefined {
    return this.mcpServers;
  }

  getUserMemory(): string {
    return this.userMemory;
  }

  setUserMemory(newUserMemory: string): void {
    this.userMemory = newUserMemory;
  }

  getGeminiMdFileCount(): number {
    return this.geminiMdFileCount;
  }

  setGeminiMdFileCount(count: number): void {
    this.geminiMdFileCount = count;
  }

  getApprovalMode(): ApprovalMode {
    return this.approvalMode;
  }

  setApprovalMode(mode: ApprovalMode): void {
    if (!this.isTrustedFolder() && mode !== ApprovalMode.DEFAULT) {
      throw new Error(
        'Cannot enable privileged approval modes in an untrusted folder.',
      );
    }
    this.approvalMode = mode;
  }

  getShowMemoryUsage(): boolean {
    return this.showMemoryUsage;
  }

  getAccessibility(): AccessibilitySettings {
    return this.accessibility;
  }

  getTelemetryEnabled(): boolean {
    return this.telemetrySettings.enabled ?? false;
  }

  getTelemetryLogPromptsEnabled(): boolean {
    return this.telemetrySettings.logPrompts ?? true;
  }

  getTelemetryOtlpEndpoint(): string {
    return this.telemetrySettings.otlpEndpoint ?? DEFAULT_OTLP_ENDPOINT;
  }

  getTelemetryOtlpProtocol(): 'grpc' | 'http' {
    return this.telemetrySettings.otlpProtocol ?? 'grpc';
  }

  getTelemetryTarget(): TelemetryTarget {
    return this.telemetrySettings.target ?? DEFAULT_TELEMETRY_TARGET;
  }

  getTelemetryOutfile(): string | undefined {
    return this.telemetrySettings.outfile;
  }

  getGeminiClient(): GeminiClient {
    return this.geminiClient;
  }

  getEnableRecursiveFileSearch(): boolean {
    return this.fileFiltering.enableRecursiveFileSearch;
  }

  getFileFilteringDisableFuzzySearch(): boolean {
    return this.fileFiltering.disableFuzzySearch;
  }

  getFileFilteringRespectGitIgnore(): boolean {
    return this.fileFiltering.respectGitIgnore;
  }
  getFileFilteringRespectGeminiIgnore(): boolean {
    return this.fileFiltering.respectGeminiIgnore;
  }

  getFileFilteringOptions(): FileFilteringOptions {
    return {
      respectGitIgnore: this.fileFiltering.respectGitIgnore,
      respectGeminiIgnore: this.fileFiltering.respectGeminiIgnore,
    };
  }

  /**
   * Gets custom file exclusion patterns from configuration.
   * TODO: This is a placeholder implementation. In the future, this could
   * read from settings files, CLI arguments, or environment variables.
   */
  getCustomExcludes(): string[] {
    // Placeholder implementation - returns empty array for now
    // Future implementation could read from:
    // - User settings file
    // - Project-specific configuration
    // - Environment variables
    // - CLI arguments
    return [];
  }

  getCheckpointingEnabled(): boolean {
    return this.checkpointing;
  }

  getProxy(): string | undefined {
    return this.proxy;
  }

  getWorkingDir(): string {
    return this.cwd;
  }

  getBugCommand(): BugCommandSettings | undefined {
    return this.bugCommand;
  }

  getFileService(): FileDiscoveryService {
    if (!this.fileDiscoveryService) {
      this.fileDiscoveryService = new FileDiscoveryService(this.targetDir);
    }
    return this.fileDiscoveryService;
  }

  getUsageStatisticsEnabled(): boolean {
    return this.usageStatisticsEnabled;
  }

  getExtensionContextFilePaths(): string[] {
    return this.extensionContextFilePaths;
  }

  getExperimentalZedIntegration(): boolean {
    return this.experimentalZedIntegration;
  }

  getListExtensions(): boolean {
    return this.listExtensions;
  }

  getExtensionManagement(): boolean {
    return this.extensionManagement;
  }

  getExtensions(): GeminiCLIExtension[] {
    return this._extensions;
  }

  getBlockedMcpServers(): Array<{ name: string; extensionName: string }> {
    return this._blockedMcpServers;
  }

  getNoBrowser(): boolean {
    return this.noBrowser;
  }

  isBrowserLaunchSuppressed(): boolean {
    return this.getNoBrowser() || !shouldAttemptBrowserLaunch();
  }

  getSummarizeToolOutputConfig():
    | Record<string, SummarizeToolOutputSettings>
    | undefined {
    return this.summarizeToolOutput;
  }

  getIdeMode(): boolean {
    return this.ideMode;
  }

  getFolderTrustFeature(): boolean {
    return this.folderTrustFeature;
  }

  /**
   * Returns 'true' if the workspace is considered "trusted".
   * 'false' for untrusted.
   */
  getFolderTrust(): boolean {
    return this.folderTrust;
  }

  isTrustedFolder(): boolean {
    // isWorkspaceTrusted in cli/src/config/trustedFolder.js returns undefined
    // when the file based trust value is unavailable, since it is mainly used
    // in the initialization for trust dialogs, etc. Here we return true since
    // config.isTrustedFolder() is used for the main business logic of blocking
    // tool calls etc in the rest of the application.
    //
    // Default value is true since we load with trusted settings to avoid
    // restarts in the more common path. If the user chooses to mark the folder
    // as untrusted, the CLI will restart and we will have the trust value
    // reloaded.
    const context = ideContext.getIdeContext();
    if (context?.workspaceState?.isTrusted !== undefined) {
      return context.workspaceState.isTrusted;
    }

    return this.trustedFolder ?? true;
  }

  setIdeMode(value: boolean): void {
    this.ideMode = value;
  }

  /**
   * Get the current FileSystemService
   */
  getFileSystemService(): FileSystemService {
    return this.fileSystemService;
  }

  /**
   * Set a custom FileSystemService
   */
  setFileSystemService(fileSystemService: FileSystemService): void {
    this.fileSystemService = fileSystemService;
  }

  getChatCompression(): ChatCompressionSettings | undefined {
    return this.chatCompression;
  }

  isInteractive(): boolean {
    return this.interactive;
  }

  getUseRipgrep(): boolean {
    return this.useRipgrep;
  }

  getShouldUseNodePtyShell(): boolean {
    return this.shouldUseNodePtyShell;
  }

  getSkipNextSpeakerCheck(): boolean {
    return this.skipNextSpeakerCheck;
  }

  getScreenReader(): boolean {
    return this.accessibility.screenReader ?? false;
  }

  getEnablePromptCompletion(): boolean {
    return this.enablePromptCompletion;
  }

  getTruncateToolOutputThreshold(): number {
    return this.truncateToolOutputThreshold;
  }

  getTruncateToolOutputLines(): number {
    return this.truncateToolOutputLines;
  }

  getUseSmartEdit(): boolean {
    return this.useSmartEdit;
  }

  async getGitService(): Promise<GitService> {
    if (!this.gitService) {
      this.gitService = new GitService(this.targetDir, this.storage);
      await this.gitService.initialize();
    }
    return this.gitService;
  }

  getFileExclusions(): FileExclusions {
    return this.fileExclusions;
  }

  async createToolRegistry(): Promise<ToolRegistry> {
    const registry = new ToolRegistry(this, this.eventEmitter);

    // helper to create & register core tools that are enabled
    // eslint-disable-next-line @typescript-eslint/no-explicit-any
    const registerCoreTool = (ToolClass: any, ...args: unknown[]) => {
      const className = ToolClass.name;
      const toolName = ToolClass.Name || className;
      const coreTools = this.getCoreTools();
      const excludeTools = this.getExcludeTools() || [];
      // On some platforms, the className can be minified to _ClassName.
      const normalizedClassName = className.replace(/^_+/, '');

      let isEnabled = true; // Enabled by default if coreTools is not set.
      if (coreTools) {
        isEnabled = coreTools.some(
          (tool) =>
            tool === toolName ||
            tool === normalizedClassName ||
            tool.startsWith(`${toolName}(`) ||
            tool.startsWith(`${normalizedClassName}(`),
        );
      }

      const isExcluded = excludeTools.some(
        (tool) => tool === toolName || tool === normalizedClassName,
      );

      if (isExcluded) {
        isEnabled = false;
      }

      if (isEnabled) {
        registry.registerTool(new ToolClass(...args));
      }
    };

    registerCoreTool(LSTool, this);
    registerCoreTool(ReadFileTool, this);

    if (this.getUseRipgrep()) {
      registerCoreTool(RipGrepTool, this);
    } else {
      registerCoreTool(GrepTool, this);
    }

    registerCoreTool(GlobTool, this);
    if (this.getUseSmartEdit()) {
      registerCoreTool(SmartEditTool, this);
    } else {
      registerCoreTool(EditTool, this);
    }
    registerCoreTool(WriteFileTool, this);
    registerCoreTool(WebFetchTool, this);
    registerCoreTool(ReadManyFilesTool, this);
    registerCoreTool(ShellTool, this);
    registerCoreTool(MemoryTool);
    registerCoreTool(WebSearchTool, this);

    await registry.discoverAllTools();
    return registry;
  }
}
// Export model constants for use in CLI
export { DEFAULT_GEMINI_FLASH_MODEL };<|MERGE_RESOLUTION|>--- conflicted
+++ resolved
@@ -363,14 +363,10 @@
     this.useRipgrep = params.useRipgrep ?? false;
     this.shouldUseNodePtyShell = params.shouldUseNodePtyShell ?? false;
     this.skipNextSpeakerCheck = params.skipNextSpeakerCheck ?? false;
-<<<<<<< HEAD
     this.truncateToolOutputThreshold =
       params.truncateToolOutputThreshold ?? 4_000_000;
     this.truncateToolOutputLines = params.truncateToolOutputLines ?? 1000;
-    this.useSmartEdit = params.useSmartEdit ?? false;
-=======
     this.useSmartEdit = params.useSmartEdit ?? true;
->>>>>>> 4aef2fa5
     this.extensionManagement = params.extensionManagement ?? false;
     this.storage = new Storage(this.targetDir);
     this.enablePromptCompletion = params.enablePromptCompletion ?? false;
