/**
 * @license
 * Copyright 2025 Google LLC
 * SPDX-License-Identifier: Apache-2.0
 */

import * as path from 'node:path';
import process from 'node:process';
import type {
  ContentGenerator,
  ContentGeneratorConfig,
} from '../core/contentGenerator.js';
import {
  AuthType,
  createContentGenerator,
  createContentGeneratorConfig,
} from '../core/contentGenerator.js';
import { PromptRegistry } from '../prompts/prompt-registry.js';
import { ToolRegistry } from '../tools/tool-registry.js';
import { LSTool } from '../tools/ls.js';
import { ReadFileTool } from '../tools/read-file.js';
import { GrepTool } from '../tools/grep.js';
import { canUseRipgrep, RipGrepTool } from '../tools/ripGrep.js';
import { GlobTool } from '../tools/glob.js';
import { EditTool } from '../tools/edit.js';
import { SmartEditTool } from '../tools/smart-edit.js';
import { ShellTool } from '../tools/shell.js';
import { WriteFileTool } from '../tools/write-file.js';
import { WebFetchTool } from '../tools/web-fetch.js';
import { ReadManyFilesTool } from '../tools/read-many-files.js';
import { MemoryTool, setGeminiMdFilename } from '../tools/memoryTool.js';
import { WebSearchTool } from '../tools/web-search.js';
import { GeminiClient } from '../core/client.js';
import { BaseLlmClient } from '../core/baseLlmClient.js';
import { FileDiscoveryService } from '../services/fileDiscoveryService.js';
import { GitService } from '../services/gitService.js';
import type { TelemetryTarget } from '../telemetry/index.js';
import {
  initializeTelemetry,
  DEFAULT_TELEMETRY_TARGET,
  DEFAULT_OTLP_ENDPOINT,
  uiTelemetryService,
} from '../telemetry/index.js';
<<<<<<< HEAD
import { StartSessionEvent } from '../telemetry/types.js';
=======
import { tokenLimit } from '../core/tokenLimits.js';
import { StartSessionEvent } from '../telemetry/index.js';
>>>>>>> 0d9c1fba
import {
  DEFAULT_GEMINI_EMBEDDING_MODEL,
  DEFAULT_GEMINI_FLASH_MODEL,
} from './models.js';
import { shouldAttemptBrowserLaunch } from '../utils/browser.js';
import type { MCPOAuthConfig } from '../mcp/oauth-provider.js';
import { ideContextStore } from '../ide/ideContext.js';
import type { FileSystemService } from '../services/fileSystemService.js';
import { StandardFileSystemService } from '../services/fileSystemService.js';
import {
  logCliConfiguration,
  logRipgrepFallback,
} from '../telemetry/loggers.js';
import { RipgrepFallbackEvent } from '../telemetry/types.js';
import type { FallbackModelHandler } from '../fallback/types.js';
import { ModelRouterService } from '../routing/modelRouterService.js';
import { OutputFormat } from '../output/types.js';

// Re-export OAuth config type
export type { MCPOAuthConfig, AnyToolInvocation };
import type { AnyToolInvocation } from '../tools/tools.js';
import { WorkspaceContext } from '../utils/workspaceContext.js';
import { Storage } from './storage.js';
import type { ShellExecutionConfig } from '../services/shellExecutionService.js';
import { FileExclusions } from '../utils/ignorePatterns.js';
import type { EventEmitter } from 'node:events';
import { MessageBus } from '../confirmation-bus/message-bus.js';
import { PolicyEngine } from '../policy/policy-engine.js';
import type { PolicyEngineConfig } from '../policy/types.js';
import type { UserTierId } from '../code_assist/types.js';
import { ProxyAgent, setGlobalDispatcher } from 'undici';

export enum ApprovalMode {
  DEFAULT = 'default',
  AUTO_EDIT = 'autoEdit',
  YOLO = 'yolo',
}

export interface AccessibilitySettings {
  disableLoadingPhrases?: boolean;
  screenReader?: boolean;
}

export interface BugCommandSettings {
  urlTemplate: string;
}

export interface ChatCompressionSettings {
  contextPercentageThreshold?: number;
}

export interface SummarizeToolOutputSettings {
  tokenBudget?: number;
}

export interface TelemetrySettings {
  enabled?: boolean;
  target?: TelemetryTarget;
  otlpEndpoint?: string;
  otlpProtocol?: 'grpc' | 'http';
  logPrompts?: boolean;
  outfile?: string;
}

export interface OutputSettings {
  format?: OutputFormat;
}

export interface GeminiCLIExtension {
  name: string;
  version: string;
  isActive: boolean;
  path: string;
  source?: string;
  type?: 'git' | 'local' | 'link';
  ref?: string;
}

export interface FileFilteringOptions {
  respectGitIgnore: boolean;
  respectGeminiIgnore: boolean;
}
// For memory files
export const DEFAULT_MEMORY_FILE_FILTERING_OPTIONS: FileFilteringOptions = {
  respectGitIgnore: false,
  respectGeminiIgnore: true,
};
// For all other files
export const DEFAULT_FILE_FILTERING_OPTIONS: FileFilteringOptions = {
  respectGitIgnore: true,
  respectGeminiIgnore: true,
};

export const DEFAULT_TRUNCATE_TOOL_OUTPUT_THRESHOLD = 4_000_000;
export const DEFAULT_TRUNCATE_TOOL_OUTPUT_LINES = 1000;

export class MCPServerConfig {
  constructor(
    // For stdio transport
    readonly command?: string,
    readonly args?: string[],
    readonly env?: Record<string, string>,
    readonly cwd?: string,
    // For sse transport
    readonly url?: string,
    // For streamable http transport
    readonly httpUrl?: string,
    readonly headers?: Record<string, string>,
    // For websocket transport
    readonly tcp?: string,
    // Common
    readonly timeout?: number,
    readonly trust?: boolean,
    // Metadata
    readonly description?: string,
    readonly includeTools?: string[],
    readonly excludeTools?: string[],
    readonly extensionName?: string,
    // OAuth configuration
    readonly oauth?: MCPOAuthConfig,
    readonly authProviderType?: AuthProviderType,
  ) {}
}

export enum AuthProviderType {
  DYNAMIC_DISCOVERY = 'dynamic_discovery',
  GOOGLE_CREDENTIALS = 'google_credentials',
}

export interface SandboxConfig {
  command: 'docker' | 'podman' | 'sandbox-exec';
  image: string;
}

export interface ConfigParameters {
  sessionId: string;
  embeddingModel?: string;
  sandbox?: SandboxConfig;
  targetDir: string;
  debugMode: boolean;
  question?: string;
  fullContext?: boolean;
  coreTools?: string[];
  allowedTools?: string[];
  excludeTools?: string[];
  toolDiscoveryCommand?: string;
  toolCallCommand?: string;
  mcpServerCommand?: string;
  mcpServers?: Record<string, MCPServerConfig>;
  userMemory?: string;
  geminiMdFileCount?: number;
  approvalMode?: ApprovalMode;
  showMemoryUsage?: boolean;
  contextFileName?: string | string[];
  accessibility?: AccessibilitySettings;
  telemetry?: TelemetrySettings;
  usageStatisticsEnabled?: boolean;
  fileFiltering?: {
    respectGitIgnore?: boolean;
    respectGeminiIgnore?: boolean;
    enableRecursiveFileSearch?: boolean;
    disableFuzzySearch?: boolean;
  };
  checkpointing?: boolean;
  proxy?: string;
  cwd: string;
  fileDiscoveryService?: FileDiscoveryService;
  includeDirectories?: string[];
  bugCommand?: BugCommandSettings;
  model: string;
  extensionContextFilePaths?: string[];
  maxSessionTurns?: number;
  experimentalZedIntegration?: boolean;
  listExtensions?: boolean;
  extensions?: GeminiCLIExtension[];
  blockedMcpServers?: Array<{ name: string; extensionName: string }>;
  noBrowser?: boolean;
  summarizeToolOutput?: Record<string, SummarizeToolOutputSettings>;
  folderTrustFeature?: boolean;
  folderTrust?: boolean;
  ideMode?: boolean;
  loadMemoryFromIncludeDirectories?: boolean;
  chatCompression?: ChatCompressionSettings;
  interactive?: boolean;
  trustedFolder?: boolean;
  useRipgrep?: boolean;
  shouldUseNodePtyShell?: boolean;
  skipNextSpeakerCheck?: boolean;
  shellExecutionConfig?: ShellExecutionConfig;
  extensionManagement?: boolean;
  enablePromptCompletion?: boolean;
  truncateToolOutputThreshold?: number;
  truncateToolOutputLines?: number;
  enableToolOutputTruncation?: boolean;
  eventEmitter?: EventEmitter;
  useSmartEdit?: boolean;
  policyEngineConfig?: PolicyEngineConfig;
  output?: OutputSettings;
  useModelRouter?: boolean;
}

export class Config {
  private toolRegistry!: ToolRegistry;
  private promptRegistry!: PromptRegistry;
  private readonly sessionId: string;
  private fileSystemService: FileSystemService;
  private contentGeneratorConfig!: ContentGeneratorConfig;
  private contentGenerator!: ContentGenerator;
  private readonly embeddingModel: string;
  private readonly sandbox: SandboxConfig | undefined;
  private readonly targetDir: string;
  private workspaceContext: WorkspaceContext;
  private readonly debugMode: boolean;
  private readonly question: string | undefined;
  private readonly fullContext: boolean;
  private readonly coreTools: string[] | undefined;
  private readonly allowedTools: string[] | undefined;
  private readonly excludeTools: string[] | undefined;
  private readonly toolDiscoveryCommand: string | undefined;
  private readonly toolCallCommand: string | undefined;
  private readonly mcpServerCommand: string | undefined;
  private readonly mcpServers: Record<string, MCPServerConfig> | undefined;
  private userMemory: string;
  private geminiMdFileCount: number;
  private approvalMode: ApprovalMode;
  private readonly showMemoryUsage: boolean;
  private readonly accessibility: AccessibilitySettings;
  private readonly telemetrySettings: TelemetrySettings;
  private readonly usageStatisticsEnabled: boolean;
  private geminiClient!: GeminiClient;
  private baseLlmClient!: BaseLlmClient;
  private modelRouterService: ModelRouterService;
  private readonly fileFiltering: {
    respectGitIgnore: boolean;
    respectGeminiIgnore: boolean;
    enableRecursiveFileSearch: boolean;
    disableFuzzySearch: boolean;
  };
  private fileDiscoveryService: FileDiscoveryService | null = null;
  private gitService: GitService | undefined = undefined;
  private readonly checkpointing: boolean;
  private readonly proxy: string | undefined;
  private readonly cwd: string;
  private readonly bugCommand: BugCommandSettings | undefined;
  private model: string;
  private readonly extensionContextFilePaths: string[];
  private readonly noBrowser: boolean;
  private readonly folderTrustFeature: boolean;
  private readonly folderTrust: boolean;
  private ideMode: boolean;

  private inFallbackMode = false;
  private readonly maxSessionTurns: number;
  private readonly listExtensions: boolean;
  private readonly _extensions: GeminiCLIExtension[];
  private readonly _blockedMcpServers: Array<{
    name: string;
    extensionName: string;
  }>;
  fallbackModelHandler?: FallbackModelHandler;
  private quotaErrorOccurred: boolean = false;
  private readonly summarizeToolOutput:
    | Record<string, SummarizeToolOutputSettings>
    | undefined;
  private readonly experimentalZedIntegration: boolean = false;
  private readonly loadMemoryFromIncludeDirectories: boolean = false;
  private readonly chatCompression: ChatCompressionSettings | undefined;
  private readonly interactive: boolean;
  private readonly trustedFolder: boolean | undefined;
  private readonly useRipgrep: boolean;
  private readonly shouldUseNodePtyShell: boolean;
  private readonly skipNextSpeakerCheck: boolean;
  private shellExecutionConfig: ShellExecutionConfig;
  private readonly extensionManagement: boolean = true;
  private readonly enablePromptCompletion: boolean = false;
  private readonly truncateToolOutputThreshold: number;
  private readonly truncateToolOutputLines: number;
  private readonly enableToolOutputTruncation: boolean;
  private initialized: boolean = false;
  readonly storage: Storage;
  private readonly fileExclusions: FileExclusions;
  private readonly eventEmitter?: EventEmitter;
  private readonly useSmartEdit: boolean;
  private readonly messageBus: MessageBus;
  private readonly policyEngine: PolicyEngine;
  private readonly outputSettings: OutputSettings;
  private readonly useModelRouter: boolean;

  constructor(params: ConfigParameters) {
    this.sessionId = params.sessionId;
    this.embeddingModel =
      params.embeddingModel ?? DEFAULT_GEMINI_EMBEDDING_MODEL;
    this.fileSystemService = new StandardFileSystemService();
    this.sandbox = params.sandbox;
    this.targetDir = path.resolve(params.targetDir);
    this.workspaceContext = new WorkspaceContext(
      this.targetDir,
      params.includeDirectories ?? [],
    );
    this.debugMode = params.debugMode;
    this.question = params.question;
    this.fullContext = params.fullContext ?? false;
    this.coreTools = params.coreTools;
    this.allowedTools = params.allowedTools;
    this.excludeTools = params.excludeTools;
    this.toolDiscoveryCommand = params.toolDiscoveryCommand;
    this.toolCallCommand = params.toolCallCommand;
    this.mcpServerCommand = params.mcpServerCommand;
    this.mcpServers = params.mcpServers;
    this.userMemory = params.userMemory ?? '';
    this.geminiMdFileCount = params.geminiMdFileCount ?? 0;
    this.approvalMode = params.approvalMode ?? ApprovalMode.DEFAULT;
    this.showMemoryUsage = params.showMemoryUsage ?? false;
    this.accessibility = params.accessibility ?? {};
    this.telemetrySettings = {
      enabled: params.telemetry?.enabled ?? false,
      target: params.telemetry?.target ?? DEFAULT_TELEMETRY_TARGET,
      otlpEndpoint: params.telemetry?.otlpEndpoint ?? DEFAULT_OTLP_ENDPOINT,
      otlpProtocol: params.telemetry?.otlpProtocol,
      logPrompts: params.telemetry?.logPrompts ?? true,
      outfile: params.telemetry?.outfile,
    };
    this.usageStatisticsEnabled = params.usageStatisticsEnabled ?? true;

    this.fileFiltering = {
      respectGitIgnore: params.fileFiltering?.respectGitIgnore ?? true,
      respectGeminiIgnore: params.fileFiltering?.respectGeminiIgnore ?? true,
      enableRecursiveFileSearch:
        params.fileFiltering?.enableRecursiveFileSearch ?? true,
      disableFuzzySearch: params.fileFiltering?.disableFuzzySearch ?? false,
    };
    this.checkpointing = params.checkpointing ?? false;
    this.proxy = params.proxy;
    this.cwd = params.cwd ?? process.cwd();
    this.fileDiscoveryService = params.fileDiscoveryService ?? null;
    this.bugCommand = params.bugCommand;
    this.model = params.model;
    this.extensionContextFilePaths = params.extensionContextFilePaths ?? [];
    this.maxSessionTurns = params.maxSessionTurns ?? -1;
    this.experimentalZedIntegration =
      params.experimentalZedIntegration ?? false;
    this.listExtensions = params.listExtensions ?? false;
    this._extensions = params.extensions ?? [];
    this._blockedMcpServers = params.blockedMcpServers ?? [];
    this.noBrowser = params.noBrowser ?? false;
    this.summarizeToolOutput = params.summarizeToolOutput;
    this.folderTrustFeature = params.folderTrustFeature ?? false;
    this.folderTrust = params.folderTrust ?? false;
    this.ideMode = params.ideMode ?? false;
    this.loadMemoryFromIncludeDirectories =
      params.loadMemoryFromIncludeDirectories ?? false;
    this.chatCompression = params.chatCompression;
    this.interactive = params.interactive ?? false;
    this.trustedFolder = params.trustedFolder;
    this.useRipgrep = params.useRipgrep ?? true;
    this.shouldUseNodePtyShell = params.shouldUseNodePtyShell ?? false;
    this.skipNextSpeakerCheck = params.skipNextSpeakerCheck ?? true;
    this.shellExecutionConfig = {
      terminalWidth: params.shellExecutionConfig?.terminalWidth ?? 80,
      terminalHeight: params.shellExecutionConfig?.terminalHeight ?? 24,
      showColor: params.shellExecutionConfig?.showColor ?? false,
      pager: params.shellExecutionConfig?.pager ?? 'cat',
    };
    this.truncateToolOutputThreshold =
      params.truncateToolOutputThreshold ??
      DEFAULT_TRUNCATE_TOOL_OUTPUT_THRESHOLD;
    this.truncateToolOutputLines =
      params.truncateToolOutputLines ?? DEFAULT_TRUNCATE_TOOL_OUTPUT_LINES;
    this.enableToolOutputTruncation =
      params.enableToolOutputTruncation ?? false;
    this.useSmartEdit = params.useSmartEdit ?? true;
    this.useModelRouter = params.useModelRouter ?? false;
    this.extensionManagement = params.extensionManagement ?? true;
    this.storage = new Storage(this.targetDir);
    this.enablePromptCompletion = params.enablePromptCompletion ?? false;
    this.fileExclusions = new FileExclusions(this);
    this.eventEmitter = params.eventEmitter;
    this.policyEngine = new PolicyEngine(params.policyEngineConfig);
    this.messageBus = new MessageBus(this.policyEngine);
    this.outputSettings = {
      format: params.output?.format ?? OutputFormat.TEXT,
    };

    if (params.contextFileName) {
      setGeminiMdFilename(params.contextFileName);
    }

    if (this.telemetrySettings.enabled) {
      initializeTelemetry(this);
    }

    if (this.getProxy()) {
      setGlobalDispatcher(new ProxyAgent(this.getProxy() as string));
    }
    this.geminiClient = new GeminiClient(this);
    this.modelRouterService = new ModelRouterService(this);
  }

  /**
   * Must only be called once, throws if called again.
   */
  async initialize(): Promise<void> {
    if (this.initialized) {
      throw Error('Config was already initialized');
    }
    this.initialized = true;

    // Initialize centralized FileDiscoveryService
    this.getFileService();
    if (this.getCheckpointingEnabled()) {
      await this.getGitService();
    }
    this.promptRegistry = new PromptRegistry();
    this.toolRegistry = await this.createToolRegistry();
    logCliConfiguration(this, new StartSessionEvent(this, this.toolRegistry));

    await this.geminiClient.initialize();
  }

  getContentGenerator(): ContentGenerator {
    return this.contentGenerator;
  }

  async refreshAuth(authMethod: AuthType) {
    // Vertex and Genai have incompatible encryption and sending history with
    // throughtSignature from Genai to Vertex will fail, we need to strip them
    if (
      this.contentGeneratorConfig?.authType === AuthType.USE_GEMINI &&
      authMethod === AuthType.LOGIN_WITH_GOOGLE
    ) {
      // Restore the conversation history to the new client
      this.geminiClient.stripThoughtsFromHistory();
    }

    const newContentGeneratorConfig = createContentGeneratorConfig(
      this,
      authMethod,
    );
    this.contentGenerator = await createContentGenerator(
      newContentGeneratorConfig,
      this,
      this.getSessionId(),
    );
    // Only assign to instance properties after successful initialization
    this.contentGeneratorConfig = newContentGeneratorConfig;

    // Initialize BaseLlmClient now that the ContentGenerator is available
    this.baseLlmClient = new BaseLlmClient(this.contentGenerator, this);

    // Reset the session flag since we're explicitly changing auth and using default model
    this.inFallbackMode = false;
  }

  getUserTier(): UserTierId | undefined {
    return this.contentGenerator?.userTier;
  }

  /**
   * Provides access to the BaseLlmClient for stateless LLM operations.
   */
  getBaseLlmClient(): BaseLlmClient {
    if (!this.baseLlmClient) {
      // Handle cases where initialization might be deferred or authentication failed
      if (this.contentGenerator) {
        this.baseLlmClient = new BaseLlmClient(
          this.getContentGenerator(),
          this,
        );
      } else {
        throw new Error(
          'BaseLlmClient not initialized. Ensure authentication has occurred and ContentGenerator is ready.',
        );
      }
    }
    return this.baseLlmClient;
  }

  getSessionId(): string {
    return this.sessionId;
  }

  shouldLoadMemoryFromIncludeDirectories(): boolean {
    return this.loadMemoryFromIncludeDirectories;
  }

  getContentGeneratorConfig(): ContentGeneratorConfig {
    return this.contentGeneratorConfig;
  }

  getModel(): string {
    return this.model;
  }

  setModel(newModel: string): void {
    // Do not allow Pro usage if the user is in fallback mode.
    if (newModel.includes('pro') && this.isInFallbackMode()) {
      return;
    }

    this.model = newModel;
  }

  isInFallbackMode(): boolean {
    return this.inFallbackMode;
  }

  setFallbackMode(active: boolean): void {
    this.inFallbackMode = active;
  }

  setFallbackModelHandler(handler: FallbackModelHandler): void {
    this.fallbackModelHandler = handler;
  }

  getMaxSessionTurns(): number {
    return this.maxSessionTurns;
  }

  setQuotaErrorOccurred(value: boolean): void {
    this.quotaErrorOccurred = value;
  }

  getQuotaErrorOccurred(): boolean {
    return this.quotaErrorOccurred;
  }

  getEmbeddingModel(): string {
    return this.embeddingModel;
  }

  getSandbox(): SandboxConfig | undefined {
    return this.sandbox;
  }

  isRestrictiveSandbox(): boolean {
    const sandboxConfig = this.getSandbox();
    const seatbeltProfile = process.env['SEATBELT_PROFILE'];
    return (
      !!sandboxConfig &&
      sandboxConfig.command === 'sandbox-exec' &&
      !!seatbeltProfile &&
      seatbeltProfile.startsWith('restrictive-')
    );
  }

  getTargetDir(): string {
    return this.targetDir;
  }

  getProjectRoot(): string {
    return this.targetDir;
  }

  getWorkspaceContext(): WorkspaceContext {
    return this.workspaceContext;
  }

  getToolRegistry(): ToolRegistry {
    return this.toolRegistry;
  }

  getPromptRegistry(): PromptRegistry {
    return this.promptRegistry;
  }

  getDebugMode(): boolean {
    return this.debugMode;
  }
  getQuestion(): string | undefined {
    return this.question;
  }

  getFullContext(): boolean {
    return this.fullContext;
  }

  getCoreTools(): string[] | undefined {
    return this.coreTools;
  }

  getAllowedTools(): string[] | undefined {
    return this.allowedTools;
  }

  getExcludeTools(): string[] | undefined {
    return this.excludeTools;
  }

  getToolDiscoveryCommand(): string | undefined {
    return this.toolDiscoveryCommand;
  }

  getToolCallCommand(): string | undefined {
    return this.toolCallCommand;
  }

  getMcpServerCommand(): string | undefined {
    return this.mcpServerCommand;
  }

  getMcpServers(): Record<string, MCPServerConfig> | undefined {
    return this.mcpServers;
  }

  getUserMemory(): string {
    return this.userMemory;
  }

  setUserMemory(newUserMemory: string): void {
    this.userMemory = newUserMemory;
  }

  getGeminiMdFileCount(): number {
    return this.geminiMdFileCount;
  }

  setGeminiMdFileCount(count: number): void {
    this.geminiMdFileCount = count;
  }

  getApprovalMode(): ApprovalMode {
    return this.approvalMode;
  }

  setApprovalMode(mode: ApprovalMode): void {
    if (!this.isTrustedFolder() && mode !== ApprovalMode.DEFAULT) {
      throw new Error(
        'Cannot enable privileged approval modes in an untrusted folder.',
      );
    }
    this.approvalMode = mode;
  }

  getShowMemoryUsage(): boolean {
    return this.showMemoryUsage;
  }

  getAccessibility(): AccessibilitySettings {
    return this.accessibility;
  }

  getTelemetryEnabled(): boolean {
    return this.telemetrySettings.enabled ?? false;
  }

  getTelemetryLogPromptsEnabled(): boolean {
    return this.telemetrySettings.logPrompts ?? true;
  }

  getTelemetryOtlpEndpoint(): string {
    return this.telemetrySettings.otlpEndpoint ?? DEFAULT_OTLP_ENDPOINT;
  }

  getTelemetryOtlpProtocol(): 'grpc' | 'http' {
    return this.telemetrySettings.otlpProtocol ?? 'grpc';
  }

  getTelemetryTarget(): TelemetryTarget {
    return this.telemetrySettings.target ?? DEFAULT_TELEMETRY_TARGET;
  }

  getTelemetryOutfile(): string | undefined {
    return this.telemetrySettings.outfile;
  }

  getGeminiClient(): GeminiClient {
    return this.geminiClient;
  }

  getModelRouterService(): ModelRouterService {
    return this.modelRouterService;
  }

  getEnableRecursiveFileSearch(): boolean {
    return this.fileFiltering.enableRecursiveFileSearch;
  }

  getFileFilteringDisableFuzzySearch(): boolean {
    return this.fileFiltering.disableFuzzySearch;
  }

  getFileFilteringRespectGitIgnore(): boolean {
    return this.fileFiltering.respectGitIgnore;
  }
  getFileFilteringRespectGeminiIgnore(): boolean {
    return this.fileFiltering.respectGeminiIgnore;
  }

  getFileFilteringOptions(): FileFilteringOptions {
    return {
      respectGitIgnore: this.fileFiltering.respectGitIgnore,
      respectGeminiIgnore: this.fileFiltering.respectGeminiIgnore,
    };
  }

  /**
   * Gets custom file exclusion patterns from configuration.
   * TODO: This is a placeholder implementation. In the future, this could
   * read from settings files, CLI arguments, or environment variables.
   */
  getCustomExcludes(): string[] {
    // Placeholder implementation - returns empty array for now
    // Future implementation could read from:
    // - User settings file
    // - Project-specific configuration
    // - Environment variables
    // - CLI arguments
    return [];
  }

  getCheckpointingEnabled(): boolean {
    return this.checkpointing;
  }

  getProxy(): string | undefined {
    return this.proxy;
  }

  getWorkingDir(): string {
    return this.cwd;
  }

  getBugCommand(): BugCommandSettings | undefined {
    return this.bugCommand;
  }

  getFileService(): FileDiscoveryService {
    if (!this.fileDiscoveryService) {
      this.fileDiscoveryService = new FileDiscoveryService(this.targetDir);
    }
    return this.fileDiscoveryService;
  }

  getUsageStatisticsEnabled(): boolean {
    return this.usageStatisticsEnabled;
  }

  getExtensionContextFilePaths(): string[] {
    return this.extensionContextFilePaths;
  }

  getExperimentalZedIntegration(): boolean {
    return this.experimentalZedIntegration;
  }

  getListExtensions(): boolean {
    return this.listExtensions;
  }

  getExtensionManagement(): boolean {
    return this.extensionManagement;
  }

  getExtensions(): GeminiCLIExtension[] {
    return this._extensions;
  }

  getBlockedMcpServers(): Array<{ name: string; extensionName: string }> {
    return this._blockedMcpServers;
  }

  getNoBrowser(): boolean {
    return this.noBrowser;
  }

  isBrowserLaunchSuppressed(): boolean {
    return this.getNoBrowser() || !shouldAttemptBrowserLaunch();
  }

  getSummarizeToolOutputConfig():
    | Record<string, SummarizeToolOutputSettings>
    | undefined {
    return this.summarizeToolOutput;
  }

  getIdeMode(): boolean {
    return this.ideMode;
  }

  getFolderTrustFeature(): boolean {
    return this.folderTrustFeature;
  }

  /**
   * Returns 'true' if the workspace is considered "trusted".
   * 'false' for untrusted.
   */
  getFolderTrust(): boolean {
    return this.folderTrust;
  }

  isTrustedFolder(): boolean {
    // isWorkspaceTrusted in cli/src/config/trustedFolder.js returns undefined
    // when the file based trust value is unavailable, since it is mainly used
    // in the initialization for trust dialogs, etc. Here we return true since
    // config.isTrustedFolder() is used for the main business logic of blocking
    // tool calls etc in the rest of the application.
    //
    // Default value is true since we load with trusted settings to avoid
    // restarts in the more common path. If the user chooses to mark the folder
    // as untrusted, the CLI will restart and we will have the trust value
    // reloaded.
    const context = ideContextStore.get();
    if (context?.workspaceState?.isTrusted !== undefined) {
      return context.workspaceState.isTrusted;
    }

    return this.trustedFolder ?? true;
  }

  setIdeMode(value: boolean): void {
    this.ideMode = value;
  }

  /**
   * Get the current FileSystemService
   */
  getFileSystemService(): FileSystemService {
    return this.fileSystemService;
  }

  /**
   * Set a custom FileSystemService
   */
  setFileSystemService(fileSystemService: FileSystemService): void {
    this.fileSystemService = fileSystemService;
  }

  getChatCompression(): ChatCompressionSettings | undefined {
    return this.chatCompression;
  }

  isInteractive(): boolean {
    return this.interactive;
  }

  getUseRipgrep(): boolean {
    return this.useRipgrep;
  }

  getShouldUseNodePtyShell(): boolean {
    return this.shouldUseNodePtyShell;
  }

  getSkipNextSpeakerCheck(): boolean {
    return this.skipNextSpeakerCheck;
  }

  getShellExecutionConfig(): ShellExecutionConfig {
    return this.shellExecutionConfig;
  }

  setShellExecutionConfig(config: ShellExecutionConfig): void {
    this.shellExecutionConfig = {
      terminalWidth:
        config.terminalWidth ?? this.shellExecutionConfig.terminalWidth,
      terminalHeight:
        config.terminalHeight ?? this.shellExecutionConfig.terminalHeight,
      showColor: config.showColor ?? this.shellExecutionConfig.showColor,
      pager: config.pager ?? this.shellExecutionConfig.pager,
    };
  }
  getScreenReader(): boolean {
    return this.accessibility.screenReader ?? false;
  }

  getEnablePromptCompletion(): boolean {
    return this.enablePromptCompletion;
  }

  getEnableToolOutputTruncation(): boolean {
    return this.enableToolOutputTruncation;
  }

  getTruncateToolOutputThreshold(): number {
    return Math.min(
      // Estimate remaining context window in characters (1 token ~= 4 chars).
      4 *
        (tokenLimit(this.model) - uiTelemetryService.getLastPromptTokenCount()),
      this.truncateToolOutputThreshold,
    );
  }

  getTruncateToolOutputLines(): number {
    return this.truncateToolOutputLines;
  }

  getUseSmartEdit(): boolean {
    return this.useSmartEdit;
  }

  getOutputFormat(): OutputFormat {
    return this.outputSettings?.format
      ? this.outputSettings.format
      : OutputFormat.TEXT;
  }

  getUseModelRouter(): boolean {
    return this.useModelRouter;
  }

  async getGitService(): Promise<GitService> {
    if (!this.gitService) {
      this.gitService = new GitService(this.targetDir, this.storage);
      await this.gitService.initialize();
    }
    return this.gitService;
  }

  getFileExclusions(): FileExclusions {
    return this.fileExclusions;
  }

  getMessageBus(): MessageBus {
    return this.messageBus;
  }

  getPolicyEngine(): PolicyEngine {
    return this.policyEngine;
  }

  async createToolRegistry(): Promise<ToolRegistry> {
    const registry = new ToolRegistry(this, this.eventEmitter);

    // helper to create & register core tools that are enabled
    // eslint-disable-next-line @typescript-eslint/no-explicit-any
    const registerCoreTool = (ToolClass: any, ...args: unknown[]) => {
      const className = ToolClass.name;
      const toolName = ToolClass.Name || className;
      const coreTools = this.getCoreTools();
      const excludeTools = this.getExcludeTools() || [];
      // On some platforms, the className can be minified to _ClassName.
      const normalizedClassName = className.replace(/^_+/, '');

      let isEnabled = true; // Enabled by default if coreTools is not set.
      if (coreTools) {
        isEnabled = coreTools.some(
          (tool) =>
            tool === toolName ||
            tool === normalizedClassName ||
            tool.startsWith(`${toolName}(`) ||
            tool.startsWith(`${normalizedClassName}(`),
        );
      }

      const isExcluded = excludeTools.some(
        (tool) => tool === toolName || tool === normalizedClassName,
      );

      if (isExcluded) {
        isEnabled = false;
      }

      if (isEnabled) {
        registry.registerTool(new ToolClass(...args));
      }
    };

    registerCoreTool(LSTool, this);
    registerCoreTool(ReadFileTool, this);

    if (this.getUseRipgrep()) {
      let useRipgrep = false;
      let errorString: undefined | string = undefined;
      try {
        useRipgrep = await canUseRipgrep();
      } catch (error: unknown) {
        errorString = String(error);
      }
      if (useRipgrep) {
        registerCoreTool(RipGrepTool, this);
      } else {
        logRipgrepFallback(this, new RipgrepFallbackEvent(errorString));
        registerCoreTool(GrepTool, this);
      }
    } else {
      registerCoreTool(GrepTool, this);
    }

    registerCoreTool(GlobTool, this);
    if (this.getUseSmartEdit()) {
      registerCoreTool(SmartEditTool, this);
    } else {
      registerCoreTool(EditTool, this);
    }
    registerCoreTool(WriteFileTool, this);
    registerCoreTool(WebFetchTool, this);
    registerCoreTool(ReadManyFilesTool, this);
    registerCoreTool(ShellTool, this);
    registerCoreTool(MemoryTool);
    registerCoreTool(WebSearchTool, this);

    await registry.discoverAllTools();
    return registry;
  }
}
// Export model constants for use in CLI
export { DEFAULT_GEMINI_FLASH_MODEL };<|MERGE_RESOLUTION|>--- conflicted
+++ resolved
@@ -41,12 +41,9 @@
   DEFAULT_OTLP_ENDPOINT,
   uiTelemetryService,
 } from '../telemetry/index.js';
-<<<<<<< HEAD
 import { StartSessionEvent } from '../telemetry/types.js';
-=======
 import { tokenLimit } from '../core/tokenLimits.js';
 import { StartSessionEvent } from '../telemetry/index.js';
->>>>>>> 0d9c1fba
 import {
   DEFAULT_GEMINI_EMBEDDING_MODEL,
   DEFAULT_GEMINI_FLASH_MODEL,
