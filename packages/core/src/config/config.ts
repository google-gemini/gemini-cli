--- conflicted
+++ resolved
@@ -38,14 +38,8 @@
 import { ToolRegistry } from '../tools/tool-registry.js';
 import { WebFetchTool } from '../tools/web-fetch.js';
 import { WebSearchTool } from '../tools/web-search.js';
-<<<<<<< HEAD
 import { WriteFileTool } from '../tools/write-file.js';
-=======
-import { GeminiClient } from '../core/client.js';
-import { FileDiscoveryService } from '../services/fileDiscoveryService.js';
-import { GitService } from '../services/gitService.js';
 import { loadServerHierarchicalMemory } from '../utils/memoryDiscovery.js';
->>>>>>> 8f2da86a
 import { getProjectTempDir } from '../utils/paths.js';
 import {
   DEFAULT_GEMINI_EMBEDDING_MODEL,
