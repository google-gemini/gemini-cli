/**
 * @license
 * Copyright 2025 Google LLC
 * SPDX-License-Identifier: Apache-2.0
 */

import * as path from 'node:path';
import { inspect } from 'node:util';
import process from 'node:process';
import type {
  ContentGenerator,
  ContentGeneratorConfig,
} from '../core/contentGenerator.js';
import {
  AuthType,
  createContentGenerator,
  createContentGeneratorConfig,
} from '../core/contentGenerator.js';
import { PromptRegistry } from '../prompts/prompt-registry.js';
import { ResourceRegistry } from '../resources/resource-registry.js';
import { ToolRegistry } from '../tools/tool-registry.js';
import { LSTool } from '../tools/ls.js';
import { ReadFileTool } from '../tools/read-file.js';
import { GrepTool } from '../tools/grep.js';
import { canUseRipgrep, RipGrepTool } from '../tools/ripGrep.js';
import { GlobTool } from '../tools/glob.js';
import { EditTool } from '../tools/edit.js';
import { SmartEditTool } from '../tools/smart-edit.js';
import { ShellTool } from '../tools/shell.js';
import { WriteFileTool } from '../tools/write-file.js';
import { WebFetchTool } from '../tools/web-fetch.js';
import { MemoryTool, setGeminiMdFilename } from '../tools/memoryTool.js';
import { WebSearchTool } from '../tools/web-search.js';
import { GeminiClient } from '../core/client.js';
import { BaseLlmClient } from '../core/baseLlmClient.js';
import type { HookDefinition, HookEventName } from '../hooks/types.js';
import { FileDiscoveryService } from '../services/fileDiscoveryService.js';
import { GitService } from '../services/gitService.js';
import type { TelemetryTarget } from '../telemetry/index.js';
import {
  initializeTelemetry,
  DEFAULT_TELEMETRY_TARGET,
  DEFAULT_OTLP_ENDPOINT,
  uiTelemetryService,
} from '../telemetry/index.js';
import { coreEvents } from '../utils/events.js';
import { tokenLimit } from '../core/tokenLimits.js';
import {
  DEFAULT_GEMINI_EMBEDDING_MODEL,
  DEFAULT_GEMINI_FLASH_MODEL,
  DEFAULT_GEMINI_MODEL_AUTO,
  DEFAULT_THINKING_MODE,
  isPreviewModel,
  PREVIEW_GEMINI_MODEL,
  PREVIEW_GEMINI_MODEL_AUTO,
} from './models.js';
import { shouldAttemptBrowserLaunch } from '../utils/browser.js';
import type { MCPOAuthConfig } from '../mcp/oauth-provider.js';
import { ideContextStore } from '../ide/ideContext.js';
import { WriteTodosTool } from '../tools/write-todos.js';
import type { FileSystemService } from '../services/fileSystemService.js';
import { StandardFileSystemService } from '../services/fileSystemService.js';
import { logRipgrepFallback } from '../telemetry/loggers.js';
import { RipgrepFallbackEvent } from '../telemetry/types.js';
import type { FallbackModelHandler } from '../fallback/types.js';
import { ModelAvailabilityService } from '../availability/modelAvailabilityService.js';
import { ModelRouterService } from '../routing/modelRouterService.js';
import { OutputFormat } from '../output/types.js';
import type { ModelConfigServiceConfig } from '../services/modelConfigService.js';
import { ModelConfigService } from '../services/modelConfigService.js';
import { DEFAULT_MODEL_CONFIGS } from './defaultModelConfigs.js';
import { ContextManager } from '../services/contextManager.js';

// Re-export OAuth config type
export type { MCPOAuthConfig, AnyToolInvocation };
import type { AnyToolInvocation } from '../tools/tools.js';
import { WorkspaceContext } from '../utils/workspaceContext.js';
import { Storage } from './storage.js';
import type { ShellExecutionConfig } from '../services/shellExecutionService.js';
import { FileExclusions } from '../utils/ignorePatterns.js';
import type { EventEmitter } from 'node:events';
import { MessageBus } from '../confirmation-bus/message-bus.js';
import { PolicyEngine } from '../policy/policy-engine.js';
import type { PolicyEngineConfig } from '../policy/types.js';
import { HookSystem } from '../hooks/index.js';
import type { UserTierId } from '../code_assist/types.js';
import type { RetrieveUserQuotaResponse } from '../code_assist/types.js';
import { getCodeAssistServer } from '../code_assist/codeAssist.js';
import type { Experiments } from '../code_assist/experiments/experiments.js';
import { AgentRegistry } from '../agents/registry.js';
import { setGlobalProxy } from '../utils/fetch.js';
import { DelegateToAgentTool } from '../agents/delegate-to-agent-tool.js';
import { DELEGATE_TO_AGENT_TOOL_NAME } from '../tools/tool-names.js';
import { getExperiments } from '../code_assist/experiments/experiments.js';
import { ExperimentFlags } from '../code_assist/experiments/flagNames.js';
import { debugLogger } from '../utils/debugLogger.js';
import { startupProfiler } from '../telemetry/startupProfiler.js';

import { ApprovalMode } from '../policy/types.js';

export interface AccessibilitySettings {
  disableLoadingPhrases?: boolean;
  screenReader?: boolean;
}

export interface BugCommandSettings {
  urlTemplate: string;
}

export interface SummarizeToolOutputSettings {
  tokenBudget?: number;
}

export interface TelemetrySettings {
  enabled?: boolean;
  target?: TelemetryTarget;
  otlpEndpoint?: string;
  otlpProtocol?: 'grpc' | 'http';
  logPrompts?: boolean;
  outfile?: string;
  useCollector?: boolean;
  useCliAuth?: boolean;
}

export interface OutputSettings {
  format?: OutputFormat;
}

export interface CodebaseInvestigatorSettings {
  enabled?: boolean;
  maxNumTurns?: number;
  maxTimeMinutes?: number;
  thinkingBudget?: number;
  model?: string;
}

export interface IntrospectionAgentSettings {
  enabled?: boolean;
}

/**
 * All information required in CLI to handle an extension. Defined in Core so
 * that the collection of loaded, active, and inactive extensions can be passed
 * around on the config object though Core does not use this information
 * directly.
 */
export interface GeminiCLIExtension {
  name: string;
  version: string;
  isActive: boolean;
  path: string;
  installMetadata?: ExtensionInstallMetadata;
  mcpServers?: Record<string, MCPServerConfig>;
  contextFiles: string[];
  excludeTools?: string[];
  id: string;
  hooks?: { [K in HookEventName]?: HookDefinition[] };
}

export interface ExtensionInstallMetadata {
  source: string;
  type: 'git' | 'local' | 'link' | 'github-release';
  releaseTag?: string; // Only present for github-release installs.
  ref?: string;
  autoUpdate?: boolean;
  allowPreRelease?: boolean;
}

import type { FileFilteringOptions } from './constants.js';
import {
  DEFAULT_FILE_FILTERING_OPTIONS,
  DEFAULT_MEMORY_FILE_FILTERING_OPTIONS,
} from './constants.js';

import {
  type ExtensionLoader,
  SimpleExtensionLoader,
} from '../utils/extensionLoader.js';
import { McpClientManager } from '../tools/mcp-client-manager.js';
<<<<<<< HEAD
import { getEvents } from '../code_assist/events/events.js';
import type { Event } from '../code_assist/events/types.js';
=======
import type { EnvironmentSanitizationConfig } from '../services/environmentSanitization.js';
>>>>>>> 3b1dbcd4

export type { FileFilteringOptions };
export {
  DEFAULT_FILE_FILTERING_OPTIONS,
  DEFAULT_MEMORY_FILE_FILTERING_OPTIONS,
};

export const DEFAULT_TRUNCATE_TOOL_OUTPUT_THRESHOLD = 4_000_000;
export const DEFAULT_TRUNCATE_TOOL_OUTPUT_LINES = 1000;

export class MCPServerConfig {
  constructor(
    // For stdio transport
    readonly command?: string,
    readonly args?: string[],
    readonly env?: Record<string, string>,
    readonly cwd?: string,
    // For sse transport
    readonly url?: string,
    // For streamable http transport
    readonly httpUrl?: string,
    readonly headers?: Record<string, string>,
    // For websocket transport
    readonly tcp?: string,
    // Transport type (optional, for use with 'url' field)
    // When set to 'http', uses StreamableHTTPClientTransport
    // When set to 'sse', uses SSEClientTransport
    // When omitted, auto-detects transport type
    // Note: 'httpUrl' is deprecated in favor of 'url' + 'type'
    readonly type?: 'sse' | 'http',
    // Common
    readonly timeout?: number,
    readonly trust?: boolean,
    // Metadata
    readonly description?: string,
    readonly includeTools?: string[],
    readonly excludeTools?: string[],
    readonly extension?: GeminiCLIExtension,
    // OAuth configuration
    readonly oauth?: MCPOAuthConfig,
    readonly authProviderType?: AuthProviderType,
    // Service Account Configuration
    /* targetAudience format: CLIENT_ID.apps.googleusercontent.com */
    readonly targetAudience?: string,
    /* targetServiceAccount format: <service-account-name>@<project-num>.iam.gserviceaccount.com */
    readonly targetServiceAccount?: string,
  ) {}
}

export enum AuthProviderType {
  DYNAMIC_DISCOVERY = 'dynamic_discovery',
  GOOGLE_CREDENTIALS = 'google_credentials',
  SERVICE_ACCOUNT_IMPERSONATION = 'service_account_impersonation',
}

export interface SandboxConfig {
  command: 'docker' | 'podman' | 'sandbox-exec';
  image: string;
}

export interface ConfigParameters {
  sessionId: string;
  embeddingModel?: string;
  sandbox?: SandboxConfig;
  targetDir: string;
  debugMode: boolean;
  question?: string;

  coreTools?: string[];
  allowedTools?: string[];
  excludeTools?: string[];
  toolDiscoveryCommand?: string;
  toolCallCommand?: string;
  mcpServerCommand?: string;
  mcpServers?: Record<string, MCPServerConfig>;
  userMemory?: string;
  geminiMdFileCount?: number;
  geminiMdFilePaths?: string[];
  approvalMode?: ApprovalMode;
  showMemoryUsage?: boolean;
  contextFileName?: string | string[];
  accessibility?: AccessibilitySettings;
  telemetry?: TelemetrySettings;
  usageStatisticsEnabled?: boolean;
  fileFiltering?: {
    respectGitIgnore?: boolean;
    respectGeminiIgnore?: boolean;
    enableRecursiveFileSearch?: boolean;
    disableFuzzySearch?: boolean;
  };
  checkpointing?: boolean;
  proxy?: string;
  cwd: string;
  fileDiscoveryService?: FileDiscoveryService;
  includeDirectories?: string[];
  bugCommand?: BugCommandSettings;
  model: string;
  maxSessionTurns?: number;
  experimentalZedIntegration?: boolean;
  listSessions?: boolean;
  deleteSession?: string;
  listExtensions?: boolean;
  extensionLoader?: ExtensionLoader;
  enabledExtensions?: string[];
  enableExtensionReloading?: boolean;
  allowedMcpServers?: string[];
  blockedMcpServers?: string[];
  allowedEnvironmentVariables?: string[];
  blockedEnvironmentVariables?: string[];
  enableEnvironmentVariableRedaction?: boolean;
  noBrowser?: boolean;
  summarizeToolOutput?: Record<string, SummarizeToolOutputSettings>;
  folderTrust?: boolean;
  ideMode?: boolean;
  loadMemoryFromIncludeDirectories?: boolean;
  importFormat?: 'tree' | 'flat';
  discoveryMaxDirs?: number;
  compressionThreshold?: number;
  interactive?: boolean;
  trustedFolder?: boolean;
  useRipgrep?: boolean;
  enableInteractiveShell?: boolean;
  skipNextSpeakerCheck?: boolean;
  shellExecutionConfig?: ShellExecutionConfig;
  extensionManagement?: boolean;
  enablePromptCompletion?: boolean;
  truncateToolOutputThreshold?: number;
  truncateToolOutputLines?: number;
  enableToolOutputTruncation?: boolean;
  eventEmitter?: EventEmitter;
  useSmartEdit?: boolean;
  useWriteTodos?: boolean;
  policyEngineConfig?: PolicyEngineConfig;
  output?: OutputSettings;
  enableMessageBusIntegration?: boolean;
  disableModelRouterForAuth?: AuthType[];
  codebaseInvestigatorSettings?: CodebaseInvestigatorSettings;
  introspectionAgentSettings?: IntrospectionAgentSettings;
  continueOnFailedApiCall?: boolean;
  retryFetchErrors?: boolean;
  enableShellOutputEfficiency?: boolean;
  shellToolInactivityTimeout?: number;
  fakeResponses?: string;
  recordResponses?: string;
  ptyInfo?: string;
  disableYoloMode?: boolean;
  modelConfigServiceConfig?: ModelConfigServiceConfig;
  enableHooks?: boolean;
  experiments?: Experiments;
  hooks?:
    | {
        [K in HookEventName]?: HookDefinition[];
      }
    | ({
        [K in HookEventName]?: HookDefinition[];
      } & { disabled?: string[] });
  previewFeatures?: boolean;
  enableAgents?: boolean;
  experimentalJitContext?: boolean;
}

export class Config {
  private toolRegistry!: ToolRegistry;
  private mcpClientManager?: McpClientManager;
  private allowedMcpServers: string[];
  private blockedMcpServers: string[];
  private allowedEnvironmentVariables: string[];
  private blockedEnvironmentVariables: string[];
  private readonly enableEnvironmentVariableRedaction: boolean;
  private promptRegistry!: PromptRegistry;
  private resourceRegistry!: ResourceRegistry;
  private agentRegistry!: AgentRegistry;
  private sessionId: string;
  private fileSystemService: FileSystemService;
  private contentGeneratorConfig!: ContentGeneratorConfig;
  private contentGenerator!: ContentGenerator;
  readonly modelConfigService: ModelConfigService;
  private readonly embeddingModel: string;
  private readonly sandbox: SandboxConfig | undefined;
  private readonly targetDir: string;
  private workspaceContext: WorkspaceContext;
  private readonly debugMode: boolean;
  private readonly question: string | undefined;

  private readonly coreTools: string[] | undefined;
  private readonly allowedTools: string[] | undefined;
  private readonly excludeTools: string[] | undefined;
  private readonly toolDiscoveryCommand: string | undefined;
  private readonly toolCallCommand: string | undefined;
  private readonly mcpServerCommand: string | undefined;
  private mcpServers: Record<string, MCPServerConfig> | undefined;
  private userMemory: string;
  private geminiMdFileCount: number;
  private geminiMdFilePaths: string[];
  private readonly showMemoryUsage: boolean;
  private readonly accessibility: AccessibilitySettings;
  private readonly telemetrySettings: TelemetrySettings;
  private readonly usageStatisticsEnabled: boolean;
  private geminiClient!: GeminiClient;
  private baseLlmClient!: BaseLlmClient;
  private modelRouterService: ModelRouterService;
  private readonly modelAvailabilityService: ModelAvailabilityService;
  private readonly fileFiltering: {
    respectGitIgnore: boolean;
    respectGeminiIgnore: boolean;
    enableRecursiveFileSearch: boolean;
    disableFuzzySearch: boolean;
  };
  private fileDiscoveryService: FileDiscoveryService | null = null;
  private gitService: GitService | undefined = undefined;
  private readonly checkpointing: boolean;
  private readonly proxy: string | undefined;
  private readonly cwd: string;
  private readonly bugCommand: BugCommandSettings | undefined;
  private model: string;
  private previewFeatures: boolean | undefined;
  private hasAccessToPreviewModel: boolean = false;
  private readonly noBrowser: boolean;
  private readonly folderTrust: boolean;
  private ideMode: boolean;

  private _activeModel: string;
  private readonly maxSessionTurns: number;
  private readonly listSessions: boolean;
  private readonly deleteSession: string | undefined;
  private readonly listExtensions: boolean;
  private readonly _extensionLoader: ExtensionLoader;
  private readonly _enabledExtensions: string[];
  private readonly enableExtensionReloading: boolean;
  fallbackModelHandler?: FallbackModelHandler;
  private quotaErrorOccurred: boolean = false;
  private readonly summarizeToolOutput:
    | Record<string, SummarizeToolOutputSettings>
    | undefined;
  private readonly experimentalZedIntegration: boolean = false;
  private readonly loadMemoryFromIncludeDirectories: boolean = false;
  private readonly importFormat: 'tree' | 'flat';
  private readonly discoveryMaxDirs: number;
  private readonly compressionThreshold: number | undefined;
  private readonly interactive: boolean;
  private readonly ptyInfo: string;
  private readonly trustedFolder: boolean | undefined;
  private readonly useRipgrep: boolean;
  private readonly enableInteractiveShell: boolean;
  private readonly skipNextSpeakerCheck: boolean;
  private shellExecutionConfig: ShellExecutionConfig;
  private readonly extensionManagement: boolean = true;
  private readonly enablePromptCompletion: boolean = false;
  private readonly truncateToolOutputThreshold: number;
  private readonly truncateToolOutputLines: number;
  private readonly enableToolOutputTruncation: boolean;
  private initialized: boolean = false;
  readonly storage: Storage;
  private readonly fileExclusions: FileExclusions;
  private readonly eventEmitter?: EventEmitter;
  private readonly useSmartEdit: boolean;
  private readonly useWriteTodos: boolean;
  private readonly messageBus: MessageBus;
  private readonly policyEngine: PolicyEngine;
  private readonly outputSettings: OutputSettings;
  private readonly enableMessageBusIntegration: boolean;
  private readonly codebaseInvestigatorSettings: CodebaseInvestigatorSettings;
  private readonly introspectionAgentSettings: IntrospectionAgentSettings;
  private readonly continueOnFailedApiCall: boolean;
  private readonly retryFetchErrors: boolean;
  private readonly enableShellOutputEfficiency: boolean;
  private readonly shellToolInactivityTimeout: number;
  readonly fakeResponses?: string;
  readonly recordResponses?: string;
  private readonly disableYoloMode: boolean;
  private pendingIncludeDirectories: string[];
  private readonly enableHooks: boolean;
  private readonly hooks:
    | { [K in HookEventName]?: HookDefinition[] }
    | undefined;
  private readonly disabledHooks: string[];
  private experiments: Experiments | undefined;
  private event: Event | undefined;
  private experimentsPromise: Promise<void> | undefined;
  private eventsPromise: Promise<void> | undefined;
  private hookSystem?: HookSystem;

  private readonly enableAgents: boolean;

  private readonly experimentalJitContext: boolean;
  private contextManager?: ContextManager;
  private terminalBackground: string | undefined = undefined;

  constructor(params: ConfigParameters) {
    this.sessionId = params.sessionId;
    this.embeddingModel =
      params.embeddingModel ?? DEFAULT_GEMINI_EMBEDDING_MODEL;
    this.fileSystemService = new StandardFileSystemService();
    this.sandbox = params.sandbox;
    this.targetDir = path.resolve(params.targetDir);
    this.folderTrust = params.folderTrust ?? false;
    this.workspaceContext = new WorkspaceContext(this.targetDir, []);
    this.pendingIncludeDirectories = params.includeDirectories ?? [];
    this.debugMode = params.debugMode;
    this.question = params.question;

    this.coreTools = params.coreTools;
    this.allowedTools = params.allowedTools;
    this.excludeTools = params.excludeTools;
    this.toolDiscoveryCommand = params.toolDiscoveryCommand;
    this.toolCallCommand = params.toolCallCommand;
    this.mcpServerCommand = params.mcpServerCommand;
    this.mcpServers = params.mcpServers;
    this.allowedMcpServers = params.allowedMcpServers ?? [];
    this.blockedMcpServers = params.blockedMcpServers ?? [];
    this.allowedEnvironmentVariables = params.allowedEnvironmentVariables ?? [];
    this.blockedEnvironmentVariables = params.blockedEnvironmentVariables ?? [];
    this.enableEnvironmentVariableRedaction =
      params.enableEnvironmentVariableRedaction ?? false;
    this.userMemory = params.userMemory ?? '';
    this.geminiMdFileCount = params.geminiMdFileCount ?? 0;
    this.geminiMdFilePaths = params.geminiMdFilePaths ?? [];
    this.showMemoryUsage = params.showMemoryUsage ?? false;
    this.accessibility = params.accessibility ?? {};
    this.telemetrySettings = {
      enabled: params.telemetry?.enabled ?? false,
      target: params.telemetry?.target ?? DEFAULT_TELEMETRY_TARGET,
      otlpEndpoint: params.telemetry?.otlpEndpoint ?? DEFAULT_OTLP_ENDPOINT,
      otlpProtocol: params.telemetry?.otlpProtocol,
      logPrompts: params.telemetry?.logPrompts ?? true,
      outfile: params.telemetry?.outfile,
      useCollector: params.telemetry?.useCollector,
      useCliAuth: params.telemetry?.useCliAuth,
    };
    this.usageStatisticsEnabled = params.usageStatisticsEnabled ?? true;

    this.fileFiltering = {
      respectGitIgnore:
        params.fileFiltering?.respectGitIgnore ??
        DEFAULT_FILE_FILTERING_OPTIONS.respectGitIgnore,
      respectGeminiIgnore:
        params.fileFiltering?.respectGeminiIgnore ??
        DEFAULT_FILE_FILTERING_OPTIONS.respectGeminiIgnore,
      enableRecursiveFileSearch:
        params.fileFiltering?.enableRecursiveFileSearch ?? true,
      disableFuzzySearch: params.fileFiltering?.disableFuzzySearch ?? false,
    };
    this.checkpointing = params.checkpointing ?? false;
    this.proxy = params.proxy;
    this.cwd = params.cwd ?? process.cwd();
    this.fileDiscoveryService = params.fileDiscoveryService ?? null;
    this.bugCommand = params.bugCommand;
    this.model = params.model;
    this._activeModel = params.model;
    this.enableAgents = params.enableAgents ?? false;
    this.experimentalJitContext = params.experimentalJitContext ?? false;
    this.modelAvailabilityService = new ModelAvailabilityService();
    this.previewFeatures = params.previewFeatures ?? undefined;
    this.maxSessionTurns = params.maxSessionTurns ?? -1;
    this.experimentalZedIntegration =
      params.experimentalZedIntegration ?? false;
    this.listSessions = params.listSessions ?? false;
    this.deleteSession = params.deleteSession;
    this.listExtensions = params.listExtensions ?? false;
    this._extensionLoader =
      params.extensionLoader ?? new SimpleExtensionLoader([]);
    this._enabledExtensions = params.enabledExtensions ?? [];
    this.noBrowser = params.noBrowser ?? false;
    this.summarizeToolOutput = params.summarizeToolOutput;
    this.folderTrust = params.folderTrust ?? false;
    this.ideMode = params.ideMode ?? false;
    this.loadMemoryFromIncludeDirectories =
      params.loadMemoryFromIncludeDirectories ?? false;
    this.importFormat = params.importFormat ?? 'tree';
    this.discoveryMaxDirs = params.discoveryMaxDirs ?? 200;
    this.compressionThreshold = params.compressionThreshold;
    this.interactive = params.interactive ?? false;
    this.ptyInfo = params.ptyInfo ?? 'child_process';
    this.trustedFolder = params.trustedFolder;
    this.useRipgrep = params.useRipgrep ?? true;
    this.enableInteractiveShell = params.enableInteractiveShell ?? false;
    this.skipNextSpeakerCheck = params.skipNextSpeakerCheck ?? true;
    this.shellExecutionConfig = {
      terminalWidth: params.shellExecutionConfig?.terminalWidth ?? 80,
      terminalHeight: params.shellExecutionConfig?.terminalHeight ?? 24,
      showColor: params.shellExecutionConfig?.showColor ?? false,
      pager: params.shellExecutionConfig?.pager ?? 'cat',
      sanitizationConfig: this.sanitizationConfig,
    };
    this.truncateToolOutputThreshold =
      params.truncateToolOutputThreshold ??
      DEFAULT_TRUNCATE_TOOL_OUTPUT_THRESHOLD;
    this.truncateToolOutputLines =
      params.truncateToolOutputLines ?? DEFAULT_TRUNCATE_TOOL_OUTPUT_LINES;
    this.enableToolOutputTruncation = params.enableToolOutputTruncation ?? true;
    this.useSmartEdit = params.useSmartEdit ?? true;
    // // TODO(joshualitt): Re-evaluate the todo tool for 3 family.
    this.useWriteTodos = isPreviewModel(this.model)
      ? false
      : (params.useWriteTodos ?? true);
    this.enableHooks = params.enableHooks ?? false;
    this.disabledHooks =
      (params.hooks && 'disabled' in params.hooks
        ? params.hooks.disabled
        : undefined) ?? [];

    // Enable MessageBus integration if:
    // 1. Explicitly enabled via setting, OR
    // 2. Hooks are enabled and hooks are configured
    const hasHooks = params.hooks && Object.keys(params.hooks).length > 0;
    const hooksNeedMessageBus = this.enableHooks && hasHooks;
    this.enableMessageBusIntegration =
      params.enableMessageBusIntegration ??
      (hooksNeedMessageBus ? true : false);
    this.codebaseInvestigatorSettings = {
      enabled: params.codebaseInvestigatorSettings?.enabled ?? true,
      maxNumTurns: params.codebaseInvestigatorSettings?.maxNumTurns ?? 10,
      maxTimeMinutes: params.codebaseInvestigatorSettings?.maxTimeMinutes ?? 3,
      thinkingBudget:
        params.codebaseInvestigatorSettings?.thinkingBudget ??
        DEFAULT_THINKING_MODE,
      model: params.codebaseInvestigatorSettings?.model,
    };
    this.introspectionAgentSettings = {
      enabled: params.introspectionAgentSettings?.enabled ?? false,
    };
    this.continueOnFailedApiCall = params.continueOnFailedApiCall ?? true;
    this.enableShellOutputEfficiency =
      params.enableShellOutputEfficiency ?? true;
    this.shellToolInactivityTimeout =
      (params.shellToolInactivityTimeout ?? 300) * 1000; // 5 minutes
    this.extensionManagement = params.extensionManagement ?? true;
    this.enableExtensionReloading = params.enableExtensionReloading ?? false;
    this.storage = new Storage(this.targetDir);
    this.fakeResponses = params.fakeResponses;
    this.recordResponses = params.recordResponses;
    this.enablePromptCompletion = params.enablePromptCompletion ?? false;
    this.fileExclusions = new FileExclusions(this);
    this.eventEmitter = params.eventEmitter;
    this.policyEngine = new PolicyEngine({
      ...params.policyEngineConfig,
      approvalMode:
        params.approvalMode ?? params.policyEngineConfig?.approvalMode,
    });
    this.messageBus = new MessageBus(this.policyEngine, this.debugMode);
    this.outputSettings = {
      format: params.output?.format ?? OutputFormat.TEXT,
    };
    this.retryFetchErrors = params.retryFetchErrors ?? false;
    this.disableYoloMode = params.disableYoloMode ?? false;
    this.hooks = params.hooks;
    this.experiments = params.experiments;

    if (params.contextFileName) {
      setGeminiMdFilename(params.contextFileName);
    }

    if (this.telemetrySettings.enabled) {
      // eslint-disable-next-line @typescript-eslint/no-floating-promises
      initializeTelemetry(this);
    }

    const proxy = this.getProxy();
    if (proxy) {
      try {
        setGlobalProxy(proxy);
      } catch (error) {
        coreEvents.emitFeedback(
          'error',
          'Invalid proxy configuration detected. Check debug drawer for more details (F12)',
          error,
        );
      }
    }
    this.geminiClient = new GeminiClient(this);
    this.modelRouterService = new ModelRouterService(this);

    // HACK: The settings loading logic doesn't currently merge the default
    // generation config with the user's settings. This means if a user provides
    // any `generation` settings (e.g., just `overrides`), the default `aliases`
    // are lost. This hack manually merges the default aliases back in if they
    // are missing from the user's config.
    // TODO(12593): Fix the settings loading logic to properly merge defaults and
    // remove this hack.
    let modelConfigServiceConfig = params.modelConfigServiceConfig;
    if (modelConfigServiceConfig) {
      if (!modelConfigServiceConfig.aliases) {
        modelConfigServiceConfig = {
          ...modelConfigServiceConfig,
          aliases: DEFAULT_MODEL_CONFIGS.aliases,
        };
      }
      if (!modelConfigServiceConfig.overrides) {
        modelConfigServiceConfig = {
          ...modelConfigServiceConfig,
          overrides: DEFAULT_MODEL_CONFIGS.overrides,
        };
      }
    }

    this.modelConfigService = new ModelConfigService(
      modelConfigServiceConfig ?? DEFAULT_MODEL_CONFIGS,
    );
  }

  /**
   * Must only be called once, throws if called again.
   */
  async initialize(): Promise<void> {
    if (this.initialized) {
      throw Error('Config was already initialized');
    }
    this.initialized = true;

    // Initialize centralized FileDiscoveryService
    const discoverToolsHandle = startupProfiler.start('discover_tools');
    this.getFileService();
    if (this.getCheckpointingEnabled()) {
      await this.getGitService();
    }
    this.promptRegistry = new PromptRegistry();
    this.resourceRegistry = new ResourceRegistry();

    this.agentRegistry = new AgentRegistry(this);
    await this.agentRegistry.initialize();

    this.toolRegistry = await this.createToolRegistry();
    discoverToolsHandle?.end();
    this.mcpClientManager = new McpClientManager(
      this.toolRegistry,
      this,
      this.eventEmitter,
    );
    const initMcpHandle = startupProfiler.start('initialize_mcp_clients');
    await Promise.all([
      await this.mcpClientManager.startConfiguredMcpServers(),
      await this.getExtensionLoader().start(this),
    ]);
    initMcpHandle?.end();

    // Initialize hook system if enabled
    if (this.enableHooks) {
      this.hookSystem = new HookSystem(this);
      await this.hookSystem.initialize();
    }

    if (this.experimentalJitContext) {
      this.contextManager = new ContextManager(this);
      await this.contextManager.refresh();
    }

    await this.geminiClient.initialize();
  }

  getContentGenerator(): ContentGenerator {
    return this.contentGenerator;
  }

  async refreshAuth(authMethod: AuthType) {
    // Reset availability service when switching auth
    this.modelAvailabilityService.reset();

    // Vertex and Genai have incompatible encryption and sending history with
    // thoughtSignature from Genai to Vertex will fail, we need to strip them
    if (
      this.contentGeneratorConfig?.authType === AuthType.USE_GEMINI &&
      authMethod !== AuthType.USE_GEMINI
    ) {
      // Restore the conversation history to the new client
      this.geminiClient.stripThoughtsFromHistory();
    }

    // Reset availability status when switching auth (e.g. from limited key to OAuth)
    this.modelAvailabilityService.reset();

    const newContentGeneratorConfig = await createContentGeneratorConfig(
      this,
      authMethod,
    );
    this.contentGenerator = await createContentGenerator(
      newContentGeneratorConfig,
      this,
      this.getSessionId(),
    );
    // Only assign to instance properties after successful initialization
    this.contentGeneratorConfig = newContentGeneratorConfig;

    // Initialize BaseLlmClient now that the ContentGenerator is available
    this.baseLlmClient = new BaseLlmClient(this.contentGenerator, this);

    const codeAssistServer = getCodeAssistServer(this);
    if (codeAssistServer) {
      if (codeAssistServer.projectId) {
        await this.refreshUserQuota();
      }

      this.experimentsPromise = getExperiments(codeAssistServer)
        .then((experiments) => {
          this.setExperiments(experiments);

          // If preview features have not been set and the user authenticated through Google, we enable preview based on remote config only if it's true
          if (this.getPreviewFeatures() === undefined) {
            const remotePreviewFeatures =
              experiments.flags[ExperimentFlags.ENABLE_PREVIEW]?.boolValue;
            if (remotePreviewFeatures === true) {
              this.setPreviewFeatures(remotePreviewFeatures);
            }
          }
        })
        .catch((e) => {
          debugLogger.error('Failed to fetch experiments', e);
        });

      this.eventsPromise = getEvents(codeAssistServer)
        .then((event) => {
          this.setEvent(event);
        })
        .catch((e) => {
          debugLogger.error('Failed fetch events', e);
        });
    } else {
      this.experiments = undefined;
      this.experimentsPromise = undefined;
      this.event = undefined;
      this.eventsPromise = undefined;
    }

    const authType = this.contentGeneratorConfig.authType;
    if (
      authType === AuthType.USE_GEMINI ||
      authType === AuthType.USE_VERTEX_AI
    ) {
      this.setHasAccessToPreviewModel(true);
    }

    // Update model if user no longer has access to the preview model
    if (!this.hasAccessToPreviewModel && isPreviewModel(this.model)) {
      this.setModel(DEFAULT_GEMINI_MODEL_AUTO);
    }
  }

  async getExperimentsAsync(): Promise<Experiments | undefined> {
    if (this.experiments) {
      return this.experiments;
    }
    const codeAssistServer = getCodeAssistServer(this);
    if (codeAssistServer) {
      return getExperiments(codeAssistServer);
    }
    return undefined;
  }

  getUserTier(): UserTierId | undefined {
    return this.contentGenerator?.userTier;
  }

  /**
   * Provides access to the BaseLlmClient for stateless LLM operations.
   */
  getBaseLlmClient(): BaseLlmClient {
    if (!this.baseLlmClient) {
      // Handle cases where initialization might be deferred or authentication failed
      if (this.contentGenerator) {
        this.baseLlmClient = new BaseLlmClient(
          this.getContentGenerator(),
          this,
        );
      } else {
        throw new Error(
          'BaseLlmClient not initialized. Ensure authentication has occurred and ContentGenerator is ready.',
        );
      }
    }
    return this.baseLlmClient;
  }

  getSessionId(): string {
    return this.sessionId;
  }

  setSessionId(sessionId: string): void {
    this.sessionId = sessionId;
  }

  setTerminalBackground(terminalBackground: string | undefined): void {
    this.terminalBackground = terminalBackground;
  }

  getTerminalBackground(): string | undefined {
    return this.terminalBackground;
  }

  shouldLoadMemoryFromIncludeDirectories(): boolean {
    return this.loadMemoryFromIncludeDirectories;
  }

  getImportFormat(): 'tree' | 'flat' {
    return this.importFormat;
  }

  getDiscoveryMaxDirs(): number {
    return this.discoveryMaxDirs;
  }

  getContentGeneratorConfig(): ContentGeneratorConfig {
    return this.contentGeneratorConfig;
  }

  getModel(): string {
    return this.model;
  }

  setModel(newModel: string): void {
    if (this.model !== newModel || this._activeModel !== newModel) {
      this.model = newModel;
      // When the user explicitly sets a model, that becomes the active model.
      this._activeModel = newModel;
      coreEvents.emitModelChanged(newModel);
    }
    this.modelAvailabilityService.reset();
  }

  getActiveModel(): string {
    return this._activeModel ?? this.model;
  }

  setActiveModel(model: string): void {
    if (this._activeModel !== model) {
      this._activeModel = model;
    }
  }

  setFallbackModelHandler(handler: FallbackModelHandler): void {
    this.fallbackModelHandler = handler;
  }

  getFallbackModelHandler(): FallbackModelHandler | undefined {
    return this.fallbackModelHandler;
  }

  resetTurn(): void {
    this.modelAvailabilityService.resetTurn();
  }

  getMaxSessionTurns(): number {
    return this.maxSessionTurns;
  }

  setQuotaErrorOccurred(value: boolean): void {
    this.quotaErrorOccurred = value;
  }

  getQuotaErrorOccurred(): boolean {
    return this.quotaErrorOccurred;
  }

  getEmbeddingModel(): string {
    return this.embeddingModel;
  }

  getSandbox(): SandboxConfig | undefined {
    return this.sandbox;
  }

  isRestrictiveSandbox(): boolean {
    const sandboxConfig = this.getSandbox();
    const seatbeltProfile = process.env['SEATBELT_PROFILE'];
    return (
      !!sandboxConfig &&
      sandboxConfig.command === 'sandbox-exec' &&
      !!seatbeltProfile &&
      seatbeltProfile.startsWith('restrictive-')
    );
  }

  getTargetDir(): string {
    return this.targetDir;
  }

  getProjectRoot(): string {
    return this.targetDir;
  }

  getWorkspaceContext(): WorkspaceContext {
    return this.workspaceContext;
  }

  getAgentRegistry(): AgentRegistry {
    return this.agentRegistry;
  }

  getToolRegistry(): ToolRegistry {
    return this.toolRegistry;
  }

  getPromptRegistry(): PromptRegistry {
    return this.promptRegistry;
  }

  getResourceRegistry(): ResourceRegistry {
    return this.resourceRegistry;
  }

  getDebugMode(): boolean {
    return this.debugMode;
  }
  getQuestion(): string | undefined {
    return this.question;
  }

  getPreviewFeatures(): boolean | undefined {
    return this.previewFeatures;
  }

  setPreviewFeatures(previewFeatures: boolean) {
    // No change in state, no action needed
    if (this.previewFeatures === previewFeatures) {
      return;
    }
    this.previewFeatures = previewFeatures;
    const currentModel = this.getModel();

    // Case 1: Disabling preview features while on a preview model
    if (!previewFeatures && isPreviewModel(currentModel)) {
      this.setModel(DEFAULT_GEMINI_MODEL_AUTO);
    }

    // Case 2: Enabling preview features while on the default auto model
    else if (previewFeatures && currentModel === DEFAULT_GEMINI_MODEL_AUTO) {
      this.setModel(PREVIEW_GEMINI_MODEL_AUTO);
    }
  }

  getHasAccessToPreviewModel(): boolean {
    return this.hasAccessToPreviewModel;
  }

  setHasAccessToPreviewModel(hasAccess: boolean): void {
    this.hasAccessToPreviewModel = hasAccess;
  }

  async refreshUserQuota(): Promise<RetrieveUserQuotaResponse | undefined> {
    const codeAssistServer = getCodeAssistServer(this);
    if (!codeAssistServer || !codeAssistServer.projectId) {
      return undefined;
    }
    try {
      const quota = await codeAssistServer.retrieveUserQuota({
        project: codeAssistServer.projectId,
      });
      const hasAccess =
        quota.buckets?.some((b) => b.modelId === PREVIEW_GEMINI_MODEL) ?? false;
      this.setHasAccessToPreviewModel(hasAccess);
      return quota;
    } catch (e) {
      debugLogger.debug('Failed to retrieve user quota', e);
      return undefined;
    }
  }

  getCoreTools(): string[] | undefined {
    return this.coreTools;
  }

  getAllowedTools(): string[] | undefined {
    return this.allowedTools;
  }

  /**
   * All the excluded tools from static configuration, loaded extensions, or
   * other sources.
   *
   * May change over time.
   */
  getExcludeTools(): Set<string> | undefined {
    const excludeToolsSet = new Set([...(this.excludeTools ?? [])]);
    for (const extension of this.getExtensionLoader().getExtensions()) {
      if (!extension.isActive) {
        continue;
      }
      for (const tool of extension.excludeTools || []) {
        excludeToolsSet.add(tool);
      }
    }
    return excludeToolsSet;
  }

  getToolDiscoveryCommand(): string | undefined {
    return this.toolDiscoveryCommand;
  }

  getToolCallCommand(): string | undefined {
    return this.toolCallCommand;
  }

  getMcpServerCommand(): string | undefined {
    return this.mcpServerCommand;
  }

  /**
   * The user configured MCP servers (via gemini settings files).
   *
   * Does NOT include mcp servers configured by extensions.
   */
  getMcpServers(): Record<string, MCPServerConfig> | undefined {
    return this.mcpServers;
  }

  getMcpClientManager(): McpClientManager | undefined {
    return this.mcpClientManager;
  }

  getAllowedMcpServers(): string[] | undefined {
    return this.allowedMcpServers;
  }

  getBlockedMcpServers(): string[] | undefined {
    return this.blockedMcpServers;
  }

  get sanitizationConfig(): EnvironmentSanitizationConfig {
    return {
      allowedEnvironmentVariables: this.allowedEnvironmentVariables,
      blockedEnvironmentVariables: this.blockedEnvironmentVariables,
      enableEnvironmentVariableRedaction:
        this.enableEnvironmentVariableRedaction,
    };
  }

  setMcpServers(mcpServers: Record<string, MCPServerConfig>): void {
    this.mcpServers = mcpServers;
  }

  getUserMemory(): string {
    if (this.experimentalJitContext && this.contextManager) {
      return [
        this.contextManager.getGlobalMemory(),
        this.contextManager.getEnvironmentMemory(),
      ]
        .filter(Boolean)
        .join('\n\n');
    }
    return this.userMemory;
  }

  setUserMemory(newUserMemory: string): void {
    this.userMemory = newUserMemory;
  }

  getGlobalMemory(): string {
    return this.contextManager?.getGlobalMemory() ?? '';
  }

  getEnvironmentMemory(): string {
    return this.contextManager?.getEnvironmentMemory() ?? '';
  }

  getContextManager(): ContextManager | undefined {
    return this.contextManager;
  }

  isJitContextEnabled(): boolean {
    return this.experimentalJitContext;
  }

  getGeminiMdFileCount(): number {
    if (this.experimentalJitContext && this.contextManager) {
      return this.contextManager.getLoadedPaths().size;
    }
    return this.geminiMdFileCount;
  }

  setGeminiMdFileCount(count: number): void {
    this.geminiMdFileCount = count;
  }

  getGeminiMdFilePaths(): string[] {
    if (this.experimentalJitContext && this.contextManager) {
      return Array.from(this.contextManager.getLoadedPaths());
    }
    return this.geminiMdFilePaths;
  }

  setGeminiMdFilePaths(paths: string[]): void {
    this.geminiMdFilePaths = paths;
  }

  getApprovalMode(): ApprovalMode {
    return this.policyEngine.getApprovalMode();
  }

  setApprovalMode(mode: ApprovalMode): void {
    if (!this.isTrustedFolder() && mode !== ApprovalMode.DEFAULT) {
      throw new Error(
        'Cannot enable privileged approval modes in an untrusted folder.',
      );
    }
    this.policyEngine.setApprovalMode(mode);
  }

  isYoloModeDisabled(): boolean {
    return this.disableYoloMode || !this.isTrustedFolder();
  }

  getPendingIncludeDirectories(): string[] {
    return this.pendingIncludeDirectories;
  }

  clearPendingIncludeDirectories(): void {
    this.pendingIncludeDirectories = [];
  }

  getShowMemoryUsage(): boolean {
    return this.showMemoryUsage;
  }

  getAccessibility(): AccessibilitySettings {
    return this.accessibility;
  }

  getTelemetryEnabled(): boolean {
    return this.telemetrySettings.enabled ?? false;
  }

  getTelemetryLogPromptsEnabled(): boolean {
    return this.telemetrySettings.logPrompts ?? true;
  }

  getTelemetryOtlpEndpoint(): string {
    return this.telemetrySettings.otlpEndpoint ?? DEFAULT_OTLP_ENDPOINT;
  }

  getTelemetryOtlpProtocol(): 'grpc' | 'http' {
    return this.telemetrySettings.otlpProtocol ?? 'grpc';
  }

  getTelemetryTarget(): TelemetryTarget {
    return this.telemetrySettings.target ?? DEFAULT_TELEMETRY_TARGET;
  }

  getTelemetryOutfile(): string | undefined {
    return this.telemetrySettings.outfile;
  }

  getTelemetryUseCollector(): boolean {
    return this.telemetrySettings.useCollector ?? false;
  }

  getTelemetryUseCliAuth(): boolean {
    return this.telemetrySettings.useCliAuth ?? false;
  }

  getGeminiClient(): GeminiClient {
    return this.geminiClient;
  }

  /**
   * Updates the system instruction with the latest user memory.
   * Whenever the user memory (GEMINI.md files) is updated.
   */
  async updateSystemInstructionIfInitialized(): Promise<void> {
    const geminiClient = this.getGeminiClient();
    if (geminiClient?.isInitialized()) {
      await geminiClient.updateSystemInstruction();
    }
  }

  getModelRouterService(): ModelRouterService {
    return this.modelRouterService;
  }

  getModelAvailabilityService(): ModelAvailabilityService {
    return this.modelAvailabilityService;
  }

  getEnableRecursiveFileSearch(): boolean {
    return this.fileFiltering.enableRecursiveFileSearch;
  }

  getFileFilteringDisableFuzzySearch(): boolean {
    return this.fileFiltering.disableFuzzySearch;
  }

  getFileFilteringRespectGitIgnore(): boolean {
    return this.fileFiltering.respectGitIgnore;
  }
  getFileFilteringRespectGeminiIgnore(): boolean {
    return this.fileFiltering.respectGeminiIgnore;
  }

  getFileFilteringOptions(): FileFilteringOptions {
    return {
      respectGitIgnore: this.fileFiltering.respectGitIgnore,
      respectGeminiIgnore: this.fileFiltering.respectGeminiIgnore,
    };
  }

  /**
   * Gets custom file exclusion patterns from configuration.
   * TODO: This is a placeholder implementation. In the future, this could
   * read from settings files, CLI arguments, or environment variables.
   */
  getCustomExcludes(): string[] {
    // Placeholder implementation - returns empty array for now
    // Future implementation could read from:
    // - User settings file
    // - Project-specific configuration
    // - Environment variables
    // - CLI arguments
    return [];
  }

  getCheckpointingEnabled(): boolean {
    return this.checkpointing;
  }

  getProxy(): string | undefined {
    return this.proxy;
  }

  getWorkingDir(): string {
    return this.cwd;
  }

  getBugCommand(): BugCommandSettings | undefined {
    return this.bugCommand;
  }

  getFileService(): FileDiscoveryService {
    if (!this.fileDiscoveryService) {
      this.fileDiscoveryService = new FileDiscoveryService(this.targetDir);
    }
    return this.fileDiscoveryService;
  }

  getUsageStatisticsEnabled(): boolean {
    return this.usageStatisticsEnabled;
  }

  getExperimentalZedIntegration(): boolean {
    return this.experimentalZedIntegration;
  }

  getListExtensions(): boolean {
    return this.listExtensions;
  }

  getListSessions(): boolean {
    return this.listSessions;
  }

  getDeleteSession(): string | undefined {
    return this.deleteSession;
  }

  getExtensionManagement(): boolean {
    return this.extensionManagement;
  }

  getExtensions(): GeminiCLIExtension[] {
    return this._extensionLoader.getExtensions();
  }

  getExtensionLoader(): ExtensionLoader {
    return this._extensionLoader;
  }

  // The list of explicitly enabled extensions, if any were given, may contain
  // the string "none".
  getEnabledExtensions(): string[] {
    return this._enabledExtensions;
  }

  getEnableExtensionReloading(): boolean {
    return this.enableExtensionReloading;
  }

  isAgentsEnabled(): boolean {
    return this.enableAgents;
  }

  getNoBrowser(): boolean {
    return this.noBrowser;
  }

  isBrowserLaunchSuppressed(): boolean {
    return this.getNoBrowser() || !shouldAttemptBrowserLaunch();
  }

  getSummarizeToolOutputConfig():
    | Record<string, SummarizeToolOutputSettings>
    | undefined {
    return this.summarizeToolOutput;
  }

  getIdeMode(): boolean {
    return this.ideMode;
  }

  /**
   * Returns 'true' if the folder trust feature is enabled.
   */
  getFolderTrust(): boolean {
    return this.folderTrust;
  }

  /**
   * Returns 'true' if the workspace is considered "trusted".
   * 'false' for untrusted.
   */
  isTrustedFolder(): boolean {
    // isWorkspaceTrusted in cli/src/config/trustedFolder.js returns undefined
    // when the file based trust value is unavailable, since it is mainly used
    // in the initialization for trust dialogs, etc. Here we return true since
    // config.isTrustedFolder() is used for the main business logic of blocking
    // tool calls etc in the rest of the application.
    //
    // Default value is true since we load with trusted settings to avoid
    // restarts in the more common path. If the user chooses to mark the folder
    // as untrusted, the CLI will restart and we will have the trust value
    // reloaded.
    const context = ideContextStore.get();
    if (context?.workspaceState?.isTrusted !== undefined) {
      return context.workspaceState.isTrusted;
    }

    return this.trustedFolder ?? true;
  }

  setIdeMode(value: boolean): void {
    this.ideMode = value;
  }

  /**
   * Get the current FileSystemService
   */
  getFileSystemService(): FileSystemService {
    return this.fileSystemService;
  }

  /**
   * Set a custom FileSystemService
   */
  setFileSystemService(fileSystemService: FileSystemService): void {
    this.fileSystemService = fileSystemService;
  }

  async getCompressionThreshold(): Promise<number | undefined> {
    if (this.compressionThreshold) {
      return this.compressionThreshold;
    }

    await this.ensureExperimentsLoaded();

    const remoteThreshold =
      this.experiments?.flags[ExperimentFlags.CONTEXT_COMPRESSION_THRESHOLD]
        ?.floatValue;
    if (remoteThreshold === 0) {
      return undefined;
    }
    return remoteThreshold;
  }

  async getUserCaching(): Promise<boolean | undefined> {
    await this.ensureExperimentsLoaded();

    return this.experiments?.flags[ExperimentFlags.USER_CACHING]?.boolValue;
  }

  private async ensureEventsLoaded(): Promise<void> {
    if (!this.eventsPromise) {
      return;
    }
    try {
      await this.eventsPromise;
    } catch (e) {
      debugLogger.debug('Failed to fetch events', e);
    }
  }

  private async ensureExperimentsLoaded(): Promise<void> {
    if (!this.experimentsPromise) {
      return;
    }
    try {
      await this.experimentsPromise;
    } catch (e) {
      debugLogger.debug('Failed to fetch experiments', e);
    }
  }

  isInteractiveShellEnabled(): boolean {
    return (
      this.interactive &&
      this.ptyInfo !== 'child_process' &&
      this.enableInteractiveShell
    );
  }

  isInteractive(): boolean {
    return this.interactive;
  }

  getUseRipgrep(): boolean {
    return this.useRipgrep;
  }

  getEnableInteractiveShell(): boolean {
    return this.enableInteractiveShell;
  }

  getSkipNextSpeakerCheck(): boolean {
    return this.skipNextSpeakerCheck;
  }

  getContinueOnFailedApiCall(): boolean {
    return this.continueOnFailedApiCall;
  }

  getRetryFetchErrors(): boolean {
    return this.retryFetchErrors;
  }

  getEnableShellOutputEfficiency(): boolean {
    return this.enableShellOutputEfficiency;
  }

  getShellToolInactivityTimeout(): number {
    return this.shellToolInactivityTimeout;
  }

  getShellExecutionConfig(): ShellExecutionConfig {
    return this.shellExecutionConfig;
  }

  setShellExecutionConfig(config: ShellExecutionConfig): void {
    this.shellExecutionConfig = {
      terminalWidth:
        config.terminalWidth ?? this.shellExecutionConfig.terminalWidth,
      terminalHeight:
        config.terminalHeight ?? this.shellExecutionConfig.terminalHeight,
      showColor: config.showColor ?? this.shellExecutionConfig.showColor,
      pager: config.pager ?? this.shellExecutionConfig.pager,
      sanitizationConfig:
        config.sanitizationConfig ??
        this.shellExecutionConfig.sanitizationConfig,
    };
  }
  getScreenReader(): boolean {
    return this.accessibility.screenReader ?? false;
  }

  getEnablePromptCompletion(): boolean {
    return this.enablePromptCompletion;
  }

  getEnableToolOutputTruncation(): boolean {
    return this.enableToolOutputTruncation;
  }

  getTruncateToolOutputThreshold(): number {
    return Math.min(
      // Estimate remaining context window in characters (1 token ~= 4 chars).
      4 *
        (tokenLimit(this.model) - uiTelemetryService.getLastPromptTokenCount()),
      this.truncateToolOutputThreshold,
    );
  }

  getTruncateToolOutputLines(): number {
    return this.truncateToolOutputLines;
  }

  getUseSmartEdit(): boolean {
    return this.useSmartEdit;
  }

  getUseWriteTodos(): boolean {
    return this.useWriteTodos;
  }

  getOutputFormat(): OutputFormat {
    return this.outputSettings?.format
      ? this.outputSettings.format
      : OutputFormat.TEXT;
  }

  async getGitService(): Promise<GitService> {
    if (!this.gitService) {
      this.gitService = new GitService(this.targetDir, this.storage);
      await this.gitService.initialize();
    }
    return this.gitService;
  }

  getFileExclusions(): FileExclusions {
    return this.fileExclusions;
  }

  getMessageBus(): MessageBus {
    return this.messageBus;
  }

  getPolicyEngine(): PolicyEngine {
    return this.policyEngine;
  }

  getEnableMessageBusIntegration(): boolean {
    return this.enableMessageBusIntegration;
  }

  getEnableHooks(): boolean {
    return this.enableHooks;
  }

  getCodebaseInvestigatorSettings(): CodebaseInvestigatorSettings {
    return this.codebaseInvestigatorSettings;
  }

  getIntrospectionAgentSettings(): IntrospectionAgentSettings {
    return this.introspectionAgentSettings;
  }

  async createToolRegistry(): Promise<ToolRegistry> {
    const registry = new ToolRegistry(this);

    // Set message bus on tool registry before discovery so MCP tools can access it
    if (this.getEnableMessageBusIntegration()) {
      registry.setMessageBus(this.messageBus);
    }

    // helper to create & register core tools that are enabled
    // eslint-disable-next-line @typescript-eslint/no-explicit-any
    const registerCoreTool = (ToolClass: any, ...args: unknown[]) => {
      const className = ToolClass.name;
      const toolName = ToolClass.Name || className;
      const coreTools = this.getCoreTools();
      // On some platforms, the className can be minified to _ClassName.
      const normalizedClassName = className.replace(/^_+/, '');

      let isEnabled = true; // Enabled by default if coreTools is not set.
      if (coreTools) {
        isEnabled = coreTools.some(
          (tool) =>
            tool === toolName ||
            tool === normalizedClassName ||
            tool.startsWith(`${toolName}(`) ||
            tool.startsWith(`${normalizedClassName}(`),
        );
      }

      if (isEnabled) {
        // Pass message bus to tools when feature flag is enabled
        // This first implementation is only focused on the general case of
        // the tool registry.
        const messageBusEnabled = this.getEnableMessageBusIntegration();

        const toolArgs = messageBusEnabled
          ? [...args, this.getMessageBus()]
          : args;

        registry.registerTool(new ToolClass(...toolArgs));
      }
    };

    registerCoreTool(LSTool, this);
    registerCoreTool(ReadFileTool, this);

    if (this.getUseRipgrep()) {
      let useRipgrep = false;
      let errorString: undefined | string = undefined;
      try {
        useRipgrep = await canUseRipgrep();
      } catch (error: unknown) {
        errorString = String(error);
      }
      if (useRipgrep) {
        registerCoreTool(RipGrepTool, this);
      } else {
        logRipgrepFallback(this, new RipgrepFallbackEvent(errorString));
        registerCoreTool(GrepTool, this);
      }
    } else {
      registerCoreTool(GrepTool, this);
    }

    registerCoreTool(GlobTool, this);
    if (this.getUseSmartEdit()) {
      registerCoreTool(SmartEditTool, this);
    } else {
      registerCoreTool(EditTool, this);
    }
    registerCoreTool(WriteFileTool, this);
    registerCoreTool(WebFetchTool, this);
    registerCoreTool(ShellTool, this);
    registerCoreTool(MemoryTool);
    registerCoreTool(WebSearchTool, this);
    if (this.getUseWriteTodos()) {
      registerCoreTool(WriteTodosTool, this);
    }

    // Register Subagents as Tools
    // Register DelegateToAgentTool if agents are enabled
    if (
      this.isAgentsEnabled() ||
      this.getCodebaseInvestigatorSettings().enabled
    ) {
      // Check if the delegate tool itself is allowed (if allowedTools is set)
      const allowedTools = this.getAllowedTools();
      const isAllowed =
        !allowedTools || allowedTools.includes(DELEGATE_TO_AGENT_TOOL_NAME);

      if (isAllowed) {
        const messageBusEnabled = this.getEnableMessageBusIntegration();
        const delegateTool = new DelegateToAgentTool(
          this.agentRegistry,
          this,
          messageBusEnabled ? this.getMessageBus() : undefined,
        );
        registry.registerTool(delegateTool);
      }
    }

    await registry.discoverAllTools();
    registry.sortTools();
    return registry;
  }

  /**
   * Get the hook system instance
   */
  getHookSystem(): HookSystem | undefined {
    return this.hookSystem;
  }

  /**
   * Get hooks configuration
   */
  getHooks(): { [K in HookEventName]?: HookDefinition[] } | undefined {
    return this.hooks;
  }

  /**
   * Get disabled hooks list
   */
  getDisabledHooks(): string[] {
    return this.disabledHooks;
  }

  /**
   * Get experiments configuration
   */
  getExperiments(): Experiments | undefined {
    return this.experiments;
  }

  /**
   * Set experiments configuration
   */
  setExperiments(experiments: Experiments): void {
    this.experiments = experiments;
    const flagSummaries = Object.entries(experiments.flags ?? {})
      .sort(([a], [b]) => a.localeCompare(b))
      .map(([flagId, flag]) => {
        const summary: Record<string, unknown> = { flagId };
        if (flag.boolValue !== undefined) {
          summary['boolValue'] = flag.boolValue;
        }
        if (flag.floatValue !== undefined) {
          summary['floatValue'] = flag.floatValue;
        }
        if (flag.intValue !== undefined) {
          summary['intValue'] = flag.intValue;
        }
        if (flag.stringValue !== undefined) {
          summary['stringValue'] = flag.stringValue;
        }
        const int32Length = flag.int32ListValue?.values?.length ?? 0;
        if (int32Length > 0) {
          summary['int32ListLength'] = int32Length;
        }
        const stringListLength = flag.stringListValue?.values?.length ?? 0;
        if (stringListLength > 0) {
          summary['stringListLength'] = stringListLength;
        }
        return summary;
      });
    const summary = {
      experimentIds: experiments.experimentIds ?? [],
      flags: flagSummaries,
    };
    const summaryString = inspect(summary, {
      depth: null,
      maxArrayLength: null,
      maxStringLength: null,
      breakLength: 80,
      compact: false,
    });
    debugLogger.debug('Experiments loaded', summaryString);
  }

  /**
   * Get event based on an event type
   */
  async getEvent(): Promise<Event | undefined> {
    await this.ensureEventsLoaded();
    if (!this.event) {
      return;
    }
    return this.event;
  }

  /**
   * Set event
   */
  setEvent(events: Event): void {
    this.event = events;
  }
}
// Export model constants for use in CLI
export { DEFAULT_GEMINI_FLASH_MODEL };<|MERGE_RESOLUTION|>--- conflicted
+++ resolved
@@ -177,12 +177,9 @@
   SimpleExtensionLoader,
 } from '../utils/extensionLoader.js';
 import { McpClientManager } from '../tools/mcp-client-manager.js';
-<<<<<<< HEAD
 import { getEvents } from '../code_assist/events/events.js';
 import type { Event } from '../code_assist/events/types.js';
-=======
 import type { EnvironmentSanitizationConfig } from '../services/environmentSanitization.js';
->>>>>>> 3b1dbcd4
 
 export type { FileFilteringOptions };
 export {
