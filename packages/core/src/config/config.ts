/**
 * @license
 * Copyright 2025 Google LLC
 * SPDX-License-Identifier: Apache-2.0
 */

import * as path from 'node:path';
import process from 'node:process';
import {
  AuthType,
  ContentGeneratorConfig,
  createContentGeneratorConfig,
} from '../core/contentGenerator.js';
import { PromptRegistry } from '../prompts/prompt-registry.js';
import { ToolRegistry } from '../tools/tool-registry.js';
import { LSTool } from '../tools/ls.js';
import { ReadFileTool } from '../tools/read-file.js';
import { GrepTool } from '../tools/grep.js';
import { RipGrepTool } from '../tools/ripGrep.js';
import { GlobTool } from '../tools/glob.js';
import { EditTool } from '../tools/edit.js';
import { ShellTool } from '../tools/shell.js';
import { WriteFileTool } from '../tools/write-file.js';
import { WebFetchTool } from '../tools/web-fetch.js';
import { ReadManyFilesTool } from '../tools/read-many-files.js';
import {
  MemoryTool,
  setGeminiMdFilename,
  GEMINI_CONFIG_DIR as GEMINI_DIR,
} from '../tools/memoryTool.js';
import { WebSearchTool } from '../tools/web-search.js';
import { GeminiClient } from '../core/client.js';
import { FileDiscoveryService } from '../services/fileDiscoveryService.js';
import { GitService } from '../services/gitService.js';
import { getProjectTempDir } from '../utils/paths.js';
import {
  initializeTelemetry,
  DEFAULT_TELEMETRY_TARGET,
  DEFAULT_OTLP_ENDPOINT,
  TelemetryTarget,
  StartSessionEvent,
} from '../telemetry/index.js';
import {
  DEFAULT_GEMINI_EMBEDDING_MODEL,
  DEFAULT_GEMINI_FLASH_MODEL,
} from './models.js';
import { shouldAttemptBrowserLaunch } from '../utils/browser.js';
import { MCPOAuthConfig } from '../mcp/oauth-provider.js';
import { IdeClient } from '../ide/ide-client.js';
import type { Content } from '@google/genai';
import {
  FileSystemService,
  StandardFileSystemService,
} from '../services/fileSystemService.js';
import { logCliConfiguration, logIdeConnection } from '../telemetry/loggers.js';
import { IdeConnectionEvent, IdeConnectionType } from '../telemetry/types.js';

// Re-export OAuth config type
export type { MCPOAuthConfig };
import { WorkspaceContext } from '../utils/workspaceContext.js';

export enum ApprovalMode {
  DEFAULT = 'default',
  AUTO_EDIT = 'autoEdit',
  YOLO = 'yolo',
}

export interface AccessibilitySettings {
  disableLoadingPhrases?: boolean;
}

export interface BugCommandSettings {
  urlTemplate: string;
}

export interface ChatCompressionSettings {
  contextPercentageThreshold?: number;
}

export interface SummarizeToolOutputSettings {
  tokenBudget?: number;
}

export interface TelemetrySettings {
  enabled?: boolean;
  target?: TelemetryTarget;
  otlpEndpoint?: string;
  otlpProtocol?: 'grpc' | 'http';
  logPrompts?: boolean;
  outfile?: string;
}

export interface GeminiCLIExtension {
  name: string;
  version: string;
  isActive: boolean;
  path: string;
}
export interface FileFilteringOptions {
  respectGitIgnore: boolean;
  respectGeminiIgnore: boolean;
}
// For memory files
export const DEFAULT_MEMORY_FILE_FILTERING_OPTIONS: FileFilteringOptions = {
  respectGitIgnore: false,
  respectGeminiIgnore: true,
};
// For all other files
export const DEFAULT_FILE_FILTERING_OPTIONS: FileFilteringOptions = {
  respectGitIgnore: true,
  respectGeminiIgnore: true,
};
export class MCPServerConfig {
  constructor(
    // For stdio transport
    readonly command?: string,
    readonly args?: string[],
    readonly env?: Record<string, string>,
    readonly cwd?: string,
    // For sse transport
    readonly url?: string,
    // For streamable http transport
    readonly httpUrl?: string,
    readonly headers?: Record<string, string>,
    // For websocket transport
    readonly tcp?: string,
    // Common
    readonly timeout?: number,
    readonly trust?: boolean,
    // Metadata
    readonly description?: string,
    readonly includeTools?: string[],
    readonly excludeTools?: string[],
    readonly extensionName?: string,
    // OAuth configuration
    readonly oauth?: MCPOAuthConfig,
    readonly authProviderType?: AuthProviderType,
  ) {}
}

export enum AuthProviderType {
  DYNAMIC_DISCOVERY = 'dynamic_discovery',
  GOOGLE_CREDENTIALS = 'google_credentials',
}

export interface SandboxConfig {
  command: 'docker' | 'podman' | 'sandbox-exec';
  image: string;
}

export type FlashFallbackHandler = (
  currentModel: string,
  fallbackModel: string,
  error?: unknown,
) => Promise<boolean | string | null>;

export interface ConfigParameters {
  sessionId: string;
  embeddingModel?: string;
  sandbox?: SandboxConfig;
  targetDir: string;
  debugMode: boolean;
  question?: string;
  fullContext?: boolean;
  coreTools?: string[];
  excludeTools?: string[];
  toolDiscoveryCommand?: string;
  toolCallCommand?: string;
  mcpServerCommand?: string;
  mcpServers?: Record<string, MCPServerConfig>;
  userMemory?: string;
  geminiMdFileCount?: number;
  approvalMode?: ApprovalMode;
  showMemoryUsage?: boolean;
  contextFileName?: string | string[];
  accessibility?: AccessibilitySettings;
  telemetry?: TelemetrySettings;
  usageStatisticsEnabled?: boolean;
  fileFiltering?: {
    respectGitIgnore?: boolean;
    respectGeminiIgnore?: boolean;
    enableRecursiveFileSearch?: boolean;
  };
  checkpointing?: boolean;
  proxy?: string;
  cwd: string;
  fileDiscoveryService?: FileDiscoveryService;
  includeDirectories?: string[];
  bugCommand?: BugCommandSettings;
  model: string;
  extensionContextFilePaths?: string[];
  maxSessionTurns?: number;
  experimentalZedIntegration?: boolean;
  listExtensions?: boolean;
  extensions?: GeminiCLIExtension[];
  blockedMcpServers?: Array<{ name: string; extensionName: string }>;
  noBrowser?: boolean;
  summarizeToolOutput?: Record<string, SummarizeToolOutputSettings>;
  folderTrustFeature?: boolean;
  folderTrust?: boolean;
  ideMode?: boolean;
  loadMemoryFromIncludeDirectories?: boolean;
  chatCompression?: ChatCompressionSettings;
  interactive?: boolean;
  trustedFolder?: boolean;
<<<<<<< HEAD
  useRipgrep?: boolean;
=======
  shouldUseNodePtyShell?: boolean;
  skipNextSpeakerCheck?: boolean;
>>>>>>> d587c6f1
}

export class Config {
  private toolRegistry!: ToolRegistry;
  private promptRegistry!: PromptRegistry;
  private sessionId: string;
  private fileSystemService: FileSystemService;
  private contentGeneratorConfig!: ContentGeneratorConfig;
  private readonly embeddingModel: string;
  private readonly sandbox: SandboxConfig | undefined;
  private readonly targetDir: string;
  private workspaceContext: WorkspaceContext;
  private readonly debugMode: boolean;
  private readonly question: string | undefined;
  private readonly fullContext: boolean;
  private readonly coreTools: string[] | undefined;
  private readonly excludeTools: string[] | undefined;
  private readonly toolDiscoveryCommand: string | undefined;
  private readonly toolCallCommand: string | undefined;
  private readonly mcpServerCommand: string | undefined;
  private readonly mcpServers: Record<string, MCPServerConfig> | undefined;
  private userMemory: string;
  private geminiMdFileCount: number;
  private approvalMode: ApprovalMode;
  private readonly showMemoryUsage: boolean;
  private readonly accessibility: AccessibilitySettings;
  private readonly telemetrySettings: TelemetrySettings;
  private readonly usageStatisticsEnabled: boolean;
  private geminiClient!: GeminiClient;
  private readonly fileFiltering: {
    respectGitIgnore: boolean;
    respectGeminiIgnore: boolean;
    enableRecursiveFileSearch: boolean;
  };
  private fileDiscoveryService: FileDiscoveryService | null = null;
  private gitService: GitService | undefined = undefined;
  private readonly checkpointing: boolean;
  private readonly proxy: string | undefined;
  private readonly cwd: string;
  private readonly bugCommand: BugCommandSettings | undefined;
  private readonly model: string;
  private readonly extensionContextFilePaths: string[];
  private readonly noBrowser: boolean;
  private readonly folderTrustFeature: boolean;
  private readonly folderTrust: boolean;
  private ideMode: boolean;
  private ideClient: IdeClient;
  private inFallbackMode = false;
  private readonly maxSessionTurns: number;
  private readonly listExtensions: boolean;
  private readonly _extensions: GeminiCLIExtension[];
  private readonly _blockedMcpServers: Array<{
    name: string;
    extensionName: string;
  }>;
  flashFallbackHandler?: FlashFallbackHandler;
  private quotaErrorOccurred: boolean = false;
  private readonly summarizeToolOutput:
    | Record<string, SummarizeToolOutputSettings>
    | undefined;
  private readonly experimentalZedIntegration: boolean = false;
  private readonly loadMemoryFromIncludeDirectories: boolean = false;
  private readonly chatCompression: ChatCompressionSettings | undefined;
  private readonly interactive: boolean;
  private readonly trustedFolder: boolean | undefined;
<<<<<<< HEAD
  private readonly useRipgrep: boolean;
=======
  private readonly shouldUseNodePtyShell: boolean;
  private readonly skipNextSpeakerCheck: boolean;
>>>>>>> d587c6f1
  private initialized: boolean = false;

  constructor(params: ConfigParameters) {
    this.sessionId = params.sessionId;
    this.embeddingModel =
      params.embeddingModel ?? DEFAULT_GEMINI_EMBEDDING_MODEL;
    this.fileSystemService = new StandardFileSystemService();
    this.sandbox = params.sandbox;
    this.targetDir = path.resolve(params.targetDir);
    this.workspaceContext = new WorkspaceContext(
      this.targetDir,
      params.includeDirectories ?? [],
    );
    this.debugMode = params.debugMode;
    this.question = params.question;
    this.fullContext = params.fullContext ?? false;
    this.coreTools = params.coreTools;
    this.excludeTools = params.excludeTools;
    this.toolDiscoveryCommand = params.toolDiscoveryCommand;
    this.toolCallCommand = params.toolCallCommand;
    this.mcpServerCommand = params.mcpServerCommand;
    this.mcpServers = params.mcpServers;
    this.userMemory = params.userMemory ?? '';
    this.geminiMdFileCount = params.geminiMdFileCount ?? 0;
    this.approvalMode = params.approvalMode ?? ApprovalMode.DEFAULT;
    this.showMemoryUsage = params.showMemoryUsage ?? false;
    this.accessibility = params.accessibility ?? {};
    this.telemetrySettings = {
      enabled: params.telemetry?.enabled ?? false,
      target: params.telemetry?.target ?? DEFAULT_TELEMETRY_TARGET,
      otlpEndpoint: params.telemetry?.otlpEndpoint ?? DEFAULT_OTLP_ENDPOINT,
      otlpProtocol: params.telemetry?.otlpProtocol,
      logPrompts: params.telemetry?.logPrompts ?? true,
      outfile: params.telemetry?.outfile,
    };
    this.usageStatisticsEnabled = params.usageStatisticsEnabled ?? true;

    this.fileFiltering = {
      respectGitIgnore: params.fileFiltering?.respectGitIgnore ?? true,
      respectGeminiIgnore: params.fileFiltering?.respectGeminiIgnore ?? true,
      enableRecursiveFileSearch:
        params.fileFiltering?.enableRecursiveFileSearch ?? true,
    };
    this.checkpointing = params.checkpointing ?? false;
    this.proxy = params.proxy;
    this.cwd = params.cwd ?? process.cwd();
    this.fileDiscoveryService = params.fileDiscoveryService ?? null;
    this.bugCommand = params.bugCommand;
    this.model = params.model;
    this.extensionContextFilePaths = params.extensionContextFilePaths ?? [];
    this.maxSessionTurns = params.maxSessionTurns ?? -1;
    this.experimentalZedIntegration =
      params.experimentalZedIntegration ?? false;
    this.listExtensions = params.listExtensions ?? false;
    this._extensions = params.extensions ?? [];
    this._blockedMcpServers = params.blockedMcpServers ?? [];
    this.noBrowser = params.noBrowser ?? false;
    this.summarizeToolOutput = params.summarizeToolOutput;
    this.folderTrustFeature = params.folderTrustFeature ?? false;
    this.folderTrust = params.folderTrust ?? false;
    this.ideMode = params.ideMode ?? false;
    this.ideClient = IdeClient.getInstance();
    this.loadMemoryFromIncludeDirectories =
      params.loadMemoryFromIncludeDirectories ?? false;
    this.chatCompression = params.chatCompression;
    this.interactive = params.interactive ?? false;
    this.trustedFolder = params.trustedFolder;
<<<<<<< HEAD
    this.useRipgrep = params.useRipgrep ?? false;
=======
    this.shouldUseNodePtyShell = params.shouldUseNodePtyShell ?? false;
    this.skipNextSpeakerCheck = params.skipNextSpeakerCheck ?? false;
>>>>>>> d587c6f1

    if (params.contextFileName) {
      setGeminiMdFilename(params.contextFileName);
    }

    if (this.telemetrySettings.enabled) {
      initializeTelemetry(this);
    }

    logCliConfiguration(this, new StartSessionEvent(this));
  }

  /**
   * Must only be called once, throws if called again.
   */
  async initialize(): Promise<void> {
    if (this.initialized) {
      throw Error('Config was already initialized');
    }
    this.initialized = true;
    // Initialize centralized FileDiscoveryService
    this.getFileService();
    if (this.getCheckpointingEnabled()) {
      await this.getGitService();
    }
    this.promptRegistry = new PromptRegistry();
    this.toolRegistry = await this.createToolRegistry();
  }

  async refreshAuth(authMethod: AuthType) {
    // Save the current conversation history before creating a new client
    let existingHistory: Content[] = [];
    if (this.geminiClient && this.geminiClient.isInitialized()) {
      existingHistory = this.geminiClient.getHistory();
    }

    // Create new content generator config
    const newContentGeneratorConfig = createContentGeneratorConfig(
      this,
      authMethod,
    );

    // Create and initialize new client in local variable first
    const newGeminiClient = new GeminiClient(this);
    await newGeminiClient.initialize(newContentGeneratorConfig);

    // Vertex and Genai have incompatible encryption and sending history with
    // throughtSignature from Genai to Vertex will fail, we need to strip them
    const fromGenaiToVertex =
      this.contentGeneratorConfig?.authType === AuthType.USE_GEMINI &&
      authMethod === AuthType.LOGIN_WITH_GOOGLE;

    // Only assign to instance properties after successful initialization
    this.contentGeneratorConfig = newContentGeneratorConfig;
    this.geminiClient = newGeminiClient;

    // Restore the conversation history to the new client
    if (existingHistory.length > 0) {
      this.geminiClient.setHistory(existingHistory, {
        stripThoughts: fromGenaiToVertex,
      });
    }

    // Reset the session flag since we're explicitly changing auth and using default model
    this.inFallbackMode = false;
  }

  getSessionId(): string {
    return this.sessionId;
  }

  setSessionId(sessionId: string): void {
    this.sessionId = sessionId;
  }

  shouldLoadMemoryFromIncludeDirectories(): boolean {
    return this.loadMemoryFromIncludeDirectories;
  }

  getContentGeneratorConfig(): ContentGeneratorConfig {
    return this.contentGeneratorConfig;
  }

  getModel(): string {
    return this.contentGeneratorConfig?.model || this.model;
  }

  setModel(newModel: string): void {
    if (this.contentGeneratorConfig) {
      this.contentGeneratorConfig.model = newModel;
    }
  }

  isInFallbackMode(): boolean {
    return this.inFallbackMode;
  }

  setFallbackMode(active: boolean): void {
    this.inFallbackMode = active;
  }

  setFlashFallbackHandler(handler: FlashFallbackHandler): void {
    this.flashFallbackHandler = handler;
  }

  getMaxSessionTurns(): number {
    return this.maxSessionTurns;
  }

  setQuotaErrorOccurred(value: boolean): void {
    this.quotaErrorOccurred = value;
  }

  getQuotaErrorOccurred(): boolean {
    return this.quotaErrorOccurred;
  }

  getEmbeddingModel(): string {
    return this.embeddingModel;
  }

  getSandbox(): SandboxConfig | undefined {
    return this.sandbox;
  }

  isRestrictiveSandbox(): boolean {
    const sandboxConfig = this.getSandbox();
    const seatbeltProfile = process.env['SEATBELT_PROFILE'];
    return (
      !!sandboxConfig &&
      sandboxConfig.command === 'sandbox-exec' &&
      !!seatbeltProfile &&
      seatbeltProfile.startsWith('restrictive-')
    );
  }

  getTargetDir(): string {
    return this.targetDir;
  }

  getProjectRoot(): string {
    return this.targetDir;
  }

  getWorkspaceContext(): WorkspaceContext {
    return this.workspaceContext;
  }

  getToolRegistry(): ToolRegistry {
    return this.toolRegistry;
  }

  getPromptRegistry(): PromptRegistry {
    return this.promptRegistry;
  }

  getDebugMode(): boolean {
    return this.debugMode;
  }
  getQuestion(): string | undefined {
    return this.question;
  }

  getFullContext(): boolean {
    return this.fullContext;
  }

  getCoreTools(): string[] | undefined {
    return this.coreTools;
  }

  getExcludeTools(): string[] | undefined {
    return this.excludeTools;
  }

  getToolDiscoveryCommand(): string | undefined {
    return this.toolDiscoveryCommand;
  }

  getToolCallCommand(): string | undefined {
    return this.toolCallCommand;
  }

  getMcpServerCommand(): string | undefined {
    return this.mcpServerCommand;
  }

  getMcpServers(): Record<string, MCPServerConfig> | undefined {
    return this.mcpServers;
  }

  getUserMemory(): string {
    return this.userMemory;
  }

  setUserMemory(newUserMemory: string): void {
    this.userMemory = newUserMemory;
  }

  getGeminiMdFileCount(): number {
    return this.geminiMdFileCount;
  }

  setGeminiMdFileCount(count: number): void {
    this.geminiMdFileCount = count;
  }

  getApprovalMode(): ApprovalMode {
    return this.approvalMode;
  }

  setApprovalMode(mode: ApprovalMode): void {
    this.approvalMode = mode;
  }

  getShowMemoryUsage(): boolean {
    return this.showMemoryUsage;
  }

  getAccessibility(): AccessibilitySettings {
    return this.accessibility;
  }

  getTelemetryEnabled(): boolean {
    return this.telemetrySettings.enabled ?? false;
  }

  getTelemetryLogPromptsEnabled(): boolean {
    return this.telemetrySettings.logPrompts ?? true;
  }

  getTelemetryOtlpEndpoint(): string {
    return this.telemetrySettings.otlpEndpoint ?? DEFAULT_OTLP_ENDPOINT;
  }

  getTelemetryOtlpProtocol(): 'grpc' | 'http' {
    return this.telemetrySettings.otlpProtocol ?? 'grpc';
  }

  getTelemetryTarget(): TelemetryTarget {
    return this.telemetrySettings.target ?? DEFAULT_TELEMETRY_TARGET;
  }

  getTelemetryOutfile(): string | undefined {
    return this.telemetrySettings.outfile;
  }

  getGeminiClient(): GeminiClient {
    return this.geminiClient;
  }

  getGeminiDir(): string {
    return path.join(this.targetDir, GEMINI_DIR);
  }

  getProjectTempDir(): string {
    return getProjectTempDir(this.getProjectRoot());
  }

  getEnableRecursiveFileSearch(): boolean {
    return this.fileFiltering.enableRecursiveFileSearch;
  }

  getFileFilteringRespectGitIgnore(): boolean {
    return this.fileFiltering.respectGitIgnore;
  }
  getFileFilteringRespectGeminiIgnore(): boolean {
    return this.fileFiltering.respectGeminiIgnore;
  }

  getFileFilteringOptions(): FileFilteringOptions {
    return {
      respectGitIgnore: this.fileFiltering.respectGitIgnore,
      respectGeminiIgnore: this.fileFiltering.respectGeminiIgnore,
    };
  }

  getCheckpointingEnabled(): boolean {
    return this.checkpointing;
  }

  getProxy(): string | undefined {
    return this.proxy;
  }

  getWorkingDir(): string {
    return this.cwd;
  }

  getBugCommand(): BugCommandSettings | undefined {
    return this.bugCommand;
  }

  getFileService(): FileDiscoveryService {
    if (!this.fileDiscoveryService) {
      this.fileDiscoveryService = new FileDiscoveryService(this.targetDir);
    }
    return this.fileDiscoveryService;
  }

  getUsageStatisticsEnabled(): boolean {
    return this.usageStatisticsEnabled;
  }

  getExtensionContextFilePaths(): string[] {
    return this.extensionContextFilePaths;
  }

  getExperimentalZedIntegration(): boolean {
    return this.experimentalZedIntegration;
  }

  getListExtensions(): boolean {
    return this.listExtensions;
  }

  getExtensions(): GeminiCLIExtension[] {
    return this._extensions;
  }

  getBlockedMcpServers(): Array<{ name: string; extensionName: string }> {
    return this._blockedMcpServers;
  }

  getNoBrowser(): boolean {
    return this.noBrowser;
  }

  isBrowserLaunchSuppressed(): boolean {
    return this.getNoBrowser() || !shouldAttemptBrowserLaunch();
  }

  getSummarizeToolOutputConfig():
    | Record<string, SummarizeToolOutputSettings>
    | undefined {
    return this.summarizeToolOutput;
  }

  getIdeMode(): boolean {
    return this.ideMode;
  }

  getFolderTrustFeature(): boolean {
    return this.folderTrustFeature;
  }

  getFolderTrust(): boolean {
    return this.folderTrust;
  }

  isTrustedFolder(): boolean | undefined {
    return this.trustedFolder;
  }

  setIdeMode(value: boolean): void {
    this.ideMode = value;
  }

  async setIdeModeAndSyncConnection(value: boolean): Promise<void> {
    this.ideMode = value;
    if (value) {
      await this.ideClient.connect();
      logIdeConnection(this, new IdeConnectionEvent(IdeConnectionType.SESSION));
    } else {
      await this.ideClient.disconnect();
    }
  }

  getIdeClient(): IdeClient {
    return this.ideClient;
  }

  /**
   * Get the current FileSystemService
   */
  getFileSystemService(): FileSystemService {
    return this.fileSystemService;
  }

  /**
   * Set a custom FileSystemService
   */
  setFileSystemService(fileSystemService: FileSystemService): void {
    this.fileSystemService = fileSystemService;
  }

  getChatCompression(): ChatCompressionSettings | undefined {
    return this.chatCompression;
  }

  isInteractive(): boolean {
    return this.interactive;
  }

<<<<<<< HEAD
  getUseRipgrep(): boolean {
    return this.useRipgrep;
=======
  getShouldUseNodePtyShell(): boolean {
    return this.shouldUseNodePtyShell;
  }

  getSkipNextSpeakerCheck(): boolean {
    return this.skipNextSpeakerCheck;
>>>>>>> d587c6f1
  }

  async getGitService(): Promise<GitService> {
    if (!this.gitService) {
      this.gitService = new GitService(this.targetDir);
      await this.gitService.initialize();
    }
    return this.gitService;
  }

  async createToolRegistry(): Promise<ToolRegistry> {
    const registry = new ToolRegistry(this);

    // helper to create & register core tools that are enabled
    // eslint-disable-next-line @typescript-eslint/no-explicit-any
    const registerCoreTool = (ToolClass: any, ...args: unknown[]) => {
      const className = ToolClass.name;
      const toolName = ToolClass.Name || className;
      const coreTools = this.getCoreTools();
      const excludeTools = this.getExcludeTools();

      let isEnabled = false;
      if (coreTools === undefined) {
        isEnabled = true;
      } else {
        isEnabled = coreTools.some(
          (tool) =>
            tool === className ||
            tool === toolName ||
            tool.startsWith(`${className}(`) ||
            tool.startsWith(`${toolName}(`),
        );
      }

      if (
        excludeTools?.includes(className) ||
        excludeTools?.includes(toolName)
      ) {
        isEnabled = false;
      }

      if (isEnabled) {
        registry.registerTool(new ToolClass(...args));
      }
    };

    registerCoreTool(LSTool, this);
    registerCoreTool(ReadFileTool, this);

    if (this.getUseRipgrep()) {
      registerCoreTool(RipGrepTool, this);
    } else {
      registerCoreTool(GrepTool, this);
    }

    registerCoreTool(GlobTool, this);
    registerCoreTool(EditTool, this);
    registerCoreTool(WriteFileTool, this);
    registerCoreTool(WebFetchTool, this);
    registerCoreTool(ReadManyFilesTool, this);
    registerCoreTool(ShellTool, this);
    registerCoreTool(MemoryTool);
    registerCoreTool(WebSearchTool, this);

    await registry.discoverAllTools();
    return registry;
  }
}
// Export model constants for use in CLI
export { DEFAULT_GEMINI_FLASH_MODEL };<|MERGE_RESOLUTION|>--- conflicted
+++ resolved
@@ -203,12 +203,9 @@
   chatCompression?: ChatCompressionSettings;
   interactive?: boolean;
   trustedFolder?: boolean;
-<<<<<<< HEAD
   useRipgrep?: boolean;
-=======
   shouldUseNodePtyShell?: boolean;
   skipNextSpeakerCheck?: boolean;
->>>>>>> d587c6f1
 }
 
 export class Config {
@@ -274,12 +271,9 @@
   private readonly chatCompression: ChatCompressionSettings | undefined;
   private readonly interactive: boolean;
   private readonly trustedFolder: boolean | undefined;
-<<<<<<< HEAD
   private readonly useRipgrep: boolean;
-=======
   private readonly shouldUseNodePtyShell: boolean;
   private readonly skipNextSpeakerCheck: boolean;
->>>>>>> d587c6f1
   private initialized: boolean = false;
 
   constructor(params: ConfigParameters) {
@@ -347,12 +341,9 @@
     this.chatCompression = params.chatCompression;
     this.interactive = params.interactive ?? false;
     this.trustedFolder = params.trustedFolder;
-<<<<<<< HEAD
     this.useRipgrep = params.useRipgrep ?? false;
-=======
     this.shouldUseNodePtyShell = params.shouldUseNodePtyShell ?? false;
     this.skipNextSpeakerCheck = params.skipNextSpeakerCheck ?? false;
->>>>>>> d587c6f1
 
     if (params.contextFileName) {
       setGeminiMdFilename(params.contextFileName);
@@ -747,17 +738,16 @@
     return this.interactive;
   }
 
-<<<<<<< HEAD
   getUseRipgrep(): boolean {
     return this.useRipgrep;
-=======
+  }
+
   getShouldUseNodePtyShell(): boolean {
     return this.shouldUseNodePtyShell;
   }
 
   getSkipNextSpeakerCheck(): boolean {
     return this.skipNextSpeakerCheck;
->>>>>>> d587c6f1
   }
 
   async getGitService(): Promise<GitService> {
