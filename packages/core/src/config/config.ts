/**
 * @license
 * Copyright 2025 Google LLC
 * SPDX-License-Identifier: Apache-2.0
 */

import * as path from 'node:path';
import process from 'node:process';
import type { ContentGeneratorConfig } from '../core/contentGenerator.js';
import {
  AuthType,
  createContentGeneratorConfig,
} from '../core/contentGenerator.js';
import { PromptRegistry } from '../prompts/prompt-registry.js';
import { ToolRegistry } from '../tools/tool-registry.js';
import { LSTool } from '../tools/ls.js';
import { ReadFileTool } from '../tools/read-file.js';
import { GrepTool } from '../tools/grep.js';
import { RipGrepTool } from '../tools/ripGrep.js';
import { GlobTool } from '../tools/glob.js';
import { EditTool } from '../tools/edit.js';
import { SmartEditTool } from '../tools/smart-edit.js';
import { ShellTool } from '../tools/shell.js';
import { WriteFileTool } from '../tools/write-file.js';
import { WebFetchTool } from '../tools/web-fetch.js';
import { ReadManyFilesTool } from '../tools/read-many-files.js';
import { MemoryTool, setGeminiMdFilename } from '../tools/memoryTool.js';
import { WebSearchTool } from '../tools/web-search.js';
import { GeminiClient } from '../core/client.js';
import { FileDiscoveryService } from '../services/fileDiscoveryService.js';
import { GitService } from '../services/gitService.js';
import type { TelemetryTarget } from '../telemetry/index.js';
import {
  initializeTelemetry,
  DEFAULT_TELEMETRY_TARGET,
  DEFAULT_OTLP_ENDPOINT,
} from '../telemetry/index.js';
import { StartSessionEvent } from '../telemetry/index.js';
import {
  DEFAULT_GEMINI_EMBEDDING_MODEL,
  DEFAULT_GEMINI_FLASH_MODEL,
} from './models.js';
import { shouldAttemptBrowserLaunch } from '../utils/browser.js';
import type { MCPOAuthConfig } from '../mcp/oauth-provider.js';
import { IdeClient } from '../ide/ide-client.js';
import type { Content } from '@google/genai';
import type { FileSystemService } from '../services/fileSystemService.js';
import { StandardFileSystemService } from '../services/fileSystemService.js';
import { logCliConfiguration, logIdeConnection } from '../telemetry/loggers.js';
import { IdeConnectionEvent, IdeConnectionType } from '../telemetry/types.js';

// Re-export OAuth config type
export type { MCPOAuthConfig, AnyToolInvocation };
import type { AnyToolInvocation } from '../tools/tools.js';
import { WorkspaceContext } from '../utils/workspaceContext.js';
import { Storage } from './storage.js';
import { FileExclusions } from '../utils/ignorePatterns.js';
import type { EventEmitter } from 'node:events';

export enum ApprovalMode {
  DEFAULT = 'default',
  AUTO_EDIT = 'autoEdit',
  YOLO = 'yolo',
}

export interface AccessibilitySettings {
  disableLoadingPhrases?: boolean;
  screenReader?: boolean;
}

export interface FooterSettings {
  hideCWD?: boolean;
  hideSandboxStatus?: boolean;
  hideModelInfo?: boolean;
}

export interface BugCommandSettings {
  urlTemplate: string;
}

export interface ChatCompressionSettings {
  contextPercentageThreshold?: number;
}

export interface SummarizeToolOutputSettings {
  tokenBudget?: number;
}

export interface TelemetrySettings {
  enabled?: boolean;
  target?: TelemetryTarget;
  otlpEndpoint?: string;
  otlpProtocol?: 'grpc' | 'http';
  logPrompts?: boolean;
  outfile?: string;
}

export interface GeminiCLIExtension {
  name: string;
  version: string;
  isActive: boolean;
  path: string;
}
export interface FileFilteringOptions {
  respectGitIgnore: boolean;
  respectGeminiIgnore: boolean;
}
// For memory files
export const DEFAULT_MEMORY_FILE_FILTERING_OPTIONS: FileFilteringOptions = {
  respectGitIgnore: false,
  respectGeminiIgnore: true,
};
// For all other files
export const DEFAULT_FILE_FILTERING_OPTIONS: FileFilteringOptions = {
  respectGitIgnore: true,
  respectGeminiIgnore: true,
};
export class MCPServerConfig {
  constructor(
    // For stdio transport
    readonly command?: string,
    readonly args?: string[],
    readonly env?: Record<string, string>,
    readonly cwd?: string,
    // For sse transport
    readonly url?: string,
    // For streamable http transport
    readonly httpUrl?: string,
    readonly headers?: Record<string, string>,
    // For websocket transport
    readonly tcp?: string,
    // Common
    readonly timeout?: number,
    readonly trust?: boolean,
    // Metadata
    readonly description?: string,
    readonly includeTools?: string[],
    readonly excludeTools?: string[],
    readonly extensionName?: string,
    // OAuth configuration
    readonly oauth?: MCPOAuthConfig,
    readonly authProviderType?: AuthProviderType,
  ) {}
}

export enum AuthProviderType {
  DYNAMIC_DISCOVERY = 'dynamic_discovery',
  GOOGLE_CREDENTIALS = 'google_credentials',
}

export interface SandboxConfig {
  command: 'docker' | 'podman' | 'sandbox-exec';
  image: string;
}

export type FlashFallbackHandler = (
  currentModel: string,
  fallbackModel: string,
  error?: unknown,
) => Promise<boolean | string | null>;

export interface ConfigParameters {
  sessionId: string;
  embeddingModel?: string;
  sandbox?: SandboxConfig;
  targetDir: string;
  debugMode: boolean;
  question?: string;
  fullContext?: boolean;
  coreTools?: string[];
  allowedTools?: string[];
  excludeTools?: string[];
  toolDiscoveryCommand?: string;
  toolCallCommand?: string;
  mcpServerCommand?: string;
  mcpServers?: Record<string, MCPServerConfig>;
  userMemory?: string;
  geminiMdFileCount?: number;
  approvalMode?: ApprovalMode;
  showMemoryUsage?: boolean;
  contextFileName?: string | string[];
  accessibility?: AccessibilitySettings;
  telemetry?: TelemetrySettings;
  usageStatisticsEnabled?: boolean;
  fileFiltering?: {
    respectGitIgnore?: boolean;
    respectGeminiIgnore?: boolean;
    enableRecursiveFileSearch?: boolean;
    disableFuzzySearch?: boolean;
  };
  checkpointing?: boolean;
  proxy?: string;
  cwd: string;
  fileDiscoveryService?: FileDiscoveryService;
  includeDirectories?: string[];
  bugCommand?: BugCommandSettings;
  model: string;
  extensionContextFilePaths?: string[];
  maxSessionTurns?: number;
  experimentalZedIntegration?: boolean;
  listExtensions?: boolean;
  extensions?: GeminiCLIExtension[];
  blockedMcpServers?: Array<{ name: string; extensionName: string }>;
  noBrowser?: boolean;
  summarizeToolOutput?: Record<string, SummarizeToolOutputSettings>;
  folderTrustFeature?: boolean;
  folderTrust?: boolean;
  ideMode?: boolean;
  loadMemoryFromIncludeDirectories?: boolean;
  chatCompression?: ChatCompressionSettings;
  interactive?: boolean;
  trustedFolder?: boolean;
  useRipgrep?: boolean;
  shouldUseNodePtyShell?: boolean;
  skipNextSpeakerCheck?: boolean;
  extensionManagement?: boolean;
  enablePromptCompletion?: boolean;
  eventEmitter?: EventEmitter;
<<<<<<< HEAD
  footer?: FooterSettings;
=======
  useSmartEdit?: boolean;
>>>>>>> d0c781a5
}

export class Config {
  private toolRegistry!: ToolRegistry;
  private promptRegistry!: PromptRegistry;
  private readonly sessionId: string;
  private fileSystemService: FileSystemService;
  private contentGeneratorConfig!: ContentGeneratorConfig;
  private readonly embeddingModel: string;
  private readonly sandbox: SandboxConfig | undefined;
  private readonly targetDir: string;
  private workspaceContext: WorkspaceContext;
  private readonly debugMode: boolean;
  private readonly question: string | undefined;
  private readonly fullContext: boolean;
  private readonly coreTools: string[] | undefined;
  private readonly allowedTools: string[] | undefined;
  private readonly excludeTools: string[] | undefined;
  private readonly toolDiscoveryCommand: string | undefined;
  private readonly toolCallCommand: string | undefined;
  private readonly mcpServerCommand: string | undefined;
  private readonly mcpServers: Record<string, MCPServerConfig> | undefined;
  private userMemory: string;
  private geminiMdFileCount: number;
  private approvalMode: ApprovalMode;
  private readonly showMemoryUsage: boolean;
  private readonly accessibility: AccessibilitySettings;
  private readonly telemetrySettings: TelemetrySettings;
  private readonly usageStatisticsEnabled: boolean;
  private geminiClient!: GeminiClient;
  private readonly fileFiltering: {
    respectGitIgnore: boolean;
    respectGeminiIgnore: boolean;
    enableRecursiveFileSearch: boolean;
    disableFuzzySearch: boolean;
  };
  private fileDiscoveryService: FileDiscoveryService | null = null;
  private gitService: GitService | undefined = undefined;
  private readonly checkpointing: boolean;
  private readonly proxy: string | undefined;
  private readonly cwd: string;
  private readonly bugCommand: BugCommandSettings | undefined;
  private readonly model: string;
  private readonly extensionContextFilePaths: string[];
  private readonly noBrowser: boolean;
  private readonly folderTrustFeature: boolean;
  private readonly folderTrust: boolean;
  private ideMode: boolean;
  private ideClient!: IdeClient;
  private inFallbackMode = false;
  private readonly maxSessionTurns: number;
  private readonly listExtensions: boolean;
  private readonly _extensions: GeminiCLIExtension[];
  private readonly _blockedMcpServers: Array<{
    name: string;
    extensionName: string;
  }>;
  flashFallbackHandler?: FlashFallbackHandler;
  private quotaErrorOccurred: boolean = false;
  private readonly summarizeToolOutput:
    | Record<string, SummarizeToolOutputSettings>
    | undefined;
  private readonly experimentalZedIntegration: boolean = false;
  private readonly loadMemoryFromIncludeDirectories: boolean = false;
  private readonly chatCompression: ChatCompressionSettings | undefined;
  private readonly interactive: boolean;
  private readonly trustedFolder: boolean | undefined;
  private readonly useRipgrep: boolean;
  private readonly shouldUseNodePtyShell: boolean;
  private readonly skipNextSpeakerCheck: boolean;
  private readonly extensionManagement: boolean;
  private readonly enablePromptCompletion: boolean = false;
  private readonly footer: FooterSettings;
  private initialized: boolean = false;
  readonly storage: Storage;
  private readonly fileExclusions: FileExclusions;
  private readonly eventEmitter?: EventEmitter;
  private readonly useSmartEdit: boolean;

  constructor(params: ConfigParameters) {
    this.sessionId = params.sessionId;
    this.embeddingModel =
      params.embeddingModel ?? DEFAULT_GEMINI_EMBEDDING_MODEL;
    this.fileSystemService = new StandardFileSystemService();
    this.sandbox = params.sandbox;
    this.targetDir = path.resolve(params.targetDir);
    this.workspaceContext = new WorkspaceContext(
      this.targetDir,
      params.includeDirectories ?? [],
    );
    this.debugMode = params.debugMode;
    this.question = params.question;
    this.fullContext = params.fullContext ?? false;
    this.coreTools = params.coreTools;
    this.allowedTools = params.allowedTools;
    this.excludeTools = params.excludeTools;
    this.toolDiscoveryCommand = params.toolDiscoveryCommand;
    this.toolCallCommand = params.toolCallCommand;
    this.mcpServerCommand = params.mcpServerCommand;
    this.mcpServers = params.mcpServers;
    this.userMemory = params.userMemory ?? '';
    this.geminiMdFileCount = params.geminiMdFileCount ?? 0;
    this.approvalMode = params.approvalMode ?? ApprovalMode.DEFAULT;
    this.showMemoryUsage = params.showMemoryUsage ?? false;
    this.accessibility = params.accessibility ?? {};
    this.telemetrySettings = {
      enabled: params.telemetry?.enabled ?? false,
      target: params.telemetry?.target ?? DEFAULT_TELEMETRY_TARGET,
      otlpEndpoint: params.telemetry?.otlpEndpoint ?? DEFAULT_OTLP_ENDPOINT,
      otlpProtocol: params.telemetry?.otlpProtocol,
      logPrompts: params.telemetry?.logPrompts ?? true,
      outfile: params.telemetry?.outfile,
    };
    this.usageStatisticsEnabled = params.usageStatisticsEnabled ?? true;

    this.fileFiltering = {
      respectGitIgnore: params.fileFiltering?.respectGitIgnore ?? true,
      respectGeminiIgnore: params.fileFiltering?.respectGeminiIgnore ?? true,
      enableRecursiveFileSearch:
        params.fileFiltering?.enableRecursiveFileSearch ?? true,
      disableFuzzySearch: params.fileFiltering?.disableFuzzySearch ?? false,
    };
    this.checkpointing = params.checkpointing ?? false;
    this.proxy = params.proxy;
    this.cwd = params.cwd ?? process.cwd();
    this.fileDiscoveryService = params.fileDiscoveryService ?? null;
    this.bugCommand = params.bugCommand;
    this.model = params.model;
    this.extensionContextFilePaths = params.extensionContextFilePaths ?? [];
    this.maxSessionTurns = params.maxSessionTurns ?? -1;
    this.experimentalZedIntegration =
      params.experimentalZedIntegration ?? false;
    this.listExtensions = params.listExtensions ?? false;
    this._extensions = params.extensions ?? [];
    this._blockedMcpServers = params.blockedMcpServers ?? [];
    this.noBrowser = params.noBrowser ?? false;
    this.summarizeToolOutput = params.summarizeToolOutput;
    this.folderTrustFeature = params.folderTrustFeature ?? false;
    this.folderTrust = params.folderTrust ?? false;
    this.ideMode = params.ideMode ?? false;
    this.loadMemoryFromIncludeDirectories =
      params.loadMemoryFromIncludeDirectories ?? false;
    this.chatCompression = params.chatCompression;
    this.interactive = params.interactive ?? false;
    this.trustedFolder = params.trustedFolder;
    this.useRipgrep = params.useRipgrep ?? false;
    this.shouldUseNodePtyShell = params.shouldUseNodePtyShell ?? false;
    this.skipNextSpeakerCheck = params.skipNextSpeakerCheck ?? false;
    this.useSmartEdit = params.useSmartEdit ?? false;
    this.extensionManagement = params.extensionManagement ?? false;
    this.storage = new Storage(this.targetDir);
    this.enablePromptCompletion = params.enablePromptCompletion ?? false;
    this.fileExclusions = new FileExclusions(this);
    this.eventEmitter = params.eventEmitter;
    this.footer = params.footer ?? {};

    if (params.contextFileName) {
      setGeminiMdFilename(params.contextFileName);
    }

    if (this.telemetrySettings.enabled) {
      initializeTelemetry(this);
    }
  }

  /**
   * Must only be called once, throws if called again.
   */
  async initialize(): Promise<void> {
    if (this.initialized) {
      throw Error('Config was already initialized');
    }
    this.initialized = true;
    this.ideClient = await IdeClient.getInstance();
    // Initialize centralized FileDiscoveryService
    this.getFileService();
    if (this.getCheckpointingEnabled()) {
      await this.getGitService();
    }
    this.promptRegistry = new PromptRegistry();
    this.toolRegistry = await this.createToolRegistry();
    logCliConfiguration(this, new StartSessionEvent(this, this.toolRegistry));
  }

  async refreshAuth(authMethod: AuthType) {
    // Save the current conversation history before creating a new client
    let existingHistory: Content[] = [];
    if (this.geminiClient && this.geminiClient.isInitialized()) {
      existingHistory = this.geminiClient.getHistory();
    }

    // Create new content generator config
    const newContentGeneratorConfig = createContentGeneratorConfig(
      this,
      authMethod,
    );

    // Create and initialize new client in local variable first
    const newGeminiClient = new GeminiClient(this);
    await newGeminiClient.initialize(newContentGeneratorConfig);

    // Vertex and Genai have incompatible encryption and sending history with
    // throughtSignature from Genai to Vertex will fail, we need to strip them
    const fromGenaiToVertex =
      this.contentGeneratorConfig?.authType === AuthType.USE_GEMINI &&
      authMethod === AuthType.LOGIN_WITH_GOOGLE;

    // Only assign to instance properties after successful initialization
    this.contentGeneratorConfig = newContentGeneratorConfig;
    this.geminiClient = newGeminiClient;

    // Restore the conversation history to the new client
    if (existingHistory.length > 0) {
      this.geminiClient.setHistory(existingHistory, {
        stripThoughts: fromGenaiToVertex,
      });
    }

    // Reset the session flag since we're explicitly changing auth and using default model
    this.inFallbackMode = false;
  }

  getSessionId(): string {
    return this.sessionId;
  }

  shouldLoadMemoryFromIncludeDirectories(): boolean {
    return this.loadMemoryFromIncludeDirectories;
  }

  getContentGeneratorConfig(): ContentGeneratorConfig {
    return this.contentGeneratorConfig;
  }

  getModel(): string {
    return this.contentGeneratorConfig?.model || this.model;
  }

  setModel(newModel: string): void {
    if (this.contentGeneratorConfig) {
      this.contentGeneratorConfig.model = newModel;
    }
  }

  isInFallbackMode(): boolean {
    return this.inFallbackMode;
  }

  setFallbackMode(active: boolean): void {
    this.inFallbackMode = active;
  }

  setFlashFallbackHandler(handler: FlashFallbackHandler): void {
    this.flashFallbackHandler = handler;
  }

  getMaxSessionTurns(): number {
    return this.maxSessionTurns;
  }

  setQuotaErrorOccurred(value: boolean): void {
    this.quotaErrorOccurred = value;
  }

  getQuotaErrorOccurred(): boolean {
    return this.quotaErrorOccurred;
  }

  getEmbeddingModel(): string {
    return this.embeddingModel;
  }

  getSandbox(): SandboxConfig | undefined {
    return this.sandbox;
  }

  isRestrictiveSandbox(): boolean {
    const sandboxConfig = this.getSandbox();
    const seatbeltProfile = process.env['SEATBELT_PROFILE'];
    return (
      !!sandboxConfig &&
      sandboxConfig.command === 'sandbox-exec' &&
      !!seatbeltProfile &&
      seatbeltProfile.startsWith('restrictive-')
    );
  }

  getTargetDir(): string {
    return this.targetDir;
  }

  getProjectRoot(): string {
    return this.targetDir;
  }

  getWorkspaceContext(): WorkspaceContext {
    return this.workspaceContext;
  }

  getToolRegistry(): ToolRegistry {
    return this.toolRegistry;
  }

  getPromptRegistry(): PromptRegistry {
    return this.promptRegistry;
  }

  getDebugMode(): boolean {
    return this.debugMode;
  }
  getQuestion(): string | undefined {
    return this.question;
  }

  getFullContext(): boolean {
    return this.fullContext;
  }

  getCoreTools(): string[] | undefined {
    return this.coreTools;
  }

  getAllowedTools(): string[] | undefined {
    return this.allowedTools;
  }

  getExcludeTools(): string[] | undefined {
    return this.excludeTools;
  }

  getToolDiscoveryCommand(): string | undefined {
    return this.toolDiscoveryCommand;
  }

  getToolCallCommand(): string | undefined {
    return this.toolCallCommand;
  }

  getMcpServerCommand(): string | undefined {
    return this.mcpServerCommand;
  }

  getMcpServers(): Record<string, MCPServerConfig> | undefined {
    return this.mcpServers;
  }

  getUserMemory(): string {
    return this.userMemory;
  }

  setUserMemory(newUserMemory: string): void {
    this.userMemory = newUserMemory;
  }

  getGeminiMdFileCount(): number {
    return this.geminiMdFileCount;
  }

  setGeminiMdFileCount(count: number): void {
    this.geminiMdFileCount = count;
  }

  getApprovalMode(): ApprovalMode {
    return this.approvalMode;
  }

  setApprovalMode(mode: ApprovalMode): void {
    if (!this.isTrustedFolder() && mode !== ApprovalMode.DEFAULT) {
      throw new Error(
        'Cannot enable privileged approval modes in an untrusted folder.',
      );
    }
    this.approvalMode = mode;
  }

  getShowMemoryUsage(): boolean {
    return this.showMemoryUsage;
  }

  getAccessibility(): AccessibilitySettings {
    return this.accessibility;
  }

  getTelemetryEnabled(): boolean {
    return this.telemetrySettings.enabled ?? false;
  }

  getTelemetryLogPromptsEnabled(): boolean {
    return this.telemetrySettings.logPrompts ?? true;
  }

  getTelemetryOtlpEndpoint(): string {
    return this.telemetrySettings.otlpEndpoint ?? DEFAULT_OTLP_ENDPOINT;
  }

  getTelemetryOtlpProtocol(): 'grpc' | 'http' {
    return this.telemetrySettings.otlpProtocol ?? 'grpc';
  }

  getTelemetryTarget(): TelemetryTarget {
    return this.telemetrySettings.target ?? DEFAULT_TELEMETRY_TARGET;
  }

  getTelemetryOutfile(): string | undefined {
    return this.telemetrySettings.outfile;
  }

  getGeminiClient(): GeminiClient {
    return this.geminiClient;
  }

  getEnableRecursiveFileSearch(): boolean {
    return this.fileFiltering.enableRecursiveFileSearch;
  }

  getFileFilteringDisableFuzzySearch(): boolean {
    return this.fileFiltering.disableFuzzySearch;
  }

  getFileFilteringRespectGitIgnore(): boolean {
    return this.fileFiltering.respectGitIgnore;
  }
  getFileFilteringRespectGeminiIgnore(): boolean {
    return this.fileFiltering.respectGeminiIgnore;
  }

  getFileFilteringOptions(): FileFilteringOptions {
    return {
      respectGitIgnore: this.fileFiltering.respectGitIgnore,
      respectGeminiIgnore: this.fileFiltering.respectGeminiIgnore,
    };
  }

  /**
   * Gets custom file exclusion patterns from configuration.
   * TODO: This is a placeholder implementation. In the future, this could
   * read from settings files, CLI arguments, or environment variables.
   */
  getCustomExcludes(): string[] {
    // Placeholder implementation - returns empty array for now
    // Future implementation could read from:
    // - User settings file
    // - Project-specific configuration
    // - Environment variables
    // - CLI arguments
    return [];
  }

  getCheckpointingEnabled(): boolean {
    return this.checkpointing;
  }

  getProxy(): string | undefined {
    return this.proxy;
  }

  getWorkingDir(): string {
    return this.cwd;
  }

  getBugCommand(): BugCommandSettings | undefined {
    return this.bugCommand;
  }

  getFileService(): FileDiscoveryService {
    if (!this.fileDiscoveryService) {
      this.fileDiscoveryService = new FileDiscoveryService(this.targetDir);
    }
    return this.fileDiscoveryService;
  }

  getUsageStatisticsEnabled(): boolean {
    return this.usageStatisticsEnabled;
  }

  getExtensionContextFilePaths(): string[] {
    return this.extensionContextFilePaths;
  }

  getExperimentalZedIntegration(): boolean {
    return this.experimentalZedIntegration;
  }

  getListExtensions(): boolean {
    return this.listExtensions;
  }

  getExtensionManagement(): boolean {
    return this.extensionManagement;
  }

  getExtensions(): GeminiCLIExtension[] {
    return this._extensions;
  }

  getBlockedMcpServers(): Array<{ name: string; extensionName: string }> {
    return this._blockedMcpServers;
  }

  getNoBrowser(): boolean {
    return this.noBrowser;
  }

  isBrowserLaunchSuppressed(): boolean {
    return this.getNoBrowser() || !shouldAttemptBrowserLaunch();
  }

  getSummarizeToolOutputConfig():
    | Record<string, SummarizeToolOutputSettings>
    | undefined {
    return this.summarizeToolOutput;
  }

  getIdeMode(): boolean {
    return this.ideMode;
  }

  getFolderTrustFeature(): boolean {
    return this.folderTrustFeature;
  }

  /**
   * Returns 'true' if the workspace is considered "trusted".
   * 'false' for untrusted.
   */
  getFolderTrust(): boolean {
    return this.folderTrust;
  }

  isTrustedFolder(): boolean {
    // isWorkspaceTrusted in cli/src/config/trustedFolder.js returns undefined
    // when the file based trust value is unavailable, since it is mainly used
    // in the initialization for trust dialogs, etc. Here we return true since
    // config.isTrustedFolder() is used for the main business logic of blocking
    // tool calls etc in the rest of the application.
    //
    // Default value is true since we load with trusted settings to avoid
    // restarts in the more common path. If the user chooses to mark the folder
    // as untrusted, the CLI will restart and we will have the trust value
    // reloaded.
    return this.trustedFolder ?? true;
  }

  setIdeMode(value: boolean): void {
    this.ideMode = value;
  }

  async setIdeModeAndSyncConnection(value: boolean): Promise<void> {
    this.ideMode = value;
    if (value) {
      await this.ideClient.connect();
      logIdeConnection(this, new IdeConnectionEvent(IdeConnectionType.SESSION));
    } else {
      await this.ideClient.disconnect();
    }
  }

  getIdeClient(): IdeClient {
    return this.ideClient;
  }

  /**
   * Get the current FileSystemService
   */
  getFileSystemService(): FileSystemService {
    return this.fileSystemService;
  }

  /**
   * Set a custom FileSystemService
   */
  setFileSystemService(fileSystemService: FileSystemService): void {
    this.fileSystemService = fileSystemService;
  }

  getChatCompression(): ChatCompressionSettings | undefined {
    return this.chatCompression;
  }

  isInteractive(): boolean {
    return this.interactive;
  }

  getUseRipgrep(): boolean {
    return this.useRipgrep;
  }

  getShouldUseNodePtyShell(): boolean {
    return this.shouldUseNodePtyShell;
  }

  getSkipNextSpeakerCheck(): boolean {
    return this.skipNextSpeakerCheck;
  }

  getScreenReader(): boolean {
    return this.accessibility.screenReader ?? false;
  }

  getEnablePromptCompletion(): boolean {
    return this.enablePromptCompletion;
  }

<<<<<<< HEAD
  getFooter(): FooterSettings {
    return this.footer;
=======
  getUseSmartEdit(): boolean {
    return this.useSmartEdit;
>>>>>>> d0c781a5
  }

  async getGitService(): Promise<GitService> {
    if (!this.gitService) {
      this.gitService = new GitService(this.targetDir, this.storage);
      await this.gitService.initialize();
    }
    return this.gitService;
  }

  getFileExclusions(): FileExclusions {
    return this.fileExclusions;
  }

  async createToolRegistry(): Promise<ToolRegistry> {
    const registry = new ToolRegistry(this, this.eventEmitter);

    // helper to create & register core tools that are enabled
    // eslint-disable-next-line @typescript-eslint/no-explicit-any
    const registerCoreTool = (ToolClass: any, ...args: unknown[]) => {
      const className = ToolClass.name;
      const toolName = ToolClass.Name || className;
      const coreTools = this.getCoreTools();
      const excludeTools = this.getExcludeTools() || [];

      let isEnabled = true; // Enabled by default if coreTools is not set.
      if (coreTools) {
        isEnabled = coreTools.some(
          (tool) =>
            tool === className ||
            tool === toolName ||
            tool.startsWith(`${className}(`) ||
            tool.startsWith(`${toolName}(`),
        );
      }

      const isExcluded = excludeTools.some(
        (tool) => tool === className || tool === toolName,
      );

      if (isExcluded) {
        isEnabled = false;
      }

      if (isEnabled) {
        registry.registerTool(new ToolClass(...args));
      }
    };

    registerCoreTool(LSTool, this);
    registerCoreTool(ReadFileTool, this);

    if (this.getUseRipgrep()) {
      registerCoreTool(RipGrepTool, this);
    } else {
      registerCoreTool(GrepTool, this);
    }

    registerCoreTool(GlobTool, this);
    if (this.getUseSmartEdit()) {
      registerCoreTool(SmartEditTool, this);
    } else {
      registerCoreTool(EditTool, this);
    }
    registerCoreTool(WriteFileTool, this);
    registerCoreTool(WebFetchTool, this);
    registerCoreTool(ReadManyFilesTool, this);
    registerCoreTool(ShellTool, this);
    registerCoreTool(MemoryTool);
    registerCoreTool(WebSearchTool, this);

    await registry.discoverAllTools();
    return registry;
  }
}
// Export model constants for use in CLI
export { DEFAULT_GEMINI_FLASH_MODEL };<|MERGE_RESOLUTION|>--- conflicted
+++ resolved
@@ -216,11 +216,8 @@
   extensionManagement?: boolean;
   enablePromptCompletion?: boolean;
   eventEmitter?: EventEmitter;
-<<<<<<< HEAD
   footer?: FooterSettings;
-=======
   useSmartEdit?: boolean;
->>>>>>> d0c781a5
 }
 
 export class Config {
@@ -824,13 +821,12 @@
     return this.enablePromptCompletion;
   }
 
-<<<<<<< HEAD
   getFooter(): FooterSettings {
     return this.footer;
-=======
+  }
+
   getUseSmartEdit(): boolean {
     return this.useSmartEdit;
->>>>>>> d0c781a5
   }
 
   async getGitService(): Promise<GitService> {
