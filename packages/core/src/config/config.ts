--- conflicted
+++ resolved
@@ -497,16 +497,13 @@
     this.model = params.model;
     this.enableModelAvailabilityService =
       params.enableModelAvailabilityService ?? false;
-<<<<<<< HEAD
     this.mcpAutoRestart = {
       enabled: params.mcpAutoRestart?.enabled ?? true,
       healthCheckIntervalMs:
         params.mcpAutoRestart?.healthCheckIntervalMs ?? 15000,
       unhealthyTimeoutMs: params.mcpAutoRestart?.unhealthyTimeoutMs ?? 30000,
     };
-=======
     this.modelAvailabilityService = new ModelAvailabilityService();
->>>>>>> f2466e52
     this.previewFeatures = params.previewFeatures ?? undefined;
     this.maxSessionTurns = params.maxSessionTurns ?? -1;
     this.experimentalZedIntegration =
