/**
 * @license
 * Copyright 2025 Google LLC
 * SPDX-License-Identifier: Apache-2.0
 */

import * as path from 'node:path';
import process from 'node:process';
import {
  AuthType,
  ContentGeneratorConfig,
  createContentGeneratorConfig,
} from '../core/contentGenerator.js';
import { UserTierId } from '../code_assist/types.js';
import { ToolRegistry } from '../tools/tool-registry.js';
import { LSTool } from '../tools/ls.js';
import { ReadFileTool } from '../tools/read-file.js';
import { GrepTool } from '../tools/grep.js';
import { GlobTool } from '../tools/glob.js';
import { EditTool } from '../tools/edit.js';
import { ShellTool } from '../tools/shell.js';
import { WriteFileTool } from '../tools/write-file.js';
import { WebFetchTool } from '../tools/web-fetch.js';
import { ReadManyFilesTool } from '../tools/read-many-files.js';
import {
  MemoryTool,
  setGeminiMdFilename,
  GEMINI_CONFIG_DIR as GEMINI_DIR,
} from '../tools/memoryTool.js';
import { TodoTool } from '../tools/todoTool.js';
import { WebSearchTool } from '../tools/web-search.js';
import { GeminiClient } from '../core/client.js';
import { FileDiscoveryService } from '../services/fileDiscoveryService.js';
import { GitService } from '../services/gitService.js';
import { loadServerHierarchicalMemory } from '../utils/memoryDiscovery.js';
import { getProjectTempDir } from '../utils/paths.js';
import {
  initializeTelemetry,
  DEFAULT_TELEMETRY_TARGET,
  DEFAULT_OTLP_ENDPOINT,
  TelemetryTarget,
  StartSessionEvent,
} from '../telemetry/index.js';
import {
  DEFAULT_GEMINI_EMBEDDING_MODEL,
  DEFAULT_GEMINI_FLASH_MODEL,
} from './models.js';
import { ClearcutLogger } from '../telemetry/clearcut-logger/clearcut-logger.js';

export enum ApprovalMode {
  DEFAULT = 'default',
  AUTO_EDIT = 'autoEdit',
  YOLO = 'yolo',
}

export interface AccessibilitySettings {
  disableLoadingPhrases?: boolean;
}

export interface BugCommandSettings {
  urlTemplate: string;
}

export interface TelemetrySettings {
  enabled?: boolean;
  target?: TelemetryTarget;
  otlpEndpoint?: string;
  logPrompts?: boolean;
}

export interface ActiveExtension {
  name: string;
  version: string;
}

export class MCPServerConfig {
  constructor(
    // For stdio transport
    readonly command?: string,
    readonly args?: string[],
    readonly env?: Record<string, string>,
    readonly cwd?: string,
    // For sse transport
    readonly url?: string,
    // For streamable http transport
    readonly httpUrl?: string,
    readonly headers?: Record<string, string>,
    // For websocket transport
    readonly tcp?: string,
    // Common
    readonly timeout?: number,
    readonly trust?: boolean,
    // Metadata
    readonly description?: string,
    readonly includeTools?: string[],
    readonly excludeTools?: string[],
  ) { }
}

export interface SandboxConfig {
  command: 'docker' | 'podman' | 'sandbox-exec';
  image: string;
}

export type FlashFallbackHandler = (
  currentModel: string,
  fallbackModel: string,
  error?: unknown,
) => Promise<boolean | string | null>;

export interface ConfigParameters {
  sessionId: string;
  embeddingModel?: string;
  sandbox?: SandboxConfig;
  targetDir: string;
  debugMode: boolean;
  question?: string;
  fullContext?: boolean;
  coreTools?: string[];
  excludeTools?: string[];
  toolDiscoveryCommand?: string;
  toolCallCommand?: string;
  mcpServerCommand?: string;
  mcpServers?: Record<string, MCPServerConfig>;
  userMemory?: string;
  geminiMdFileCount?: number;
  approvalMode?: ApprovalMode;
  showMemoryUsage?: boolean;
  contextFileName?: string | string[];
  accessibility?: AccessibilitySettings;
  telemetry?: TelemetrySettings;
  usageStatisticsEnabled?: boolean;
  fileFiltering?: {
    respectGitIgnore?: boolean;
    enableRecursiveFileSearch?: boolean;
  };
  checkpointing?: boolean;
  proxy?: string;
  cwd: string;
  fileDiscoveryService?: FileDiscoveryService;
  bugCommand?: BugCommandSettings;
  model: string;
  extensionContextFilePaths?: string[];
<<<<<<< HEAD
  useImprovedFallbackStrategy?: boolean;
=======
  maxSessionTurns?: number;
>>>>>>> 8f12e8a1
  listExtensions?: boolean;
  activeExtensions?: ActiveExtension[];
  noBrowser?: boolean;
}

export class Config {
  private toolRegistry!: ToolRegistry;
  private readonly sessionId: string;
  private contentGeneratorConfig!: ContentGeneratorConfig;
  private readonly embeddingModel: string;
  private readonly sandbox: SandboxConfig | undefined;
  private readonly targetDir: string;
  private readonly debugMode: boolean;
  private readonly question: string | undefined;
  private readonly fullContext: boolean;
  private readonly coreTools: string[] | undefined;
  private readonly excludeTools: string[] | undefined;
  private readonly toolDiscoveryCommand: string | undefined;
  private readonly toolCallCommand: string | undefined;
  private readonly mcpServerCommand: string | undefined;
  private readonly mcpServers: Record<string, MCPServerConfig> | undefined;
  private userMemory: string;
  private geminiMdFileCount: number;
  private approvalMode: ApprovalMode;
  private readonly showMemoryUsage: boolean;
  private readonly accessibility: AccessibilitySettings;
  private readonly telemetrySettings: TelemetrySettings;
  private readonly usageStatisticsEnabled: boolean;
  private geminiClient!: GeminiClient;
  private readonly fileFiltering: {
    respectGitIgnore: boolean;
    enableRecursiveFileSearch: boolean;
  };
  private fileDiscoveryService: FileDiscoveryService | null = null;
  private gitService: GitService | undefined = undefined;
  private readonly checkpointing: boolean;
  private readonly proxy: string | undefined;
  private readonly cwd: string;
  private readonly bugCommand: BugCommandSettings | undefined;
  private readonly model: string;
  private readonly extensionContextFilePaths: string[];
  private readonly noBrowser: boolean;
  private modelSwitchedDuringSession: boolean = false;
<<<<<<< HEAD
  private useImprovedFallbackStrategy: boolean;
  private disableFallbackForSession: boolean = false;
=======
  private readonly maxSessionTurns: number;
>>>>>>> 8f12e8a1
  private readonly listExtensions: boolean;
  private readonly _activeExtensions: ActiveExtension[];
  flashFallbackHandler?: FlashFallbackHandler;
  private quotaErrorOccurred: boolean = false;

  constructor(params: ConfigParameters) {
    this.sessionId = params.sessionId;
    this.embeddingModel =
      params.embeddingModel ?? DEFAULT_GEMINI_EMBEDDING_MODEL;
    this.sandbox = params.sandbox;
    this.targetDir = path.resolve(params.targetDir);
    this.debugMode = params.debugMode;
    this.question = params.question;
    this.fullContext = params.fullContext ?? false;
    this.coreTools = params.coreTools;
    this.excludeTools = params.excludeTools;
    this.toolDiscoveryCommand = params.toolDiscoveryCommand;
    this.toolCallCommand = params.toolCallCommand;
    this.mcpServerCommand = params.mcpServerCommand;
    this.mcpServers = params.mcpServers;
    this.userMemory = params.userMemory ?? '';
    this.geminiMdFileCount = params.geminiMdFileCount ?? 0;
    this.approvalMode = params.approvalMode ?? ApprovalMode.DEFAULT;
    this.showMemoryUsage = params.showMemoryUsage ?? false;
    this.accessibility = params.accessibility ?? {};
    this.telemetrySettings = {
      enabled: params.telemetry?.enabled ?? false,
      target: params.telemetry?.target ?? DEFAULT_TELEMETRY_TARGET,
      otlpEndpoint: params.telemetry?.otlpEndpoint ?? DEFAULT_OTLP_ENDPOINT,
      logPrompts: params.telemetry?.logPrompts ?? true,
    };
    this.usageStatisticsEnabled = params.usageStatisticsEnabled ?? true;

    this.fileFiltering = {
      respectGitIgnore: params.fileFiltering?.respectGitIgnore ?? true,
      enableRecursiveFileSearch:
        params.fileFiltering?.enableRecursiveFileSearch ?? true,
    };
    this.checkpointing = params.checkpointing ?? false;
    this.proxy = params.proxy;
    this.cwd = params.cwd ?? process.cwd();
    this.fileDiscoveryService = params.fileDiscoveryService ?? null;
    this.bugCommand = params.bugCommand;
    this.model = params.model;
    this.extensionContextFilePaths = params.extensionContextFilePaths ?? [];
<<<<<<< HEAD
    this.useImprovedFallbackStrategy = params.useImprovedFallbackStrategy ?? true;
=======
    this.maxSessionTurns = params.maxSessionTurns ?? -1;
>>>>>>> 8f12e8a1
    this.listExtensions = params.listExtensions ?? false;
    this._activeExtensions = params.activeExtensions ?? [];
    this.noBrowser = params.noBrowser ?? false;

    if (params.contextFileName) {
      setGeminiMdFilename(params.contextFileName);
    }

    if (this.telemetrySettings.enabled) {
      initializeTelemetry(this);
    }

    if (this.getUsageStatisticsEnabled()) {
      ClearcutLogger.getInstance(this)?.logStartSessionEvent(
        new StartSessionEvent(this),
      );
    } else {
      console.log('Data collection is disabled.');
    }
  }

  async initialize(): Promise<void> {
    // Initialize centralized FileDiscoveryService
    this.getFileService();
    if (this.getCheckpointingEnabled()) {
      try {
        await this.getGitService();
      } catch {
        // For now swallow the error, later log it.
      }
    }
    this.toolRegistry = await this.createToolRegistry();
  }

  async refreshAuth(authMethod: AuthType) {
    this.contentGeneratorConfig = await createContentGeneratorConfig(
      this.model,
      authMethod,
    );

    this.geminiClient = new GeminiClient(this);
    await this.geminiClient.initialize(this.contentGeneratorConfig);

    // Reset the session flag since we're explicitly changing auth and using default model
    this.modelSwitchedDuringSession = false;
  }

  getSessionId(): string {
    return this.sessionId;
  }

  getContentGeneratorConfig(): ContentGeneratorConfig {
    return this.contentGeneratorConfig;
  }

  getModel(): string {
    return this.contentGeneratorConfig?.model || this.model;
  }

  setModel(newModel: string): void {
    if (this.contentGeneratorConfig) {
      this.contentGeneratorConfig.model = newModel;
      this.modelSwitchedDuringSession = true;
    }
  }

  isModelSwitchedDuringSession(): boolean {
    return this.modelSwitchedDuringSession;
  }

  resetModelToDefault(): void {
    if (this.contentGeneratorConfig) {
      this.contentGeneratorConfig.model = this.model; // Reset to the original default model
      this.modelSwitchedDuringSession = false;
    }
  }

  setFlashFallbackHandler(handler: FlashFallbackHandler): void {
    this.flashFallbackHandler = handler;
  }

  getMaxSessionTurns(): number {
    return this.maxSessionTurns;
  }

  setQuotaErrorOccurred(value: boolean): void {
    this.quotaErrorOccurred = value;
  }

  getQuotaErrorOccurred(): boolean {
    return this.quotaErrorOccurred;
  }

  async getUserTier(): Promise<UserTierId | undefined> {
    if (!this.geminiClient) {
      return undefined;
    }
    const generator = this.geminiClient.getContentGenerator();
    return await generator.getTier?.();
  }

  getEmbeddingModel(): string {
    return this.embeddingModel;
  }

  getSandbox(): SandboxConfig | undefined {
    return this.sandbox;
  }

  getTargetDir(): string {
    return this.targetDir;
  }

  getProjectRoot(): string {
    return this.targetDir;
  }

  getToolRegistry(): Promise<ToolRegistry> {
    return Promise.resolve(this.toolRegistry);
  }

  getDebugMode(): boolean {
    return this.debugMode;
  }
  getQuestion(): string | undefined {
    return this.question;
  }

  getFullContext(): boolean {
    return this.fullContext;
  }

  getCoreTools(): string[] | undefined {
    return this.coreTools;
  }

  getExcludeTools(): string[] | undefined {
    return this.excludeTools;
  }

  getToolDiscoveryCommand(): string | undefined {
    return this.toolDiscoveryCommand;
  }

  getToolCallCommand(): string | undefined {
    return this.toolCallCommand;
  }

  getMcpServerCommand(): string | undefined {
    return this.mcpServerCommand;
  }

  getMcpServers(): Record<string, MCPServerConfig> | undefined {
    return this.mcpServers;
  }

  getUserMemory(): string {
    return this.userMemory;
  }

  setUserMemory(newUserMemory: string): void {
    this.userMemory = newUserMemory;
  }

  getGeminiMdFileCount(): number {
    return this.geminiMdFileCount;
  }

  setGeminiMdFileCount(count: number): void {
    this.geminiMdFileCount = count;
  }

  getApprovalMode(): ApprovalMode {
    return this.approvalMode;
  }

  setApprovalMode(mode: ApprovalMode): void {
    this.approvalMode = mode;
  }

  getShowMemoryUsage(): boolean {
    return this.showMemoryUsage;
  }

  getAccessibility(): AccessibilitySettings {
    return this.accessibility;
  }

  getTelemetryEnabled(): boolean {
    return this.telemetrySettings.enabled ?? false;
  }

  getTelemetryLogPromptsEnabled(): boolean {
    return this.telemetrySettings.logPrompts ?? true;
  }

  getTelemetryOtlpEndpoint(): string {
    return this.telemetrySettings.otlpEndpoint ?? DEFAULT_OTLP_ENDPOINT;
  }

  getTelemetryTarget(): TelemetryTarget {
    return this.telemetrySettings.target ?? DEFAULT_TELEMETRY_TARGET;
  }

  getGeminiClient(): GeminiClient {
    return this.geminiClient;
  }

  getGeminiDir(): string {
    return path.join(this.targetDir, GEMINI_DIR);
  }

  getProjectTempDir(): string {
    return getProjectTempDir(this.getProjectRoot());
  }

  getEnableRecursiveFileSearch(): boolean {
    return this.fileFiltering.enableRecursiveFileSearch;
  }

  getFileFilteringRespectGitIgnore(): boolean {
    return this.fileFiltering.respectGitIgnore;
  }

  getCheckpointingEnabled(): boolean {
    return this.checkpointing;
  }

  getProxy(): string | undefined {
    return this.proxy;
  }

  getWorkingDir(): string {
    return this.cwd;
  }

  getBugCommand(): BugCommandSettings | undefined {
    return this.bugCommand;
  }

  getFileService(): FileDiscoveryService {
    if (!this.fileDiscoveryService) {
      this.fileDiscoveryService = new FileDiscoveryService(this.targetDir);
    }
    return this.fileDiscoveryService;
  }

  getUsageStatisticsEnabled(): boolean {
    return this.usageStatisticsEnabled;
  }

  getExtensionContextFilePaths(): string[] {
    return this.extensionContextFilePaths;
  }

  getUseImprovedFallbackStrategy(): boolean {
    return this.useImprovedFallbackStrategy;
  }

  setUseImprovedFallbackStrategy(enabled: boolean): void {
    this.useImprovedFallbackStrategy = enabled;
  }

  getDisableFallbackForSession(): boolean {
    return this.disableFallbackForSession;
  }

  setDisableFallbackForSession(disabled: boolean): void {
    this.disableFallbackForSession = disabled;
  }

  getListExtensions(): boolean {
    return this.listExtensions;
  }

  getActiveExtensions(): ActiveExtension[] {
    return this._activeExtensions;
  }

  getNoBrowser(): boolean {
    return this.noBrowser;
  }

  async getGitService(): Promise<GitService> {
    if (!this.gitService) {
      this.gitService = new GitService(this.targetDir);
      await this.gitService.initialize();
    }
    return this.gitService;
  }

  async refreshMemory(): Promise<{ memoryContent: string; fileCount: number }> {
    const { memoryContent, fileCount } = await loadServerHierarchicalMemory(
      this.getWorkingDir(),
      this.getDebugMode(),
      this.getFileService(),
      this.getExtensionContextFilePaths(),
    );

    this.setUserMemory(memoryContent);
    this.setGeminiMdFileCount(fileCount);

    return { memoryContent, fileCount };
  }

  async createToolRegistry(): Promise<ToolRegistry> {
    const registry = new ToolRegistry(this);
    const targetDir = this.getTargetDir();

    // helper to create & register core tools that are enabled
    // eslint-disable-next-line @typescript-eslint/no-explicit-any
    const registerCoreTool = (ToolClass: any, ...args: unknown[]) => {
      const className = ToolClass.name;
      const toolName = ToolClass.Name || className;
      const coreTools = this.getCoreTools();
      const excludeTools = this.getExcludeTools();

      let isEnabled = false;
      if (coreTools === undefined) {
        isEnabled = true;
      } else {
        isEnabled = coreTools.some(
          (tool) =>
            tool === className ||
            tool === toolName ||
            tool.startsWith(`${className}(`) ||
            tool.startsWith(`${toolName}(`),
        );
      }

      if (
        excludeTools?.includes(className) ||
        excludeTools?.includes(toolName)
      ) {
        isEnabled = false;
      }

      if (isEnabled) {
        registry.registerTool(new ToolClass(...args));
      }
    };

    registerCoreTool(LSTool, targetDir, this);
    registerCoreTool(ReadFileTool, targetDir, this);
    registerCoreTool(GrepTool, targetDir);
    registerCoreTool(GlobTool, targetDir, this);
    registerCoreTool(EditTool, this);
    registerCoreTool(WriteFileTool, this);
    registerCoreTool(WebFetchTool, this);
    registerCoreTool(ReadManyFilesTool, targetDir, this);
    registerCoreTool(ShellTool, this);
    registerCoreTool(MemoryTool);
    registerCoreTool(TodoTool);
    registerCoreTool(WebSearchTool, this);

    await registry.discoverTools();
    return registry;
  }
}
// Export model constants for use in CLI
export { DEFAULT_GEMINI_FLASH_MODEL };<|MERGE_RESOLUTION|>--- conflicted
+++ resolved
@@ -141,11 +141,8 @@
   bugCommand?: BugCommandSettings;
   model: string;
   extensionContextFilePaths?: string[];
-<<<<<<< HEAD
   useImprovedFallbackStrategy?: boolean;
-=======
   maxSessionTurns?: number;
->>>>>>> 8f12e8a1
   listExtensions?: boolean;
   activeExtensions?: ActiveExtension[];
   noBrowser?: boolean;
@@ -189,12 +186,9 @@
   private readonly extensionContextFilePaths: string[];
   private readonly noBrowser: boolean;
   private modelSwitchedDuringSession: boolean = false;
-<<<<<<< HEAD
   private useImprovedFallbackStrategy: boolean;
   private disableFallbackForSession: boolean = false;
-=======
   private readonly maxSessionTurns: number;
->>>>>>> 8f12e8a1
   private readonly listExtensions: boolean;
   private readonly _activeExtensions: ActiveExtension[];
   flashFallbackHandler?: FlashFallbackHandler;
@@ -240,11 +234,8 @@
     this.bugCommand = params.bugCommand;
     this.model = params.model;
     this.extensionContextFilePaths = params.extensionContextFilePaths ?? [];
-<<<<<<< HEAD
     this.useImprovedFallbackStrategy = params.useImprovedFallbackStrategy ?? true;
-=======
     this.maxSessionTurns = params.maxSessionTurns ?? -1;
->>>>>>> 8f12e8a1
     this.listExtensions = params.listExtensions ?? false;
     this._activeExtensions = params.activeExtensions ?? [];
     this.noBrowser = params.noBrowser ?? false;
