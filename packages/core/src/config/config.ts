--- conflicted
+++ resolved
@@ -143,12 +143,9 @@
   bugCommand?: BugCommandSettings;
   model: string;
   extensionContextFilePaths?: string[];
-<<<<<<< HEAD
   mode?: Mode;
-=======
   listExtensions?: boolean;
   activeExtensions?: ActiveExtension[];
->>>>>>> 8f2da86a
 }
 
 export class Config {
@@ -233,12 +230,9 @@
     this.bugCommand = params.bugCommand;
     this.model = params.model;
     this.extensionContextFilePaths = params.extensionContextFilePaths ?? [];
-<<<<<<< HEAD
     this.mode = params.mode ?? Mode.TUI;
-=======
     this.listExtensions = params.listExtensions ?? false;
     this._activeExtensions = params.activeExtensions ?? [];
->>>>>>> 8f2da86a
 
     if (params.contextFileName) {
       setGeminiMdFilename(params.contextFileName);
@@ -471,17 +465,16 @@
     return this.extensionContextFilePaths;
   }
 
-<<<<<<< HEAD
   getMode(): Mode {
     return this.mode;
-=======
+  }
+
   getListExtensions(): boolean {
     return this.listExtensions;
   }
 
   getActiveExtensions(): ActiveExtension[] {
     return this._activeExtensions;
->>>>>>> 8f2da86a
   }
 
   async getGitService(): Promise<GitService> {
