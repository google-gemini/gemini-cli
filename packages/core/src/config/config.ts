--- conflicted
+++ resolved
@@ -252,14 +252,10 @@
   model: string;
   maxSessionTurns?: number;
   experimentalZedIntegration?: boolean;
-  listExtensions?: boolean;
-<<<<<<< HEAD
   listSessions?: boolean;
   deleteSession?: string;
-  extensions?: GeminiCLIExtension[];
-=======
+  listExtensions?: boolean;
   extensionLoader?: ExtensionLoader;
->>>>>>> 372b5887
   enabledExtensions?: string[];
   blockedMcpServers?: Array<{ name: string; extensionName: string }>;
   noBrowser?: boolean;
@@ -349,14 +345,10 @@
 
   private inFallbackMode = false;
   private readonly maxSessionTurns: number;
-  private readonly listExtensions: boolean;
-<<<<<<< HEAD
   private readonly listSessions: boolean;
   private readonly deleteSession: string | undefined;
-  private readonly _extensions: GeminiCLIExtension[];
-=======
+  private readonly listExtensions: boolean;
   private readonly _extensionLoader: ExtensionLoader;
->>>>>>> 372b5887
   private readonly _enabledExtensions: string[];
   private readonly _blockedMcpServers: Array<{
     name: string;
@@ -461,15 +453,11 @@
     this.maxSessionTurns = params.maxSessionTurns ?? -1;
     this.experimentalZedIntegration =
       params.experimentalZedIntegration ?? false;
-    this.listExtensions = params.listExtensions ?? false;
-<<<<<<< HEAD
     this.listSessions = params.listSessions ?? false;
     this.deleteSession = params.deleteSession;
-    this._extensions = params.extensions ?? [];
-=======
+    this.listExtensions = params.listExtensions ?? false;
     this._extensionLoader =
       params.extensionLoader ?? new SimpleExtensionLoader([]);
->>>>>>> 372b5887
     this._enabledExtensions = params.enabledExtensions ?? [];
     this._blockedMcpServers = params.blockedMcpServers ?? [];
     this.noBrowser = params.noBrowser ?? false;
