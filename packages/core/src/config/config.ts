/**
 * @license
 * Copyright 2025 Google LLC
 * SPDX-License-Identifier: Apache-2.0
 */

import * as path from 'node:path';
import process from 'node:process';
import {
  AuthType,
  ContentGeneratorConfig,
  createContentGeneratorConfig,
} from '../core/contentGenerator.js';
import { UserTierId } from '../code_assist/types.js';
import { ToolRegistry } from '../tools/tool-registry.js';
import { LSTool } from '../tools/ls.js';
import { ReadFileTool } from '../tools/read-file.js';
import { GrepTool } from '../tools/grep.js';
import { GlobTool } from '../tools/glob.js';
import { EditTool } from '../tools/edit.js';
import { ShellTool } from '../tools/shell.js';
import { WriteFileTool } from '../tools/write-file.js';
import { WebFetchTool } from '../tools/web-fetch.js';
import { ReadManyFilesTool } from '../tools/read-many-files.js';
import {
  MemoryTool,
  setGeminiMdFilename,
  GEMINI_CONFIG_DIR as GEMINI_DIR,
} from '../tools/memoryTool.js';
import { TodoTool } from '../tools/todoTool.js';
import { WebSearchTool } from '../tools/web-search.js';
import { GeminiClient } from '../core/client.js';
import { FileDiscoveryService } from '../services/fileDiscoveryService.js';
import { GitService } from '../services/gitService.js';
import { loadServerHierarchicalMemory } from '../utils/memoryDiscovery.js';
import { getProjectTempDir } from '../utils/paths.js';
import {
  initializeTelemetry,
  DEFAULT_TELEMETRY_TARGET,
  DEFAULT_OTLP_ENDPOINT,
  TelemetryTarget,
  StartSessionEvent,
} from '../telemetry/index.js';
import {
  DEFAULT_GEMINI_EMBEDDING_MODEL,
  DEFAULT_GEMINI_FLASH_MODEL,
} from './models.js';
import { ClearcutLogger } from '../telemetry/clearcut-logger/clearcut-logger.js';

export enum ApprovalMode {
  DEFAULT = 'default',
  AUTO_EDIT = 'autoEdit',
  YOLO = 'yolo',
}

export interface AccessibilitySettings {
  disableLoadingPhrases?: boolean;
}

export interface BugCommandSettings {
  urlTemplate: string;
}

export interface SummarizeToolOutputSettings {
  tokenBudget?: number;
}

export interface TelemetrySettings {
  enabled?: boolean;
  target?: TelemetryTarget;
  otlpEndpoint?: string;
  logPrompts?: boolean;
}

export interface GeminiCLIExtension {
  name: string;
  version: string;
  isActive: boolean;
}

export class MCPServerConfig {
  constructor(
    // For stdio transport
    readonly command?: string,
    readonly args?: string[],
    readonly env?: Record<string, string>,
    readonly cwd?: string,
    // For sse transport
    readonly url?: string,
    // For streamable http transport
    readonly httpUrl?: string,
    readonly headers?: Record<string, string>,
    // For websocket transport
    readonly tcp?: string,
    // Common
    readonly timeout?: number,
    readonly trust?: boolean,
    // Metadata
    readonly description?: string,
    readonly includeTools?: string[],
    readonly excludeTools?: string[],
<<<<<<< HEAD
  ) { }
=======
    readonly extensionName?: string,
  ) {}
>>>>>>> 18c3bf3a
}

export interface SandboxConfig {
  command: 'docker' | 'podman' | 'sandbox-exec';
  image: string;
}

export type FlashFallbackHandler = (
  currentModel: string,
  fallbackModel: string,
  error?: unknown,
) => Promise<boolean | string | null>;

export interface ConfigParameters {
  sessionId: string;
  embeddingModel?: string;
  sandbox?: SandboxConfig;
  targetDir: string;
  debugMode: boolean;
  question?: string;
  fullContext?: boolean;
  coreTools?: string[];
  excludeTools?: string[];
  toolDiscoveryCommand?: string;
  toolCallCommand?: string;
  mcpServerCommand?: string;
  mcpServers?: Record<string, MCPServerConfig>;
  userMemory?: string;
  geminiMdFileCount?: number;
  approvalMode?: ApprovalMode;
  showMemoryUsage?: boolean;
  contextFileName?: string | string[];
  accessibility?: AccessibilitySettings;
  telemetry?: TelemetrySettings;
  usageStatisticsEnabled?: boolean;
  fileFiltering?: {
    respectGitIgnore?: boolean;
    enableRecursiveFileSearch?: boolean;
  };
  checkpointing?: boolean;
  proxy?: string;
  cwd: string;
  fileDiscoveryService?: FileDiscoveryService;
  bugCommand?: BugCommandSettings;
  model: string;
  extensionContextFilePaths?: string[];
  useImprovedFallbackStrategy?: boolean;
  maxSessionTurns?: number;
  experimentalAcp?: boolean;
  listExtensions?: boolean;
  extensions?: GeminiCLIExtension[];
  blockedMcpServers?: Array<{ name: string; extensionName: string }>;
  noBrowser?: boolean;
  summarizeToolOutput?: Record<string, SummarizeToolOutputSettings>;
  ideMode?: boolean;
}

export class Config {
  private toolRegistry!: ToolRegistry;
  private readonly sessionId: string;
  private contentGeneratorConfig!: ContentGeneratorConfig;
  private readonly embeddingModel: string;
  private readonly sandbox: SandboxConfig | undefined;
  private readonly targetDir: string;
  private readonly debugMode: boolean;
  private readonly question: string | undefined;
  private readonly fullContext: boolean;
  private readonly coreTools: string[] | undefined;
  private readonly excludeTools: string[] | undefined;
  private readonly toolDiscoveryCommand: string | undefined;
  private readonly toolCallCommand: string | undefined;
  private readonly mcpServerCommand: string | undefined;
  private readonly mcpServers: Record<string, MCPServerConfig> | undefined;
  private userMemory: string;
  private geminiMdFileCount: number;
  private approvalMode: ApprovalMode;
  private readonly showMemoryUsage: boolean;
  private readonly accessibility: AccessibilitySettings;
  private readonly telemetrySettings: TelemetrySettings;
  private readonly usageStatisticsEnabled: boolean;
  private geminiClient!: GeminiClient;
  private readonly fileFiltering: {
    respectGitIgnore: boolean;
    enableRecursiveFileSearch: boolean;
  };
  private fileDiscoveryService: FileDiscoveryService | null = null;
  private gitService: GitService | undefined = undefined;
  private readonly checkpointing: boolean;
  private readonly proxy: string | undefined;
  private readonly cwd: string;
  private readonly bugCommand: BugCommandSettings | undefined;
  private readonly model: string;
  private readonly extensionContextFilePaths: string[];
  private readonly noBrowser: boolean;
  private readonly ideMode: boolean;
  private modelSwitchedDuringSession: boolean = false;
  private useImprovedFallbackStrategy: boolean;
  private disableFallbackForSession: boolean = false;
  private readonly maxSessionTurns: number;
  private readonly listExtensions: boolean;
  private readonly _extensions: GeminiCLIExtension[];
  private readonly _blockedMcpServers: Array<{
    name: string;
    extensionName: string;
  }>;
  flashFallbackHandler?: FlashFallbackHandler;
  private quotaErrorOccurred: boolean = false;
  private readonly summarizeToolOutput:
    | Record<string, SummarizeToolOutputSettings>
    | undefined;
  private readonly experimentalAcp: boolean = false;

  constructor(params: ConfigParameters) {
    this.sessionId = params.sessionId;
    this.embeddingModel =
      params.embeddingModel ?? DEFAULT_GEMINI_EMBEDDING_MODEL;
    this.sandbox = params.sandbox;
    this.targetDir = path.resolve(params.targetDir);
    this.debugMode = params.debugMode;
    this.question = params.question;
    this.fullContext = params.fullContext ?? false;
    this.coreTools = params.coreTools;
    this.excludeTools = params.excludeTools;
    this.toolDiscoveryCommand = params.toolDiscoveryCommand;
    this.toolCallCommand = params.toolCallCommand;
    this.mcpServerCommand = params.mcpServerCommand;
    this.mcpServers = params.mcpServers;
    this.userMemory = params.userMemory ?? '';
    this.geminiMdFileCount = params.geminiMdFileCount ?? 0;
    this.approvalMode = params.approvalMode ?? ApprovalMode.DEFAULT;
    this.showMemoryUsage = params.showMemoryUsage ?? false;
    this.accessibility = params.accessibility ?? {};
    this.telemetrySettings = {
      enabled: params.telemetry?.enabled ?? false,
      target: params.telemetry?.target ?? DEFAULT_TELEMETRY_TARGET,
      otlpEndpoint: params.telemetry?.otlpEndpoint ?? DEFAULT_OTLP_ENDPOINT,
      logPrompts: params.telemetry?.logPrompts ?? true,
    };
    this.usageStatisticsEnabled = params.usageStatisticsEnabled ?? true;

    this.fileFiltering = {
      respectGitIgnore: params.fileFiltering?.respectGitIgnore ?? true,
      enableRecursiveFileSearch:
        params.fileFiltering?.enableRecursiveFileSearch ?? true,
    };
    this.checkpointing = params.checkpointing ?? false;
    this.proxy = params.proxy;
    this.cwd = params.cwd ?? process.cwd();
    this.fileDiscoveryService = params.fileDiscoveryService ?? null;
    this.bugCommand = params.bugCommand;
    this.model = params.model;
    this.extensionContextFilePaths = params.extensionContextFilePaths ?? [];
    this.useImprovedFallbackStrategy = params.useImprovedFallbackStrategy ?? true;
    this.maxSessionTurns = params.maxSessionTurns ?? -1;
    this.experimentalAcp = params.experimentalAcp ?? false;
    this.listExtensions = params.listExtensions ?? false;
    this._extensions = params.extensions ?? [];
    this._blockedMcpServers = params.blockedMcpServers ?? [];
    this.noBrowser = params.noBrowser ?? false;
    this.summarizeToolOutput = params.summarizeToolOutput;
    this.ideMode = params.ideMode ?? false;

    if (params.contextFileName) {
      setGeminiMdFilename(params.contextFileName);
    }

    if (this.telemetrySettings.enabled) {
      initializeTelemetry(this);
    }

    if (this.getUsageStatisticsEnabled()) {
      ClearcutLogger.getInstance(this)?.logStartSessionEvent(
        new StartSessionEvent(this),
      );
    } else {
      console.log('Data collection is disabled.');
    }
  }

  async initialize(): Promise<void> {
    // Initialize centralized FileDiscoveryService
    this.getFileService();
    if (this.getCheckpointingEnabled()) {
      await this.getGitService();
    }
    this.toolRegistry = await this.createToolRegistry();
  }

  async refreshAuth(authMethod: AuthType) {
    this.contentGeneratorConfig = createContentGeneratorConfig(
      this,
      authMethod,
    );

    this.geminiClient = new GeminiClient(this);
    await this.geminiClient.initialize(this.contentGeneratorConfig);

    // Reset the session flag since we're explicitly changing auth and using default model
    this.modelSwitchedDuringSession = false;
  }

  getSessionId(): string {
    return this.sessionId;
  }

  getContentGeneratorConfig(): ContentGeneratorConfig {
    return this.contentGeneratorConfig;
  }

  getModel(): string {
    return this.contentGeneratorConfig?.model || this.model;
  }

  setModel(newModel: string): void {
    if (this.contentGeneratorConfig) {
      this.contentGeneratorConfig.model = newModel;
      this.modelSwitchedDuringSession = true;
    }
  }

  isModelSwitchedDuringSession(): boolean {
    return this.modelSwitchedDuringSession;
  }

  resetModelToDefault(): void {
    if (this.contentGeneratorConfig) {
      this.contentGeneratorConfig.model = this.model; // Reset to the original default model
      this.modelSwitchedDuringSession = false;
    }
  }

  setFlashFallbackHandler(handler: FlashFallbackHandler): void {
    this.flashFallbackHandler = handler;
  }

  getMaxSessionTurns(): number {
    return this.maxSessionTurns;
  }

  setQuotaErrorOccurred(value: boolean): void {
    this.quotaErrorOccurred = value;
  }

  getQuotaErrorOccurred(): boolean {
    return this.quotaErrorOccurred;
  }

  async getUserTier(): Promise<UserTierId | undefined> {
    if (!this.geminiClient) {
      return undefined;
    }
    const generator = this.geminiClient.getContentGenerator();
    return await generator.getTier?.();
  }

  getEmbeddingModel(): string {
    return this.embeddingModel;
  }

  getSandbox(): SandboxConfig | undefined {
    return this.sandbox;
  }

  getTargetDir(): string {
    return this.targetDir;
  }

  getProjectRoot(): string {
    return this.targetDir;
  }

  getToolRegistry(): Promise<ToolRegistry> {
    return Promise.resolve(this.toolRegistry);
  }

  getDebugMode(): boolean {
    return this.debugMode;
  }
  getQuestion(): string | undefined {
    return this.question;
  }

  getFullContext(): boolean {
    return this.fullContext;
  }

  getCoreTools(): string[] | undefined {
    return this.coreTools;
  }

  getExcludeTools(): string[] | undefined {
    return this.excludeTools;
  }

  getToolDiscoveryCommand(): string | undefined {
    return this.toolDiscoveryCommand;
  }

  getToolCallCommand(): string | undefined {
    return this.toolCallCommand;
  }

  getMcpServerCommand(): string | undefined {
    return this.mcpServerCommand;
  }

  getMcpServers(): Record<string, MCPServerConfig> | undefined {
    return this.mcpServers;
  }

  getUserMemory(): string {
    return this.userMemory;
  }

  setUserMemory(newUserMemory: string): void {
    this.userMemory = newUserMemory;
  }

  getGeminiMdFileCount(): number {
    return this.geminiMdFileCount;
  }

  setGeminiMdFileCount(count: number): void {
    this.geminiMdFileCount = count;
  }

  getApprovalMode(): ApprovalMode {
    return this.approvalMode;
  }

  setApprovalMode(mode: ApprovalMode): void {
    this.approvalMode = mode;
  }

  getShowMemoryUsage(): boolean {
    return this.showMemoryUsage;
  }

  getAccessibility(): AccessibilitySettings {
    return this.accessibility;
  }

  getTelemetryEnabled(): boolean {
    return this.telemetrySettings.enabled ?? false;
  }

  getTelemetryLogPromptsEnabled(): boolean {
    return this.telemetrySettings.logPrompts ?? true;
  }

  getTelemetryOtlpEndpoint(): string {
    return this.telemetrySettings.otlpEndpoint ?? DEFAULT_OTLP_ENDPOINT;
  }

  getTelemetryTarget(): TelemetryTarget {
    return this.telemetrySettings.target ?? DEFAULT_TELEMETRY_TARGET;
  }

  getGeminiClient(): GeminiClient {
    return this.geminiClient;
  }

  getGeminiDir(): string {
    return path.join(this.targetDir, GEMINI_DIR);
  }

  getProjectTempDir(): string {
    return getProjectTempDir(this.getProjectRoot());
  }

  getEnableRecursiveFileSearch(): boolean {
    return this.fileFiltering.enableRecursiveFileSearch;
  }

  getFileFilteringRespectGitIgnore(): boolean {
    return this.fileFiltering.respectGitIgnore;
  }

  getCheckpointingEnabled(): boolean {
    return this.checkpointing;
  }

  getProxy(): string | undefined {
    return this.proxy;
  }

  getWorkingDir(): string {
    return this.cwd;
  }

  getBugCommand(): BugCommandSettings | undefined {
    return this.bugCommand;
  }

  getFileService(): FileDiscoveryService {
    if (!this.fileDiscoveryService) {
      this.fileDiscoveryService = new FileDiscoveryService(this.targetDir);
    }
    return this.fileDiscoveryService;
  }

  getUsageStatisticsEnabled(): boolean {
    return this.usageStatisticsEnabled;
  }

  getExtensionContextFilePaths(): string[] {
    return this.extensionContextFilePaths;
  }

  getUseImprovedFallbackStrategy(): boolean {
    return this.useImprovedFallbackStrategy;
  }

  setUseImprovedFallbackStrategy(enabled: boolean): void {
    this.useImprovedFallbackStrategy = enabled;
  }

  getDisableFallbackForSession(): boolean {
    return this.disableFallbackForSession;
  }

  setDisableFallbackForSession(disabled: boolean): void {
    this.disableFallbackForSession = disabled;
  }

  getExperimentalAcp(): boolean {
    return this.experimentalAcp;
  }

  getListExtensions(): boolean {
    return this.listExtensions;
  }

  getExtensions(): GeminiCLIExtension[] {
    return this._extensions;
  }

  getBlockedMcpServers(): Array<{ name: string; extensionName: string }> {
    return this._blockedMcpServers;
  }

  getNoBrowser(): boolean {
    return this.noBrowser;
  }

  getSummarizeToolOutputConfig():
    | Record<string, SummarizeToolOutputSettings>
    | undefined {
    return this.summarizeToolOutput;
  }

  getIdeMode(): boolean {
    return this.ideMode;
  }

  async getGitService(): Promise<GitService> {
    if (!this.gitService) {
      this.gitService = new GitService(this.targetDir);
      await this.gitService.initialize();
    }
    return this.gitService;
  }

  async refreshMemory(): Promise<{ memoryContent: string; fileCount: number }> {
    const { memoryContent, fileCount } = await loadServerHierarchicalMemory(
      this.getWorkingDir(),
      this.getDebugMode(),
      this.getFileService(),
      this.getExtensionContextFilePaths(),
    );

    this.setUserMemory(memoryContent);
    this.setGeminiMdFileCount(fileCount);

    return { memoryContent, fileCount };
  }

  async createToolRegistry(): Promise<ToolRegistry> {
    const registry = new ToolRegistry(this);

    // helper to create & register core tools that are enabled
    // eslint-disable-next-line @typescript-eslint/no-explicit-any
    const registerCoreTool = (ToolClass: any, ...args: unknown[]) => {
      const className = ToolClass.name;
      const toolName = ToolClass.Name || className;
      const coreTools = this.getCoreTools();
      const excludeTools = this.getExcludeTools();

      let isEnabled = false;
      if (coreTools === undefined) {
        isEnabled = true;
      } else {
        isEnabled = coreTools.some(
          (tool) =>
            tool === className ||
            tool === toolName ||
            tool.startsWith(`${className}(`) ||
            tool.startsWith(`${toolName}(`),
        );
      }

      if (
        excludeTools?.includes(className) ||
        excludeTools?.includes(toolName)
      ) {
        isEnabled = false;
      }

      if (isEnabled) {
        registry.registerTool(new ToolClass(...args));
      }
    };

    registerCoreTool(LSTool, this);
    registerCoreTool(ReadFileTool, this);
    registerCoreTool(GrepTool, this);
    registerCoreTool(GlobTool, this);
    registerCoreTool(EditTool, this);
    registerCoreTool(WriteFileTool, this);
    registerCoreTool(WebFetchTool, this);
    registerCoreTool(ReadManyFilesTool, this);
    registerCoreTool(ShellTool, this);
    registerCoreTool(MemoryTool);
    registerCoreTool(TodoTool);
    registerCoreTool(WebSearchTool, this);

    await registry.discoverTools();
    return registry;
  }
}
// Export model constants for use in CLI
export { DEFAULT_GEMINI_FLASH_MODEL };<|MERGE_RESOLUTION|>--- conflicted
+++ resolved
@@ -99,12 +99,8 @@
     readonly description?: string,
     readonly includeTools?: string[],
     readonly excludeTools?: string[],
-<<<<<<< HEAD
-  ) { }
-=======
     readonly extensionName?: string,
   ) {}
->>>>>>> 18c3bf3a
 }
 
 export interface SandboxConfig {
