/**
 * @license
 * Copyright 2025 Google LLC
 * SPDX-License-Identifier: Apache-2.0
 */

import * as path from 'node:path';
import process from 'node:process';
import type {
  ContentGenerator,
  ContentGeneratorConfig,
} from '../core/contentGenerator.js';
import {
  AuthType,
  createContentGenerator,
  createContentGeneratorConfig,
} from '../core/contentGenerator.js';
import { PromptRegistry } from '../prompts/prompt-registry.js';
import { ToolRegistry } from '../tools/tool-registry.js';
import { LSTool } from '../tools/ls.js';
import { ReadFileTool } from '../tools/read-file.js';
import { GrepTool } from '../tools/grep.js';
import { canUseRipgrep, RipGrepTool } from '../tools/ripGrep.js';
import { GlobTool } from '../tools/glob.js';
import { EditTool } from '../tools/edit.js';
import { SmartEditTool } from '../tools/smart-edit.js';
import { ShellTool } from '../tools/shell.js';
import { WriteFileTool } from '../tools/write-file.js';
import { WebFetchTool } from '../tools/web-fetch.js';
import { ReadManyFilesTool } from '../tools/read-many-files.js';
import { MemoryTool, setGeminiMdFilename } from '../tools/memoryTool.js';
import { WebSearchTool } from '../tools/web-search.js';
import { GeminiClient } from '../core/client.js';
import { BaseLlmClient } from '../core/baseLlmClient.js';
import type { HookDefinition, HookEventName } from '../hooks/types.js';
import { FileDiscoveryService } from '../services/fileDiscoveryService.js';
import { GitService } from '../services/gitService.js';
import type { TelemetryTarget } from '../telemetry/index.js';
import {
  initializeTelemetry,
  DEFAULT_TELEMETRY_TARGET,
  DEFAULT_OTLP_ENDPOINT,
  uiTelemetryService,
} from '../telemetry/index.js';
import { coreEvents } from '../utils/events.js';
import { tokenLimit } from '../core/tokenLimits.js';
import {
  DEFAULT_GEMINI_EMBEDDING_MODEL,
  DEFAULT_GEMINI_FLASH_MODEL,
  DEFAULT_GEMINI_MODEL,
  DEFAULT_GEMINI_MODEL_AUTO,
  DEFAULT_THINKING_MODE,
} from './models.js';
import { shouldAttemptBrowserLaunch } from '../utils/browser.js';
import type { MCPOAuthConfig } from '../mcp/oauth-provider.js';
import { ideContextStore } from '../ide/ideContext.js';
import { WriteTodosTool } from '../tools/write-todos.js';
import type { FileSystemService } from '../services/fileSystemService.js';
import { StandardFileSystemService } from '../services/fileSystemService.js';
import { logRipgrepFallback } from '../telemetry/loggers.js';
import { RipgrepFallbackEvent } from '../telemetry/types.js';
import type { FallbackModelHandler } from '../fallback/types.js';
import { ModelRouterService } from '../routing/modelRouterService.js';
import { OutputFormat } from '../output/types.js';

// Re-export OAuth config type
export type { MCPOAuthConfig, AnyToolInvocation };
import type { AnyToolInvocation } from '../tools/tools.js';
import { WorkspaceContext } from '../utils/workspaceContext.js';
import { Storage } from './storage.js';
import type { ShellExecutionConfig } from '../services/shellExecutionService.js';
import { FileExclusions } from '../utils/ignorePatterns.js';
import type { EventEmitter } from 'node:events';
import { MessageBus } from '../confirmation-bus/message-bus.js';
import { PolicyEngine } from '../policy/policy-engine.js';
import type { PolicyEngineConfig } from '../policy/types.js';
import type { UserTierId } from '../code_assist/types.js';
import { getCodeAssistServer } from '../code_assist/codeAssist.js';
import type { Experiments } from '../code_assist/experiments/experiments.js';
import { AgentRegistry } from '../agents/registry.js';
import { setGlobalProxy } from '../utils/fetch.js';
import { SubagentToolWrapper } from '../agents/subagent-tool-wrapper.js';
import { getExperiments } from '../code_assist/experiments/experiments.js';
import { debugLogger } from '../utils/debugLogger.js';

import { ApprovalMode } from '../policy/types.js';

export interface AccessibilitySettings {
  disableLoadingPhrases?: boolean;
  screenReader?: boolean;
}

export interface BugCommandSettings {
  urlTemplate: string;
}

export interface SummarizeToolOutputSettings {
  tokenBudget?: number;
}

export interface TelemetrySettings {
  enabled?: boolean;
  target?: TelemetryTarget;
  otlpEndpoint?: string;
  otlpProtocol?: 'grpc' | 'http';
  logPrompts?: boolean;
  outfile?: string;
  useCollector?: boolean;
}

export interface OutputSettings {
  format?: OutputFormat;
}

export interface CodebaseInvestigatorSettings {
  enabled?: boolean;
  maxNumTurns?: number;
  maxTimeMinutes?: number;
  thinkingBudget?: number;
  model?: string;
}

/**
 * All information required in CLI to handle an extension. Defined in Core so
 * that the collection of loaded, active, and inactive extensions can be passed
 * around on the config object though Core does not use this information
 * directly.
 */
export interface GeminiCLIExtension {
  name: string;
  version: string;
  isActive: boolean;
  path: string;
  installMetadata?: ExtensionInstallMetadata;
  mcpServers?: Record<string, MCPServerConfig>;
  contextFiles: string[];
  excludeTools?: string[];
  id: string;
  hooks?: { [K in HookEventName]?: HookDefinition[] };
}

export interface ExtensionInstallMetadata {
  source: string;
  type: 'git' | 'local' | 'link' | 'github-release';
  releaseTag?: string; // Only present for github-release installs.
  ref?: string;
  autoUpdate?: boolean;
  allowPreRelease?: boolean;
}

import type { FileFilteringOptions } from './constants.js';
import {
  DEFAULT_FILE_FILTERING_OPTIONS,
  DEFAULT_MEMORY_FILE_FILTERING_OPTIONS,
} from './constants.js';

import {
  type ExtensionLoader,
  SimpleExtensionLoader,
} from '../utils/extensionLoader.js';
import { McpClientManager } from '../tools/mcp-client-manager.js';

export type { FileFilteringOptions };
export {
  DEFAULT_FILE_FILTERING_OPTIONS,
  DEFAULT_MEMORY_FILE_FILTERING_OPTIONS,
};

export const DEFAULT_TRUNCATE_TOOL_OUTPUT_THRESHOLD = 4_000_000;
export const DEFAULT_TRUNCATE_TOOL_OUTPUT_LINES = 1000;

export const MAX_TURNS = 100;

export class MCPServerConfig {
  constructor(
    // For stdio transport
    readonly command?: string,
    readonly args?: string[],
    readonly env?: Record<string, string>,
    readonly cwd?: string,
    // For sse transport
    readonly url?: string,
    // For streamable http transport
    readonly httpUrl?: string,
    readonly headers?: Record<string, string>,
    // For websocket transport
    readonly tcp?: string,
    // Common
    readonly timeout?: number,
    readonly trust?: boolean,
    // Metadata
    readonly description?: string,
    readonly includeTools?: string[],
    readonly excludeTools?: string[],
    readonly extension?: GeminiCLIExtension,
    // OAuth configuration
    readonly oauth?: MCPOAuthConfig,
    readonly authProviderType?: AuthProviderType,
    // Service Account Configuration
    /* targetAudience format: CLIENT_ID.apps.googleusercontent.com */
    readonly targetAudience?: string,
    /* targetServiceAccount format: <service-account-name>@<project-num>.iam.gserviceaccount.com */
    readonly targetServiceAccount?: string,
  ) {}
}

export enum AuthProviderType {
  DYNAMIC_DISCOVERY = 'dynamic_discovery',
  GOOGLE_CREDENTIALS = 'google_credentials',
  SERVICE_ACCOUNT_IMPERSONATION = 'service_account_impersonation',
}

export interface SandboxConfig {
  command: 'docker' | 'podman' | 'sandbox-exec';
  image: string;
}

export interface ConfigParameters {
  sessionId: string;
  embeddingModel?: string;
  sandbox?: SandboxConfig;
  targetDir: string;
  debugMode: boolean;
  question?: string;

  coreTools?: string[];
  allowedTools?: string[];
  excludeTools?: string[];
  toolDiscoveryCommand?: string;
  toolCallCommand?: string;
  mcpServerCommand?: string;
  mcpServers?: Record<string, MCPServerConfig>;
  userMemory?: string;
  geminiMdFileCount?: number;
  geminiMdFilePaths?: string[];
  approvalMode?: ApprovalMode;
  showMemoryUsage?: boolean;
  contextFileName?: string | string[];
  accessibility?: AccessibilitySettings;
  telemetry?: TelemetrySettings;
  usageStatisticsEnabled?: boolean;
  fileFiltering?: {
    respectGitIgnore?: boolean;
    respectGeminiIgnore?: boolean;
    enableRecursiveFileSearch?: boolean;
    disableFuzzySearch?: boolean;
  };
  checkpointing?: boolean;
  proxy?: string;
  cwd: string;
  fileDiscoveryService?: FileDiscoveryService;
  includeDirectories?: string[];
  bugCommand?: BugCommandSettings;
  model: string;
  maxSessionTurns?: number;
  experimentalZedIntegration?: boolean;
  listExtensions?: boolean;
  extensionLoader?: ExtensionLoader;
  enabledExtensions?: string[];
  enableExtensionReloading?: boolean;
  allowedMcpServers?: string[];
  blockedMcpServers?: string[];
  noBrowser?: boolean;
  summarizeToolOutput?: Record<string, SummarizeToolOutputSettings>;
  folderTrust?: boolean;
  ideMode?: boolean;
  loadMemoryFromIncludeDirectories?: boolean;
  compressionThreshold?: number;
  interactive?: boolean;
  trustedFolder?: boolean;
  useRipgrep?: boolean;
  enableInteractiveShell?: boolean;
  skipNextSpeakerCheck?: boolean;
  shellExecutionConfig?: ShellExecutionConfig;
  extensionManagement?: boolean;
  enablePromptCompletion?: boolean;
  truncateToolOutputThreshold?: number;
  truncateToolOutputLines?: number;
  enableToolOutputTruncation?: boolean;
  eventEmitter?: EventEmitter;
  useSmartEdit?: boolean;
  useWriteTodos?: boolean;
  policyEngineConfig?: PolicyEngineConfig;
  output?: OutputSettings;
  useModelRouter?: boolean;
  enableMessageBusIntegration?: boolean;
  disableModelRouterForAuth?: AuthType[];
  codebaseInvestigatorSettings?: CodebaseInvestigatorSettings;
  adkMode?: boolean;
  continueOnFailedApiCall?: boolean;
  retryFetchErrors?: boolean;
  enableShellOutputEfficiency?: boolean;
  fakeResponses?: string;
  recordResponses?: string;
  ptyInfo?: string;
  disableYoloMode?: boolean;
  enableHooks?: boolean;
  experiments?: Experiments;
  hooks?: {
    [K in HookEventName]?: HookDefinition[];
  };
}

export class Config {
  private toolRegistry!: ToolRegistry;
  private mcpClientManager?: McpClientManager;
  private allowedMcpServers: string[];
  private blockedMcpServers: string[];
  private promptRegistry!: PromptRegistry;
  private agentRegistry!: AgentRegistry;
  private readonly sessionId: string;
  private fileSystemService: FileSystemService;
  private contentGeneratorConfig!: ContentGeneratorConfig;
  private contentGenerator!: ContentGenerator;
  private readonly embeddingModel: string;
  private readonly sandbox: SandboxConfig | undefined;
  private readonly targetDir: string;
  private workspaceContext: WorkspaceContext;
  private readonly debugMode: boolean;
  private readonly question: string | undefined;

  private readonly coreTools: string[] | undefined;
  private readonly allowedTools: string[] | undefined;
  private readonly excludeTools: string[] | undefined;
  private readonly toolDiscoveryCommand: string | undefined;
  private readonly toolCallCommand: string | undefined;
  private readonly mcpServerCommand: string | undefined;
  private mcpServers: Record<string, MCPServerConfig> | undefined;
  private userMemory: string;
  private geminiMdFileCount: number;
  private geminiMdFilePaths: string[];
  private approvalMode: ApprovalMode;
  private readonly showMemoryUsage: boolean;
  private readonly accessibility: AccessibilitySettings;
  private readonly telemetrySettings: TelemetrySettings;
  private readonly usageStatisticsEnabled: boolean;
  private geminiClient!: GeminiClient;
  private baseLlmClient!: BaseLlmClient;
  private modelRouterService: ModelRouterService;
  private readonly fileFiltering: {
    respectGitIgnore: boolean;
    respectGeminiIgnore: boolean;
    enableRecursiveFileSearch: boolean;
    disableFuzzySearch: boolean;
  };
  private fileDiscoveryService: FileDiscoveryService | null = null;
  private gitService: GitService | undefined = undefined;
  private readonly checkpointing: boolean;
  private readonly proxy: string | undefined;
  private readonly cwd: string;
  private readonly bugCommand: BugCommandSettings | undefined;
  private model: string;
  private readonly noBrowser: boolean;
  private readonly folderTrust: boolean;
  private ideMode: boolean;

  private inFallbackMode = false;
  private readonly maxSessionTurns: number;
  private readonly listExtensions: boolean;
  private readonly _extensionLoader: ExtensionLoader;
  private readonly _enabledExtensions: string[];
  private readonly enableExtensionReloading: boolean;
  fallbackModelHandler?: FallbackModelHandler;
  private quotaErrorOccurred: boolean = false;
  private readonly summarizeToolOutput:
    | Record<string, SummarizeToolOutputSettings>
    | undefined;
  private readonly experimentalZedIntegration: boolean = false;
  private readonly loadMemoryFromIncludeDirectories: boolean = false;
  private readonly compressionThreshold: number | undefined;
  private readonly interactive: boolean;
  private readonly ptyInfo: string;
  private readonly trustedFolder: boolean | undefined;
  private readonly useRipgrep: boolean;
  private readonly enableInteractiveShell: boolean;
  private readonly skipNextSpeakerCheck: boolean;
  private shellExecutionConfig: ShellExecutionConfig;
  private readonly extensionManagement: boolean = true;
  private readonly enablePromptCompletion: boolean = false;
  private readonly truncateToolOutputThreshold: number;
  private readonly truncateToolOutputLines: number;
  private readonly enableToolOutputTruncation: boolean;
  private initialized: boolean = false;
  readonly storage: Storage;
  private readonly fileExclusions: FileExclusions;
  private readonly eventEmitter?: EventEmitter;
  private readonly useSmartEdit: boolean;
  private readonly useWriteTodos: boolean;
  private readonly messageBus: MessageBus;
  private readonly policyEngine: PolicyEngine;
  private readonly outputSettings: OutputSettings;
  private useModelRouter: boolean;
  private readonly initialUseModelRouter: boolean;
  private readonly disableModelRouterForAuth?: AuthType[];
  private readonly enableMessageBusIntegration: boolean;
  private readonly codebaseInvestigatorSettings: CodebaseInvestigatorSettings;
  private readonly adkMode: boolean;
  private readonly continueOnFailedApiCall: boolean;
  private readonly retryFetchErrors: boolean;
  private readonly enableShellOutputEfficiency: boolean;
  readonly fakeResponses?: string;
  readonly recordResponses?: string;
  private readonly disableYoloMode: boolean;
  private readonly enableHooks: boolean;
  private readonly hooks:
    | { [K in HookEventName]?: HookDefinition[] }
    | undefined;
  private experiments: Experiments | undefined;
  private experimentsPromise: Promise<void> | undefined;

  constructor(params: ConfigParameters) {
    this.sessionId = params.sessionId;
    this.embeddingModel =
      params.embeddingModel ?? DEFAULT_GEMINI_EMBEDDING_MODEL;
    this.fileSystemService = new StandardFileSystemService();
    this.sandbox = params.sandbox;
    this.targetDir = path.resolve(params.targetDir);
    this.workspaceContext = new WorkspaceContext(
      this.targetDir,
      params.includeDirectories ?? [],
    );
    this.debugMode = params.debugMode;
    this.question = params.question;

    this.coreTools = params.coreTools;
    this.allowedTools = params.allowedTools;
    this.excludeTools = params.excludeTools;
    this.toolDiscoveryCommand = params.toolDiscoveryCommand;
    this.toolCallCommand = params.toolCallCommand;
    this.mcpServerCommand = params.mcpServerCommand;
    this.mcpServers = params.mcpServers;
    this.allowedMcpServers = params.allowedMcpServers ?? [];
    this.blockedMcpServers = params.blockedMcpServers ?? [];
    this.userMemory = params.userMemory ?? '';
    this.geminiMdFileCount = params.geminiMdFileCount ?? 0;
    this.geminiMdFilePaths = params.geminiMdFilePaths ?? [];
    this.approvalMode = params.approvalMode ?? ApprovalMode.DEFAULT;
    this.showMemoryUsage = params.showMemoryUsage ?? false;
    this.accessibility = params.accessibility ?? {};
    this.telemetrySettings = {
      enabled: params.telemetry?.enabled ?? false,
      target: params.telemetry?.target ?? DEFAULT_TELEMETRY_TARGET,
      otlpEndpoint: params.telemetry?.otlpEndpoint ?? DEFAULT_OTLP_ENDPOINT,
      otlpProtocol: params.telemetry?.otlpProtocol,
      logPrompts: params.telemetry?.logPrompts ?? true,
      outfile: params.telemetry?.outfile,
      useCollector: params.telemetry?.useCollector,
    };
    this.usageStatisticsEnabled = params.usageStatisticsEnabled ?? true;

    this.fileFiltering = {
      respectGitIgnore:
        params.fileFiltering?.respectGitIgnore ??
        DEFAULT_FILE_FILTERING_OPTIONS.respectGitIgnore,
      respectGeminiIgnore:
        params.fileFiltering?.respectGeminiIgnore ??
        DEFAULT_FILE_FILTERING_OPTIONS.respectGeminiIgnore,
      enableRecursiveFileSearch:
        params.fileFiltering?.enableRecursiveFileSearch ?? true,
      disableFuzzySearch: params.fileFiltering?.disableFuzzySearch ?? false,
    };
    this.checkpointing = params.checkpointing ?? false;
    this.proxy = params.proxy;
    this.cwd = params.cwd ?? process.cwd();
    this.fileDiscoveryService = params.fileDiscoveryService ?? null;
    this.bugCommand = params.bugCommand;
    this.model = params.model;
    this.maxSessionTurns = params.maxSessionTurns ?? -1;
    this.experimentalZedIntegration =
      params.experimentalZedIntegration ?? false;
    this.listExtensions = params.listExtensions ?? false;
    this._extensionLoader =
      params.extensionLoader ?? new SimpleExtensionLoader([]);
    this._enabledExtensions = params.enabledExtensions ?? [];
    this.noBrowser = params.noBrowser ?? false;
    this.summarizeToolOutput = params.summarizeToolOutput;
    this.folderTrust = params.folderTrust ?? false;
    this.ideMode = params.ideMode ?? false;
    this.loadMemoryFromIncludeDirectories =
      params.loadMemoryFromIncludeDirectories ?? false;
    this.compressionThreshold = params.compressionThreshold;
    this.interactive = params.interactive ?? false;
    this.ptyInfo = params.ptyInfo ?? 'child_process';
    this.trustedFolder = params.trustedFolder;
    this.useRipgrep = params.useRipgrep ?? true;
    this.enableInteractiveShell = params.enableInteractiveShell ?? false;
    this.skipNextSpeakerCheck = params.skipNextSpeakerCheck ?? true;
    this.shellExecutionConfig = {
      terminalWidth: params.shellExecutionConfig?.terminalWidth ?? 80,
      terminalHeight: params.shellExecutionConfig?.terminalHeight ?? 24,
      showColor: params.shellExecutionConfig?.showColor ?? false,
      pager: params.shellExecutionConfig?.pager ?? 'cat',
    };
    this.truncateToolOutputThreshold =
      params.truncateToolOutputThreshold ??
      DEFAULT_TRUNCATE_TOOL_OUTPUT_THRESHOLD;
    this.truncateToolOutputLines =
      params.truncateToolOutputLines ?? DEFAULT_TRUNCATE_TOOL_OUTPUT_LINES;
    this.enableToolOutputTruncation = params.enableToolOutputTruncation ?? true;
    this.useSmartEdit = params.useSmartEdit ?? true;
    this.useWriteTodos = params.useWriteTodos ?? true;
    this.initialUseModelRouter = params.useModelRouter ?? false;
    this.useModelRouter = this.initialUseModelRouter;
    this.disableModelRouterForAuth = params.disableModelRouterForAuth ?? [];
    this.enableHooks = params.enableHooks ?? false;

    // Enable MessageBus integration if:
    // 1. Explicitly enabled via setting, OR
    // 2. Hooks are enabled and hooks are configured
    const hasHooks = params.hooks && Object.keys(params.hooks).length > 0;
    const hooksNeedMessageBus = this.enableHooks && hasHooks;
    this.enableMessageBusIntegration =
      params.enableMessageBusIntegration ??
      (hooksNeedMessageBus ? true : false);
    this.codebaseInvestigatorSettings = {
      enabled: params.codebaseInvestigatorSettings?.enabled ?? true,
      maxNumTurns: params.codebaseInvestigatorSettings?.maxNumTurns ?? 10,
      maxTimeMinutes: params.codebaseInvestigatorSettings?.maxTimeMinutes ?? 3,
      thinkingBudget:
        params.codebaseInvestigatorSettings?.thinkingBudget ??
        DEFAULT_THINKING_MODE,
      model: params.codebaseInvestigatorSettings?.model ?? DEFAULT_GEMINI_MODEL,
    };
    this.adkMode = params.adkMode ?? false;
    this.continueOnFailedApiCall = params.continueOnFailedApiCall ?? true;
    this.enableShellOutputEfficiency =
      params.enableShellOutputEfficiency ?? true;
    this.extensionManagement = params.extensionManagement ?? true;
    this.enableExtensionReloading = params.enableExtensionReloading ?? false;
    this.storage = new Storage(this.targetDir);
    this.fakeResponses = params.fakeResponses;
    this.recordResponses = params.recordResponses;
    this.enablePromptCompletion = params.enablePromptCompletion ?? false;
    this.fileExclusions = new FileExclusions(this);
    this.eventEmitter = params.eventEmitter;
    this.policyEngine = new PolicyEngine(params.policyEngineConfig);
    this.messageBus = new MessageBus(this.policyEngine, this.debugMode);
    this.outputSettings = {
      format: params.output?.format ?? OutputFormat.TEXT,
    };
    this.retryFetchErrors = params.retryFetchErrors ?? false;
    this.disableYoloMode = params.disableYoloMode ?? false;
    this.hooks = params.hooks;
    this.experiments = params.experiments;

    if (params.contextFileName) {
      setGeminiMdFilename(params.contextFileName);
    }

    if (this.telemetrySettings.enabled) {
      initializeTelemetry(this);
    }

    const proxy = this.getProxy();
    if (proxy) {
      try {
        setGlobalProxy(proxy);
      } catch (error) {
        coreEvents.emitFeedback(
          'error',
          'Invalid proxy configuration detected. Check debug drawer for more details (F12)',
          error,
        );
      }
    }
    this.geminiClient = new GeminiClient(this);
    this.modelRouterService = new ModelRouterService(this);
  }

  /**
   * Must only be called once, throws if called again.
   */
  async initialize(): Promise<void> {
    if (this.initialized) {
      throw Error('Config was already initialized');
    }
    this.initialized = true;

    // Initialize centralized FileDiscoveryService
    this.getFileService();
    if (this.getCheckpointingEnabled()) {
      await this.getGitService();
    }
    this.promptRegistry = new PromptRegistry();

    this.agentRegistry = new AgentRegistry(this);
    await this.agentRegistry.initialize();

    this.toolRegistry = await this.createToolRegistry();
    this.mcpClientManager = new McpClientManager(
      this.toolRegistry,
      this,
      this.eventEmitter,
    );
    await Promise.all([
      await this.mcpClientManager.startConfiguredMcpServers(),
      await this.getExtensionLoader().start(this),
    ]);

    await this.geminiClient.initialize();
  }

  getContentGenerator(): ContentGenerator {
    return this.contentGenerator;
  }

  async refreshAuth(authMethod: AuthType) {
    this.useModelRouter = this.initialUseModelRouter;
    if (this.disableModelRouterForAuth?.includes(authMethod)) {
      this.useModelRouter = false;
      if (this.model === DEFAULT_GEMINI_MODEL_AUTO) {
        this.model = DEFAULT_GEMINI_MODEL;
      }
    }

    // Vertex and Genai have incompatible encryption and sending history with
    // thoughtSignature from Genai to Vertex will fail, we need to strip them
    if (
      this.contentGeneratorConfig?.authType === AuthType.USE_GEMINI &&
      authMethod === AuthType.LOGIN_WITH_GOOGLE
    ) {
      // Restore the conversation history to the new client
      this.geminiClient.stripThoughtsFromHistory();
    }

    const newContentGeneratorConfig = await createContentGeneratorConfig(
      this,
      authMethod,
    );
    this.contentGenerator = await createContentGenerator(
      newContentGeneratorConfig,
      this,
      this.getSessionId(),
    );
    // Only assign to instance properties after successful initialization
    this.contentGeneratorConfig = newContentGeneratorConfig;

    // Initialize BaseLlmClient now that the ContentGenerator is available
    this.baseLlmClient = new BaseLlmClient(this.contentGenerator, this);

    const codeAssistServer = getCodeAssistServer(this);
    if (codeAssistServer) {
      this.experimentsPromise = getExperiments(codeAssistServer)
        .then((experiments) => {
          this.setExperiments(experiments);
        })
        .catch((e) => {
          debugLogger.error('Failed to fetch experiments', e);
        });
    } else {
      this.experiments = undefined;
      this.experimentsPromise = undefined;
    }

    // Reset the session flag since we're explicitly changing auth and using default model
    this.inFallbackMode = false;
  }

  getUserTier(): UserTierId | undefined {
    return this.contentGenerator?.userTier;
  }

  /**
   * Provides access to the BaseLlmClient for stateless LLM operations.
   */
  getBaseLlmClient(): BaseLlmClient {
    if (!this.baseLlmClient) {
      // Handle cases where initialization might be deferred or authentication failed
      if (this.contentGenerator) {
        this.baseLlmClient = new BaseLlmClient(
          this.getContentGenerator(),
          this,
        );
      } else {
        throw new Error(
          'BaseLlmClient not initialized. Ensure authentication has occurred and ContentGenerator is ready.',
        );
      }
    }
    return this.baseLlmClient;
  }

  getSessionId(): string {
    return this.sessionId;
  }

  shouldLoadMemoryFromIncludeDirectories(): boolean {
    return this.loadMemoryFromIncludeDirectories;
  }

  getContentGeneratorConfig(): ContentGeneratorConfig {
    return this.contentGeneratorConfig;
  }

  getModel(): string {
    return this.model;
  }

  setModel(newModel: string): void {
    this.setFallbackMode(false);

    if (this.model !== newModel) {
      this.model = newModel;
      coreEvents.emitModelChanged(newModel);
    }
  }

  isInFallbackMode(): boolean {
    return this.inFallbackMode;
  }

  setFallbackMode(active: boolean): void {
    this.inFallbackMode = active;
  }

  setFallbackModelHandler(handler: FallbackModelHandler): void {
    this.fallbackModelHandler = handler;
  }

  getMaxSessionTurns(): number {
    return this.maxSessionTurns;
  }

  setQuotaErrorOccurred(value: boolean): void {
    this.quotaErrorOccurred = value;
  }

  getQuotaErrorOccurred(): boolean {
    return this.quotaErrorOccurred;
  }

  getEmbeddingModel(): string {
    return this.embeddingModel;
  }

  getSandbox(): SandboxConfig | undefined {
    return this.sandbox;
  }

  isRestrictiveSandbox(): boolean {
    const sandboxConfig = this.getSandbox();
    const seatbeltProfile = process.env['SEATBELT_PROFILE'];
    return (
      !!sandboxConfig &&
      sandboxConfig.command === 'sandbox-exec' &&
      !!seatbeltProfile &&
      seatbeltProfile.startsWith('restrictive-')
    );
  }

  getTargetDir(): string {
    return this.targetDir;
  }

  getProjectRoot(): string {
    return this.targetDir;
  }

  getWorkspaceContext(): WorkspaceContext {
    return this.workspaceContext;
  }

  getAgentRegistry(): AgentRegistry {
    return this.agentRegistry;
  }

  getToolRegistry(): ToolRegistry {
    return this.toolRegistry;
  }

  getPromptRegistry(): PromptRegistry {
    return this.promptRegistry;
  }

  getDebugMode(): boolean {
    return this.debugMode;
  }
  getQuestion(): string | undefined {
    return this.question;
  }

  getCoreTools(): string[] | undefined {
    return this.coreTools;
  }

  getAllowedTools(): string[] | undefined {
    return this.allowedTools;
  }

  /**
   * All the excluded tools from static configuration, loaded extensions, or
   * other sources.
   *
   * May change over time.
   */
  getExcludeTools(): string[] | undefined {
    const excludeToolsSet = new Set([...(this.excludeTools ?? [])]);
    for (const extension of this.getExtensionLoader().getExtensions()) {
      if (!extension.isActive) {
        continue;
      }
      for (const tool of extension.excludeTools || []) {
        excludeToolsSet.add(tool);
      }
    }
    return [...excludeToolsSet];
  }

  getToolDiscoveryCommand(): string | undefined {
    return this.toolDiscoveryCommand;
  }

  getToolCallCommand(): string | undefined {
    return this.toolCallCommand;
  }

  getMcpServerCommand(): string | undefined {
    return this.mcpServerCommand;
  }

  /**
   * The user configured MCP servers (via gemini settings files).
   *
   * Does NOT include mcp servers configured by extensions.
   */
  getMcpServers(): Record<string, MCPServerConfig> | undefined {
    return this.mcpServers;
  }

  getMcpClientManager(): McpClientManager | undefined {
    return this.mcpClientManager;
  }

  getAllowedMcpServers(): string[] | undefined {
    return this.allowedMcpServers;
  }

  getBlockedMcpServers(): string[] | undefined {
    return this.blockedMcpServers;
  }

  setMcpServers(mcpServers: Record<string, MCPServerConfig>): void {
    this.mcpServers = mcpServers;
  }

  getUserMemory(): string {
    return this.userMemory;
  }

  setUserMemory(newUserMemory: string): void {
    this.userMemory = newUserMemory;
  }

  getGeminiMdFileCount(): number {
    return this.geminiMdFileCount;
  }

  setGeminiMdFileCount(count: number): void {
    this.geminiMdFileCount = count;
  }

  getGeminiMdFilePaths(): string[] {
    return this.geminiMdFilePaths;
  }

  setGeminiMdFilePaths(paths: string[]): void {
    this.geminiMdFilePaths = paths;
  }

  getApprovalMode(): ApprovalMode {
    return this.approvalMode;
  }

  setApprovalMode(mode: ApprovalMode): void {
    if (!this.isTrustedFolder() && mode !== ApprovalMode.DEFAULT) {
      throw new Error(
        'Cannot enable privileged approval modes in an untrusted folder.',
      );
    }
    this.approvalMode = mode;
  }

  isYoloModeDisabled(): boolean {
    return this.disableYoloMode || !this.isTrustedFolder();
  }

  getShowMemoryUsage(): boolean {
    return this.showMemoryUsage;
  }

  getAccessibility(): AccessibilitySettings {
    return this.accessibility;
  }

  getTelemetryEnabled(): boolean {
    return this.telemetrySettings.enabled ?? false;
  }

  getTelemetryLogPromptsEnabled(): boolean {
    return this.telemetrySettings.logPrompts ?? true;
  }

  getTelemetryOtlpEndpoint(): string {
    return this.telemetrySettings.otlpEndpoint ?? DEFAULT_OTLP_ENDPOINT;
  }

  getTelemetryOtlpProtocol(): 'grpc' | 'http' {
    return this.telemetrySettings.otlpProtocol ?? 'grpc';
  }

  getTelemetryTarget(): TelemetryTarget {
    return this.telemetrySettings.target ?? DEFAULT_TELEMETRY_TARGET;
  }

  getTelemetryOutfile(): string | undefined {
    return this.telemetrySettings.outfile;
  }

  getTelemetryUseCollector(): boolean {
    return this.telemetrySettings.useCollector ?? false;
  }

  getGeminiClient(): GeminiClient {
    return this.geminiClient;
  }

  getModelRouterService(): ModelRouterService {
    return this.modelRouterService;
  }

  getEnableRecursiveFileSearch(): boolean {
    return this.fileFiltering.enableRecursiveFileSearch;
  }

  getFileFilteringDisableFuzzySearch(): boolean {
    return this.fileFiltering.disableFuzzySearch;
  }

  getFileFilteringRespectGitIgnore(): boolean {
    return this.fileFiltering.respectGitIgnore;
  }
  getFileFilteringRespectGeminiIgnore(): boolean {
    return this.fileFiltering.respectGeminiIgnore;
  }

  getFileFilteringOptions(): FileFilteringOptions {
    return {
      respectGitIgnore: this.fileFiltering.respectGitIgnore,
      respectGeminiIgnore: this.fileFiltering.respectGeminiIgnore,
    };
  }

  /**
   * Gets custom file exclusion patterns from configuration.
   * TODO: This is a placeholder implementation. In the future, this could
   * read from settings files, CLI arguments, or environment variables.
   */
  getCustomExcludes(): string[] {
    // Placeholder implementation - returns empty array for now
    // Future implementation could read from:
    // - User settings file
    // - Project-specific configuration
    // - Environment variables
    // - CLI arguments
    return [];
  }

  getCheckpointingEnabled(): boolean {
    return this.checkpointing;
  }

  getProxy(): string | undefined {
    return this.proxy;
  }

  getWorkingDir(): string {
    return this.cwd;
  }

  getBugCommand(): BugCommandSettings | undefined {
    return this.bugCommand;
  }

  getFileService(): FileDiscoveryService {
    if (!this.fileDiscoveryService) {
      this.fileDiscoveryService = new FileDiscoveryService(this.targetDir);
    }
    return this.fileDiscoveryService;
  }

  getUsageStatisticsEnabled(): boolean {
    return this.usageStatisticsEnabled;
  }

  getExperimentalZedIntegration(): boolean {
    return this.experimentalZedIntegration;
  }

  getListExtensions(): boolean {
    return this.listExtensions;
  }

  getExtensionManagement(): boolean {
    return this.extensionManagement;
  }

  getExtensions(): GeminiCLIExtension[] {
    return this._extensionLoader.getExtensions();
  }

  getExtensionLoader(): ExtensionLoader {
    return this._extensionLoader;
  }

  // The list of explicitly enabled extensions, if any were given, may contain
  // the string "none".
  getEnabledExtensions(): string[] {
    return this._enabledExtensions;
  }

  getEnableExtensionReloading(): boolean {
    return this.enableExtensionReloading;
  }

  getNoBrowser(): boolean {
    return this.noBrowser;
  }

  isBrowserLaunchSuppressed(): boolean {
    return this.getNoBrowser() || !shouldAttemptBrowserLaunch();
  }

  getSummarizeToolOutputConfig():
    | Record<string, SummarizeToolOutputSettings>
    | undefined {
    return this.summarizeToolOutput;
  }

  getIdeMode(): boolean {
    return this.ideMode;
  }

  /**
   * Returns 'true' if the folder trust feature is enabled.
   */
  getFolderTrust(): boolean {
    return this.folderTrust;
  }

  /**
   * Returns 'true' if the workspace is considered "trusted".
   * 'false' for untrusted.
   */
  isTrustedFolder(): boolean {
    // isWorkspaceTrusted in cli/src/config/trustedFolder.js returns undefined
    // when the file based trust value is unavailable, since it is mainly used
    // in the initialization for trust dialogs, etc. Here we return true since
    // config.isTrustedFolder() is used for the main business logic of blocking
    // tool calls etc in the rest of the application.
    //
    // Default value is true since we load with trusted settings to avoid
    // restarts in the more common path. If the user chooses to mark the folder
    // as untrusted, the CLI will restart and we will have the trust value
    // reloaded.
    const context = ideContextStore.get();
    if (context?.workspaceState?.isTrusted !== undefined) {
      return context.workspaceState.isTrusted;
    }

    return this.trustedFolder ?? true;
  }

  setIdeMode(value: boolean): void {
    this.ideMode = value;
  }

  /**
   * Get the current FileSystemService
   */
  getFileSystemService(): FileSystemService {
    return this.fileSystemService;
  }

  /**
   * Set a custom FileSystemService
   */
  setFileSystemService(fileSystemService: FileSystemService): void {
    this.fileSystemService = fileSystemService;
  }

  async getCompressionThreshold(): Promise<number | undefined> {
    if (this.compressionThreshold) {
      return this.compressionThreshold;
    }

    if (this.experimentsPromise) {
      try {
        await this.experimentsPromise;
      } catch (e) {
        debugLogger.debug('Failed to fetch experiments', e);
      }
    }

    const remoteThreshold =
      this.experiments?.flags['GeminiCLIContextCompression__threshold_fraction']
        ?.floatValue;
    if (remoteThreshold === 0) {
      return undefined;
    }
    return remoteThreshold;
  }

  isInteractiveShellEnabled(): boolean {
    return (
      this.interactive &&
      this.ptyInfo !== 'child_process' &&
      this.enableInteractiveShell
    );
  }

  isInteractive(): boolean {
    return this.interactive;
  }

  getUseRipgrep(): boolean {
    return this.useRipgrep;
  }

  getEnableInteractiveShell(): boolean {
    return this.enableInteractiveShell;
  }

  getSkipNextSpeakerCheck(): boolean {
    return this.skipNextSpeakerCheck;
  }

  getContinueOnFailedApiCall(): boolean {
    return this.continueOnFailedApiCall;
  }

  getRetryFetchErrors(): boolean {
    return this.retryFetchErrors;
  }

  getEnableShellOutputEfficiency(): boolean {
    return this.enableShellOutputEfficiency;
  }

  getShellExecutionConfig(): ShellExecutionConfig {
    return this.shellExecutionConfig;
  }

  setShellExecutionConfig(config: ShellExecutionConfig): void {
    this.shellExecutionConfig = {
      terminalWidth:
        config.terminalWidth ?? this.shellExecutionConfig.terminalWidth,
      terminalHeight:
        config.terminalHeight ?? this.shellExecutionConfig.terminalHeight,
      showColor: config.showColor ?? this.shellExecutionConfig.showColor,
      pager: config.pager ?? this.shellExecutionConfig.pager,
    };
  }
  getScreenReader(): boolean {
    return this.accessibility.screenReader ?? false;
  }

  getEnablePromptCompletion(): boolean {
    return this.enablePromptCompletion;
  }

  getEnableToolOutputTruncation(): boolean {
    return this.enableToolOutputTruncation;
  }

  getTruncateToolOutputThreshold(): number {
    return Math.min(
      // Estimate remaining context window in characters (1 token ~= 4 chars).
      4 *
        (tokenLimit(this.model) - uiTelemetryService.getLastPromptTokenCount()),
      this.truncateToolOutputThreshold,
    );
  }

  getTruncateToolOutputLines(): number {
    return this.truncateToolOutputLines;
  }

  getUseSmartEdit(): boolean {
    return this.useSmartEdit;
  }

  getUseWriteTodos(): boolean {
    return this.useWriteTodos;
  }

  getOutputFormat(): OutputFormat {
    return this.outputSettings?.format
      ? this.outputSettings.format
      : OutputFormat.TEXT;
  }

  getUseModelRouter(): boolean {
    return this.useModelRouter;
  }

  async getGitService(): Promise<GitService> {
    if (!this.gitService) {
      this.gitService = new GitService(this.targetDir, this.storage);
      await this.gitService.initialize();
    }
    return this.gitService;
  }

  getFileExclusions(): FileExclusions {
    return this.fileExclusions;
  }

  getMessageBus(): MessageBus {
    return this.messageBus;
  }

  getPolicyEngine(): PolicyEngine {
    return this.policyEngine;
  }

  getEnableMessageBusIntegration(): boolean {
    return this.enableMessageBusIntegration;
  }

  getEnableHooks(): boolean {
    return this.enableHooks;
  }

  getCodebaseInvestigatorSettings(): CodebaseInvestigatorSettings {
    return this.codebaseInvestigatorSettings;
  }

  getAdkMode(): boolean {
    return this.adkMode;
  }

  async createToolRegistry(): Promise<ToolRegistry> {
    const registry = new ToolRegistry(this);

    // Set message bus on tool registry before discovery so MCP tools can access it
    if (this.getEnableMessageBusIntegration()) {
      registry.setMessageBus(this.messageBus);
    }

    // helper to create & register core tools that are enabled
    // eslint-disable-next-line @typescript-eslint/no-explicit-any
    const registerCoreTool = (ToolClass: any, ...args: unknown[]) => {
      const className = ToolClass.name;
      const toolName = ToolClass.Name || className;
      const coreTools = this.getCoreTools();
      const excludeTools = this.getExcludeTools() || [];
      // On some platforms, the className can be minified to _ClassName.
      const normalizedClassName = className.replace(/^_+/, '');

      let isEnabled = true; // Enabled by default if coreTools is not set.
      if (coreTools) {
        isEnabled = coreTools.some(
          (tool) =>
            tool === toolName ||
            tool === normalizedClassName ||
            tool.startsWith(`${toolName}(`) ||
            tool.startsWith(`${normalizedClassName}(`),
        );
      }

      const isExcluded = excludeTools.some(
        (tool) => tool === toolName || tool === normalizedClassName,
      );

      if (isExcluded) {
        isEnabled = false;
      }

      if (isEnabled) {
        // Pass message bus to tools when feature flag is enabled
        // This first implementation is only focused on the general case of
        // the tool registry.
        const messageBusEnabled = this.getEnableMessageBusIntegration();

        const toolArgs = messageBusEnabled
          ? [...args, this.getMessageBus()]
          : args;

        registry.registerTool(new ToolClass(...toolArgs));
      }
    };

    registerCoreTool(LSTool, this);
    registerCoreTool(ReadFileTool, this);

    if (this.getUseRipgrep()) {
      let useRipgrep = false;
      let errorString: undefined | string = undefined;
      try {
        useRipgrep = await canUseRipgrep();
      } catch (error: unknown) {
        errorString = String(error);
      }
      if (useRipgrep) {
        registerCoreTool(RipGrepTool, this);
      } else {
        logRipgrepFallback(this, new RipgrepFallbackEvent(errorString));
        registerCoreTool(GrepTool, this);
      }
    } else {
      registerCoreTool(GrepTool, this);
    }

    registerCoreTool(GlobTool, this);
    if (this.getUseSmartEdit()) {
      registerCoreTool(SmartEditTool, this);
    } else {
      registerCoreTool(EditTool, this);
    }
    registerCoreTool(WriteFileTool, this);
    registerCoreTool(WebFetchTool, this);
    registerCoreTool(ReadManyFilesTool, this);
    registerCoreTool(ShellTool, this);
    registerCoreTool(MemoryTool);
    registerCoreTool(WebSearchTool, this);
    if (this.getUseWriteTodos()) {
      registerCoreTool(WriteTodosTool, this);
    }

    // Register Subagents as Tools
<<<<<<< HEAD
    for (const definition of this.agentRegistry.getAllDefinitions()) {
      // We must respect the main allowed/exclude lists for agents too.
      const excludeTools = this.getExcludeTools() || [];
      const allowedTools = this.getAllowedTools();

      const isExcluded = excludeTools.includes(definition.name);
      const isAllowed = !allowedTools || allowedTools.includes(definition.name);

      if (isAllowed && !isExcluded) {
        const messageBusEnabled = this.getEnableMessageBusIntegration();
        const wrapper = new SubagentToolWrapper(
          definition,
          this,
          messageBusEnabled ? this.getMessageBus() : undefined,
        );
        registry.registerTool(wrapper);
=======
    if (this.getCodebaseInvestigatorSettings().enabled) {
      const definition = this.agentRegistry.getDefinition(
        'codebase_investigator',
      );
      if (definition) {
        // We must respect the main allowed/exclude lists for agents too.
        const excludeTools = this.getExcludeTools() || [];

        const allowedTools = this.getAllowedTools();

        const isExcluded = excludeTools.includes(definition.name);
        const isAllowed =
          !allowedTools || allowedTools.includes(definition.name);

        if (isAllowed && !isExcluded) {
          const messageBusEnabled = this.getEnableMessageBusIntegration();
          const wrapper = new SubagentToolWrapper(
            definition,
            this,
            messageBusEnabled ? this.getMessageBus() : undefined,
          );
          registry.registerTool(wrapper);
        }
>>>>>>> b445db3d
      }
    }

    await registry.discoverAllTools();
    return registry;
  }

  /**
   * Get hooks configuration
   */
  getHooks(): { [K in HookEventName]?: HookDefinition[] } | undefined {
    return this.hooks;
  }

  /**
   * Get experiments configuration
   */
  getExperiments(): Experiments | undefined {
    return this.experiments;
  }

  /**
   * Set experiments configuration
   */
  setExperiments(experiments: Experiments): void {
    this.experiments = experiments;
  }
}
// Export model constants for use in CLI
export { DEFAULT_GEMINI_FLASH_MODEL };<|MERGE_RESOLUTION|>--- conflicted
+++ resolved
@@ -1328,7 +1328,6 @@
     }
 
     // Register Subagents as Tools
-<<<<<<< HEAD
     for (const definition of this.agentRegistry.getAllDefinitions()) {
       // We must respect the main allowed/exclude lists for agents too.
       const excludeTools = this.getExcludeTools() || [];
@@ -1345,31 +1344,6 @@
           messageBusEnabled ? this.getMessageBus() : undefined,
         );
         registry.registerTool(wrapper);
-=======
-    if (this.getCodebaseInvestigatorSettings().enabled) {
-      const definition = this.agentRegistry.getDefinition(
-        'codebase_investigator',
-      );
-      if (definition) {
-        // We must respect the main allowed/exclude lists for agents too.
-        const excludeTools = this.getExcludeTools() || [];
-
-        const allowedTools = this.getAllowedTools();
-
-        const isExcluded = excludeTools.includes(definition.name);
-        const isAllowed =
-          !allowedTools || allowedTools.includes(definition.name);
-
-        if (isAllowed && !isExcluded) {
-          const messageBusEnabled = this.getEnableMessageBusIntegration();
-          const wrapper = new SubagentToolWrapper(
-            definition,
-            this,
-            messageBusEnabled ? this.getMessageBus() : undefined,
-          );
-          registry.registerTool(wrapper);
-        }
->>>>>>> b445db3d
       }
     }
 
