--- conflicted
+++ resolved
@@ -70,14 +70,11 @@
 import { Storage } from './storage.js';
 import { FileExclusions } from '../utils/ignorePatterns.js';
 import type { EventEmitter } from 'node:events';
-<<<<<<< HEAD
 import { MessageBus } from '../confirmation-bus/message-bus.js';
 import { PolicyEngine } from '../policy/policy-engine.js';
 import type { PolicyEngineConfig } from '../policy/types.js';
-=======
 import type { UserTierId } from '../code_assist/types.js';
 import { ProxyAgent, setGlobalDispatcher } from 'undici';
->>>>>>> 7d77f028
 
 export enum ApprovalMode {
   DEFAULT = 'default',
