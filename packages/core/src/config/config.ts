/**
 * @license
 * Copyright 2025 Google LLC
 * SPDX-License-Identifier: Apache-2.0
 */

import * as path from 'node:path';
import { inspect } from 'node:util';
import process from 'node:process';
import type {
  ContentGenerator,
  ContentGeneratorConfig,
} from '../core/contentGenerator.js';
import {
  AuthType,
  createContentGenerator,
  createContentGeneratorConfig,
} from '../core/contentGenerator.js';
import { PromptRegistry } from '../prompts/prompt-registry.js';
import { ToolRegistry } from '../tools/tool-registry.js';
import { LSTool } from '../tools/ls.js';
import { ReadFileTool } from '../tools/read-file.js';
import { GrepTool } from '../tools/grep.js';
import { canUseRipgrep, RipGrepTool } from '../tools/ripGrep.js';
import { GlobTool } from '../tools/glob.js';
import { EditTool } from '../tools/edit.js';
import { SmartEditTool } from '../tools/smart-edit.js';
import { ShellTool } from '../tools/shell.js';
import { WriteFileTool } from '../tools/write-file.js';
import { WebFetchTool } from '../tools/web-fetch.js';
import { MemoryTool, setGeminiMdFilename } from '../tools/memoryTool.js';
import { WebSearchTool } from '../tools/web-search.js';
import { GeminiClient } from '../core/client.js';
import { BaseLlmClient } from '../core/baseLlmClient.js';
import type { HookDefinition, HookEventName } from '../hooks/types.js';
import { FileDiscoveryService } from '../services/fileDiscoveryService.js';
import { GitService } from '../services/gitService.js';
import type { TelemetryTarget } from '../telemetry/index.js';
import {
  initializeTelemetry,
  DEFAULT_TELEMETRY_TARGET,
  DEFAULT_OTLP_ENDPOINT,
  uiTelemetryService,
} from '../telemetry/index.js';
import { coreEvents } from '../utils/events.js';
import { tokenLimit } from '../core/tokenLimits.js';
import {
  DEFAULT_GEMINI_EMBEDDING_MODEL,
  DEFAULT_GEMINI_FLASH_MODEL,
  DEFAULT_GEMINI_MODEL,
  DEFAULT_THINKING_MODE,
} from './models.js';
import { shouldAttemptBrowserLaunch } from '../utils/browser.js';
import type { MCPOAuthConfig } from '../mcp/oauth-provider.js';
import { ideContextStore } from '../ide/ideContext.js';
import { WriteTodosTool } from '../tools/write-todos.js';
import type { FileSystemService } from '../services/fileSystemService.js';
import { StandardFileSystemService } from '../services/fileSystemService.js';
import { logRipgrepFallback } from '../telemetry/loggers.js';
import { RipgrepFallbackEvent } from '../telemetry/types.js';
import type { FallbackModelHandler } from '../fallback/types.js';
import { ModelRouterService } from '../routing/modelRouterService.js';
import { OutputFormat } from '../output/types.js';
import type { ModelConfigServiceConfig } from '../services/modelConfigService.js';
import { ModelConfigService } from '../services/modelConfigService.js';
import { DEFAULT_MODEL_CONFIGS } from './defaultModelConfigs.js';

// Re-export OAuth config type
export type { MCPOAuthConfig, AnyToolInvocation };
import type { AnyToolInvocation } from '../tools/tools.js';
import { WorkspaceContext } from '../utils/workspaceContext.js';
import { Storage } from './storage.js';
import type { ShellExecutionConfig } from '../services/shellExecutionService.js';
import { FileExclusions } from '../utils/ignorePatterns.js';
import type { EventEmitter } from 'node:events';
import { MessageBus } from '../confirmation-bus/message-bus.js';
import { PolicyEngine } from '../policy/policy-engine.js';
import type { PolicyEngineConfig } from '../policy/types.js';
import { HookSystem } from '../hooks/index.js';
import type { UserTierId } from '../code_assist/types.js';
import { getCodeAssistServer } from '../code_assist/codeAssist.js';
import type { Experiments } from '../code_assist/experiments/experiments.js';
import { AgentRegistry } from '../agents/registry.js';
import { setGlobalProxy } from '../utils/fetch.js';
import { SubagentToolWrapper } from '../agents/subagent-tool-wrapper.js';
import { getExperiments } from '../code_assist/experiments/experiments.js';
import { ExperimentFlags } from '../code_assist/experiments/flagNames.js';
import { debugLogger } from '../utils/debugLogger.js';

import { ApprovalMode } from '../policy/types.js';

export interface AccessibilitySettings {
  disableLoadingPhrases?: boolean;
  screenReader?: boolean;
}

export interface BugCommandSettings {
  urlTemplate: string;
}

export interface SummarizeToolOutputSettings {
  tokenBudget?: number;
}

export interface TelemetrySettings {
  enabled?: boolean;
  target?: TelemetryTarget;
  otlpEndpoint?: string;
  otlpProtocol?: 'grpc' | 'http';
  logPrompts?: boolean;
  outfile?: string;
  useCollector?: boolean;
}

export interface OutputSettings {
  format?: OutputFormat;
}

export interface CodebaseInvestigatorSettings {
  enabled?: boolean;
  maxNumTurns?: number;
  maxTimeMinutes?: number;
  thinkingBudget?: number;
  model?: string;
}

/**
 * All information required in CLI to handle an extension. Defined in Core so
 * that the collection of loaded, active, and inactive extensions can be passed
 * around on the config object though Core does not use this information
 * directly.
 */
export interface GeminiCLIExtension {
  name: string;
  version: string;
  isActive: boolean;
  path: string;
  installMetadata?: ExtensionInstallMetadata;
  mcpServers?: Record<string, MCPServerConfig>;
  contextFiles: string[];
  excludeTools?: string[];
  id: string;
  hooks?: { [K in HookEventName]?: HookDefinition[] };
}

export interface ExtensionInstallMetadata {
  source: string;
  type: 'git' | 'local' | 'link' | 'github-release';
  releaseTag?: string; // Only present for github-release installs.
  ref?: string;
  autoUpdate?: boolean;
  allowPreRelease?: boolean;
}

import type { FileFilteringOptions } from './constants.js';
import {
  DEFAULT_FILE_FILTERING_OPTIONS,
  DEFAULT_MEMORY_FILE_FILTERING_OPTIONS,
} from './constants.js';

import {
  type ExtensionLoader,
  SimpleExtensionLoader,
} from '../utils/extensionLoader.js';
import { McpClientManager } from '../tools/mcp-client-manager.js';

export type { FileFilteringOptions };
export {
  DEFAULT_FILE_FILTERING_OPTIONS,
  DEFAULT_MEMORY_FILE_FILTERING_OPTIONS,
};

export const DEFAULT_TRUNCATE_TOOL_OUTPUT_THRESHOLD = 4_000_000;
export const DEFAULT_TRUNCATE_TOOL_OUTPUT_LINES = 1000;

export class MCPServerConfig {
  constructor(
    // For stdio transport
    readonly command?: string,
    readonly args?: string[],
    readonly env?: Record<string, string>,
    readonly cwd?: string,
    // For sse transport
    readonly url?: string,
    // For streamable http transport
    readonly httpUrl?: string,
    readonly headers?: Record<string, string>,
    // For websocket transport
    readonly tcp?: string,
    // Common
    readonly timeout?: number,
    readonly trust?: boolean,
    // Metadata
    readonly description?: string,
    readonly includeTools?: string[],
    readonly excludeTools?: string[],
    readonly extension?: GeminiCLIExtension,
    // OAuth configuration
    readonly oauth?: MCPOAuthConfig,
    readonly authProviderType?: AuthProviderType,
    // Service Account Configuration
    /* targetAudience format: CLIENT_ID.apps.googleusercontent.com */
    readonly targetAudience?: string,
    /* targetServiceAccount format: <service-account-name>@<project-num>.iam.gserviceaccount.com */
    readonly targetServiceAccount?: string,
  ) {}
}

export enum AuthProviderType {
  DYNAMIC_DISCOVERY = 'dynamic_discovery',
  GOOGLE_CREDENTIALS = 'google_credentials',
  SERVICE_ACCOUNT_IMPERSONATION = 'service_account_impersonation',
}

export interface SandboxConfig {
  command: 'docker' | 'podman' | 'sandbox-exec';
  image: string;
}

export interface ConfigParameters {
  sessionId: string;
  embeddingModel?: string;
  sandbox?: SandboxConfig;
  targetDir: string;
  debugMode: boolean;
  question?: string;

  coreTools?: string[];
  allowedTools?: string[];
  excludeTools?: string[];
  toolDiscoveryCommand?: string;
  toolCallCommand?: string;
  mcpServerCommand?: string;
  mcpServers?: Record<string, MCPServerConfig>;
  userMemory?: string;
  geminiMdFileCount?: number;
  geminiMdFilePaths?: string[];
  approvalMode?: ApprovalMode;
  showMemoryUsage?: boolean;
  contextFileName?: string | string[];
  accessibility?: AccessibilitySettings;
  telemetry?: TelemetrySettings;
  usageStatisticsEnabled?: boolean;
  fileFiltering?: {
    respectGitIgnore?: boolean;
    respectGeminiIgnore?: boolean;
    enableRecursiveFileSearch?: boolean;
    disableFuzzySearch?: boolean;
  };
  checkpointing?: boolean;
  proxy?: string;
  cwd: string;
  fileDiscoveryService?: FileDiscoveryService;
  includeDirectories?: string[];
  bugCommand?: BugCommandSettings;
  model: string;
  maxSessionTurns?: number;
  experimentalZedIntegration?: boolean;
  listSessions?: boolean;
  deleteSession?: string;
  listExtensions?: boolean;
  extensionLoader?: ExtensionLoader;
  enabledExtensions?: string[];
  enableExtensionReloading?: boolean;
  allowedMcpServers?: string[];
  blockedMcpServers?: string[];
  noBrowser?: boolean;
  summarizeToolOutput?: Record<string, SummarizeToolOutputSettings>;
  folderTrust?: boolean;
  ideMode?: boolean;
  loadMemoryFromIncludeDirectories?: boolean;
  importFormat?: 'tree' | 'flat';
  discoveryMaxDirs?: number;
  compressionThreshold?: number;
  interactive?: boolean;
  trustedFolder?: boolean;
  useRipgrep?: boolean;
  enableInteractiveShell?: boolean;
  skipNextSpeakerCheck?: boolean;
  shellExecutionConfig?: ShellExecutionConfig;
  extensionManagement?: boolean;
  enablePromptCompletion?: boolean;
  truncateToolOutputThreshold?: number;
  truncateToolOutputLines?: number;
  enableToolOutputTruncation?: boolean;
  eventEmitter?: EventEmitter;
  useSmartEdit?: boolean;
  useWriteTodos?: boolean;
  policyEngineConfig?: PolicyEngineConfig;
  output?: OutputSettings;
  enableMessageBusIntegration?: boolean;
  disableModelRouterForAuth?: AuthType[];
  codebaseInvestigatorSettings?: CodebaseInvestigatorSettings;
  continueOnFailedApiCall?: boolean;
  retryFetchErrors?: boolean;
  enableShellOutputEfficiency?: boolean;
  fakeResponses?: string;
  recordResponses?: string;
  ptyInfo?: string;
  disableYoloMode?: boolean;
  modelConfigServiceConfig?: ModelConfigServiceConfig;
  enableHooks?: boolean;
  experiments?: Experiments;
  hooks?: {
    [K in HookEventName]?: HookDefinition[];
  };
  previewFeatures?: boolean;
<<<<<<< HEAD

  // Deliberate Context Compaction
  compressionInteractive?: boolean;
  compressionPromptTimeout?: number;
  compressionTriggerTokens?: number;
  compressionTriggerUtilization?: number;
  compressionMinMessages?: number;
  compressionMinTimeBetweenPrompts?: number;
  compressionFrequencyMultiplier?: number;
=======
  enableModelAvailabilityService?: boolean;
>>>>>>> 2b41263a
}

export class Config {
  private toolRegistry!: ToolRegistry;
  private mcpClientManager?: McpClientManager;
  private allowedMcpServers: string[];
  private blockedMcpServers: string[];
  private promptRegistry!: PromptRegistry;
  private agentRegistry!: AgentRegistry;
  private sessionId: string;
  private fileSystemService: FileSystemService;
  private contentGeneratorConfig!: ContentGeneratorConfig;
  private contentGenerator!: ContentGenerator;
  readonly modelConfigService: ModelConfigService;
  private readonly embeddingModel: string;
  private readonly sandbox: SandboxConfig | undefined;
  private readonly targetDir: string;
  private workspaceContext: WorkspaceContext;
  private readonly debugMode: boolean;
  private readonly question: string | undefined;

  private readonly coreTools: string[] | undefined;
  private readonly allowedTools: string[] | undefined;
  private readonly excludeTools: string[] | undefined;
  private readonly toolDiscoveryCommand: string | undefined;
  private readonly toolCallCommand: string | undefined;
  private readonly mcpServerCommand: string | undefined;
  private mcpServers: Record<string, MCPServerConfig> | undefined;
  private userMemory: string;
  private geminiMdFileCount: number;
  private geminiMdFilePaths: string[];
  private approvalMode: ApprovalMode;
  private readonly showMemoryUsage: boolean;
  private readonly accessibility: AccessibilitySettings;
  private readonly telemetrySettings: TelemetrySettings;
  private readonly usageStatisticsEnabled: boolean;
  private geminiClient!: GeminiClient;
  private baseLlmClient!: BaseLlmClient;
  private modelRouterService: ModelRouterService;
  private readonly fileFiltering: {
    respectGitIgnore: boolean;
    respectGeminiIgnore: boolean;
    enableRecursiveFileSearch: boolean;
    disableFuzzySearch: boolean;
  };
  private fileDiscoveryService: FileDiscoveryService | null = null;
  private gitService: GitService | undefined = undefined;
  private readonly checkpointing: boolean;
  private readonly proxy: string | undefined;
  private readonly cwd: string;
  private readonly bugCommand: BugCommandSettings | undefined;
  private model: string;
  private previewFeatures: boolean | undefined;
  private readonly noBrowser: boolean;
  private readonly folderTrust: boolean;
  private ideMode: boolean;

  private inFallbackMode = false;
  private readonly maxSessionTurns: number;
  private readonly listSessions: boolean;
  private readonly deleteSession: string | undefined;
  private readonly listExtensions: boolean;
  private readonly _extensionLoader: ExtensionLoader;
  private readonly _enabledExtensions: string[];
  private readonly enableExtensionReloading: boolean;
  fallbackModelHandler?: FallbackModelHandler;
  private quotaErrorOccurred: boolean = false;
  private readonly summarizeToolOutput:
    | Record<string, SummarizeToolOutputSettings>
    | undefined;
  private readonly experimentalZedIntegration: boolean = false;
  private readonly loadMemoryFromIncludeDirectories: boolean = false;
  private readonly importFormat: 'tree' | 'flat';
  private readonly discoveryMaxDirs: number;
  private readonly compressionThreshold: number | undefined;
  private readonly interactive: boolean;
  private readonly ptyInfo: string;
  private readonly trustedFolder: boolean | undefined;
  private readonly useRipgrep: boolean;
  private readonly enableInteractiveShell: boolean;
  private readonly skipNextSpeakerCheck: boolean;
  private shellExecutionConfig: ShellExecutionConfig;
  private readonly extensionManagement: boolean = true;
  private readonly enablePromptCompletion: boolean = false;
  private readonly truncateToolOutputThreshold: number;
  private readonly truncateToolOutputLines: number;
  private readonly enableToolOutputTruncation: boolean;
  private initialized: boolean = false;
  readonly storage: Storage;
  private readonly fileExclusions: FileExclusions;
  private readonly eventEmitter?: EventEmitter;
  private readonly useSmartEdit: boolean;
  private readonly useWriteTodos: boolean;
  private readonly messageBus: MessageBus;
  private readonly policyEngine: PolicyEngine;
  private readonly outputSettings: OutputSettings;
  private readonly enableMessageBusIntegration: boolean;
  private readonly codebaseInvestigatorSettings: CodebaseInvestigatorSettings;
  private readonly continueOnFailedApiCall: boolean;
  private readonly retryFetchErrors: boolean;
  private readonly enableShellOutputEfficiency: boolean;
  readonly fakeResponses?: string;
  readonly recordResponses?: string;
  private readonly disableYoloMode: boolean;
  private pendingIncludeDirectories: string[];
  private readonly enableHooks: boolean;
  private readonly hooks:
    | { [K in HookEventName]?: HookDefinition[] }
    | undefined;
  private experiments: Experiments | undefined;
  private experimentsPromise: Promise<void> | undefined;
  private hookSystem?: HookSystem;

  private previewModelFallbackMode = false;
  private previewModelBypassMode = false;
  private readonly enableModelAvailabilityService: boolean;

  // Deliberate Context Compaction
  private compressionInteractive: boolean;
  private compressionPromptTimeout: number;
  private compressionTriggerTokens: number;
  private compressionTriggerUtilization: number;
  private compressionMinMessages: number;
  private compressionMinTimeBetweenPrompts: number;
  private compressionFrequencyMultiplier: number;

  constructor(params: ConfigParameters) {
    this.sessionId = params.sessionId;
    this.embeddingModel =
      params.embeddingModel ?? DEFAULT_GEMINI_EMBEDDING_MODEL;
    this.fileSystemService = new StandardFileSystemService();
    this.sandbox = params.sandbox;
    this.targetDir = path.resolve(params.targetDir);
    this.folderTrust = params.folderTrust ?? false;
    this.workspaceContext = new WorkspaceContext(this.targetDir, []);
    this.pendingIncludeDirectories = params.includeDirectories ?? [];
    this.debugMode = params.debugMode;
    this.question = params.question;

    this.coreTools = params.coreTools;
    this.allowedTools = params.allowedTools;
    this.excludeTools = params.excludeTools;
    this.toolDiscoveryCommand = params.toolDiscoveryCommand;
    this.toolCallCommand = params.toolCallCommand;
    this.mcpServerCommand = params.mcpServerCommand;
    this.mcpServers = params.mcpServers;
    this.allowedMcpServers = params.allowedMcpServers ?? [];
    this.blockedMcpServers = params.blockedMcpServers ?? [];
    this.userMemory = params.userMemory ?? '';
    this.geminiMdFileCount = params.geminiMdFileCount ?? 0;
    this.geminiMdFilePaths = params.geminiMdFilePaths ?? [];
    this.approvalMode = params.approvalMode ?? ApprovalMode.DEFAULT;
    this.showMemoryUsage = params.showMemoryUsage ?? false;
    this.accessibility = params.accessibility ?? {};
    this.telemetrySettings = {
      enabled: params.telemetry?.enabled ?? false,
      target: params.telemetry?.target ?? DEFAULT_TELEMETRY_TARGET,
      otlpEndpoint: params.telemetry?.otlpEndpoint ?? DEFAULT_OTLP_ENDPOINT,
      otlpProtocol: params.telemetry?.otlpProtocol,
      logPrompts: params.telemetry?.logPrompts ?? true,
      outfile: params.telemetry?.outfile,
      useCollector: params.telemetry?.useCollector,
    };
    this.usageStatisticsEnabled = params.usageStatisticsEnabled ?? true;

    this.fileFiltering = {
      respectGitIgnore:
        params.fileFiltering?.respectGitIgnore ??
        DEFAULT_FILE_FILTERING_OPTIONS.respectGitIgnore,
      respectGeminiIgnore:
        params.fileFiltering?.respectGeminiIgnore ??
        DEFAULT_FILE_FILTERING_OPTIONS.respectGeminiIgnore,
      enableRecursiveFileSearch:
        params.fileFiltering?.enableRecursiveFileSearch ?? true,
      disableFuzzySearch: params.fileFiltering?.disableFuzzySearch ?? false,
    };
    this.checkpointing = params.checkpointing ?? false;
    this.proxy = params.proxy;
    this.cwd = params.cwd ?? process.cwd();
    this.fileDiscoveryService = params.fileDiscoveryService ?? null;
    this.bugCommand = params.bugCommand;
    this.model = params.model;
    this.enableModelAvailabilityService =
      params.enableModelAvailabilityService ?? false;
    this.previewFeatures = params.previewFeatures ?? undefined;
    this.maxSessionTurns = params.maxSessionTurns ?? -1;
    this.experimentalZedIntegration =
      params.experimentalZedIntegration ?? false;
    this.listSessions = params.listSessions ?? false;
    this.deleteSession = params.deleteSession;
    this.listExtensions = params.listExtensions ?? false;
    this._extensionLoader =
      params.extensionLoader ?? new SimpleExtensionLoader([]);
    this._enabledExtensions = params.enabledExtensions ?? [];
    this.noBrowser = params.noBrowser ?? false;
    this.summarizeToolOutput = params.summarizeToolOutput;
    this.folderTrust = params.folderTrust ?? false;
    this.ideMode = params.ideMode ?? false;
    this.loadMemoryFromIncludeDirectories =
      params.loadMemoryFromIncludeDirectories ?? false;
    this.importFormat = params.importFormat ?? 'tree';
    this.discoveryMaxDirs = params.discoveryMaxDirs ?? 200;
    this.compressionThreshold = params.compressionThreshold;
    this.interactive = params.interactive ?? false;
    this.ptyInfo = params.ptyInfo ?? 'child_process';
    this.trustedFolder = params.trustedFolder;
    this.useRipgrep = params.useRipgrep ?? true;
    this.enableInteractiveShell = params.enableInteractiveShell ?? false;
    this.skipNextSpeakerCheck = params.skipNextSpeakerCheck ?? true;
    this.shellExecutionConfig = {
      terminalWidth: params.shellExecutionConfig?.terminalWidth ?? 80,
      terminalHeight: params.shellExecutionConfig?.terminalHeight ?? 24,
      showColor: params.shellExecutionConfig?.showColor ?? false,
      pager: params.shellExecutionConfig?.pager ?? 'cat',
    };
    this.truncateToolOutputThreshold =
      params.truncateToolOutputThreshold ??
      DEFAULT_TRUNCATE_TOOL_OUTPUT_THRESHOLD;
    this.truncateToolOutputLines =
      params.truncateToolOutputLines ?? DEFAULT_TRUNCATE_TOOL_OUTPUT_LINES;
    this.enableToolOutputTruncation = params.enableToolOutputTruncation ?? true;
    this.useSmartEdit = params.useSmartEdit ?? true;
    this.useWriteTodos = params.useWriteTodos ?? true;
    this.enableHooks = params.enableHooks ?? false;

    // Enable MessageBus integration if:
    // 1. Explicitly enabled via setting, OR
    // 2. Hooks are enabled and hooks are configured
    const hasHooks = params.hooks && Object.keys(params.hooks).length > 0;
    const hooksNeedMessageBus = this.enableHooks && hasHooks;
    this.enableMessageBusIntegration =
      params.enableMessageBusIntegration ??
      (hooksNeedMessageBus ? true : false);
    this.codebaseInvestigatorSettings = {
      enabled: params.codebaseInvestigatorSettings?.enabled ?? true,
      maxNumTurns: params.codebaseInvestigatorSettings?.maxNumTurns ?? 10,
      maxTimeMinutes: params.codebaseInvestigatorSettings?.maxTimeMinutes ?? 3,
      thinkingBudget:
        params.codebaseInvestigatorSettings?.thinkingBudget ??
        DEFAULT_THINKING_MODE,
      model: params.codebaseInvestigatorSettings?.model ?? DEFAULT_GEMINI_MODEL,
    };
    this.continueOnFailedApiCall = params.continueOnFailedApiCall ?? true;
    this.enableShellOutputEfficiency =
      params.enableShellOutputEfficiency ?? true;
    this.extensionManagement = params.extensionManagement ?? true;
    this.enableExtensionReloading = params.enableExtensionReloading ?? false;
    this.storage = new Storage(this.targetDir);
    this.fakeResponses = params.fakeResponses;
    this.recordResponses = params.recordResponses;
    this.enablePromptCompletion = params.enablePromptCompletion ?? false;
    this.fileExclusions = new FileExclusions(this);
    this.eventEmitter = params.eventEmitter;
    this.policyEngine = new PolicyEngine(params.policyEngineConfig);
    this.messageBus = new MessageBus(this.policyEngine, this.debugMode);
    this.outputSettings = {
      format: params.output?.format ?? OutputFormat.TEXT,
    };
    this.retryFetchErrors = params.retryFetchErrors ?? false;
    this.disableYoloMode = params.disableYoloMode ?? false;
    this.hooks = params.hooks;
    this.experiments = params.experiments;

    // Deliberate Context Compaction
    // TODO: TEMPORARY VALUES FOR TESTING - REVERT BEFORE MERGE
    this.compressionInteractive = params.compressionInteractive ?? true;
    this.compressionPromptTimeout = params.compressionPromptTimeout ?? 30;
    this.compressionTriggerTokens = params.compressionTriggerTokens ?? 1000; // TEMP: was 40000
    this.compressionTriggerUtilization =
      params.compressionTriggerUtilization ?? 0.5;
    this.compressionMinMessages = params.compressionMinMessages ?? 2; // TEMP: was 25
    this.compressionMinTimeBetweenPrompts =
      params.compressionMinTimeBetweenPrompts ?? 5; // TEMP: was 300
    this.compressionFrequencyMultiplier =
      params.compressionFrequencyMultiplier ?? 1.5;

    if (params.contextFileName) {
      setGeminiMdFilename(params.contextFileName);
    }

    if (this.telemetrySettings.enabled) {
      initializeTelemetry(this);
    }

    const proxy = this.getProxy();
    if (proxy) {
      try {
        setGlobalProxy(proxy);
      } catch (error) {
        coreEvents.emitFeedback(
          'error',
          'Invalid proxy configuration detected. Check debug drawer for more details (F12)',
          error,
        );
      }
    }
    this.geminiClient = new GeminiClient(this);
    this.modelRouterService = new ModelRouterService(this);

    // HACK: The settings loading logic doesn't currently merge the default
    // generation config with the user's settings. This means if a user provides
    // any `generation` settings (e.g., just `overrides`), the default `aliases`
    // are lost. This hack manually merges the default aliases back in if they
    // are missing from the user's config.
    // TODO(12593): Fix the settings loading logic to properly merge defaults and
    // remove this hack.
    let modelConfigServiceConfig = params.modelConfigServiceConfig;
    if (modelConfigServiceConfig && !modelConfigServiceConfig.aliases) {
      modelConfigServiceConfig = {
        ...modelConfigServiceConfig,
        aliases: DEFAULT_MODEL_CONFIGS.aliases,
      };
    }

    this.modelConfigService = new ModelConfigService(
      modelConfigServiceConfig ?? DEFAULT_MODEL_CONFIGS,
    );
  }

  /**
   * Must only be called once, throws if called again.
   */
  async initialize(): Promise<void> {
    if (this.initialized) {
      throw Error('Config was already initialized');
    }
    this.initialized = true;

    // Initialize centralized FileDiscoveryService
    this.getFileService();
    if (this.getCheckpointingEnabled()) {
      await this.getGitService();
    }
    this.promptRegistry = new PromptRegistry();

    this.agentRegistry = new AgentRegistry(this);
    await this.agentRegistry.initialize();

    this.toolRegistry = await this.createToolRegistry();
    this.mcpClientManager = new McpClientManager(
      this.toolRegistry,
      this,
      this.eventEmitter,
    );
    await Promise.all([
      await this.mcpClientManager.startConfiguredMcpServers(),
      await this.getExtensionLoader().start(this),
    ]);

    // Initialize hook system if enabled
    if (this.enableHooks) {
      this.hookSystem = new HookSystem(this);
      await this.hookSystem.initialize();
    }

    await this.geminiClient.initialize();
  }

  getContentGenerator(): ContentGenerator {
    return this.contentGenerator;
  }

  async refreshAuth(authMethod: AuthType) {
    // Vertex and Genai have incompatible encryption and sending history with
    // thoughtSignature from Genai to Vertex will fail, we need to strip them
    if (
      this.contentGeneratorConfig?.authType === AuthType.USE_GEMINI &&
      authMethod !== AuthType.USE_GEMINI
    ) {
      // Restore the conversation history to the new client
      this.geminiClient.stripThoughtsFromHistory();
    }

    const newContentGeneratorConfig = await createContentGeneratorConfig(
      this,
      authMethod,
    );
    this.contentGenerator = await createContentGenerator(
      newContentGeneratorConfig,
      this,
      this.getSessionId(),
    );
    // Only assign to instance properties after successful initialization
    this.contentGeneratorConfig = newContentGeneratorConfig;

    // Initialize BaseLlmClient now that the ContentGenerator is available
    this.baseLlmClient = new BaseLlmClient(this.contentGenerator, this);

    const previewFeatures = this.getPreviewFeatures();

    const codeAssistServer = getCodeAssistServer(this);
    if (codeAssistServer) {
      this.experimentsPromise = getExperiments(codeAssistServer)
        .then((experiments) => {
          this.setExperiments(experiments);

          // If preview features have not been set and the user authenticated through Google, we enable preview based on remote config only if it's true
          if (previewFeatures === undefined) {
            const remotePreviewFeatures =
              experiments.flags[ExperimentFlags.ENABLE_PREVIEW]?.boolValue;
            if (remotePreviewFeatures === true) {
              this.setPreviewFeatures(remotePreviewFeatures);
            }
          }
        })
        .catch((e) => {
          debugLogger.error('Failed to fetch experiments', e);
        });
    } else {
      this.experiments = undefined;
      this.experimentsPromise = undefined;
    }

    // Reset the session flag since we're explicitly changing auth and using default model
    this.inFallbackMode = false;
  }

  async getExperimentsAsync(): Promise<Experiments | undefined> {
    if (this.experiments) {
      return this.experiments;
    }
    const codeAssistServer = getCodeAssistServer(this);
    if (codeAssistServer) {
      return getExperiments(codeAssistServer);
    }
    return undefined;
  }

  getUserTier(): UserTierId | undefined {
    return this.contentGenerator?.userTier;
  }

  /**
   * Provides access to the BaseLlmClient for stateless LLM operations.
   */
  getBaseLlmClient(): BaseLlmClient {
    if (!this.baseLlmClient) {
      // Handle cases where initialization might be deferred or authentication failed
      if (this.contentGenerator) {
        this.baseLlmClient = new BaseLlmClient(
          this.getContentGenerator(),
          this,
        );
      } else {
        throw new Error(
          'BaseLlmClient not initialized. Ensure authentication has occurred and ContentGenerator is ready.',
        );
      }
    }
    return this.baseLlmClient;
  }

  getSessionId(): string {
    return this.sessionId;
  }

  setSessionId(sessionId: string): void {
    this.sessionId = sessionId;
  }

  shouldLoadMemoryFromIncludeDirectories(): boolean {
    return this.loadMemoryFromIncludeDirectories;
  }

  getImportFormat(): 'tree' | 'flat' {
    return this.importFormat;
  }

  getDiscoveryMaxDirs(): number {
    return this.discoveryMaxDirs;
  }

  getContentGeneratorConfig(): ContentGeneratorConfig {
    return this.contentGeneratorConfig;
  }

  getModel(): string {
    return this.model;
  }

  setModel(newModel: string): void {
    if (this.model !== newModel || this.inFallbackMode) {
      this.model = newModel;
      coreEvents.emitModelChanged(newModel);
    }
    this.setFallbackMode(false);
  }

  isInFallbackMode(): boolean {
    return this.inFallbackMode;
  }

  setFallbackMode(active: boolean): void {
    this.inFallbackMode = active;
  }

  setFallbackModelHandler(handler: FallbackModelHandler): void {
    this.fallbackModelHandler = handler;
  }

  getFallbackModelHandler(): FallbackModelHandler | undefined {
    return this.fallbackModelHandler;
  }

  isPreviewModelFallbackMode(): boolean {
    return this.previewModelFallbackMode;
  }

  setPreviewModelFallbackMode(active: boolean): void {
    this.previewModelFallbackMode = active;
  }

  isPreviewModelBypassMode(): boolean {
    return this.previewModelBypassMode;
  }

  setPreviewModelBypassMode(active: boolean): void {
    this.previewModelBypassMode = active;
  }

  getMaxSessionTurns(): number {
    return this.maxSessionTurns;
  }

  setQuotaErrorOccurred(value: boolean): void {
    this.quotaErrorOccurred = value;
  }

  getQuotaErrorOccurred(): boolean {
    return this.quotaErrorOccurred;
  }

  getEmbeddingModel(): string {
    return this.embeddingModel;
  }

  getSandbox(): SandboxConfig | undefined {
    return this.sandbox;
  }

  isRestrictiveSandbox(): boolean {
    const sandboxConfig = this.getSandbox();
    const seatbeltProfile = process.env['SEATBELT_PROFILE'];
    return (
      !!sandboxConfig &&
      sandboxConfig.command === 'sandbox-exec' &&
      !!seatbeltProfile &&
      seatbeltProfile.startsWith('restrictive-')
    );
  }

  getTargetDir(): string {
    return this.targetDir;
  }

  getProjectRoot(): string {
    return this.targetDir;
  }

  getWorkspaceContext(): WorkspaceContext {
    return this.workspaceContext;
  }

  getAgentRegistry(): AgentRegistry {
    return this.agentRegistry;
  }

  getToolRegistry(): ToolRegistry {
    return this.toolRegistry;
  }

  getPromptRegistry(): PromptRegistry {
    return this.promptRegistry;
  }

  getDebugMode(): boolean {
    return this.debugMode;
  }
  getQuestion(): string | undefined {
    return this.question;
  }

  getPreviewFeatures(): boolean | undefined {
    return this.previewFeatures;
  }

  setPreviewFeatures(previewFeatures: boolean) {
    this.previewFeatures = previewFeatures;
  }

  getCoreTools(): string[] | undefined {
    return this.coreTools;
  }

  getAllowedTools(): string[] | undefined {
    return this.allowedTools;
  }

  /**
   * All the excluded tools from static configuration, loaded extensions, or
   * other sources.
   *
   * May change over time.
   */
  getExcludeTools(): Set<string> | undefined {
    const excludeToolsSet = new Set([...(this.excludeTools ?? [])]);
    for (const extension of this.getExtensionLoader().getExtensions()) {
      if (!extension.isActive) {
        continue;
      }
      for (const tool of extension.excludeTools || []) {
        excludeToolsSet.add(tool);
      }
    }
    return excludeToolsSet;
  }

  getToolDiscoveryCommand(): string | undefined {
    return this.toolDiscoveryCommand;
  }

  getToolCallCommand(): string | undefined {
    return this.toolCallCommand;
  }

  getMcpServerCommand(): string | undefined {
    return this.mcpServerCommand;
  }

  /**
   * The user configured MCP servers (via gemini settings files).
   *
   * Does NOT include mcp servers configured by extensions.
   */
  getMcpServers(): Record<string, MCPServerConfig> | undefined {
    return this.mcpServers;
  }

  getMcpClientManager(): McpClientManager | undefined {
    return this.mcpClientManager;
  }

  getAllowedMcpServers(): string[] | undefined {
    return this.allowedMcpServers;
  }

  getBlockedMcpServers(): string[] | undefined {
    return this.blockedMcpServers;
  }

  setMcpServers(mcpServers: Record<string, MCPServerConfig>): void {
    this.mcpServers = mcpServers;
  }

  getUserMemory(): string {
    return this.userMemory;
  }

  setUserMemory(newUserMemory: string): void {
    this.userMemory = newUserMemory;
  }

  getGeminiMdFileCount(): number {
    return this.geminiMdFileCount;
  }

  setGeminiMdFileCount(count: number): void {
    this.geminiMdFileCount = count;
  }

  getGeminiMdFilePaths(): string[] {
    return this.geminiMdFilePaths;
  }

  setGeminiMdFilePaths(paths: string[]): void {
    this.geminiMdFilePaths = paths;
  }

  getApprovalMode(): ApprovalMode {
    return this.approvalMode;
  }

  setApprovalMode(mode: ApprovalMode): void {
    if (!this.isTrustedFolder() && mode !== ApprovalMode.DEFAULT) {
      throw new Error(
        'Cannot enable privileged approval modes in an untrusted folder.',
      );
    }
    this.approvalMode = mode;
  }

  isYoloModeDisabled(): boolean {
    return this.disableYoloMode || !this.isTrustedFolder();
  }

  getPendingIncludeDirectories(): string[] {
    return this.pendingIncludeDirectories;
  }

  clearPendingIncludeDirectories(): void {
    this.pendingIncludeDirectories = [];
  }

  getShowMemoryUsage(): boolean {
    return this.showMemoryUsage;
  }

  getAccessibility(): AccessibilitySettings {
    return this.accessibility;
  }

  getTelemetryEnabled(): boolean {
    return this.telemetrySettings.enabled ?? false;
  }

  getTelemetryLogPromptsEnabled(): boolean {
    return this.telemetrySettings.logPrompts ?? true;
  }

  getTelemetryOtlpEndpoint(): string {
    return this.telemetrySettings.otlpEndpoint ?? DEFAULT_OTLP_ENDPOINT;
  }

  getTelemetryOtlpProtocol(): 'grpc' | 'http' {
    return this.telemetrySettings.otlpProtocol ?? 'grpc';
  }

  getTelemetryTarget(): TelemetryTarget {
    return this.telemetrySettings.target ?? DEFAULT_TELEMETRY_TARGET;
  }

  getTelemetryOutfile(): string | undefined {
    return this.telemetrySettings.outfile;
  }

  getTelemetryUseCollector(): boolean {
    return this.telemetrySettings.useCollector ?? false;
  }

  getGeminiClient(): GeminiClient {
    return this.geminiClient;
  }

  /**
   * Updates the system instruction with the latest user memory.
   * Whenever the user memory (GEMINI.md files) is updated.
   */
  async updateSystemInstructionIfInitialized(): Promise<void> {
    const geminiClient = this.getGeminiClient();
    if (geminiClient?.isInitialized()) {
      await geminiClient.updateSystemInstruction();
    }
  }

  getModelRouterService(): ModelRouterService {
    return this.modelRouterService;
  }

  getEnableRecursiveFileSearch(): boolean {
    return this.fileFiltering.enableRecursiveFileSearch;
  }

  getFileFilteringDisableFuzzySearch(): boolean {
    return this.fileFiltering.disableFuzzySearch;
  }

  getFileFilteringRespectGitIgnore(): boolean {
    return this.fileFiltering.respectGitIgnore;
  }
  getFileFilteringRespectGeminiIgnore(): boolean {
    return this.fileFiltering.respectGeminiIgnore;
  }

  getFileFilteringOptions(): FileFilteringOptions {
    return {
      respectGitIgnore: this.fileFiltering.respectGitIgnore,
      respectGeminiIgnore: this.fileFiltering.respectGeminiIgnore,
    };
  }

  /**
   * Gets custom file exclusion patterns from configuration.
   * TODO: This is a placeholder implementation. In the future, this could
   * read from settings files, CLI arguments, or environment variables.
   */
  getCustomExcludes(): string[] {
    // Placeholder implementation - returns empty array for now
    // Future implementation could read from:
    // - User settings file
    // - Project-specific configuration
    // - Environment variables
    // - CLI arguments
    return [];
  }

  getCheckpointingEnabled(): boolean {
    return this.checkpointing;
  }

  getProxy(): string | undefined {
    return this.proxy;
  }

  getWorkingDir(): string {
    return this.cwd;
  }

  getBugCommand(): BugCommandSettings | undefined {
    return this.bugCommand;
  }

  getFileService(): FileDiscoveryService {
    if (!this.fileDiscoveryService) {
      this.fileDiscoveryService = new FileDiscoveryService(this.targetDir);
    }
    return this.fileDiscoveryService;
  }

  getUsageStatisticsEnabled(): boolean {
    return this.usageStatisticsEnabled;
  }

  getExperimentalZedIntegration(): boolean {
    return this.experimentalZedIntegration;
  }

  getListExtensions(): boolean {
    return this.listExtensions;
  }

  getListSessions(): boolean {
    return this.listSessions;
  }

  getDeleteSession(): string | undefined {
    return this.deleteSession;
  }

  getExtensionManagement(): boolean {
    return this.extensionManagement;
  }

  getExtensions(): GeminiCLIExtension[] {
    return this._extensionLoader.getExtensions();
  }

  getExtensionLoader(): ExtensionLoader {
    return this._extensionLoader;
  }

  // The list of explicitly enabled extensions, if any were given, may contain
  // the string "none".
  getEnabledExtensions(): string[] {
    return this._enabledExtensions;
  }

  getEnableExtensionReloading(): boolean {
    return this.enableExtensionReloading;
  }

  isModelAvailabilityServiceEnabled(): boolean {
    return this.enableModelAvailabilityService;
  }

  getNoBrowser(): boolean {
    return this.noBrowser;
  }

  isBrowserLaunchSuppressed(): boolean {
    return this.getNoBrowser() || !shouldAttemptBrowserLaunch();
  }

  getSummarizeToolOutputConfig():
    | Record<string, SummarizeToolOutputSettings>
    | undefined {
    return this.summarizeToolOutput;
  }

  getIdeMode(): boolean {
    return this.ideMode;
  }

  /**
   * Returns 'true' if the folder trust feature is enabled.
   */
  getFolderTrust(): boolean {
    return this.folderTrust;
  }

  /**
   * Returns 'true' if the workspace is considered "trusted".
   * 'false' for untrusted.
   */
  isTrustedFolder(): boolean {
    // isWorkspaceTrusted in cli/src/config/trustedFolder.js returns undefined
    // when the file based trust value is unavailable, since it is mainly used
    // in the initialization for trust dialogs, etc. Here we return true since
    // config.isTrustedFolder() is used for the main business logic of blocking
    // tool calls etc in the rest of the application.
    //
    // Default value is true since we load with trusted settings to avoid
    // restarts in the more common path. If the user chooses to mark the folder
    // as untrusted, the CLI will restart and we will have the trust value
    // reloaded.
    const context = ideContextStore.get();
    if (context?.workspaceState?.isTrusted !== undefined) {
      return context.workspaceState.isTrusted;
    }

    return this.trustedFolder ?? true;
  }

  setIdeMode(value: boolean): void {
    this.ideMode = value;
  }

  /**
   * Get the current FileSystemService
   */
  getFileSystemService(): FileSystemService {
    return this.fileSystemService;
  }

  /**
   * Set a custom FileSystemService
   */
  setFileSystemService(fileSystemService: FileSystemService): void {
    this.fileSystemService = fileSystemService;
  }

  async getCompressionThreshold(): Promise<number | undefined> {
    if (this.compressionThreshold) {
      return this.compressionThreshold;
    }

    await this.ensureExperimentsLoaded();

    const remoteThreshold =
      this.experiments?.flags[ExperimentFlags.CONTEXT_COMPRESSION_THRESHOLD]
        ?.floatValue;
    if (remoteThreshold === 0) {
      return undefined;
    }
    return remoteThreshold;
  }

  /**
   * Get absolute token threshold for triggering compression (default: 40000)
   */
  getCompressionTriggerTokens(): number {
    return this.compressionTriggerTokens;
  }

  /**
   * Set absolute token threshold for triggering compression.
   */
  setCompressionTriggerTokens(value: number): void {
    this.compressionTriggerTokens = value;
  }

  /**
   * Get utilization threshold for safety valve compression (default: 0.5 = 50%)
   */
  getCompressionTriggerUtilization(): number {
    return this.compressionTriggerUtilization;
  }

  /**
   * Set utilization threshold for safety valve compression.
   */
  setCompressionTriggerUtilization(value: number): void {
    this.compressionTriggerUtilization = value;
  }

  /**
   * Get minimum messages required between compressions (default: 25)
   */
  getCompressionMinMessages(): number {
    return this.compressionMinMessages;
  }

  /**
   * Set minimum messages required between compressions.
   */
  setCompressionMinMessages(value: number): void {
    this.compressionMinMessages = value;
  }

  /**
   * Get minimum time in seconds between compressions (default: 300 = 5 minutes)
   */
  getCompressionMinTimeBetweenPrompts(): number {
    return this.compressionMinTimeBetweenPrompts;
  }

  /**
   * Set minimum time in seconds between compressions.
   */
  setCompressionMinTimeBetweenPrompts(value: number): void {
    this.compressionMinTimeBetweenPrompts = value;
  }

  /**
   * Get multiplier for adjusting compression frequency (default: 1.5)
   */
  getCompressionFrequencyMultiplier(): number {
    return this.compressionFrequencyMultiplier;
  }

  /**
   * Set multiplier for adjusting compression frequency.
   */
  setCompressionFrequencyMultiplier(value: number): void {
    this.compressionFrequencyMultiplier = value;
  }

  /**
   * Check if deliberate compression is enabled (default: true)
   */
  isDeliberateCompressionEnabled(): boolean {
    return this.compressionInteractive;
  }

  /**
   * Check if interactive compression prompts are enabled (alias for isDeliberateCompressionEnabled)
   */
  isCompressionInteractive(): boolean {
    return this.compressionInteractive;
  }

  /**
   * Set if deliberate compression is enabled.
   */
  setCompressionInteractive(value: boolean): void {
    this.compressionInteractive = value;
  }

  /**
   * Get timeout for compression prompt in seconds (default: 30)
   */
  getCompressionPromptTimeout(): number {
    return this.compressionPromptTimeout;
  }

  /**
   * Set timeout for compression prompt in seconds.
   */
  setCompressionPromptTimeout(value: number): void {
    this.compressionPromptTimeout = value;
  }

  /**
   * Check if auto-skip is enabled for deliberate compression (default: false)
   */
  async getDeliberateCompressionAutoSkip(): Promise<boolean> {
    await this.ensureExperimentsLoaded();
    return (
      this.experiments?.flags[ExperimentFlags.DELIBERATE_COMPRESSION_AUTO_SKIP]
        ?.boolValue ?? false
    );
  }

  async getUserCaching(): Promise<boolean | undefined> {
    await this.ensureExperimentsLoaded();

    return this.experiments?.flags[ExperimentFlags.USER_CACHING]?.boolValue;
  }

  async getBannerTextNoCapacityIssues(): Promise<string> {
    await this.ensureExperimentsLoaded();
    return (
      this.experiments?.flags[ExperimentFlags.BANNER_TEXT_NO_CAPACITY_ISSUES]
        ?.stringValue ?? ''
    );
  }

  async getBannerTextCapacityIssues(): Promise<string> {
    await this.ensureExperimentsLoaded();
    return (
      this.experiments?.flags[ExperimentFlags.BANNER_TEXT_CAPACITY_ISSUES]
        ?.stringValue ?? ''
    );
  }

  private async ensureExperimentsLoaded(): Promise<void> {
    if (!this.experimentsPromise) {
      return;
    }
    try {
      await this.experimentsPromise;
    } catch (e) {
      debugLogger.debug('Failed to fetch experiments', e);
    }
  }

  isInteractiveShellEnabled(): boolean {
    return (
      this.interactive &&
      this.ptyInfo !== 'child_process' &&
      this.enableInteractiveShell
    );
  }

  isInteractive(): boolean {
    return this.interactive;
  }

  getUseRipgrep(): boolean {
    return this.useRipgrep;
  }

  getEnableInteractiveShell(): boolean {
    return this.enableInteractiveShell;
  }

  getSkipNextSpeakerCheck(): boolean {
    return this.skipNextSpeakerCheck;
  }

  getContinueOnFailedApiCall(): boolean {
    return this.continueOnFailedApiCall;
  }

  getRetryFetchErrors(): boolean {
    return this.retryFetchErrors;
  }

  getEnableShellOutputEfficiency(): boolean {
    return this.enableShellOutputEfficiency;
  }

  getShellExecutionConfig(): ShellExecutionConfig {
    return this.shellExecutionConfig;
  }

  setShellExecutionConfig(config: ShellExecutionConfig): void {
    this.shellExecutionConfig = {
      terminalWidth:
        config.terminalWidth ?? this.shellExecutionConfig.terminalWidth,
      terminalHeight:
        config.terminalHeight ?? this.shellExecutionConfig.terminalHeight,
      showColor: config.showColor ?? this.shellExecutionConfig.showColor,
      pager: config.pager ?? this.shellExecutionConfig.pager,
    };
  }
  getScreenReader(): boolean {
    return this.accessibility.screenReader ?? false;
  }

  getEnablePromptCompletion(): boolean {
    return this.enablePromptCompletion;
  }

  getEnableToolOutputTruncation(): boolean {
    return this.enableToolOutputTruncation;
  }

  getTruncateToolOutputThreshold(): number {
    return Math.min(
      // Estimate remaining context window in characters (1 token ~= 4 chars).
      4 *
        (tokenLimit(this.model) - uiTelemetryService.getLastPromptTokenCount()),
      this.truncateToolOutputThreshold,
    );
  }

  getTruncateToolOutputLines(): number {
    return this.truncateToolOutputLines;
  }

  getUseSmartEdit(): boolean {
    return this.useSmartEdit;
  }

  getUseWriteTodos(): boolean {
    return this.useWriteTodos;
  }

  getOutputFormat(): OutputFormat {
    return this.outputSettings?.format
      ? this.outputSettings.format
      : OutputFormat.TEXT;
  }

  async getGitService(): Promise<GitService> {
    if (!this.gitService) {
      this.gitService = new GitService(this.targetDir, this.storage);
      await this.gitService.initialize();
    }
    return this.gitService;
  }

  getFileExclusions(): FileExclusions {
    return this.fileExclusions;
  }

  getMessageBus(): MessageBus {
    return this.messageBus;
  }

  getPolicyEngine(): PolicyEngine {
    return this.policyEngine;
  }

  getEnableMessageBusIntegration(): boolean {
    return this.enableMessageBusIntegration;
  }

  getEnableHooks(): boolean {
    return this.enableHooks;
  }

  getCodebaseInvestigatorSettings(): CodebaseInvestigatorSettings {
    return this.codebaseInvestigatorSettings;
  }

  async createToolRegistry(): Promise<ToolRegistry> {
    const registry = new ToolRegistry(this);

    // Set message bus on tool registry before discovery so MCP tools can access it
    if (this.getEnableMessageBusIntegration()) {
      registry.setMessageBus(this.messageBus);
    }

    // helper to create & register core tools that are enabled
    // eslint-disable-next-line @typescript-eslint/no-explicit-any
    const registerCoreTool = (ToolClass: any, ...args: unknown[]) => {
      const className = ToolClass.name;
      const toolName = ToolClass.Name || className;
      const coreTools = this.getCoreTools();
      // On some platforms, the className can be minified to _ClassName.
      const normalizedClassName = className.replace(/^_+/, '');

      let isEnabled = true; // Enabled by default if coreTools is not set.
      if (coreTools) {
        isEnabled = coreTools.some(
          (tool) =>
            tool === toolName ||
            tool === normalizedClassName ||
            tool.startsWith(`${toolName}(`) ||
            tool.startsWith(`${normalizedClassName}(`),
        );
      }

      if (isEnabled) {
        // Pass message bus to tools when feature flag is enabled
        // This first implementation is only focused on the general case of
        // the tool registry.
        const messageBusEnabled = this.getEnableMessageBusIntegration();

        const toolArgs = messageBusEnabled
          ? [...args, this.getMessageBus()]
          : args;

        registry.registerTool(new ToolClass(...toolArgs));
      }
    };

    registerCoreTool(LSTool, this);
    registerCoreTool(ReadFileTool, this);

    if (this.getUseRipgrep()) {
      let useRipgrep = false;
      let errorString: undefined | string = undefined;
      try {
        useRipgrep = await canUseRipgrep();
      } catch (error: unknown) {
        errorString = String(error);
      }
      if (useRipgrep) {
        registerCoreTool(RipGrepTool, this);
      } else {
        logRipgrepFallback(this, new RipgrepFallbackEvent(errorString));
        registerCoreTool(GrepTool, this);
      }
    } else {
      registerCoreTool(GrepTool, this);
    }

    registerCoreTool(GlobTool, this);
    if (this.getUseSmartEdit()) {
      registerCoreTool(SmartEditTool, this);
    } else {
      registerCoreTool(EditTool, this);
    }
    registerCoreTool(WriteFileTool, this);
    registerCoreTool(WebFetchTool, this);
    registerCoreTool(ShellTool, this);
    registerCoreTool(MemoryTool);
    registerCoreTool(WebSearchTool, this);
    if (this.getUseWriteTodos()) {
      registerCoreTool(WriteTodosTool, this);
    }

    // Register Subagents as Tools
    if (this.getCodebaseInvestigatorSettings().enabled) {
      const definition = this.agentRegistry.getDefinition(
        'codebase_investigator',
      );
      if (definition) {
        // We must respect the main allowed/exclude lists for agents too.
        const allowedTools = this.getAllowedTools();

        const isAllowed =
          !allowedTools || allowedTools.includes(definition.name);

        if (isAllowed) {
          const messageBusEnabled = this.getEnableMessageBusIntegration();
          const wrapper = new SubagentToolWrapper(
            definition,
            this,
            messageBusEnabled ? this.getMessageBus() : undefined,
          );
          registry.registerTool(wrapper);
        }
      }
    }

    await registry.discoverAllTools();
    registry.sortTools();
    return registry;
  }

  /**
   * Get the hook system instance
   */
  getHookSystem(): HookSystem | undefined {
    return this.hookSystem;
  }

  /**
   * Get hooks configuration
   */
  getHooks(): { [K in HookEventName]?: HookDefinition[] } | undefined {
    return this.hooks;
  }

  /**
   * Get experiments configuration
   */
  getExperiments(): Experiments | undefined {
    return this.experiments;
  }

  /**
   * Set experiments configuration
   */
  setExperiments(experiments: Experiments): void {
    this.experiments = experiments;
    const flagSummaries = Object.entries(experiments.flags ?? {})
      .sort(([a], [b]) => a.localeCompare(b))
      .map(([flagId, flag]) => {
        const summary: Record<string, unknown> = { flagId };
        if (flag.boolValue !== undefined) {
          summary['boolValue'] = flag.boolValue;
        }
        if (flag.floatValue !== undefined) {
          summary['floatValue'] = flag.floatValue;
        }
        if (flag.intValue !== undefined) {
          summary['intValue'] = flag.intValue;
        }
        if (flag.stringValue !== undefined) {
          summary['stringValue'] = flag.stringValue;
        }
        const int32Length = flag.int32ListValue?.values?.length ?? 0;
        if (int32Length > 0) {
          summary['int32ListLength'] = int32Length;
        }
        const stringListLength = flag.stringListValue?.values?.length ?? 0;
        if (stringListLength > 0) {
          summary['stringListLength'] = stringListLength;
        }
        return summary;
      });
    const summary = {
      experimentIds: experiments.experimentIds ?? [],
      flags: flagSummaries,
    };
    const summaryString = inspect(summary, {
      depth: null,
      maxArrayLength: null,
      maxStringLength: null,
      breakLength: 80,
      compact: false,
    });
    debugLogger.debug('Experiments loaded', summaryString);
  }
}
// Export model constants for use in CLI
export { DEFAULT_GEMINI_FLASH_MODEL };<|MERGE_RESOLUTION|>--- conflicted
+++ resolved
@@ -305,7 +305,7 @@
     [K in HookEventName]?: HookDefinition[];
   };
   previewFeatures?: boolean;
-<<<<<<< HEAD
+  enableModelAvailabilityService?: boolean;
 
   // Deliberate Context Compaction
   compressionInteractive?: boolean;
@@ -315,9 +315,6 @@
   compressionMinMessages?: number;
   compressionMinTimeBetweenPrompts?: number;
   compressionFrequencyMultiplier?: number;
-=======
-  enableModelAvailabilityService?: boolean;
->>>>>>> 2b41263a
 }
 
 export class Config {
