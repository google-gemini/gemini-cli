--- conflicted
+++ resolved
@@ -12,42 +12,5 @@
 
 export const DEFAULT_GEMINI_EMBEDDING_MODEL = 'gemini-embedding-001';
 
-<<<<<<< HEAD
-// Some thinking models do not default to dynamic thinking which is done by a value of -1
-export const DEFAULT_THINKING_MODE = -1;
-=======
 // Cap the thinking at 8192 to prevent run-away thinking loops.
-export const DEFAULT_THINKING_MODE = 8192;
-
-/**
- * Determines the effective model to use, applying fallback logic if necessary.
- *
- * When fallback mode is active, this function enforces the use of the standard
- * fallback model. However, it makes an exception for "lite" models (any model
- * with "lite" in its name), allowing them to be used to preserve cost savings.
- * This ensures that "pro" models are always downgraded, while "lite" model
- * requests are honored.
- *
- * @param isInFallbackMode Whether the application is in fallback mode.
- * @param requestedModel The model that was originally requested.
- * @returns The effective model name.
- */
-export function getEffectiveModel(
-  isInFallbackMode: boolean,
-  requestedModel: string,
-): string {
-  // If we are not in fallback mode, simply use the requested model.
-  if (!isInFallbackMode) {
-    return requestedModel;
-  }
-
-  // If a "lite" model is requested, honor it. This allows for variations of
-  // lite models without needing to list them all as constants.
-  if (requestedModel.includes('lite')) {
-    return requestedModel;
-  }
-
-  // Default fallback for Gemini CLI.
-  return DEFAULT_GEMINI_FLASH_MODEL;
-}
->>>>>>> 3f90001f
+export const DEFAULT_THINKING_MODE = 8192;