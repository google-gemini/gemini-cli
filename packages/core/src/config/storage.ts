--- conflicted
+++ resolved
@@ -10,10 +10,6 @@
 import * as fs from 'node:fs';
 import { GEMINI_DIR } from '../utils/paths.js';
 
-<<<<<<< HEAD
-export const GEMINI_DIR = '.auditaria';
-=======
->>>>>>> 518caae6
 export const GOOGLE_ACCOUNTS_FILENAME = 'google_accounts.json';
 export const OAUTH_FILE = 'oauth_creds.json';
 const TMP_DIR_NAME = 'tmp';
@@ -29,11 +25,7 @@
   static getGlobalGeminiDir(): string {
     const homeDir = os.homedir();
     if (!homeDir) {
-<<<<<<< HEAD
-      return path.join(os.tmpdir(), '.auditaria');
-=======
       return path.join(os.tmpdir(), GEMINI_DIR);
->>>>>>> 518caae6
     }
     return path.join(homeDir, GEMINI_DIR);
   }
