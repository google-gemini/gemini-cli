--- conflicted
+++ resolved
@@ -52,8 +52,10 @@
       }
 
       if (message.type === MessageBusType.TOOL_CONFIRMATION_REQUEST) {
-<<<<<<< HEAD
-        const { decision, rule } = this.policyEngine.check(message.toolCall);
+        const { decision, rule } = this.policyEngine.check(
+          message.toolCall,
+          message.serverName,
+        );
 
         if (
           decision === PolicyDecision.ALLOW &&
@@ -96,12 +98,6 @@
             return;
           }
         }
-=======
-        const decision = this.policyEngine.check(
-          message.toolCall,
-          message.serverName,
-        );
->>>>>>> 400da30a
 
         switch (decision) {
           case PolicyDecision.ALLOW:
