--- conflicted
+++ resolved
@@ -20,11 +20,8 @@
   type: MessageBusType.TOOL_CONFIRMATION_REQUEST;
   toolCall: FunctionCall;
   correlationId: string;
-<<<<<<< HEAD
   details?: ToolCallConfirmationDetails;
-=======
   serverName?: string;
->>>>>>> 8c78fe4f
 }
 
 export interface ToolConfirmationResponse {
