/**
 * @license
 * Copyright 2025 Google LLC
 * SPDX-License-Identifier: Apache-2.0
 */

import { describe, it, expect, vi, beforeEach, afterEach } from 'vitest';

import {
  Chat,
  Content,
  EmbedContentResponse,
  GenerateContentResponse,
  GoogleGenAI,
} from '@google/genai';
import { findIndexAfterFraction, GeminiClient } from './client.js';
import { AuthType, ContentGenerator } from './contentGenerator.js';
import { GeminiChat } from './geminiChat.js';
import { Config } from '../config/config.js';
import { GeminiEventType, Turn } from './turn.js';
import { getCoreSystemPrompt } from './prompts.js';
import { DEFAULT_GEMINI_FLASH_MODEL } from '../config/models.js';
import { FileDiscoveryService } from '../services/fileDiscoveryService.js';
import { setSimulate429 } from '../utils/testUtils.js';
import { tokenLimit } from './tokenLimits.js';
import { ideContext } from '../ide/ideContext.js';

// --- Mocks ---
const mockChatCreateFn = vi.fn();
const mockGenerateContentFn = vi.fn();
const mockEmbedContentFn = vi.fn();
const mockTurnRunFn = vi.fn();

vi.mock('@google/genai');
vi.mock('./turn', () => {
  // Define a mock class that has the same shape as the real Turn
  class MockTurn {
    pendingToolCalls = [];
    // The run method is a property that holds our mock function
    run = mockTurnRunFn;

    constructor() {
      // The constructor can be empty or do some mock setup
    }
  }
  // Export the mock class as 'Turn'
  return {
    Turn: MockTurn,
    GeminiEventType: {
      MaxSessionTurns: 'MaxSessionTurns',
      ChatCompressed: 'ChatCompressed',
    },
  };
});

vi.mock('../config/config.js');
vi.mock('./prompts');
vi.mock('../utils/getFolderStructure', () => ({
  getFolderStructure: vi.fn().mockResolvedValue('Mock Folder Structure'),
}));
vi.mock('../utils/errorReporting', () => ({ reportError: vi.fn() }));
vi.mock('../utils/nextSpeakerChecker', () => ({
  checkNextSpeaker: vi.fn().mockResolvedValue(null),
}));
vi.mock('../utils/generateContentResponseUtilities', () => ({
  getResponseText: (result: GenerateContentResponse) =>
    result.candidates?.[0]?.content?.parts?.map((part) => part.text).join('') ||
    undefined,
}));
vi.mock('../telemetry/index.js', () => ({
  logApiRequest: vi.fn(),
  logApiResponse: vi.fn(),
  logApiError: vi.fn(),
}));
vi.mock('../ide/ideContext.js');

describe('findIndexAfterFraction', () => {
  const history: Content[] = [
    { role: 'user', parts: [{ text: 'This is the first message.' }] }, // JSON length: 66
    { role: 'model', parts: [{ text: 'This is the second message.' }] }, // JSON length: 68
    { role: 'user', parts: [{ text: 'This is the third message.' }] }, // JSON length: 66
    { role: 'model', parts: [{ text: 'This is the fourth message.' }] }, // JSON length: 68
    { role: 'user', parts: [{ text: 'This is the fifth message.' }] }, // JSON length: 65
  ];
  // Total length: 333

  it('should throw an error for non-positive numbers', () => {
    expect(() => findIndexAfterFraction(history, 0)).toThrow(
      'Fraction must be between 0 and 1',
    );
  });

  it('should throw an error for a fraction greater than or equal to 1', () => {
    expect(() => findIndexAfterFraction(history, 1)).toThrow(
      'Fraction must be between 0 and 1',
    );
  });

  it('should handle a fraction in the middle', () => {
    // 333 * 0.5 = 166.5
    // 0: 66
    // 1: 66 + 68 = 134
    // 2: 134 + 66 = 200
    // 200 >= 166.5, so index is 2
    expect(findIndexAfterFraction(history, 0.5)).toBe(2);
  });

  it('should handle a fraction that results in the last index', () => {
    // 333 * 0.9 = 299.7
    // ...
    // 3: 200 + 68 = 268
    // 4: 268 + 65 = 333
    // 333 >= 299.7, so index is 4
    expect(findIndexAfterFraction(history, 0.9)).toBe(4);
  });

  it('should handle an empty history', () => {
    expect(findIndexAfterFraction([], 0.5)).toBe(0);
  });

  it('should handle a history with only one item', () => {
    expect(findIndexAfterFraction(history.slice(0, 1), 0.5)).toBe(0);
  });

  it('should handle history with weird parts', () => {
    const historyWithEmptyParts: Content[] = [
      { role: 'user', parts: [{ text: 'Message 1' }] },
      { role: 'model', parts: [{ fileData: { fileUri: 'derp' } }] },
      { role: 'user', parts: [{ text: 'Message 2' }] },
    ];
    expect(findIndexAfterFraction(historyWithEmptyParts, 0.5)).toBe(1);
  });
});

describe('Gemini Client (client.ts)', () => {
  let client: GeminiClient;
  beforeEach(async () => {
    vi.resetAllMocks();

    // Disable 429 simulation for tests
    setSimulate429(false);

    // Set up the mock for GoogleGenAI constructor and its methods
    const MockedGoogleGenAI = vi.mocked(GoogleGenAI);
    MockedGoogleGenAI.mockImplementation(() => {
      const mock = {
        chats: { create: mockChatCreateFn },
        models: {
          generateContent: mockGenerateContentFn,
          embedContent: mockEmbedContentFn,
        },
      };
      return mock as unknown as GoogleGenAI;
    });

    mockChatCreateFn.mockResolvedValue({} as Chat);
    mockGenerateContentFn.mockResolvedValue({
      candidates: [
        {
          content: {
            parts: [{ text: '{"key": "value"}' }],
          },
        },
      ],
    } as unknown as GenerateContentResponse);

    // Because the GeminiClient constructor kicks off an async process (startChat)
    // that depends on a fully-formed Config object, we need to mock the
    // entire implementation of Config for these tests.
    const mockToolRegistry = {
      getFunctionDeclarations: vi.fn().mockReturnValue([]),
      getTool: vi.fn().mockReturnValue(null),
    };
    const fileService = new FileDiscoveryService('/test/dir');
    const contentGeneratorConfig = {
      model: 'test-model',
      apiKey: 'test-key',
      vertexai: false,
      authType: AuthType.USE_GEMINI,
    };
<<<<<<< HEAD
    MockedConfig.mockImplementation(() => {
      const mock = {
        getContentGeneratorConfig: vi
          .fn()
          .mockReturnValue(contentGeneratorConfig),
        getToolRegistry: vi.fn().mockResolvedValue(mockToolRegistry),
        getModel: vi.fn().mockReturnValue('test-model'),
        getEmbeddingModel: vi.fn().mockReturnValue('test-embedding-model'),
        getApiKey: vi.fn().mockReturnValue('test-key'),
        getVertexAI: vi.fn().mockReturnValue(false),
        getUserAgent: vi.fn().mockReturnValue('test-agent'),
        getUserMemory: vi.fn().mockReturnValue(''),
        getFullContext: vi.fn().mockReturnValue(false),
        getSessionId: vi.fn().mockReturnValue('test-session-id'),
        getProxy: vi.fn().mockReturnValue(undefined),
        getWorkingDir: vi.fn().mockReturnValue('/test/dir'),
        getFileService: vi.fn().mockReturnValue(fileService),
        getIsPlanMode: vi.fn().mockReturnValue(false),
      };
      return mock as unknown as Config;
    });
=======
    const mockConfigObject = {
      getContentGeneratorConfig: vi
        .fn()
        .mockReturnValue(contentGeneratorConfig),
      getToolRegistry: vi.fn().mockResolvedValue(mockToolRegistry),
      getModel: vi.fn().mockReturnValue('test-model'),
      getEmbeddingModel: vi.fn().mockReturnValue('test-embedding-model'),
      getApiKey: vi.fn().mockReturnValue('test-key'),
      getVertexAI: vi.fn().mockReturnValue(false),
      getUserAgent: vi.fn().mockReturnValue('test-agent'),
      getUserMemory: vi.fn().mockReturnValue(''),
      getFullContext: vi.fn().mockReturnValue(false),
      getSessionId: vi.fn().mockReturnValue('test-session-id'),
      getProxy: vi.fn().mockReturnValue(undefined),
      getWorkingDir: vi.fn().mockReturnValue('/test/dir'),
      getFileService: vi.fn().mockReturnValue(fileService),
      getMaxSessionTurns: vi.fn().mockReturnValue(0),
      getQuotaErrorOccurred: vi.fn().mockReturnValue(false),
      setQuotaErrorOccurred: vi.fn(),
      getNoBrowser: vi.fn().mockReturnValue(false),
      getUsageStatisticsEnabled: vi.fn().mockReturnValue(true),
      getIdeModeFeature: vi.fn().mockReturnValue(false),
      getIdeMode: vi.fn().mockReturnValue(true),
      getWorkspaceContext: vi.fn().mockReturnValue({
        getDirectories: vi.fn().mockReturnValue(['/test/dir']),
      }),
      getGeminiClient: vi.fn(),
      setFallbackMode: vi.fn(),
    };
    const MockedConfig = vi.mocked(Config, true);
    MockedConfig.mockImplementation(
      () => mockConfigObject as unknown as Config,
    );
>>>>>>> 1f0ad865

    // We can instantiate the client here since Config is mocked
    // and the constructor will use the mocked GoogleGenAI
    client = new GeminiClient(
      new Config({ sessionId: 'test-session-id' } as never),
    );
    mockConfigObject.getGeminiClient.mockReturnValue(client);

    await client.initialize(contentGeneratorConfig);
  });

  afterEach(() => {
    vi.restoreAllMocks();
  });

  // NOTE: The following tests for startChat were removed due to persistent issues with
  // the @google/genai mock. Specifically, the mockChatCreateFn (representing instance.chats.create)
  // was not being detected as called by the GeminiClient instance.
  // This likely points to a subtle issue in how the GoogleGenerativeAI class constructor
  // and its instance methods are mocked and then used by the class under test.
  // For future debugging, ensure that the `this.client` in `GeminiClient` (which is an
  // instance of the mocked GoogleGenerativeAI) correctly has its `chats.create` method
  // pointing to `mockChatCreateFn`.
  // it('startChat should call getCoreSystemPrompt with userMemory and pass to chats.create', async () => { ... });
  // it('startChat should call getCoreSystemPrompt with empty string if userMemory is empty', async () => { ... });

  // NOTE: The following tests for generateJson were removed due to persistent issues with
  // the @google/genai mock, similar to the startChat tests. The mockGenerateContentFn
  // (representing instance.models.generateContent) was not being detected as called, or the mock
  // was not preventing an actual API call (leading to API key errors).
  // For future debugging, ensure `this.client.models.generateContent` in `GeminiClient` correctly
  // uses the `mockGenerateContentFn`.
  // it('generateJson should call getCoreSystemPrompt with userMemory and pass to generateContent', async () => { ... });
  // it('generateJson should call getCoreSystemPrompt with empty string if userMemory is empty', async () => { ... });

  describe('generateEmbedding', () => {
    const texts = ['hello world', 'goodbye world'];
    const testEmbeddingModel = 'test-embedding-model';

    it('should call embedContent with correct parameters and return embeddings', async () => {
      const mockEmbeddings = [
        [0.1, 0.2, 0.3],
        [0.4, 0.5, 0.6],
      ];
      const mockResponse: EmbedContentResponse = {
        embeddings: [
          { values: mockEmbeddings[0] },
          { values: mockEmbeddings[1] },
        ],
      };
      mockEmbedContentFn.mockResolvedValue(mockResponse);

      const result = await client.generateEmbedding(texts);

      expect(mockEmbedContentFn).toHaveBeenCalledTimes(1);
      expect(mockEmbedContentFn).toHaveBeenCalledWith({
        model: testEmbeddingModel,
        contents: texts,
      });
      expect(result).toEqual(mockEmbeddings);
    });

    it('should return an empty array if an empty array is passed', async () => {
      const result = await client.generateEmbedding([]);
      expect(result).toEqual([]);
      expect(mockEmbedContentFn).not.toHaveBeenCalled();
    });

    it('should throw an error if API response has no embeddings array', async () => {
      mockEmbedContentFn.mockResolvedValue({} as EmbedContentResponse); // No `embeddings` key

      await expect(client.generateEmbedding(texts)).rejects.toThrow(
        'No embeddings found in API response.',
      );
    });

    it('should throw an error if API response has an empty embeddings array', async () => {
      const mockResponse: EmbedContentResponse = {
        embeddings: [],
      };
      mockEmbedContentFn.mockResolvedValue(mockResponse);
      await expect(client.generateEmbedding(texts)).rejects.toThrow(
        'No embeddings found in API response.',
      );
    });

    it('should throw an error if API returns a mismatched number of embeddings', async () => {
      const mockResponse: EmbedContentResponse = {
        embeddings: [{ values: [1, 2, 3] }], // Only one for two texts
      };
      mockEmbedContentFn.mockResolvedValue(mockResponse);

      await expect(client.generateEmbedding(texts)).rejects.toThrow(
        'API returned a mismatched number of embeddings. Expected 2, got 1.',
      );
    });

    it('should throw an error if any embedding has nullish values', async () => {
      const mockResponse: EmbedContentResponse = {
        embeddings: [{ values: [1, 2, 3] }, { values: undefined }], // Second one is bad
      };
      mockEmbedContentFn.mockResolvedValue(mockResponse);

      await expect(client.generateEmbedding(texts)).rejects.toThrow(
        'API returned an empty embedding for input text at index 1: "goodbye world"',
      );
    });

    it('should throw an error if any embedding has an empty values array', async () => {
      const mockResponse: EmbedContentResponse = {
        embeddings: [{ values: [] }, { values: [1, 2, 3] }], // First one is bad
      };
      mockEmbedContentFn.mockResolvedValue(mockResponse);

      await expect(client.generateEmbedding(texts)).rejects.toThrow(
        'API returned an empty embedding for input text at index 0: "hello world"',
      );
    });

    it('should propagate errors from the API call', async () => {
      const apiError = new Error('API Failure');
      mockEmbedContentFn.mockRejectedValue(apiError);

      await expect(client.generateEmbedding(texts)).rejects.toThrow(
        'API Failure',
      );
    });
  });

  describe('generateContent', () => {
    it('should call generateContent with the correct parameters', async () => {
      const contents = [{ role: 'user', parts: [{ text: 'hello' }] }];
      const generationConfig = { temperature: 0.5 };
      const abortSignal = new AbortController().signal;

      // Mock countTokens
      const mockGenerator: Partial<ContentGenerator> = {
        countTokens: vi.fn().mockResolvedValue({ totalTokens: 1 }),
        generateContent: mockGenerateContentFn,
      };
      client['contentGenerator'] = mockGenerator as ContentGenerator;

      await client.generateContent(contents, generationConfig, abortSignal);

      expect(mockGenerateContentFn).toHaveBeenCalledWith(
        {
          model: 'test-model',
          config: {
            abortSignal,
            systemInstruction: getCoreSystemPrompt(''),
            temperature: 0.5,
            topP: 1,
          },
          contents,
        },
        'test-session-id',
      );
    });
  });

  describe('generateJson', () => {
    it('should call generateContent with the correct parameters', async () => {
      const contents = [{ role: 'user', parts: [{ text: 'hello' }] }];
      const schema = { type: 'string' };
      const abortSignal = new AbortController().signal;

      // Mock countTokens
      const mockGenerator: Partial<ContentGenerator> = {
        countTokens: vi.fn().mockResolvedValue({ totalTokens: 1 }),
        generateContent: mockGenerateContentFn,
      };
      client['contentGenerator'] = mockGenerator as ContentGenerator;

      await client.generateJson(contents, schema, abortSignal);

      expect(mockGenerateContentFn).toHaveBeenCalledWith(
        {
          model: 'test-model', // Should use current model from config
          config: {
            abortSignal,
            systemInstruction: getCoreSystemPrompt(''),
            temperature: 0,
            topP: 1,
            responseSchema: schema,
            responseMimeType: 'application/json',
          },
          contents,
        },
        'test-session-id',
      );
    });

    it('should allow overriding model and config', async () => {
      const contents = [{ role: 'user', parts: [{ text: 'hello' }] }];
      const schema = { type: 'string' };
      const abortSignal = new AbortController().signal;
      const customModel = 'custom-json-model';
      const customConfig = { temperature: 0.9, topK: 20 };

      const mockGenerator: Partial<ContentGenerator> = {
        countTokens: vi.fn().mockResolvedValue({ totalTokens: 1 }),
        generateContent: mockGenerateContentFn,
      };
      client['contentGenerator'] = mockGenerator as ContentGenerator;

      await client.generateJson(
        contents,
        schema,
        abortSignal,
        customModel,
        customConfig,
      );

      expect(mockGenerateContentFn).toHaveBeenCalledWith(
        {
          model: customModel,
          config: {
            abortSignal,
            systemInstruction: getCoreSystemPrompt(''),
            temperature: 0.9,
            topP: 1, // from default
            topK: 20,
            responseSchema: schema,
            responseMimeType: 'application/json',
          },
          contents,
        },
        'test-session-id',
      );
    });
  });

  describe('addHistory', () => {
    it('should call chat.addHistory with the provided content', async () => {
      const mockChat = {
        addHistory: vi.fn(),
      };
      // eslint-disable-next-line @typescript-eslint/no-explicit-any
      client['chat'] = mockChat as any;

      const newContent = {
        role: 'user',
        parts: [{ text: 'New history item' }],
      };
      await client.addHistory(newContent);

      expect(mockChat.addHistory).toHaveBeenCalledWith(newContent);
    });
  });

  describe('resetChat', () => {
    it('should create a new chat session, clearing the old history', async () => {
      // 1. Get the initial chat instance and add some history.
      const initialChat = client.getChat();
      const initialHistory = await client.getHistory();
      await client.addHistory({
        role: 'user',
        parts: [{ text: 'some old message' }],
      });
      const historyWithOldMessage = await client.getHistory();
      expect(historyWithOldMessage.length).toBeGreaterThan(
        initialHistory.length,
      );

      // 2. Call resetChat.
      await client.resetChat();

      // 3. Get the new chat instance and its history.
      const newChat = client.getChat();
      const newHistory = await client.getHistory();

      // 4. Assert that the chat instance is new and the history is reset.
      expect(newChat).not.toBe(initialChat);
      expect(newHistory.length).toBe(initialHistory.length);
      expect(JSON.stringify(newHistory)).not.toContain('some old message');
    });
  });

  describe('tryCompressChat', () => {
    const mockCountTokens = vi.fn();
    const mockSendMessage = vi.fn();
    const mockGetHistory = vi.fn();

    beforeEach(() => {
      vi.mock('./tokenLimits', () => ({
        tokenLimit: vi.fn(),
      }));

      client['contentGenerator'] = {
        countTokens: mockCountTokens,
      } as unknown as ContentGenerator;

      client['chat'] = {
        getHistory: mockGetHistory,
        addHistory: vi.fn(),
        setHistory: vi.fn(),
        sendMessage: mockSendMessage,
      } as unknown as GeminiChat;
    });

    it('should not trigger summarization if token count is below threshold', async () => {
      const MOCKED_TOKEN_LIMIT = 1000;
      vi.mocked(tokenLimit).mockReturnValue(MOCKED_TOKEN_LIMIT);
      mockGetHistory.mockReturnValue([
        { role: 'user', parts: [{ text: '...history...' }] },
      ]);

      mockCountTokens.mockResolvedValue({
        totalTokens: MOCKED_TOKEN_LIMIT * 0.699, // TOKEN_THRESHOLD_FOR_SUMMARIZATION = 0.7
      });

      const initialChat = client.getChat();
      const result = await client.tryCompressChat('prompt-id-2');
      const newChat = client.getChat();

      expect(tokenLimit).toHaveBeenCalled();
      expect(result).toBeNull();
      expect(newChat).toBe(initialChat);
    });

    it('should trigger summarization if token count is at threshold', async () => {
      const MOCKED_TOKEN_LIMIT = 1000;
      vi.mocked(tokenLimit).mockReturnValue(MOCKED_TOKEN_LIMIT);
      mockGetHistory.mockReturnValue([
        { role: 'user', parts: [{ text: '...history...' }] },
      ]);

      const originalTokenCount = 1000 * 0.7;
      const newTokenCount = 100;

      mockCountTokens
        .mockResolvedValueOnce({ totalTokens: originalTokenCount }) // First call for the check
        .mockResolvedValueOnce({ totalTokens: newTokenCount }); // Second call for the new history

      // Mock the summary response from the chat
      mockSendMessage.mockResolvedValue({
        role: 'model',
        parts: [{ text: 'This is a summary.' }],
      });

      const initialChat = client.getChat();
      const result = await client.tryCompressChat('prompt-id-3');
      const newChat = client.getChat();

      expect(tokenLimit).toHaveBeenCalled();
      expect(mockSendMessage).toHaveBeenCalled();

      // Assert that summarization happened and returned the correct stats
      expect(result).toEqual({
        originalTokenCount,
        newTokenCount,
      });

      // Assert that the chat was reset
      expect(newChat).not.toBe(initialChat);
    });

    it('should not compress across a function call response', async () => {
      const MOCKED_TOKEN_LIMIT = 1000;
      vi.mocked(tokenLimit).mockReturnValue(MOCKED_TOKEN_LIMIT);
      mockGetHistory.mockReturnValue([
        { role: 'user', parts: [{ text: '...history 1...' }] },
        { role: 'model', parts: [{ text: '...history 2...' }] },
        { role: 'user', parts: [{ text: '...history 3...' }] },
        { role: 'model', parts: [{ text: '...history 4...' }] },
        { role: 'user', parts: [{ text: '...history 5...' }] },
        { role: 'model', parts: [{ text: '...history 6...' }] },
        { role: 'user', parts: [{ text: '...history 7...' }] },
        { role: 'model', parts: [{ text: '...history 8...' }] },
        // Normally we would break here, but we have a function response.
        {
          role: 'user',
          parts: [{ functionResponse: { name: '...history 8...' } }],
        },
        { role: 'model', parts: [{ text: '...history 10...' }] },
        // Instead we will break here.
        { role: 'user', parts: [{ text: '...history 10...' }] },
      ]);

      const originalTokenCount = 1000 * 0.7;
      const newTokenCount = 100;

      mockCountTokens
        .mockResolvedValueOnce({ totalTokens: originalTokenCount }) // First call for the check
        .mockResolvedValueOnce({ totalTokens: newTokenCount }); // Second call for the new history

      // Mock the summary response from the chat
      mockSendMessage.mockResolvedValue({
        role: 'model',
        parts: [{ text: 'This is a summary.' }],
      });

      const initialChat = client.getChat();
      const result = await client.tryCompressChat('prompt-id-3');
      const newChat = client.getChat();

      expect(tokenLimit).toHaveBeenCalled();
      expect(mockSendMessage).toHaveBeenCalled();

      // Assert that summarization happened and returned the correct stats
      expect(result).toEqual({
        originalTokenCount,
        newTokenCount,
      });
      // Assert that the chat was reset
      expect(newChat).not.toBe(initialChat);

      // 1. standard start context message
      // 2. standard canned user start message
      // 3. compressed summary message
      // 4. standard canned user summary message
      // 5. The last user message (not the last 3 because that would start with a function response)
      expect(newChat.getHistory().length).toEqual(5);
    });

    it('should always trigger summarization when force is true, regardless of token count', async () => {
      mockGetHistory.mockReturnValue([
        { role: 'user', parts: [{ text: '...history...' }] },
      ]);

      const originalTokenCount = 10; // Well below threshold
      const newTokenCount = 5;

      mockCountTokens
        .mockResolvedValueOnce({ totalTokens: originalTokenCount })
        .mockResolvedValueOnce({ totalTokens: newTokenCount });

      // Mock the summary response from the chat
      mockSendMessage.mockResolvedValue({
        role: 'model',
        parts: [{ text: 'This is a summary.' }],
      });

      const initialChat = client.getChat();
      const result = await client.tryCompressChat('prompt-id-1', true); // force = true
      const newChat = client.getChat();

      expect(mockSendMessage).toHaveBeenCalled();

      expect(result).toEqual({
        originalTokenCount,
        newTokenCount,
      });

      // Assert that the chat was reset
      expect(newChat).not.toBe(initialChat);
    });
  });

  describe('sendMessageStream', () => {
    it('should include IDE context when ideModeFeature is enabled', async () => {
      // Arrange
      vi.mocked(ideContext.getIdeContext).mockReturnValue({
        workspaceState: {
          openFiles: [
            {
              path: '/path/to/active/file.ts',
              timestamp: Date.now(),
              isActive: true,
              selectedText: 'hello',
              cursor: { line: 5, character: 10 },
            },
            {
              path: '/path/to/recent/file1.ts',
              timestamp: Date.now(),
            },
            {
              path: '/path/to/recent/file2.ts',
              timestamp: Date.now(),
            },
          ],
        },
      });

      vi.spyOn(client['config'], 'getIdeModeFeature').mockReturnValue(true);

      const mockStream = (async function* () {
        yield { type: 'content', value: 'Hello' };
      })();
      mockTurnRunFn.mockReturnValue(mockStream);

      const mockChat: Partial<GeminiChat> = {
        addHistory: vi.fn(),
        getHistory: vi.fn().mockReturnValue([]),
      };
      client['chat'] = mockChat as GeminiChat;

      const mockGenerator: Partial<ContentGenerator> = {
        countTokens: vi.fn().mockResolvedValue({ totalTokens: 0 }),
        generateContent: mockGenerateContentFn,
      };
      client['contentGenerator'] = mockGenerator as ContentGenerator;

      const initialRequest = [{ text: 'Hi' }];

      // Act
      const stream = client.sendMessageStream(
        initialRequest,
        new AbortController().signal,
        'prompt-id-ide',
      );
      for await (const _ of stream) {
        // consume stream
      }

      // Assert
      expect(ideContext.getIdeContext).toHaveBeenCalled();
      const expectedContext = `
This is the file that the user is looking at:
- Path: /path/to/active/file.ts
This is the cursor position in the file:
- Cursor Position: Line 5, Character 10
This is the selected text in the file:
- hello
Here are some other files the user has open, with the most recent at the top:
- /path/to/recent/file1.ts
- /path/to/recent/file2.ts
      `.trim();
      const expectedRequest = [{ text: expectedContext }, ...initialRequest];
      expect(mockTurnRunFn).toHaveBeenCalledWith(
        expectedRequest,
        expect.any(Object),
      );
    });

    it('should not add context if ideModeFeature is enabled but no open files', async () => {
      // Arrange
      vi.mocked(ideContext.getIdeContext).mockReturnValue({
        workspaceState: {
          openFiles: [],
        },
      });

      vi.spyOn(client['config'], 'getIdeModeFeature').mockReturnValue(true);

      const mockStream = (async function* () {
        yield { type: 'content', value: 'Hello' };
      })();
      mockTurnRunFn.mockReturnValue(mockStream);

      const mockChat: Partial<GeminiChat> = {
        addHistory: vi.fn(),
        getHistory: vi.fn().mockReturnValue([]),
      };
      client['chat'] = mockChat as GeminiChat;

      const mockGenerator: Partial<ContentGenerator> = {
        countTokens: vi.fn().mockResolvedValue({ totalTokens: 0 }),
        generateContent: mockGenerateContentFn,
      };
      client['contentGenerator'] = mockGenerator as ContentGenerator;

      const initialRequest = [{ text: 'Hi' }];

      // Act
      const stream = client.sendMessageStream(
        initialRequest,
        new AbortController().signal,
        'prompt-id-ide',
      );
      for await (const _ of stream) {
        // consume stream
      }

      // Assert
      expect(ideContext.getIdeContext).toHaveBeenCalled();
      expect(mockTurnRunFn).toHaveBeenCalledWith(
        initialRequest,
        expect.any(Object),
      );
    });

    it('should add context if ideModeFeature is enabled and there is one active file', async () => {
      // Arrange
      vi.mocked(ideContext.getIdeContext).mockReturnValue({
        workspaceState: {
          openFiles: [
            {
              path: '/path/to/active/file.ts',
              timestamp: Date.now(),
              isActive: true,
              selectedText: 'hello',
              cursor: { line: 5, character: 10 },
            },
          ],
        },
      });

      vi.spyOn(client['config'], 'getIdeModeFeature').mockReturnValue(true);

      const mockStream = (async function* () {
        yield { type: 'content', value: 'Hello' };
      })();
      mockTurnRunFn.mockReturnValue(mockStream);

      const mockChat: Partial<GeminiChat> = {
        addHistory: vi.fn(),
        getHistory: vi.fn().mockReturnValue([]),
      };
      client['chat'] = mockChat as GeminiChat;

      const mockGenerator: Partial<ContentGenerator> = {
        countTokens: vi.fn().mockResolvedValue({ totalTokens: 0 }),
        generateContent: mockGenerateContentFn,
      };
      client['contentGenerator'] = mockGenerator as ContentGenerator;

      const initialRequest = [{ text: 'Hi' }];

      // Act
      const stream = client.sendMessageStream(
        initialRequest,
        new AbortController().signal,
        'prompt-id-ide',
      );
      for await (const _ of stream) {
        // consume stream
      }

      // Assert
      expect(ideContext.getIdeContext).toHaveBeenCalled();
      const expectedContext = `
This is the file that the user is looking at:
- Path: /path/to/active/file.ts
This is the cursor position in the file:
- Cursor Position: Line 5, Character 10
This is the selected text in the file:
- hello
      `.trim();
      const expectedRequest = [{ text: expectedContext }, ...initialRequest];
      expect(mockTurnRunFn).toHaveBeenCalledWith(
        expectedRequest,
        expect.any(Object),
      );
    });

    it('should add context if ideModeFeature is enabled and there are open files but no active file', async () => {
      // Arrange
      vi.mocked(ideContext.getIdeContext).mockReturnValue({
        workspaceState: {
          openFiles: [
            {
              path: '/path/to/recent/file1.ts',
              timestamp: Date.now(),
            },
            {
              path: '/path/to/recent/file2.ts',
              timestamp: Date.now(),
            },
          ],
        },
      });

      vi.spyOn(client['config'], 'getIdeModeFeature').mockReturnValue(true);

      const mockStream = (async function* () {
        yield { type: 'content', value: 'Hello' };
      })();
      mockTurnRunFn.mockReturnValue(mockStream);

      const mockChat: Partial<GeminiChat> = {
        addHistory: vi.fn(),
        getHistory: vi.fn().mockReturnValue([]),
      };
      client['chat'] = mockChat as GeminiChat;

      const mockGenerator: Partial<ContentGenerator> = {
        countTokens: vi.fn().mockResolvedValue({ totalTokens: 0 }),
        generateContent: mockGenerateContentFn,
      };
      client['contentGenerator'] = mockGenerator as ContentGenerator;

      const initialRequest = [{ text: 'Hi' }];

      // Act
      const stream = client.sendMessageStream(
        initialRequest,
        new AbortController().signal,
        'prompt-id-ide',
      );
      for await (const _ of stream) {
        // consume stream
      }

      // Assert
      expect(ideContext.getIdeContext).toHaveBeenCalled();
      const expectedContext = `
Here are some files the user has open, with the most recent at the top:
- /path/to/recent/file1.ts
- /path/to/recent/file2.ts
      `.trim();
      const expectedRequest = [{ text: expectedContext }, ...initialRequest];
      expect(mockTurnRunFn).toHaveBeenCalledWith(
        expectedRequest,
        expect.any(Object),
      );
    });

    it('should return the turn instance after the stream is complete', async () => {
      // Arrange
      const mockStream = (async function* () {
        yield { type: 'content', value: 'Hello' };
      })();
      mockTurnRunFn.mockReturnValue(mockStream);

      const mockChat: Partial<GeminiChat> = {
        addHistory: vi.fn(),
        getHistory: vi.fn().mockReturnValue([]),
      };
      client['chat'] = mockChat as GeminiChat;

      const mockGenerator: Partial<ContentGenerator> = {
        countTokens: vi.fn().mockResolvedValue({ totalTokens: 0 }),
        generateContent: mockGenerateContentFn,
      };
      client['contentGenerator'] = mockGenerator as ContentGenerator;

      // Act
      const stream = client.sendMessageStream(
        [{ text: 'Hi' }],
        new AbortController().signal,
        'prompt-id-1',
      );

      // Consume the stream manually to get the final return value.
      let finalResult: Turn | undefined;
      while (true) {
        const result = await stream.next();
        if (result.done) {
          finalResult = result.value;
          break;
        }
      }

      // Assert
      expect(finalResult).toBeInstanceOf(Turn);
    });

    it('should stop infinite loop after MAX_TURNS when nextSpeaker always returns model', async () => {
      // Get the mocked checkNextSpeaker function and configure it to trigger infinite loop
      const { checkNextSpeaker } = await import(
        '../utils/nextSpeakerChecker.js'
      );
      const mockCheckNextSpeaker = vi.mocked(checkNextSpeaker);
      mockCheckNextSpeaker.mockResolvedValue({
        next_speaker: 'model',
        reasoning: 'Test case - always continue',
      });

      // Mock Turn to have no pending tool calls (which would allow nextSpeaker check)
      const mockStream = (async function* () {
        yield { type: 'content', value: 'Continue...' };
      })();
      mockTurnRunFn.mockReturnValue(mockStream);

      const mockChat: Partial<GeminiChat> = {
        addHistory: vi.fn(),
        getHistory: vi.fn().mockReturnValue([]),
      };
      client['chat'] = mockChat as GeminiChat;

      const mockGenerator: Partial<ContentGenerator> = {
        countTokens: vi.fn().mockResolvedValue({ totalTokens: 0 }),
        generateContent: mockGenerateContentFn,
      };
      client['contentGenerator'] = mockGenerator as ContentGenerator;

      // Use a signal that never gets aborted
      const abortController = new AbortController();
      const signal = abortController.signal;

      // Act - Start the stream that should loop
      const stream = client.sendMessageStream(
        [{ text: 'Start conversation' }],
        signal,
        'prompt-id-2',
      );

      // Count how many stream events we get
      let eventCount = 0;
      let finalResult: Turn | undefined;

      // Consume the stream and count iterations
      while (true) {
        const result = await stream.next();
        if (result.done) {
          finalResult = result.value;
          break;
        }
        eventCount++;

        // Safety check to prevent actual infinite loop in test
        if (eventCount > 200) {
          abortController.abort();
          throw new Error(
            'Test exceeded expected event limit - possible actual infinite loop',
          );
        }
      }

      // Assert
      expect(finalResult).toBeInstanceOf(Turn);

      // Debug: Check how many times checkNextSpeaker was called
      const callCount = mockCheckNextSpeaker.mock.calls.length;

      // If infinite loop protection is working, checkNextSpeaker should be called many times
      // but stop at MAX_TURNS (100). Since each recursive call should trigger checkNextSpeaker,
      // we expect it to be called multiple times before hitting the limit
      expect(mockCheckNextSpeaker).toHaveBeenCalled();

      // The test should demonstrate that the infinite loop protection works:
      // - If checkNextSpeaker is called many times (close to MAX_TURNS), it shows the loop was happening
      // - If it's only called once, the recursive behavior might not be triggered
      if (callCount === 0) {
        throw new Error(
          'checkNextSpeaker was never called - the recursive condition was not met',
        );
      } else if (callCount === 1) {
        // This might be expected behavior if the turn has pending tool calls or other conditions prevent recursion
        console.log(
          'checkNextSpeaker called only once - no infinite loop occurred',
        );
      } else {
        console.log(
          `checkNextSpeaker called ${callCount} times - infinite loop protection worked`,
        );
        // If called multiple times, we expect it to be stopped before MAX_TURNS
        expect(callCount).toBeLessThanOrEqual(100); // Should not exceed MAX_TURNS
      }

      // The stream should produce events and eventually terminate
      expect(eventCount).toBeGreaterThanOrEqual(1);
      expect(eventCount).toBeLessThan(200); // Should not exceed our safety limit
    });

    it('should yield MaxSessionTurns and stop when session turn limit is reached', async () => {
      // Arrange
      const MAX_SESSION_TURNS = 5;
      vi.spyOn(client['config'], 'getMaxSessionTurns').mockReturnValue(
        MAX_SESSION_TURNS,
      );

      const mockStream = (async function* () {
        yield { type: 'content', value: 'Hello' };
      })();
      mockTurnRunFn.mockReturnValue(mockStream);

      const mockChat: Partial<GeminiChat> = {
        addHistory: vi.fn(),
        getHistory: vi.fn().mockReturnValue([]),
      };
      client['chat'] = mockChat as GeminiChat;

      const mockGenerator: Partial<ContentGenerator> = {
        countTokens: vi.fn().mockResolvedValue({ totalTokens: 0 }),
        generateContent: mockGenerateContentFn,
      };
      client['contentGenerator'] = mockGenerator as ContentGenerator;

      // Act & Assert
      // Run up to the limit
      for (let i = 0; i < MAX_SESSION_TURNS; i++) {
        const stream = client.sendMessageStream(
          [{ text: 'Hi' }],
          new AbortController().signal,
          'prompt-id-4',
        );
        // consume stream
        for await (const _event of stream) {
          // do nothing
        }
      }

      // This call should exceed the limit
      const stream = client.sendMessageStream(
        [{ text: 'Hi' }],
        new AbortController().signal,
        'prompt-id-5',
      );

      const events = [];
      for await (const event of stream) {
        events.push(event);
      }

      expect(events).toEqual([{ type: GeminiEventType.MaxSessionTurns }]);
      expect(mockTurnRunFn).toHaveBeenCalledTimes(MAX_SESSION_TURNS);
    });

    it('should respect MAX_TURNS limit even when turns parameter is set to a large value', async () => {
      // This test verifies that the infinite loop protection works even when
      // someone tries to bypass it by calling with a very large turns value

      // Get the mocked checkNextSpeaker function and configure it to trigger infinite loop
      const { checkNextSpeaker } = await import(
        '../utils/nextSpeakerChecker.js'
      );
      const mockCheckNextSpeaker = vi.mocked(checkNextSpeaker);
      mockCheckNextSpeaker.mockResolvedValue({
        next_speaker: 'model',
        reasoning: 'Test case - always continue',
      });

      // Mock Turn to have no pending tool calls (which would allow nextSpeaker check)
      const mockStream = (async function* () {
        yield { type: 'content', value: 'Continue...' };
      })();
      mockTurnRunFn.mockReturnValue(mockStream);

      const mockChat: Partial<GeminiChat> = {
        addHistory: vi.fn(),
        getHistory: vi.fn().mockReturnValue([]),
      };
      client['chat'] = mockChat as GeminiChat;

      const mockGenerator: Partial<ContentGenerator> = {
        countTokens: vi.fn().mockResolvedValue({ totalTokens: 0 }),
        generateContent: mockGenerateContentFn,
      };
      client['contentGenerator'] = mockGenerator as ContentGenerator;

      // Use a signal that never gets aborted
      const abortController = new AbortController();
      const signal = abortController.signal;

      // Act - Start the stream with an extremely high turns value
      // This simulates a case where the turns protection is bypassed
      const stream = client.sendMessageStream(
        [{ text: 'Start conversation' }],
        signal,
        'prompt-id-3',
        Number.MAX_SAFE_INTEGER, // Bypass the MAX_TURNS protection
      );

      // Count how many stream events we get
      let eventCount = 0;
      const maxTestIterations = 1000; // Higher limit to show the loop continues

      // Consume the stream and count iterations
      try {
        while (true) {
          const result = await stream.next();
          if (result.done) {
            break;
          }
          eventCount++;

          // This test should hit this limit, demonstrating the infinite loop
          if (eventCount > maxTestIterations) {
            abortController.abort();
            // This is the expected behavior - we hit the infinite loop
            break;
          }
        }
      } catch (error) {
        // If the test framework times out, that also demonstrates the infinite loop
        console.error('Test timed out or errored:', error);
      }

      // Assert that the fix works - the loop should stop at MAX_TURNS
      const callCount = mockCheckNextSpeaker.mock.calls.length;

      // With the fix: even when turns is set to a very high value,
      // the loop should stop at MAX_TURNS (100)
      expect(callCount).toBeLessThanOrEqual(100); // Should not exceed MAX_TURNS
      expect(eventCount).toBeLessThanOrEqual(200); // Should have reasonable number of events

      console.log(
        `Infinite loop protection working: checkNextSpeaker called ${callCount} times, ` +
          `${eventCount} events generated (properly bounded by MAX_TURNS)`,
      );
    });
  });

  describe('generateContent', () => {
    it('should use current model from config for content generation', async () => {
      const initialModel = client['config'].getModel();
      const contents = [{ role: 'user', parts: [{ text: 'test' }] }];
      const currentModel = initialModel + '-changed';

      vi.spyOn(client['config'], 'getModel').mockReturnValueOnce(currentModel);

      const mockGenerator: Partial<ContentGenerator> = {
        countTokens: vi.fn().mockResolvedValue({ totalTokens: 1 }),
        generateContent: mockGenerateContentFn,
      };
      client['contentGenerator'] = mockGenerator as ContentGenerator;

      await client.generateContent(contents, {}, new AbortController().signal);

      expect(mockGenerateContentFn).not.toHaveBeenCalledWith({
        model: initialModel,
        config: expect.any(Object),
        contents,
      });
      expect(mockGenerateContentFn).toHaveBeenCalledWith(
        {
          model: currentModel,
          config: expect.any(Object),
          contents,
        },
        'test-session-id',
      );
    });
  });

  describe('tryCompressChat', () => {
    it('should use current model from config for token counting after sendMessage', async () => {
      const initialModel = client['config'].getModel();

      const mockCountTokens = vi
        .fn()
        .mockResolvedValueOnce({ totalTokens: 100000 })
        .mockResolvedValueOnce({ totalTokens: 5000 });

      const mockSendMessage = vi.fn().mockResolvedValue({ text: 'Summary' });

      const mockChatHistory = [
        { role: 'user', parts: [{ text: 'Long conversation' }] },
        { role: 'model', parts: [{ text: 'Long response' }] },
      ];

      const mockChat: Partial<GeminiChat> = {
        getHistory: vi.fn().mockReturnValue(mockChatHistory),
        setHistory: vi.fn(),
        sendMessage: mockSendMessage,
      };

      const mockGenerator: Partial<ContentGenerator> = {
        countTokens: mockCountTokens,
      };

      // mock the model has been changed between calls of `countTokens`
      const firstCurrentModel = initialModel + '-changed-1';
      const secondCurrentModel = initialModel + '-changed-2';
      vi.spyOn(client['config'], 'getModel')
        .mockReturnValueOnce(firstCurrentModel)
        .mockReturnValueOnce(secondCurrentModel);

      client['chat'] = mockChat as GeminiChat;
      client['contentGenerator'] = mockGenerator as ContentGenerator;
      client['startChat'] = vi.fn().mockResolvedValue(mockChat);

      const result = await client.tryCompressChat('prompt-id-4', true);

      expect(mockCountTokens).toHaveBeenCalledTimes(2);
      expect(mockCountTokens).toHaveBeenNthCalledWith(1, {
        model: firstCurrentModel,
        contents: mockChatHistory,
      });
      expect(mockCountTokens).toHaveBeenNthCalledWith(2, {
        model: secondCurrentModel,
        contents: expect.any(Array),
      });

      expect(result).toEqual({
        originalTokenCount: 100000,
        newTokenCount: 5000,
      });
    });
  });

  describe('handleFlashFallback', () => {
    it('should use current model from config when checking for fallback', async () => {
      const initialModel = client['config'].getModel();
      const fallbackModel = DEFAULT_GEMINI_FLASH_MODEL;

      // mock config been changed
      const currentModel = initialModel + '-changed';
      const getModelSpy = vi.spyOn(client['config'], 'getModel');
      getModelSpy.mockReturnValue(currentModel);

      const mockFallbackHandler = vi.fn().mockResolvedValue(true);
      client['config'].flashFallbackHandler = mockFallbackHandler;
      client['config'].setModel = vi.fn();

      const result = await client['handleFlashFallback'](
        AuthType.LOGIN_WITH_GOOGLE,
      );

      expect(result).toBe(fallbackModel);

      expect(mockFallbackHandler).toHaveBeenCalledWith(
        currentModel,
        fallbackModel,
        undefined,
      );
    });
  });
});<|MERGE_RESOLUTION|>--- conflicted
+++ resolved
@@ -178,29 +178,6 @@
       vertexai: false,
       authType: AuthType.USE_GEMINI,
     };
-<<<<<<< HEAD
-    MockedConfig.mockImplementation(() => {
-      const mock = {
-        getContentGeneratorConfig: vi
-          .fn()
-          .mockReturnValue(contentGeneratorConfig),
-        getToolRegistry: vi.fn().mockResolvedValue(mockToolRegistry),
-        getModel: vi.fn().mockReturnValue('test-model'),
-        getEmbeddingModel: vi.fn().mockReturnValue('test-embedding-model'),
-        getApiKey: vi.fn().mockReturnValue('test-key'),
-        getVertexAI: vi.fn().mockReturnValue(false),
-        getUserAgent: vi.fn().mockReturnValue('test-agent'),
-        getUserMemory: vi.fn().mockReturnValue(''),
-        getFullContext: vi.fn().mockReturnValue(false),
-        getSessionId: vi.fn().mockReturnValue('test-session-id'),
-        getProxy: vi.fn().mockReturnValue(undefined),
-        getWorkingDir: vi.fn().mockReturnValue('/test/dir'),
-        getFileService: vi.fn().mockReturnValue(fileService),
-        getIsPlanMode: vi.fn().mockReturnValue(false),
-      };
-      return mock as unknown as Config;
-    });
-=======
     const mockConfigObject = {
       getContentGeneratorConfig: vi
         .fn()
@@ -234,7 +211,6 @@
     MockedConfig.mockImplementation(
       () => mockConfigObject as unknown as Config,
     );
->>>>>>> 1f0ad865
 
     // We can instantiate the client here since Config is mocked
     // and the constructor will use the mocked GoogleGenAI
