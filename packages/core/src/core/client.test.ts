--- conflicted
+++ resolved
@@ -286,21 +286,7 @@
       setFallbackMode: vi.fn(),
       getChatCompression: vi.fn().mockReturnValue(undefined),
       getSkipNextSpeakerCheck: vi.fn().mockReturnValue(false),
-<<<<<<< HEAD
       getAdkMode: vi.fn().mockReturnValue(false),
-    };
-    const MockedConfig = vi.mocked(Config, true);
-    MockedConfig.mockImplementation(
-      () => mockConfigObject as unknown as Config,
-    );
-
-    // We can instantiate the client here since Config is mocked
-    // and the constructor will use the mocked GoogleGenAI
-    client = new GeminiClient(
-      new Config({ sessionId: 'test-session-id' } as never),
-    );
-    mockConfigObject.getGeminiClient.mockReturnValue(client);
-=======
       getUseSmartEdit: vi.fn().mockReturnValue(false),
       getProjectRoot: vi.fn().mockReturnValue('/test/project/root'),
       storage: {
@@ -308,7 +294,6 @@
       },
       getContentGenerator: vi.fn().mockReturnValue(mockContentGenerator),
     } as unknown as Config;
->>>>>>> 514767c8
 
     client = new GeminiClient(mockConfig);
     await client.initialize();
@@ -1032,21 +1017,9 @@
 
       const mockChat = {
         addHistory: vi.fn(),
-<<<<<<< HEAD
         getHistory: vi.fn().mockResolvedValue([]),
-      };
-      client['chat'] = mockChat as GeminiChat;
-
-      const mockGenerator: Partial<ContentGenerator> = {
-        countTokens: vi.fn().mockResolvedValue({ totalTokens: 0 }),
-        generateContent: mockGenerateContentFn,
-      };
-      client['contentGenerator'] = mockGenerator as ContentGenerator;
-=======
-        getHistory: vi.fn().mockReturnValue([]),
       } as unknown as GeminiChat;
       client['chat'] = mockChat;
->>>>>>> 514767c8
 
       const initialRequest: Part[] = [{ text: 'Hi' }];
 
