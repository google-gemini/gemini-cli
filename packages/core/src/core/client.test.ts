/**
 * @license
 * Copyright 2025 Google LLC
 * SPDX-License-Identifier: Apache-2.0
 */

import { describe, it, expect, vi, beforeEach, afterEach } from 'vitest';

import {
  Chat,
  Content,
  EmbedContentResponse,
  GenerateContentResponse,
  GoogleGenAI,
} from '@google/genai';
<<<<<<< HEAD
import {
  calculateCharacterLimit,
  COMPRESSION_LIMIT_THRESHOLD,
  GeminiClient,
} from './client.js';
=======
import { findIndexAfterFraction, GeminiClient } from './client.js';
>>>>>>> da50a1ee
import { AuthType, ContentGenerator } from './contentGenerator.js';
import { GeminiChat } from './geminiChat.js';
import { Config } from '../config/config.js';
import { Turn } from './turn.js';
import { getCoreSystemPrompt } from './prompts.js';
import { DEFAULT_GEMINI_FLASH_MODEL } from '../config/models.js';
import { FileDiscoveryService } from '../services/fileDiscoveryService.js';
import { setSimulate429 } from '../utils/testUtils.js';
import { tokenLimit } from './tokenLimits.js';

// --- Mocks ---
const mockChatCreateFn = vi.fn();
const mockGenerateContentFn = vi.fn();
const mockEmbedContentFn = vi.fn();
const mockTurnRunFn = vi.fn();

vi.mock('@google/genai');
vi.mock('./turn', () => {
  // Define a mock class that has the same shape as the real Turn
  class MockTurn {
    pendingToolCalls = [];
    // The run method is a property that holds our mock function
    run = mockTurnRunFn;

    constructor() {
      // The constructor can be empty or do some mock setup
    }
  }
  // Export the mock class as 'Turn'
  return { Turn: MockTurn };
});

vi.mock('../config/config.js');
vi.mock('./prompts');
vi.mock('../utils/getFolderStructure', () => ({
  getFolderStructure: vi.fn().mockResolvedValue('Mock Folder Structure'),
}));
vi.mock('../utils/errorReporting', () => ({ reportError: vi.fn() }));
vi.mock('../utils/nextSpeakerChecker', () => ({
  checkNextSpeaker: vi.fn().mockResolvedValue(null),
}));
vi.mock('../utils/generateContentResponseUtilities', () => ({
  getResponseText: (result: GenerateContentResponse) =>
    result.candidates?.[0]?.content?.parts?.map((part) => part.text).join('') ||
    undefined,
}));
vi.mock('../telemetry/index.js', () => ({
  logApiRequest: vi.fn(),
  logApiResponse: vi.fn(),
  logApiError: vi.fn(),
}));

<<<<<<< HEAD
describe('calculateCharacterLimit', () => {
  it('should return 0 if tokenLimit is 0 to prevent division by zero', () => {
    expect(calculateCharacterLimit(100, 0, 50)).toBe(0);
  });

  it('should return 0 if tokenConsumed is 0', () => {
    expect(calculateCharacterLimit(0, 8192, 50)).toBe(0);
  });

  it('should return 0 if historyCharacterLength is 0', () => {
    expect(calculateCharacterLimit(100, 8192, 0)).toBe(0);
  });

  it('should calculate the correct limit under normal conditions', () => {
    const tokenConsumed = 4096; // 50% of limit
    const tokenLimit = 8192;
    const historyCharacterLength = 100;
    const expected = Math.floor(
      (historyCharacterLength / (tokenConsumed / tokenLimit)) *
        COMPRESSION_LIMIT_THRESHOLD,
    ); // 100 / 0.5 * 0.4 = 20
    expect(
      calculateCharacterLimit(
        tokenConsumed,
        tokenLimit,
        historyCharacterLength,
      ),
    ).toBe(expected);
  });

  it('should always return an integer', () => {
    // Use values that would produce a float
    const tokenConsumed = 1;
    const tokenLimit = 3;
    const historyCharacterLength = 10;
    const result = calculateCharacterLimit(
      tokenConsumed,
      tokenLimit,
      historyCharacterLength,
    );
    expect(Number.isInteger(result)).toBe(true);
=======
describe('findIndexAfterFraction', () => {
  const history: Content[] = [
    { role: 'user', parts: [{ text: 'This is the first message.' }] },
    { role: 'model', parts: [{ text: 'This is the second message.' }] },
    { role: 'user', parts: [{ text: 'This is the third message.' }] },
    { role: 'model', parts: [{ text: 'This is the fourth message.' }] },
    { role: 'user', parts: [{ text: 'This is the fifth message.' }] },
  ];

  it('should throw an error for non-positive numbers', () => {
    expect(() => findIndexAfterFraction(history, 0)).toThrow(
      'Fraction must be between 0 and 1',
    );
  });

  it('should throw an error for a fraction greater than or equal to 1', () => {
    expect(() => findIndexAfterFraction(history, 1)).toThrow(
      'Fraction must be between 0 and 1',
    );
  });

  it('should handle a fraction in the middle', () => {
    // Total length is 257. 257 * 0.5 = 128.5
    // 0: 53
    // 1: 53 + 54 = 107
    // 2: 107 + 53 = 160
    // 160 >= 128.5, so index is 2
    expect(findIndexAfterFraction(history, 0.5)).toBe(2);
  });

  it('should handle an empty history', () => {
    expect(findIndexAfterFraction([], 0.5)).toBe(0);
  });

  it('should handle a history with only one item', () => {
    expect(findIndexAfterFraction(history.slice(0, 1), 0.5)).toBe(0);
  });

  it('should handle history with weird parts', () => {
    const historyWithEmptyParts: Content[] = [
      { role: 'user', parts: [{ text: 'Message 1' }] },
      { role: 'model', parts: [{ fileData: { fileUri: 'derp' } }] },
      { role: 'user', parts: [{ text: 'Message 2' }] },
    ];
    expect(findIndexAfterFraction(historyWithEmptyParts, 0.5)).toBe(1);
>>>>>>> da50a1ee
  });
});

describe('Gemini Client (client.ts)', () => {
  let client: GeminiClient;
  beforeEach(async () => {
    vi.resetAllMocks();

    // Disable 429 simulation for tests
    setSimulate429(false);

    // Set up the mock for GoogleGenAI constructor and its methods
    const MockedGoogleGenAI = vi.mocked(GoogleGenAI);
    MockedGoogleGenAI.mockImplementation(() => {
      const mock = {
        chats: { create: mockChatCreateFn },
        models: {
          generateContent: mockGenerateContentFn,
          embedContent: mockEmbedContentFn,
        },
      };
      return mock as unknown as GoogleGenAI;
    });

    mockChatCreateFn.mockResolvedValue({} as Chat);
    mockGenerateContentFn.mockResolvedValue({
      candidates: [
        {
          content: {
            parts: [{ text: '{"key": "value"}' }],
          },
        },
      ],
    } as unknown as GenerateContentResponse);

    // Because the GeminiClient constructor kicks off an async process (startChat)
    // that depends on a fully-formed Config object, we need to mock the
    // entire implementation of Config for these tests.
    const mockToolRegistry = {
      getFunctionDeclarations: vi.fn().mockReturnValue([]),
      getTool: vi.fn().mockReturnValue(null),
    };
    const fileService = new FileDiscoveryService('/test/dir');
    const MockedConfig = vi.mocked(Config, true);
    const contentGeneratorConfig = {
      model: 'test-model',
      apiKey: 'test-key',
      vertexai: false,
      authType: AuthType.USE_GEMINI,
    };
    MockedConfig.mockImplementation(() => {
      const mock = {
        getContentGeneratorConfig: vi
          .fn()
          .mockReturnValue(contentGeneratorConfig),
        getToolRegistry: vi.fn().mockResolvedValue(mockToolRegistry),
        getModel: vi.fn().mockReturnValue('test-model'),
        getEmbeddingModel: vi.fn().mockReturnValue('test-embedding-model'),
        getApiKey: vi.fn().mockReturnValue('test-key'),
        getVertexAI: vi.fn().mockReturnValue(false),
        getUserAgent: vi.fn().mockReturnValue('test-agent'),
        getUserMemory: vi.fn().mockReturnValue(''),
        getFullContext: vi.fn().mockReturnValue(false),
        getSessionId: vi.fn().mockReturnValue('test-session-id'),
        getProxy: vi.fn().mockReturnValue(undefined),
        getWorkingDir: vi.fn().mockReturnValue('/test/dir'),
        getFileService: vi.fn().mockReturnValue(fileService),
        getQuotaErrorOccurred: vi.fn().mockReturnValue(false),
        setQuotaErrorOccurred: vi.fn(),
      };
      return mock as unknown as Config;
    });

    // We can instantiate the client here since Config is mocked
    // and the constructor will use the mocked GoogleGenAI
    const mockConfig = new Config({} as never);
    client = new GeminiClient(mockConfig);
    await client.initialize(contentGeneratorConfig);
  });

  afterEach(() => {
    vi.restoreAllMocks();
  });

  // NOTE: The following tests for startChat were removed due to persistent issues with
  // the @google/genai mock. Specifically, the mockChatCreateFn (representing instance.chats.create)
  // was not being detected as called by the GeminiClient instance.
  // This likely points to a subtle issue in how the GoogleGenerativeAI class constructor
  // and its instance methods are mocked and then used by the class under test.
  // For future debugging, ensure that the `this.client` in `GeminiClient` (which is an
  // instance of the mocked GoogleGenerativeAI) correctly has its `chats.create` method
  // pointing to `mockChatCreateFn`.
  // it('startChat should call getCoreSystemPrompt with userMemory and pass to chats.create', async () => { ... });
  // it('startChat should call getCoreSystemPrompt with empty string if userMemory is empty', async () => { ... });

  // NOTE: The following tests for generateJson were removed due to persistent issues with
  // the @google/genai mock, similar to the startChat tests. The mockGenerateContentFn
  // (representing instance.models.generateContent) was not being detected as called, or the mock
  // was not preventing an actual API call (leading to API key errors).
  // For future debugging, ensure `this.client.models.generateContent` in `GeminiClient` correctly
  // uses the `mockGenerateContentFn`.
  // it('generateJson should call getCoreSystemPrompt with userMemory and pass to generateContent', async () => { ... });
  // it('generateJson should call getCoreSystemPrompt with empty string if userMemory is empty', async () => { ... });

  describe('generateEmbedding', () => {
    const texts = ['hello world', 'goodbye world'];
    const testEmbeddingModel = 'test-embedding-model';

    it('should call embedContent with correct parameters and return embeddings', async () => {
      const mockEmbeddings = [
        [0.1, 0.2, 0.3],
        [0.4, 0.5, 0.6],
      ];
      const mockResponse: EmbedContentResponse = {
        embeddings: [
          { values: mockEmbeddings[0] },
          { values: mockEmbeddings[1] },
        ],
      };
      mockEmbedContentFn.mockResolvedValue(mockResponse);

      const result = await client.generateEmbedding(texts);

      expect(mockEmbedContentFn).toHaveBeenCalledTimes(1);
      expect(mockEmbedContentFn).toHaveBeenCalledWith({
        model: testEmbeddingModel,
        contents: texts,
      });
      expect(result).toEqual(mockEmbeddings);
    });

    it('should return an empty array if an empty array is passed', async () => {
      const result = await client.generateEmbedding([]);
      expect(result).toEqual([]);
      expect(mockEmbedContentFn).not.toHaveBeenCalled();
    });

    it('should throw an error if API response has no embeddings array', async () => {
      mockEmbedContentFn.mockResolvedValue({} as EmbedContentResponse); // No `embeddings` key

      await expect(client.generateEmbedding(texts)).rejects.toThrow(
        'No embeddings found in API response.',
      );
    });

    it('should throw an error if API response has an empty embeddings array', async () => {
      const mockResponse: EmbedContentResponse = {
        embeddings: [],
      };
      mockEmbedContentFn.mockResolvedValue(mockResponse);
      await expect(client.generateEmbedding(texts)).rejects.toThrow(
        'No embeddings found in API response.',
      );
    });

    it('should throw an error if API returns a mismatched number of embeddings', async () => {
      const mockResponse: EmbedContentResponse = {
        embeddings: [{ values: [1, 2, 3] }], // Only one for two texts
      };
      mockEmbedContentFn.mockResolvedValue(mockResponse);

      await expect(client.generateEmbedding(texts)).rejects.toThrow(
        'API returned a mismatched number of embeddings. Expected 2, got 1.',
      );
    });

    it('should throw an error if any embedding has nullish values', async () => {
      const mockResponse: EmbedContentResponse = {
        embeddings: [{ values: [1, 2, 3] }, { values: undefined }], // Second one is bad
      };
      mockEmbedContentFn.mockResolvedValue(mockResponse);

      await expect(client.generateEmbedding(texts)).rejects.toThrow(
        'API returned an empty embedding for input text at index 1: "goodbye world"',
      );
    });

    it('should throw an error if any embedding has an empty values array', async () => {
      const mockResponse: EmbedContentResponse = {
        embeddings: [{ values: [] }, { values: [1, 2, 3] }], // First one is bad
      };
      mockEmbedContentFn.mockResolvedValue(mockResponse);

      await expect(client.generateEmbedding(texts)).rejects.toThrow(
        'API returned an empty embedding for input text at index 0: "hello world"',
      );
    });

    it('should propagate errors from the API call', async () => {
      const apiError = new Error('API Failure');
      mockEmbedContentFn.mockRejectedValue(apiError);

      await expect(client.generateEmbedding(texts)).rejects.toThrow(
        'API Failure',
      );
    });
  });

  describe('generateContent', () => {
    it('should call generateContent with the correct parameters', async () => {
      const contents = [{ role: 'user', parts: [{ text: 'hello' }] }];
      const generationConfig = { temperature: 0.5 };
      const abortSignal = new AbortController().signal;

      // Mock countTokens
      const mockGenerator: Partial<ContentGenerator> = {
        countTokens: vi.fn().mockResolvedValue({ totalTokens: 1 }),
        generateContent: mockGenerateContentFn,
      };
      client['contentGenerator'] = mockGenerator as ContentGenerator;

      await client.generateContent(contents, generationConfig, abortSignal);

      expect(mockGenerateContentFn).toHaveBeenCalledWith({
        model: 'test-model',
        config: {
          abortSignal,
          systemInstruction: getCoreSystemPrompt(''),
          temperature: 0.5,
          topP: 1,
        },
        contents,
      });
    });
  });

  describe('generateJson', () => {
    it('should call generateContent with the correct parameters', async () => {
      const contents = [{ role: 'user', parts: [{ text: 'hello' }] }];
      const schema = { type: 'string' };
      const abortSignal = new AbortController().signal;

      // Mock countTokens
      const mockGenerator: Partial<ContentGenerator> = {
        countTokens: vi.fn().mockResolvedValue({ totalTokens: 1 }),
        generateContent: mockGenerateContentFn,
      };
      client['contentGenerator'] = mockGenerator as ContentGenerator;

      await client.generateJson(contents, schema, abortSignal);

      expect(mockGenerateContentFn).toHaveBeenCalledWith({
        model: 'test-model', // Should use current model from config
        config: {
          abortSignal,
          systemInstruction: getCoreSystemPrompt(''),
          temperature: 0,
          topP: 1,
          responseSchema: schema,
          responseMimeType: 'application/json',
        },
        contents,
      });
    });
  });

  describe('addHistory', () => {
    it('should call chat.addHistory with the provided content', async () => {
      const mockChat = {
        addHistory: vi.fn(),
      };
      // eslint-disable-next-line @typescript-eslint/no-explicit-any
      client['chat'] = mockChat as any;

      const newContent = {
        role: 'user',
        parts: [{ text: 'New history item' }],
      };
      await client.addHistory(newContent);

      expect(mockChat.addHistory).toHaveBeenCalledWith(newContent);
    });
  });

  describe('resetChat', () => {
    it('should create a new chat session, clearing the old history', async () => {
      // 1. Get the initial chat instance and add some history.
      const initialChat = client.getChat();
      const initialHistory = await client.getHistory();
      await client.addHistory({
        role: 'user',
        parts: [{ text: 'some old message' }],
      });
      const historyWithOldMessage = await client.getHistory();
      expect(historyWithOldMessage.length).toBeGreaterThan(
        initialHistory.length,
      );

      // 2. Call resetChat.
      await client.resetChat();

      // 3. Get the new chat instance and its history.
      const newChat = client.getChat();
      const newHistory = await client.getHistory();

      // 4. Assert that the chat instance is new and the history is reset.
      expect(newChat).not.toBe(initialChat);
      expect(newHistory.length).toBe(initialHistory.length);
      expect(JSON.stringify(newHistory)).not.toContain('some old message');
    });
  });

  describe('tryCompressChat', () => {
    const mockCountTokens = vi.fn();
    const mockSendMessage = vi.fn();

    beforeEach(() => {
      vi.mock('./tokenLimits', () => ({
        tokenLimit: vi.fn(),
      }));

      const mockGenerator: Partial<ContentGenerator> = {
        countTokens: mockCountTokens,
      };
      client['contentGenerator'] = mockGenerator as ContentGenerator;

      // Mock the chat's sendMessage method
      const mockChat: Partial<GeminiChat> = {
        getHistory: vi
          .fn()
          .mockReturnValue([
            { role: 'user', parts: [{ text: '...history...' }] },
          ]),
        addHistory: vi.fn(),
        setHistory: vi.fn(),
        sendMessage: mockSendMessage,
      };
      client['chat'] = mockChat as GeminiChat;
    });

    it('should not trigger summarization if token count is below threshold', async () => {
      const MOCKED_TOKEN_LIMIT = 1000;
      vi.mocked(tokenLimit).mockReturnValue(MOCKED_TOKEN_LIMIT);

      mockCountTokens.mockResolvedValue({
        totalTokens: MOCKED_TOKEN_LIMIT * 0.699, // TOKEN_THRESHOLD_FOR_SUMMARIZATION = 0.7
      });

      const initialChat = client.getChat();
      const result = await client.tryCompressChat('prompt-id-2');
      const newChat = client.getChat();

      expect(tokenLimit).toHaveBeenCalled();
      expect(result).toBeNull();
      expect(newChat).toBe(initialChat);
    });

    it('should trigger summarization if token count is at threshold', async () => {
      const MOCKED_TOKEN_LIMIT = 1000;
      vi.mocked(tokenLimit).mockReturnValue(MOCKED_TOKEN_LIMIT);

      const originalTokenCount = 1000 * 0.7;
      const newTokenCount = 100;

      mockCountTokens
        .mockResolvedValueOnce({ totalTokens: originalTokenCount }) // First call for the check
        .mockResolvedValueOnce({ totalTokens: newTokenCount }); // Second call for the new history

      // Mock the summary response from the chat
      mockSendMessage.mockResolvedValue({
        role: 'model',
        parts: [{ text: 'This is a summary.' }],
      });

      const initialChat = client.getChat();
      const result = await client.tryCompressChat('prompt-id-3');
      const newChat = client.getChat();

      expect(tokenLimit).toHaveBeenCalled();
      expect(mockSendMessage).toHaveBeenCalled();

      // Assert that summarization happened and returned the correct stats
      expect(result).toEqual({
        originalTokenCount,
        newTokenCount,
      });

      // Assert that the chat was reset
      expect(newChat).not.toBe(initialChat);
    });

    it('should always trigger summarization when force is true, regardless of token count', async () => {
      const originalTokenCount = 10; // Well below threshold
      const newTokenCount = 5;

      mockCountTokens
        .mockResolvedValueOnce({ totalTokens: originalTokenCount })
        .mockResolvedValueOnce({ totalTokens: newTokenCount });

      // Mock the summary response from the chat
      mockSendMessage.mockResolvedValue({
        role: 'model',
        parts: [{ text: 'This is a summary.' }],
      });

      const initialChat = client.getChat();
      const result = await client.tryCompressChat('prompt-id-1', true); // force = true
      const newChat = client.getChat();

      expect(mockSendMessage).toHaveBeenCalled();

      expect(result).toEqual({
        originalTokenCount,
        newTokenCount,
      });

      // Assert that the chat was reset
      expect(newChat).not.toBe(initialChat);
    });
  });

  describe('sendMessageStream', () => {
    it('should return the turn instance after the stream is complete', async () => {
      // Arrange
      const mockStream = (async function* () {
        yield { type: 'content', value: 'Hello' };
      })();
      mockTurnRunFn.mockReturnValue(mockStream);

      const mockChat: Partial<GeminiChat> = {
        addHistory: vi.fn(),
        getHistory: vi.fn().mockReturnValue([]),
      };
      client['chat'] = mockChat as GeminiChat;

      const mockGenerator: Partial<ContentGenerator> = {
        countTokens: vi.fn().mockResolvedValue({ totalTokens: 0 }),
      };
      client['contentGenerator'] = mockGenerator as ContentGenerator;

      // Act
      const stream = client.sendMessageStream(
        [{ text: 'Hi' }],
        new AbortController().signal,
        'prompt-id-1',
      );

      // Consume the stream manually to get the final return value.
      let finalResult: Turn | undefined;
      while (true) {
        const result = await stream.next();
        if (result.done) {
          finalResult = result.value;
          break;
        }
      }

      // Assert
      expect(finalResult).toBeInstanceOf(Turn);
    });

    it('should stop infinite loop after MAX_TURNS when nextSpeaker always returns model', async () => {
      // Get the mocked checkNextSpeaker function and configure it to trigger infinite loop
      const { checkNextSpeaker } = await import(
        '../utils/nextSpeakerChecker.js'
      );
      const mockCheckNextSpeaker = vi.mocked(checkNextSpeaker);
      mockCheckNextSpeaker.mockResolvedValue({
        next_speaker: 'model',
        reasoning: 'Test case - always continue',
      });

      // Mock Turn to have no pending tool calls (which would allow nextSpeaker check)
      const mockStream = (async function* () {
        yield { type: 'content', value: 'Continue...' };
      })();
      mockTurnRunFn.mockReturnValue(mockStream);

      const mockChat: Partial<GeminiChat> = {
        addHistory: vi.fn(),
        getHistory: vi.fn().mockReturnValue([]),
      };
      client['chat'] = mockChat as GeminiChat;

      const mockGenerator: Partial<ContentGenerator> = {
        countTokens: vi.fn().mockResolvedValue({ totalTokens: 0 }),
      };
      client['contentGenerator'] = mockGenerator as ContentGenerator;

      // Use a signal that never gets aborted
      const abortController = new AbortController();
      const signal = abortController.signal;

      // Act - Start the stream that should loop
      const stream = client.sendMessageStream(
        [{ text: 'Start conversation' }],
        signal,
        'prompt-id-2',
      );

      // Count how many stream events we get
      let eventCount = 0;
      let finalResult: Turn | undefined;

      // Consume the stream and count iterations
      while (true) {
        const result = await stream.next();
        if (result.done) {
          finalResult = result.value;
          break;
        }
        eventCount++;

        // Safety check to prevent actual infinite loop in test
        if (eventCount > 200) {
          abortController.abort();
          throw new Error(
            'Test exceeded expected event limit - possible actual infinite loop',
          );
        }
      }

      // Assert
      expect(finalResult).toBeInstanceOf(Turn);

      // Debug: Check how many times checkNextSpeaker was called
      const callCount = mockCheckNextSpeaker.mock.calls.length;

      // If infinite loop protection is working, checkNextSpeaker should be called many times
      // but stop at MAX_TURNS (100). Since each recursive call should trigger checkNextSpeaker,
      // we expect it to be called multiple times before hitting the limit
      expect(mockCheckNextSpeaker).toHaveBeenCalled();

      // The test should demonstrate that the infinite loop protection works:
      // - If checkNextSpeaker is called many times (close to MAX_TURNS), it shows the loop was happening
      // - If it's only called once, the recursive behavior might not be triggered
      if (callCount === 0) {
        throw new Error(
          'checkNextSpeaker was never called - the recursive condition was not met',
        );
      } else if (callCount === 1) {
        // This might be expected behavior if the turn has pending tool calls or other conditions prevent recursion
        console.log(
          'checkNextSpeaker called only once - no infinite loop occurred',
        );
      } else {
        console.log(
          `checkNextSpeaker called ${callCount} times - infinite loop protection worked`,
        );
        // If called multiple times, we expect it to be stopped before MAX_TURNS
        expect(callCount).toBeLessThanOrEqual(100); // Should not exceed MAX_TURNS
      }

      // The stream should produce events and eventually terminate
      expect(eventCount).toBeGreaterThanOrEqual(1);
      expect(eventCount).toBeLessThan(200); // Should not exceed our safety limit
    });

    it('should respect MAX_TURNS limit even when turns parameter is set to a large value', async () => {
      // This test verifies that the infinite loop protection works even when
      // someone tries to bypass it by calling with a very large turns value

      // Get the mocked checkNextSpeaker function and configure it to trigger infinite loop
      const { checkNextSpeaker } = await import(
        '../utils/nextSpeakerChecker.js'
      );
      const mockCheckNextSpeaker = vi.mocked(checkNextSpeaker);
      mockCheckNextSpeaker.mockResolvedValue({
        next_speaker: 'model',
        reasoning: 'Test case - always continue',
      });

      // Mock Turn to have no pending tool calls (which would allow nextSpeaker check)
      const mockStream = (async function* () {
        yield { type: 'content', value: 'Continue...' };
      })();
      mockTurnRunFn.mockReturnValue(mockStream);

      const mockChat: Partial<GeminiChat> = {
        addHistory: vi.fn(),
        getHistory: vi.fn().mockReturnValue([]),
      };
      client['chat'] = mockChat as GeminiChat;

      const mockGenerator: Partial<ContentGenerator> = {
        countTokens: vi.fn().mockResolvedValue({ totalTokens: 0 }),
      };
      client['contentGenerator'] = mockGenerator as ContentGenerator;

      // Use a signal that never gets aborted
      const abortController = new AbortController();
      const signal = abortController.signal;

      // Act - Start the stream with an extremely high turns value
      // This simulates a case where the turns protection is bypassed
      const stream = client.sendMessageStream(
        [{ text: 'Start conversation' }],
        signal,
        'prompt-id-3',
        Number.MAX_SAFE_INTEGER, // Bypass the MAX_TURNS protection
      );

      // Count how many stream events we get
      let eventCount = 0;
      const maxTestIterations = 1000; // Higher limit to show the loop continues

      // Consume the stream and count iterations
      try {
        while (true) {
          const result = await stream.next();
          if (result.done) {
            break;
          }
          eventCount++;

          // This test should hit this limit, demonstrating the infinite loop
          if (eventCount > maxTestIterations) {
            abortController.abort();
            // This is the expected behavior - we hit the infinite loop
            break;
          }
        }
      } catch (error) {
        // If the test framework times out, that also demonstrates the infinite loop
        console.error('Test timed out or errored:', error);
      }

      // Assert that the fix works - the loop should stop at MAX_TURNS
      const callCount = mockCheckNextSpeaker.mock.calls.length;

      // With the fix: even when turns is set to a very high value,
      // the loop should stop at MAX_TURNS (100)
      expect(callCount).toBeLessThanOrEqual(100); // Should not exceed MAX_TURNS
      expect(eventCount).toBeLessThanOrEqual(200); // Should have reasonable number of events

      console.log(
        `Infinite loop protection working: checkNextSpeaker called ${callCount} times, ` +
          `${eventCount} events generated (properly bounded by MAX_TURNS)`,
      );
    });
  });

  describe('generateContent', () => {
    it('should use current model from config for content generation', async () => {
      const initialModel = client['config'].getModel();
      const contents = [{ role: 'user', parts: [{ text: 'test' }] }];
      const currentModel = initialModel + '-changed';

      vi.spyOn(client['config'], 'getModel').mockReturnValueOnce(currentModel);

      const mockGenerator: Partial<ContentGenerator> = {
        countTokens: vi.fn().mockResolvedValue({ totalTokens: 1 }),
        generateContent: mockGenerateContentFn,
      };
      client['contentGenerator'] = mockGenerator as ContentGenerator;

      await client.generateContent(contents, {}, new AbortController().signal);

      expect(mockGenerateContentFn).not.toHaveBeenCalledWith({
        model: initialModel,
        config: expect.any(Object),
        contents,
      });
      expect(mockGenerateContentFn).toHaveBeenCalledWith({
        model: currentModel,
        config: expect.any(Object),
        contents,
      });
    });
  });

  describe('tryCompressChat', () => {
    it('should use current model from config for token counting after sendMessage', async () => {
      const initialModel = client['config'].getModel();

      const mockCountTokens = vi
        .fn()
        .mockResolvedValueOnce({ totalTokens: 100000 })
        .mockResolvedValueOnce({ totalTokens: 5000 });

      const mockSendMessage = vi.fn().mockResolvedValue({ text: 'Summary' });

      const mockChatHistory = [
        { role: 'user', parts: [{ text: 'Long conversation' }] },
        { role: 'model', parts: [{ text: 'Long response' }] },
      ];

      const mockChat: Partial<GeminiChat> = {
        getHistory: vi.fn().mockReturnValue(mockChatHistory),
        setHistory: vi.fn(),
        sendMessage: mockSendMessage,
      };

      const mockGenerator: Partial<ContentGenerator> = {
        countTokens: mockCountTokens,
      };

      // mock the model has been changed between calls of `countTokens`
      const firstCurrentModel = initialModel + '-changed-1';
      const secondCurrentModel = initialModel + '-changed-2';
      vi.spyOn(client['config'], 'getModel')
        .mockReturnValueOnce(firstCurrentModel)
        .mockReturnValueOnce(secondCurrentModel);

      client['chat'] = mockChat as GeminiChat;
      client['contentGenerator'] = mockGenerator as ContentGenerator;
      client['startChat'] = vi.fn().mockResolvedValue(mockChat);

      const result = await client.tryCompressChat('prompt-id-4', true);

      expect(mockCountTokens).toHaveBeenCalledTimes(2);
      expect(mockCountTokens).toHaveBeenNthCalledWith(1, {
        model: firstCurrentModel,
        contents: mockChatHistory,
      });
      expect(mockCountTokens).toHaveBeenNthCalledWith(2, {
        model: secondCurrentModel,
        contents: expect.any(Array),
      });

      expect(result).toEqual({
        originalTokenCount: 100000,
        newTokenCount: 5000,
      });
    });
  });

  describe('handleFlashFallback', () => {
    it('should use current model from config when checking for fallback', async () => {
      const initialModel = client['config'].getModel();
      const fallbackModel = DEFAULT_GEMINI_FLASH_MODEL;

      // mock config been changed
      const currentModel = initialModel + '-changed';
      vi.spyOn(client['config'], 'getModel').mockReturnValueOnce(currentModel);

      const mockFallbackHandler = vi.fn().mockResolvedValue(true);
      client['config'].flashFallbackHandler = mockFallbackHandler;
      client['config'].setModel = vi.fn();

      const result = await client['handleFlashFallback'](
        AuthType.LOGIN_WITH_GOOGLE,
      );

      expect(result).toBe(fallbackModel);

      expect(mockFallbackHandler).toHaveBeenCalledWith(
        currentModel,
        fallbackModel,
        undefined,
      );
    });
  });
});<|MERGE_RESOLUTION|>--- conflicted
+++ resolved
@@ -13,15 +13,11 @@
   GenerateContentResponse,
   GoogleGenAI,
 } from '@google/genai';
-<<<<<<< HEAD
-import {
+import { findIndexAfterFraction,
   calculateCharacterLimit,
   COMPRESSION_LIMIT_THRESHOLD,
   GeminiClient,
 } from './client.js';
-=======
-import { findIndexAfterFraction, GeminiClient } from './client.js';
->>>>>>> da50a1ee
 import { AuthType, ContentGenerator } from './contentGenerator.js';
 import { GeminiChat } from './geminiChat.js';
 import { Config } from '../config/config.js';
@@ -74,7 +70,54 @@
   logApiError: vi.fn(),
 }));
 
-<<<<<<< HEAD
+describe('findIndexAfterFraction', () => {
+  const history: Content[] = [
+    { role: 'user', parts: [{ text: 'This is the first message.' }] },
+    { role: 'model', parts: [{ text: 'This is the second message.' }] },
+    { role: 'user', parts: [{ text: 'This is the third message.' }] },
+    { role: 'model', parts: [{ text: 'This is the fourth message.' }] },
+    { role: 'user', parts: [{ text: 'This is the fifth message.' }] },
+  ];
+
+  it('should throw an error for non-positive numbers', () => {
+    expect(() => findIndexAfterFraction(history, 0)).toThrow(
+      'Fraction must be between 0 and 1',
+    );
+  });
+
+  it('should throw an error for a fraction greater than or equal to 1', () => {
+    expect(() => findIndexAfterFraction(history, 1)).toThrow(
+      'Fraction must be between 0 and 1',
+    );
+  });
+
+  it('should handle a fraction in the middle', () => {
+    // Total length is 257. 257 * 0.5 = 128.5
+    // 0: 53
+    // 1: 53 + 54 = 107
+    // 2: 107 + 53 = 160
+    // 160 >= 128.5, so index is 2
+    expect(findIndexAfterFraction(history, 0.5)).toBe(2);
+  });
+
+  it('should handle an empty history', () => {
+    expect(findIndexAfterFraction([], 0.5)).toBe(0);
+  });
+
+  it('should handle a history with only one item', () => {
+    expect(findIndexAfterFraction(history.slice(0, 1), 0.5)).toBe(0);
+  });
+
+  it('should handle history with weird parts', () => {
+    const historyWithEmptyParts: Content[] = [
+      { role: 'user', parts: [{ text: 'Message 1' }] },
+      { role: 'model', parts: [{ fileData: { fileUri: 'derp' } }] },
+      { role: 'user', parts: [{ text: 'Message 2' }] },
+    ];
+    expect(findIndexAfterFraction(historyWithEmptyParts, 0.5)).toBe(1);
+  });
+});
+
 describe('calculateCharacterLimit', () => {
   it('should return 0 if tokenLimit is 0 to prevent division by zero', () => {
     expect(calculateCharacterLimit(100, 0, 50)).toBe(0);
@@ -116,53 +159,6 @@
       historyCharacterLength,
     );
     expect(Number.isInteger(result)).toBe(true);
-=======
-describe('findIndexAfterFraction', () => {
-  const history: Content[] = [
-    { role: 'user', parts: [{ text: 'This is the first message.' }] },
-    { role: 'model', parts: [{ text: 'This is the second message.' }] },
-    { role: 'user', parts: [{ text: 'This is the third message.' }] },
-    { role: 'model', parts: [{ text: 'This is the fourth message.' }] },
-    { role: 'user', parts: [{ text: 'This is the fifth message.' }] },
-  ];
-
-  it('should throw an error for non-positive numbers', () => {
-    expect(() => findIndexAfterFraction(history, 0)).toThrow(
-      'Fraction must be between 0 and 1',
-    );
-  });
-
-  it('should throw an error for a fraction greater than or equal to 1', () => {
-    expect(() => findIndexAfterFraction(history, 1)).toThrow(
-      'Fraction must be between 0 and 1',
-    );
-  });
-
-  it('should handle a fraction in the middle', () => {
-    // Total length is 257. 257 * 0.5 = 128.5
-    // 0: 53
-    // 1: 53 + 54 = 107
-    // 2: 107 + 53 = 160
-    // 160 >= 128.5, so index is 2
-    expect(findIndexAfterFraction(history, 0.5)).toBe(2);
-  });
-
-  it('should handle an empty history', () => {
-    expect(findIndexAfterFraction([], 0.5)).toBe(0);
-  });
-
-  it('should handle a history with only one item', () => {
-    expect(findIndexAfterFraction(history.slice(0, 1), 0.5)).toBe(0);
-  });
-
-  it('should handle history with weird parts', () => {
-    const historyWithEmptyParts: Content[] = [
-      { role: 'user', parts: [{ text: 'Message 1' }] },
-      { role: 'model', parts: [{ fileData: { fileUri: 'derp' } }] },
-      { role: 'user', parts: [{ text: 'Message 2' }] },
-    ];
-    expect(findIndexAfterFraction(historyWithEmptyParts, 0.5)).toBe(1);
->>>>>>> da50a1ee
   });
 });
 
