--- conflicted
+++ resolved
@@ -304,14 +304,11 @@
       setFallbackMode: vi.fn(),
       getChatCompression: vi.fn().mockReturnValue(undefined),
       getSkipNextSpeakerCheck: vi.fn().mockReturnValue(false),
-<<<<<<< HEAD
       getUseSmartEdit: vi.fn().mockReturnValue(false),
-=======
       getProjectRoot: vi.fn().mockReturnValue('/test/project/root'),
       storage: {
         getProjectTempDir: vi.fn().mockReturnValue('/test/temp'),
       },
->>>>>>> 5c2bb990
     };
     const MockedConfig = vi.mocked(Config, true);
     MockedConfig.mockImplementation(
