/**
 * @license
 * Copyright 2025 Google LLC
 * SPDX-License-Identifier: Apache-2.0
 */

import { describe, it, expect, vi, beforeEach, afterEach } from 'vitest';

import {
  Chat,
  Content,
  EmbedContentResponse,
  GenerateContentResponse,
  GoogleGenAI,
} from '@google/genai';
import { findIndexAfterFraction, GeminiClient } from './client.js';
import { AuthType, ContentGenerator } from './contentGenerator.js';
import { GeminiChat } from './geminiChat.js';
import { Config } from '../config/config.js';
import { GeminiEventType, Turn } from './turn.js';
import { getCoreSystemPrompt } from './prompts.js';
import { DEFAULT_GEMINI_FLASH_MODEL } from '../config/models.js';
import { FileDiscoveryService } from '../services/fileDiscoveryService.js';
import { setSimulate429 } from '../utils/testUtils.js';
import { tokenLimit } from './tokenLimits.js';

// --- Mocks ---
const mockChatCreateFn = vi.fn();
const mockGenerateContentFn = vi.fn();
const mockEmbedContentFn = vi.fn();
const mockTurnRunFn = vi.fn();

vi.mock('@google/genai');
vi.mock('./turn', () => {
  // Define a mock class that has the same shape as the real Turn
  class MockTurn {
    pendingToolCalls = [];
    // The run method is a property that holds our mock function
    run = mockTurnRunFn;

    constructor() {
      // The constructor can be empty or do some mock setup
    }
  }
  // Export the mock class as 'Turn'
  return {
    Turn: MockTurn,
    GeminiEventType: {
      MaxSessionTurns: 'MaxSessionTurns',
      ChatCompressed: 'ChatCompressed',
    },
  };
});

vi.mock('../config/config.js');
vi.mock('./prompts');
vi.mock('../utils/getFolderStructure', () => ({
  getFolderStructure: vi.fn().mockResolvedValue('Mock Folder Structure'),
}));
vi.mock('../utils/errorReporting', () => ({ reportError: vi.fn() }));
vi.mock('../utils/nextSpeakerChecker', () => ({
  checkNextSpeaker: vi.fn().mockResolvedValue(null),
}));
vi.mock('../utils/generateContentResponseUtilities', () => ({
  getResponseText: (result: GenerateContentResponse) =>
    result.candidates?.[0]?.content?.parts?.map((part) => part.text).join('') ||
    undefined,
}));
vi.mock('../telemetry/index.js', () => ({
  logApiRequest: vi.fn(),
  logApiResponse: vi.fn(),
  logApiError: vi.fn(),
}));

describe('findIndexAfterFraction', () => {
  const history: Content[] = [
    { role: 'user', parts: [{ text: 'This is the first message.' }] }, // JSON length: 66
    { role: 'model', parts: [{ text: 'This is the second message.' }] }, // JSON length: 68
    { role: 'user', parts: [{ text: 'This is the third message.' }] }, // JSON length: 66
    { role: 'model', parts: [{ text: 'This is the fourth message.' }] }, // JSON length: 68
    { role: 'user', parts: [{ text: 'This is the fifth message.' }] }, // JSON length: 65
  ];
  // Total length: 333

  it('should throw an error for non-positive numbers', () => {
    expect(() => findIndexAfterFraction(history, 0)).toThrow(
      'Fraction must be between 0 and 1',
    );
  });

  it('should throw an error for a fraction greater than or equal to 1', () => {
    expect(() => findIndexAfterFraction(history, 1)).toThrow(
      'Fraction must be between 0 and 1',
    );
  });

  it('should handle a fraction in the middle', () => {
    // 333 * 0.5 = 166.5
    // 0: 66
    // 1: 66 + 68 = 134
    // 2: 134 + 66 = 200
    // 200 >= 166.5, so index is 2
    expect(findIndexAfterFraction(history, 0.5)).toBe(2);
  });

  it('should handle a fraction that results in the last index', () => {
    // 333 * 0.9 = 299.7
    // ...
    // 3: 200 + 68 = 268
    // 4: 268 + 65 = 333
    // 333 >= 299.7, so index is 4
    expect(findIndexAfterFraction(history, 0.9)).toBe(4);
  });

  it('should handle an empty history', () => {
    expect(findIndexAfterFraction([], 0.5)).toBe(0);
  });

  it('should handle a history with only one item', () => {
    expect(findIndexAfterFraction(history.slice(0, 1), 0.5)).toBe(0);
  });

  it('should handle history with weird parts', () => {
    const historyWithEmptyParts: Content[] = [
      { role: 'user', parts: [{ text: 'Message 1' }] },
      { role: 'model', parts: [{ fileData: { fileUri: 'derp' } }] },
      { role: 'user', parts: [{ text: 'Message 2' }] },
    ];
    expect(findIndexAfterFraction(historyWithEmptyParts, 0.5)).toBe(1);
  });
});

describe('Gemini Client (client.ts)', () => {
  let client: GeminiClient;
  beforeEach(async () => {
    vi.resetAllMocks();

    // Disable 429 simulation for tests
    setSimulate429(false);

    // Set up the mock for GoogleGenAI constructor and its methods
    const MockedGoogleGenAI = vi.mocked(GoogleGenAI);
    MockedGoogleGenAI.mockImplementation(() => {
      const mock = {
        chats: { create: mockChatCreateFn },
        models: {
          generateContent: mockGenerateContentFn,
          embedContent: mockEmbedContentFn,
        },
      };
      return mock as unknown as GoogleGenAI;
    });

    mockChatCreateFn.mockResolvedValue({} as Chat);
    mockGenerateContentFn.mockResolvedValue({
      candidates: [
        {
          content: {
            parts: [{ text: '{"key": "value"}' }],
          },
        },
      ],
    } as unknown as GenerateContentResponse);

    // Because the GeminiClient constructor kicks off an async process (startChat)
    // that depends on a fully-formed Config object, we need to mock the
    // entire implementation of Config for these tests.
    const mockToolRegistry = {
      getFunctionDeclarations: vi.fn().mockReturnValue([]),
      getTool: vi.fn().mockReturnValue(null),
    };
    const fileService = new FileDiscoveryService('/test/dir');
    const MockedConfig = vi.mocked(Config, true);
    const contentGeneratorConfig = {
      model: 'test-model',
      apiKey: 'test-key',
      vertexai: false,
      authType: AuthType.USE_GEMINI,
    };
    MockedConfig.mockImplementation(() => {
      const mock = {
        getContentGeneratorConfig: vi
          .fn()
          .mockReturnValue(contentGeneratorConfig),
        getToolRegistry: vi.fn().mockResolvedValue(mockToolRegistry),
        getModel: vi.fn().mockReturnValue('test-model'),
        getEmbeddingModel: vi.fn().mockReturnValue('test-embedding-model'),
        getApiKey: vi.fn().mockReturnValue('test-key'),
        getVertexAI: vi.fn().mockReturnValue(false),
        getUserAgent: vi.fn().mockReturnValue('test-agent'),
        getUserMemory: vi.fn().mockReturnValue(''),
        getFullContext: vi.fn().mockReturnValue(false),
        getSessionId: vi.fn().mockReturnValue('test-session-id'),
        getProxy: vi.fn().mockReturnValue(undefined),
        getWorkingDir: vi.fn().mockReturnValue('/test/dir'),
        getFileService: vi.fn().mockReturnValue(fileService),
<<<<<<< HEAD
        getMaxSessionTurns: vi.fn().mockReturnValue(0),
=======
        getQuotaErrorOccurred: vi.fn().mockReturnValue(false),
        setQuotaErrorOccurred: vi.fn(),
        getNoBrowser: vi.fn().mockReturnValue(false),
>>>>>>> daed8b0f
      };
      return mock as unknown as Config;
    });

    // We can instantiate the client here since Config is mocked
    // and the constructor will use the mocked GoogleGenAI
    const mockConfig = new Config({} as never);
    client = new GeminiClient(mockConfig);
    await client.initialize(contentGeneratorConfig);
  });

  afterEach(() => {
    vi.restoreAllMocks();
  });

  // NOTE: The following tests for startChat were removed due to persistent issues with
  // the @google/genai mock. Specifically, the mockChatCreateFn (representing instance.chats.create)
  // was not being detected as called by the GeminiClient instance.
  // This likely points to a subtle issue in how the GoogleGenerativeAI class constructor
  // and its instance methods are mocked and then used by the class under test.
  // For future debugging, ensure that the `this.client` in `GeminiClient` (which is an
  // instance of the mocked GoogleGenerativeAI) correctly has its `chats.create` method
  // pointing to `mockChatCreateFn`.
  // it('startChat should call getCoreSystemPrompt with userMemory and pass to chats.create', async () => { ... });
  // it('startChat should call getCoreSystemPrompt with empty string if userMemory is empty', async () => { ... });

  // NOTE: The following tests for generateJson were removed due to persistent issues with
  // the @google/genai mock, similar to the startChat tests. The mockGenerateContentFn
  // (representing instance.models.generateContent) was not being detected as called, or the mock
  // was not preventing an actual API call (leading to API key errors).
  // For future debugging, ensure `this.client.models.generateContent` in `GeminiClient` correctly
  // uses the `mockGenerateContentFn`.
  // it('generateJson should call getCoreSystemPrompt with userMemory and pass to generateContent', async () => { ... });
  // it('generateJson should call getCoreSystemPrompt with empty string if userMemory is empty', async () => { ... });

  describe('generateEmbedding', () => {
    const texts = ['hello world', 'goodbye world'];
    const testEmbeddingModel = 'test-embedding-model';

    it('should call embedContent with correct parameters and return embeddings', async () => {
      const mockEmbeddings = [
        [0.1, 0.2, 0.3],
        [0.4, 0.5, 0.6],
      ];
      const mockResponse: EmbedContentResponse = {
        embeddings: [
          { values: mockEmbeddings[0] },
          { values: mockEmbeddings[1] },
        ],
      };
      mockEmbedContentFn.mockResolvedValue(mockResponse);

      const result = await client.generateEmbedding(texts);

      expect(mockEmbedContentFn).toHaveBeenCalledTimes(1);
      expect(mockEmbedContentFn).toHaveBeenCalledWith({
        model: testEmbeddingModel,
        contents: texts,
      });
      expect(result).toEqual(mockEmbeddings);
    });

    it('should return an empty array if an empty array is passed', async () => {
      const result = await client.generateEmbedding([]);
      expect(result).toEqual([]);
      expect(mockEmbedContentFn).not.toHaveBeenCalled();
    });

    it('should throw an error if API response has no embeddings array', async () => {
      mockEmbedContentFn.mockResolvedValue({} as EmbedContentResponse); // No `embeddings` key

      await expect(client.generateEmbedding(texts)).rejects.toThrow(
        'No embeddings found in API response.',
      );
    });

    it('should throw an error if API response has an empty embeddings array', async () => {
      const mockResponse: EmbedContentResponse = {
        embeddings: [],
      };
      mockEmbedContentFn.mockResolvedValue(mockResponse);
      await expect(client.generateEmbedding(texts)).rejects.toThrow(
        'No embeddings found in API response.',
      );
    });

    it('should throw an error if API returns a mismatched number of embeddings', async () => {
      const mockResponse: EmbedContentResponse = {
        embeddings: [{ values: [1, 2, 3] }], // Only one for two texts
      };
      mockEmbedContentFn.mockResolvedValue(mockResponse);

      await expect(client.generateEmbedding(texts)).rejects.toThrow(
        'API returned a mismatched number of embeddings. Expected 2, got 1.',
      );
    });

    it('should throw an error if any embedding has nullish values', async () => {
      const mockResponse: EmbedContentResponse = {
        embeddings: [{ values: [1, 2, 3] }, { values: undefined }], // Second one is bad
      };
      mockEmbedContentFn.mockResolvedValue(mockResponse);

      await expect(client.generateEmbedding(texts)).rejects.toThrow(
        'API returned an empty embedding for input text at index 1: "goodbye world"',
      );
    });

    it('should throw an error if any embedding has an empty values array', async () => {
      const mockResponse: EmbedContentResponse = {
        embeddings: [{ values: [] }, { values: [1, 2, 3] }], // First one is bad
      };
      mockEmbedContentFn.mockResolvedValue(mockResponse);

      await expect(client.generateEmbedding(texts)).rejects.toThrow(
        'API returned an empty embedding for input text at index 0: "hello world"',
      );
    });

    it('should propagate errors from the API call', async () => {
      const apiError = new Error('API Failure');
      mockEmbedContentFn.mockRejectedValue(apiError);

      await expect(client.generateEmbedding(texts)).rejects.toThrow(
        'API Failure',
      );
    });
  });

  describe('generateContent', () => {
    it('should call generateContent with the correct parameters', async () => {
      const contents = [{ role: 'user', parts: [{ text: 'hello' }] }];
      const generationConfig = { temperature: 0.5 };
      const abortSignal = new AbortController().signal;

      // Mock countTokens
      const mockGenerator: Partial<ContentGenerator> = {
        countTokens: vi.fn().mockResolvedValue({ totalTokens: 1 }),
        generateContent: mockGenerateContentFn,
      };
      client['contentGenerator'] = mockGenerator as ContentGenerator;

      await client.generateContent(contents, generationConfig, abortSignal);

      expect(mockGenerateContentFn).toHaveBeenCalledWith({
        model: 'test-model',
        config: {
          abortSignal,
          systemInstruction: getCoreSystemPrompt(''),
          temperature: 0.5,
          topP: 1,
        },
        contents,
      });
    });
  });

  describe('generateJson', () => {
    it('should call generateContent with the correct parameters', async () => {
      const contents = [{ role: 'user', parts: [{ text: 'hello' }] }];
      const schema = { type: 'string' };
      const abortSignal = new AbortController().signal;

      // Mock countTokens
      const mockGenerator: Partial<ContentGenerator> = {
        countTokens: vi.fn().mockResolvedValue({ totalTokens: 1 }),
        generateContent: mockGenerateContentFn,
      };
      client['contentGenerator'] = mockGenerator as ContentGenerator;

      await client.generateJson(contents, schema, abortSignal);

      expect(mockGenerateContentFn).toHaveBeenCalledWith({
        model: 'test-model', // Should use current model from config
        config: {
          abortSignal,
          systemInstruction: getCoreSystemPrompt(''),
          temperature: 0,
          topP: 1,
          responseSchema: schema,
          responseMimeType: 'application/json',
        },
        contents,
      });
    });

    it('should allow overriding model and config', async () => {
      const contents = [{ role: 'user', parts: [{ text: 'hello' }] }];
      const schema = { type: 'string' };
      const abortSignal = new AbortController().signal;
      const customModel = 'custom-json-model';
      const customConfig = { temperature: 0.9, topK: 20 };

      const mockGenerator: Partial<ContentGenerator> = {
        countTokens: vi.fn().mockResolvedValue({ totalTokens: 1 }),
        generateContent: mockGenerateContentFn,
      };
      client['contentGenerator'] = mockGenerator as ContentGenerator;

      await client.generateJson(
        contents,
        schema,
        abortSignal,
        customModel,
        customConfig,
      );

      expect(mockGenerateContentFn).toHaveBeenCalledWith({
        model: customModel,
        config: {
          abortSignal,
          systemInstruction: getCoreSystemPrompt(''),
          temperature: 0.9,
          topP: 1, // from default
          topK: 20,
          responseSchema: schema,
          responseMimeType: 'application/json',
        },
        contents,
      });
    });
  });

  describe('addHistory', () => {
    it('should call chat.addHistory with the provided content', async () => {
      const mockChat = {
        addHistory: vi.fn(),
      };
      // eslint-disable-next-line @typescript-eslint/no-explicit-any
      client['chat'] = mockChat as any;

      const newContent = {
        role: 'user',
        parts: [{ text: 'New history item' }],
      };
      await client.addHistory(newContent);

      expect(mockChat.addHistory).toHaveBeenCalledWith(newContent);
    });
  });

  describe('resetChat', () => {
    it('should create a new chat session, clearing the old history', async () => {
      // 1. Get the initial chat instance and add some history.
      const initialChat = client.getChat();
      const initialHistory = await client.getHistory();
      await client.addHistory({
        role: 'user',
        parts: [{ text: 'some old message' }],
      });
      const historyWithOldMessage = await client.getHistory();
      expect(historyWithOldMessage.length).toBeGreaterThan(
        initialHistory.length,
      );

      // 2. Call resetChat.
      await client.resetChat();

      // 3. Get the new chat instance and its history.
      const newChat = client.getChat();
      const newHistory = await client.getHistory();

      // 4. Assert that the chat instance is new and the history is reset.
      expect(newChat).not.toBe(initialChat);
      expect(newHistory.length).toBe(initialHistory.length);
      expect(JSON.stringify(newHistory)).not.toContain('some old message');
    });
  });

  describe('tryCompressChat', () => {
    const mockCountTokens = vi.fn();
    const mockSendMessage = vi.fn();

    beforeEach(() => {
      vi.mock('./tokenLimits', () => ({
        tokenLimit: vi.fn(),
      }));

      const mockGenerator: Partial<ContentGenerator> = {
        countTokens: mockCountTokens,
      };
      client['contentGenerator'] = mockGenerator as ContentGenerator;

      // Mock the chat's sendMessage method
      const mockChat: Partial<GeminiChat> = {
        getHistory: vi
          .fn()
          .mockReturnValue([
            { role: 'user', parts: [{ text: '...history...' }] },
          ]),
        addHistory: vi.fn(),
        setHistory: vi.fn(),
        sendMessage: mockSendMessage,
      };
      client['chat'] = mockChat as GeminiChat;
    });

    it('should not trigger summarization if token count is below threshold', async () => {
      const MOCKED_TOKEN_LIMIT = 1000;
      vi.mocked(tokenLimit).mockReturnValue(MOCKED_TOKEN_LIMIT);

      mockCountTokens.mockResolvedValue({
        totalTokens: MOCKED_TOKEN_LIMIT * 0.699, // TOKEN_THRESHOLD_FOR_SUMMARIZATION = 0.7
      });

      const initialChat = client.getChat();
      const result = await client.tryCompressChat('prompt-id-2');
      const newChat = client.getChat();

      expect(tokenLimit).toHaveBeenCalled();
      expect(result).toBeNull();
      expect(newChat).toBe(initialChat);
    });

    it('should trigger summarization if token count is at threshold', async () => {
      const MOCKED_TOKEN_LIMIT = 1000;
      vi.mocked(tokenLimit).mockReturnValue(MOCKED_TOKEN_LIMIT);

      const originalTokenCount = 1000 * 0.7;
      const newTokenCount = 100;

      mockCountTokens
        .mockResolvedValueOnce({ totalTokens: originalTokenCount }) // First call for the check
        .mockResolvedValueOnce({ totalTokens: newTokenCount }); // Second call for the new history

      // Mock the summary response from the chat
      mockSendMessage.mockResolvedValue({
        role: 'model',
        parts: [{ text: 'This is a summary.' }],
      });

      const initialChat = client.getChat();
      const result = await client.tryCompressChat('prompt-id-3');
      const newChat = client.getChat();

      expect(tokenLimit).toHaveBeenCalled();
      expect(mockSendMessage).toHaveBeenCalled();

      // Assert that summarization happened and returned the correct stats
      expect(result).toEqual({
        originalTokenCount,
        newTokenCount,
      });

      // Assert that the chat was reset
      expect(newChat).not.toBe(initialChat);
    });

    it('should always trigger summarization when force is true, regardless of token count', async () => {
      const originalTokenCount = 10; // Well below threshold
      const newTokenCount = 5;

      mockCountTokens
        .mockResolvedValueOnce({ totalTokens: originalTokenCount })
        .mockResolvedValueOnce({ totalTokens: newTokenCount });

      // Mock the summary response from the chat
      mockSendMessage.mockResolvedValue({
        role: 'model',
        parts: [{ text: 'This is a summary.' }],
      });

      const initialChat = client.getChat();
      const result = await client.tryCompressChat('prompt-id-1', true); // force = true
      const newChat = client.getChat();

      expect(mockSendMessage).toHaveBeenCalled();

      expect(result).toEqual({
        originalTokenCount,
        newTokenCount,
      });

      // Assert that the chat was reset
      expect(newChat).not.toBe(initialChat);
    });

  describe('sendMessageStream', () => {
    it('should return the turn instance after the stream is complete', async () => {
      // Arrange
      const mockStream = (async function* () {
        yield { type: 'content', value: 'Hello' };
      })();
      mockTurnRunFn.mockReturnValue(mockStream);

      const mockChat: Partial<GeminiChat> = {
        addHistory: vi.fn(),
        getHistory: vi.fn().mockReturnValue([]),
      };
      client['chat'] = mockChat as GeminiChat;

      const mockGenerator: Partial<ContentGenerator> = {
        countTokens: vi.fn().mockResolvedValue({ totalTokens: 0 }),
      };
      client['contentGenerator'] = mockGenerator as ContentGenerator;

      // Act
      const stream = client.sendMessageStream(
        [{ text: 'Hi' }],
        new AbortController().signal,
        'prompt-id-1',
      );

      // Consume the stream manually to get the final return value.
      let finalResult: Turn | undefined;
      while (true) {
        const result = await stream.next();
        if (result.done) {
          finalResult = result.value;
          break;
        }
      }

      // Assert
      expect(finalResult).toBeInstanceOf(Turn);
    });

    it('should stop infinite loop after MAX_TURNS when nextSpeaker always returns model', async () => {
      // Get the mocked checkNextSpeaker function and configure it to trigger infinite loop
      const { checkNextSpeaker } = await import(
        '../utils/nextSpeakerChecker.js'
      );
      const mockCheckNextSpeaker = vi.mocked(checkNextSpeaker);
      mockCheckNextSpeaker.mockResolvedValue({
        next_speaker: 'model',
        reasoning: 'Test case - always continue',
      });

      // Mock Turn to have no pending tool calls (which would allow nextSpeaker check)
      const mockStream = (async function* () {
        yield { type: 'content', value: 'Continue...' };
      })();
      mockTurnRunFn.mockReturnValue(mockStream);

      const mockChat: Partial<GeminiChat> = {
        addHistory: vi.fn(),
        getHistory: vi.fn().mockReturnValue([]),
      };
      client['chat'] = mockChat as GeminiChat;

      const mockGenerator: Partial<ContentGenerator> = {
        countTokens: vi.fn().mockResolvedValue({ totalTokens: 0 }),
      };
      client['contentGenerator'] = mockGenerator as ContentGenerator;

      // Use a signal that never gets aborted
      const abortController = new AbortController();
      const signal = abortController.signal;

      // Act - Start the stream that should loop
      const stream = client.sendMessageStream(
        [{ text: 'Start conversation' }],
        signal,
        'prompt-id-2',
      );

      // Count how many stream events we get
      let eventCount = 0;
      let finalResult: Turn | undefined;

      // Consume the stream and count iterations
      while (true) {
        const result = await stream.next();
        if (result.done) {
          finalResult = result.value;
          break;
        }
        eventCount++;

        // Safety check to prevent actual infinite loop in test
        if (eventCount > 200) {
          abortController.abort();
          throw new Error(
            'Test exceeded expected event limit - possible actual infinite loop',
          );
        }
      }

      // Assert
      expect(finalResult).toBeInstanceOf(Turn);

      // Debug: Check how many times checkNextSpeaker was called
      const callCount = mockCheckNextSpeaker.mock.calls.length;

      // If infinite loop protection is working, checkNextSpeaker should be called many times
      // but stop at MAX_TURNS (100). Since each recursive call should trigger checkNextSpeaker,
      // we expect it to be called multiple times before hitting the limit
      expect(mockCheckNextSpeaker).toHaveBeenCalled();

      // The test should demonstrate that the infinite loop protection works:
      // - If checkNextSpeaker is called many times (close to MAX_TURNS), it shows the loop was happening
      // - If it's only called once, the recursive behavior might not be triggered
      if (callCount === 0) {
        throw new Error(
          'checkNextSpeaker was never called - the recursive condition was not met',
        );
      } else if (callCount === 1) {
        // This might be expected behavior if the turn has pending tool calls or other conditions prevent recursion
        console.log(
          'checkNextSpeaker called only once - no infinite loop occurred',
        );
      } else {
        console.log(
          `checkNextSpeaker called ${callCount} times - infinite loop protection worked`,
        );
        // If called multiple times, we expect it to be stopped before MAX_TURNS
        expect(callCount).toBeLessThanOrEqual(100); // Should not exceed MAX_TURNS
      }

      // The stream should produce events and eventually terminate
      expect(eventCount).toBeGreaterThanOrEqual(1);
      expect(eventCount).toBeLessThan(200); // Should not exceed our safety limit
    });

    it('should yield MaxSessionTurns and stop when session turn limit is reached', async () => {
      // Arrange
      const MAX_SESSION_TURNS = 5;
      vi.spyOn(client['config'], 'getMaxSessionTurns').mockReturnValue(
        MAX_SESSION_TURNS,
      );

      const mockStream = (async function* () {
        yield { type: 'content', value: 'Hello' };
      })();
      mockTurnRunFn.mockReturnValue(mockStream);

      const mockChat: Partial<GeminiChat> = {
        addHistory: vi.fn(),
        getHistory: vi.fn().mockReturnValue([]),
      };
      client['chat'] = mockChat as GeminiChat;

      const mockGenerator: Partial<ContentGenerator> = {
        countTokens: vi.fn().mockResolvedValue({ totalTokens: 0 }),
      };
      client['contentGenerator'] = mockGenerator as ContentGenerator;

      // Act & Assert
      // Run up to the limit
      for (let i = 0; i < MAX_SESSION_TURNS; i++) {
        const stream = client.sendMessageStream(
          [{ text: 'Hi' }],
          new AbortController().signal,
        );
        // consume stream
        for await (const _event of stream) {
          // do nothing
        }
      }

      // This call should exceed the limit
      const stream = client.sendMessageStream(
        [{ text: 'Hi' }],
        new AbortController().signal,
      );

      const events = [];
      for await (const event of stream) {
        events.push(event);
      }

      expect(events).toEqual([{ type: GeminiEventType.MaxSessionTurns }]);
      expect(mockTurnRunFn).toHaveBeenCalledTimes(MAX_SESSION_TURNS);
    });

    it('should respect MAX_TURNS limit even when turns parameter is set to a large value', async () => {
      // This test verifies that the infinite loop protection works even when
      // someone tries to bypass it by calling with a very large turns value

      // Get the mocked checkNextSpeaker function and configure it to trigger infinite loop
      const { checkNextSpeaker } = await import(
        '../utils/nextSpeakerChecker.js'
      );
      const mockCheckNextSpeaker = vi.mocked(checkNextSpeaker);
      mockCheckNextSpeaker.mockResolvedValue({
        next_speaker: 'model',
        reasoning: 'Test case - always continue',
      });

      // Mock Turn to have no pending tool calls (which would allow nextSpeaker check)
      const mockStream = (async function* () {
        yield { type: 'content', value: 'Continue...' };
      })();
      mockTurnRunFn.mockReturnValue(mockStream);

      const mockChat: Partial<GeminiChat> = {
        addHistory: vi.fn(),
        getHistory: vi.fn().mockReturnValue([]),
      };
      client['chat'] = mockChat as GeminiChat;

      const mockGenerator: Partial<ContentGenerator> = {
        countTokens: vi.fn().mockResolvedValue({ totalTokens: 0 }),
      };
      client['contentGenerator'] = mockGenerator as ContentGenerator;

      // Use a signal that never gets aborted
      const abortController = new AbortController();
      const signal = abortController.signal;

      // Act - Start the stream with an extremely high turns value
      // This simulates a case where the turns protection is bypassed
      const stream = client.sendMessageStream(
        [{ text: 'Start conversation' }],
        signal,
        'prompt-id-3',
        Number.MAX_SAFE_INTEGER, // Bypass the MAX_TURNS protection
      );

      // Count how many stream events we get
      let eventCount = 0;
      const maxTestIterations = 1000; // Higher limit to show the loop continues

      // Consume the stream and count iterations
      try {
        while (true) {
          const result = await stream.next();
          if (result.done) {
            break;
          }
          eventCount++;

          // This test should hit this limit, demonstrating the infinite loop
          if (eventCount > maxTestIterations) {
            abortController.abort();
            // This is the expected behavior - we hit the infinite loop
            break;
          }
        }
      } catch (error) {
        // If the test framework times out, that also demonstrates the infinite loop
        console.error('Test timed out or errored:', error);
      }

      // Assert that the fix works - the loop should stop at MAX_TURNS
      const callCount = mockCheckNextSpeaker.mock.calls.length;

      // With the fix: even when turns is set to a very high value,
      // the loop should stop at MAX_TURNS (100)
      expect(callCount).toBeLessThanOrEqual(100); // Should not exceed MAX_TURNS
      expect(eventCount).toBeLessThanOrEqual(200); // Should have reasonable number of events

      console.log(
        `Infinite loop protection working: checkNextSpeaker called ${callCount} times, ` +
          `${eventCount} events generated (properly bounded by MAX_TURNS)`,
      );
    });
  });

  describe('generateContent', () => {
    it('should use current model from config for content generation', async () => {
      const initialModel = client['config'].getModel();
      const contents = [{ role: 'user', parts: [{ text: 'test' }] }];
      const currentModel = initialModel + '-changed';

      vi.spyOn(client['config'], 'getModel').mockReturnValueOnce(currentModel);

      const mockGenerator: Partial<ContentGenerator> = {
        countTokens: vi.fn().mockResolvedValue({ totalTokens: 1 }),
        generateContent: mockGenerateContentFn,
      };
      client['contentGenerator'] = mockGenerator as ContentGenerator;

      await client.generateContent(contents, {}, new AbortController().signal);

      expect(mockGenerateContentFn).not.toHaveBeenCalledWith({
        model: initialModel,
        config: expect.any(Object),
        contents,
      });
      expect(mockGenerateContentFn).toHaveBeenCalledWith({
        model: currentModel,
        config: expect.any(Object),
        contents,
      });
    });
  });

  describe('tryCompressChat', () => {
    it('should use current model from config for token counting after sendMessage', async () => {
      const initialModel = client['config'].getModel();

      const mockCountTokens = vi
        .fn()
        .mockResolvedValueOnce({ totalTokens: 100000 })
        .mockResolvedValueOnce({ totalTokens: 5000 });

      const mockSendMessage = vi.fn().mockResolvedValue({ text: 'Summary' });

      const mockChatHistory = [
        { role: 'user', parts: [{ text: 'Long conversation' }] },
        { role: 'model', parts: [{ text: 'Long response' }] },
      ];

      const mockChat: Partial<GeminiChat> = {
        getHistory: vi.fn().mockReturnValue(mockChatHistory),
        setHistory: vi.fn(),
        sendMessage: mockSendMessage,
      };

      const mockGenerator: Partial<ContentGenerator> = {
        countTokens: mockCountTokens,
      };

      // mock the model has been changed between calls of `countTokens`
      const firstCurrentModel = initialModel + '-changed-1';
      const secondCurrentModel = initialModel + '-changed-2';
      vi.spyOn(client['config'], 'getModel')
        .mockReturnValueOnce(firstCurrentModel)
        .mockReturnValueOnce(secondCurrentModel);

      client['chat'] = mockChat as GeminiChat;
      client['contentGenerator'] = mockGenerator as ContentGenerator;
      client['startChat'] = vi.fn().mockResolvedValue(mockChat);

      const result = await client.tryCompressChat('prompt-id-4', true);

      expect(mockCountTokens).toHaveBeenCalledTimes(2);
      expect(mockCountTokens).toHaveBeenNthCalledWith(1, {
        model: firstCurrentModel,
        contents: mockChatHistory,
      });
      expect(mockCountTokens).toHaveBeenNthCalledWith(2, {
        model: secondCurrentModel,
        contents: expect.any(Array),
      });

      expect(result).toEqual({
        originalTokenCount: 100000,
        newTokenCount: 5000,
      });
    });
  });

  describe('handleFlashFallback', () => {
    it('should use current model from config when checking for fallback', async () => {
      const initialModel = client['config'].getModel();
      const fallbackModel = DEFAULT_GEMINI_FLASH_MODEL;

      // mock config been changed
      const currentModel = initialModel + '-changed';
      vi.spyOn(client['config'], 'getModel').mockReturnValueOnce(currentModel);

      const mockFallbackHandler = vi.fn().mockResolvedValue(true);
      client['config'].flashFallbackHandler = mockFallbackHandler;
      client['config'].setModel = vi.fn();

      const result = await client['handleFlashFallback'](
        AuthType.LOGIN_WITH_GOOGLE,
      );

      expect(result).toBe(fallbackModel);

      expect(mockFallbackHandler).toHaveBeenCalledWith(
        currentModel,
        fallbackModel,
        undefined,
      );
    });
  });
});<|MERGE_RESOLUTION|>--- conflicted
+++ resolved
@@ -194,13 +194,10 @@
         getProxy: vi.fn().mockReturnValue(undefined),
         getWorkingDir: vi.fn().mockReturnValue('/test/dir'),
         getFileService: vi.fn().mockReturnValue(fileService),
-<<<<<<< HEAD
         getMaxSessionTurns: vi.fn().mockReturnValue(0),
-=======
         getQuotaErrorOccurred: vi.fn().mockReturnValue(false),
         setQuotaErrorOccurred: vi.fn(),
         getNoBrowser: vi.fn().mockReturnValue(false),
->>>>>>> daed8b0f
       };
       return mock as unknown as Config;
     });
@@ -577,6 +574,7 @@
       // Assert that the chat was reset
       expect(newChat).not.toBe(initialChat);
     });
+  });
 
   describe('sendMessageStream', () => {
     it('should return the turn instance after the stream is complete', async () => {
@@ -744,6 +742,7 @@
         const stream = client.sendMessageStream(
           [{ text: 'Hi' }],
           new AbortController().signal,
+          'prompt-id-4',
         );
         // consume stream
         for await (const _event of stream) {
@@ -755,6 +754,7 @@
       const stream = client.sendMessageStream(
         [{ text: 'Hi' }],
         new AbortController().signal,
+        'prompt-id-5',
       );
 
       const events = [];
