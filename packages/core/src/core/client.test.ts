--- conflicted
+++ resolved
@@ -615,10 +615,6 @@
       vi.spyOn(client['config'], 'getChatCompression').mockReturnValue({
         contextPercentageThreshold: MOCKED_CONTEXT_PERCENTAGE_THRESHOLD,
       });
-<<<<<<< HEAD
-      const history = [{ role: 'user', parts: [{ text: '...history...' }] }];
-      mockGetHistory.mockResolvedValue(history);
-=======
       const history = [
         { role: 'user', parts: [{ text: '...history...' }] },
         { role: 'model', parts: [{ text: '...history...' }] },
@@ -627,8 +623,7 @@
         { role: 'user', parts: [{ text: '...history...' }] },
         { role: 'model', parts: [{ text: '...history...' }] },
       ];
-      mockGetHistory.mockReturnValue(history);
->>>>>>> 92dbdbb9
+      mockGetHistory.mockResolvedValue(history);
 
       const originalTokenCount =
         MOCKED_TOKEN_LIMIT * MOCKED_CONTEXT_PERCENTAGE_THRESHOLD;
@@ -702,10 +697,6 @@
       vi.spyOn(client['config'], 'getChatCompression').mockReturnValue({
         contextPercentageThreshold: MOCKED_CONTEXT_PERCENTAGE_THRESHOLD,
       });
-<<<<<<< HEAD
-      const history = [{ role: 'user', parts: [{ text: '...history...' }] }];
-      mockGetHistory.mockResolvedValue(history);
-=======
       const history = [
         { role: 'user', parts: [{ text: '...history...' }] },
         { role: 'model', parts: [{ text: '...history...' }] },
@@ -714,8 +705,7 @@
         { role: 'user', parts: [{ text: '...history...' }] },
         { role: 'model', parts: [{ text: '...history...' }] },
       ];
-      mockGetHistory.mockReturnValue(history);
->>>>>>> 92dbdbb9
+      mockGetHistory.mockResolvedValue(history);
 
       const originalTokenCount =
         MOCKED_TOKEN_LIMIT * MOCKED_CONTEXT_PERCENTAGE_THRESHOLD;
@@ -878,10 +868,6 @@
     });
 
     it('should always trigger summarization when force is true, regardless of token count', async () => {
-<<<<<<< HEAD
-      const history = [{ role: 'user', parts: [{ text: '...history...' }] }];
-      mockGetHistory.mockResolvedValue(history);
-=======
       const history = [
         { role: 'user', parts: [{ text: '...history...' }] },
         { role: 'model', parts: [{ text: '...history...' }] },
@@ -890,8 +876,7 @@
         { role: 'user', parts: [{ text: '...history...' }] },
         { role: 'model', parts: [{ text: '...history...' }] },
       ];
-      mockGetHistory.mockReturnValue(history);
->>>>>>> 92dbdbb9
+      mockGetHistory.mockResolvedValue(history);
 
       const originalTokenCount = 100; // Well below threshold, but > estimated new count
       vi.mocked(uiTelemetryService.getLastPromptTokenCount).mockReturnValue(
