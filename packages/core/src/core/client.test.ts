/**
 * @license
 * Copyright 2025 Google LLC
 * SPDX-License-Identifier: Apache-2.0
 */

import { describe, it, expect, vi, beforeEach, afterEach } from 'vitest';

import type { Content, GenerateContentResponse, Part } from '@google/genai';
import {
  findIndexAfterFraction,
  isThinkingDefault,
  isThinkingSupported,
  GeminiClient,
} from './client.js';
import {
  AuthType,
  type ContentGenerator,
  type ContentGeneratorConfig,
} from './contentGenerator.js';
import { type GeminiChat } from './geminiChat.js';
import type { Config } from '../config/config.js';
import {
  CompressionStatus,
  GeminiEventType,
  Turn,
  type ChatCompressionInfo,
} from './turn.js';
import { getCoreSystemPrompt } from './prompts.js';
import { DEFAULT_GEMINI_FLASH_MODEL } from '../config/models.js';
import { FileDiscoveryService } from '../services/fileDiscoveryService.js';
import { setSimulate429 } from '../utils/testUtils.js';
import { tokenLimit } from './tokenLimits.js';
import { ideContext } from '../ide/ideContext.js';
import { ClearcutLogger } from '../telemetry/clearcut-logger/clearcut-logger.js';

// Mock fs module to prevent actual file system operations during tests
const mockFileSystem = new Map<string, string>();

vi.mock('node:fs', () => {
  const fsModule = {
    mkdirSync: vi.fn(),
    writeFileSync: vi.fn((path: string, data: string) => {
      mockFileSystem.set(path, data);
    }),
    readFileSync: vi.fn((path: string) => {
      if (mockFileSystem.has(path)) {
        return mockFileSystem.get(path);
      }
      throw Object.assign(new Error('ENOENT: no such file or directory'), {
        code: 'ENOENT',
      });
    }),
    existsSync: vi.fn((path: string) => mockFileSystem.has(path)),
  };

  return {
    default: fsModule,
    ...fsModule,
  };
});

// --- Mocks ---
const mockTurnRunFn = vi.fn();

vi.mock('./turn', async (importOriginal) => {
  const actual = await importOriginal<typeof import('./turn.js')>();
  // Define a mock class that has the same shape as the real Turn
  class MockTurn {
    pendingToolCalls = [];
    // The run method is a property that holds our mock function
    run = mockTurnRunFn;

    constructor() {
      // The constructor can be empty or do some mock setup
    }
  }
  // Export the mock class as 'Turn'
  return {
    ...actual,
    Turn: MockTurn,
  };
});

vi.mock('../config/config.js');
vi.mock('./prompts');
vi.mock('../utils/getFolderStructure', () => ({
  getFolderStructure: vi.fn().mockResolvedValue('Mock Folder Structure'),
}));
vi.mock('../utils/errorReporting', () => ({ reportError: vi.fn() }));
vi.mock('../utils/nextSpeakerChecker', () => ({
  checkNextSpeaker: vi.fn().mockResolvedValue(null),
}));
vi.mock('../utils/generateContentResponseUtilities', () => ({
  getResponseText: (result: GenerateContentResponse) =>
    result.candidates?.[0]?.content?.parts?.map((part) => part.text).join('') ||
    undefined,
}));
vi.mock('../telemetry/index.js', () => ({
  logApiRequest: vi.fn(),
  logApiResponse: vi.fn(),
  logApiError: vi.fn(),
}));
vi.mock('../ide/ideContext.js');

/**
 * Array.fromAsync ponyfill, which will be available in es 2024.
 *
 * Buffers an async generator into an array and returns the result.
 */
async function fromAsync<T>(promise: AsyncGenerator<T>): Promise<readonly T[]> {
  const results: T[] = [];
  for await (const result of promise) {
    results.push(result);
  }
  return results;
}

describe('findIndexAfterFraction', () => {
  const history: Content[] = [
    { role: 'user', parts: [{ text: 'This is the first message.' }] }, // JSON length: 66
    { role: 'model', parts: [{ text: 'This is the second message.' }] }, // JSON length: 68
    { role: 'user', parts: [{ text: 'This is the third message.' }] }, // JSON length: 66
    { role: 'model', parts: [{ text: 'This is the fourth message.' }] }, // JSON length: 68
    { role: 'user', parts: [{ text: 'This is the fifth message.' }] }, // JSON length: 65
  ];
  // Total length: 333

  it('should throw an error for non-positive numbers', () => {
    expect(() => findIndexAfterFraction(history, 0)).toThrow(
      'Fraction must be between 0 and 1',
    );
  });

  it('should throw an error for a fraction greater than or equal to 1', () => {
    expect(() => findIndexAfterFraction(history, 1)).toThrow(
      'Fraction must be between 0 and 1',
    );
  });

  it('should handle a fraction in the middle', () => {
    // 333 * 0.5 = 166.5
    // 0: 66
    // 1: 66 + 68 = 134
    // 2: 134 + 66 = 200
    // 200 >= 166.5, so index is 2
    expect(findIndexAfterFraction(history, 0.5)).toBe(2);
  });

  it('should handle a fraction that results in the last index', () => {
    // 333 * 0.9 = 299.7
    // ...
    // 3: 200 + 68 = 268
    // 4: 268 + 65 = 333
    // 333 >= 299.7, so index is 4
    expect(findIndexAfterFraction(history, 0.9)).toBe(4);
  });

  it('should handle an empty history', () => {
    expect(findIndexAfterFraction([], 0.5)).toBe(0);
  });

  it('should handle a history with only one item', () => {
    expect(findIndexAfterFraction(history.slice(0, 1), 0.5)).toBe(0);
  });

  it('should handle history with weird parts', () => {
    const historyWithEmptyParts: Content[] = [
      { role: 'user', parts: [{ text: 'Message 1' }] },
      { role: 'model', parts: [{ fileData: { fileUri: 'derp' } }] },
      { role: 'user', parts: [{ text: 'Message 2' }] },
    ];
    expect(findIndexAfterFraction(historyWithEmptyParts, 0.5)).toBe(1);
  });
});

describe('isThinkingSupported', () => {
  it('should return true for gemini-2.5', () => {
    expect(isThinkingSupported('gemini-2.5')).toBe(true);
  });

  it('should return true for gemini-2.5-pro', () => {
    expect(isThinkingSupported('gemini-2.5-pro')).toBe(true);
  });

  it('should return false for other models', () => {
    expect(isThinkingSupported('gemini-1.5-flash')).toBe(false);
    expect(isThinkingSupported('some-other-model')).toBe(false);
  });
});

describe('isThinkingDefault', () => {
  it('should return false for gemini-2.5-flash-lite', () => {
    expect(isThinkingDefault('gemini-2.5-flash-lite')).toBe(false);
  });

  it('should return true for gemini-2.5', () => {
    expect(isThinkingDefault('gemini-2.5')).toBe(true);
  });

  it('should return true for gemini-2.5-pro', () => {
    expect(isThinkingDefault('gemini-2.5-pro')).toBe(true);
  });

  it('should return false for other models', () => {
    expect(isThinkingDefault('gemini-1.5-flash')).toBe(false);
    expect(isThinkingDefault('some-other-model')).toBe(false);
  });
});

describe('Gemini Client (client.ts)', () => {
  let mockContentGenerator: ContentGenerator;
  let mockConfig: Config;
  let client: GeminiClient;
  beforeEach(async () => {
    vi.resetAllMocks();

    // Disable 429 simulation for tests
    setSimulate429(false);

    mockContentGenerator = {
      generateContent: vi.fn().mockResolvedValue({
        candidates: [{ content: { parts: [{ text: '{"key": "value"}' }] } }],
      }),
      generateContentStream: vi.fn(),
      countTokens: vi.fn(),
      embedContent: vi.fn(),
      batchEmbedContents: vi.fn(),
    } as unknown as ContentGenerator;

    // Because the GeminiClient constructor kicks off an async process (startChat)
    // that depends on a fully-formed Config object, we need to mock the
    // entire implementation of Config for these tests.
    const mockToolRegistry = {
      getFunctionDeclarations: vi.fn().mockReturnValue([]),
      getTool: vi.fn().mockReturnValue(null),
    };
    const fileService = new FileDiscoveryService('/test/dir');
    const contentGeneratorConfig: ContentGeneratorConfig = {
      model: 'test-model',
      apiKey: 'test-key',
      vertexai: false,
      authType: AuthType.USE_GEMINI,
    };
    mockConfig = {
      getContentGeneratorConfig: vi
        .fn()
        .mockReturnValue(contentGeneratorConfig),
      getToolRegistry: vi.fn().mockReturnValue(mockToolRegistry),
      getModel: vi.fn().mockReturnValue('test-model'),
      getEmbeddingModel: vi.fn().mockReturnValue('test-embedding-model'),
      getApiKey: vi.fn().mockReturnValue('test-key'),
      getVertexAI: vi.fn().mockReturnValue(false),
      getUserAgent: vi.fn().mockReturnValue('test-agent'),
      getUserMemory: vi.fn().mockReturnValue(''),
      getFullContext: vi.fn().mockReturnValue(false),
      getSessionId: vi.fn().mockReturnValue('test-session-id'),
      getProxy: vi.fn().mockReturnValue(undefined),
      getWorkingDir: vi.fn().mockReturnValue('/test/dir'),
      getFileService: vi.fn().mockReturnValue(fileService),
      getMaxSessionTurns: vi.fn().mockReturnValue(0),
      getQuotaErrorOccurred: vi.fn().mockReturnValue(false),
      setQuotaErrorOccurred: vi.fn(),
      getNoBrowser: vi.fn().mockReturnValue(false),
      getUsageStatisticsEnabled: vi.fn().mockReturnValue(true),
      getIdeModeFeature: vi.fn().mockReturnValue(false),
      getIdeMode: vi.fn().mockReturnValue(true),
      getDebugMode: vi.fn().mockReturnValue(false),
      getWorkspaceContext: vi.fn().mockReturnValue({
        getDirectories: vi.fn().mockReturnValue(['/test/dir']),
      }),
      getGeminiClient: vi.fn(),
      setFallbackMode: vi.fn(),
      getChatCompression: vi.fn().mockReturnValue(undefined),
      getSkipNextSpeakerCheck: vi.fn().mockReturnValue(false),
      getUseSmartEdit: vi.fn().mockReturnValue(false),
      getProjectRoot: vi.fn().mockReturnValue('/test/project/root'),
      storage: {
        getProjectTempDir: vi.fn().mockReturnValue('/test/temp'),
      },
      getContentGenerator: vi.fn().mockReturnValue(mockContentGenerator),
    } as unknown as Config;

    client = new GeminiClient(mockConfig);
    await client.initialize();
    vi.mocked(mockConfig.getGeminiClient).mockReturnValue(client);
  });

  afterEach(() => {
    vi.restoreAllMocks();
  });

  describe('generateEmbedding', () => {
    const texts = ['hello world', 'goodbye world'];
    const testEmbeddingModel = 'test-embedding-model';

    it('should call embedContent with correct parameters and return embeddings', async () => {
      const mockEmbeddings = [
        [0.1, 0.2, 0.3],
        [0.4, 0.5, 0.6],
      ];
      vi.mocked(mockContentGenerator.embedContent).mockResolvedValue({
        embeddings: [
          { values: mockEmbeddings[0] },
          { values: mockEmbeddings[1] },
        ],
      });

      const result = await client.generateEmbedding(texts);

      expect(mockContentGenerator.embedContent).toHaveBeenCalledTimes(1);
      expect(mockContentGenerator.embedContent).toHaveBeenCalledWith({
        model: testEmbeddingModel,
        contents: texts,
      });
      expect(result).toEqual(mockEmbeddings);
    });

    it('should return an empty array if an empty array is passed', async () => {
      const result = await client.generateEmbedding([]);
      expect(result).toEqual([]);
      expect(mockContentGenerator.embedContent).not.toHaveBeenCalled();
    });

    it('should throw an error if API response has no embeddings array', async () => {
      vi.mocked(mockContentGenerator.embedContent).mockResolvedValue({});

      await expect(client.generateEmbedding(texts)).rejects.toThrow(
        'No embeddings found in API response.',
      );
    });

    it('should throw an error if API response has an empty embeddings array', async () => {
      vi.mocked(mockContentGenerator.embedContent).mockResolvedValue({
        embeddings: [],
      });

      await expect(client.generateEmbedding(texts)).rejects.toThrow(
        'No embeddings found in API response.',
      );
    });

    it('should throw an error if API returns a mismatched number of embeddings', async () => {
      vi.mocked(mockContentGenerator.embedContent).mockResolvedValue({
        embeddings: [{ values: [1, 2, 3] }], // Only one for two texts
      });

      await expect(client.generateEmbedding(texts)).rejects.toThrow(
        'API returned a mismatched number of embeddings. Expected 2, got 1.',
      );
    });

    it('should throw an error if any embedding has nullish values', async () => {
      vi.mocked(mockContentGenerator.embedContent).mockResolvedValue({
        embeddings: [{ values: [1, 2, 3] }, { values: undefined }], // Second one is bad
      });

      await expect(client.generateEmbedding(texts)).rejects.toThrow(
        'API returned an empty embedding for input text at index 1: "goodbye world"',
      );
    });

    it('should throw an error if any embedding has an empty values array', async () => {
      vi.mocked(mockContentGenerator.embedContent).mockResolvedValue({
        embeddings: [{ values: [] }, { values: [1, 2, 3] }], // First one is bad
      });

      await expect(client.generateEmbedding(texts)).rejects.toThrow(
        'API returned an empty embedding for input text at index 0: "hello world"',
      );
    });

    it('should propagate errors from the API call', async () => {
      vi.mocked(mockContentGenerator.embedContent).mockRejectedValue(
        new Error('API Failure'),
      );

      await expect(client.generateEmbedding(texts)).rejects.toThrow(
        'API Failure',
      );
    });
  });

  describe('generateJson', () => {
    it('should call generateContent with the correct parameters', async () => {
      const contents = [{ role: 'user', parts: [{ text: 'hello' }] }];
      const schema = { type: 'string' };
      const abortSignal = new AbortController().signal;

      vi.mocked(mockContentGenerator.countTokens).mockResolvedValue({
        totalTokens: 1,
      });

      await client.generateJson(
        contents,
        schema,
        abortSignal,
        DEFAULT_GEMINI_FLASH_MODEL,
      );

      expect(mockContentGenerator.generateContent).toHaveBeenCalledWith(
        {
          model: DEFAULT_GEMINI_FLASH_MODEL,
          config: {
            abortSignal,
            systemInstruction: getCoreSystemPrompt(''),
            temperature: 0,
            topP: 1,
            responseJsonSchema: schema,
            responseMimeType: 'application/json',
          },
          contents,
        },
        'test-session-id',
      );
    });

    it('should allow overriding model and config', async () => {
      const contents: Content[] = [
        { role: 'user', parts: [{ text: 'hello' }] },
      ];
      const schema = { type: 'string' };
      const abortSignal = new AbortController().signal;
      const customModel = 'custom-json-model';
      const customConfig = { temperature: 0.9, topK: 20 };

      vi.mocked(mockContentGenerator.countTokens).mockResolvedValue({
        totalTokens: 1,
      });

      await client.generateJson(
        contents,
        schema,
        abortSignal,
        customModel,
        customConfig,
      );

      expect(mockContentGenerator.generateContent).toHaveBeenCalledWith(
        {
          model: customModel,
          config: {
            abortSignal,
            systemInstruction: getCoreSystemPrompt(''),
            temperature: 0.9,
            topP: 1, // from default
            topK: 20,
            responseJsonSchema: schema,
            responseMimeType: 'application/json',
          },
          contents,
        },
        'test-session-id',
      );
    });
  });

  describe('addHistory', () => {
    it('should call chat.addHistory with the provided content', async () => {
      const mockChat = {
        addHistory: vi.fn(),
      } as unknown as GeminiChat;
      client['chat'] = mockChat;

      const newContent = {
        role: 'user',
        parts: [{ text: 'New history item' }],
      };
      await client.addHistory(newContent);

      expect(mockChat.addHistory).toHaveBeenCalledWith(newContent);
    });
  });

  describe('resetChat', () => {
    it('should create a new chat session, clearing the old history', async () => {
      // 1. Get the initial chat instance and add some history.
      const initialChat = client.getChat();
      const initialHistory = await client.getHistory();
      await client.addHistory({
        role: 'user',
        parts: [{ text: 'some old message' }],
      });
      const historyWithOldMessage = await client.getHistory();
      expect(historyWithOldMessage.length).toBeGreaterThan(
        initialHistory.length,
      );

      // 2. Call resetChat.
      await client.resetChat();

      // 3. Get the new chat instance and its history.
      const newChat = client.getChat();
      const newHistory = await client.getHistory();

      // 4. Assert that the chat instance is new and the history is reset.
      expect(newChat).not.toBe(initialChat);
      expect(newHistory.length).toBe(initialHistory.length);
      expect(JSON.stringify(newHistory)).not.toContain('some old message');
    });
  });

  describe('tryCompressChat', () => {
    const mockSendMessage = vi.fn();
    const mockGetHistory = vi.fn();

    beforeEach(() => {
      const tokenLimits = vi.hoisted(() => ({
        tokenLimit: vi.fn(() => 1000),
        getOutputTokenLimit: vi.fn(() => 8192),
      }));
      vi.mock('./tokenLimits', () => tokenLimits);

      client['chat'] = {
        getHistory: mockGetHistory,
        addHistory: vi.fn(),
        setHistory: vi.fn(),
        sendMessage: mockSendMessage,
      } as unknown as GeminiChat;
    });

    function setup({
      chatHistory = [
        { role: 'user', parts: [{ text: 'Long conversation' }] },
        { role: 'model', parts: [{ text: 'Long response' }] },
      ] as Content[],
    } = {}) {
      const mockChat: Partial<GeminiChat> = {
        getHistory: vi.fn().mockReturnValue(chatHistory),
        setHistory: vi.fn(),
        sendMessage: vi.fn().mockResolvedValue({ text: 'Summary' }),
      };
      vi.mocked(mockContentGenerator.countTokens)
        .mockResolvedValueOnce({ totalTokens: 1000 })
        .mockResolvedValueOnce({ totalTokens: 5000 });

      client['chat'] = mockChat as GeminiChat;
      client['startChat'] = vi.fn().mockResolvedValue({ ...mockChat });

      return { client, mockChat };
    }

    describe('when compression inflates the token count', () => {
      it('allows compression to be forced/manual after a failure', async () => {
        const { client } = setup();

        vi.mocked(mockContentGenerator.countTokens).mockResolvedValue({
          totalTokens: 1000,
        });
        await client.tryCompressChat('prompt-id-4'); // Fails
        const result = await client.tryCompressChat('prompt-id-4', true);

        expect(result).toEqual({
          compressionStatus: CompressionStatus.COMPRESSED,
          newTokenCount: 1000,
          originalTokenCount: 1000,
        });
      });

      it('yields the result even if the compression inflated the tokens', async () => {
        const { client } = setup();
        vi.mocked(mockContentGenerator.countTokens).mockResolvedValue({
          totalTokens: 1000,
        });
        const result = await client.tryCompressChat('prompt-id-4', true);

        expect(result).toEqual({
          compressionStatus:
            CompressionStatus.COMPRESSION_FAILED_INFLATED_TOKEN_COUNT,
          newTokenCount: 5000,
          originalTokenCount: 1000,
        });
      });

      it('does not manipulate the source chat', async () => {
        const { client, mockChat } = setup();
        await client.tryCompressChat('prompt-id-4', true);

        expect(client['chat']).toBe(mockChat); // a new chat session was not created
      });

      it('restores the history back to the original', async () => {
        vi.mocked(tokenLimit).mockReturnValue(1000);
        vi.mocked(mockContentGenerator.countTokens).mockResolvedValue({
          totalTokens: 999,
        });

        const originalHistory: Content[] = [
          { role: 'user', parts: [{ text: 'what is your wisdom?' }] },
          { role: 'model', parts: [{ text: 'some wisdom' }] },
          { role: 'user', parts: [{ text: 'ahh that is a good a wisdom' }] },
        ];

        const { client } = setup({
          chatHistory: originalHistory,
        });
        const { compressionStatus } =
          await client.tryCompressChat('prompt-id-4');

        expect(compressionStatus).toBe(
          CompressionStatus.COMPRESSION_FAILED_INFLATED_TOKEN_COUNT,
        );
        expect(client['chat']?.setHistory).toHaveBeenCalledWith(
          originalHistory,
        );
      });

      it('will not attempt to compress context after a failure', async () => {
        const { client } = setup();
        await client.tryCompressChat('prompt-id-4');

        const result = await client.tryCompressChat('prompt-id-5');

        // it counts tokens for {original, compressed} and then never again
        expect(mockContentGenerator.countTokens).toHaveBeenCalledTimes(2);
        expect(result).toEqual({
          compressionStatus: CompressionStatus.NOOP,
          newTokenCount: 0,
          originalTokenCount: 0,
        });
      });
    });

    it('attempts to compress with a maxOutputTokens set to the original token count', async () => {
      vi.mocked(tokenLimit).mockReturnValue(1000);
      vi.mocked(mockContentGenerator.countTokens).mockResolvedValue({
        totalTokens: 999,
      });

      mockGetHistory.mockReturnValue([
        { role: 'user', parts: [{ text: '...history...' }] },
      ]);

      // Mock the summary response from the chat
      mockSendMessage.mockResolvedValue({
        role: 'model',
        parts: [{ text: 'This is a summary.' }],
      });

      await client.tryCompressChat('prompt-id-2', true);

      expect(mockSendMessage).toHaveBeenCalledWith(
        expect.objectContaining({
          config: expect.objectContaining({
            maxOutputTokens: 999,
          }),
        }),
        'prompt-id-2',
      );
    });

    it('should not trigger summarization if token count is below threshold', async () => {
      const MOCKED_TOKEN_LIMIT = 1000;
      vi.mocked(tokenLimit).mockReturnValue(MOCKED_TOKEN_LIMIT);
      mockGetHistory.mockReturnValue([
        { role: 'user', parts: [{ text: '...history...' }] },
      ]);
      vi.mocked(mockContentGenerator.countTokens).mockResolvedValue({
        totalTokens: MOCKED_TOKEN_LIMIT * 0.699, // TOKEN_THRESHOLD_FOR_SUMMARIZATION = 0.7
      });

      const initialChat = client.getChat();
      const result = await client.tryCompressChat('prompt-id-2');
      const newChat = client.getChat();

      expect(tokenLimit).toHaveBeenCalled();
      expect(result).toEqual({
        compressionStatus: CompressionStatus.NOOP,
        newTokenCount: 699,
        originalTokenCount: 699,
      });
      expect(newChat).toBe(initialChat);
    });

    it('logs a telemetry event when compressing', async () => {
      vi.spyOn(ClearcutLogger.prototype, 'logChatCompressionEvent');

      const MOCKED_TOKEN_LIMIT = 1000;
      const MOCKED_CONTEXT_PERCENTAGE_THRESHOLD = 0.5;
      vi.mocked(tokenLimit).mockReturnValue(MOCKED_TOKEN_LIMIT);
      vi.spyOn(client['config'], 'getChatCompression').mockReturnValue({
        contextPercentageThreshold: MOCKED_CONTEXT_PERCENTAGE_THRESHOLD,
      });
      mockGetHistory.mockReturnValue([
        { role: 'user', parts: [{ text: '...history...' }] },
      ]);

      const originalTokenCount =
        MOCKED_TOKEN_LIMIT * MOCKED_CONTEXT_PERCENTAGE_THRESHOLD;
      const newTokenCount = 100;

      vi.mocked(mockContentGenerator.countTokens)
        .mockResolvedValueOnce({ totalTokens: originalTokenCount }) // First call for the check
        .mockResolvedValueOnce({ totalTokens: newTokenCount }); // Second call for the new history

      // Mock the summary response from the chat
      mockSendMessage.mockResolvedValue({
        role: 'model',
        parts: [{ text: 'This is a summary.' }],
      });

      await client.tryCompressChat('prompt-id-3');

      expect(
        ClearcutLogger.prototype.logChatCompressionEvent,
      ).toHaveBeenCalledWith(
        expect.objectContaining({
          tokens_before: originalTokenCount,
          tokens_after: newTokenCount,
        }),
      );
    });

    it('should trigger summarization if token count is at threshold with contextPercentageThreshold setting', async () => {
      const MOCKED_TOKEN_LIMIT = 1000;
      const MOCKED_CONTEXT_PERCENTAGE_THRESHOLD = 0.5;
      vi.mocked(tokenLimit).mockReturnValue(MOCKED_TOKEN_LIMIT);
      vi.spyOn(client['config'], 'getChatCompression').mockReturnValue({
        contextPercentageThreshold: MOCKED_CONTEXT_PERCENTAGE_THRESHOLD,
      });
      mockGetHistory.mockReturnValue([
        { role: 'user', parts: [{ text: '...history...' }] },
      ]);

      const originalTokenCount =
        MOCKED_TOKEN_LIMIT * MOCKED_CONTEXT_PERCENTAGE_THRESHOLD;
      const newTokenCount = 100;

      vi.mocked(mockContentGenerator.countTokens)
        .mockResolvedValueOnce({ totalTokens: originalTokenCount }) // First call for the check
        .mockResolvedValueOnce({ totalTokens: newTokenCount }); // Second call for the new history

      // Mock the summary response from the chat
      mockSendMessage.mockResolvedValue({
        role: 'model',
        parts: [{ text: 'This is a summary.' }],
      });

      const initialChat = client.getChat();
      const result = await client.tryCompressChat('prompt-id-3');
      const newChat = client.getChat();

      expect(tokenLimit).toHaveBeenCalled();
      expect(mockSendMessage).toHaveBeenCalled();

      // Assert that summarization happened and returned the correct stats
      expect(result).toEqual({
        compressionStatus: CompressionStatus.COMPRESSED,
        originalTokenCount,
        newTokenCount,
      });

      // Assert that the chat was reset
      expect(newChat).not.toBe(initialChat);
    });

    it('should not compress across a function call response', async () => {
      const MOCKED_TOKEN_LIMIT = 1000;
      vi.mocked(tokenLimit).mockReturnValue(MOCKED_TOKEN_LIMIT);
      mockGetHistory.mockReturnValue([
        { role: 'user', parts: [{ text: '...history 1...' }] },
        { role: 'model', parts: [{ text: '...history 2...' }] },
        { role: 'user', parts: [{ text: '...history 3...' }] },
        { role: 'model', parts: [{ text: '...history 4...' }] },
        { role: 'user', parts: [{ text: '...history 5...' }] },
        { role: 'model', parts: [{ text: '...history 6...' }] },
        { role: 'user', parts: [{ text: '...history 7...' }] },
        { role: 'model', parts: [{ text: '...history 8...' }] },
        // Normally we would break here, but we have a function response.
        {
          role: 'user',
          parts: [{ functionResponse: { name: '...history 8...' } }],
        },
        { role: 'model', parts: [{ text: '...history 10...' }] },
        // Instead we will break here.
        { role: 'user', parts: [{ text: '...history 10...' }] },
      ]);

      const originalTokenCount = 1000 * 0.7;
      const newTokenCount = 100;

      vi.mocked(mockContentGenerator.countTokens)
        .mockResolvedValueOnce({ totalTokens: originalTokenCount }) // First call for the check
        .mockResolvedValueOnce({ totalTokens: newTokenCount }); // Second call for the new history

      // Mock the summary response from the chat
      mockSendMessage.mockResolvedValue({
        role: 'model',
        parts: [{ text: 'This is a summary.' }],
      });

      const initialChat = client.getChat();
      const result = await client.tryCompressChat('prompt-id-3');
      const newChat = client.getChat();

      expect(tokenLimit).toHaveBeenCalled();
      expect(mockSendMessage).toHaveBeenCalled();

      // Assert that summarization happened and returned the correct stats
      expect(result).toEqual({
        compressionStatus: CompressionStatus.COMPRESSED,
        originalTokenCount,
        newTokenCount,
      });
      // Assert that the chat was reset
      expect(newChat).not.toBe(initialChat);

      // 1. standard start context message
      // 2. standard canned user start message
      // 3. compressed summary message
      // 4. standard canned user summary message
      // 5. The last user message (not the last 3 because that would start with a function response)
      expect(newChat.getHistory().length).toEqual(5);
    });

    it('should always trigger summarization when force is true, regardless of token count', async () => {
      mockGetHistory.mockReturnValue([
        { role: 'user', parts: [{ text: '...history...' }] },
      ]);

      const originalTokenCount = 10; // Well below threshold
      const newTokenCount = 5;

      vi.mocked(mockContentGenerator.countTokens)
        .mockResolvedValueOnce({ totalTokens: originalTokenCount })
        .mockResolvedValueOnce({ totalTokens: newTokenCount });

      // Mock the summary response from the chat
      mockSendMessage.mockResolvedValue({
        role: 'model',
        parts: [{ text: 'This is a summary.' }],
      });

      const initialChat = client.getChat();
      const result = await client.tryCompressChat('prompt-id-1', true); // force = true
      const newChat = client.getChat();

      expect(mockSendMessage).toHaveBeenCalled();

      expect(result).toEqual({
        compressionStatus: CompressionStatus.COMPRESSED,
        originalTokenCount,
        newTokenCount,
      });

      // Assert that the chat was reset
      expect(newChat).not.toBe(initialChat);
    });

    it('should use current model from config for token counting after sendMessage', async () => {
      const initialModel = mockConfig.getModel();

      // mock the model has been changed between calls of `countTokens`
      const firstCurrentModel = initialModel + '-changed-1';
      const secondCurrentModel = initialModel + '-changed-2';
      vi.mocked(mockConfig.getModel)
        .mockReturnValueOnce(firstCurrentModel)
        .mockReturnValueOnce(secondCurrentModel);

      vi.mocked(mockContentGenerator.countTokens)
        .mockResolvedValueOnce({ totalTokens: 100000 })
        .mockResolvedValueOnce({ totalTokens: 5000 });

      const mockSendMessage = vi.fn().mockResolvedValue({ text: 'Summary' });

      const mockChatHistory = [
        { role: 'user', parts: [{ text: 'Long conversation' }] },
        { role: 'model', parts: [{ text: 'Long response' }] },
      ];

      const mockChat = {
        getHistory: vi.fn().mockReturnValue(mockChatHistory),
        setHistory: vi.fn(),
        sendMessage: mockSendMessage,
<<<<<<< HEAD
      };

      const mockGenerator: Partial<ContentGenerator> = {
        countTokens: mockCountTokens,
      };

      // mock the model has been changed between calls of `countTokens`
      const firstCurrentModel = initialModel + '-changed-1';
      const secondCurrentModel = initialModel + '-changed-2';
      vi.spyOn(client['config'], 'getModel')
        .mockReturnValueOnce(firstCurrentModel)
        .mockReturnValueOnce(secondCurrentModel)
        .mockReturnValueOnce(secondCurrentModel);
=======
      } as unknown as GeminiChat;
>>>>>>> 4693137b

      client['chat'] = mockChat;
      client['startChat'] = vi.fn().mockResolvedValue(mockChat);

      const result = await client.tryCompressChat('prompt-id-4', true);

      expect(mockContentGenerator.countTokens).toHaveBeenCalledTimes(2);
      expect(mockContentGenerator.countTokens).toHaveBeenNthCalledWith(1, {
        model: firstCurrentModel,
        contents: mockChatHistory,
      });
      expect(mockContentGenerator.countTokens).toHaveBeenNthCalledWith(2, {
        model: secondCurrentModel,
        contents: expect.any(Array),
      });

      expect(result).toEqual({
        compressionStatus: CompressionStatus.COMPRESSED,
        originalTokenCount: 100000,
        newTokenCount: 5000,
      });
    });
  });

  describe('sendMessageStream', () => {
    it('emits a compression event when the context was automatically compressed', async () => {
      // Arrange
      mockTurnRunFn.mockReturnValue(
        (async function* () {
          yield { type: 'content', value: 'Hello' };
        })(),
      );

      const compressionInfo: ChatCompressionInfo = {
        compressionStatus: CompressionStatus.COMPRESSED,
        originalTokenCount: 1000,
        newTokenCount: 500,
      };

      vi.spyOn(client, 'tryCompressChat').mockResolvedValueOnce(
        compressionInfo,
      );

      // Act
      const stream = client.sendMessageStream(
        [{ text: 'Hi' }],
        new AbortController().signal,
        'prompt-id-1',
      );

      const events = await fromAsync(stream);

      // Assert
      expect(events).toContainEqual({
        type: GeminiEventType.ChatCompressed,
        value: compressionInfo,
      });
    });

    it.each([
      {
        compressionStatus:
          CompressionStatus.COMPRESSION_FAILED_INFLATED_TOKEN_COUNT,
      },
      { compressionStatus: CompressionStatus.NOOP },
      {
        compressionStatus:
          CompressionStatus.COMPRESSION_FAILED_TOKEN_COUNT_ERROR,
      },
    ])(
      'does not emit a compression event when the status is $compressionStatus',
      async ({ compressionStatus }) => {
        // Arrange
        const mockStream = (async function* () {
          yield { type: 'content', value: 'Hello' };
        })();
        mockTurnRunFn.mockReturnValue(mockStream);

        const compressionInfo: ChatCompressionInfo = {
          compressionStatus,
          originalTokenCount: 1000,
          newTokenCount: 500,
        };

        vi.spyOn(client, 'tryCompressChat').mockResolvedValueOnce(
          compressionInfo,
        );

        // Act
        const stream = client.sendMessageStream(
          [{ text: 'Hi' }],
          new AbortController().signal,
          'prompt-id-1',
        );

        const events = await fromAsync(stream);

        // Assert
        expect(events).not.toContainEqual({
          type: GeminiEventType.ChatCompressed,
          value: expect.anything(),
        });
      },
    );

    it('should include editor context when ideMode is enabled', async () => {
      // Arrange
      vi.mocked(ideContext.getIdeContext).mockReturnValue({
        workspaceState: {
          openFiles: [
            {
              path: '/path/to/active/file.ts',
              timestamp: Date.now(),
              isActive: true,
              selectedText: 'hello',
              cursor: { line: 5, character: 10 },
            },
            {
              path: '/path/to/recent/file1.ts',
              timestamp: Date.now(),
            },
            {
              path: '/path/to/recent/file2.ts',
              timestamp: Date.now(),
            },
          ],
        },
      });

      vi.mocked(mockConfig.getIdeMode).mockReturnValue(true);

      mockTurnRunFn.mockReturnValue(
        (async function* () {
          yield { type: 'content', value: 'Hello' };
        })(),
      );

      const mockChat = {
        addHistory: vi.fn(),
        getHistory: vi.fn().mockReturnValue([]),
      } as unknown as GeminiChat;
      client['chat'] = mockChat;

      const initialRequest: Part[] = [{ text: 'Hi' }];

      // Act
      const stream = client.sendMessageStream(
        initialRequest,
        new AbortController().signal,
        'prompt-id-ide',
      );
      for await (const _ of stream) {
        // consume stream
      }

      // Assert
      expect(ideContext.getIdeContext).toHaveBeenCalled();
      const expectedContext = `
Here is the user's editor context as a JSON object. This is for your information only.
\`\`\`json
${JSON.stringify(
  {
    activeFile: {
      path: '/path/to/active/file.ts',
      cursor: {
        line: 5,
        character: 10,
      },
      selectedText: 'hello',
    },
    otherOpenFiles: ['/path/to/recent/file1.ts', '/path/to/recent/file2.ts'],
  },
  null,
  2,
)}
\`\`\`
      `.trim();
      const expectedRequest = [{ text: expectedContext }];
      expect(mockChat.addHistory).toHaveBeenCalledWith({
        role: 'user',
        parts: expectedRequest,
      });
    });

    it('should not add context if ideMode is enabled but no open files', async () => {
      // Arrange
      vi.mocked(ideContext.getIdeContext).mockReturnValue({
        workspaceState: {
          openFiles: [],
        },
      });

      vi.spyOn(client['config'], 'getIdeMode').mockReturnValue(true);

      const mockStream = (async function* () {
        yield { type: 'content', value: 'Hello' };
      })();
      mockTurnRunFn.mockReturnValue(mockStream);

      const mockChat: Partial<GeminiChat> = {
        addHistory: vi.fn(),
        getHistory: vi.fn().mockReturnValue([]),
      };
      client['chat'] = mockChat as GeminiChat;

      const initialRequest = [{ text: 'Hi' }];

      // Act
      const stream = client.sendMessageStream(
        initialRequest,
        new AbortController().signal,
        'prompt-id-ide',
      );
      for await (const _ of stream) {
        // consume stream
      }

      // Assert
      expect(ideContext.getIdeContext).toHaveBeenCalled();
      expect(mockTurnRunFn).toHaveBeenCalledWith(
        initialRequest,
        expect.any(Object),
      );
    });

    it('should add context if ideMode is enabled and there is one active file', async () => {
      // Arrange
      vi.mocked(ideContext.getIdeContext).mockReturnValue({
        workspaceState: {
          openFiles: [
            {
              path: '/path/to/active/file.ts',
              timestamp: Date.now(),
              isActive: true,
              selectedText: 'hello',
              cursor: { line: 5, character: 10 },
            },
          ],
        },
      });

      vi.spyOn(client['config'], 'getIdeMode').mockReturnValue(true);

      const mockStream = (async function* () {
        yield { type: 'content', value: 'Hello' };
      })();
      mockTurnRunFn.mockReturnValue(mockStream);

      const mockChat: Partial<GeminiChat> = {
        addHistory: vi.fn(),
        getHistory: vi.fn().mockReturnValue([]),
      };
      client['chat'] = mockChat as GeminiChat;

      const initialRequest = [{ text: 'Hi' }];

      // Act
      const stream = client.sendMessageStream(
        initialRequest,
        new AbortController().signal,
        'prompt-id-ide',
      );
      for await (const _ of stream) {
        // consume stream
      }

      // Assert
      expect(ideContext.getIdeContext).toHaveBeenCalled();
      const expectedContext = `
Here is the user's editor context as a JSON object. This is for your information only.
\`\`\`json
${JSON.stringify(
  {
    activeFile: {
      path: '/path/to/active/file.ts',
      cursor: {
        line: 5,
        character: 10,
      },
      selectedText: 'hello',
    },
  },
  null,
  2,
)}
\`\`\`
      `.trim();
      const expectedRequest = [{ text: expectedContext }];
      expect(mockChat.addHistory).toHaveBeenCalledWith({
        role: 'user',
        parts: expectedRequest,
      });
    });

    it('should add context if ideMode is enabled and there are open files but no active file', async () => {
      // Arrange
      vi.mocked(ideContext.getIdeContext).mockReturnValue({
        workspaceState: {
          openFiles: [
            {
              path: '/path/to/recent/file1.ts',
              timestamp: Date.now(),
            },
            {
              path: '/path/to/recent/file2.ts',
              timestamp: Date.now(),
            },
          ],
        },
      });

      vi.spyOn(client['config'], 'getIdeMode').mockReturnValue(true);

      const mockStream = (async function* () {
        yield { type: 'content', value: 'Hello' };
      })();
      mockTurnRunFn.mockReturnValue(mockStream);

      const mockChat: Partial<GeminiChat> = {
        addHistory: vi.fn(),
        getHistory: vi.fn().mockReturnValue([]),
      };
      client['chat'] = mockChat as GeminiChat;

      const initialRequest = [{ text: 'Hi' }];

      // Act
      const stream = client.sendMessageStream(
        initialRequest,
        new AbortController().signal,
        'prompt-id-ide',
      );
      for await (const _ of stream) {
        // consume stream
      }

      // Assert
      expect(ideContext.getIdeContext).toHaveBeenCalled();
      const expectedContext = `
Here is the user's editor context as a JSON object. This is for your information only.
\`\`\`json
${JSON.stringify(
  {
    otherOpenFiles: ['/path/to/recent/file1.ts', '/path/to/recent/file2.ts'],
  },
  null,
  2,
)}
\`\`\`
      `.trim();
      const expectedRequest = [{ text: expectedContext }];
      expect(mockChat.addHistory).toHaveBeenCalledWith({
        role: 'user',
        parts: expectedRequest,
      });
    });

    it('should return the turn instance after the stream is complete', async () => {
      // Arrange
      const mockStream = (async function* () {
        yield { type: 'content', value: 'Hello' };
      })();
      mockTurnRunFn.mockReturnValue(mockStream);

      const mockChat: Partial<GeminiChat> = {
        addHistory: vi.fn(),
        getHistory: vi.fn().mockReturnValue([]),
      };
      client['chat'] = mockChat as GeminiChat;

      // Act
      const stream = client.sendMessageStream(
        [{ text: 'Hi' }],
        new AbortController().signal,
        'prompt-id-1',
      );

      // Consume the stream manually to get the final return value.
      let finalResult: Turn | undefined;
      while (true) {
        const result = await stream.next();
        if (result.done) {
          finalResult = result.value;
          break;
        }
      }

      // Assert
      expect(finalResult).toBeInstanceOf(Turn);
    });

    it('should stop infinite loop after MAX_TURNS when nextSpeaker always returns model', async () => {
      // Get the mocked checkNextSpeaker function and configure it to trigger infinite loop
      const { checkNextSpeaker } = await import(
        '../utils/nextSpeakerChecker.js'
      );
      const mockCheckNextSpeaker = vi.mocked(checkNextSpeaker);
      mockCheckNextSpeaker.mockResolvedValue({
        next_speaker: 'model',
        reasoning: 'Test case - always continue',
      });

      // Mock Turn to have no pending tool calls (which would allow nextSpeaker check)
      const mockStream = (async function* () {
        yield { type: 'content', value: 'Continue...' };
      })();
      mockTurnRunFn.mockReturnValue(mockStream);

      const mockChat: Partial<GeminiChat> = {
        addHistory: vi.fn(),
        getHistory: vi.fn().mockReturnValue([]),
      };
      client['chat'] = mockChat as GeminiChat;

      // Use a signal that never gets aborted
      const abortController = new AbortController();
      const signal = abortController.signal;

      // Act - Start the stream that should loop
      const stream = client.sendMessageStream(
        [{ text: 'Start conversation' }],
        signal,
        'prompt-id-2',
      );

      // Count how many stream events we get
      let eventCount = 0;
      let finalResult: Turn | undefined;

      // Consume the stream and count iterations
      while (true) {
        const result = await stream.next();
        if (result.done) {
          finalResult = result.value;
          break;
        }
        eventCount++;

        // Safety check to prevent actual infinite loop in test
        if (eventCount > 200) {
          abortController.abort();
          throw new Error(
            'Test exceeded expected event limit - possible actual infinite loop',
          );
        }
      }

      // Assert
      expect(finalResult).toBeInstanceOf(Turn);

      // Debug: Check how many times checkNextSpeaker was called
      const callCount = mockCheckNextSpeaker.mock.calls.length;

      // If infinite loop protection is working, checkNextSpeaker should be called many times
      // but stop at MAX_TURNS (100). Since each recursive call should trigger checkNextSpeaker,
      // we expect it to be called multiple times before hitting the limit
      expect(mockCheckNextSpeaker).toHaveBeenCalled();

      // The test should demonstrate that the infinite loop protection works:
      // - If checkNextSpeaker is called many times (close to MAX_TURNS), it shows the loop was happening
      // - If it's only called once, the recursive behavior might not be triggered
      if (callCount === 0) {
        throw new Error(
          'checkNextSpeaker was never called - the recursive condition was not met',
        );
      } else if (callCount === 1) {
        // This might be expected behavior if the turn has pending tool calls or other conditions prevent recursion
        console.log(
          'checkNextSpeaker called only once - no infinite loop occurred',
        );
      } else {
        console.log(
          `checkNextSpeaker called ${callCount} times - infinite loop protection worked`,
        );
        // If called multiple times, we expect it to be stopped before MAX_TURNS
        expect(callCount).toBeLessThanOrEqual(100); // Should not exceed MAX_TURNS
      }

      // The stream should produce events and eventually terminate
      expect(eventCount).toBeGreaterThanOrEqual(1);
      expect(eventCount).toBeLessThan(200); // Should not exceed our safety limit
    });

    it('should yield MaxSessionTurns and stop when session turn limit is reached', async () => {
      // Arrange
      const MAX_SESSION_TURNS = 5;
      vi.spyOn(client['config'], 'getMaxSessionTurns').mockReturnValue(
        MAX_SESSION_TURNS,
      );

      const mockStream = (async function* () {
        yield { type: 'content', value: 'Hello' };
      })();
      mockTurnRunFn.mockReturnValue(mockStream);

      const mockChat: Partial<GeminiChat> = {
        addHistory: vi.fn(),
        getHistory: vi.fn().mockReturnValue([]),
      };
      client['chat'] = mockChat as GeminiChat;

      // Act & Assert
      // Run up to the limit
      for (let i = 0; i < MAX_SESSION_TURNS; i++) {
        const stream = client.sendMessageStream(
          [{ text: 'Hi' }],
          new AbortController().signal,
          'prompt-id-4',
        );
        // consume stream
        for await (const _event of stream) {
          // do nothing
        }
      }

      // This call should exceed the limit
      const stream = client.sendMessageStream(
        [{ text: 'Hi' }],
        new AbortController().signal,
        'prompt-id-5',
      );

      const events = [];
      for await (const event of stream) {
        events.push(event);
      }

      expect(events).toEqual([{ type: GeminiEventType.MaxSessionTurns }]);
      expect(mockTurnRunFn).toHaveBeenCalledTimes(MAX_SESSION_TURNS);
    });

    it('should respect MAX_TURNS limit even when turns parameter is set to a large value', async () => {
      // This test verifies that the infinite loop protection works even when
      // someone tries to bypass it by calling with a very large turns value

      // Get the mocked checkNextSpeaker function and configure it to trigger infinite loop
      const { checkNextSpeaker } = await import(
        '../utils/nextSpeakerChecker.js'
      );
      const mockCheckNextSpeaker = vi.mocked(checkNextSpeaker);
      mockCheckNextSpeaker.mockResolvedValue({
        next_speaker: 'model',
        reasoning: 'Test case - always continue',
      });

      // Mock Turn to have no pending tool calls (which would allow nextSpeaker check)
      const mockStream = (async function* () {
        yield { type: 'content', value: 'Continue...' };
      })();
      mockTurnRunFn.mockReturnValue(mockStream);

      const mockChat: Partial<GeminiChat> = {
        addHistory: vi.fn(),
        getHistory: vi.fn().mockReturnValue([]),
      };
      client['chat'] = mockChat as GeminiChat;

      // Use a signal that never gets aborted
      const abortController = new AbortController();
      const signal = abortController.signal;

      // Act - Start the stream with an extremely high turns value
      // This simulates a case where the turns protection is bypassed
      const stream = client.sendMessageStream(
        [{ text: 'Start conversation' }],
        signal,
        'prompt-id-3',
        Number.MAX_SAFE_INTEGER, // Bypass the MAX_TURNS protection
      );

      // Count how many stream events we get
      let eventCount = 0;
      const maxTestIterations = 1000; // Higher limit to show the loop continues

      // Consume the stream and count iterations
      try {
        while (true) {
          const result = await stream.next();
          if (result.done) {
            break;
          }
          eventCount++;

          // This test should hit this limit, demonstrating the infinite loop
          if (eventCount > maxTestIterations) {
            abortController.abort();
            // This is the expected behavior - we hit the infinite loop
            break;
          }
        }
      } catch (error) {
        // If the test framework times out, that also demonstrates the infinite loop
        console.error('Test timed out or errored:', error);
      }

      // Assert that the fix works - the loop should stop at MAX_TURNS
      const callCount = mockCheckNextSpeaker.mock.calls.length;

      // With the fix: even when turns is set to a very high value,
      // the loop should stop at MAX_TURNS (100)
      expect(callCount).toBeLessThanOrEqual(100); // Should not exceed MAX_TURNS
      expect(eventCount).toBeLessThanOrEqual(200); // Should have reasonable number of events

      console.log(
        `Infinite loop protection working: checkNextSpeaker called ${callCount} times, ` +
          `${eventCount} events generated (properly bounded by MAX_TURNS)`,
      );
    });

    describe('Editor context delta', () => {
      const mockStream = (async function* () {
        yield { type: 'content', value: 'Hello' };
      })();

      beforeEach(() => {
        client['forceFullIdeContext'] = false; // Reset before each delta test
        vi.spyOn(client, 'tryCompressChat').mockResolvedValue({
          originalTokenCount: 0,
          newTokenCount: 0,
          compressionStatus: CompressionStatus.COMPRESSED,
        });
        vi.spyOn(client['config'], 'getIdeMode').mockReturnValue(true);
        mockTurnRunFn.mockReturnValue(mockStream);

        const mockChat: Partial<GeminiChat> = {
          addHistory: vi.fn(),
          setHistory: vi.fn(),
          sendMessage: vi.fn().mockResolvedValue({ text: 'summary' }),
          // Assume history is not empty for delta checks
          getHistory: vi
            .fn()
            .mockReturnValue([
              { role: 'user', parts: [{ text: 'previous message' }] },
            ]),
        };
        client['chat'] = mockChat as GeminiChat;
      });

      const testCases = [
        {
          description: 'sends delta when active file changes',
          previousActiveFile: {
            path: '/path/to/old/file.ts',
            cursor: { line: 5, character: 10 },
            selectedText: 'hello',
          },
          currentActiveFile: {
            path: '/path/to/active/file.ts',
            cursor: { line: 5, character: 10 },
            selectedText: 'hello',
          },
          shouldSendContext: true,
        },
        {
          description: 'sends delta when cursor line changes',
          previousActiveFile: {
            path: '/path/to/active/file.ts',
            cursor: { line: 1, character: 10 },
            selectedText: 'hello',
          },
          currentActiveFile: {
            path: '/path/to/active/file.ts',
            cursor: { line: 5, character: 10 },
            selectedText: 'hello',
          },
          shouldSendContext: true,
        },
        {
          description: 'sends delta when cursor character changes',
          previousActiveFile: {
            path: '/path/to/active/file.ts',
            cursor: { line: 5, character: 1 },
            selectedText: 'hello',
          },
          currentActiveFile: {
            path: '/path/to/active/file.ts',
            cursor: { line: 5, character: 10 },
            selectedText: 'hello',
          },
          shouldSendContext: true,
        },
        {
          description: 'sends delta when selected text changes',
          previousActiveFile: {
            path: '/path/to/active/file.ts',
            cursor: { line: 5, character: 10 },
            selectedText: 'world',
          },
          currentActiveFile: {
            path: '/path/to/active/file.ts',
            cursor: { line: 5, character: 10 },
            selectedText: 'hello',
          },
          shouldSendContext: true,
        },
        {
          description: 'sends delta when selected text is added',
          previousActiveFile: {
            path: '/path/to/active/file.ts',
            cursor: { line: 5, character: 10 },
          },
          currentActiveFile: {
            path: '/path/to/active/file.ts',
            cursor: { line: 5, character: 10 },
            selectedText: 'hello',
          },
          shouldSendContext: true,
        },
        {
          description: 'sends delta when selected text is removed',
          previousActiveFile: {
            path: '/path/to/active/file.ts',
            cursor: { line: 5, character: 10 },
            selectedText: 'hello',
          },
          currentActiveFile: {
            path: '/path/to/active/file.ts',
            cursor: { line: 5, character: 10 },
          },
          shouldSendContext: true,
        },
        {
          description: 'does not send context when nothing changes',
          previousActiveFile: {
            path: '/path/to/active/file.ts',
            cursor: { line: 5, character: 10 },
            selectedText: 'hello',
          },
          currentActiveFile: {
            path: '/path/to/active/file.ts',
            cursor: { line: 5, character: 10 },
            selectedText: 'hello',
          },
          shouldSendContext: false,
        },
      ];

      it.each(testCases)(
        '$description',
        async ({
          previousActiveFile,
          currentActiveFile,
          shouldSendContext,
        }) => {
          // Setup previous context
          client['lastSentIdeContext'] = {
            workspaceState: {
              openFiles: [
                {
                  path: previousActiveFile.path,
                  cursor: previousActiveFile.cursor,
                  selectedText: previousActiveFile.selectedText,
                  isActive: true,
                  timestamp: Date.now() - 1000,
                },
              ],
            },
          };

          // Setup current context
          vi.mocked(ideContext.getIdeContext).mockReturnValue({
            workspaceState: {
              openFiles: [
                { ...currentActiveFile, isActive: true, timestamp: Date.now() },
              ],
            },
          });

          const stream = client.sendMessageStream(
            [{ text: 'Hi' }],
            new AbortController().signal,
            'prompt-id-delta',
          );
          for await (const _ of stream) {
            // consume stream
          }

          const mockChat = client['chat'] as unknown as {
            addHistory: (typeof vi)['fn'];
          };

          if (shouldSendContext) {
            expect(mockChat.addHistory).toHaveBeenCalledWith(
              expect.objectContaining({
                parts: expect.arrayContaining([
                  expect.objectContaining({
                    text: expect.stringContaining(
                      "Here is a summary of changes in the user's editor context",
                    ),
                  }),
                ]),
              }),
            );
          } else {
            expect(mockChat.addHistory).not.toHaveBeenCalled();
          }
        },
      );

      it('sends full context when history is cleared, even if editor state is unchanged', async () => {
        const activeFile = {
          path: '/path/to/active/file.ts',
          cursor: { line: 5, character: 10 },
          selectedText: 'hello',
        };

        // Setup previous context
        client['lastSentIdeContext'] = {
          workspaceState: {
            openFiles: [
              {
                path: activeFile.path,
                cursor: activeFile.cursor,
                selectedText: activeFile.selectedText,
                isActive: true,
                timestamp: Date.now() - 1000,
              },
            ],
          },
        };

        // Setup current context (same as previous)
        vi.mocked(ideContext.getIdeContext).mockReturnValue({
          workspaceState: {
            openFiles: [
              { ...activeFile, isActive: true, timestamp: Date.now() },
            ],
          },
        });

        // Make history empty
        const mockChat = client['chat'] as unknown as {
          getHistory: ReturnType<(typeof vi)['fn']>;
          addHistory: ReturnType<(typeof vi)['fn']>;
        };
        mockChat.getHistory.mockReturnValue([]);

        const stream = client.sendMessageStream(
          [{ text: 'Hi' }],
          new AbortController().signal,
          'prompt-id-history-cleared',
        );
        for await (const _ of stream) {
          // consume stream
        }

        expect(mockChat.addHistory).toHaveBeenCalledWith(
          expect.objectContaining({
            parts: expect.arrayContaining([
              expect.objectContaining({
                text: expect.stringContaining(
                  "Here is the user's editor context",
                ),
              }),
            ]),
          }),
        );

        // Also verify it's the full context, not a delta.
        const call = mockChat.addHistory.mock.calls[0][0];
        const contextText = call.parts[0].text;
        const contextJson = JSON.parse(
          contextText.match(/```json\n(.*)\n```/s)![1],
        );
        expect(contextJson).toHaveProperty('activeFile');
        expect(contextJson.activeFile.path).toBe('/path/to/active/file.ts');
      });
    });

    describe('IDE context with pending tool calls', () => {
      let mockChat: Partial<GeminiChat>;

      beforeEach(() => {
        vi.spyOn(client, 'tryCompressChat').mockResolvedValue({
          originalTokenCount: 0,
          newTokenCount: 0,
          compressionStatus: CompressionStatus.COMPRESSED,
        });

        const mockStream = (async function* () {
          yield { type: 'content', value: 'response' };
        })();
        mockTurnRunFn.mockReturnValue(mockStream);

        mockChat = {
          addHistory: vi.fn(),
          getHistory: vi.fn().mockReturnValue([]), // Default empty history
          setHistory: vi.fn(),
          sendMessage: vi.fn().mockResolvedValue({ text: 'summary' }),
        };
        client['chat'] = mockChat as GeminiChat;

        vi.spyOn(client['config'], 'getIdeMode').mockReturnValue(true);
        vi.mocked(ideContext.getIdeContext).mockReturnValue({
          workspaceState: {
            openFiles: [{ path: '/path/to/file.ts', timestamp: Date.now() }],
          },
        });
      });

      it('should NOT add IDE context when a tool call is pending', async () => {
        // Arrange: History ends with a functionCall from the model
        const historyWithPendingCall: Content[] = [
          { role: 'user', parts: [{ text: 'Please use a tool.' }] },
          {
            role: 'model',
            parts: [{ functionCall: { name: 'some_tool', args: {} } }],
          },
        ];
        vi.mocked(mockChat.getHistory!).mockReturnValue(historyWithPendingCall);

        // Act: Simulate sending the tool's response back
        const stream = client.sendMessageStream(
          [
            {
              functionResponse: {
                name: 'some_tool',
                response: { success: true },
              },
            },
          ],
          new AbortController().signal,
          'prompt-id-tool-response',
        );
        for await (const _ of stream) {
          // consume stream to complete the call
        }

        // Assert: The IDE context message should NOT have been added to the history.
        expect(mockChat.addHistory).not.toHaveBeenCalledWith(
          expect.objectContaining({
            parts: expect.arrayContaining([
              expect.objectContaining({
                text: expect.stringContaining("user's editor context"),
              }),
            ]),
          }),
        );
      });

      it('should add IDE context when no tool call is pending', async () => {
        // Arrange: History is normal, no pending calls
        const normalHistory: Content[] = [
          { role: 'user', parts: [{ text: 'A normal message.' }] },
          { role: 'model', parts: [{ text: 'A normal response.' }] },
        ];
        vi.mocked(mockChat.getHistory!).mockReturnValue(normalHistory);

        // Act
        const stream = client.sendMessageStream(
          [{ text: 'Another normal message' }],
          new AbortController().signal,
          'prompt-id-normal',
        );
        for await (const _ of stream) {
          // consume stream
        }

        // Assert: The IDE context message SHOULD have been added.
        expect(mockChat.addHistory).toHaveBeenCalledWith(
          expect.objectContaining({
            role: 'user',
            parts: expect.arrayContaining([
              expect.objectContaining({
                text: expect.stringContaining("user's editor context"),
              }),
            ]),
          }),
        );
      });

      it('should send the latest IDE context on the next message after a skipped context', async () => {
        // --- Step 1: A tool call is pending, context should be skipped ---

        // Arrange: History ends with a functionCall
        const historyWithPendingCall: Content[] = [
          { role: 'user', parts: [{ text: 'Please use a tool.' }] },
          {
            role: 'model',
            parts: [{ functionCall: { name: 'some_tool', args: {} } }],
          },
        ];
        vi.mocked(mockChat.getHistory!).mockReturnValue(historyWithPendingCall);

        // Arrange: Set the initial IDE context
        const initialIdeContext = {
          workspaceState: {
            openFiles: [{ path: '/path/to/fileA.ts', timestamp: Date.now() }],
          },
        };
        vi.mocked(ideContext.getIdeContext).mockReturnValue(initialIdeContext);

        // Act: Send the tool response
        let stream = client.sendMessageStream(
          [
            {
              functionResponse: {
                name: 'some_tool',
                response: { success: true },
              },
            },
          ],
          new AbortController().signal,
          'prompt-id-tool-response',
        );
        for await (const _ of stream) {
          /* consume */
        }

        // Assert: The initial context was NOT sent
        expect(mockChat.addHistory).not.toHaveBeenCalledWith(
          expect.objectContaining({
            parts: expect.arrayContaining([
              expect.objectContaining({
                text: expect.stringContaining("user's editor context"),
              }),
            ]),
          }),
        );

        // --- Step 2: A new message is sent, latest context should be included ---

        // Arrange: The model has responded to the tool, and the user is sending a new message.
        const historyAfterToolResponse: Content[] = [
          ...historyWithPendingCall,
          {
            role: 'user',
            parts: [
              {
                functionResponse: {
                  name: 'some_tool',
                  response: { success: true },
                },
              },
            ],
          },
          { role: 'model', parts: [{ text: 'The tool ran successfully.' }] },
        ];
        vi.mocked(mockChat.getHistory!).mockReturnValue(
          historyAfterToolResponse,
        );
        vi.mocked(mockChat.addHistory!).mockClear(); // Clear previous calls for the next assertion

        // Arrange: The IDE context has now changed
        const newIdeContext = {
          workspaceState: {
            openFiles: [{ path: '/path/to/fileB.ts', timestamp: Date.now() }],
          },
        };
        vi.mocked(ideContext.getIdeContext).mockReturnValue(newIdeContext);

        // Act: Send a new, regular user message
        stream = client.sendMessageStream(
          [{ text: 'Thanks!' }],
          new AbortController().signal,
          'prompt-id-final',
        );
        for await (const _ of stream) {
          /* consume */
        }

        // Assert: The NEW context was sent as a FULL context because there was no previously sent context.
        const addHistoryCalls = vi.mocked(mockChat.addHistory!).mock.calls;
        const contextCall = addHistoryCalls.find((call) =>
          JSON.stringify(call[0]).includes("user's editor context"),
        );
        expect(contextCall).toBeDefined();
        expect(JSON.stringify(contextCall![0])).toContain(
          "Here is the user's editor context as a JSON object",
        );
        // Check that the sent context is the new one (fileB.ts)
        expect(JSON.stringify(contextCall![0])).toContain('fileB.ts');
        // Check that the sent context is NOT the old one (fileA.ts)
        expect(JSON.stringify(contextCall![0])).not.toContain('fileA.ts');
      });

      it('should send a context DELTA on the next message after a skipped context', async () => {
        // --- Step 0: Establish an initial context ---
        vi.mocked(mockChat.getHistory!).mockReturnValue([]); // Start with empty history
        const contextA = {
          workspaceState: {
            openFiles: [
              {
                path: '/path/to/fileA.ts',
                isActive: true,
                timestamp: Date.now(),
              },
            ],
          },
        };
        vi.mocked(ideContext.getIdeContext).mockReturnValue(contextA);

        // Act: Send a regular message to establish the initial context
        let stream = client.sendMessageStream(
          [{ text: 'Initial message' }],
          new AbortController().signal,
          'prompt-id-initial',
        );
        for await (const _ of stream) {
          /* consume */
        }

        // Assert: Full context for fileA.ts was sent and stored.
        const initialCall = vi.mocked(mockChat.addHistory!).mock.calls[0][0];
        expect(JSON.stringify(initialCall)).toContain(
          "user's editor context as a JSON object",
        );
        expect(JSON.stringify(initialCall)).toContain('fileA.ts');
        // This implicitly tests that `lastSentIdeContext` is now set internally by the client.
        vi.mocked(mockChat.addHistory!).mockClear();

        // --- Step 1: A tool call is pending, context should be skipped ---
        const historyWithPendingCall: Content[] = [
          { role: 'user', parts: [{ text: 'Please use a tool.' }] },
          {
            role: 'model',
            parts: [{ functionCall: { name: 'some_tool', args: {} } }],
          },
        ];
        vi.mocked(mockChat.getHistory!).mockReturnValue(historyWithPendingCall);

        // Arrange: IDE context changes, but this should be skipped
        const contextB = {
          workspaceState: {
            openFiles: [
              {
                path: '/path/to/fileB.ts',
                isActive: true,
                timestamp: Date.now(),
              },
            ],
          },
        };
        vi.mocked(ideContext.getIdeContext).mockReturnValue(contextB);

        // Act: Send the tool response
        stream = client.sendMessageStream(
          [
            {
              functionResponse: {
                name: 'some_tool',
                response: { success: true },
              },
            },
          ],
          new AbortController().signal,
          'prompt-id-tool-response',
        );
        for await (const _ of stream) {
          /* consume */
        }

        // Assert: No context was sent
        expect(mockChat.addHistory).not.toHaveBeenCalled();

        // --- Step 2: A new message is sent, latest context DELTA should be included ---
        const historyAfterToolResponse: Content[] = [
          ...historyWithPendingCall,
          {
            role: 'user',
            parts: [
              {
                functionResponse: {
                  name: 'some_tool',
                  response: { success: true },
                },
              },
            ],
          },
          { role: 'model', parts: [{ text: 'The tool ran successfully.' }] },
        ];
        vi.mocked(mockChat.getHistory!).mockReturnValue(
          historyAfterToolResponse,
        );

        // Arrange: The IDE context has changed again
        const contextC = {
          workspaceState: {
            openFiles: [
              // fileA is now closed, fileC is open
              {
                path: '/path/to/fileC.ts',
                isActive: true,
                timestamp: Date.now(),
              },
            ],
          },
        };
        vi.mocked(ideContext.getIdeContext).mockReturnValue(contextC);

        // Act: Send a new, regular user message
        stream = client.sendMessageStream(
          [{ text: 'Thanks!' }],
          new AbortController().signal,
          'prompt-id-final',
        );
        for await (const _ of stream) {
          /* consume */
        }

        // Assert: The DELTA context was sent
        const finalCall = vi.mocked(mockChat.addHistory!).mock.calls[0][0];
        expect(JSON.stringify(finalCall)).toContain('summary of changes');
        // The delta should reflect fileA being closed and fileC being opened.
        expect(JSON.stringify(finalCall)).toContain('filesClosed');
        expect(JSON.stringify(finalCall)).toContain('fileA.ts');
        expect(JSON.stringify(finalCall)).toContain('activeFileChanged');
        expect(JSON.stringify(finalCall)).toContain('fileC.ts');
      });
    });

    it('should not call checkNextSpeaker when turn.run() yields an error', async () => {
      // Arrange
      const { checkNextSpeaker } = await import(
        '../utils/nextSpeakerChecker.js'
      );
      const mockCheckNextSpeaker = vi.mocked(checkNextSpeaker);

      const mockStream = (async function* () {
        yield {
          type: GeminiEventType.Error,
          value: { error: { message: 'test error' } },
        };
      })();
      mockTurnRunFn.mockReturnValue(mockStream);

      const mockChat: Partial<GeminiChat> = {
        addHistory: vi.fn(),
        getHistory: vi.fn().mockReturnValue([]),
      };
      client['chat'] = mockChat as GeminiChat;

      // Act
      const stream = client.sendMessageStream(
        [{ text: 'Hi' }],
        new AbortController().signal,
        'prompt-id-error',
      );
      for await (const _ of stream) {
        // consume stream
      }

      // Assert
      expect(mockCheckNextSpeaker).not.toHaveBeenCalled();
    });

    it('should not call checkNextSpeaker when turn.run() yields a value then an error', async () => {
      // Arrange
      const { checkNextSpeaker } = await import(
        '../utils/nextSpeakerChecker.js'
      );
      const mockCheckNextSpeaker = vi.mocked(checkNextSpeaker);

      const mockStream = (async function* () {
        yield { type: GeminiEventType.Content, value: 'some content' };
        yield {
          type: GeminiEventType.Error,
          value: { error: { message: 'test error' } },
        };
      })();
      mockTurnRunFn.mockReturnValue(mockStream);

      const mockChat: Partial<GeminiChat> = {
        addHistory: vi.fn(),
        getHistory: vi.fn().mockReturnValue([]),
      };
      client['chat'] = mockChat as GeminiChat;

      // Act
      const stream = client.sendMessageStream(
        [{ text: 'Hi' }],
        new AbortController().signal,
        'prompt-id-error',
      );
      for await (const _ of stream) {
        // consume stream
      }

      // Assert
      expect(mockCheckNextSpeaker).not.toHaveBeenCalled();
    });
  });

  describe('generateContent', () => {
    it('should call generateContent with the correct parameters', async () => {
      const contents = [{ role: 'user', parts: [{ text: 'hello' }] }];
      const generationConfig = { temperature: 0.5 };
      const abortSignal = new AbortController().signal;

      await client.generateContent(
        contents,
        generationConfig,
        abortSignal,
        DEFAULT_GEMINI_FLASH_MODEL,
      );

      expect(mockContentGenerator.generateContent).toHaveBeenCalledWith(
        {
          model: DEFAULT_GEMINI_FLASH_MODEL,
          config: {
            abortSignal,
            systemInstruction: getCoreSystemPrompt(''),
            temperature: 0.5,
            topP: 1,
          },
          contents,
        },
        'test-session-id',
      );
    });

    it('should use current model from config for content generation', async () => {
      const initialModel = client['config'].getModel();
      const contents = [{ role: 'user', parts: [{ text: 'test' }] }];
      const currentModel = initialModel + '-changed';

      vi.spyOn(client['config'], 'getModel').mockReturnValueOnce(currentModel);

      await client.generateContent(
        contents,
        {},
        new AbortController().signal,
        DEFAULT_GEMINI_FLASH_MODEL,
      );

      expect(mockContentGenerator.generateContent).not.toHaveBeenCalledWith({
        model: initialModel,
        config: expect.any(Object),
        contents,
      });
      expect(mockContentGenerator.generateContent).toHaveBeenCalledWith(
        {
          model: DEFAULT_GEMINI_FLASH_MODEL,
          config: expect.any(Object),
          contents,
        },
        'test-session-id',
      );
    });
  });

  describe('handleFlashFallback', () => {
    it('should use current model from config when checking for fallback', async () => {
      const initialModel = client['config'].getModel();
      const fallbackModel = DEFAULT_GEMINI_FLASH_MODEL;

      // mock config been changed
      const currentModel = initialModel + '-changed';
      const getModelSpy = vi.spyOn(client['config'], 'getModel');
      getModelSpy.mockReturnValue(currentModel);

      const mockFallbackHandler = vi.fn().mockResolvedValue(true);
      client['config'].flashFallbackHandler = mockFallbackHandler;
      client['config'].setModel = vi.fn();

      const result = await client['handleFlashFallback'](
        AuthType.LOGIN_WITH_GOOGLE,
      );

      expect(result).toBe(fallbackModel);

      expect(mockFallbackHandler).toHaveBeenCalledWith(
        currentModel,
        fallbackModel,
        undefined,
      );
    });
  });
});<|MERGE_RESOLUTION|>--- conflicted
+++ resolved
@@ -872,8 +872,7 @@
         getHistory: vi.fn().mockReturnValue(mockChatHistory),
         setHistory: vi.fn(),
         sendMessage: mockSendMessage,
-<<<<<<< HEAD
-      };
+      } as unknown as GeminiChat;
 
       const mockGenerator: Partial<ContentGenerator> = {
         countTokens: mockCountTokens,
@@ -886,9 +885,6 @@
         .mockReturnValueOnce(firstCurrentModel)
         .mockReturnValueOnce(secondCurrentModel)
         .mockReturnValueOnce(secondCurrentModel);
-=======
-      } as unknown as GeminiChat;
->>>>>>> 4693137b
 
       client['chat'] = mockChat;
       client['startChat'] = vi.fn().mockResolvedValue(mockChat);
