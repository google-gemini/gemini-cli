--- conflicted
+++ resolved
@@ -235,24 +235,7 @@
 
     try {
       const userMemory = this.config.getUserMemory();
-<<<<<<< HEAD
-      const systemInstruction =
-        systemInstructionOverride ??
-        getCoreSystemPrompt(this.config, userMemory);
-      const model = this.config.getModel();
-
-      const config: GenerateContentConfig = { ...this.generateContentConfig };
-
-      if (isThinkingSupported(model)) {
-        config.thinkingConfig = {
-          includeThoughts: true,
-          thinkingBudget: DEFAULT_THINKING_MODE,
-        };
-      }
-
-=======
       const systemInstruction = getCoreSystemPrompt(this.config, userMemory);
->>>>>>> c21b6899
       return new GeminiChat(
         this.config,
         systemInstruction,
