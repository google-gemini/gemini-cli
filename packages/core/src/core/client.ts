--- conflicted
+++ resolved
@@ -508,16 +508,6 @@
       return null;
     }
 
-<<<<<<< HEAD
-    const { text: summary } = await this.getChat().sendMessage(
-      {
-        message: {
-          text: 'First, reason in your scratchpad. Then, generate the <state_snapshot>.',
-        },
-        config: {
-          systemInstruction: { text: getCompressionPrompt() },
-        },
-=======
     let compressBeforeIndex = findIndexAfterFraction(
       curatedHistory,
       1 - this.COMPRESSION_PRESERVE_THRESHOLD,
@@ -541,7 +531,6 @@
       },
       config: {
         systemInstruction: { text: getCompressionPrompt() },
->>>>>>> d094026b
       },
       prompt_id,
     );
