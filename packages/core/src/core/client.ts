--- conflicted
+++ resolved
@@ -845,13 +845,10 @@
         },
         config: {
           systemInstruction: { text: getCompressionPrompt() },
-<<<<<<< HEAD
           maxOutputTokens: Math.min(
             originalTokenCount,
             getOutputTokenLimit(this.config.getModel()),
           ),
-=======
->>>>>>> a31830a3
         },
       },
       prompt_id,
