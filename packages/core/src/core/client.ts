/**
 * @license
 * Copyright 2025 Google LLC
 * SPDX-License-Identifier: Apache-2.0
 */

import type {
  GenerateContentConfig,
  PartListUnion,
  Content,
  Tool,
  GenerateContentResponse,
} from '@google/genai';
import {
  getDirectoryContextString,
  getInitialChatHistory,
} from '../utils/environmentContext.js';
import type { ServerGeminiStreamEvent, ChatCompressionInfo } from './turn.js';
import { CompressionStatus } from './turn.js';
import { Turn, GeminiEventType } from './turn.js';
import { MAX_TURNS, type Config } from '../config/config.js';
import { getCoreSystemPrompt } from './prompts.js';
import { checkNextSpeaker } from '../utils/nextSpeakerChecker.js';
import { reportError } from '../utils/errorReporting.js';
import { GeminiChat } from './geminiChat.js';
import { retryWithBackoff } from '../utils/retry.js';
import { getErrorMessage } from '../utils/errors.js';
import { tokenLimit } from './tokenLimits.js';
import type {
  ChatRecordingService,
  ResumedSessionData,
} from '../services/chatRecordingService.js';
import type { ContentGenerator } from './contentGenerator.js';
import {
  DEFAULT_GEMINI_FLASH_MODEL,
  DEFAULT_GEMINI_MODEL,
  DEFAULT_GEMINI_MODEL_AUTO,
  DEFAULT_THINKING_MODE,
  getEffectiveModel,
  DEFAULT_TEMP,
  DEFAULT_TOP_P,
} from '../config/models.js';
import { LoopDetectionService } from '../services/loopDetectionService.js';
import { ChatCompressionService } from '../services/chatCompressionService.js';
import { ideContextStore } from '../ide/ideContext.js';
import {
  logContentRetryFailure,
  logNextSpeakerCheck,
} from '../telemetry/loggers.js';
import {
  ContentRetryFailureEvent,
  NextSpeakerCheckEvent,
} from '../telemetry/types.js';
import { uiTelemetryService } from '../telemetry/uiTelemetry.js';
import type { IdeContext, File } from '../ide/types.js';
import { handleFallback } from '../fallback/handler.js';
import type { RoutingContext } from '../routing/routingStrategy.js';
import { SubagentToolWrapper } from '../agents/subagent-tool-wrapper.js';
import { AdkMainLoopAgent } from '../agents/adk-main-loop.js';
import { debugLogger } from '../utils/debugLogger.js';
import type { ModelConfigKey } from '../services/modelConfigService.js';

export function isThinkingSupported(model: string) {
  return model.startsWith('gemini-2.5') || model === DEFAULT_GEMINI_MODEL_AUTO;
}

export function isThinkingDefault(model: string) {
  if (model.startsWith('gemini-2.5-flash-lite')) {
    return false;
  }
  return model.startsWith('gemini-2.5') || model === DEFAULT_GEMINI_MODEL_AUTO;
}

export class GeminiClient {
  private chat?: GeminiChat;
  private readonly generateContentConfig: GenerateContentConfig = {
<<<<<<< HEAD
    temperature: DEFAULT_TEMP,
    topP: DEFAULT_TOP_P,
=======
    temperature: 1,
    topP: 0.95,
    topK: 64,
>>>>>>> 78a28bfc
  };
  private sessionTurnCount = 0;

  private readonly loopDetector: LoopDetectionService;
  private readonly compressionService: ChatCompressionService;
  private lastPromptId: string;
  private currentSequenceModel: string | null = null;
  private lastSentIdeContext: IdeContext | undefined;
  private forceFullIdeContext = true;

  /**
   * At any point in this conversation, was compression triggered without
   * being forced and did it fail?
   */
  private hasFailedCompressionAttempt = false;

  constructor(private readonly config: Config) {
    this.loopDetector = new LoopDetectionService(config);
    this.compressionService = new ChatCompressionService();
    this.lastPromptId = this.config.getSessionId();
  }

  private updateTelemetryTokenCount() {
    if (this.chat) {
      uiTelemetryService.setLastPromptTokenCount(
        this.chat.getLastPromptTokenCount(),
      );
    }
  }

  async initialize() {
    this.chat = await this.startChat();
    this.updateTelemetryTokenCount();
  }

  private getContentGeneratorOrFail(): ContentGenerator {
    if (!this.config.getContentGenerator()) {
      throw new Error('Content generator not initialized');
    }
    return this.config.getContentGenerator();
  }

  async addHistory(content: Content) {
    this.getChat().addHistory(content);
  }

  getChat(): GeminiChat {
    if (!this.chat) {
      throw new Error('Chat not initialized');
    }
    return this.chat;
  }

  isInitialized(): boolean {
    return this.chat !== undefined;
  }

  getHistory(): Content[] {
    return this.getChat().getHistory();
  }

  stripThoughtsFromHistory() {
    this.getChat().stripThoughtsFromHistory();
  }

  setHistory(history: Content[]) {
    this.getChat().setHistory(history);
    this.forceFullIdeContext = true;
  }

  async setTools(): Promise<void> {
    const toolRegistry = this.config.getToolRegistry();
    const toolDeclarations = toolRegistry.getFunctionDeclarations();
    const tools: Tool[] = [{ functionDeclarations: toolDeclarations }];
    this.getChat().setTools(tools);
  }

  async resetChat(): Promise<void> {
    this.chat = await this.startChat();
    this.updateTelemetryTokenCount();
  }

  async resumeChat(
    history: Content[],
    resumedSessionData?: ResumedSessionData,
  ): Promise<void> {
    this.chat = await this.startChat(history, resumedSessionData);
  }

  getChatRecordingService(): ChatRecordingService | undefined {
    return this.chat?.getChatRecordingService();
  }

  getLoopDetectionService(): LoopDetectionService {
    return this.loopDetector;
  }

  getCurrentSequenceModel(): string | null {
    return this.currentSequenceModel;
  }

  async addDirectoryContext(): Promise<void> {
    if (!this.chat) {
      return;
    }

    this.getChat().addHistory({
      role: 'user',
      parts: [{ text: await getDirectoryContextString(this.config) }],
    });
  }

  async startChat(
    extraHistory?: Content[],
    resumedSessionData?: ResumedSessionData,
  ): Promise<GeminiChat> {
    this.forceFullIdeContext = true;
    this.hasFailedCompressionAttempt = false;

    const toolRegistry = this.config.getToolRegistry();
    const toolDeclarations = toolRegistry.getFunctionDeclarations();

    let tools: Tool[];
    if (this.config.getAdkMode()) {
      // Only pass in the adk-main-loop tool
      const messageBusEnabled = this.config.getEnableMessageBusIntegration();
      const wrapper = new SubagentToolWrapper(
        AdkMainLoopAgent,
        this.config,
        messageBusEnabled ? this.config.getMessageBus() : undefined,
      );
      tools = [{ functionDeclarations: [wrapper.schema] }];
    } else {
      tools = [{ functionDeclarations: toolDeclarations }];
    }

    const history = await getInitialChatHistory(this.config, extraHistory);

    try {
      const userMemory = this.config.getUserMemory();
      const systemInstruction = getCoreSystemPrompt(this.config, userMemory);

      const model = this.config.getModel();

      const config: GenerateContentConfig = { ...this.generateContentConfig };

      if (isThinkingSupported(model)) {
        config.thinkingConfig = {
          includeThoughts: true,
          thinkingBudget: DEFAULT_THINKING_MODE,
        };
      }

      return new GeminiChat(
        this.config,
        {
          systemInstruction,
          ...config,
          tools,
        },
        history,
        resumedSessionData,
      );
    } catch (error) {
      await reportError(
        error,
        'Error initializing Gemini chat session.',
        history,
        'startChat',
      );
      throw new Error(`Failed to initialize chat: ${getErrorMessage(error)}`);
    }
  }

  private getIdeContextParts(forceFullContext: boolean): {
    contextParts: string[];
    newIdeContext: IdeContext | undefined;
  } {
    const currentIdeContext = ideContextStore.get();
    if (!currentIdeContext) {
      return { contextParts: [], newIdeContext: undefined };
    }

    if (forceFullContext || !this.lastSentIdeContext) {
      // Send full context as JSON
      const openFiles = currentIdeContext.workspaceState?.openFiles || [];
      const activeFile = openFiles.find((f) => f.isActive);
      const otherOpenFiles = openFiles
        .filter((f) => !f.isActive)
        .map((f) => f.path);

      const contextData: Record<string, unknown> = {};

      if (activeFile) {
        contextData['activeFile'] = {
          path: activeFile.path,
          cursor: activeFile.cursor
            ? {
                line: activeFile.cursor.line,
                character: activeFile.cursor.character,
              }
            : undefined,
          selectedText: activeFile.selectedText || undefined,
        };
      }

      if (otherOpenFiles.length > 0) {
        contextData['otherOpenFiles'] = otherOpenFiles;
      }

      if (Object.keys(contextData).length === 0) {
        return { contextParts: [], newIdeContext: currentIdeContext };
      }

      const jsonString = JSON.stringify(contextData, null, 2);
      const contextParts = [
        "Here is the user's editor context as a JSON object. This is for your information only.",
        '```json',
        jsonString,
        '```',
      ];

      if (this.config.getDebugMode()) {
        debugLogger.log(contextParts.join('\n'));
      }
      return {
        contextParts,
        newIdeContext: currentIdeContext,
      };
    } else {
      // Calculate and send delta as JSON
      const delta: Record<string, unknown> = {};
      const changes: Record<string, unknown> = {};

      const lastFiles = new Map(
        (this.lastSentIdeContext.workspaceState?.openFiles || []).map(
          (f: File) => [f.path, f],
        ),
      );
      const currentFiles = new Map(
        (currentIdeContext.workspaceState?.openFiles || []).map((f: File) => [
          f.path,
          f,
        ]),
      );

      const openedFiles: string[] = [];
      for (const [path] of currentFiles.entries()) {
        if (!lastFiles.has(path)) {
          openedFiles.push(path);
        }
      }
      if (openedFiles.length > 0) {
        changes['filesOpened'] = openedFiles;
      }

      const closedFiles: string[] = [];
      for (const [path] of lastFiles.entries()) {
        if (!currentFiles.has(path)) {
          closedFiles.push(path);
        }
      }
      if (closedFiles.length > 0) {
        changes['filesClosed'] = closedFiles;
      }

      const lastActiveFile = (
        this.lastSentIdeContext.workspaceState?.openFiles || []
      ).find((f: File) => f.isActive);
      const currentActiveFile = (
        currentIdeContext.workspaceState?.openFiles || []
      ).find((f: File) => f.isActive);

      if (currentActiveFile) {
        if (!lastActiveFile || lastActiveFile.path !== currentActiveFile.path) {
          changes['activeFileChanged'] = {
            path: currentActiveFile.path,
            cursor: currentActiveFile.cursor
              ? {
                  line: currentActiveFile.cursor.line,
                  character: currentActiveFile.cursor.character,
                }
              : undefined,
            selectedText: currentActiveFile.selectedText || undefined,
          };
        } else {
          const lastCursor = lastActiveFile.cursor;
          const currentCursor = currentActiveFile.cursor;
          if (
            currentCursor &&
            (!lastCursor ||
              lastCursor.line !== currentCursor.line ||
              lastCursor.character !== currentCursor.character)
          ) {
            changes['cursorMoved'] = {
              path: currentActiveFile.path,
              cursor: {
                line: currentCursor.line,
                character: currentCursor.character,
              },
            };
          }

          const lastSelectedText = lastActiveFile.selectedText || '';
          const currentSelectedText = currentActiveFile.selectedText || '';
          if (lastSelectedText !== currentSelectedText) {
            changes['selectionChanged'] = {
              path: currentActiveFile.path,
              selectedText: currentSelectedText,
            };
          }
        }
      } else if (lastActiveFile) {
        changes['activeFileChanged'] = {
          path: null,
          previousPath: lastActiveFile.path,
        };
      }

      if (Object.keys(changes).length === 0) {
        return { contextParts: [], newIdeContext: currentIdeContext };
      }

      delta['changes'] = changes;
      const jsonString = JSON.stringify(delta, null, 2);
      const contextParts = [
        "Here is a summary of changes in the user's editor context, in JSON format. This is for your information only.",
        '```json',
        jsonString,
        '```',
      ];

      if (this.config.getDebugMode()) {
        debugLogger.log(contextParts.join('\n'));
      }
      return {
        contextParts,
        newIdeContext: currentIdeContext,
      };
    }
  }

  private _getEffectiveModelForCurrentTurn(): string {
    if (this.currentSequenceModel) {
      return this.currentSequenceModel;
    }

    const configModel = this.config.getModel();
    const model: string =
      configModel === DEFAULT_GEMINI_MODEL_AUTO
        ? DEFAULT_GEMINI_MODEL
        : configModel;
    return getEffectiveModel(this.config.isInFallbackMode(), model);
  }

  async *sendMessageStream(
    request: PartListUnion,
    signal: AbortSignal,
    prompt_id: string,
    turns: number = MAX_TURNS,
    isInvalidStreamRetry: boolean = false,
  ): AsyncGenerator<ServerGeminiStreamEvent, Turn> {
    if (this.lastPromptId !== prompt_id) {
      this.loopDetector.reset(prompt_id);
      this.lastPromptId = prompt_id;
      this.currentSequenceModel = null;
    }
    this.sessionTurnCount++;
    if (
      this.config.getMaxSessionTurns() > 0 &&
      this.sessionTurnCount > this.config.getMaxSessionTurns()
    ) {
      yield { type: GeminiEventType.MaxSessionTurns };
      return new Turn(this.getChat(), prompt_id);
    }
    // Ensure turns never exceeds MAX_TURNS to prevent infinite loops
    const boundedTurns = Math.min(turns, MAX_TURNS);
    if (!boundedTurns) {
      return new Turn(this.getChat(), prompt_id);
    }

    // Check for context window overflow
    const modelForLimitCheck = this._getEffectiveModelForCurrentTurn();

    const estimatedRequestTokenCount = Math.floor(
      JSON.stringify(request).length / 4,
    );

    const remainingTokenCount =
      tokenLimit(modelForLimitCheck) - this.getChat().getLastPromptTokenCount();

    if (estimatedRequestTokenCount > remainingTokenCount * 0.95) {
      yield {
        type: GeminiEventType.ContextWindowWillOverflow,
        value: { estimatedRequestTokenCount, remainingTokenCount },
      };
      return new Turn(this.getChat(), prompt_id);
    }

    const compressed = await this.tryCompressChat(prompt_id, false);

    if (compressed.compressionStatus === CompressionStatus.COMPRESSED) {
      yield { type: GeminiEventType.ChatCompressed, value: compressed };
    }

    // Prevent context updates from being sent while a tool call is
    // waiting for a response. The Gemini API requires that a functionResponse
    // part from the user immediately follows a functionCall part from the model
    // in the conversation history . The IDE context is not discarded; it will
    // be included in the next regular message sent to the model.
    const history = this.getHistory();
    const lastMessage =
      history.length > 0 ? history[history.length - 1] : undefined;
    const hasPendingToolCall =
      !!lastMessage &&
      lastMessage.role === 'model' &&
      (lastMessage.parts?.some((p) => 'functionCall' in p) || false);

    if (this.config.getIdeMode() && !hasPendingToolCall) {
      const { contextParts, newIdeContext } = this.getIdeContextParts(
        this.forceFullIdeContext || history.length === 0,
      );
      if (contextParts.length > 0) {
        this.getChat().addHistory({
          role: 'user',
          parts: [{ text: contextParts.join('\n') }],
        });
      }
      this.lastSentIdeContext = newIdeContext;
      this.forceFullIdeContext = false;
    }

    const turn = new Turn(this.getChat(), prompt_id);

    const controller = new AbortController();
    const linkedSignal = AbortSignal.any([signal, controller.signal]);

    const loopDetected = await this.loopDetector.turnStarted(signal);
    if (loopDetected) {
      yield { type: GeminiEventType.LoopDetected };
      return turn;
    }

    const routingContext: RoutingContext = {
      history: this.getChat().getHistory(/*curated=*/ true),
      request,
      signal,
    };

    let modelToUse: string;

    // Determine Model (Stickiness vs. Routing)
    if (this.currentSequenceModel) {
      modelToUse = this.currentSequenceModel;
    } else {
      const router = await this.config.getModelRouterService();
      const decision = await router.route(routingContext);
      modelToUse = decision.model;
      // Lock the model for the rest of the sequence
      this.currentSequenceModel = modelToUse;
      yield { type: GeminiEventType.ModelInfo, value: modelToUse };
    }

    const resultStream = turn.run(modelToUse, request, linkedSignal);
    for await (const event of resultStream) {
      if (this.loopDetector.addAndCheck(event)) {
        yield { type: GeminiEventType.LoopDetected };
        controller.abort();
        return turn;
      }
      yield event;

      this.updateTelemetryTokenCount();

      if (event.type === GeminiEventType.InvalidStream) {
        if (this.config.getContinueOnFailedApiCall()) {
          if (isInvalidStreamRetry) {
            // We already retried once, so stop here.
            logContentRetryFailure(
              this.config,
              new ContentRetryFailureEvent(
                4, // 2 initial + 2 after injections
                'FAILED_AFTER_PROMPT_INJECTION',
                modelToUse,
              ),
            );
            return turn;
          }
          const nextRequest = [{ text: 'System: Please continue.' }];
          yield* this.sendMessageStream(
            nextRequest,
            signal,
            prompt_id,
            boundedTurns - 1,
            true, // Set isInvalidStreamRetry to true
          );
          return turn;
        }
      }
      if (event.type === GeminiEventType.Error) {
        return turn;
      }
    }
    if (!turn.pendingToolCalls.length && signal && !signal.aborted) {
      // Check if next speaker check is needed
      if (this.config.getQuotaErrorOccurred()) {
        return turn;
      }

      if (this.config.getSkipNextSpeakerCheck()) {
        return turn;
      }

      const nextSpeakerCheck = await checkNextSpeaker(
        this.getChat(),
        this.config.getBaseLlmClient(),
        signal,
        prompt_id,
      );
      logNextSpeakerCheck(
        this.config,
        new NextSpeakerCheckEvent(
          prompt_id,
          turn.finishReason?.toString() || '',
          nextSpeakerCheck?.next_speaker || '',
        ),
      );
      if (nextSpeakerCheck?.next_speaker === 'model') {
        const nextRequest = [{ text: 'Please continue.' }];
        // This recursive call's events will be yielded out, but the final
        // turn object will be from the top-level call.
        yield* this.sendMessageStream(
          nextRequest,
          signal,
          prompt_id,
          boundedTurns - 1,
          // isInvalidStreamRetry is false here, as this is a next speaker check
        );
      }
    }
    return turn;
  }

  async generateContent(
    modelConfigKey: ModelConfigKey,
    contents: Content[],
    abortSignal: AbortSignal,
  ): Promise<GenerateContentResponse> {
    const desiredModelConfig =
      this.config.modelConfigService.getResolvedConfig(modelConfigKey);
    let {
      model: currentAttemptModel,
      generateContentConfig: currentAttemptGenerateContentConfig,
    } = desiredModelConfig;
    const fallbackModelConfig =
      this.config.modelConfigService.getResolvedConfig({
        ...modelConfigKey,
        model: DEFAULT_GEMINI_FLASH_MODEL,
      });

    try {
      const userMemory = this.config.getUserMemory();
      const systemInstruction = getCoreSystemPrompt(this.config, userMemory);

      const apiCall = () => {
        const modelConfigToUse = this.config.isInFallbackMode()
          ? fallbackModelConfig
          : desiredModelConfig;
        currentAttemptModel = modelConfigToUse.model;
        currentAttemptGenerateContentConfig =
          modelConfigToUse.generateContentConfig;
        const requestConfig: GenerateContentConfig = {
          ...currentAttemptGenerateContentConfig,
          abortSignal,
          systemInstruction,
        };

        return this.getContentGeneratorOrFail().generateContent(
          {
            model: currentAttemptModel,
            config: requestConfig,
            contents,
          },
          this.lastPromptId,
        );
      };
      const onPersistent429Callback = async (
        authType?: string,
        error?: unknown,
      ) =>
        // Pass the captured model to the centralized handler.
        await handleFallback(this.config, currentAttemptModel, authType, error);

      const result = await retryWithBackoff(apiCall, {
        onPersistent429: onPersistent429Callback,
        authType: this.config.getContentGeneratorConfig()?.authType,
      });
      return result;
    } catch (error: unknown) {
      if (abortSignal.aborted) {
        throw error;
      }

      await reportError(
        error,
        `Error generating content via API with model ${currentAttemptModel}.`,
        {
          requestContents: contents,
          requestConfig: currentAttemptGenerateContentConfig,
        },
        'generateContent-api',
      );
      throw new Error(
        `Failed to generate content with model ${currentAttemptModel}: ${getErrorMessage(error)}`,
      );
    }
  }

  async tryCompressChat(
    prompt_id: string,
    force: boolean = false,
  ): Promise<ChatCompressionInfo> {
    // If the model is 'auto', we will use a placeholder model to check.
    // Compression occurs before we choose a model, so calling `count_tokens`
    // before the model is chosen would result in an error.
    const model = this._getEffectiveModelForCurrentTurn();

    const { newHistory, info } = await this.compressionService.compress(
      this.getChat(),
      prompt_id,
      force,
      model,
      this.config,
      this.hasFailedCompressionAttempt,
    );

    if (
      info.compressionStatus ===
      CompressionStatus.COMPRESSION_FAILED_INFLATED_TOKEN_COUNT
    ) {
      this.hasFailedCompressionAttempt = !force && true;
    } else if (info.compressionStatus === CompressionStatus.COMPRESSED) {
      if (newHistory) {
        this.chat = await this.startChat(newHistory);
        this.updateTelemetryTokenCount();
        this.forceFullIdeContext = true;
      }
    }

    return info;
  }
}<|MERGE_RESOLUTION|>--- conflicted
+++ resolved
@@ -39,6 +39,7 @@
   getEffectiveModel,
   DEFAULT_TEMP,
   DEFAULT_TOP_P,
+  DEFAULT_TOP_K,
 } from '../config/models.js';
 import { LoopDetectionService } from '../services/loopDetectionService.js';
 import { ChatCompressionService } from '../services/chatCompressionService.js';
@@ -74,14 +75,9 @@
 export class GeminiClient {
   private chat?: GeminiChat;
   private readonly generateContentConfig: GenerateContentConfig = {
-<<<<<<< HEAD
     temperature: DEFAULT_TEMP,
     topP: DEFAULT_TOP_P,
-=======
-    temperature: 1,
-    topP: 0.95,
-    topK: 64,
->>>>>>> 78a28bfc
+    topK: DEFAULT_TOP_K,
   };
   private sessionTurnCount = 0;
 
