/**
 * @license
 * Copyright 2025 Google LLC
 * SPDX-License-Identifier: Apache-2.0
 */

import type {
  GenerateContentConfig,
  PartListUnion,
  Content,
  Tool,
  GenerateContentResponse,
  Part,
} from '@google/genai';
import {
  getDirectoryContextString,
  getInitialChatHistory,
} from '../utils/environmentContext.js';
import type { ServerGeminiStreamEvent, ChatCompressionInfo } from './turn.js';
import { CompressionStatus } from './turn.js';
import { Turn, GeminiEventType } from './turn.js';
import type { Config } from '../config/config.js';
import { getCoreSystemPrompt } from './prompts.js';
import { checkNextSpeaker } from '../utils/nextSpeakerChecker.js';
import { reportError } from '../utils/errorReporting.js';
import { GeminiChat } from './geminiChat.js';
import { retryWithBackoff } from '../utils/retry.js';
import { getErrorMessage } from '../utils/errors.js';
import { tokenLimit } from './tokenLimits.js';
import type {
  ChatRecordingService,
  ResumedSessionData,
} from '../services/chatRecordingService.js';
import type { ContentGenerator } from './contentGenerator.js';
import {
  DEFAULT_GEMINI_FLASH_MODEL,
  DEFAULT_GEMINI_MODEL,
  DEFAULT_GEMINI_MODEL_AUTO,
  DEFAULT_THINKING_MODE,
  getEffectiveModel,
} from '../config/models.js';
import { LoopDetectionService } from '../services/loopDetectionService.js';
import { ChatCompressionService } from '../services/chatCompressionService.js';
import { ideContextStore } from '../ide/ideContext.js';
import {
  logContentRetryFailure,
  logNextSpeakerCheck,
} from '../telemetry/loggers.js';
import {
  ContentRetryFailureEvent,
  NextSpeakerCheckEvent,
} from '../telemetry/types.js';
import { uiTelemetryService } from '../telemetry/uiTelemetry.js';
import type { IdeContext, File } from '../ide/types.js';
import { handleFallback } from '../fallback/handler.js';
import type { RoutingContext } from '../routing/routingStrategy.js';
import { debugLogger } from '../utils/debugLogger.js';
import type { ModelConfigKey } from '../services/modelConfigService.js';

export function isThinkingSupported(model: string) {
  return model.startsWith('gemini-2.5') || model === DEFAULT_GEMINI_MODEL_AUTO;
}

export function isThinkingDefault(model: string) {
  if (model.startsWith('gemini-2.5-flash-lite')) {
    return false;
  }
  return model.startsWith('gemini-2.5') || model === DEFAULT_GEMINI_MODEL_AUTO;
}

const MAX_TURNS = 100;

export class GeminiClient {
  private chat?: GeminiChat;
  private readonly generateContentConfig: GenerateContentConfig = {
    temperature: 1,
    topP: 0.95,
    topK: 64,
  };
  private sessionTurnCount = 0;

  private readonly loopDetector: LoopDetectionService;
  private readonly compressionService: ChatCompressionService;
  private lastPromptId: string;
  private currentSequenceModel: string | null = null;
  private lastSentIdeContext: IdeContext | undefined;
  private forceFullIdeContext = true;

  /**
   * At any point in this conversation, was compression triggered without
   * being forced and did it fail?
   */
  private hasFailedCompressionAttempt = false;

  constructor(private readonly config: Config) {
    this.loopDetector = new LoopDetectionService(config);
    this.compressionService = new ChatCompressionService();
    this.lastPromptId = this.config.getSessionId();
  }

  private updateTelemetryTokenCount() {
    if (this.chat) {
      uiTelemetryService.setLastPromptTokenCount(
        this.chat.getLastPromptTokenCount(),
      );
    }
  }

  async initialize() {
    this.chat = await this.startChat();
    this.updateTelemetryTokenCount();
  }

  private getContentGeneratorOrFail(): ContentGenerator {
    if (!this.config.getContentGenerator()) {
      throw new Error('Content generator not initialized');
    }
    return this.config.getContentGenerator();
  }

  async addHistory(content: Content) {
    await this.getChat().addHistory(content);
  }

  getChat(): GeminiChat {
    if (!this.chat) {
      throw new Error('Chat not initialized');
    }
    return this.chat;
  }

  isInitialized(): boolean {
    return this.chat !== undefined;
  }

  async getHistory(): Promise<Content[]> {
    return await this.getChat().getHistory();
  }

  stripThoughtsFromHistory() {
    this.getChat().stripThoughtsFromHistory();
  }

  async setHistory(
    history: Content[],
    { stripThoughts = false }: { stripThoughts?: boolean } = {},
  ) {
    const historyToSet = stripThoughts
      ? history.map((content) => {
          const newContent = { ...content };
          if (newContent.parts) {
            newContent.parts = newContent.parts.map((part) => {
              if (
                part &&
                typeof part === 'object' &&
                'thoughtSignature' in part
              ) {
                const newPart = { ...part };
                delete (newPart as { thoughtSignature?: string })
                  .thoughtSignature;
                return newPart;
              }
              return part;
            });
          }
          return newContent;
        })
      : history;
    await this.getChat().setHistory(historyToSet);
    this.forceFullIdeContext = true;
  }

  async setTools(): Promise<void> {
    const toolRegistry = this.config.getToolRegistry();
    const toolDeclarations = toolRegistry.getFunctionDeclarations();
    const tools: Tool[] = [{ functionDeclarations: toolDeclarations }];
    this.getChat().setTools(tools);
  }

  async resetChat(): Promise<void> {
    this.chat = await this.startChat();
    this.updateTelemetryTokenCount();
  }

  async resumeChat(
    history: Content[],
    resumedSessionData?: ResumedSessionData,
  ): Promise<void> {
    this.chat = await this.startChat(history, resumedSessionData);
  }

  getChatRecordingService(): ChatRecordingService | undefined {
    return this.chat?.getChatRecordingService();
  }

  getLoopDetectionService(): LoopDetectionService {
    return this.loopDetector;
  }

  getCurrentSequenceModel(): string | null {
    return this.currentSequenceModel;
  }

  async addDirectoryContext(): Promise<void> {
    if (!this.chat) {
      return;
    }

    await this.addHistory({
      role: 'user',
      parts: [{ text: await getDirectoryContextString(this.config) }],
    });
  }

  async startChat(
    extraHistory?: Content[],
    resumedSessionData?: ResumedSessionData,
  ): Promise<GeminiChat> {
    this.forceFullIdeContext = true;
    this.hasFailedCompressionAttempt = false;

    const toolRegistry = this.config.getToolRegistry();
    const toolDeclarations = toolRegistry.getFunctionDeclarations();
    const tools: Tool[] = [{ functionDeclarations: toolDeclarations }];

    const history = await getInitialChatHistory(this.config, extraHistory);

    try {
      const userMemory = this.config.getUserMemory();
      const systemInstruction = getCoreSystemPrompt(this.config, userMemory);
      const model = this.config.getModel();

      const config: GenerateContentConfig = { ...this.generateContentConfig };

      if (isThinkingSupported(model)) {
        config.thinkingConfig = {
          includeThoughts: true,
          thinkingBudget: DEFAULT_THINKING_MODE,
        };
      }

      const chat = new GeminiChat(
        this.config,
        {
          systemInstruction,
          ...config,
          tools,
        },
        toolRegistry,
        history,
        resumedSessionData,
      );
      chat.setHistory(history);
      return chat;
    } catch (error) {
      await reportError(
        error,
        'Error initializing Gemini chat session.',
        history,
        'startChat',
      );
      throw new Error(`Failed to initialize chat: ${getErrorMessage(error)}`);
    }
  }

  private getIdeContextParts(forceFullContext: boolean): {
    contextParts: string[];
    newIdeContext: IdeContext | undefined;
  } {
    const currentIdeContext = ideContextStore.get();
    if (!currentIdeContext) {
      return { contextParts: [], newIdeContext: undefined };
    }

    if (forceFullContext || !this.lastSentIdeContext) {
      // Send full context as JSON
      const openFiles = currentIdeContext.workspaceState?.openFiles || [];
      const activeFile = openFiles.find((f) => f.isActive);
      const otherOpenFiles = openFiles
        .filter((f) => !f.isActive)
        .map((f) => f.path);

      const contextData: Record<string, unknown> = {};

      if (activeFile) {
        contextData['activeFile'] = {
          path: activeFile.path,
          cursor: activeFile.cursor
            ? {
                line: activeFile.cursor.line,
                character: activeFile.cursor.character,
              }
            : undefined,
          selectedText: activeFile.selectedText || undefined,
        };
      }

      if (otherOpenFiles.length > 0) {
        contextData['otherOpenFiles'] = otherOpenFiles;
      }

      if (Object.keys(contextData).length === 0) {
        return { contextParts: [], newIdeContext: currentIdeContext };
      }

      const jsonString = JSON.stringify(contextData, null, 2);
      const contextParts = [
        "Here is the user's editor context as a JSON object. This is for your information only.",
        '```json',
        jsonString,
        '```',
      ];

      if (this.config.getDebugMode()) {
        debugLogger.log(contextParts.join('\n'));
      }
      return {
        contextParts,
        newIdeContext: currentIdeContext,
      };
    } else {
      // Calculate and send delta as JSON
      const delta: Record<string, unknown> = {};
      const changes: Record<string, unknown> = {};

      const lastFiles = new Map(
        (this.lastSentIdeContext.workspaceState?.openFiles || []).map(
          (f: File) => [f.path, f],
        ),
      );
      const currentFiles = new Map(
        (currentIdeContext.workspaceState?.openFiles || []).map((f: File) => [
          f.path,
          f,
        ]),
      );

      const openedFiles: string[] = [];
      for (const [path] of currentFiles.entries()) {
        if (!lastFiles.has(path)) {
          openedFiles.push(path);
        }
      }
      if (openedFiles.length > 0) {
        changes['filesOpened'] = openedFiles;
      }

      const closedFiles: string[] = [];
      for (const [path] of lastFiles.entries()) {
        if (!currentFiles.has(path)) {
          closedFiles.push(path);
        }
      }
      if (closedFiles.length > 0) {
        changes['filesClosed'] = closedFiles;
      }

      const lastActiveFile = (
        this.lastSentIdeContext.workspaceState?.openFiles || []
      ).find((f: File) => f.isActive);
      const currentActiveFile = (
        currentIdeContext.workspaceState?.openFiles || []
      ).find((f: File) => f.isActive);

      if (currentActiveFile) {
        if (!lastActiveFile || lastActiveFile.path !== currentActiveFile.path) {
          changes['activeFileChanged'] = {
            path: currentActiveFile.path,
            cursor: currentActiveFile.cursor
              ? {
                  line: currentActiveFile.cursor.line,
                  character: currentActiveFile.cursor.character,
                }
              : undefined,
            selectedText: currentActiveFile.selectedText || undefined,
          };
        } else {
          const lastCursor = lastActiveFile.cursor;
          const currentCursor = currentActiveFile.cursor;
          if (
            currentCursor &&
            (!lastCursor ||
              lastCursor.line !== currentCursor.line ||
              lastCursor.character !== currentCursor.character)
          ) {
            changes['cursorMoved'] = {
              path: currentActiveFile.path,
              cursor: {
                line: currentCursor.line,
                character: currentCursor.character,
              },
            };
          }

          const lastSelectedText = lastActiveFile.selectedText || '';
          const currentSelectedText = currentActiveFile.selectedText || '';
          if (lastSelectedText !== currentSelectedText) {
            changes['selectionChanged'] = {
              path: currentActiveFile.path,
              selectedText: currentSelectedText,
            };
          }
        }
      } else if (lastActiveFile) {
        changes['activeFileChanged'] = {
          path: null,
          previousPath: lastActiveFile.path,
        };
      }

      if (Object.keys(changes).length === 0) {
        return { contextParts: [], newIdeContext: currentIdeContext };
      }

      delta['changes'] = changes;
      const jsonString = JSON.stringify(delta, null, 2);
      const contextParts = [
        "Here is a summary of changes in the user's editor context, in JSON format. This is for your information only.",
        '```json',
        jsonString,
        '```',
      ];

      if (this.config.getDebugMode()) {
        debugLogger.log(contextParts.join('\n'));
      }
      return {
        contextParts,
        newIdeContext: currentIdeContext,
      };
    }
  }

  private _getEffectiveModelForCurrentTurn(): string {
    if (this.currentSequenceModel) {
      return this.currentSequenceModel;
    }

    const configModel = this.config.getModel();
    const model: string =
      configModel === DEFAULT_GEMINI_MODEL_AUTO
        ? DEFAULT_GEMINI_MODEL
        : configModel;
    return getEffectiveModel(this.config.isInFallbackMode(), model);
  }

  async *sendMessageStream(
    request: PartListUnion,
    signal: AbortSignal,
    prompt_id: string,
    turns: number = MAX_TURNS,
    isInvalidStreamRetry: boolean = false,
  ): AsyncGenerator<ServerGeminiStreamEvent, Turn> {
    if (this.lastPromptId !== prompt_id) {
      this.loopDetector.reset(prompt_id);
      this.lastPromptId = prompt_id;
      this.currentSequenceModel = null;
    }
    this.sessionTurnCount++;
    if (
      this.config.getMaxSessionTurns() > 0 &&
      this.sessionTurnCount > this.config.getMaxSessionTurns()
    ) {
      yield { type: GeminiEventType.MaxSessionTurns };
      return new Turn(this.getChat(), prompt_id);
    }
    // Ensure turns never exceeds MAX_TURNS to prevent infinite loops
    const boundedTurns = Math.min(turns, MAX_TURNS);
    if (!boundedTurns) {
      return new Turn(this.getChat(), prompt_id);
    }

    // Check for context window overflow
    const modelForLimitCheck = this._getEffectiveModelForCurrentTurn();

    const estimatedRequestTokenCount = Math.floor(
      JSON.stringify(request).length / 4,
    );

    const remainingTokenCount =
      tokenLimit(modelForLimitCheck) - this.getChat().getLastPromptTokenCount();

    if (estimatedRequestTokenCount > remainingTokenCount * 0.95) {
      yield {
        type: GeminiEventType.ContextWindowWillOverflow,
        value: { estimatedRequestTokenCount, remainingTokenCount },
      };
      return new Turn(this.getChat(), prompt_id);
    }

    const compressed = await this.tryCompressChat(prompt_id, false);

    if (compressed.compressionStatus === CompressionStatus.COMPRESSED) {
      yield { type: GeminiEventType.ChatCompressed, value: compressed };
    }

    // Prevent context updates from being sent while a tool call is
    // waiting for a response. The Gemini API requires that a functionResponse
    // part from the user immediately follows a functionCall part from the model
    // in the conversation history . The IDE context is not discarded; it will
    // be included in the next regular message sent to the model.
    const history = await this.getHistory();
    const lastMessage =
      history.length > 0 ? history[history.length - 1] : undefined;
    const hasPendingToolCall =
      !!lastMessage &&
      lastMessage.role === 'model' &&
      (lastMessage.parts?.some((p: Part) => 'functionCall' in p) || false);

    if (this.config.getIdeMode() && !hasPendingToolCall) {
      const { contextParts, newIdeContext } = this.getIdeContextParts(
        this.forceFullIdeContext || (await this.getHistory()).length === 0,
      );
      if (contextParts.length > 0) {
        await this.addHistory({
          role: 'user',
          parts: [{ text: contextParts.join('\n') }],
        });
      }
      this.lastSentIdeContext = newIdeContext;
      this.forceFullIdeContext = false;
    }

    const turn = new Turn(this.getChat(), prompt_id);

    const controller = new AbortController();
    const linkedSignal = AbortSignal.any([signal, controller.signal]);

    const loopDetected = await this.loopDetector.turnStarted(signal);
    if (loopDetected) {
      yield { type: GeminiEventType.LoopDetected };
      return turn;
    }

    const routingContext: RoutingContext = {
      history: await this.getChat().getHistory(/*curated=*/ true),
      request,
      signal,
    };

    let modelToUse: string;

    // Determine Model (Stickiness vs. Routing)
    if (this.currentSequenceModel) {
      modelToUse = this.currentSequenceModel;
    } else {
      const router = await this.config.getModelRouterService();
      const decision = await router.route(routingContext);
      modelToUse = decision.model;
      // Lock the model for the rest of the sequence
      this.currentSequenceModel = modelToUse;
      yield { type: GeminiEventType.ModelInfo, value: modelToUse };
    }

    const resultStream = turn.run(modelToUse, request, linkedSignal);
    for await (const event of resultStream) {
      if (this.loopDetector.addAndCheck(event)) {
        yield { type: GeminiEventType.LoopDetected };
        controller.abort();
        return turn;
      }
      yield event;

      this.updateTelemetryTokenCount();

      if (event.type === GeminiEventType.InvalidStream) {
        if (this.config.getContinueOnFailedApiCall()) {
          if (isInvalidStreamRetry) {
            // We already retried once, so stop here.
            logContentRetryFailure(
              this.config,
              new ContentRetryFailureEvent(
                4, // 2 initial + 2 after injections
                'FAILED_AFTER_PROMPT_INJECTION',
                modelToUse,
              ),
            );
            return turn;
          }
          const nextRequest = [{ text: 'System: Please continue.' }];
          yield* this.sendMessageStream(
            nextRequest,
            signal,
            prompt_id,
            boundedTurns - 1,
            true, // Set isInvalidStreamRetry to true
          );
          return turn;
        }
      }
      if (event.type === GeminiEventType.Error) {
        return turn;
      }
    }
    if (!turn.pendingToolCalls.length && signal && !signal.aborted) {
      // Check if next speaker check is needed
      if (this.config.getQuotaErrorOccurred()) {
        return turn;
      }

      if (this.config.getSkipNextSpeakerCheck()) {
        return turn;
      }

      const nextSpeakerCheck = await checkNextSpeaker(
        this.getChat(),
        this.config.getBaseLlmClient(),
        signal,
        prompt_id,
      );
      logNextSpeakerCheck(
        this.config,
        new NextSpeakerCheckEvent(
          prompt_id,
          turn.finishReason?.toString() || '',
          nextSpeakerCheck?.next_speaker || '',
        ),
      );
      if (nextSpeakerCheck?.next_speaker === 'model') {
        const nextRequest = [{ text: 'Please continue.' }];
        // This recursive call's events will be yielded out, but the final
        // turn object will be from the top-level call.
        yield* this.sendMessageStream(
          nextRequest,
          signal,
          prompt_id,
          boundedTurns - 1,
          // isInvalidStreamRetry is false here, as this is a next speaker check
        );
      }
    }
    return turn;
  }

  async generateContent(
    modelConfigKey: ModelConfigKey,
    contents: Content[],
    abortSignal: AbortSignal,
  ): Promise<GenerateContentResponse> {
    const desiredModelConfig =
      this.config.modelConfigService.getResolvedConfig(modelConfigKey);
    let {
      model: currentAttemptModel,
      generateContentConfig: currentAttemptGenerateContentConfig,
    } = desiredModelConfig;
    const fallbackModelConfig =
      this.config.modelConfigService.getResolvedConfig({
        ...modelConfigKey,
        model: DEFAULT_GEMINI_FLASH_MODEL,
      });

    try {
      const userMemory = this.config.getUserMemory();
      const systemInstruction = getCoreSystemPrompt(this.config, userMemory);

      const apiCall = () => {
        const modelConfigToUse = this.config.isInFallbackMode()
          ? fallbackModelConfig
          : desiredModelConfig;
        currentAttemptModel = modelConfigToUse.model;
        currentAttemptGenerateContentConfig =
          modelConfigToUse.generateContentConfig;
        const requestConfig: GenerateContentConfig = {
          ...currentAttemptGenerateContentConfig,
          abortSignal,
          systemInstruction,
        };

        return this.getContentGeneratorOrFail().generateContent(
          {
            model: currentAttemptModel,
            config: requestConfig,
            contents,
          },
          this.lastPromptId,
        );
      };
      const onPersistent429Callback = async (
        authType?: string,
        error?: unknown,
      ) =>
        // Pass the captured model to the centralized handler.
        await handleFallback(this.config, currentAttemptModel, authType, error);

      const result = await retryWithBackoff(apiCall, {
        onPersistent429: onPersistent429Callback,
        authType: this.config.getContentGeneratorConfig()?.authType,
      });
      return result;
    } catch (error: unknown) {
      if (abortSignal.aborted) {
        throw error;
      }

      await reportError(
        error,
        `Error generating content via API with model ${currentAttemptModel}.`,
        {
          requestContents: contents,
          requestConfig: currentAttemptGenerateContentConfig,
        },
        'generateContent-api',
      );
      throw new Error(
        `Failed to generate content with model ${currentAttemptModel}: ${getErrorMessage(error)}`,
      );
    }
  }

  async tryCompressChat(
    prompt_id: string,
    force: boolean = false,
  ): Promise<ChatCompressionInfo> {
    // If the model is 'auto', we will use a placeholder model to check.
    // Compression occurs before we choose a model, so calling `count_tokens`
    // before the model is chosen would result in an error.
    const model = this._getEffectiveModelForCurrentTurn();

<<<<<<< HEAD
    const curatedHistory = await this.getChat().getHistory(true);

    // Regardless of `force`, don't do anything if the history is empty.
    if (
      curatedHistory.length === 0 ||
      (this.hasFailedCompressionAttempt && !force)
    ) {
      return {
        originalTokenCount: 0,
        newTokenCount: 0,
        compressionStatus: CompressionStatus.NOOP,
      };
    }

    const originalTokenCount = uiTelemetryService.getLastPromptTokenCount();

    const contextPercentageThreshold =
      this.config.getChatCompression()?.contextPercentageThreshold;

    // Don't compress if not forced and we are under the limit.
    if (!force) {
      const threshold =
        contextPercentageThreshold ?? COMPRESSION_TOKEN_THRESHOLD;
      if (originalTokenCount < threshold * tokenLimit(model)) {
        return {
          originalTokenCount,
          newTokenCount: originalTokenCount,
          compressionStatus: CompressionStatus.NOOP,
        };
      }
    }

    const splitPoint = findCompressSplitPoint(
      curatedHistory,
      1 - COMPRESSION_PRESERVE_THRESHOLD,
    );

    const historyToCompress = curatedHistory.slice(0, splitPoint);
    const historyToKeep = curatedHistory.slice(splitPoint);

    if (historyToCompress.length === 0) {
      return {
        originalTokenCount,
        newTokenCount: originalTokenCount,
        compressionStatus: CompressionStatus.NOOP,
      };
    }

    const summaryResponse = await this.config
      .getContentGenerator()
      .generateContent(
        {
          model,
          contents: [
            ...historyToCompress,
            {
              role: 'user',
              parts: [
                {
                  text: 'First, reason in your scratchpad. Then, generate the <state_snapshot>.',
                },
              ],
            },
          ],
          config: {
            systemInstruction: { text: getCompressionPrompt() },
          },
        },
        prompt_id,
      );
    const summary = getResponseText(summaryResponse) ?? '';

    const chat = await this.startChat([
      {
        role: 'user',
        parts: [{ text: summary }],
      },
      {
        role: 'model',
        parts: [{ text: 'Got it. Thanks for the additional context!' }],
      },
      ...historyToKeep,
    ]);
    this.forceFullIdeContext = true;

    // Estimate token count 1 token ≈ 4 characters
    const newTokenCount = Math.floor(
      (await chat.getHistory()).reduce(
        (total, content) => total + JSON.stringify(content).length,
        0,
      ) / 4,
    );

    logChatCompression(
=======
    const { newHistory, info } = await this.compressionService.compress(
      this.getChat(),
      prompt_id,
      force,
      model,
>>>>>>> 8c78fe4f
      this.config,
      this.hasFailedCompressionAttempt,
    );

    if (
      info.compressionStatus ===
      CompressionStatus.COMPRESSION_FAILED_INFLATED_TOKEN_COUNT
    ) {
      this.hasFailedCompressionAttempt = !force && true;
    } else if (info.compressionStatus === CompressionStatus.COMPRESSED) {
      if (newHistory) {
        this.chat = await this.startChat(newHistory);
        this.updateTelemetryTokenCount();
        this.forceFullIdeContext = true;
      }
    }

    return info;
  }
}<|MERGE_RESOLUTION|>--- conflicted
+++ resolved
@@ -716,108 +716,11 @@
     // before the model is chosen would result in an error.
     const model = this._getEffectiveModelForCurrentTurn();
 
-<<<<<<< HEAD
-    const curatedHistory = await this.getChat().getHistory(true);
-
-    // Regardless of `force`, don't do anything if the history is empty.
-    if (
-      curatedHistory.length === 0 ||
-      (this.hasFailedCompressionAttempt && !force)
-    ) {
-      return {
-        originalTokenCount: 0,
-        newTokenCount: 0,
-        compressionStatus: CompressionStatus.NOOP,
-      };
-    }
-
-    const originalTokenCount = uiTelemetryService.getLastPromptTokenCount();
-
-    const contextPercentageThreshold =
-      this.config.getChatCompression()?.contextPercentageThreshold;
-
-    // Don't compress if not forced and we are under the limit.
-    if (!force) {
-      const threshold =
-        contextPercentageThreshold ?? COMPRESSION_TOKEN_THRESHOLD;
-      if (originalTokenCount < threshold * tokenLimit(model)) {
-        return {
-          originalTokenCount,
-          newTokenCount: originalTokenCount,
-          compressionStatus: CompressionStatus.NOOP,
-        };
-      }
-    }
-
-    const splitPoint = findCompressSplitPoint(
-      curatedHistory,
-      1 - COMPRESSION_PRESERVE_THRESHOLD,
-    );
-
-    const historyToCompress = curatedHistory.slice(0, splitPoint);
-    const historyToKeep = curatedHistory.slice(splitPoint);
-
-    if (historyToCompress.length === 0) {
-      return {
-        originalTokenCount,
-        newTokenCount: originalTokenCount,
-        compressionStatus: CompressionStatus.NOOP,
-      };
-    }
-
-    const summaryResponse = await this.config
-      .getContentGenerator()
-      .generateContent(
-        {
-          model,
-          contents: [
-            ...historyToCompress,
-            {
-              role: 'user',
-              parts: [
-                {
-                  text: 'First, reason in your scratchpad. Then, generate the <state_snapshot>.',
-                },
-              ],
-            },
-          ],
-          config: {
-            systemInstruction: { text: getCompressionPrompt() },
-          },
-        },
-        prompt_id,
-      );
-    const summary = getResponseText(summaryResponse) ?? '';
-
-    const chat = await this.startChat([
-      {
-        role: 'user',
-        parts: [{ text: summary }],
-      },
-      {
-        role: 'model',
-        parts: [{ text: 'Got it. Thanks for the additional context!' }],
-      },
-      ...historyToKeep,
-    ]);
-    this.forceFullIdeContext = true;
-
-    // Estimate token count 1 token ≈ 4 characters
-    const newTokenCount = Math.floor(
-      (await chat.getHistory()).reduce(
-        (total, content) => total + JSON.stringify(content).length,
-        0,
-      ) / 4,
-    );
-
-    logChatCompression(
-=======
     const { newHistory, info } = await this.compressionService.compress(
       this.getChat(),
       prompt_id,
       force,
       model,
->>>>>>> 8c78fe4f
       this.config,
       this.hasFailedCompressionAttempt,
     );
