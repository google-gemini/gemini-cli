--- conflicted
+++ resolved
@@ -4,58 +4,34 @@
  * SPDX-License-Identifier: Apache-2.0
  */
 
-import {
-  createUserContent,
-  EmbedContentParameters,
+import type {
   GenerateContentConfig,
-  Part,
-  SchemaUnion,
   PartListUnion,
   Content,
   Tool,
   GenerateContentResponse,
 } from '@google/genai';
-import { getFolderStructure } from '../utils/getFolderStructure.js';
 import {
-  Turn,
-  ServerGeminiStreamEvent,
-  GeminiEventType,
-  ChatCompressionInfo,
-} from './turn.js';
-import { Config } from '../config/config.js';
-import { UserTierId } from '../code_assist/types.js';
-import { getCoreSystemPrompt, getCompressionPrompt } from './prompts.js';
-import { ReadManyFilesTool } from '../tools/read-many-files.js';
-import { getResponseText } from '../utils/generateContentResponseUtilities.js';
+  getDirectoryContextString,
+  getInitialChatHistory,
+} from '../utils/environmentContext.js';
+import type { ServerGeminiStreamEvent, ChatCompressionInfo } from './turn.js';
+import { CompressionStatus } from './turn.js';
+import { Turn, GeminiEventType } from './turn.js';
+import type { Config } from '../config/config.js';
+import { getCoreSystemPrompt } from './prompts.js';
 import { checkNextSpeaker } from '../utils/nextSpeakerChecker.js';
 import { reportError } from '../utils/errorReporting.js';
 import { GeminiChat } from './geminiChat.js';
 import { retryWithBackoff } from '../utils/retry.js';
 import { getErrorMessage } from '../utils/errors.js';
-import { isFunctionResponse } from '../utils/messageInspectors.js';
-import { RoutingContext } from '../routing/routingStrategy.js';
 import { tokenLimit } from './tokenLimits.js';
+import type {
+  ChatRecordingService,
+  ResumedSessionData,
+} from '../services/chatRecordingService.js';
+import type { ContentGenerator } from './contentGenerator.js';
 import {
-<<<<<<< HEAD
-  AuthType,
-  ContentGenerator,
-  ContentGeneratorConfig,
-  createContentGenerator,
-} from './contentGenerator.js';
-import { ProxyAgent, setGlobalDispatcher } from 'undici';
-import { DEFAULT_GEMINI_FLASH_MODEL } from '../config/models.js';
-import { LoopDetectionService } from '../services/loopDetectionService.js';
-import { ideContext } from '../ide/ideContext.js';
-import { logFlashDecidedToContinue } from '../telemetry/loggers.js';
-import { FlashDecidedToContinueEvent } from '../telemetry/types.js';
-
-const NEXT_SPEAKER_REQUEST: PartListUnion = [{ text: 'Please continue.' }];
-
-function isThinkingSupported(model: string) {
-  if (model.startsWith('gemini-2.5')) return true;
-  return false;
-}
-=======
   DEFAULT_GEMINI_FLASH_MODEL,
   getEffectiveModel,
 } from '../config/models.js';
@@ -81,95 +57,50 @@
 import { debugLogger } from '../utils/debugLogger.js';
 import type { ModelConfigKey } from '../services/modelConfigService.js';
 import { calculateRequestTokenCount } from '../utils/tokenCalculation.js';
->>>>>>> 7a4280a4
-
-/**
- * Returns the index of the content after the fraction of the total characters in the history.
- *
- * Exported for testing purposes.
- */
-export function findIndexAfterFraction(
-  history: Content[],
-  fraction: number,
-): number {
-  if (fraction <= 0 || fraction >= 1) {
-    throw new Error('Fraction must be between 0 and 1');
-  }
-
-  const contentLengths = history.map(
-    (content) => JSON.stringify(content).length,
-  );
-
-  const totalCharacters = contentLengths.reduce(
-    (sum, length) => sum + length,
-    0,
-  );
-  const targetCharacters = totalCharacters * fraction;
-
-  let charactersSoFar = 0;
-  for (let i = 0; i < contentLengths.length; i++) {
-    charactersSoFar += contentLengths[i];
-    if (charactersSoFar >= targetCharacters) {
-      return i;
-    }
-  }
-  return contentLengths.length;
-}
+
+const MAX_TURNS = 100;
 
 export class GeminiClient {
   private chat?: GeminiChat;
-<<<<<<< HEAD
-  private contentGenerator?: ContentGenerator;
-  private embeddingModel: string;
-  private generateContentConfig: GenerateContentConfig = {
-    temperature: 0,
-    topP: 1,
-  };
-=======
->>>>>>> 7a4280a4
   private sessionTurnCount = 0;
-  private readonly MAX_TURNS = 100;
+
+  private readonly loopDetector: LoopDetectionService;
+  private readonly compressionService: ChatCompressionService;
+  private lastPromptId: string;
+  private currentSequenceModel: string | null = null;
+  private lastSentIdeContext: IdeContext | undefined;
+  private forceFullIdeContext = true;
+
   /**
-   * Threshold for compression token count as a fraction of the model's token limit.
-   * If the chat history exceeds this threshold, it will be compressed.
+   * At any point in this conversation, was compression triggered without
+   * being forced and did it fail?
    */
-  private readonly COMPRESSION_TOKEN_THRESHOLD = 0.7;
-  /**
-   * The fraction of the latest chat history to keep. A value of 0.3
-   * means that only the last 30% of the chat history will be kept after compression.
-   */
-  private readonly COMPRESSION_PRESERVE_THRESHOLD = 0.3;
-
-  private readonly loopDetector: LoopDetectionService;
-  private lastPromptId?: string;
-
-  constructor(private config: Config) {
-    if (config.getProxy()) {
-      setGlobalDispatcher(new ProxyAgent(config.getProxy() as string));
-    }
-
-    this.embeddingModel = config.getEmbeddingModel();
+  private hasFailedCompressionAttempt = false;
+
+  constructor(private readonly config: Config) {
     this.loopDetector = new LoopDetectionService(config);
-  }
-
-  async initialize(contentGeneratorConfig: ContentGeneratorConfig) {
-    this.contentGenerator = await createContentGenerator(
-      contentGeneratorConfig,
-      this.config,
-      this.config.getSessionId(),
-    );
+    this.compressionService = new ChatCompressionService();
+    this.lastPromptId = this.config.getSessionId();
+  }
+
+  private updateTelemetryTokenCount() {
+    if (this.chat) {
+      uiTelemetryService.setLastPromptTokenCount(
+        this.chat.getLastPromptTokenCount(),
+      );
+    }
+  }
+
+  async initialize() {
     this.chat = await this.startChat();
-  }
-
-  getContentGenerator(): ContentGenerator {
-    if (!this.contentGenerator) {
+    this.updateTelemetryTokenCount();
+  }
+
+  private getContentGeneratorOrFail(): ContentGenerator {
+    if (!this.config.getContentGenerator()) {
       throw new Error('Content generator not initialized');
     }
-    return this.contentGenerator;
-  }
-
-  getUserTier(): UserTierId | undefined {
-    return this.contentGenerator?.userTier;
+    return this.config.getContentGenerator();
   }
 
   async addHistory(content: Content) {
@@ -184,19 +115,24 @@
   }
 
   isInitialized(): boolean {
-    return this.chat !== undefined && this.contentGenerator !== undefined;
+    return this.chat !== undefined;
   }
 
   getHistory(): Content[] {
     return this.getChat().getHistory();
   }
 
+  stripThoughtsFromHistory() {
+    this.getChat().stripThoughtsFromHistory();
+  }
+
   setHistory(history: Content[]) {
     this.getChat().setHistory(history);
+    this.forceFullIdeContext = true;
   }
 
   async setTools(): Promise<void> {
-    const toolRegistry = await this.config.getToolRegistry();
+    const toolRegistry = this.config.getToolRegistry();
     const toolDeclarations = toolRegistry.getFunctionDeclarations();
     const tools: Tool[] = [{ functionDeclarations: toolDeclarations }];
     this.getChat().setTools(tools);
@@ -204,77 +140,39 @@
 
   async resetChat(): Promise<void> {
     this.chat = await this.startChat();
-  }
-
-  private async getEnvironment(): Promise<Part[]> {
-    const cwd = this.config.getWorkingDir();
-    const today = new Date().toLocaleDateString(undefined, {
-      weekday: 'long',
-      year: 'numeric',
-      month: 'long',
-      day: 'numeric',
+    this.updateTelemetryTokenCount();
+  }
+
+  async resumeChat(
+    history: Content[],
+    resumedSessionData?: ResumedSessionData,
+  ): Promise<void> {
+    this.chat = await this.startChat(history, resumedSessionData);
+  }
+
+  getChatRecordingService(): ChatRecordingService | undefined {
+    return this.chat?.getChatRecordingService();
+  }
+
+  getLoopDetectionService(): LoopDetectionService {
+    return this.loopDetector;
+  }
+
+  getCurrentSequenceModel(): string | null {
+    return this.currentSequenceModel;
+  }
+
+  async addDirectoryContext(): Promise<void> {
+    if (!this.chat) {
+      return;
+    }
+
+    this.getChat().addHistory({
+      role: 'user',
+      parts: [{ text: await getDirectoryContextString(this.config) }],
     });
-    const platform = process.platform;
-    const folderStructure = await getFolderStructure(cwd, {
-      fileService: this.config.getFileService(),
-    });
-    const context = `
-  This is the Gemini CLI. We are setting up the context for our chat.
-  Today's date is ${today}.
-  My operating system is: ${platform}
-  I'm currently working in the directory: ${cwd}
-  ${folderStructure}
-          `.trim();
-
-    const initialParts: Part[] = [{ text: context }];
-    const toolRegistry = await this.config.getToolRegistry();
-
-    // Add full file context if the flag is set
-    if (this.config.getFullContext()) {
-      try {
-        const readManyFilesTool = toolRegistry.getTool(
-          'read_many_files',
-        ) as ReadManyFilesTool;
-        if (readManyFilesTool) {
-          // Read all files in the target directory
-          const result = await readManyFilesTool.execute(
-            {
-              paths: ['**/*'], // Read everything recursively
-              useDefaultExcludes: true, // Use default excludes
-            },
-            AbortSignal.timeout(30000),
-          );
-          if (result.llmContent) {
-            initialParts.push({
-              text: `\n--- Full File Context ---\n${result.llmContent}`,
-            });
-          } else {
-            console.warn(
-              'Full context requested, but read_many_files returned no content.',
-            );
-          }
-        } else {
-          console.warn(
-            'Full context requested, but read_many_files tool not found.',
-          );
-        }
-      } catch (error) {
-        // Not using reportError here as it's a startup/config phase, not a chat/generation phase error.
-        console.error('Error reading full file context:', error);
-        initialParts.push({
-          text: '\n--- Error reading full file context ---',
-        });
-      }
-    }
-
-    return initialParts;
-  }
-
-<<<<<<< HEAD
-  async startChat(extraHistory?: Content[]): Promise<GeminiChat> {
-    const envParts = await this.getEnvironment();
-    const toolRegistry = await this.config.getToolRegistry();
-=======
+  }
+
   async updateSystemInstruction(): Promise<void> {
     if (!this.isInitialized()) {
       return;
@@ -293,50 +191,20 @@
     this.hasFailedCompressionAttempt = false;
 
     const toolRegistry = this.config.getToolRegistry();
->>>>>>> 7a4280a4
     const toolDeclarations = toolRegistry.getFunctionDeclarations();
     const tools: Tool[] = [{ functionDeclarations: toolDeclarations }];
-    const history: Content[] = [
-      {
-        role: 'user',
-        parts: envParts,
-      },
-      {
-        role: 'model',
-        parts: [{ text: 'Got it. Thanks for the context!' }],
-      },
-      ...(extraHistory ?? []),
-    ];
+
+    const history = await getInitialChatHistory(this.config, extraHistory);
+
     try {
       const userMemory = this.config.getUserMemory();
-<<<<<<< HEAD
-      const systemInstruction = getCoreSystemPrompt(userMemory);
-      const generateContentConfigWithThinking = isThinkingSupported(
-        this.config.getModel(),
-      )
-        ? {
-            ...this.generateContentConfig,
-            thinkingConfig: {
-              includeThoughts: true,
-            },
-          }
-        : this.generateContentConfig;
-      return new GeminiChat(
-        this.config,
-        this.getContentGenerator(),
-        {
-          systemInstruction,
-          ...generateContentConfigWithThinking,
-          tools,
-        },
-=======
       const systemInstruction = getCoreSystemPrompt(this.config, userMemory);
       return new GeminiChat(
         this.config,
         systemInstruction,
         tools,
->>>>>>> 7a4280a4
         history,
+        resumedSessionData,
       );
     } catch (error) {
       await reportError(
@@ -349,12 +217,193 @@
     }
   }
 
+  private getIdeContextParts(forceFullContext: boolean): {
+    contextParts: string[];
+    newIdeContext: IdeContext | undefined;
+  } {
+    const currentIdeContext = ideContextStore.get();
+    if (!currentIdeContext) {
+      return { contextParts: [], newIdeContext: undefined };
+    }
+
+    if (forceFullContext || !this.lastSentIdeContext) {
+      // Send full context as JSON
+      const openFiles = currentIdeContext.workspaceState?.openFiles || [];
+      const activeFile = openFiles.find((f) => f.isActive);
+      const otherOpenFiles = openFiles
+        .filter((f) => !f.isActive)
+        .map((f) => f.path);
+
+      const contextData: Record<string, unknown> = {};
+
+      if (activeFile) {
+        contextData['activeFile'] = {
+          path: activeFile.path,
+          cursor: activeFile.cursor
+            ? {
+                line: activeFile.cursor.line,
+                character: activeFile.cursor.character,
+              }
+            : undefined,
+          selectedText: activeFile.selectedText || undefined,
+        };
+      }
+
+      if (otherOpenFiles.length > 0) {
+        contextData['otherOpenFiles'] = otherOpenFiles;
+      }
+
+      if (Object.keys(contextData).length === 0) {
+        return { contextParts: [], newIdeContext: currentIdeContext };
+      }
+
+      const jsonString = JSON.stringify(contextData, null, 2);
+      const contextParts = [
+        "Here is the user's editor context as a JSON object. This is for your information only.",
+        '```json',
+        jsonString,
+        '```',
+      ];
+
+      if (this.config.getDebugMode()) {
+        debugLogger.log(contextParts.join('\n'));
+      }
+      return {
+        contextParts,
+        newIdeContext: currentIdeContext,
+      };
+    } else {
+      // Calculate and send delta as JSON
+      const delta: Record<string, unknown> = {};
+      const changes: Record<string, unknown> = {};
+
+      const lastFiles = new Map(
+        (this.lastSentIdeContext.workspaceState?.openFiles || []).map(
+          (f: File) => [f.path, f],
+        ),
+      );
+      const currentFiles = new Map(
+        (currentIdeContext.workspaceState?.openFiles || []).map((f: File) => [
+          f.path,
+          f,
+        ]),
+      );
+
+      const openedFiles: string[] = [];
+      for (const [path] of currentFiles.entries()) {
+        if (!lastFiles.has(path)) {
+          openedFiles.push(path);
+        }
+      }
+      if (openedFiles.length > 0) {
+        changes['filesOpened'] = openedFiles;
+      }
+
+      const closedFiles: string[] = [];
+      for (const [path] of lastFiles.entries()) {
+        if (!currentFiles.has(path)) {
+          closedFiles.push(path);
+        }
+      }
+      if (closedFiles.length > 0) {
+        changes['filesClosed'] = closedFiles;
+      }
+
+      const lastActiveFile = (
+        this.lastSentIdeContext.workspaceState?.openFiles || []
+      ).find((f: File) => f.isActive);
+      const currentActiveFile = (
+        currentIdeContext.workspaceState?.openFiles || []
+      ).find((f: File) => f.isActive);
+
+      if (currentActiveFile) {
+        if (!lastActiveFile || lastActiveFile.path !== currentActiveFile.path) {
+          changes['activeFileChanged'] = {
+            path: currentActiveFile.path,
+            cursor: currentActiveFile.cursor
+              ? {
+                  line: currentActiveFile.cursor.line,
+                  character: currentActiveFile.cursor.character,
+                }
+              : undefined,
+            selectedText: currentActiveFile.selectedText || undefined,
+          };
+        } else {
+          const lastCursor = lastActiveFile.cursor;
+          const currentCursor = currentActiveFile.cursor;
+          if (
+            currentCursor &&
+            (!lastCursor ||
+              lastCursor.line !== currentCursor.line ||
+              lastCursor.character !== currentCursor.character)
+          ) {
+            changes['cursorMoved'] = {
+              path: currentActiveFile.path,
+              cursor: {
+                line: currentCursor.line,
+                character: currentCursor.character,
+              },
+            };
+          }
+
+          const lastSelectedText = lastActiveFile.selectedText || '';
+          const currentSelectedText = currentActiveFile.selectedText || '';
+          if (lastSelectedText !== currentSelectedText) {
+            changes['selectionChanged'] = {
+              path: currentActiveFile.path,
+              selectedText: currentSelectedText,
+            };
+          }
+        }
+      } else if (lastActiveFile) {
+        changes['activeFileChanged'] = {
+          path: null,
+          previousPath: lastActiveFile.path,
+        };
+      }
+
+      if (Object.keys(changes).length === 0) {
+        return { contextParts: [], newIdeContext: currentIdeContext };
+      }
+
+      delta['changes'] = changes;
+      const jsonString = JSON.stringify(delta, null, 2);
+      const contextParts = [
+        "Here is a summary of changes in the user's editor context, in JSON format. This is for your information only.",
+        '```json',
+        jsonString,
+        '```',
+      ];
+
+      if (this.config.getDebugMode()) {
+        debugLogger.log(contextParts.join('\n'));
+      }
+      return {
+        contextParts,
+        newIdeContext: currentIdeContext,
+      };
+    }
+  }
+
+  private _getEffectiveModelForCurrentTurn(): string {
+    if (this.currentSequenceModel) {
+      return this.currentSequenceModel;
+    }
+
+    const configModel = this.config.getModel();
+    return getEffectiveModel(
+      this.config.isInFallbackMode(),
+      configModel,
+      this.config.getPreviewFeatures(),
+    );
+  }
+
   async *sendMessageStream(
     request: PartListUnion,
     signal: AbortSignal,
     prompt_id: string,
-    turns: number = this.MAX_TURNS,
-    originalModel?: string,
+    turns: number = MAX_TURNS,
+    isInvalidStreamRetry: boolean = false,
   ): AsyncGenerator<ServerGeminiStreamEvent, Turn> {
     // Fire BeforeAgent hook through MessageBus (only if hooks are enabled)
     const hooksEnabled = this.config.getEnableHooks();
@@ -388,6 +437,7 @@
     if (this.lastPromptId !== prompt_id) {
       this.loopDetector.reset(prompt_id);
       this.lastPromptId = prompt_id;
+      this.currentSequenceModel = null;
     }
     this.sessionTurnCount++;
     if (
@@ -398,15 +448,11 @@
       return new Turn(this.getChat(), prompt_id);
     }
     // Ensure turns never exceeds MAX_TURNS to prevent infinite loops
-    const boundedTurns = Math.min(turns, this.MAX_TURNS);
+    const boundedTurns = Math.min(turns, MAX_TURNS);
     if (!boundedTurns) {
       return new Turn(this.getChat(), prompt_id);
     }
 
-<<<<<<< HEAD
-    // Track the original model from the first call to detect model switching
-    const initialModel = originalModel || this.config.getModel();
-=======
     // Check for context window overflow
     const modelForLimitCheck = this._getEffectiveModelForCurrentTurn();
 
@@ -417,61 +463,55 @@
       this.getContentGeneratorOrFail(),
       modelForLimitCheck,
     );
->>>>>>> 7a4280a4
-
-    const compressed = await this.tryCompressChat(prompt_id);
-
-    if (compressed) {
+
+    const remainingTokenCount =
+      tokenLimit(modelForLimitCheck) - this.getChat().getLastPromptTokenCount();
+
+    if (estimatedRequestTokenCount > remainingTokenCount * 0.95) {
+      yield {
+        type: GeminiEventType.ContextWindowWillOverflow,
+        value: { estimatedRequestTokenCount, remainingTokenCount },
+      };
+      return new Turn(this.getChat(), prompt_id);
+    }
+
+    const compressed = await this.tryCompressChat(prompt_id, false);
+
+    if (compressed.compressionStatus === CompressionStatus.COMPRESSED) {
       yield { type: GeminiEventType.ChatCompressed, value: compressed };
     }
 
-    if (this.config.getIdeMode()) {
-      const ideContextState = ideContext.getIdeContext();
-      const openFiles = ideContextState?.workspaceState?.openFiles;
-
-      if (openFiles && openFiles.length > 0) {
-        const contextParts: string[] = [];
-        const firstFile = openFiles[0];
-        const activeFile = firstFile.isActive ? firstFile : undefined;
-
-        if (activeFile) {
-          contextParts.push(
-            `This is the file that the user is looking at:\n- Path: ${activeFile.path}`,
-          );
-          if (activeFile.cursor) {
-            contextParts.push(
-              `This is the cursor position in the file:\n- Cursor Position: Line ${activeFile.cursor.line}, Character ${activeFile.cursor.character}`,
-            );
-          }
-          if (activeFile.selectedText) {
-            contextParts.push(
-              `This is the selected text in the file:\n- ${activeFile.selectedText}`,
-            );
-          }
-        }
-
-        const otherOpenFiles = activeFile ? openFiles.slice(1) : openFiles;
-
-        if (otherOpenFiles.length > 0) {
-          const recentFiles = otherOpenFiles
-            .map((file) => `- ${file.path}`)
-            .join('\n');
-          const heading = activeFile
-            ? `Here are some other files the user has open, with the most recent at the top:`
-            : `Here are some files the user has open, with the most recent at the top:`;
-          contextParts.push(`${heading}\n${recentFiles}`);
-        }
-
-        if (contextParts.length > 0) {
-          request = [
-            { text: contextParts.join('\n') },
-            ...(Array.isArray(request) ? request : [request]),
-          ];
-        }
-      }
+    // Prevent context updates from being sent while a tool call is
+    // waiting for a response. The Gemini API requires that a functionResponse
+    // part from the user immediately follows a functionCall part from the model
+    // in the conversation history . The IDE context is not discarded; it will
+    // be included in the next regular message sent to the model.
+    const history = this.getHistory();
+    const lastMessage =
+      history.length > 0 ? history[history.length - 1] : undefined;
+    const hasPendingToolCall =
+      !!lastMessage &&
+      lastMessage.role === 'model' &&
+      (lastMessage.parts?.some((p) => 'functionCall' in p) || false);
+
+    if (this.config.getIdeMode() && !hasPendingToolCall) {
+      const { contextParts, newIdeContext } = this.getIdeContextParts(
+        this.forceFullIdeContext || history.length === 0,
+      );
+      if (contextParts.length > 0) {
+        this.getChat().addHistory({
+          role: 'user',
+          parts: [{ text: contextParts.join('\n') }],
+        });
+      }
+      this.lastSentIdeContext = newIdeContext;
+      this.forceFullIdeContext = false;
     }
 
     const turn = new Turn(this.getChat(), prompt_id);
+
+    const controller = new AbortController();
+    const linkedSignal = AbortSignal.any([signal, controller.signal]);
 
     const loopDetected = await this.loopDetector.turnStarted(signal);
     if (loopDetected) {
@@ -482,68 +522,97 @@
     const routingContext: RoutingContext = {
       history: this.getChat().getHistory(/*curated=*/ true),
       request,
-      turnContext: {
-        turnType: isFunctionResponse(createUserContent(request))
-          ? 'tool_response'
-          : request === NEXT_SPEAKER_REQUEST
-            ? 'next_speaker_request'
-            : 'initial_prompt',
-        promptId: prompt_id,
-      },
       signal,
     };
 
-    const router = this.config.getModelRouterService();
-    const decision = await router.route(routingContext, this);
-    this.config.setModel(decision.model);
-
-<<<<<<< HEAD
-    const resultStream = turn.run(request, signal, decision.model);
-=======
+    let modelToUse: string;
+
+    // Determine Model (Stickiness vs. Routing)
+    if (this.currentSequenceModel) {
+      modelToUse = this.currentSequenceModel;
+    } else {
+      const router = await this.config.getModelRouterService();
+      const decision = await router.route(routingContext);
+      modelToUse = decision.model;
+      // Lock the model for the rest of the sequence
+      this.currentSequenceModel = modelToUse;
+      yield { type: GeminiEventType.ModelInfo, value: modelToUse };
+    }
+
     const resultStream = turn.run({ model: modelToUse }, request, linkedSignal);
->>>>>>> 7a4280a4
     for await (const event of resultStream) {
       if (this.loopDetector.addAndCheck(event)) {
         yield { type: GeminiEventType.LoopDetected };
+        controller.abort();
         return turn;
       }
       yield event;
+
+      this.updateTelemetryTokenCount();
+
+      if (event.type === GeminiEventType.InvalidStream) {
+        if (this.config.getContinueOnFailedApiCall()) {
+          if (isInvalidStreamRetry) {
+            // We already retried once, so stop here.
+            logContentRetryFailure(
+              this.config,
+              new ContentRetryFailureEvent(
+                4, // 2 initial + 2 after injections
+                'FAILED_AFTER_PROMPT_INJECTION',
+                modelToUse,
+              ),
+            );
+            return turn;
+          }
+          const nextRequest = [{ text: 'System: Please continue.' }];
+          yield* this.sendMessageStream(
+            nextRequest,
+            signal,
+            prompt_id,
+            boundedTurns - 1,
+            true, // Set isInvalidStreamRetry to true
+          );
+          return turn;
+        }
+      }
+      if (event.type === GeminiEventType.Error) {
+        return turn;
+      }
     }
     if (!turn.pendingToolCalls.length && signal && !signal.aborted) {
-      // Check if model was switched during the call (likely due to quota error)
-      const currentModel = this.config.getModel();
-      if (currentModel !== initialModel) {
-        // Model was switched (likely due to quota error fallback)
-        // Don't continue with recursive call to prevent unwanted Flash execution
+      // Check if next speaker check is needed
+      if (this.config.getQuotaErrorOccurred()) {
+        return turn;
+      }
+
+      if (this.config.getSkipNextSpeakerCheck()) {
         return turn;
       }
 
       const nextSpeakerCheck = await checkNextSpeaker(
         this.getChat(),
-        this,
+        this.config.getBaseLlmClient(),
         signal,
+        prompt_id,
+      );
+      logNextSpeakerCheck(
+        this.config,
+        new NextSpeakerCheckEvent(
+          prompt_id,
+          turn.finishReason?.toString() || '',
+          nextSpeakerCheck?.next_speaker || '',
+        ),
       );
       if (nextSpeakerCheck?.next_speaker === 'model') {
-<<<<<<< HEAD
-        logFlashDecidedToContinue(
-          this.config,
-          new FlashDecidedToContinueEvent(prompt_id),
-        );
-        // This recursive call's events will be yielded out, but the final
-        // turn object will be from the top-level call.
-        yield* this.sendMessageStream(
-          NEXT_SPEAKER_REQUEST,
-=======
         const nextRequest = [{ text: 'Please continue.' }];
         // This recursive call's events will be yielded out, and the final
         // turn object from the recursive call will be returned.
         return yield* this.sendMessageStream(
           nextRequest,
->>>>>>> 7a4280a4
           signal,
           prompt_id,
           boundedTurns - 1,
-          initialModel,
+          // isInvalidStreamRetry is false here, as this is a next speaker check
         );
       }
     }
@@ -576,137 +645,58 @@
     return turn;
   }
 
-  async generateJson(
+  async generateContent(
+    modelConfigKey: ModelConfigKey,
     contents: Content[],
-    schema: SchemaUnion,
     abortSignal: AbortSignal,
-    model?: string,
-    config: GenerateContentConfig = {},
-  ): Promise<Record<string, unknown>> {
-    // We do not use routing for this as the primary clients are internal tools.
-    // We may revisit this in future refactors of the model calling mechanisms.
-    const modelToUse =
-      model || this.config.getModel() || DEFAULT_GEMINI_FLASH_MODEL;
+  ): Promise<GenerateContentResponse> {
+    const desiredModelConfig =
+      this.config.modelConfigService.getResolvedConfig(modelConfigKey);
+    let {
+      model: currentAttemptModel,
+      generateContentConfig: currentAttemptGenerateContentConfig,
+    } = desiredModelConfig;
+    const fallbackModelConfig =
+      this.config.modelConfigService.getResolvedConfig({
+        ...modelConfigKey,
+        model: DEFAULT_GEMINI_FLASH_MODEL,
+      });
+
     try {
       const userMemory = this.config.getUserMemory();
-      const systemInstruction =
-        config.systemInstruction || getCoreSystemPrompt(userMemory);
-      const requestConfig = {
-        abortSignal,
-        ...this.generateContentConfig,
-        ...config,
+      const systemInstruction = getCoreSystemPrompt(this.config, userMemory);
+
+      const apiCall = () => {
+        const modelConfigToUse = this.config.isInFallbackMode()
+          ? fallbackModelConfig
+          : desiredModelConfig;
+        currentAttemptModel = modelConfigToUse.model;
+        currentAttemptGenerateContentConfig =
+          modelConfigToUse.generateContentConfig;
+        const requestConfig: GenerateContentConfig = {
+          ...currentAttemptGenerateContentConfig,
+          abortSignal,
+          systemInstruction,
+        };
+
+        return this.getContentGeneratorOrFail().generateContent(
+          {
+            model: currentAttemptModel,
+            config: requestConfig,
+            contents,
+          },
+          this.lastPromptId,
+        );
       };
-
-      const apiCall = () =>
-        this.getContentGenerator().generateContent({
-          model: modelToUse,
-          config: {
-            ...requestConfig,
-            systemInstruction,
-            responseSchema: schema,
-            responseMimeType: 'application/json',
-          },
-          contents,
-        });
+      const onPersistent429Callback = async (
+        authType?: string,
+        error?: unknown,
+      ) =>
+        // Pass the captured model to the centralized handler.
+        await handleFallback(this.config, currentAttemptModel, authType, error);
 
       const result = await retryWithBackoff(apiCall, {
-        onPersistent429: async (authType?: string, error?: unknown) =>
-          await this.handleFlashFallback(authType, error),
-        authType: this.config.getContentGeneratorConfig()?.authType,
-      });
-
-      let text = getResponseText(result);
-      if (!text) {
-        const error = new Error(
-          'API returned an empty response for generateJson.',
-        );
-        await reportError(
-          error,
-          'Error in generateJson: API returned an empty response.',
-          contents,
-          'generateJson-empty-response',
-        );
-        throw error;
-      }
-      try {
-        const jsonMatch = text.match(/\{[\s\S]*\}/);
-        if (jsonMatch) {
-          text = jsonMatch[0];
-        }
-        return JSON.parse(text);
-      } catch (parseError) {
-        await reportError(
-          parseError,
-          'Failed to parse JSON response from generateJson.',
-          {
-            responseTextFailedToParse: text,
-            originalRequestContents: contents,
-          },
-          'generateJson-parse',
-        );
-        throw new Error(
-          `Failed to parse API response as JSON: ${getErrorMessage(parseError)}`,
-        );
-      }
-    } catch (error) {
-      if (abortSignal.aborted) {
-        throw error;
-      }
-
-      // Avoid double reporting for the empty response case handled above
-      if (
-        error instanceof Error &&
-        error.message === 'API returned an empty response for generateJson.'
-      ) {
-        throw error;
-      }
-
-      await reportError(
-        error,
-        'Error generating JSON content via API.',
-        contents,
-        'generateJson-api',
-      );
-      throw new Error(
-        `Failed to generate JSON content: ${getErrorMessage(error)}`,
-      );
-    }
-  }
-
-  async generateContent(
-    contents: Content[],
-    generationConfig: GenerateContentConfig,
-    abortSignal: AbortSignal,
-    model?: string,
-  ): Promise<GenerateContentResponse> {
-    // We do not use routing for this as the primary clients are internal tools.
-    // We may revisit this in future refactors of the model calling mechanisms.
-    const modelToUse = model ?? this.config.getModel();
-    const configToUse: GenerateContentConfig = {
-      ...this.generateContentConfig,
-      ...generationConfig,
-    };
-
-    try {
-      const userMemory = this.config.getUserMemory();
-      const systemInstruction = getCoreSystemPrompt(userMemory);
-
-      const requestConfig = {
-        abortSignal,
-        ...configToUse,
-        systemInstruction,
-      };
-
-      const apiCall = () =>
-        this.getContentGenerator().generateContent({
-          model: modelToUse,
-          config: requestConfig,
-          contents,
-        });
-
-      const result = await retryWithBackoff(apiCall, {
-        onPersistent429: async (authType?: string, error?: unknown) =>
-          await this.handleFlashFallback(authType, error),
+        onPersistent429: onPersistent429Callback,
         authType: this.config.getContentGeneratorConfig()?.authType,
       });
       return result;
@@ -717,186 +707,50 @@
 
       await reportError(
         error,
-        `Error generating content via API with model ${modelToUse}.`,
+        `Error generating content via API with model ${currentAttemptModel}.`,
         {
           requestContents: contents,
-          requestConfig: configToUse,
+          requestConfig: currentAttemptGenerateContentConfig,
         },
         'generateContent-api',
       );
       throw new Error(
-        `Failed to generate content with model ${modelToUse}: ${getErrorMessage(error)}`,
-      );
-    }
-  }
-
-  async generateEmbedding(texts: string[]): Promise<number[][]> {
-    if (!texts || texts.length === 0) {
-      return [];
-    }
-    const embedModelParams: EmbedContentParameters = {
-      model: this.embeddingModel,
-      contents: texts,
-    };
-
-    const embedContentResponse =
-      await this.getContentGenerator().embedContent(embedModelParams);
-    if (
-      !embedContentResponse.embeddings ||
-      embedContentResponse.embeddings.length === 0
-    ) {
-      throw new Error('No embeddings found in API response.');
-    }
-
-    if (embedContentResponse.embeddings.length !== texts.length) {
-      throw new Error(
-        `API returned a mismatched number of embeddings. Expected ${texts.length}, got ${embedContentResponse.embeddings.length}.`,
-      );
-    }
-
-    return embedContentResponse.embeddings.map((embedding, index) => {
-      const values = embedding.values;
-      if (!values || values.length === 0) {
-        throw new Error(
-          `API returned an empty embedding for input text at index ${index}: "${texts[index]}"`,
-        );
-      }
-      return values;
-    });
+        `Failed to generate content with model ${currentAttemptModel}: ${getErrorMessage(error)}`,
+      );
+    }
   }
 
   async tryCompressChat(
     prompt_id: string,
     force: boolean = false,
-  ): Promise<ChatCompressionInfo | null> {
-    const curatedHistory = this.getChat().getHistory(true);
-
-    // Regardless of `force`, don't do anything if the history is empty.
-    if (curatedHistory.length === 0) {
-      return null;
-    }
-
-    const model = this.config.getModel();
-
-    const { totalTokens: originalTokenCount } =
-      await this.getContentGenerator().countTokens({
-        model,
-        contents: curatedHistory,
-      });
-    if (originalTokenCount === undefined) {
-      console.warn(`Could not determine token count for model ${model}.`);
-      return null;
-    }
-
-    // Don't compress if not forced and we are under the limit.
+  ): Promise<ChatCompressionInfo> {
+    // If the model is 'auto', we will use a placeholder model to check.
+    // Compression occurs before we choose a model, so calling `count_tokens`
+    // before the model is chosen would result in an error.
+    const model = this._getEffectiveModelForCurrentTurn();
+
+    const { newHistory, info } = await this.compressionService.compress(
+      this.getChat(),
+      prompt_id,
+      force,
+      model,
+      this.config,
+      this.hasFailedCompressionAttempt,
+    );
+
     if (
-      !force &&
-      originalTokenCount < this.COMPRESSION_TOKEN_THRESHOLD * tokenLimit(model)
+      info.compressionStatus ===
+      CompressionStatus.COMPRESSION_FAILED_INFLATED_TOKEN_COUNT
     ) {
-      return null;
-    }
-
-    let compressBeforeIndex = findIndexAfterFraction(
-      curatedHistory,
-      1 - this.COMPRESSION_PRESERVE_THRESHOLD,
-    );
-    // Find the first user message after the index. This is the start of the next turn.
-    while (
-      compressBeforeIndex < curatedHistory.length &&
-      (curatedHistory[compressBeforeIndex]?.role === 'model' ||
-        isFunctionResponse(curatedHistory[compressBeforeIndex]))
-    ) {
-      compressBeforeIndex++;
-    }
-
-    const historyToCompress = curatedHistory.slice(0, compressBeforeIndex);
-    const historyToKeep = curatedHistory.slice(compressBeforeIndex);
-
-    this.getChat().setHistory(historyToCompress);
-
-    const { text: summary } = await this.getChat().sendMessage(
-      {
-        message: {
-          text: 'First, reason in your scratchpad. Then, generate the <state_snapshot>.',
-        },
-        config: {
-          systemInstruction: { text: getCompressionPrompt() },
-        },
-      },
-      prompt_id,
-    );
-    this.chat = await this.startChat([
-      {
-        role: 'user',
-        parts: [{ text: summary }],
-      },
-      {
-        role: 'model',
-        parts: [{ text: 'Got it. Thanks for the additional context!' }],
-      },
-      ...historyToKeep,
-    ]);
-
-    const { totalTokens: newTokenCount } =
-      await this.getContentGenerator().countTokens({
-        // model might change after calling `sendMessage`, so we get the newest value from config
-        model: this.config.getModel(),
-        contents: this.getChat().getHistory(),
-      });
-    if (newTokenCount === undefined) {
-      console.warn('Could not determine compressed history token count.');
-      return null;
-    }
-
-    return {
-      originalTokenCount,
-      newTokenCount,
-    };
-  }
-
-  /**
-   * Handles falling back to Flash model when persistent 429 errors occur for OAuth users.
-   * Uses a fallback handler if provided by the config; otherwise, returns null.
-   */
-  private async handleFlashFallback(
-    authType?: string,
-    error?: unknown,
-  ): Promise<string | null> {
-    // Only handle fallback for OAuth users
-    if (authType !== AuthType.LOGIN_WITH_GOOGLE) {
-      return null;
-    }
-
-    const currentModel = this.config.getModel();
-    const fallbackModel = DEFAULT_GEMINI_FLASH_MODEL;
-
-    // Don't fallback if already using Flash model
-    if (currentModel === fallbackModel) {
-      return null;
-    }
-
-    // Check if config has a fallback handler (set by CLI package)
-    const fallbackHandler = this.config.flashFallbackHandler;
-    if (typeof fallbackHandler === 'function') {
-      try {
-        const accepted = await fallbackHandler(
-          currentModel,
-          fallbackModel,
-          error,
-        );
-        if (accepted !== false && accepted !== null) {
-          this.config.setFallbackMode(true);
-          return fallbackModel;
-        }
-        // Check if the model was switched manually in the handler
-        if (this.config.getModel() === fallbackModel) {
-          return null; // Model was switched but don't continue with current prompt
-        }
-      } catch (error) {
-        console.warn('Flash fallback handler failed:', error);
-      }
-    }
-
-    return null;
+      this.hasFailedCompressionAttempt = !force && true;
+    } else if (info.compressionStatus === CompressionStatus.COMPRESSED) {
+      if (newHistory) {
+        this.chat = await this.startChat(newHistory);
+        this.updateTelemetryTokenCount();
+        this.forceFullIdeContext = true;
+      }
+    }
+
+    return info;
   }
 }