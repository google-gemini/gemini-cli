--- conflicted
+++ resolved
@@ -134,15 +134,11 @@
     return this.chat;
   }
 
-<<<<<<< HEAD
   getChatSafe(): GeminiChat | undefined {
     return this.chat;
   }
 
-  async getHistory(): Promise<Content[]> {
-=======
   getHistory(): Content[] {
->>>>>>> 8f12e8a1
     return this.getChat().getHistory();
   }
 
