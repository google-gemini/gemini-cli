/**
 * @license
 * Copyright 2025 Google LLC
 * SPDX-License-Identifier: Apache-2.0
 */

import type {
  GenerateContentConfig,
  PartListUnion,
  Content,
  Tool,
  GenerateContentResponse,
} from '@google/genai';
import {
  getDirectoryContextString,
  getInitialChatHistory,
} from '../utils/environmentContext.js';
import type { ServerGeminiStreamEvent, ChatCompressionInfo } from './turn.js';
import { CompressionStatus } from './turn.js';
import { Turn, GeminiEventType } from './turn.js';
import { MAX_TURNS, type Config } from '../config/config.js';
import { getCoreSystemPrompt } from './prompts.js';
import { checkNextSpeaker } from '../utils/nextSpeakerChecker.js';
import { reportError } from '../utils/errorReporting.js';
import { GeminiChat } from './geminiChat.js';
import { retryWithBackoff } from '../utils/retry.js';
import { getErrorMessage } from '../utils/errors.js';
import { tokenLimit } from './tokenLimits.js';
import type { ChatRecordingService } from '../services/chatRecordingService.js';
import type { ContentGenerator } from './contentGenerator.js';
import {
  DEFAULT_GEMINI_FLASH_MODEL,
  DEFAULT_GEMINI_MODEL,
  DEFAULT_GEMINI_MODEL_AUTO,
  DEFAULT_THINKING_MODE,
  getEffectiveModel,
  DEFAULT_TEMP,
  DEFAULT_TOP_P,
} from '../config/models.js';
import { LoopDetectionService } from '../services/loopDetectionService.js';
import { ChatCompressionService } from '../services/chatCompressionService.js';
import { ideContextStore } from '../ide/ideContext.js';
import {
  logContentRetryFailure,
  logNextSpeakerCheck,
} from '../telemetry/loggers.js';
import {
  ContentRetryFailureEvent,
  NextSpeakerCheckEvent,
} from '../telemetry/types.js';
import { uiTelemetryService } from '../telemetry/uiTelemetry.js';
import type { IdeContext, File } from '../ide/types.js';
import { handleFallback } from '../fallback/handler.js';
import type { RoutingContext } from '../routing/routingStrategy.js';
<<<<<<< HEAD
import { uiTelemetryService } from '../telemetry/uiTelemetry.js';
import { SubagentToolWrapper } from '../agents/subagent-tool-wrapper.js';
import { AdkMainLoopAgent } from '../agents/adk-main-loop.js';
=======
>>>>>>> 1ef34261
import { debugLogger } from '../utils/debugLogger.js';

export function isThinkingSupported(model: string) {
  return model.startsWith('gemini-2.5') || model === DEFAULT_GEMINI_MODEL_AUTO;
}

export function isThinkingDefault(model: string) {
  if (model.startsWith('gemini-2.5-flash-lite')) {
    return false;
  }
  return model.startsWith('gemini-2.5') || model === DEFAULT_GEMINI_MODEL_AUTO;
}

export class GeminiClient {
  private chat?: GeminiChat;
  private readonly generateContentConfig: GenerateContentConfig = {
    temperature: DEFAULT_TEMP,
    topP: DEFAULT_TOP_P,
  };
  private sessionTurnCount = 0;

  private readonly loopDetector: LoopDetectionService;
  private readonly compressionService: ChatCompressionService;
  private lastPromptId: string;
  private currentSequenceModel: string | null = null;
  private lastSentIdeContext: IdeContext | undefined;
  private forceFullIdeContext = true;

  /**
   * At any point in this conversation, was compression triggered without
   * being forced and did it fail?
   */
  private hasFailedCompressionAttempt = false;

  constructor(private readonly config: Config) {
    this.loopDetector = new LoopDetectionService(config);
    this.compressionService = new ChatCompressionService();
    this.lastPromptId = this.config.getSessionId();
  }

  private updateTelemetryTokenCount() {
    if (this.chat) {
      uiTelemetryService.setLastPromptTokenCount(
        this.chat.getLastPromptTokenCount(),
      );
    }
  }

  async initialize() {
    this.chat = await this.startChat();
    this.updateTelemetryTokenCount();
  }

  private getContentGeneratorOrFail(): ContentGenerator {
    if (!this.config.getContentGenerator()) {
      throw new Error('Content generator not initialized');
    }
    return this.config.getContentGenerator();
  }

  async addHistory(content: Content) {
    this.getChat().addHistory(content);
  }

  getChat(): GeminiChat {
    if (!this.chat) {
      throw new Error('Chat not initialized');
    }
    return this.chat;
  }

  isInitialized(): boolean {
    return this.chat !== undefined;
  }

  getHistory(): Content[] {
    return this.getChat().getHistory();
  }

  stripThoughtsFromHistory() {
    this.getChat().stripThoughtsFromHistory();
  }

  setHistory(history: Content[]) {
    this.getChat().setHistory(history);
    this.forceFullIdeContext = true;
  }

  async setTools(): Promise<void> {
    const toolRegistry = this.config.getToolRegistry();
    const toolDeclarations = toolRegistry.getFunctionDeclarations();
    const tools: Tool[] = [{ functionDeclarations: toolDeclarations }];
    this.getChat().setTools(tools);
  }

  async resetChat(): Promise<void> {
    this.chat = await this.startChat();
    this.updateTelemetryTokenCount();
  }

  getChatRecordingService(): ChatRecordingService | undefined {
    return this.chat?.getChatRecordingService();
  }

  getLoopDetectionService(): LoopDetectionService {
    return this.loopDetector;
  }

  getCurrentSequenceModel(): string | null {
    return this.currentSequenceModel;
  }

  async addDirectoryContext(): Promise<void> {
    if (!this.chat) {
      return;
    }

    this.getChat().addHistory({
      role: 'user',
      parts: [{ text: await getDirectoryContextString(this.config) }],
    });
  }

  async startChat(extraHistory?: Content[]): Promise<GeminiChat> {
    this.forceFullIdeContext = true;
    this.hasFailedCompressionAttempt = false;

    const toolRegistry = this.config.getToolRegistry();
    const toolDeclarations = toolRegistry.getFunctionDeclarations();

    let tools: Tool[];
    if (this.config.getAdkMode()) {
      // Only pass in the adk-main-loop tool
      const messageBusEnabled = this.config.getEnableMessageBusIntegration();
      const wrapper = new SubagentToolWrapper(
        AdkMainLoopAgent,
        this.config,
        messageBusEnabled ? this.config.getMessageBus() : undefined,
      );
      tools = [{ functionDeclarations: [wrapper.schema] }];
    } else {
      tools = [{ functionDeclarations: toolDeclarations }];
    }

    const history = await getInitialChatHistory(this.config, extraHistory);

    try {
      const userMemory = this.config.getUserMemory();
      const systemInstruction = getCoreSystemPrompt(this.config, userMemory);

      const model = this.config.getModel();

      const config: GenerateContentConfig = { ...this.generateContentConfig };

      if (isThinkingSupported(model)) {
        config.thinkingConfig = {
          includeThoughts: true,
          thinkingBudget: DEFAULT_THINKING_MODE,
        };
      }

      return new GeminiChat(
        this.config,
        {
          systemInstruction,
          ...config,
          tools,
        },
        history,
      );
    } catch (error) {
      await reportError(
        error,
        'Error initializing Gemini chat session.',
        history,
        'startChat',
      );
      throw new Error(`Failed to initialize chat: ${getErrorMessage(error)}`);
    }
  }

  private getIdeContextParts(forceFullContext: boolean): {
    contextParts: string[];
    newIdeContext: IdeContext | undefined;
  } {
    const currentIdeContext = ideContextStore.get();
    if (!currentIdeContext) {
      return { contextParts: [], newIdeContext: undefined };
    }

    if (forceFullContext || !this.lastSentIdeContext) {
      // Send full context as JSON
      const openFiles = currentIdeContext.workspaceState?.openFiles || [];
      const activeFile = openFiles.find((f) => f.isActive);
      const otherOpenFiles = openFiles
        .filter((f) => !f.isActive)
        .map((f) => f.path);

      const contextData: Record<string, unknown> = {};

      if (activeFile) {
        contextData['activeFile'] = {
          path: activeFile.path,
          cursor: activeFile.cursor
            ? {
                line: activeFile.cursor.line,
                character: activeFile.cursor.character,
              }
            : undefined,
          selectedText: activeFile.selectedText || undefined,
        };
      }

      if (otherOpenFiles.length > 0) {
        contextData['otherOpenFiles'] = otherOpenFiles;
      }

      if (Object.keys(contextData).length === 0) {
        return { contextParts: [], newIdeContext: currentIdeContext };
      }

      const jsonString = JSON.stringify(contextData, null, 2);
      const contextParts = [
        "Here is the user's editor context as a JSON object. This is for your information only.",
        '```json',
        jsonString,
        '```',
      ];

      if (this.config.getDebugMode()) {
        debugLogger.log(contextParts.join('\n'));
      }
      return {
        contextParts,
        newIdeContext: currentIdeContext,
      };
    } else {
      // Calculate and send delta as JSON
      const delta: Record<string, unknown> = {};
      const changes: Record<string, unknown> = {};

      const lastFiles = new Map(
        (this.lastSentIdeContext.workspaceState?.openFiles || []).map(
          (f: File) => [f.path, f],
        ),
      );
      const currentFiles = new Map(
        (currentIdeContext.workspaceState?.openFiles || []).map((f: File) => [
          f.path,
          f,
        ]),
      );

      const openedFiles: string[] = [];
      for (const [path] of currentFiles.entries()) {
        if (!lastFiles.has(path)) {
          openedFiles.push(path);
        }
      }
      if (openedFiles.length > 0) {
        changes['filesOpened'] = openedFiles;
      }

      const closedFiles: string[] = [];
      for (const [path] of lastFiles.entries()) {
        if (!currentFiles.has(path)) {
          closedFiles.push(path);
        }
      }
      if (closedFiles.length > 0) {
        changes['filesClosed'] = closedFiles;
      }

      const lastActiveFile = (
        this.lastSentIdeContext.workspaceState?.openFiles || []
      ).find((f: File) => f.isActive);
      const currentActiveFile = (
        currentIdeContext.workspaceState?.openFiles || []
      ).find((f: File) => f.isActive);

      if (currentActiveFile) {
        if (!lastActiveFile || lastActiveFile.path !== currentActiveFile.path) {
          changes['activeFileChanged'] = {
            path: currentActiveFile.path,
            cursor: currentActiveFile.cursor
              ? {
                  line: currentActiveFile.cursor.line,
                  character: currentActiveFile.cursor.character,
                }
              : undefined,
            selectedText: currentActiveFile.selectedText || undefined,
          };
        } else {
          const lastCursor = lastActiveFile.cursor;
          const currentCursor = currentActiveFile.cursor;
          if (
            currentCursor &&
            (!lastCursor ||
              lastCursor.line !== currentCursor.line ||
              lastCursor.character !== currentCursor.character)
          ) {
            changes['cursorMoved'] = {
              path: currentActiveFile.path,
              cursor: {
                line: currentCursor.line,
                character: currentCursor.character,
              },
            };
          }

          const lastSelectedText = lastActiveFile.selectedText || '';
          const currentSelectedText = currentActiveFile.selectedText || '';
          if (lastSelectedText !== currentSelectedText) {
            changes['selectionChanged'] = {
              path: currentActiveFile.path,
              selectedText: currentSelectedText,
            };
          }
        }
      } else if (lastActiveFile) {
        changes['activeFileChanged'] = {
          path: null,
          previousPath: lastActiveFile.path,
        };
      }

      if (Object.keys(changes).length === 0) {
        return { contextParts: [], newIdeContext: currentIdeContext };
      }

      delta['changes'] = changes;
      const jsonString = JSON.stringify(delta, null, 2);
      const contextParts = [
        "Here is a summary of changes in the user's editor context, in JSON format. This is for your information only.",
        '```json',
        jsonString,
        '```',
      ];

      if (this.config.getDebugMode()) {
        debugLogger.log(contextParts.join('\n'));
      }
      return {
        contextParts,
        newIdeContext: currentIdeContext,
      };
    }
  }

  private _getEffectiveModelForCurrentTurn(): string {
    if (this.currentSequenceModel) {
      return this.currentSequenceModel;
    }

    const configModel = this.config.getModel();
    const model: string =
      configModel === DEFAULT_GEMINI_MODEL_AUTO
        ? DEFAULT_GEMINI_MODEL
        : configModel;
    return getEffectiveModel(this.config.isInFallbackMode(), model);
  }

  async *sendMessageStream(
    request: PartListUnion,
    signal: AbortSignal,
    prompt_id: string,
    turns: number = MAX_TURNS,
    isInvalidStreamRetry: boolean = false,
  ): AsyncGenerator<ServerGeminiStreamEvent, Turn> {
    if (this.lastPromptId !== prompt_id) {
      this.loopDetector.reset(prompt_id);
      this.lastPromptId = prompt_id;
      this.currentSequenceModel = null;
    }
    this.sessionTurnCount++;
    if (
      this.config.getMaxSessionTurns() > 0 &&
      this.sessionTurnCount > this.config.getMaxSessionTurns()
    ) {
      yield { type: GeminiEventType.MaxSessionTurns };
      return new Turn(this.getChat(), prompt_id);
    }
    // Ensure turns never exceeds MAX_TURNS to prevent infinite loops
    const boundedTurns = Math.min(turns, MAX_TURNS);
    if (!boundedTurns) {
      return new Turn(this.getChat(), prompt_id);
    }

    // Check for context window overflow
    const modelForLimitCheck = this._getEffectiveModelForCurrentTurn();

    const estimatedRequestTokenCount = Math.floor(
      JSON.stringify(request).length / 4,
    );

    const remainingTokenCount =
      tokenLimit(modelForLimitCheck) - this.getChat().getLastPromptTokenCount();

    if (estimatedRequestTokenCount > remainingTokenCount * 0.95) {
      yield {
        type: GeminiEventType.ContextWindowWillOverflow,
        value: { estimatedRequestTokenCount, remainingTokenCount },
      };
      return new Turn(this.getChat(), prompt_id);
    }

    const compressed = await this.tryCompressChat(prompt_id, false);

    if (compressed.compressionStatus === CompressionStatus.COMPRESSED) {
      yield { type: GeminiEventType.ChatCompressed, value: compressed };
    }

    // Prevent context updates from being sent while a tool call is
    // waiting for a response. The Gemini API requires that a functionResponse
    // part from the user immediately follows a functionCall part from the model
    // in the conversation history . The IDE context is not discarded; it will
    // be included in the next regular message sent to the model.
    const history = this.getHistory();
    const lastMessage =
      history.length > 0 ? history[history.length - 1] : undefined;
    const hasPendingToolCall =
      !!lastMessage &&
      lastMessage.role === 'model' &&
      (lastMessage.parts?.some((p) => 'functionCall' in p) || false);

    if (this.config.getIdeMode() && !hasPendingToolCall) {
      const { contextParts, newIdeContext } = this.getIdeContextParts(
        this.forceFullIdeContext || history.length === 0,
      );
      if (contextParts.length > 0) {
        this.getChat().addHistory({
          role: 'user',
          parts: [{ text: contextParts.join('\n') }],
        });
      }
      this.lastSentIdeContext = newIdeContext;
      this.forceFullIdeContext = false;
    }

    const turn = new Turn(this.getChat(), prompt_id);

    const controller = new AbortController();
    const linkedSignal = AbortSignal.any([signal, controller.signal]);

    const loopDetected = await this.loopDetector.turnStarted(signal);
    if (loopDetected) {
      yield { type: GeminiEventType.LoopDetected };
      return turn;
    }

    const routingContext: RoutingContext = {
      history: this.getChat().getHistory(/*curated=*/ true),
      request,
      signal,
    };

    let modelToUse: string;

    // Determine Model (Stickiness vs. Routing)
    if (this.currentSequenceModel) {
      modelToUse = this.currentSequenceModel;
    } else {
      const router = await this.config.getModelRouterService();
      const decision = await router.route(routingContext);
      modelToUse = decision.model;
      // Lock the model for the rest of the sequence
      this.currentSequenceModel = modelToUse;
    }

    const resultStream = turn.run(modelToUse, request, linkedSignal);
    for await (const event of resultStream) {
      if (this.loopDetector.addAndCheck(event)) {
        yield { type: GeminiEventType.LoopDetected };
        controller.abort();
        return turn;
      }
      yield event;

      this.updateTelemetryTokenCount();

      if (event.type === GeminiEventType.InvalidStream) {
        if (this.config.getContinueOnFailedApiCall()) {
          if (isInvalidStreamRetry) {
            // We already retried once, so stop here.
            logContentRetryFailure(
              this.config,
              new ContentRetryFailureEvent(
                4, // 2 initial + 2 after injections
                'FAILED_AFTER_PROMPT_INJECTION',
                modelToUse,
              ),
            );
            return turn;
          }
          const nextRequest = [{ text: 'System: Please continue.' }];
          yield* this.sendMessageStream(
            nextRequest,
            signal,
            prompt_id,
            boundedTurns - 1,
            true, // Set isInvalidStreamRetry to true
          );
          return turn;
        }
      }
      if (event.type === GeminiEventType.Error) {
        return turn;
      }
    }
    if (!turn.pendingToolCalls.length && signal && !signal.aborted) {
      // Check if next speaker check is needed
      if (this.config.getQuotaErrorOccurred()) {
        return turn;
      }

      if (this.config.getSkipNextSpeakerCheck()) {
        return turn;
      }

      const nextSpeakerCheck = await checkNextSpeaker(
        this.getChat(),
        this.config.getBaseLlmClient(),
        signal,
        prompt_id,
      );
      logNextSpeakerCheck(
        this.config,
        new NextSpeakerCheckEvent(
          prompt_id,
          turn.finishReason?.toString() || '',
          nextSpeakerCheck?.next_speaker || '',
        ),
      );
      if (nextSpeakerCheck?.next_speaker === 'model') {
        const nextRequest = [{ text: 'Please continue.' }];
        // This recursive call's events will be yielded out, but the final
        // turn object will be from the top-level call.
        yield* this.sendMessageStream(
          nextRequest,
          signal,
          prompt_id,
          boundedTurns - 1,
          // isInvalidStreamRetry is false here, as this is a next speaker check
        );
      }
    }
    return turn;
  }

  async generateContent(
    contents: Content[],
    generationConfig: GenerateContentConfig,
    abortSignal: AbortSignal,
    model: string,
  ): Promise<GenerateContentResponse> {
    let currentAttemptModel: string = model;

    const configToUse: GenerateContentConfig = {
      ...this.generateContentConfig,
      ...generationConfig,
    };

    try {
      const userMemory = this.config.getUserMemory();
      const systemInstruction = getCoreSystemPrompt(this.config, userMemory);

      const requestConfig: GenerateContentConfig = {
        abortSignal,
        ...configToUse,
        systemInstruction,
      };

      const apiCall = () => {
        const modelToUse = this.config.isInFallbackMode()
          ? DEFAULT_GEMINI_FLASH_MODEL
          : model;
        currentAttemptModel = modelToUse;

        return this.getContentGeneratorOrFail().generateContent(
          {
            model: modelToUse,
            config: requestConfig,
            contents,
          },
          this.lastPromptId,
        );
      };
      const onPersistent429Callback = async (
        authType?: string,
        error?: unknown,
      ) =>
        // Pass the captured model to the centralized handler.
        await handleFallback(this.config, currentAttemptModel, authType, error);

      const result = await retryWithBackoff(apiCall, {
        onPersistent429: onPersistent429Callback,
        authType: this.config.getContentGeneratorConfig()?.authType,
      });
      return result;
    } catch (error: unknown) {
      if (abortSignal.aborted) {
        throw error;
      }

      await reportError(
        error,
        `Error generating content via API with model ${currentAttemptModel}.`,
        {
          requestContents: contents,
          requestConfig: configToUse,
        },
        'generateContent-api',
      );
      throw new Error(
        `Failed to generate content with model ${currentAttemptModel}: ${getErrorMessage(error)}`,
      );
    }
  }

  async tryCompressChat(
    prompt_id: string,
    force: boolean = false,
  ): Promise<ChatCompressionInfo> {
    // If the model is 'auto', we will use a placeholder model to check.
    // Compression occurs before we choose a model, so calling `count_tokens`
    // before the model is chosen would result in an error.
    const model = this._getEffectiveModelForCurrentTurn();

    const { newHistory, info } = await this.compressionService.compress(
      this.getChat(),
      prompt_id,
      force,
      model,
      this.config,
      this.hasFailedCompressionAttempt,
    );

    if (
      info.compressionStatus ===
      CompressionStatus.COMPRESSION_FAILED_INFLATED_TOKEN_COUNT
    ) {
      this.hasFailedCompressionAttempt = !force && true;
    } else if (info.compressionStatus === CompressionStatus.COMPRESSED) {
      if (newHistory) {
        this.chat = await this.startChat(newHistory);
        this.updateTelemetryTokenCount();
        this.forceFullIdeContext = true;
      }
    }

    return info;
  }
}<|MERGE_RESOLUTION|>--- conflicted
+++ resolved
@@ -52,12 +52,8 @@
 import type { IdeContext, File } from '../ide/types.js';
 import { handleFallback } from '../fallback/handler.js';
 import type { RoutingContext } from '../routing/routingStrategy.js';
-<<<<<<< HEAD
-import { uiTelemetryService } from '../telemetry/uiTelemetry.js';
 import { SubagentToolWrapper } from '../agents/subagent-tool-wrapper.js';
 import { AdkMainLoopAgent } from '../agents/adk-main-loop.js';
-=======
->>>>>>> 1ef34261
 import { debugLogger } from '../utils/debugLogger.js';
 
 export function isThinkingSupported(model: string) {
