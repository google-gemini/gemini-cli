/**
 * @license
 * Copyright 2025 Google LLC
 * SPDX-License-Identifier: Apache-2.0
 */

import {
  EmbedContentParameters,
  GenerateContentConfig,
  Part,
  SchemaUnion,
  PartListUnion,
  Content,
  Tool,
  GenerateContentResponse,
} from '@google/genai';
import { getFolderStructure } from '../utils/getFolderStructure.js';
import {
  Turn,
  ServerGeminiStreamEvent,
  GeminiEventType,
  ChatCompressionInfo,
} from './turn.js';
import { Config } from '../config/config.js';
import { getCoreSystemPrompt, getCompressionPrompt } from './prompts.js';
import { ReadManyFilesTool } from '../tools/read-many-files.js';
import { getResponseText } from '../utils/generateContentResponseUtilities.js';
import { checkNextSpeaker } from '../utils/nextSpeakerChecker.js';
import { reportError } from '../utils/errorReporting.js';
import { GeminiChat } from './geminiChat.js';
import { retryWithBackoff } from '../utils/retry.js';
import { getErrorMessage } from '../utils/errors.js';
import { tokenLimit } from './tokenLimits.js';
import {
  AuthType,
  ContentGenerator,
  ContentGeneratorConfig,
  createContentGenerator,
} from './contentGenerator.js';
import { ProxyAgent, setGlobalDispatcher } from 'undici';
import { DEFAULT_GEMINI_FLASH_MODEL } from '../config/models.js';
<<<<<<< HEAD
import { AuthType } from './contentGenerator.js';
import { jsonrepair } from 'jsonrepair';
=======
>>>>>>> edd69cb7

function isThinkingSupported(model: string) {
  if (model.startsWith('gemini-2.5')) return true;
  return false;
}

export class GeminiClient {
  private chat?: GeminiChat;
  private contentGenerator?: ContentGenerator;
  private model: string;
  private embeddingModel: string;
  private generateContentConfig: GenerateContentConfig = {
    temperature: 0,
    topP: 1,
  };
  private readonly MAX_TURNS = 100;
  private readonly TOKEN_THRESHOLD_FOR_SUMMARIZATION = 0.7;

  constructor(private config: Config) {
    if (config.getProxy()) {
      setGlobalDispatcher(new ProxyAgent(config.getProxy() as string));
    }

    this.model = config.getModel();
    this.embeddingModel = config.getEmbeddingModel();
  }

  async initialize(contentGeneratorConfig: ContentGeneratorConfig) {
    this.contentGenerator = await createContentGenerator(
      contentGeneratorConfig,
      this.config.getSessionId(),
    );
    this.chat = await this.startChat();
  }

  getContentGenerator(): ContentGenerator {
    if (!this.contentGenerator) {
      throw new Error('Content generator not initialized');
    }
    return this.contentGenerator;
  }

  async addHistory(content: Content) {
    this.getChat().addHistory(content);
  }

  getChat(): GeminiChat {
    if (!this.chat) {
      throw new Error('Chat not initialized');
    }
    return this.chat;
  }

  async getHistory(): Promise<Content[]> {
    return this.getChat().getHistory();
  }

  async setHistory(history: Content[]): Promise<void> {
    this.getChat().setHistory(history);
  }

  async resetChat(): Promise<void> {
    this.chat = await this.startChat();
  }

  private async getEnvironment(): Promise<Part[]> {
    const cwd = this.config.getWorkingDir();
    const today = new Date().toLocaleDateString(undefined, {
      weekday: 'long',
      year: 'numeric',
      month: 'long',
      day: 'numeric',
    });
    const platform = process.platform;
    const folderStructure = await getFolderStructure(cwd, {
      fileService: this.config.getFileService(),
    });
    const context = `
  This is the Gemini CLI. We are setting up the context for our chat.
  Today's date is ${today}.
  My operating system is: ${platform}
  I'm currently working in the directory: ${cwd}
  ${folderStructure}
          `.trim();

    const initialParts: Part[] = [{ text: context }];
    const toolRegistry = await this.config.getToolRegistry();

    // Add full file context if the flag is set
    if (this.config.getFullContext()) {
      try {
        const readManyFilesTool = toolRegistry.getTool(
          'read_many_files',
        ) as ReadManyFilesTool;
        if (readManyFilesTool) {
          // Read all files in the target directory
          const result = await readManyFilesTool.execute(
            {
              paths: ['**/*'], // Read everything recursively
              useDefaultExcludes: true, // Use default excludes
            },
            AbortSignal.timeout(30000),
          );
          if (result.llmContent) {
            initialParts.push({
              text: `\n--- Full File Context ---\n${result.llmContent}`,
            });
          } else {
            console.warn(
              'Full context requested, but read_many_files returned no content.',
            );
          }
        } else {
          console.warn(
            'Full context requested, but read_many_files tool not found.',
          );
        }
      } catch (error) {
        // Not using reportError here as it's a startup/config phase, not a chat/generation phase error.
        console.error('Error reading full file context:', error);
        initialParts.push({
          text: '\n--- Error reading full file context ---',
        });
      }
    }

    return initialParts;
  }

  private async startChat(extraHistory?: Content[]): Promise<GeminiChat> {
    const envParts = await this.getEnvironment();
    const toolRegistry = await this.config.getToolRegistry();
    const toolDeclarations = toolRegistry.getFunctionDeclarations();
    const tools: Tool[] = [{ functionDeclarations: toolDeclarations }];
    const history: Content[] = [
      {
        role: 'user',
        parts: envParts,
      },
      {
        role: 'model',
        parts: [{ text: 'Got it. Thanks for the context!' }],
      },
      ...(extraHistory ?? []),
    ];
    try {
      const userMemory = this.config.getUserMemory();
      const systemInstruction = getCoreSystemPrompt(userMemory);
      const generateContentConfigWithThinking = isThinkingSupported(this.model)
        ? {
            ...this.generateContentConfig,
            thinkingConfig: {
              includeThoughts: true,
            },
          }
        : this.generateContentConfig;
      return new GeminiChat(
        this.config,
        this.getContentGenerator(),
        {
          systemInstruction,
          ...generateContentConfigWithThinking,
          tools,
        },
        history,
      );
    } catch (error) {
      await reportError(
        error,
        'Error initializing Gemini chat session.',
        history,
        'startChat',
      );
      throw new Error(`Failed to initialize chat: ${getErrorMessage(error)}`);
    }
  }

  async *sendMessageStream(
    request: PartListUnion,
    signal: AbortSignal,
    turns: number = this.MAX_TURNS,
  ): AsyncGenerator<ServerGeminiStreamEvent, Turn> {
    // Ensure turns never exceeds MAX_TURNS to prevent infinite loops
    const boundedTurns = Math.min(turns, this.MAX_TURNS);
    if (!boundedTurns) {
      return new Turn(this.getChat());
    }

    const compressed = await this.tryCompressChat();
    if (compressed) {
      yield { type: GeminiEventType.ChatCompressed, value: compressed };
    }
    const turn = new Turn(this.getChat());
    const resultStream = turn.run(request, signal);
    for await (const event of resultStream) {
      yield event;
    }
    if (!turn.pendingToolCalls.length && signal && !signal.aborted) {
      const nextSpeakerCheck = await checkNextSpeaker(
        this.getChat(),
        this,
        signal,
      );
      if (nextSpeakerCheck?.next_speaker === 'model') {
        const nextRequest = [{ text: 'Please continue.' }];
        // This recursive call's events will be yielded out, but the final
        // turn object will be from the top-level call.
        yield* this.sendMessageStream(nextRequest, signal, boundedTurns - 1);
      }
    }
    return turn;
  }

  async generateJson(
    contents: Content[],
    schema: SchemaUnion,
    abortSignal: AbortSignal,
    model: string = DEFAULT_GEMINI_FLASH_MODEL,
    config: GenerateContentConfig = {},
  ): Promise<Record<string, unknown>> {
    try {
      const userMemory = this.config.getUserMemory();
      const systemInstruction = getCoreSystemPrompt(userMemory);
      const requestConfig = {
        abortSignal,
        ...this.generateContentConfig,
        ...config,
      };

      const apiCall = () =>
        this.getContentGenerator().generateContent({
          model,
          config: {
            ...requestConfig,
            systemInstruction,
            responseSchema: schema,
            responseMimeType: 'application/json',
          },
          contents,
        });

      const result = await retryWithBackoff(apiCall, {
        onPersistent429: async (authType?: string) =>
          await this.handleFlashFallback(authType),
        authType: this.config.getContentGeneratorConfig()?.authType,
      });

      const text = getResponseText(result);
      if (!text) {
        const error = new Error(
          'API returned an empty response for generateJson.',
        );
        await reportError(
          error,
          'Error in generateJson: API returned an empty response.',
          contents,
          'generateJson-empty-response',
        );
        throw error;
      }
      try {
        return JSON.parse(jsonrepair(text));
      } catch (parseError) {
        await reportError(
          parseError,
          'Failed to parse JSON response from generateJson.',
          {
            responseTextFailedToParse: text,
            originalRequestContents: contents,
          },
          'generateJson-parse',
        );
        throw new Error(
          `Failed to parse API response as JSON: ${getErrorMessage(parseError)}`,
        );
      }
    } catch (error) {
      if (abortSignal.aborted) {
        throw error;
      }

      // Avoid double reporting for the empty response case handled above
      if (
        error instanceof Error &&
        error.message === 'API returned an empty response for generateJson.'
      ) {
        throw error;
      }

      await reportError(
        error,
        'Error generating JSON content via API.',
        contents,
        'generateJson-api',
      );
      throw new Error(
        `Failed to generate JSON content: ${getErrorMessage(error)}`,
      );
    }
  }

  async generateContent(
    contents: Content[],
    generationConfig: GenerateContentConfig,
    abortSignal: AbortSignal,
  ): Promise<GenerateContentResponse> {
    const modelToUse = this.model;
    const configToUse: GenerateContentConfig = {
      ...this.generateContentConfig,
      ...generationConfig,
    };

    try {
      const userMemory = this.config.getUserMemory();
      const systemInstruction = getCoreSystemPrompt(userMemory);

      const requestConfig = {
        abortSignal,
        ...configToUse,
        systemInstruction,
      };

      const apiCall = () =>
        this.getContentGenerator().generateContent({
          model: modelToUse,
          config: requestConfig,
          contents,
        });

      const result = await retryWithBackoff(apiCall, {
        onPersistent429: async (authType?: string) =>
          await this.handleFlashFallback(authType),
        authType: this.config.getContentGeneratorConfig()?.authType,
      });
      return result;
    } catch (error: unknown) {
      if (abortSignal.aborted) {
        throw error;
      }

      await reportError(
        error,
        `Error generating content via API with model ${modelToUse}.`,
        {
          requestContents: contents,
          requestConfig: configToUse,
        },
        'generateContent-api',
      );
      throw new Error(
        `Failed to generate content with model ${modelToUse}: ${getErrorMessage(error)}`,
      );
    }
  }

  async generateEmbedding(texts: string[]): Promise<number[][]> {
    if (!texts || texts.length === 0) {
      return [];
    }
    const embedModelParams: EmbedContentParameters = {
      model: this.embeddingModel,
      contents: texts,
    };

    const embedContentResponse =
      await this.getContentGenerator().embedContent(embedModelParams);
    if (
      !embedContentResponse.embeddings ||
      embedContentResponse.embeddings.length === 0
    ) {
      throw new Error('No embeddings found in API response.');
    }

    if (embedContentResponse.embeddings.length !== texts.length) {
      throw new Error(
        `API returned a mismatched number of embeddings. Expected ${texts.length}, got ${embedContentResponse.embeddings.length}.`,
      );
    }

    return embedContentResponse.embeddings.map((embedding, index) => {
      const values = embedding.values;
      if (!values || values.length === 0) {
        throw new Error(
          `API returned an empty embedding for input text at index ${index}: "${texts[index]}"`,
        );
      }
      return values;
    });
  }

  async tryCompressChat(
    force: boolean = false,
  ): Promise<ChatCompressionInfo | null> {
    const curatedHistory = this.getChat().getHistory(true);

    // Regardless of `force`, don't do anything if the history is empty.
    if (curatedHistory.length === 0) {
      return null;
    }

    let { totalTokens: originalTokenCount } =
      await this.getContentGenerator().countTokens({
        model: this.model,
        contents: curatedHistory,
      });
    if (originalTokenCount === undefined) {
      console.warn(`Could not determine token count for model ${this.model}.`);
      originalTokenCount = 0;
    }

    // Don't compress if not forced and we are under the limit.
    if (
      !force &&
      originalTokenCount <
        this.TOKEN_THRESHOLD_FOR_SUMMARIZATION * tokenLimit(this.model)
    ) {
      return null;
    }

    const { text: summary } = await this.getChat().sendMessage({
      message: {
        text: 'First, reason in your scratchpad. Then, generate the <state_snapshot>.',
      },
      config: {
        systemInstruction: { text: getCompressionPrompt() },
      },
    });
    this.chat = await this.startChat([
      {
        role: 'user',
        parts: [{ text: summary }],
      },
      {
        role: 'model',
        parts: [{ text: 'Got it. Thanks for the additional context!' }],
      },
    ]);

    const { totalTokens: newTokenCount } =
      await this.getContentGenerator().countTokens({
        model: this.model,
        contents: this.getChat().getHistory(),
      });
    if (newTokenCount === undefined) {
      console.warn('Could not determine compressed history token count.');
      return null;
    }

    return {
      originalTokenCount,
      newTokenCount,
    };
  }

  /**
   * Handles fallback to Flash model when persistent 429 errors occur for OAuth users.
   * Uses a fallback handler if provided by the config, otherwise returns null.
   */
  private async handleFlashFallback(authType?: string): Promise<string | null> {
    // Only handle fallback for OAuth users
    if (authType !== AuthType.LOGIN_WITH_GOOGLE) {
      return null;
    }

    const currentModel = this.model;
    const fallbackModel = DEFAULT_GEMINI_FLASH_MODEL;

    // Don't fallback if already using Flash model
    if (currentModel === fallbackModel) {
      return null;
    }

    // Check if config has a fallback handler (set by CLI package)
    const fallbackHandler = this.config.flashFallbackHandler;
    if (typeof fallbackHandler === 'function') {
      try {
        const accepted = await fallbackHandler(currentModel, fallbackModel);
        if (accepted) {
          this.config.setModel(fallbackModel);
          this.model = fallbackModel;
          return fallbackModel;
        }
      } catch (error) {
        console.warn('Flash fallback handler failed:', error);
      }
    }

    return null;
  }
}<|MERGE_RESOLUTION|>--- conflicted
+++ resolved
@@ -39,11 +39,7 @@
 } from './contentGenerator.js';
 import { ProxyAgent, setGlobalDispatcher } from 'undici';
 import { DEFAULT_GEMINI_FLASH_MODEL } from '../config/models.js';
-<<<<<<< HEAD
-import { AuthType } from './contentGenerator.js';
 import { jsonrepair } from 'jsonrepair';
-=======
->>>>>>> edd69cb7
 
 function isThinkingSupported(model: string) {
   if (model.startsWith('gemini-2.5')) return true;
