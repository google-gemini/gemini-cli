--- conflicted
+++ resolved
@@ -219,37 +219,13 @@
     try {
       const userMemory = this.config.getUserMemory();
       const systemInstruction = getCoreSystemPrompt(this.config, userMemory);
-<<<<<<< HEAD
-      const model = this.config.getModel();
-
-      const config: GenerateContentConfig = { ...this.generateContentConfig };
-
-      if (isThinkingSupported(model)) {
-        config.thinkingConfig = {
-          includeThoughts: true,
-          thinkingBudget: DEFAULT_THINKING_MODE,
-        };
-      }
-
-      const chat = new GeminiChat(
-        this.config,
-        {
-          systemInstruction,
-          ...config,
-          tools,
-        },
-        toolRegistry,
-=======
       return new GeminiChat(
         this.config,
         systemInstruction,
         tools,
->>>>>>> 4adfdad4
         history,
         resumedSessionData,
       );
-      chat.setHistory(history);
-      return chat;
     } catch (error) {
       await reportError(
         error,
