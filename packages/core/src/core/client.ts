/**
 * @license
 * Copyright 2025 Google LLC
 * SPDX-License-Identifier: Apache-2.0
 */

import {
  EmbedContentParameters,
  GenerateContentConfig,
  Part,
  SchemaUnion,
  PartListUnion,
  Content,
  Tool,
  GenerateContentResponse,
} from '@google/genai';
import { getFolderStructure } from '../utils/getFolderStructure.js';
import {
  Turn,
  ServerGeminiStreamEvent,
  GeminiEventType,
  ChatCompressionInfo,
} from './turn.js';
import { Config } from '../config/config.js';
import { getCoreSystemPrompt, getCompressionPrompt } from './prompts.js';
import { ReadManyFilesTool } from '../tools/read-many-files.js';
import { getResponseText } from '../utils/generateContentResponseUtilities.js';
import { checkNextSpeaker } from '../utils/nextSpeakerChecker.js';
import { reportError } from '../utils/errorReporting.js';
import { GeminiChat } from './geminiChat.js';
import { retryWithBackoff } from '../utils/retry.js';
import { getErrorMessage } from '../utils/errors.js';
import { tokenLimit } from './tokenLimits.js';
import {
  AuthType,
  ContentGenerator,
  ContentGeneratorConfig,
  createContentGenerator,
} from './contentGenerator.js';
import { ProxyAgent, setGlobalDispatcher } from 'undici';
import { DEFAULT_GEMINI_FLASH_MODEL } from '../config/models.js';

function isThinkingSupported(model: string) {
  if (model.startsWith('gemini-2.5')) return true;
  return false;
}

/**
 * The scaling factor for chat history compression.
 *
 * A value of 0.4 means that the summary's character limit will be
 * 40% of the total token allowance.
 *
 * Exported for testing purposes.
 */
export const COMPRESSION_LIMIT_THRESHOLD = 0.4;

/**
 * Returns the upper bound for the total character count for the summarized history.
 *
 * This function calculates a dynamic character limit for the chat history summary
 * based on the current token usage and the number of turns in the conversation.
 * The goal is to create a summary that is long enough to be useful but short
 * enough to free up a meaningful number of tokens.
 *
 * Exported for testing purposes.
 *
 * @param tokenConsumed The number of tokens already used in the chat history.
 * @param tokenLimit The total token limit for the model.
 * @param historyLength The number of characters in the chat history.
 * @returns The calculated character limit for the summary.
 */
export function calculateCharacterLimit(
  tokenConsumed: number,
  tokenLimit: number,
  historyLength: number,
): number {
  if (tokenLimit === 0) {
    return 0;
  }

  const tokenUsageRatio = tokenConsumed / tokenLimit;

  if (tokenUsageRatio === 0) {
    return 0;
  }
  const baseCharacterLimit = historyLength / tokenUsageRatio;
  const characterLimit = baseCharacterLimit * COMPRESSION_LIMIT_THRESHOLD;

  return Math.floor(characterLimit);
}

export class GeminiClient {
  private chat?: GeminiChat;
  private contentGenerator?: ContentGenerator;
  private embeddingModel: string;
  private generateContentConfig: GenerateContentConfig = {
    temperature: 0,
    topP: 1,
  };
  private readonly MAX_TURNS = 100;
  private readonly TOKEN_THRESHOLD_FOR_SUMMARIZATION = 0.7;

  constructor(private config: Config) {
    if (config.getProxy()) {
      setGlobalDispatcher(new ProxyAgent(config.getProxy() as string));
    }

    this.embeddingModel = config.getEmbeddingModel();
  }

  async initialize(contentGeneratorConfig: ContentGeneratorConfig) {
    this.contentGenerator = await createContentGenerator(
      contentGeneratorConfig,
      this.config.getSessionId(),
    );
    this.chat = await this.startChat();
  }

  getContentGenerator(): ContentGenerator {
    if (!this.contentGenerator) {
      throw new Error('Content generator not initialized');
    }
    return this.contentGenerator;
  }

  async addHistory(content: Content) {
    this.getChat().addHistory(content);
  }

  getChat(): GeminiChat {
    if (!this.chat) {
      throw new Error('Chat not initialized');
    }
    return this.chat;
  }

  async getHistory(): Promise<Content[]> {
    return this.getChat().getHistory();
  }

  async setHistory(history: Content[]): Promise<void> {
    this.getChat().setHistory(history);
  }

  async resetChat(): Promise<void> {
    this.chat = await this.startChat();
  }

  private async getEnvironment(): Promise<Part[]> {
    const cwd = this.config.getWorkingDir();
    const today = new Date().toLocaleDateString(undefined, {
      weekday: 'long',
      year: 'numeric',
      month: 'long',
      day: 'numeric',
    });
    const platform = process.platform;
    const folderStructure = await getFolderStructure(cwd, {
      fileService: this.config.getFileService(),
    });
    const context = `
  This is the Gemini CLI. We are setting up the context for our chat.
  Today's date is ${today}.
  My operating system is: ${platform}
  I'm currently working in the directory: ${cwd}
  ${folderStructure}
          `.trim();

    const initialParts: Part[] = [{ text: context }];
    const toolRegistry = await this.config.getToolRegistry();

    // Add full file context if the flag is set
    if (this.config.getFullContext()) {
      try {
        const readManyFilesTool = toolRegistry.getTool(
          'read_many_files',
        ) as ReadManyFilesTool;
        if (readManyFilesTool) {
          // Read all files in the target directory
          const result = await readManyFilesTool.execute(
            {
              paths: ['**/*'], // Read everything recursively
              useDefaultExcludes: true, // Use default excludes
            },
            AbortSignal.timeout(30000),
          );
          if (result.llmContent) {
            initialParts.push({
              text: `\n--- Full File Context ---\n${result.llmContent}`,
            });
          } else {
            console.warn(
              'Full context requested, but read_many_files returned no content.',
            );
          }
        } else {
          console.warn(
            'Full context requested, but read_many_files tool not found.',
          );
        }
      } catch (error) {
        // Not using reportError here as it's a startup/config phase, not a chat/generation phase error.
        console.error('Error reading full file context:', error);
        initialParts.push({
          text: '\n--- Error reading full file context ---',
        });
      }
    }

    return initialParts;
  }

  private async startChat(extraHistory?: Content[]): Promise<GeminiChat> {
    const envParts = await this.getEnvironment();
    const toolRegistry = await this.config.getToolRegistry();
    const toolDeclarations = toolRegistry.getFunctionDeclarations();
    const tools: Tool[] = [{ functionDeclarations: toolDeclarations }];
    const history: Content[] = [
      {
        role: 'user',
        parts: envParts,
      },
      {
        role: 'model',
        parts: [{ text: 'Got it. Thanks for the context!' }],
      },
      ...(extraHistory ?? []),
    ];
    try {
      const userMemory = this.config.getUserMemory();
      const systemInstruction = getCoreSystemPrompt(userMemory);
      const generateContentConfigWithThinking = isThinkingSupported(
        this.config.getModel(),
      )
        ? {
            ...this.generateContentConfig,
            thinkingConfig: {
              includeThoughts: true,
            },
          }
        : this.generateContentConfig;
      return new GeminiChat(
        this.config,
        this.getContentGenerator(),
        {
          systemInstruction,
          ...generateContentConfigWithThinking,
          tools,
        },
        history,
      );
    } catch (error) {
      await reportError(
        error,
        'Error initializing Gemini chat session.',
        history,
        'startChat',
      );
      throw new Error(`Failed to initialize chat: ${getErrorMessage(error)}`);
    }
  }

  async *sendMessageStream(
    request: PartListUnion,
    signal: AbortSignal,
    turns: number = this.MAX_TURNS,
  ): AsyncGenerator<ServerGeminiStreamEvent, Turn> {
    // Ensure turns never exceeds MAX_TURNS to prevent infinite loops
    const boundedTurns = Math.min(turns, this.MAX_TURNS);
    if (!boundedTurns) {
      return new Turn(this.getChat());
    }

    const compressed = await this.tryCompressChat();
    if (compressed) {
      yield { type: GeminiEventType.ChatCompressed, value: compressed };
    }
    const turn = new Turn(this.getChat());
    const resultStream = turn.run(request, signal);
    for await (const event of resultStream) {
      yield event;
    }
    if (!turn.pendingToolCalls.length && signal && !signal.aborted) {
      const nextSpeakerCheck = await checkNextSpeaker(
        this.getChat(),
        this,
        signal,
      );
      if (nextSpeakerCheck?.next_speaker === 'model') {
        const nextRequest = [{ text: 'Please continue.' }];
        // This recursive call's events will be yielded out, but the final
        // turn object will be from the top-level call.
        yield* this.sendMessageStream(nextRequest, signal, boundedTurns - 1);
      }
    }
    return turn;
  }

  async generateJson(
    contents: Content[],
    schema: SchemaUnion,
    abortSignal: AbortSignal,
    model: string = DEFAULT_GEMINI_FLASH_MODEL,
    config: GenerateContentConfig = {},
  ): Promise<Record<string, unknown>> {
    try {
      const userMemory = this.config.getUserMemory();
      const systemInstruction = getCoreSystemPrompt(userMemory);
      const requestConfig = {
        abortSignal,
        ...this.generateContentConfig,
        ...config,
      };

      const apiCall = () =>
        this.getContentGenerator().generateContent({
          model,
          config: {
            ...requestConfig,
            systemInstruction,
            responseSchema: schema,
            responseMimeType: 'application/json',
          },
          contents,
        });

      const result = await retryWithBackoff(apiCall, {
        onPersistent429: async (authType?: string) =>
          await this.handleFlashFallback(authType),
        authType: this.config.getContentGeneratorConfig()?.authType,
      });

      const text = getResponseText(result);
      if (!text) {
        const error = new Error(
          'API returned an empty response for generateJson.',
        );
        await reportError(
          error,
          'Error in generateJson: API returned an empty response.',
          contents,
          'generateJson-empty-response',
        );
        throw error;
      }
      try {
        return JSON.parse(text);
      } catch (parseError) {
        await reportError(
          parseError,
          'Failed to parse JSON response from generateJson.',
          {
            responseTextFailedToParse: text,
            originalRequestContents: contents,
          },
          'generateJson-parse',
        );
        throw new Error(
          `Failed to parse API response as JSON: ${getErrorMessage(parseError)}`,
        );
      }
    } catch (error) {
      if (abortSignal.aborted) {
        throw error;
      }

      // Avoid double reporting for the empty response case handled above
      if (
        error instanceof Error &&
        error.message === 'API returned an empty response for generateJson.'
      ) {
        throw error;
      }

      await reportError(
        error,
        'Error generating JSON content via API.',
        contents,
        'generateJson-api',
      );
      throw new Error(
        `Failed to generate JSON content: ${getErrorMessage(error)}`,
      );
    }
  }

  async generateContent(
    contents: Content[],
    generationConfig: GenerateContentConfig,
    abortSignal: AbortSignal,
  ): Promise<GenerateContentResponse> {
    const modelToUse = this.config.getModel();
    const configToUse: GenerateContentConfig = {
      ...this.generateContentConfig,
      ...generationConfig,
    };

    try {
      const userMemory = this.config.getUserMemory();
      const systemInstruction = getCoreSystemPrompt(userMemory);

      const requestConfig = {
        abortSignal,
        ...configToUse,
        systemInstruction,
      };

      const apiCall = () =>
        this.getContentGenerator().generateContent({
          model: modelToUse,
          config: requestConfig,
          contents,
        });

      const result = await retryWithBackoff(apiCall, {
        onPersistent429: async (authType?: string) =>
          await this.handleFlashFallback(authType),
        authType: this.config.getContentGeneratorConfig()?.authType,
      });
      return result;
    } catch (error: unknown) {
      if (abortSignal.aborted) {
        throw error;
      }

      await reportError(
        error,
        `Error generating content via API with model ${modelToUse}.`,
        {
          requestContents: contents,
          requestConfig: configToUse,
        },
        'generateContent-api',
      );
      throw new Error(
        `Failed to generate content with model ${modelToUse}: ${getErrorMessage(error)}`,
      );
    }
  }

  async generateEmbedding(texts: string[]): Promise<number[][]> {
    if (!texts || texts.length === 0) {
      return [];
    }
    const embedModelParams: EmbedContentParameters = {
      model: this.embeddingModel,
      contents: texts,
    };

    const embedContentResponse =
      await this.getContentGenerator().embedContent(embedModelParams);
    if (
      !embedContentResponse.embeddings ||
      embedContentResponse.embeddings.length === 0
    ) {
      throw new Error('No embeddings found in API response.');
    }

    if (embedContentResponse.embeddings.length !== texts.length) {
      throw new Error(
        `API returned a mismatched number of embeddings. Expected ${texts.length}, got ${embedContentResponse.embeddings.length}.`,
      );
    }

    return embedContentResponse.embeddings.map((embedding, index) => {
      const values = embedding.values;
      if (!values || values.length === 0) {
        throw new Error(
          `API returned an empty embedding for input text at index ${index}: "${texts[index]}"`,
        );
      }
      return values;
    });
  }

  async tryCompressChat(
    force: boolean = false,
  ): Promise<ChatCompressionInfo | null> {
    const curatedHistory = this.getChat().getHistory(true);

    if (curatedHistory.length === 0) {
      return null;
    }

    const model = this.config.getModel();

    let { totalTokens: originalTokenCount } =
      await this.getContentGenerator().countTokens({
        model,
        contents: curatedHistory,
      });
    if (originalTokenCount === undefined) {
      console.warn(`Could not determine token count for model ${model}.`);
      originalTokenCount = 0;
    }

    const limit = tokenLimit(this.model);

    // Don't compress if not forced and we are under the limit.
    if (
      !force &&
<<<<<<< HEAD
      originalTokenCount < this.TOKEN_THRESHOLD_FOR_SUMMARIZATION * limit
=======
      originalTokenCount <
        this.TOKEN_THRESHOLD_FOR_SUMMARIZATION * tokenLimit(model)
>>>>>>> 229ae036
    ) {
      return null;
    }

    const historyCharacterLength = curatedHistory.reduce((acc, content) => {
      if (!content.parts) {
        return acc;
      }
      const text = content.parts
        .map((part) => (part as { text: string }).text)
        .join('');
      return acc + text.length;
    }, 0);

    const { text: summary } = await this.getChat().sendMessage({
      message: {
        text: 'First, reason in your scratchpad. Then, generate the <state_snapshot>.',
      },
      config: {
        systemInstruction: {
          text: getCompressionPrompt(
            calculateCharacterLimit(
              originalTokenCount,
              limit,
              historyCharacterLength,
            ),
          ),
        },
      },
    });
    this.chat = await this.startChat([
      {
        role: 'user',
        parts: [{ text: summary }],
      },
      {
        role: 'model',
        parts: [{ text: 'Got it. Thanks for the additional context!' }],
      },
    ]);

    const { totalTokens: newTokenCount } =
      await this.getContentGenerator().countTokens({
        // model might change after calling `sendMessage`, so we get the newest value from config
        model: this.config.getModel(),
        contents: this.getChat().getHistory(),
      });
    if (newTokenCount === undefined) {
      console.warn('Could not determine compressed history token count.');
      return null;
    }

    return {
      originalTokenCount,
      newTokenCount,
    };
  }

  /**
   * Handles fallback to Flash model when persistent 429 errors occur for OAuth users.
   * Uses a fallback handler if provided by the config, otherwise returns null.
   */
  private async handleFlashFallback(authType?: string): Promise<string | null> {
    // Only handle fallback for OAuth users
    if (authType !== AuthType.LOGIN_WITH_GOOGLE) {
      return null;
    }

    const currentModel = this.config.getModel();
    const fallbackModel = DEFAULT_GEMINI_FLASH_MODEL;

    // Don't fallback if already using Flash model
    if (currentModel === fallbackModel) {
      return null;
    }

    // Check if config has a fallback handler (set by CLI package)
    const fallbackHandler = this.config.flashFallbackHandler;
    if (typeof fallbackHandler === 'function') {
      try {
        const accepted = await fallbackHandler(currentModel, fallbackModel);
        if (accepted) {
          this.config.setModel(fallbackModel);
          return fallbackModel;
        }
      } catch (error) {
        console.warn('Flash fallback handler failed:', error);
      }
    }

    return null;
  }
}<|MERGE_RESOLUTION|>--- conflicted
+++ resolved
@@ -500,12 +500,7 @@
     // Don't compress if not forced and we are under the limit.
     if (
       !force &&
-<<<<<<< HEAD
       originalTokenCount < this.TOKEN_THRESHOLD_FOR_SUMMARIZATION * limit
-=======
-      originalTokenCount <
-        this.TOKEN_THRESHOLD_FOR_SUMMARIZATION * tokenLimit(model)
->>>>>>> 229ae036
     ) {
       return null;
     }
