/**
 * @license
 * Copyright 2025 Google LLC
 * SPDX-License-Identifier: Apache-2.0
 */

import type {
  EmbedContentParameters,
  GenerateContentConfig,
  PartListUnion,
  Content,
  Tool,
  GenerateContentResponse,
} from '@google/genai';
import {
  getDirectoryContextString,
  getEnvironmentContext,
} from '../utils/environmentContext.js';
import type { ServerGeminiStreamEvent, ChatCompressionInfo } from './turn.js';
import { CompressionStatus } from './turn.js';
import { Turn, GeminiEventType } from './turn.js';
import type { Config } from '../config/config.js';
import type { UserTierId } from '../code_assist/types.js';
import { getCoreSystemPrompt, getCompressionPrompt } from './prompts.js';
import { getResponseText } from '../utils/partUtils.js';
import { checkNextSpeaker } from '../utils/nextSpeakerChecker.js';
import { reportError } from '../utils/errorReporting.js';
import { GeminiChat } from './geminiChat.js';
import { retryWithBackoff } from '../utils/retry.js';
import { getErrorMessage } from '../utils/errors.js';
import { isFunctionResponse } from '../utils/messageInspectors.js';
<<<<<<< HEAD
import { tokenLimit, getOutputTokenLimit } from './tokenLimits.js';
=======
import { tokenLimit } from './tokenLimits.js';
import type { ChatRecordingService } from '../services/chatRecordingService.js';
>>>>>>> c31e37b3
import type {
  ContentGenerator,
  ContentGeneratorConfig,
} from './contentGenerator.js';
import { AuthType, createContentGenerator } from './contentGenerator.js';
import { ProxyAgent, setGlobalDispatcher } from 'undici';
import {
  DEFAULT_GEMINI_FLASH_MODEL,
  DEFAULT_THINKING_MODE,
} from '../config/models.js';
import { LoopDetectionService } from '../services/loopDetectionService.js';
import { ideContext } from '../ide/ideContext.js';
import {
  logChatCompression,
  logNextSpeakerCheck,
  logMalformedJsonResponse,
} from '../telemetry/loggers.js';
import {
  makeChatCompressionEvent,
  MalformedJsonResponseEvent,
  NextSpeakerCheckEvent,
} from '../telemetry/types.js';
import type { IdeContext, File } from '../ide/ideContext.js';

export function isThinkingSupported(model: string) {
  if (model.startsWith('gemini-2.5')) return true;
  return false;
}

export function isThinkingDefault(model: string) {
  if (model.startsWith('gemini-2.5-flash-lite')) return false;
  if (model.startsWith('gemini-2.5')) return true;
  return false;
}

/**
 * Returns the index of the content after the fraction of the total characters in the history.
 *
 * Exported for testing purposes.
 */
export function findIndexAfterFraction(
  history: Content[],
  fraction: number,
): number {
  if (fraction <= 0 || fraction >= 1) {
    throw new Error('Fraction must be between 0 and 1');
  }

  const contentLengths = history.map(
    (content) => JSON.stringify(content).length,
  );

  const totalCharacters = contentLengths.reduce(
    (sum, length) => sum + length,
    0,
  );
  const targetCharacters = totalCharacters * fraction;

  let charactersSoFar = 0;
  for (let i = 0; i < contentLengths.length; i++) {
    charactersSoFar += contentLengths[i];
    if (charactersSoFar >= targetCharacters) {
      return i;
    }
  }
  return contentLengths.length;
}

const MAX_TURNS = 100;

/**
 * Threshold for compression token count as a fraction of the model's token limit.
 * If the chat history exceeds this threshold, it will be compressed.
 */
const COMPRESSION_TOKEN_THRESHOLD = 0.7;

/**
 * The fraction of the latest chat history to keep. A value of 0.3
 * means that only the last 30% of the chat history will be kept after compression.
 */
const COMPRESSION_PRESERVE_THRESHOLD = 0.3;

export class GeminiClient {
  private chat?: GeminiChat;
  private contentGenerator?: ContentGenerator;
  private readonly embeddingModel: string;
  private readonly generateContentConfig: GenerateContentConfig = {
    temperature: 0,
    topP: 1,
  };
  private sessionTurnCount = 0;

  private readonly loopDetector: LoopDetectionService;
  private lastPromptId: string;
  private lastSentIdeContext: IdeContext | undefined;
  private forceFullIdeContext = true;

  /**
   * At any point in this conversation, was compression triggered without
   * being forced and did it fail?
   */
  private hasFailedCompressionAttempt = false;

  constructor(private readonly config: Config) {
    if (config.getProxy()) {
      setGlobalDispatcher(new ProxyAgent(config.getProxy() as string));
    }

    this.embeddingModel = config.getEmbeddingModel();
    this.loopDetector = new LoopDetectionService(config);
    this.lastPromptId = this.config.getSessionId();
  }

  async initialize(contentGeneratorConfig: ContentGeneratorConfig) {
    this.contentGenerator = await createContentGenerator(
      contentGeneratorConfig,
      this.config,
      this.config.getSessionId(),
    );
    this.chat = await this.startChat();
  }

  getContentGenerator(): ContentGenerator {
    if (!this.contentGenerator) {
      throw new Error('Content generator not initialized');
    }
    return this.contentGenerator;
  }

  getUserTier(): UserTierId | undefined {
    return this.contentGenerator?.userTier;
  }

  async addHistory(content: Content) {
    this.getChat().addHistory(content);
  }

  getChat(): GeminiChat {
    if (!this.chat) {
      throw new Error('Chat not initialized');
    }
    return this.chat;
  }

  isInitialized(): boolean {
    return this.chat !== undefined && this.contentGenerator !== undefined;
  }

  getHistory(): Content[] {
    return this.getChat().getHistory();
  }

  setHistory(
    history: Content[],
    { stripThoughts = false }: { stripThoughts?: boolean } = {},
  ) {
    const historyToSet = stripThoughts
      ? history.map((content) => {
          const newContent = { ...content };
          if (newContent.parts) {
            newContent.parts = newContent.parts.map((part) => {
              if (
                part &&
                typeof part === 'object' &&
                'thoughtSignature' in part
              ) {
                const newPart = { ...part };
                delete (newPart as { thoughtSignature?: string })
                  .thoughtSignature;
                return newPart;
              }
              return part;
            });
          }
          return newContent;
        })
      : history;
    this.getChat().setHistory(historyToSet);
    this.forceFullIdeContext = true;
  }

  async setTools(): Promise<void> {
    const toolRegistry = this.config.getToolRegistry();
    const toolDeclarations = toolRegistry.getFunctionDeclarations();
    const tools: Tool[] = [{ functionDeclarations: toolDeclarations }];
    this.getChat().setTools(tools);
  }

  async resetChat(): Promise<void> {
    this.chat = await this.startChat();
  }

  getChatRecordingService(): ChatRecordingService | undefined {
    return this.chat?.getChatRecordingService();
  }

  async addDirectoryContext(): Promise<void> {
    if (!this.chat) {
      return;
    }

    this.getChat().addHistory({
      role: 'user',
      parts: [{ text: await getDirectoryContextString(this.config) }],
    });
  }

  async startChat(extraHistory?: Content[]): Promise<GeminiChat> {
    this.forceFullIdeContext = true;
    this.hasFailedCompressionAttempt = false;
    const envParts = await getEnvironmentContext(this.config);
    const toolRegistry = this.config.getToolRegistry();
    const toolDeclarations = toolRegistry.getFunctionDeclarations();
    const tools: Tool[] = [{ functionDeclarations: toolDeclarations }];
    const history: Content[] = [
      {
        role: 'user',
        parts: envParts,
      },
      {
        role: 'model',
        parts: [{ text: 'Got it. Thanks for the context!' }],
      },
      ...(extraHistory ?? []),
    ];
    try {
      const userMemory = this.config.getUserMemory();
      const systemInstruction = getCoreSystemPrompt(userMemory);
      const model = this.config.getModel();
      const generateContentConfigWithThinking = isThinkingSupported(model)
        ? {
            ...this.generateContentConfig,
            thinkingConfig: {
              thinkingBudget: -1,
              includeThoughts: true,
              ...(!isThinkingDefault(model)
                ? { thinkingBudget: DEFAULT_THINKING_MODE }
                : {}),
            },
          }
        : this.generateContentConfig;
      return new GeminiChat(
        this.config,
        this.getContentGenerator(),
        {
          systemInstruction,
          ...generateContentConfigWithThinking,
          tools,
        },
        history,
      );
    } catch (error) {
      await reportError(
        error,
        'Error initializing Gemini chat session.',
        history,
        'startChat',
      );
      throw new Error(`Failed to initialize chat: ${getErrorMessage(error)}`);
    }
  }

  private getIdeContextParts(forceFullContext: boolean): {
    contextParts: string[];
    newIdeContext: IdeContext | undefined;
  } {
    const currentIdeContext = ideContext.getIdeContext();
    if (!currentIdeContext) {
      return { contextParts: [], newIdeContext: undefined };
    }

    if (forceFullContext || !this.lastSentIdeContext) {
      // Send full context as JSON
      const openFiles = currentIdeContext.workspaceState?.openFiles || [];
      const activeFile = openFiles.find((f) => f.isActive);
      const otherOpenFiles = openFiles
        .filter((f) => !f.isActive)
        .map((f) => f.path);

      const contextData: Record<string, unknown> = {};

      if (activeFile) {
        contextData['activeFile'] = {
          path: activeFile.path,
          cursor: activeFile.cursor
            ? {
                line: activeFile.cursor.line,
                character: activeFile.cursor.character,
              }
            : undefined,
          selectedText: activeFile.selectedText || undefined,
        };
      }

      if (otherOpenFiles.length > 0) {
        contextData['otherOpenFiles'] = otherOpenFiles;
      }

      if (Object.keys(contextData).length === 0) {
        return { contextParts: [], newIdeContext: currentIdeContext };
      }

      const jsonString = JSON.stringify(contextData, null, 2);
      const contextParts = [
        "Here is the user's editor context as a JSON object. This is for your information only.",
        '```json',
        jsonString,
        '```',
      ];

      if (this.config.getDebugMode()) {
        console.log(contextParts.join('\n'));
      }
      return {
        contextParts,
        newIdeContext: currentIdeContext,
      };
    } else {
      // Calculate and send delta as JSON
      const delta: Record<string, unknown> = {};
      const changes: Record<string, unknown> = {};

      const lastFiles = new Map(
        (this.lastSentIdeContext.workspaceState?.openFiles || []).map(
          (f: File) => [f.path, f],
        ),
      );
      const currentFiles = new Map(
        (currentIdeContext.workspaceState?.openFiles || []).map((f: File) => [
          f.path,
          f,
        ]),
      );

      const openedFiles: string[] = [];
      for (const [path] of currentFiles.entries()) {
        if (!lastFiles.has(path)) {
          openedFiles.push(path);
        }
      }
      if (openedFiles.length > 0) {
        changes['filesOpened'] = openedFiles;
      }

      const closedFiles: string[] = [];
      for (const [path] of lastFiles.entries()) {
        if (!currentFiles.has(path)) {
          closedFiles.push(path);
        }
      }
      if (closedFiles.length > 0) {
        changes['filesClosed'] = closedFiles;
      }

      const lastActiveFile = (
        this.lastSentIdeContext.workspaceState?.openFiles || []
      ).find((f: File) => f.isActive);
      const currentActiveFile = (
        currentIdeContext.workspaceState?.openFiles || []
      ).find((f: File) => f.isActive);

      if (currentActiveFile) {
        if (!lastActiveFile || lastActiveFile.path !== currentActiveFile.path) {
          changes['activeFileChanged'] = {
            path: currentActiveFile.path,
            cursor: currentActiveFile.cursor
              ? {
                  line: currentActiveFile.cursor.line,
                  character: currentActiveFile.cursor.character,
                }
              : undefined,
            selectedText: currentActiveFile.selectedText || undefined,
          };
        } else {
          const lastCursor = lastActiveFile.cursor;
          const currentCursor = currentActiveFile.cursor;
          if (
            currentCursor &&
            (!lastCursor ||
              lastCursor.line !== currentCursor.line ||
              lastCursor.character !== currentCursor.character)
          ) {
            changes['cursorMoved'] = {
              path: currentActiveFile.path,
              cursor: {
                line: currentCursor.line,
                character: currentCursor.character,
              },
            };
          }

          const lastSelectedText = lastActiveFile.selectedText || '';
          const currentSelectedText = currentActiveFile.selectedText || '';
          if (lastSelectedText !== currentSelectedText) {
            changes['selectionChanged'] = {
              path: currentActiveFile.path,
              selectedText: currentSelectedText,
            };
          }
        }
      } else if (lastActiveFile) {
        changes['activeFileChanged'] = {
          path: null,
          previousPath: lastActiveFile.path,
        };
      }

      if (Object.keys(changes).length === 0) {
        return { contextParts: [], newIdeContext: currentIdeContext };
      }

      delta['changes'] = changes;
      const jsonString = JSON.stringify(delta, null, 2);
      const contextParts = [
        "Here is a summary of changes in the user's editor context, in JSON format. This is for your information only.",
        '```json',
        jsonString,
        '```',
      ];

      if (this.config.getDebugMode()) {
        console.log(contextParts.join('\n'));
      }
      return {
        contextParts,
        newIdeContext: currentIdeContext,
      };
    }
  }

  async *sendMessageStream(
    request: PartListUnion,
    signal: AbortSignal,
    prompt_id: string,
    turns: number = MAX_TURNS,
    originalModel?: string,
  ): AsyncGenerator<ServerGeminiStreamEvent, Turn> {
    if (this.lastPromptId !== prompt_id) {
      this.loopDetector.reset(prompt_id);
      this.lastPromptId = prompt_id;
    }
    this.sessionTurnCount++;
    if (
      this.config.getMaxSessionTurns() > 0 &&
      this.sessionTurnCount > this.config.getMaxSessionTurns()
    ) {
      yield { type: GeminiEventType.MaxSessionTurns };
      return new Turn(this.getChat(), prompt_id);
    }
    // Ensure turns never exceeds MAX_TURNS to prevent infinite loops
    const boundedTurns = Math.min(turns, MAX_TURNS);
    if (!boundedTurns) {
      return new Turn(this.getChat(), prompt_id);
    }

    // Track the original model from the first call to detect model switching
    const initialModel = originalModel || this.config.getModel();

    const compressed = await this.tryCompressChat(prompt_id);

    if (compressed.compressionStatus === CompressionStatus.COMPRESSED) {
      yield { type: GeminiEventType.ChatCompressed, value: compressed };
    }

    // Prevent context updates from being sent while a tool call is
    // waiting for a response. The Gemini API requires that a functionResponse
    // part from the user immediately follows a functionCall part from the model
    // in the conversation history . The IDE context is not discarded; it will
    // be included in the next regular message sent to the model.
    const history = this.getHistory();
    const lastMessage =
      history.length > 0 ? history[history.length - 1] : undefined;
    const hasPendingToolCall =
      !!lastMessage &&
      lastMessage.role === 'model' &&
      (lastMessage.parts?.some((p) => 'functionCall' in p) || false);

    if (this.config.getIdeMode() && !hasPendingToolCall) {
      const { contextParts, newIdeContext } = this.getIdeContextParts(
        this.forceFullIdeContext || history.length === 0,
      );
      if (contextParts.length > 0) {
        this.getChat().addHistory({
          role: 'user',
          parts: [{ text: contextParts.join('\n') }],
        });
      }
      this.lastSentIdeContext = newIdeContext;
      this.forceFullIdeContext = false;
    }

    const turn = new Turn(this.getChat(), prompt_id);

    const loopDetected = await this.loopDetector.turnStarted(signal);
    if (loopDetected) {
      yield { type: GeminiEventType.LoopDetected };
      return turn;
    }

    const resultStream = turn.run(request, signal);
    for await (const event of resultStream) {
      if (this.loopDetector.addAndCheck(event)) {
        yield { type: GeminiEventType.LoopDetected };
        return turn;
      }
      yield event;
      if (event.type === GeminiEventType.Error) {
        return turn;
      }
    }
    if (!turn.pendingToolCalls.length && signal && !signal.aborted) {
      // Check if model was switched during the call (likely due to quota error)
      const currentModel = this.config.getModel();
      if (currentModel !== initialModel) {
        // Model was switched (likely due to quota error fallback)
        // Don't continue with recursive call to prevent unwanted Flash execution
        return turn;
      }

      if (this.config.getSkipNextSpeakerCheck()) {
        return turn;
      }

      const nextSpeakerCheck = await checkNextSpeaker(
        this.getChat(),
        this,
        signal,
      );
      logNextSpeakerCheck(
        this.config,
        new NextSpeakerCheckEvent(
          prompt_id,
          turn.finishReason?.toString() || '',
          nextSpeakerCheck?.next_speaker || '',
        ),
      );
      if (nextSpeakerCheck?.next_speaker === 'model') {
        const nextRequest = [{ text: 'Please continue.' }];
        // This recursive call's events will be yielded out, but the final
        // turn object will be from the top-level call.
        yield* this.sendMessageStream(
          nextRequest,
          signal,
          prompt_id,
          boundedTurns - 1,
          initialModel,
        );
      }
    }
    return turn;
  }

  async generateJson(
    contents: Content[],
    schema: Record<string, unknown>,
    abortSignal: AbortSignal,
    model: string,
    config: GenerateContentConfig = {},
  ): Promise<Record<string, unknown>> {
    try {
      const userMemory = this.config.getUserMemory();
      const systemInstruction = getCoreSystemPrompt(userMemory);
      const requestConfig = {
        abortSignal,
        ...this.generateContentConfig,
        ...config,
      };

      const apiCall = () =>
        this.getContentGenerator().generateContent(
          {
            model,
            config: {
              ...requestConfig,
              systemInstruction,
              responseJsonSchema: schema,
              responseMimeType: 'application/json',
            },
            contents,
          },
          this.lastPromptId,
        );

      const result = await retryWithBackoff(apiCall, {
        onPersistent429: async (authType?: string, error?: unknown) =>
          await this.handleFlashFallback(authType, error),
        authType: this.config.getContentGeneratorConfig()?.authType,
      });

      let text = getResponseText(result);
      if (!text) {
        const error = new Error(
          'API returned an empty response for generateJson.',
        );
        await reportError(
          error,
          'Error in generateJson: API returned an empty response.',
          contents,
          'generateJson-empty-response',
        );
        throw error;
      }

      const prefix = '```json';
      const suffix = '```';
      if (text.startsWith(prefix) && text.endsWith(suffix)) {
        logMalformedJsonResponse(
          this.config,
          new MalformedJsonResponseEvent(model),
        );
        text = text
          .substring(prefix.length, text.length - suffix.length)
          .trim();
      }

      try {
        return JSON.parse(text);
      } catch (parseError) {
        await reportError(
          parseError,
          'Failed to parse JSON response from generateJson.',
          {
            responseTextFailedToParse: text,
            originalRequestContents: contents,
          },
          'generateJson-parse',
        );
        throw new Error(
          `Failed to parse API response as JSON: ${getErrorMessage(
            parseError,
          )}`,
        );
      }
    } catch (error) {
      if (abortSignal.aborted) {
        throw error;
      }

      // Avoid double reporting for the empty response case handled above
      if (
        error instanceof Error &&
        error.message === 'API returned an empty response for generateJson.'
      ) {
        throw error;
      }

      await reportError(
        error,
        'Error generating JSON content via API.',
        contents,
        'generateJson-api',
      );
      throw new Error(
        `Failed to generate JSON content: ${getErrorMessage(error)}`,
      );
    }
  }

  async generateContent(
    contents: Content[],
    generationConfig: GenerateContentConfig,
    abortSignal: AbortSignal,
    model: string,
  ): Promise<GenerateContentResponse> {
    const configToUse: GenerateContentConfig = {
      ...this.generateContentConfig,
      ...generationConfig,
    };

    try {
      const userMemory = this.config.getUserMemory();
      const systemInstruction = getCoreSystemPrompt(userMemory);

      const requestConfig: GenerateContentConfig = {
        abortSignal,
        ...configToUse,
        systemInstruction,
      };

      const apiCall = () =>
        this.getContentGenerator().generateContent(
          {
            model,
            config: requestConfig,
            contents,
          },
          this.lastPromptId,
        );

      const result = await retryWithBackoff(apiCall, {
        onPersistent429: async (authType?: string, error?: unknown) =>
          await this.handleFlashFallback(authType, error),
        authType: this.config.getContentGeneratorConfig()?.authType,
      });
      return result;
    } catch (error: unknown) {
      if (abortSignal.aborted) {
        throw error;
      }

      await reportError(
        error,
        `Error generating content via API with model ${model}.`,
        {
          requestContents: contents,
          requestConfig: configToUse,
        },
        'generateContent-api',
      );
      throw new Error(
        `Failed to generate content with model ${model}: ${getErrorMessage(error)}`,
      );
    }
  }

  async generateEmbedding(texts: string[]): Promise<number[][]> {
    if (!texts || texts.length === 0) {
      return [];
    }
    const embedModelParams: EmbedContentParameters = {
      model: this.embeddingModel,
      contents: texts,
    };

    const embedContentResponse =
      await this.getContentGenerator().embedContent(embedModelParams);
    if (
      !embedContentResponse.embeddings ||
      embedContentResponse.embeddings.length === 0
    ) {
      throw new Error('No embeddings found in API response.');
    }

    if (embedContentResponse.embeddings.length !== texts.length) {
      throw new Error(
        `API returned a mismatched number of embeddings. Expected ${texts.length}, got ${embedContentResponse.embeddings.length}.`,
      );
    }

    return embedContentResponse.embeddings.map((embedding, index) => {
      const values = embedding.values;
      if (!values || values.length === 0) {
        throw new Error(
          `API returned an empty embedding for input text at index ${index}: "${texts[index]}"`,
        );
      }
      return values;
    });
  }

  async tryCompressChat(
    prompt_id: string,
    force: boolean = false,
  ): Promise<ChatCompressionInfo> {
    const curatedHistory = this.getChat().getHistory(true);

    // Regardless of `force`, don't do anything if the history is empty.
    if (
      curatedHistory.length === 0 ||
      (this.hasFailedCompressionAttempt && !force)
    ) {
      return {
        originalTokenCount: 0,
        newTokenCount: 0,
        compressionStatus: CompressionStatus.NOOP,
      };
    }

    const model = this.config.getModel();

    const { totalTokens: originalTokenCount } =
      await this.getContentGenerator().countTokens({
        model,
        contents: curatedHistory,
      });
    if (originalTokenCount === undefined) {
      console.warn(`Could not determine token count for model ${model}.`);
      this.hasFailedCompressionAttempt = !force && true;
      return {
        originalTokenCount: 0,
        newTokenCount: 0,
        compressionStatus:
          CompressionStatus.COMPRESSION_FAILED_TOKEN_COUNT_ERROR,
      };
    }

    const contextPercentageThreshold =
      this.config.getChatCompression()?.contextPercentageThreshold;

    // Don't compress if not forced and we are under the limit.
    if (!force) {
      const threshold =
        contextPercentageThreshold ?? COMPRESSION_TOKEN_THRESHOLD;
      if (originalTokenCount < threshold * tokenLimit(model)) {
        return {
          originalTokenCount,
          newTokenCount: originalTokenCount,
          compressionStatus: CompressionStatus.NOOP,
        };
      }
    }

    let compressBeforeIndex = findIndexAfterFraction(
      curatedHistory,
      1 - COMPRESSION_PRESERVE_THRESHOLD,
    );
    // Find the first user message after the index. This is the start of the next turn.
    while (
      compressBeforeIndex < curatedHistory.length &&
      (curatedHistory[compressBeforeIndex]?.role === 'model' ||
        isFunctionResponse(curatedHistory[compressBeforeIndex]))
    ) {
      compressBeforeIndex++;
    }

    const historyToCompress = curatedHistory.slice(0, compressBeforeIndex);
    const historyToKeep = curatedHistory.slice(compressBeforeIndex);

    this.getChat().setHistory(historyToCompress);

    const { text: summary } = await this.getChat().sendMessage(
      {
        message: {
          text: 'First, reason in your scratchpad. Then, generate the <state_snapshot>.',
        },
        config: {
          systemInstruction: { text: getCompressionPrompt() },
          maxOutputTokens: Math.min(
            originalTokenCount,
            getOutputTokenLimit(this.config.getModel()),
          ),
        },
      },
      prompt_id,
    );
    const chat = await this.startChat([
      {
        role: 'user',
        parts: [{ text: summary }],
      },
      {
        role: 'model',
        parts: [{ text: 'Got it. Thanks for the additional context!' }],
      },
      ...historyToKeep,
    ]);
    this.forceFullIdeContext = true;

    const { totalTokens: newTokenCount } =
      await this.getContentGenerator().countTokens({
        // model might change after calling `sendMessage`, so we get the newest value from config
        model: this.config.getModel(),
        contents: chat.getHistory(),
      });
    if (newTokenCount === undefined) {
      console.warn('Could not determine compressed history token count.');
      this.hasFailedCompressionAttempt = !force && true;
      return {
        originalTokenCount,
        newTokenCount: originalTokenCount,
        compressionStatus:
          CompressionStatus.COMPRESSION_FAILED_TOKEN_COUNT_ERROR,
      };
    }

    logChatCompression(
      this.config,
      makeChatCompressionEvent({
        tokens_before: originalTokenCount,
        tokens_after: newTokenCount,
      }),
    );

    if (newTokenCount > originalTokenCount) {
      this.getChat().setHistory(curatedHistory);
      this.hasFailedCompressionAttempt = !force && true;
      return {
        originalTokenCount,
        newTokenCount,
        compressionStatus:
          CompressionStatus.COMPRESSION_FAILED_INFLATED_TOKEN_COUNT,
      };
    } else {
      this.chat = chat; // Chat compression successful, set new state.
    }

    return {
      originalTokenCount,
      newTokenCount,
      compressionStatus: CompressionStatus.COMPRESSED,
    };
  }

  /**
   * Handles falling back to Flash model when persistent 429 errors occur for OAuth users.
   * Uses a fallback handler if provided by the config; otherwise, returns null.
   */
  private async handleFlashFallback(
    authType?: string,
    error?: unknown,
  ): Promise<string | null> {
    // Only handle fallback for OAuth users
    if (authType !== AuthType.LOGIN_WITH_GOOGLE) {
      return null;
    }

    const currentModel = this.config.getModel();
    const fallbackModel = DEFAULT_GEMINI_FLASH_MODEL;

    // Don't fallback if already using Flash model
    if (currentModel === fallbackModel) {
      return null;
    }

    // Check if config has a fallback handler (set by CLI package)
    const fallbackHandler = this.config.flashFallbackHandler;
    if (typeof fallbackHandler === 'function') {
      try {
        const accepted = await fallbackHandler(
          currentModel,
          fallbackModel,
          error,
        );
        if (accepted !== false && accepted !== null) {
          this.config.setModel(fallbackModel);
          this.config.setFallbackMode(true);
          return fallbackModel;
        }
        // Check if the model was switched manually in the handler
        if (this.config.getModel() === fallbackModel) {
          return null; // Model was switched but don't continue with current prompt
        }
      } catch (error) {
        console.warn('Flash fallback handler failed:', error);
      }
    }

    return null;
  }
}

export const TEST_ONLY = {
  COMPRESSION_PRESERVE_THRESHOLD,
  COMPRESSION_TOKEN_THRESHOLD,
};<|MERGE_RESOLUTION|>--- conflicted
+++ resolved
@@ -29,12 +29,8 @@
 import { retryWithBackoff } from '../utils/retry.js';
 import { getErrorMessage } from '../utils/errors.js';
 import { isFunctionResponse } from '../utils/messageInspectors.js';
-<<<<<<< HEAD
 import { tokenLimit, getOutputTokenLimit } from './tokenLimits.js';
-=======
-import { tokenLimit } from './tokenLimits.js';
 import type { ChatRecordingService } from '../services/chatRecordingService.js';
->>>>>>> c31e37b3
 import type {
   ContentGenerator,
   ContentGeneratorConfig,
