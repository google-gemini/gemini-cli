/**
 * @license
 * Copyright 2025 Google LLC
 * SPDX-License-Identifier: Apache-2.0
 */

import {
  EmbedContentParameters,
  GenerateContentConfig,
  Part,
  SchemaUnion,
  PartListUnion,
  Content,
  Tool,
  GenerateContentResponse,
} from '@google/genai';
import { getFolderStructure } from '../utils/getFolderStructure.js';
import {
  Turn,
  ServerGeminiStreamEvent,
  GeminiEventType,
  ChatCompressionInfo,
} from './turn.js';
import { Config } from '../config/config.js';
<<<<<<< HEAD
import { getCoreSystemPrompt, getPlanModeSystemPrompt } from './prompts.js';
import { getCoreSystemPrompt, getCompressionPrompt, getPlanModeSystemPrompt } from './prompts.js';
import { ReadManyFilesTool } from '../tools/read-many-files.js';
=======
import { UserTierId } from '../code_assist/types.js';
import { getCoreSystemPrompt, getCompressionPrompt } from './prompts.js';
>>>>>>> 1f0ad865
import { getResponseText } from '../utils/generateContentResponseUtilities.js';
import { checkNextSpeaker } from '../utils/nextSpeakerChecker.js';
import { reportError } from '../utils/errorReporting.js';
import { GeminiChat } from './geminiChat.js';
import { retryWithBackoff } from '../utils/retry.js';
import { getErrorMessage } from '../utils/errors.js';
import { isFunctionResponse } from '../utils/messageInspectors.js';
import { tokenLimit } from './tokenLimits.js';
import {
  AuthType,
  ContentGenerator,
  ContentGeneratorConfig,
  createContentGenerator,
} from './contentGenerator.js';
import { ProxyAgent, setGlobalDispatcher } from 'undici';
import { DEFAULT_GEMINI_FLASH_MODEL } from '../config/models.js';
import { LoopDetectionService } from '../services/loopDetectionService.js';
import { ideContext } from '../ide/ideContext.js';
import { logNextSpeakerCheck } from '../telemetry/loggers.js';
import {
  MalformedJsonResponseEvent,
  NextSpeakerCheckEvent,
} from '../telemetry/types.js';
import { ClearcutLogger } from '../telemetry/clearcut-logger/clearcut-logger.js';

function isThinkingSupported(model: string) {
  if (model.startsWith('gemini-2.5')) return true;
  return false;
}

/**
 * Returns the index of the content after the fraction of the total characters in the history.
 *
 * Exported for testing purposes.
 */
export function findIndexAfterFraction(
  history: Content[],
  fraction: number,
): number {
  if (fraction <= 0 || fraction >= 1) {
    throw new Error('Fraction must be between 0 and 1');
  }

  const contentLengths = history.map(
    (content) => JSON.stringify(content).length,
  );

  const totalCharacters = contentLengths.reduce(
    (sum, length) => sum + length,
    0,
  );
  const targetCharacters = totalCharacters * fraction;

  let charactersSoFar = 0;
  for (let i = 0; i < contentLengths.length; i++) {
    charactersSoFar += contentLengths[i];
    if (charactersSoFar >= targetCharacters) {
      return i;
    }
  }
  return contentLengths.length;
}

export class GeminiClient {
  private chat?: GeminiChat;
  private contentGenerator?: ContentGenerator;
  private embeddingModel: string;
  private generateContentConfig: GenerateContentConfig = {
    temperature: 0,
    topP: 1,
  };
  private sessionTurnCount = 0;
  private readonly MAX_TURNS = 100;
  /**
   * Threshold for compression token count as a fraction of the model's token limit.
   * If the chat history exceeds this threshold, it will be compressed.
   */
  private readonly COMPRESSION_TOKEN_THRESHOLD = 0.7;
  /**
   * The fraction of the latest chat history to keep. A value of 0.3
   * means that only the last 30% of the chat history will be kept after compression.
   */
  private readonly COMPRESSION_PRESERVE_THRESHOLD = 0.3;

  private readonly loopDetector: LoopDetectionService;
  private lastPromptId: string;

  constructor(private config: Config) {
    if (config.getProxy()) {
      setGlobalDispatcher(new ProxyAgent(config.getProxy() as string));
    }

    this.embeddingModel = config.getEmbeddingModel();
    this.loopDetector = new LoopDetectionService(config);
    this.lastPromptId = this.config.getSessionId();
  }

  async initialize(contentGeneratorConfig: ContentGeneratorConfig) {
    this.contentGenerator = await createContentGenerator(
      contentGeneratorConfig,
      this.config,
      this.config.getSessionId(),
    );
    this.chat = await this.startChat();
  }

  getContentGenerator(): ContentGenerator {
    if (!this.contentGenerator) {
      throw new Error('Content generator not initialized');
    }
    return this.contentGenerator;
  }

  getUserTier(): UserTierId | undefined {
    return this.contentGenerator?.userTier;
  }

  async addHistory(content: Content) {
    this.getChat().addHistory(content);
  }

  getChat(): GeminiChat {
    if (!this.chat) {
      throw new Error('Chat not initialized');
    }
    return this.chat;
  }

  isInitialized(): boolean {
    return this.chat !== undefined && this.contentGenerator !== undefined;
  }

  getHistory(): Content[] {
    return this.getChat().getHistory();
  }

  setHistory(history: Content[]) {
    this.getChat().setHistory(history);
  }

  async setTools(): Promise<void> {
    const toolRegistry = await this.config.getToolRegistry();
    const toolDeclarations = toolRegistry.getFunctionDeclarations();
    const tools: Tool[] = [{ functionDeclarations: toolDeclarations }];
    this.getChat().setTools(tools);
  }

  async resetChat(): Promise<void> {
    this.chat = await this.startChat();
  }

  async addDirectoryContext(): Promise<void> {
    if (!this.chat) {
      return;
    }

    this.getChat().addHistory({
      role: 'user',
      parts: [{ text: await this.getDirectoryContext() }],
    });
  }

  private async getDirectoryContext(): Promise<string> {
    const workspaceContext = this.config.getWorkspaceContext();
    const workspaceDirectories = workspaceContext.getDirectories();

    const folderStructures = await Promise.all(
      workspaceDirectories.map((dir) =>
        getFolderStructure(dir, {
          fileService: this.config.getFileService(),
        }),
      ),
    );

    const folderStructure = folderStructures.join('\n');
    const dirList = workspaceDirectories.map((dir) => `  - ${dir}`).join('\n');
    const workingDirPreamble = `I'm currently working in the following directories:\n${dirList}\n Folder structures are as follows:\n${folderStructure}`;
    return workingDirPreamble;
  }

  private async getEnvironment(): Promise<Part[]> {
    const today = new Date().toLocaleDateString(undefined, {
      weekday: 'long',
      year: 'numeric',
      month: 'long',
      day: 'numeric',
    });
    const platform = process.platform;

    const workspaceContext = this.config.getWorkspaceContext();
    const workspaceDirectories = workspaceContext.getDirectories();

    const folderStructures = await Promise.all(
      workspaceDirectories.map((dir) =>
        getFolderStructure(dir, {
          fileService: this.config.getFileService(),
        }),
      ),
    );

    const folderStructure = folderStructures.join('\n');

    let workingDirPreamble: string;
    if (workspaceDirectories.length === 1) {
      workingDirPreamble = `I'm currently working in the directory: ${workspaceDirectories[0]}`;
    } else {
      const dirList = workspaceDirectories
        .map((dir) => `  - ${dir}`)
        .join('\n');
      workingDirPreamble = `I'm currently working in the following directories:\n${dirList}`;
    }

    const context = `
  This is the Gemini CLI. We are setting up the context for our chat.
  Today's date is ${today}.
  My operating system is: ${platform}
  ${workingDirPreamble}
  Here is the folder structure of the current working directories:\n
  ${folderStructure}
          `.trim();

    const initialParts: Part[] = [{ text: context }];
    const toolRegistry = await this.config.getToolRegistry();

    // Add full file context if the flag is set
    if (this.config.getFullContext()) {
      try {
        const readManyFilesTool = toolRegistry.getTool('read_many_files');
        if (readManyFilesTool) {
          const invocation = readManyFilesTool.build({
            paths: ['**/*'], // Read everything recursively
            useDefaultExcludes: true, // Use default excludes
          });

          // Read all files in the target directory
          const result = await invocation.execute(AbortSignal.timeout(30000));
          if (result.llmContent) {
            initialParts.push({
              text: `\n--- Full File Context ---\n${result.llmContent}`,
            });
          } else {
            console.warn(
              'Full context requested, but read_many_files returned no content.',
            );
          }
        } else {
          console.warn(
            'Full context requested, but read_many_files tool not found.',
          );
        }
      } catch (error) {
        // Not using reportError here as it's a startup/config phase, not a chat/generation phase error.
        console.error('Error reading full file context:', error);
        initialParts.push({
          text: '\n--- Error reading full file context ---',
        });
      }
    }

    return initialParts;
  }

  async startChat(extraHistory?: Content[]): Promise<GeminiChat> {
    const envParts = await this.getEnvironment();
    const toolRegistry = await this.config.getToolRegistry();
    const toolDeclarations = toolRegistry.getFunctionDeclarations();
    const tools: Tool[] = [{ functionDeclarations: toolDeclarations }];
    const history: Content[] = [
      {
        role: 'user',
        parts: envParts,
      },
      {
        role: 'model',
        parts: [{ text: 'Got it. Thanks for the context!' }],
      },
      ...(extraHistory ?? []),
    ];
    try {
      const userMemory = this.config.getUserMemory();
<<<<<<< HEAD
      const systemInstruction = this.config.getIsPlanMode() 
        ? getPlanModeSystemPrompt(userMemory)
        : getCoreSystemPrompt(userMemory);
      const generateContentConfigWithThinking = isThinkingSupported(this.model)
=======
      const systemInstruction = getCoreSystemPrompt(userMemory);
      const generateContentConfigWithThinking = isThinkingSupported(
        this.config.getModel(),
      )
>>>>>>> 1f0ad865
        ? {
            ...this.generateContentConfig,
            thinkingConfig: {
              includeThoughts: true,
            },
          }
        : this.generateContentConfig;
      return new GeminiChat(
        this.config,
        this.getContentGenerator(),
        {
          systemInstruction,
          ...generateContentConfigWithThinking,
          tools,
        },
        history,
      );
    } catch (error) {
      await reportError(
        error,
        'Error initializing Gemini chat session.',
        history,
        'startChat',
      );
      throw new Error(`Failed to initialize chat: ${getErrorMessage(error)}`);
    }
  }

  async *sendMessageStream(
    request: PartListUnion,
    signal: AbortSignal,
    prompt_id: string,
    turns: number = this.MAX_TURNS,
    originalModel?: string,
  ): AsyncGenerator<ServerGeminiStreamEvent, Turn> {
    if (this.lastPromptId !== prompt_id) {
      this.loopDetector.reset(prompt_id);
      this.lastPromptId = prompt_id;
    }
    this.sessionTurnCount++;
    if (
      this.config.getMaxSessionTurns() > 0 &&
      this.sessionTurnCount > this.config.getMaxSessionTurns()
    ) {
      yield { type: GeminiEventType.MaxSessionTurns };
      return new Turn(this.getChat(), prompt_id);
    }
    // Ensure turns never exceeds MAX_TURNS to prevent infinite loops
    const boundedTurns = Math.min(turns, this.MAX_TURNS);
    if (!boundedTurns) {
      return new Turn(this.getChat(), prompt_id);
    }

    // Track the original model from the first call to detect model switching
    const initialModel = originalModel || this.config.getModel();

    const compressed = await this.tryCompressChat(prompt_id);

    if (compressed) {
      yield { type: GeminiEventType.ChatCompressed, value: compressed };
    }

    if (this.config.getIdeModeFeature() && this.config.getIdeMode()) {
      const ideContextState = ideContext.getIdeContext();
      const openFiles = ideContextState?.workspaceState?.openFiles;

      if (openFiles && openFiles.length > 0) {
        const contextParts: string[] = [];
        const firstFile = openFiles[0];
        const activeFile = firstFile.isActive ? firstFile : undefined;

        if (activeFile) {
          contextParts.push(
            `This is the file that the user is looking at:\n- Path: ${activeFile.path}`,
          );
          if (activeFile.cursor) {
            contextParts.push(
              `This is the cursor position in the file:\n- Cursor Position: Line ${activeFile.cursor.line}, Character ${activeFile.cursor.character}`,
            );
          }
          if (activeFile.selectedText) {
            contextParts.push(
              `This is the selected text in the file:\n- ${activeFile.selectedText}`,
            );
          }
        }

        const otherOpenFiles = activeFile ? openFiles.slice(1) : openFiles;

        if (otherOpenFiles.length > 0) {
          const recentFiles = otherOpenFiles
            .map((file) => `- ${file.path}`)
            .join('\n');
          const heading = activeFile
            ? `Here are some other files the user has open, with the most recent at the top:`
            : `Here are some files the user has open, with the most recent at the top:`;
          contextParts.push(`${heading}\n${recentFiles}`);
        }

        if (contextParts.length > 0) {
          request = [
            { text: contextParts.join('\n') },
            ...(Array.isArray(request) ? request : [request]),
          ];
        }
      }
    }

    const turn = new Turn(this.getChat(), prompt_id);

    const loopDetected = await this.loopDetector.turnStarted(signal);
    if (loopDetected) {
      yield { type: GeminiEventType.LoopDetected };
      return turn;
    }

    const resultStream = turn.run(request, signal);
    for await (const event of resultStream) {
      if (this.loopDetector.addAndCheck(event)) {
        yield { type: GeminiEventType.LoopDetected };
        return turn;
      }
      yield event;
    }
    if (!turn.pendingToolCalls.length && signal && !signal.aborted) {
      // Check if model was switched during the call (likely due to quota error)
      const currentModel = this.config.getModel();
      if (currentModel !== initialModel) {
        // Model was switched (likely due to quota error fallback)
        // Don't continue with recursive call to prevent unwanted Flash execution
        return turn;
      }

      const nextSpeakerCheck = await checkNextSpeaker(
        this.getChat(),
        this,
        signal,
      );
      logNextSpeakerCheck(
        this.config,
        new NextSpeakerCheckEvent(
          prompt_id,
          turn.finishReason?.toString() || '',
          nextSpeakerCheck?.next_speaker || '',
        ),
      );
      if (nextSpeakerCheck?.next_speaker === 'model') {
        const nextRequest = [{ text: 'Please continue.' }];
        // This recursive call's events will be yielded out, but the final
        // turn object will be from the top-level call.
        yield* this.sendMessageStream(
          nextRequest,
          signal,
          prompt_id,
          boundedTurns - 1,
          initialModel,
        );
      }
    }
    return turn;
  }

  async generateJson(
    contents: Content[],
    schema: SchemaUnion,
    abortSignal: AbortSignal,
    model?: string,
    config: GenerateContentConfig = {},
  ): Promise<Record<string, unknown>> {
    // Use current model from config instead of hardcoded Flash model
    const modelToUse =
      model || this.config.getModel() || DEFAULT_GEMINI_FLASH_MODEL;
    try {
      const userMemory = this.config.getUserMemory();
      const systemInstruction = this.config.getIsPlanMode() 
        ? getPlanModeSystemPrompt(userMemory)
        : getCoreSystemPrompt(userMemory);
      const requestConfig = {
        abortSignal,
        ...this.generateContentConfig,
        ...config,
      };

      const apiCall = () =>
        this.getContentGenerator().generateContent(
          {
            model: modelToUse,
            config: {
              ...requestConfig,
              systemInstruction,
              responseSchema: schema,
              responseMimeType: 'application/json',
            },
            contents,
          },
          this.lastPromptId,
        );

      const result = await retryWithBackoff(apiCall, {
        onPersistent429: async (authType?: string, error?: unknown) =>
          await this.handleFlashFallback(authType, error),
        authType: this.config.getContentGeneratorConfig()?.authType,
      });

      let text = getResponseText(result);
      if (!text) {
        const error = new Error(
          'API returned an empty response for generateJson.',
        );
        await reportError(
          error,
          'Error in generateJson: API returned an empty response.',
          contents,
          'generateJson-empty-response',
        );
        throw error;
      }

      const prefix = '```json';
      const suffix = '```';
      if (text.startsWith(prefix) && text.endsWith(suffix)) {
        ClearcutLogger.getInstance(this.config)?.logMalformedJsonResponseEvent(
          new MalformedJsonResponseEvent(modelToUse),
        );
        text = text
          .substring(prefix.length, text.length - suffix.length)
          .trim();
      }

      try {
        return JSON.parse(text);
      } catch (parseError) {
        await reportError(
          parseError,
          'Failed to parse JSON response from generateJson.',
          {
            responseTextFailedToParse: text,
            originalRequestContents: contents,
          },
          'generateJson-parse',
        );
        throw new Error(
          `Failed to parse API response as JSON: ${getErrorMessage(
            parseError,
          )}`,
        );
      }
    } catch (error) {
      if (abortSignal.aborted) {
        throw error;
      }

      // Avoid double reporting for the empty response case handled above
      if (
        error instanceof Error &&
        error.message === 'API returned an empty response for generateJson.'
      ) {
        throw error;
      }

      await reportError(
        error,
        'Error generating JSON content via API.',
        contents,
        'generateJson-api',
      );
      throw new Error(
        `Failed to generate JSON content: ${getErrorMessage(error)}`,
      );
    }
  }

  async generateContent(
    contents: Content[],
    generationConfig: GenerateContentConfig,
    abortSignal: AbortSignal,
    model?: string,
  ): Promise<GenerateContentResponse> {
    const modelToUse = model ?? this.config.getModel();
    const configToUse: GenerateContentConfig = {
      ...this.generateContentConfig,
      ...generationConfig,
    };

    try {
      const userMemory = this.config.getUserMemory();
      const systemInstruction = this.config.getIsPlanMode() 
        ? getPlanModeSystemPrompt(userMemory)
        : getCoreSystemPrompt(userMemory);

      const requestConfig = {
        abortSignal,
        ...configToUse,
        systemInstruction,
      };

      const apiCall = () =>
        this.getContentGenerator().generateContent(
          {
            model: modelToUse,
            config: requestConfig,
            contents,
          },
          this.lastPromptId,
        );

      const result = await retryWithBackoff(apiCall, {
        onPersistent429: async (authType?: string, error?: unknown) =>
          await this.handleFlashFallback(authType, error),
        authType: this.config.getContentGeneratorConfig()?.authType,
      });
      return result;
    } catch (error: unknown) {
      if (abortSignal.aborted) {
        throw error;
      }

      await reportError(
        error,
        `Error generating content via API with model ${modelToUse}.`,
        {
          requestContents: contents,
          requestConfig: configToUse,
        },
        'generateContent-api',
      );
      throw new Error(
        `Failed to generate content with model ${modelToUse}: ${getErrorMessage(error)}`,
      );
    }
  }

  async generateEmbedding(texts: string[]): Promise<number[][]> {
    if (!texts || texts.length === 0) {
      return [];
    }
    const embedModelParams: EmbedContentParameters = {
      model: this.embeddingModel,
      contents: texts,
    };

    const embedContentResponse =
      await this.getContentGenerator().embedContent(embedModelParams);
    if (
      !embedContentResponse.embeddings ||
      embedContentResponse.embeddings.length === 0
    ) {
      throw new Error('No embeddings found in API response.');
    }

    if (embedContentResponse.embeddings.length !== texts.length) {
      throw new Error(
        `API returned a mismatched number of embeddings. Expected ${texts.length}, got ${embedContentResponse.embeddings.length}.`,
      );
    }

    return embedContentResponse.embeddings.map((embedding, index) => {
      const values = embedding.values;
      if (!values || values.length === 0) {
        throw new Error(
          `API returned an empty embedding for input text at index ${index}: "${texts[index]}"`,
        );
      }
      return values;
    });
  }

  async tryCompressChat(
    prompt_id: string,
    force: boolean = false,
  ): Promise<ChatCompressionInfo | null> {
    const curatedHistory = this.getChat().getHistory(true);

    // Regardless of `force`, don't do anything if the history is empty.
    if (curatedHistory.length === 0) {
      return null;
    }

    const model = this.config.getModel();

    const { totalTokens: originalTokenCount } =
      await this.getContentGenerator().countTokens({
        model,
        contents: curatedHistory,
      });
    if (originalTokenCount === undefined) {
      console.warn(`Could not determine token count for model ${model}.`);
      return null;
    }

    // Don't compress if not forced and we are under the limit.
    if (
      !force &&
      originalTokenCount < this.COMPRESSION_TOKEN_THRESHOLD * tokenLimit(model)
    ) {
      return null;
    }

    let compressBeforeIndex = findIndexAfterFraction(
      curatedHistory,
      1 - this.COMPRESSION_PRESERVE_THRESHOLD,
    );
    // Find the first user message after the index. This is the start of the next turn.
    while (
      compressBeforeIndex < curatedHistory.length &&
      (curatedHistory[compressBeforeIndex]?.role === 'model' ||
        isFunctionResponse(curatedHistory[compressBeforeIndex]))
    ) {
      compressBeforeIndex++;
    }

    const historyToCompress = curatedHistory.slice(0, compressBeforeIndex);
    const historyToKeep = curatedHistory.slice(compressBeforeIndex);

    this.getChat().setHistory(historyToCompress);

    const { text: summary } = await this.getChat().sendMessage(
      {
        message: {
          text: 'First, reason in your scratchpad. Then, generate the <state_snapshot>.',
        },
        config: {
          systemInstruction: { text: getCompressionPrompt() },
        },
      },
      prompt_id,
    );
    this.chat = await this.startChat([
      {
        role: 'user',
        parts: [{ text: summary }],
      },
      {
        role: 'model',
        parts: [{ text: 'Got it. Thanks for the additional context!' }],
      },
      ...historyToKeep,
    ]);

    const { totalTokens: newTokenCount } =
      await this.getContentGenerator().countTokens({
        // model might change after calling `sendMessage`, so we get the newest value from config
        model: this.config.getModel(),
        contents: this.getChat().getHistory(),
      });
    if (newTokenCount === undefined) {
      console.warn('Could not determine compressed history token count.');
      return null;
    }

    return {
      originalTokenCount,
      newTokenCount,
    };
  }

  /**
   * Handles falling back to Flash model when persistent 429 errors occur for OAuth users.
   * Uses a fallback handler if provided by the config; otherwise, returns null.
   */
  private async handleFlashFallback(
    authType?: string,
    error?: unknown,
  ): Promise<string | null> {
    // Only handle fallback for OAuth users
    if (authType !== AuthType.LOGIN_WITH_GOOGLE) {
      return null;
    }

    const currentModel = this.config.getModel();
    const fallbackModel = DEFAULT_GEMINI_FLASH_MODEL;

    // Don't fallback if already using Flash model
    if (currentModel === fallbackModel) {
      return null;
    }

    // Check if config has a fallback handler (set by CLI package)
    const fallbackHandler = this.config.flashFallbackHandler;
    if (typeof fallbackHandler === 'function') {
      try {
        const accepted = await fallbackHandler(
          currentModel,
          fallbackModel,
          error,
        );
        if (accepted !== false && accepted !== null) {
          this.config.setModel(fallbackModel);
          this.config.setFallbackMode(true);
          return fallbackModel;
        }
        // Check if the model was switched manually in the handler
        if (this.config.getModel() === fallbackModel) {
          return null; // Model was switched but don't continue with current prompt
        }
      } catch (error) {
        console.warn('Flash fallback handler failed:', error);
      }
    }

    return null;
  }
}<|MERGE_RESOLUTION|>--- conflicted
+++ resolved
@@ -22,14 +22,8 @@
   ChatCompressionInfo,
 } from './turn.js';
 import { Config } from '../config/config.js';
-<<<<<<< HEAD
-import { getCoreSystemPrompt, getPlanModeSystemPrompt } from './prompts.js';
-import { getCoreSystemPrompt, getCompressionPrompt, getPlanModeSystemPrompt } from './prompts.js';
-import { ReadManyFilesTool } from '../tools/read-many-files.js';
-=======
 import { UserTierId } from '../code_assist/types.js';
 import { getCoreSystemPrompt, getCompressionPrompt } from './prompts.js';
->>>>>>> 1f0ad865
 import { getResponseText } from '../utils/generateContentResponseUtilities.js';
 import { checkNextSpeaker } from '../utils/nextSpeakerChecker.js';
 import { reportError } from '../utils/errorReporting.js';
@@ -310,17 +304,10 @@
     ];
     try {
       const userMemory = this.config.getUserMemory();
-<<<<<<< HEAD
-      const systemInstruction = this.config.getIsPlanMode() 
-        ? getPlanModeSystemPrompt(userMemory)
-        : getCoreSystemPrompt(userMemory);
-      const generateContentConfigWithThinking = isThinkingSupported(this.model)
-=======
       const systemInstruction = getCoreSystemPrompt(userMemory);
       const generateContentConfigWithThinking = isThinkingSupported(
         this.config.getModel(),
       )
->>>>>>> 1f0ad865
         ? {
             ...this.generateContentConfig,
             thinkingConfig: {
@@ -495,9 +482,7 @@
       model || this.config.getModel() || DEFAULT_GEMINI_FLASH_MODEL;
     try {
       const userMemory = this.config.getUserMemory();
-      const systemInstruction = this.config.getIsPlanMode() 
-        ? getPlanModeSystemPrompt(userMemory)
-        : getCoreSystemPrompt(userMemory);
+      const systemInstruction = getCoreSystemPrompt(userMemory);
       const requestConfig = {
         abortSignal,
         ...this.generateContentConfig,
@@ -607,9 +592,7 @@
 
     try {
       const userMemory = this.config.getUserMemory();
-      const systemInstruction = this.config.getIsPlanMode() 
-        ? getPlanModeSystemPrompt(userMemory)
-        : getCoreSystemPrompt(userMemory);
+      const systemInstruction = getCoreSystemPrompt(userMemory);
 
       const requestConfig = {
         abortSignal,
