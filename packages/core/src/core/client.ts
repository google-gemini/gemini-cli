--- conflicted
+++ resolved
@@ -33,6 +33,7 @@
 import type { ContentGenerator } from './contentGenerator.js';
 import {
   DEFAULT_GEMINI_FLASH_MODEL,
+  DEFAULT_GEMINI_MODEL_AUTO,
   getEffectiveModel,
 } from '../config/models.js';
 import { LoopDetectionService } from '../services/loopDetectionService.js';
@@ -53,6 +54,14 @@
 import { debugLogger } from '../utils/debugLogger.js';
 import type { ModelConfigKey } from '../services/modelConfigService.js';
 
+export function isThinkingSupported(model: string) {
+  return (
+    model.startsWith('gemini-2.5') ||
+    model.startsWith('gemini-3') ||
+    model === DEFAULT_GEMINI_MODEL_AUTO
+  );
+}
+
 const MAX_TURNS = 100;
 
 export class GeminiClient {
@@ -193,24 +202,10 @@
 
     try {
       const userMemory = this.config.getUserMemory();
-<<<<<<< HEAD
       const systemInstruction = this.config.getIsPlanMode()
         ? getPlanModeSystemPrompt(this.config, userMemory)
         : getCoreSystemPrompt(this.config, userMemory);
-      const model = this.config.getModel();
-
-      const config: GenerateContentConfig = { ...this.generateContentConfig };
-
-      if (isThinkingSupported(model)) {
-        config.thinkingConfig = {
-          includeThoughts: true,
-          thinkingBudget: DEFAULT_THINKING_MODE,
-        };
-      }
-
-=======
-      const systemInstruction = getCoreSystemPrompt(this.config, userMemory);
->>>>>>> d72f35c2
+
       return new GeminiChat(
         this.config,
         systemInstruction,
