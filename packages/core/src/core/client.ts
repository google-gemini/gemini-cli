--- conflicted
+++ resolved
@@ -31,14 +31,7 @@
   ResumedSessionData,
 } from '../services/chatRecordingService.js';
 import type { ContentGenerator } from './contentGenerator.js';
-<<<<<<< HEAD
-import {
-  DEFAULT_GEMINI_FLASH_MODEL,
-  getEffectiveModel,
-  resolveModel,
-} from '../config/models.js';
-=======
->>>>>>> 2b426c1d
+import { resolveModel } from '../config/models.js';
 import { LoopDetectionService } from '../services/loopDetectionService.js';
 import { ChatCompressionService } from '../services/chatCompressionService.js';
 import { ideContextStore } from '../ide/ideContext.js';
