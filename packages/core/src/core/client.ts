--- conflicted
+++ resolved
@@ -36,15 +36,11 @@
 } from './contentGenerator.js';
 import { AuthType, createContentGenerator } from './contentGenerator.js';
 import { ProxyAgent, setGlobalDispatcher } from 'undici';
-<<<<<<< HEAD
-import { DEFAULT_GEMINI_FLASH_MODEL } from '../config/models.js';
-import { getCurrentLanguage, t } from '../i18n/index.js';
-=======
 import {
   DEFAULT_GEMINI_FLASH_MODEL,
   DEFAULT_THINKING_MODE,
 } from '../config/models.js';
->>>>>>> f2bddfe0
+import { getCurrentLanguage, t } from '../i18n/index.js';
 import { LoopDetectionService } from '../services/loopDetectionService.js';
 import { ideContext } from '../ide/ideContext.js';
 import {
@@ -258,17 +254,10 @@
     ];
     try {
       const userMemory = this.config.getUserMemory();
-<<<<<<< HEAD
       const currentLanguage = getCurrentLanguage();
       const systemInstruction = getCoreSystemPrompt(userMemory, currentLanguage);
-      const generateContentConfigWithThinking = isThinkingSupported(
-        this.config.getModel(),
-      )
-=======
-      const systemInstruction = getCoreSystemPrompt(userMemory);
       const model = this.config.getModel();
       const generateContentConfigWithThinking = isThinkingSupported(model)
->>>>>>> f2bddfe0
         ? {
             ...this.generateContentConfig,
             thinkingConfig: {
