--- conflicted
+++ resolved
@@ -15,8 +15,8 @@
 import { GoogleGenAI } from '@google/genai';
 import type { Config } from '../config/config.js';
 import { LoggingContentGenerator } from './loggingContentGenerator.js';
-<<<<<<< HEAD
 import { ApiKeyCredentialStorage } from './apiKeyCredentialStorage.js';
+import { FakeContentGenerator } from './fakeContentGenerator.js';
 
 vi.mock('../code_assist/codeAssist.js');
 vi.mock('@google/genai');
@@ -25,13 +25,8 @@
     loadApiKey: vi.fn(),
   },
 }));
-=======
-import { FakeContentGenerator } from './fakeContentGenerator.js';
-
-vi.mock('../code_assist/codeAssist.js');
-vi.mock('@google/genai');
+
 vi.mock('./fakeContentGenerator.js');
->>>>>>> 5ded674a
 
 const mockConfig = {} as unknown as Config;
 
