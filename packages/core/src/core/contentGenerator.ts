--- conflicted
+++ resolved
@@ -21,11 +21,8 @@
 import { LoggingContentGenerator } from './loggingContentGenerator.js';
 import { InstallationManager } from '../utils/installationManager.js';
 import { FakeContentGenerator } from './fakeContentGenerator.js';
-<<<<<<< HEAD
 import { parseCustomHeaders } from '../utils/customHeaderUtils.js';
-=======
 import { RecordingContentGenerator } from './recordingContentGenerator.js';
->>>>>>> da3da198
 
 /**
  * Interface abstracting the core functionalities for generating content and counting tokens.
@@ -113,32 +110,21 @@
   gcConfig: Config,
   sessionId?: string,
 ): Promise<ContentGenerator> {
-<<<<<<< HEAD
-  if (gcConfig.fakeResponses) {
-    return FakeContentGenerator.fromFile(gcConfig.fakeResponses);
-  }
-
-  const version = process.env['CLI_VERSION'] || process.version;
-  const geminiAuthToken = process.env['GEMINI_AUTH_TOKEN'] || undefined;
-  const userAgent = `GeminiCLI/${version} (${process.platform}; ${process.arch})`;
-  const customHeaders = parseCustomHeaders(
-    process.env['GEMINI_CLI_CUSTOM_HEADERS'],
-  );
-  if (geminiAuthToken) {
-    customHeaders['Authorization'] = `Bearer ${geminiAuthToken}`;
-  }
-  const baseHeaders: Record<string, string> = {
-    ...customHeaders,
-    'User-Agent': userAgent,
-  };
-=======
   const generator = await (async () => {
     if (gcConfig.fakeResponses) {
       return FakeContentGenerator.fromFile(gcConfig.fakeResponses);
     }
     const version = process.env['CLI_VERSION'] || process.version;
+    const geminiAuthToken = process.env['GEMINI_AUTH_TOKEN'] || undefined;
     const userAgent = `GeminiCLI/${version} (${process.platform}; ${process.arch})`;
+    const customHeaders = parseCustomHeaders(
+      process.env['GEMINI_CLI_CUSTOM_HEADERS'],
+    );
+    if (geminiAuthToken) {
+      customHeaders['Authorization'] = `Bearer ${geminiAuthToken}`;
+    }
     const baseHeaders: Record<string, string> = {
+      ...customHeaders,
       'User-Agent': userAgent,
     };
     if (
@@ -156,7 +142,6 @@
         gcConfig,
       );
     }
->>>>>>> da3da198
 
     if (
       config.authType === AuthType.USE_GEMINI ||
