--- conflicted
+++ resolved
@@ -16,15 +16,7 @@
 import { createCodeAssistContentGenerator } from '../code_assist/codeAssist.js';
 import { DEFAULT_GEMINI_MODEL } from '../config/models.js';
 import { getEffectiveModel } from './modelCheck.js';
-<<<<<<< HEAD
 import { createCustomContentGenerator } from '../adapters/index.js';
-=======
-import {
-  OpenAICompatibleContentGenerator,
-  AnthropicContentGenerator,
-  AzureContentGenerator,
-} from './customContentGenerators.js';
->>>>>>> d7259388
 
 /**
  * Interface abstracting the core functionalities for generating content and counting tokens.
@@ -201,9 +193,7 @@
       sessionId,
     );
   }
-  if (config.authType === AuthType.USE_AZURE) {
-    return new AzureContentGenerator(config);
-  }
+
 
   // Google Gemini API and Vertex AI
   if (
@@ -219,14 +209,9 @@
     return googleGenAI.models;
   }
 
-  // OpenAI Compatible APIs, Anthropic, and Local LLMs
-  if (config.authType === AuthType.USE_OPENAI_COMPATIBLE ||
-      config.authType === AuthType.USE_LOCAL_LLM ||
-      config.authType === AuthType.USE_ANTHROPIC) {
-    return createCustomContentGenerator(config.authType, config);
-  }
-
-  throw new Error(
-    `Error creating contentGenerator: Unsupported authType: ${config.authType}`,
-  );
+  // All other providers (OpenAI Compatible, Anthropic, Local LLMs, Azure)
+  if (!config.authType) {
+    throw new Error('Auth type is required');
+  }
+  return createCustomContentGenerator(config.authType, config);
 }