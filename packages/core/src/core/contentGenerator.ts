--- conflicted
+++ resolved
@@ -14,17 +14,12 @@
   GoogleGenAI,
 } from '@google/genai';
 import { createCodeAssistContentGenerator } from '../code_assist/codeAssist.js';
-<<<<<<< HEAD
 import { DEFAULT_GEMINI_MODEL, DEFAULT_OPENROUTER_MODEL, DEFAULT_CUSTOM_API_MODEL } from '../config/models.js';
-import { getEffectiveModel } from './modelCheck.js';
-import { OpenRouterContentGenerator } from '../providers/openRouterContentGenerator.js';
-import { CustomApiContentGenerator } from '../providers/customApiContentGenerator.js';
-=======
-import { DEFAULT_GEMINI_MODEL } from '../config/models.js';
 import { Config } from '../config/config.js';
 import { getEffectiveModel } from './modelCheck.js';
 import { UserTierId } from '../code_assist/types.js';
->>>>>>> 69a8ae6a
+import { OpenRouterContentGenerator } from '../providers/openRouterContentGenerator.js';
+import { CustomApiContentGenerator } from '../providers/customApiContentGenerator.js';
 
 /**
  * Interface abstracting the core functionalities for generating content and counting tokens.
@@ -49,12 +44,9 @@
   LOGIN_WITH_GOOGLE = 'oauth-personal',
   USE_GEMINI = 'gemini-api-key',
   USE_VERTEX_AI = 'vertex-ai',
-<<<<<<< HEAD
+  CLOUD_SHELL = 'cloud-shell',
   USE_OPENROUTER = 'openrouter',
   USE_CUSTOM_API = 'custom-api',
-=======
-  CLOUD_SHELL = 'cloud-shell',
->>>>>>> 69a8ae6a
 }
 
 export type ContentGeneratorConfig = {
@@ -69,18 +61,16 @@
 export function createContentGeneratorConfig(
   config: Config,
   authType: AuthType | undefined,
-<<<<<<< HEAD
-  config?: { getModel?: () => string },
-): Promise<ContentGeneratorConfig> {
-  const geminiApiKey = process.env.GEMINI_API_KEY;
-  const googleApiKey = process.env.GOOGLE_API_KEY;
-  const googleCloudProject = process.env.GOOGLE_CLOUD_PROJECT;
-  const googleCloudLocation = process.env.GOOGLE_CLOUD_LOCATION;
+): ContentGeneratorConfig {
+  const geminiApiKey = process.env.GEMINI_API_KEY || undefined;
+  const googleApiKey = process.env.GOOGLE_API_KEY || undefined;
+  const googleCloudProject = process.env.GOOGLE_CLOUD_PROJECT || undefined;
+  const googleCloudLocation = process.env.GOOGLE_CLOUD_LOCATION || undefined;
   const openRouterApiKey = process.env.OPENROUTER_API_KEY;
   const customApiKey = process.env.CUSTOM_API_KEY;
   const customApiEndpoint = process.env.CUSTOM_API_ENDPOINT;
 
-  // Use runtime model from config if available, otherwise fallback to parameter or default
+  // Determine the default model based on auth type
   let defaultModel = DEFAULT_GEMINI_MODEL;
   if (authType === AuthType.USE_OPENROUTER) {
     defaultModel = DEFAULT_OPENROUTER_MODEL;
@@ -88,23 +78,8 @@
     defaultModel = DEFAULT_CUSTOM_API_MODEL;
   }
   
-  // For OpenRouter and Custom API, prefer the model parameter over config
-  let effectiveModel: string;
-  if (authType === AuthType.USE_OPENROUTER || authType === AuthType.USE_CUSTOM_API) {
-    effectiveModel = model || defaultModel;
-  } else {
-    effectiveModel = config?.getModel?.() || model || defaultModel;
-  }
-=======
-): ContentGeneratorConfig {
-  const geminiApiKey = process.env.GEMINI_API_KEY || undefined;
-  const googleApiKey = process.env.GOOGLE_API_KEY || undefined;
-  const googleCloudProject = process.env.GOOGLE_CLOUD_PROJECT || undefined;
-  const googleCloudLocation = process.env.GOOGLE_CLOUD_LOCATION || undefined;
-
-  // Use runtime model from config if available, otherwise fallback to parameter or default
-  const effectiveModel = config.getModel() || DEFAULT_GEMINI_MODEL;
->>>>>>> 69a8ae6a
+  // Use runtime model from config if available, otherwise fallback to default
+  const effectiveModel = config.getModel() || defaultModel;
 
   const contentGeneratorConfig: ContentGeneratorConfig = {
     model: effectiveModel,
