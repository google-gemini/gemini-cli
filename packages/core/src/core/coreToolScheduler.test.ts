/**
 * @license
 * Copyright 2025 Google LLC
 * SPDX-License-Identifier: Apache-2.0
 */

import { describe, it, expect, vi, beforeEach } from 'vitest';
import type { Mock } from 'vitest';
import type { ToolCall, WaitingToolCall } from './coreToolScheduler.js';
import {
  CoreToolScheduler,
  convertToFunctionResponse,
  truncateAndSaveToFile,
} from './coreToolScheduler.js';
import type {
  ToolCallConfirmationDetails,
  ToolConfirmationPayload,
  ToolInvocation,
  ToolResult,
  Config,
  ToolRegistry,
} from '../index.js';
import {
  DEFAULT_TRUNCATE_TOOL_OUTPUT_LINES,
  DEFAULT_TRUNCATE_TOOL_OUTPUT_THRESHOLD,
  BaseDeclarativeTool,
  BaseToolInvocation,
  ToolConfirmationOutcome,
  Kind,
  ApprovalMode,
} from '../index.js';
import type { Part, PartListUnion } from '@google/genai';
<<<<<<< HEAD
import { MockModifiableTool, MockTool } from '../test-utils/tools.js';
import { makeMockConfig } from '../test-utils/config';
=======
import {
  MockModifiableTool,
  MockTool,
  MOCK_TOOL_SHOULD_CONFIRM_EXECUTE,
} from '../test-utils/mock-tool.js';
>>>>>>> aa8b2abe
import * as fs from 'node:fs/promises';
import * as path from 'node:path';

vi.mock('fs/promises', () => ({
  writeFile: vi.fn(),
}));

class TestApprovalTool extends BaseDeclarativeTool<{ id: string }, ToolResult> {
  static readonly Name = 'testApprovalTool';

  constructor(private config: Config) {
    super(
      TestApprovalTool.Name,
      'TestApprovalTool',
      'A tool for testing approval logic',
      Kind.Edit,
      {
        properties: { id: { type: 'string' } },
        required: ['id'],
        type: 'object',
      },
    );
  }

  protected createInvocation(params: {
    id: string;
  }): ToolInvocation<{ id: string }, ToolResult> {
    return new TestApprovalInvocation(this.config, params);
  }
}

class TestApprovalInvocation extends BaseToolInvocation<
  { id: string },
  ToolResult
> {
  constructor(
    private config: Config,
    params: { id: string },
  ) {
    super(params);
  }

  getDescription(): string {
    return `Test tool ${this.params.id}`;
  }

  override async shouldConfirmExecute(): Promise<
    ToolCallConfirmationDetails | false
  > {
    // Need confirmation unless approval mode is AUTO_EDIT
    if (this.config.getApprovalMode() === ApprovalMode.AUTO_EDIT) {
      return false;
    }

    return {
      type: 'edit',
      title: `Confirm Test Tool ${this.params.id}`,
      fileName: `test-${this.params.id}.txt`,
      filePath: `/test-${this.params.id}.txt`,
      fileDiff: 'Test diff content',
      originalContent: '',
      newContent: 'Test content',
      onConfirm: async (outcome: ToolConfirmationOutcome) => {
        if (outcome === ToolConfirmationOutcome.ProceedAlways) {
          this.config.setApprovalMode(ApprovalMode.AUTO_EDIT);
        }
      },
    };
  }

  async execute(): Promise<ToolResult> {
    return {
      llmContent: `Executed test tool ${this.params.id}`,
      returnDisplay: `Executed test tool ${this.params.id}`,
    };
  }
}

class AbortDuringConfirmationInvocation extends BaseToolInvocation<
  Record<string, unknown>,
  ToolResult
> {
  constructor(
    private readonly abortController: AbortController,
    private readonly abortError: Error,
    params: Record<string, unknown>,
  ) {
    super(params);
  }

  override async shouldConfirmExecute(
    _signal: AbortSignal,
  ): Promise<ToolCallConfirmationDetails | false> {
    this.abortController.abort();
    throw this.abortError;
  }

  async execute(_abortSignal: AbortSignal): Promise<ToolResult> {
    throw new Error('execute should not be called when confirmation fails');
  }

  getDescription(): string {
    return 'Abort during confirmation invocation';
  }
}

class AbortDuringConfirmationTool extends BaseDeclarativeTool<
  Record<string, unknown>,
  ToolResult
> {
  constructor(
    private readonly abortController: AbortController,
    private readonly abortError: Error,
  ) {
    super(
      'abortDuringConfirmationTool',
      'Abort During Confirmation Tool',
      'A tool that aborts while confirming execution.',
      Kind.Other,
      {
        type: 'object',
        properties: {},
      },
    );
  }

  protected createInvocation(
    params: Record<string, unknown>,
  ): ToolInvocation<Record<string, unknown>, ToolResult> {
    return new AbortDuringConfirmationInvocation(
      this.abortController,
      this.abortError,
      params,
    );
  }
}

async function waitForStatus(
  onToolCallsUpdate: Mock,
  status: 'awaiting_approval' | 'executing' | 'success' | 'error' | 'cancelled',
  timeout = 5000,
): Promise<ToolCall> {
  return new Promise((resolve, reject) => {
    const startTime = Date.now();
    const check = () => {
      if (Date.now() - startTime > timeout) {
        const seenStatuses = onToolCallsUpdate.mock.calls
          .flatMap((call) => call[0])
          .map((toolCall: ToolCall) => toolCall.status);
        reject(
          new Error(
            `Timed out waiting for status "${status}". Seen statuses: ${seenStatuses.join(
              ', ',
            )}`,
          ),
        );
        return;
      }

      const foundCall = onToolCallsUpdate.mock.calls
        .flatMap((call) => call[0])
        .find((toolCall: ToolCall) => toolCall.status === status);
      if (foundCall) {
        resolve(foundCall);
      } else {
        setTimeout(check, 10); // Check again in 10ms
      }
    };
    check();
  });
}

describe('CoreToolScheduler', () => {
  it('should cancel a tool call if the signal is aborted before confirmation', async () => {
    const mockTool = new MockTool({
      name: 'mockTool',
      shouldConfirmExecute: MOCK_TOOL_SHOULD_CONFIRM_EXECUTE,
    });
    const declarativeTool = mockTool;
    const mockToolRegistry = {
      getTool: () => declarativeTool,
      getFunctionDeclarations: () => [],
      tools: new Map(),
      discovery: {},
      registerTool: () => {},
      getToolByName: () => declarativeTool,
      getToolByDisplayName: () => declarativeTool,
      getTools: () => [],
      discoverTools: async () => {},
      getAllTools: () => [],
      getToolsByServer: () => [],
    } as unknown as ToolRegistry;

    const onAllToolCallsComplete = vi.fn();
    const onToolCallsUpdate = vi.fn();

    const mockConfig = {
      getSessionId: () => 'test-session-id',
      getUsageStatisticsEnabled: () => true,
      getDebugMode: () => false,
      getApprovalMode: () => ApprovalMode.DEFAULT,
      getAllowedTools: () => [],
      getContentGeneratorConfig: () => ({
        model: 'test-model',
        authType: 'oauth-personal',
      }),
      getShellExecutionConfig: () => ({
        terminalWidth: 90,
        terminalHeight: 30,
      }),
      storage: {
        getProjectTempDir: () => '/tmp',
      },
      getTruncateToolOutputThreshold: () =>
        DEFAULT_TRUNCATE_TOOL_OUTPUT_THRESHOLD,
      getTruncateToolOutputLines: () => DEFAULT_TRUNCATE_TOOL_OUTPUT_LINES,
      getToolRegistry: () => mockToolRegistry,
      getUseSmartEdit: () => false,
      getUseModelRouter: () => false,
      getGeminiClient: () => null, // No client needed for these tests
    } as unknown as Config;

    const scheduler = new CoreToolScheduler({
      config: mockConfig,
      onAllToolCallsComplete,
      onToolCallsUpdate,
      getPreferredEditor: () => 'vscode',
      onEditorClose: vi.fn(),
    });

    const abortController = new AbortController();
    const request = {
      callId: '1',
      name: 'mockTool',
      args: {},
      isClientInitiated: false,
      prompt_id: 'prompt-id-1',
    };

    abortController.abort();
    await scheduler.schedule([request], abortController.signal);

    expect(onAllToolCallsComplete).toHaveBeenCalled();
    const completedCalls = onAllToolCallsComplete.mock
      .calls[0][0] as ToolCall[];
    expect(completedCalls[0].status).toBe('cancelled');
  });

  it('should mark tool call as cancelled when abort happens during confirmation error', async () => {
    const abortController = new AbortController();
    const abortError = new Error('Abort requested during confirmation');
    const declarativeTool = new AbortDuringConfirmationTool(
      abortController,
      abortError,
    );

    const mockToolRegistry = {
      getTool: () => declarativeTool,
      getFunctionDeclarations: () => [],
      tools: new Map(),
      discovery: {},
      registerTool: () => {},
      getToolByName: () => declarativeTool,
      getToolByDisplayName: () => declarativeTool,
      getTools: () => [],
      discoverTools: async () => {},
      getAllTools: () => [],
      getToolsByServer: () => [],
    } as unknown as ToolRegistry;

    const onAllToolCallsComplete = vi.fn();
    const onToolCallsUpdate = vi.fn();

    const mockConfig = {
      getSessionId: () => 'test-session-id',
      getUsageStatisticsEnabled: () => true,
      getDebugMode: () => false,
      getApprovalMode: () => ApprovalMode.DEFAULT,
      getAllowedTools: () => [],
      getContentGeneratorConfig: () => ({
        model: 'test-model',
        authType: 'oauth-personal',
      }),
      getShellExecutionConfig: () => ({
        terminalWidth: 90,
        terminalHeight: 30,
      }),
      storage: {
        getProjectTempDir: () => '/tmp',
      },
      getTruncateToolOutputThreshold: () =>
        DEFAULT_TRUNCATE_TOOL_OUTPUT_THRESHOLD,
      getTruncateToolOutputLines: () => DEFAULT_TRUNCATE_TOOL_OUTPUT_LINES,
      getToolRegistry: () => mockToolRegistry,
      getUseSmartEdit: () => false,
      getUseModelRouter: () => false,
      getGeminiClient: () => null,
    } as unknown as Config;

    const scheduler = new CoreToolScheduler({
      config: mockConfig,
      onAllToolCallsComplete,
      onToolCallsUpdate,
      getPreferredEditor: () => 'vscode',
      onEditorClose: vi.fn(),
    });

    const request = {
      callId: 'abort-1',
      name: 'abortDuringConfirmationTool',
      args: {},
      isClientInitiated: false,
      prompt_id: 'prompt-id-abort',
    };

    await scheduler.schedule([request], abortController.signal);

    expect(onAllToolCallsComplete).toHaveBeenCalled();
    const completedCalls = onAllToolCallsComplete.mock
      .calls[0][0] as ToolCall[];
    expect(completedCalls[0].status).toBe('cancelled');
    const statuses = onToolCallsUpdate.mock.calls.flatMap((call) =>
      (call[0] as ToolCall[]).map((toolCall) => toolCall.status),
    );
    expect(statuses).not.toContain('error');
  });

  describe('getToolSuggestion', () => {
    it('should suggest the top N closest tool names for a typo', () => {
      // Create mocked tool registry
      const mockConfig = {
        getToolRegistry: () => mockToolRegistry,
        getUseSmartEdit: () => false,
        getUseModelRouter: () => false,
        getGeminiClient: () => null, // No client needed for these tests
      } as unknown as Config;
      const mockToolRegistry = {
        getAllToolNames: () => ['list_files', 'read_file', 'write_file'],
      } as unknown as ToolRegistry;

      // Create scheduler
      const scheduler = new CoreToolScheduler({
        config: mockConfig,
        getPreferredEditor: () => 'vscode',
        onEditorClose: vi.fn(),
      });

      // Test that the right tool is selected, with only 1 result, for typos
      // @ts-expect-error accessing private method
      const misspelledTool = scheduler.getToolSuggestion('list_fils', 1);
      expect(misspelledTool).toBe(' Did you mean "list_files"?');

      // Test that the right tool is selected, with only 1 result, for prefixes
      // @ts-expect-error accessing private method
      const prefixedTool = scheduler.getToolSuggestion('github.list_files', 1);
      expect(prefixedTool).toBe(' Did you mean "list_files"?');

      // Test that the right tool is first
      // @ts-expect-error accessing private method
      const suggestionMultiple = scheduler.getToolSuggestion('list_fils');
      expect(suggestionMultiple).toBe(
        ' Did you mean one of: "list_files", "read_file", "write_file"?',
      );
    });

    it('should return an empty string if no tools are available', () => {
  // Use the repo's test helper and override the tool registry to simulate "no tools".
  const mockConfig = makeMockConfig({
    getToolRegistry: () =>
      ({
        getAllToolNames: () => [],
      } as unknown as ToolRegistry),
  });

  const scheduler = new CoreToolScheduler({
    config: mockConfig,
    getPreferredEditor: () => 'vscode',
    onEditorClose: vi.fn(),
  });

  // @ts-expect-error accessing private method
  const suggestion = scheduler.getToolSuggestion('unknown_tool');
  expect(suggestion).toBe('');
});

describe('CoreToolScheduler with payload', () => {
  it('should update args and diff and execute tool when payload is provided', async () => {
    const mockTool = new MockModifiableTool();
    mockTool.executeFn = vi.fn();
    const declarativeTool = mockTool;
    const mockToolRegistry = {
      getTool: () => declarativeTool,
      getFunctionDeclarations: () => [],
      tools: new Map(),
      discovery: {},
      registerTool: () => {},
      getToolByName: () => declarativeTool,
      getToolByDisplayName: () => declarativeTool,
      getTools: () => [],
      discoverTools: async () => {},
      getAllTools: () => [],
      getToolsByServer: () => [],
    } as unknown as ToolRegistry;

    const onAllToolCallsComplete = vi.fn();
    const onToolCallsUpdate = vi.fn();

    const mockConfig = {
      getSessionId: () => 'test-session-id',
      getUsageStatisticsEnabled: () => true,
      getDebugMode: () => false,
      getApprovalMode: () => ApprovalMode.DEFAULT,
      getAllowedTools: () => [],
      getContentGeneratorConfig: () => ({
        model: 'test-model',
        authType: 'oauth-personal',
      }),
      getShellExecutionConfig: () => ({
        terminalWidth: 90,
        terminalHeight: 30,
      }),
      storage: {
        getProjectTempDir: () => '/tmp',
      },
      getTruncateToolOutputThreshold: () =>
        DEFAULT_TRUNCATE_TOOL_OUTPUT_THRESHOLD,
      getTruncateToolOutputLines: () => DEFAULT_TRUNCATE_TOOL_OUTPUT_LINES,
      getToolRegistry: () => mockToolRegistry,
      getUseSmartEdit: () => false,
      getUseModelRouter: () => false,
      getGeminiClient: () => null, // No client needed for these tests
    } as unknown as Config;

    const scheduler = new CoreToolScheduler({
      config: mockConfig,
      onAllToolCallsComplete,
      onToolCallsUpdate,
      getPreferredEditor: () => 'vscode',
      onEditorClose: vi.fn(),
    });

    const abortController = new AbortController();
    const request = {
      callId: '1',
      name: 'mockModifiableTool',
      args: {},
      isClientInitiated: false,
      prompt_id: 'prompt-id-2',
    };

    await scheduler.schedule([request], abortController.signal);

    const awaitingCall = (await waitForStatus(
      onToolCallsUpdate,
      'awaiting_approval',
    )) as WaitingToolCall;
    const confirmationDetails = awaitingCall.confirmationDetails;

    if (confirmationDetails) {
      const payload: ToolConfirmationPayload = { newContent: 'final version' };
      await confirmationDetails.onConfirm(
        ToolConfirmationOutcome.ProceedOnce,
        payload,
      );
    }

    // Wait for the tool execution to complete
    await vi.waitFor(() => {
      expect(onAllToolCallsComplete).toHaveBeenCalled();
    });

    const completedCalls = onAllToolCallsComplete.mock
      .calls[0][0] as ToolCall[];
    expect(completedCalls[0].status).toBe('success');
    expect(mockTool.executeFn).toHaveBeenCalledWith({
      newContent: 'final version',
    });
  });
});

describe('convertToFunctionResponse', () => {
  const toolName = 'testTool';
  const callId = 'call1';

  it('should handle simple string llmContent', () => {
    const llmContent = 'Simple text output';
    const result = convertToFunctionResponse(toolName, callId, llmContent);
    expect(result).toEqual([
      {
        functionResponse: {
          name: toolName,
          id: callId,
          response: { output: 'Simple text output' },
        },
      },
    ]);
  });

  it('should handle llmContent as a single Part with text', () => {
    const llmContent: Part = { text: 'Text from Part object' };
    const result = convertToFunctionResponse(toolName, callId, llmContent);
    expect(result).toEqual([
      {
        functionResponse: {
          name: toolName,
          id: callId,
          response: { output: 'Text from Part object' },
        },
      },
    ]);
  });

  it('should handle llmContent as a PartListUnion array with a single text Part', () => {
    const llmContent: PartListUnion = [{ text: 'Text from array' }];
    const result = convertToFunctionResponse(toolName, callId, llmContent);
    expect(result).toEqual([
      {
        functionResponse: {
          name: toolName,
          id: callId,
          response: { output: 'Text from array' },
        },
      },
    ]);
  });

  it('should handle llmContent with inlineData', () => {
    const llmContent: Part = {
      inlineData: { mimeType: 'image/png', data: 'base64...' },
    };
    const result = convertToFunctionResponse(toolName, callId, llmContent);
    expect(result).toEqual([
      {
        functionResponse: {
          name: toolName,
          id: callId,
          response: {
            output: 'Binary content of type image/png was processed.',
          },
        },
      },
      llmContent,
    ]);
  });

  it('should handle llmContent with fileData', () => {
    const llmContent: Part = {
      fileData: { mimeType: 'application/pdf', fileUri: 'gs://...' },
    };
    const result = convertToFunctionResponse(toolName, callId, llmContent);
    expect(result).toEqual([
      {
        functionResponse: {
          name: toolName,
          id: callId,
          response: {
            output: 'Binary content of type application/pdf was processed.',
          },
        },
      },
      llmContent,
    ]);
  });

  it('should handle llmContent as an array of multiple Parts (text and inlineData)', () => {
    const llmContent: PartListUnion = [
      { text: 'Some textual description' },
      { inlineData: { mimeType: 'image/jpeg', data: 'base64data...' } },
      { text: 'Another text part' },
    ];
    const result = convertToFunctionResponse(toolName, callId, llmContent);
    expect(result).toEqual([
      {
        functionResponse: {
          name: toolName,
          id: callId,
          response: { output: 'Tool execution succeeded.' },
        },
      },
      ...llmContent,
    ]);
  });

  it('should handle llmContent as an array with a single inlineData Part', () => {
    const llmContent: PartListUnion = [
      { inlineData: { mimeType: 'image/gif', data: 'gifdata...' } },
    ];
    const result = convertToFunctionResponse(toolName, callId, llmContent);
    expect(result).toEqual([
      {
        functionResponse: {
          name: toolName,
          id: callId,
          response: {
            output: 'Binary content of type image/gif was processed.',
          },
        },
      },
      ...llmContent,
    ]);
  });

  it('should handle llmContent as a generic Part (not text, inlineData, or fileData)', () => {
    const llmContent: Part = { functionCall: { name: 'test', args: {} } };
    const result = convertToFunctionResponse(toolName, callId, llmContent);
    expect(result).toEqual([
      {
        functionResponse: {
          name: toolName,
          id: callId,
          response: { output: 'Tool execution succeeded.' },
        },
      },
    ]);
  });

  it('should handle empty string llmContent', () => {
    const llmContent = '';
    const result = convertToFunctionResponse(toolName, callId, llmContent);
    expect(result).toEqual([
      {
        functionResponse: {
          name: toolName,
          id: callId,
          response: { output: '' },
        },
      },
    ]);
  });

  it('should handle llmContent as an empty array', () => {
    const llmContent: PartListUnion = [];
    const result = convertToFunctionResponse(toolName, callId, llmContent);
    expect(result).toEqual([
      {
        functionResponse: {
          name: toolName,
          id: callId,
          response: { output: 'Tool execution succeeded.' },
        },
      },
    ]);
  });

  it('should handle llmContent as a Part with undefined inlineData/fileData/text', () => {
    const llmContent: Part = {}; // An empty part object
    const result = convertToFunctionResponse(toolName, callId, llmContent);
    expect(result).toEqual([
      {
        functionResponse: {
          name: toolName,
          id: callId,
          response: { output: 'Tool execution succeeded.' },
        },
      },
    ]);
  });
});

class MockEditToolInvocation extends BaseToolInvocation<
  Record<string, unknown>,
  ToolResult
> {
  constructor(params: Record<string, unknown>) {
    super(params);
  }

  getDescription(): string {
    return 'A mock edit tool invocation';
  }

  override async shouldConfirmExecute(
    _abortSignal: AbortSignal,
  ): Promise<ToolCallConfirmationDetails | false> {
    return {
      type: 'edit',
      title: 'Confirm Edit',
      fileName: 'test.txt',
      filePath: 'test.txt',
      fileDiff:
        '--- test.txt\n+++ test.txt\n@@ -1,1 +1,1 @@\n-old content\n+new content',
      originalContent: 'old content',
      newContent: 'new content',
      onConfirm: async () => {},
    };
  }

  async execute(_abortSignal: AbortSignal): Promise<ToolResult> {
    return {
      llmContent: 'Edited successfully',
      returnDisplay: 'Edited successfully',
    };
  }
}

class MockEditTool extends BaseDeclarativeTool<
  Record<string, unknown>,
  ToolResult
> {
  constructor() {
    super('mockEditTool', 'mockEditTool', 'A mock edit tool', Kind.Edit, {});
  }

  protected createInvocation(
    params: Record<string, unknown>,
  ): ToolInvocation<Record<string, unknown>, ToolResult> {
    return new MockEditToolInvocation(params);
  }
}

describe('CoreToolScheduler edit cancellation', () => {
  it('should preserve diff when an edit is cancelled', async () => {
    const mockEditTool = new MockEditTool();
    const mockToolRegistry = {
      getTool: () => mockEditTool,
      getFunctionDeclarations: () => [],
      tools: new Map(),
      discovery: {},
      registerTool: () => {},
      getToolByName: () => mockEditTool,
      getToolByDisplayName: () => mockEditTool,
      getTools: () => [],
      discoverTools: async () => {},
      getAllTools: () => [],
      getToolsByServer: () => [],
    } as unknown as ToolRegistry;

    const onAllToolCallsComplete = vi.fn();
    const onToolCallsUpdate = vi.fn();

    const mockConfig = {
      getSessionId: () => 'test-session-id',
      getUsageStatisticsEnabled: () => true,
      getDebugMode: () => false,
      getApprovalMode: () => ApprovalMode.DEFAULT,
      getAllowedTools: () => [],
      getContentGeneratorConfig: () => ({
        model: 'test-model',
        authType: 'oauth-personal',
      }),
      getShellExecutionConfig: () => ({
        terminalWidth: 90,
        terminalHeight: 30,
      }),
      storage: {
        getProjectTempDir: () => '/tmp',
      },
      getToolRegistry: () => mockToolRegistry,
      getUseSmartEdit: () => false,
      getUseModelRouter: () => false,
      getGeminiClient: () => null, // No client needed for these tests
    } as unknown as Config;

    const scheduler = new CoreToolScheduler({
      config: mockConfig,
      onAllToolCallsComplete,
      onToolCallsUpdate,
      getPreferredEditor: () => 'vscode',
      onEditorClose: vi.fn(),
    });

    const abortController = new AbortController();
    const request = {
      callId: '1',
      name: 'mockEditTool',
      args: {},
      isClientInitiated: false,
      prompt_id: 'prompt-id-1',
    };

    await scheduler.schedule([request], abortController.signal);

    const awaitingCall = (await waitForStatus(
      onToolCallsUpdate,
      'awaiting_approval',
    )) as WaitingToolCall;

    // Cancel the edit
    const confirmationDetails = awaitingCall.confirmationDetails;
    if (confirmationDetails) {
      await confirmationDetails.onConfirm(ToolConfirmationOutcome.Cancel);
    }

    expect(onAllToolCallsComplete).toHaveBeenCalled();
    const completedCalls = onAllToolCallsComplete.mock
      .calls[0][0] as ToolCall[];

    expect(completedCalls[0].status).toBe('cancelled');

    // Check that the diff is preserved
    // eslint-disable-next-line @typescript-eslint/no-explicit-any
    const cancelledCall = completedCalls[0] as any;
    expect(cancelledCall.response.resultDisplay).toBeDefined();
    expect(cancelledCall.response.resultDisplay.fileDiff).toBe(
      '--- test.txt\n+++ test.txt\n@@ -1,1 +1,1 @@\n-old content\n+new content',
    );
    expect(cancelledCall.response.resultDisplay.fileName).toBe('test.txt');
  });
});

describe('CoreToolScheduler YOLO mode', () => {
  it('should execute tool requiring confirmation directly without waiting', async () => {
    // Arrange
    const executeFn = vi.fn().mockResolvedValue({
      llmContent: 'Tool executed',
      returnDisplay: 'Tool executed',
    });
    const mockTool = new MockTool({
      name: 'mockTool',
      execute: executeFn,
      shouldConfirmExecute: MOCK_TOOL_SHOULD_CONFIRM_EXECUTE,
    });
    const declarativeTool = mockTool;

    const mockToolRegistry = {
      getTool: () => declarativeTool,
      getToolByName: () => declarativeTool,
      // Other properties are not needed for this test but are included for type consistency.
      getFunctionDeclarations: () => [],
      tools: new Map(),
      discovery: {},
      registerTool: () => {},
      getToolByDisplayName: () => declarativeTool,
      getTools: () => [],
      discoverTools: async () => {},
      getAllTools: () => [],
      getToolsByServer: () => [],
    } as unknown as ToolRegistry;

    const onAllToolCallsComplete = vi.fn();
    const onToolCallsUpdate = vi.fn();

    // Configure the scheduler for YOLO mode.
    const mockConfig = {
      getSessionId: () => 'test-session-id',
      getUsageStatisticsEnabled: () => true,
      getDebugMode: () => false,
      getApprovalMode: () => ApprovalMode.YOLO,
      getAllowedTools: () => [],
      getContentGeneratorConfig: () => ({
        model: 'test-model',
        authType: 'oauth-personal',
      }),
      getShellExecutionConfig: () => ({
        terminalWidth: 90,
        terminalHeight: 30,
      }),
      storage: {
        getProjectTempDir: () => '/tmp',
      },
      getToolRegistry: () => mockToolRegistry,
      getTruncateToolOutputThreshold: () =>
        DEFAULT_TRUNCATE_TOOL_OUTPUT_THRESHOLD,
      getTruncateToolOutputLines: () => DEFAULT_TRUNCATE_TOOL_OUTPUT_LINES,
      getUseSmartEdit: () => false,
      getUseModelRouter: () => false,
      getGeminiClient: () => null, // No client needed for these tests
    } as unknown as Config;

    const scheduler = new CoreToolScheduler({
      config: mockConfig,
      onAllToolCallsComplete,
      onToolCallsUpdate,
      getPreferredEditor: () => 'vscode',
      onEditorClose: vi.fn(),
    });

    const abortController = new AbortController();
    const request = {
      callId: '1',
      name: 'mockTool',
      args: { param: 'value' },
      isClientInitiated: false,
      prompt_id: 'prompt-id-yolo',
    };

    // Act
    await scheduler.schedule([request], abortController.signal);

    // Wait for the tool execution to complete
    await vi.waitFor(() => {
      expect(onAllToolCallsComplete).toHaveBeenCalled();
    });

    // Assert
    // 1. The tool's execute method was called directly.
    expect(executeFn).toHaveBeenCalledWith({ param: 'value' });

    // 2. The tool call status never entered 'awaiting_approval'.
    const statusUpdates = onToolCallsUpdate.mock.calls
      .map((call) => (call[0][0] as ToolCall)?.status)
      .filter(Boolean);
    expect(statusUpdates).not.toContain('awaiting_approval');
    expect(statusUpdates).toEqual([
      'validating',
      'scheduled',
      'executing',
      'success',
    ]);

    // 3. The final callback indicates the tool call was successful.
    const completedCalls = onAllToolCallsComplete.mock
      .calls[0][0] as ToolCall[];
    expect(completedCalls).toHaveLength(1);
    const completedCall = completedCalls[0];
    expect(completedCall.status).toBe('success');
    if (completedCall.status === 'success') {
      expect(completedCall.response.resultDisplay).toBe('Tool executed');
    }
  });
});

describe('CoreToolScheduler request queueing', () => {
  it('should queue a request if another is running', async () => {
    let resolveFirstCall: (result: ToolResult) => void;
    const firstCallPromise = new Promise<ToolResult>((resolve) => {
      resolveFirstCall = resolve;
    });

    const executeFn = vi.fn().mockImplementation(() => firstCallPromise);
    const mockTool = new MockTool({ name: 'mockTool', execute: executeFn });
    const declarativeTool = mockTool;

    const mockToolRegistry = {
      getTool: () => declarativeTool,
      getToolByName: () => declarativeTool,
      getFunctionDeclarations: () => [],
      tools: new Map(),
      discovery: {},
      registerTool: () => {},
      getToolByDisplayName: () => declarativeTool,
      getTools: () => [],
      discoverTools: async () => {},
      getAllTools: () => [],
      getToolsByServer: () => [],
    } as unknown as ToolRegistry;

    const onAllToolCallsComplete = vi.fn();
    const onToolCallsUpdate = vi.fn();

    const mockConfig = {
      getSessionId: () => 'test-session-id',
      getUsageStatisticsEnabled: () => true,
      getDebugMode: () => false,
      getApprovalMode: () => ApprovalMode.YOLO, // Use YOLO to avoid confirmation prompts
      getAllowedTools: () => [],
      getContentGeneratorConfig: () => ({
        model: 'test-model',
        authType: 'oauth-personal',
      }),
      getShellExecutionConfig: () => ({
        terminalWidth: 90,
        terminalHeight: 30,
      }),
      storage: {
        getProjectTempDir: () => '/tmp',
      },
      getTruncateToolOutputThreshold: () =>
        DEFAULT_TRUNCATE_TOOL_OUTPUT_THRESHOLD,
      getTruncateToolOutputLines: () => DEFAULT_TRUNCATE_TOOL_OUTPUT_LINES,
      getToolRegistry: () => mockToolRegistry,
      getUseSmartEdit: () => false,
      getUseModelRouter: () => false,
      getGeminiClient: () => null, // No client needed for these tests
    } as unknown as Config;

    const scheduler = new CoreToolScheduler({
      config: mockConfig,
      onAllToolCallsComplete,
      onToolCallsUpdate,
      getPreferredEditor: () => 'vscode',
      onEditorClose: vi.fn(),
    });

    const abortController = new AbortController();
    const request1 = {
      callId: '1',
      name: 'mockTool',
      args: { a: 1 },
      isClientInitiated: false,
      prompt_id: 'prompt-1',
    };
    const request2 = {
      callId: '2',
      name: 'mockTool',
      args: { b: 2 },
      isClientInitiated: false,
      prompt_id: 'prompt-2',
    };

    // Schedule the first call, which will pause execution.
    scheduler.schedule([request1], abortController.signal);

    // Wait for the first call to be in the 'executing' state.
    await waitForStatus(onToolCallsUpdate, 'executing');

    // Schedule the second call while the first is "running".
    const schedulePromise2 = scheduler.schedule(
      [request2],
      abortController.signal,
    );

    // Ensure the second tool call hasn't been executed yet.
    expect(executeFn).toHaveBeenCalledWith({ a: 1 });

    // Complete the first tool call.
    resolveFirstCall!({
      llmContent: 'First call complete',
      returnDisplay: 'First call complete',
    });

    // Wait for the second schedule promise to resolve.
    await schedulePromise2;

    // Let the second call finish.
    const secondCallResult = {
      llmContent: 'Second call complete',
      returnDisplay: 'Second call complete',
    };
    // Since the mock is shared, we need to resolve the current promise.
    // In a real scenario, a new promise would be created for the second call.
    resolveFirstCall!(secondCallResult);

    await vi.waitFor(() => {
      // Now the second tool call should have been executed.
      expect(executeFn).toHaveBeenCalledTimes(2);
    });
    expect(executeFn).toHaveBeenCalledWith({ b: 2 });

    // Wait for the second completion.
    await vi.waitFor(() => {
      expect(onAllToolCallsComplete).toHaveBeenCalledTimes(2);
    });

    // Verify the completion callbacks were called correctly.
    expect(onAllToolCallsComplete.mock.calls[0][0][0].status).toBe('success');
    expect(onAllToolCallsComplete.mock.calls[1][0][0].status).toBe('success');
  });

  it('should auto-approve a tool call if it is on the allowedTools list', async () => {
    // Arrange
    const executeFn = vi.fn().mockResolvedValue({
      llmContent: 'Tool executed',
      returnDisplay: 'Tool executed',
    });
    const mockTool = new MockTool({
      name: 'mockTool',
      execute: executeFn,
      shouldConfirmExecute: MOCK_TOOL_SHOULD_CONFIRM_EXECUTE,
    });
    const declarativeTool = mockTool;

    const toolRegistry = {
      getTool: () => declarativeTool,
      getToolByName: () => declarativeTool,
      getFunctionDeclarations: () => [],
      tools: new Map(),
      discovery: {},
      registerTool: () => {},
      getToolByDisplayName: () => declarativeTool,
      getTools: () => [],
      discoverTools: async () => {},
      getAllTools: () => [],
      getToolsByServer: () => [],
    };

    const onAllToolCallsComplete = vi.fn();
    const onToolCallsUpdate = vi.fn();

    // Configure the scheduler to auto-approve the specific tool call.
    const mockConfig = {
      getSessionId: () => 'test-session-id',
      getUsageStatisticsEnabled: () => true,
      getDebugMode: () => false,
      getApprovalMode: () => ApprovalMode.DEFAULT, // Not YOLO mode
      getAllowedTools: () => ['mockTool'], // Auto-approve this tool
      getToolRegistry: () => toolRegistry,
      getContentGeneratorConfig: () => ({
        model: 'test-model',
        authType: 'oauth-personal',
      }),
      getShellExecutionConfig: () => ({
        terminalWidth: 80,
        terminalHeight: 24,
      }),
      getTerminalWidth: vi.fn(() => 80),
      getTerminalHeight: vi.fn(() => 24),
      storage: {
        getProjectTempDir: () => '/tmp',
      },
      getTruncateToolOutputThreshold: () =>
        DEFAULT_TRUNCATE_TOOL_OUTPUT_THRESHOLD,
      getTruncateToolOutputLines: () => DEFAULT_TRUNCATE_TOOL_OUTPUT_LINES,
      getUseSmartEdit: () => false,
      getUseModelRouter: () => false,
      getGeminiClient: () => null, // No client needed for these tests
    } as unknown as Config;

    const scheduler = new CoreToolScheduler({
      config: mockConfig,
      onAllToolCallsComplete,
      onToolCallsUpdate,
      getPreferredEditor: () => 'vscode',
      onEditorClose: vi.fn(),
    });

    const abortController = new AbortController();
    const request = {
      callId: '1',
      name: 'mockTool',
      args: { param: 'value' },
      isClientInitiated: false,
      prompt_id: 'prompt-auto-approved',
    };

    // Act
    await scheduler.schedule([request], abortController.signal);

    // Wait for the tool execution to complete
    await vi.waitFor(() => {
      expect(onAllToolCallsComplete).toHaveBeenCalled();
    });

    // Assert
    // 1. The tool's execute method was called directly.
    expect(executeFn).toHaveBeenCalledWith({ param: 'value' });

    // 2. The tool call status never entered 'awaiting_approval'.
    const statusUpdates = onToolCallsUpdate.mock.calls
      .map((call) => (call[0][0] as ToolCall)?.status)
      .filter(Boolean);
    expect(statusUpdates).not.toContain('awaiting_approval');
    expect(statusUpdates).toEqual([
      'validating',
      'scheduled',
      'executing',
      'success',
    ]);

    // 3. The final callback indicates the tool call was successful.
    expect(onAllToolCallsComplete).toHaveBeenCalled();
    const completedCalls = onAllToolCallsComplete.mock
      .calls[0][0] as ToolCall[];
    expect(completedCalls).toHaveLength(1);
    const completedCall = completedCalls[0];
    expect(completedCall.status).toBe('success');
    if (completedCall.status === 'success') {
      expect(completedCall.response.resultDisplay).toBe('Tool executed');
    }
  });

  it('should handle two synchronous calls to schedule', async () => {
    const executeFn = vi.fn().mockResolvedValue({
      llmContent: 'Tool executed',
      returnDisplay: 'Tool executed',
    });
    const mockTool = new MockTool({ name: 'mockTool', execute: executeFn });
    const declarativeTool = mockTool;
    const mockToolRegistry = {
      getTool: () => declarativeTool,
      getToolByName: () => declarativeTool,
      getFunctionDeclarations: () => [],
      tools: new Map(),
      discovery: {},
      registerTool: () => {},
      getToolByDisplayName: () => declarativeTool,
      getTools: () => [],
      discoverTools: async () => {},
      getAllTools: () => [],
      getToolsByServer: () => [],
    } as unknown as ToolRegistry;
    const onAllToolCallsComplete = vi.fn();
    const onToolCallsUpdate = vi.fn();

    const mockConfig = {
      getSessionId: () => 'test-session-id',
      getUsageStatisticsEnabled: () => true,
      getDebugMode: () => false,
      getApprovalMode: () => ApprovalMode.YOLO,
      getAllowedTools: () => [],
      getContentGeneratorConfig: () => ({
        model: 'test-model',
        authType: 'oauth-personal',
      }),
      getShellExecutionConfig: () => ({
        terminalWidth: 90,
        terminalHeight: 30,
      }),
      storage: {
        getProjectTempDir: () => '/tmp',
      },
      getTruncateToolOutputThreshold: () =>
        DEFAULT_TRUNCATE_TOOL_OUTPUT_THRESHOLD,
      getTruncateToolOutputLines: () => DEFAULT_TRUNCATE_TOOL_OUTPUT_LINES,
      getToolRegistry: () => mockToolRegistry,
      getUseSmartEdit: () => false,
      getUseModelRouter: () => false,
      getGeminiClient: () => null, // No client needed for these tests
    } as unknown as Config;

    const scheduler = new CoreToolScheduler({
      config: mockConfig,
      onAllToolCallsComplete,
      onToolCallsUpdate,
      getPreferredEditor: () => 'vscode',
      onEditorClose: vi.fn(),
    });

    const abortController = new AbortController();
    const request1 = {
      callId: '1',
      name: 'mockTool',
      args: { a: 1 },
      isClientInitiated: false,
      prompt_id: 'prompt-1',
    };
    const request2 = {
      callId: '2',
      name: 'mockTool',
      args: { b: 2 },
      isClientInitiated: false,
      prompt_id: 'prompt-2',
    };

    // Schedule two calls synchronously.
    const schedulePromise1 = scheduler.schedule(
      [request1],
      abortController.signal,
    );
    const schedulePromise2 = scheduler.schedule(
      [request2],
      abortController.signal,
    );

    // Wait for both promises to resolve.
    await Promise.all([schedulePromise1, schedulePromise2]);

    // Ensure the tool was called twice with the correct arguments.
    expect(executeFn).toHaveBeenCalledTimes(2);
    expect(executeFn).toHaveBeenCalledWith({ a: 1 });
    expect(executeFn).toHaveBeenCalledWith({ b: 2 });

    // Ensure completion callbacks were called twice.
    expect(onAllToolCallsComplete).toHaveBeenCalledTimes(2);
  });

  it('should auto-approve remaining tool calls when first tool call is approved with ProceedAlways', async () => {
    let approvalMode = ApprovalMode.DEFAULT;
    const mockConfig = {
      getSessionId: () => 'test-session-id',
      getUsageStatisticsEnabled: () => true,
      getDebugMode: () => false,
      getApprovalMode: () => approvalMode,
      getAllowedTools: () => [],
      setApprovalMode: (mode: ApprovalMode) => {
        approvalMode = mode;
      },
      getShellExecutionConfig: () => ({
        terminalWidth: 90,
        terminalHeight: 30,
      }),
      storage: {
        getProjectTempDir: () => '/tmp',
      },
      getTruncateToolOutputThreshold: () =>
        DEFAULT_TRUNCATE_TOOL_OUTPUT_THRESHOLD,
      getTruncateToolOutputLines: () => DEFAULT_TRUNCATE_TOOL_OUTPUT_LINES,
      getUseSmartEdit: () => false,
      getUseModelRouter: () => false,
      getGeminiClient: () => null, // No client needed for these tests
    } as unknown as Config;

    const testTool = new TestApprovalTool(mockConfig);
    const toolRegistry = {
      getTool: () => testTool,
      getFunctionDeclarations: () => [],
      getFunctionDeclarationsFiltered: () => [],
      registerTool: () => {},
      discoverAllTools: async () => {},
      discoverMcpTools: async () => {},
      discoverToolsForServer: async () => {},
      removeMcpToolsByServer: () => {},
      getAllTools: () => [],
      getToolsByServer: () => [],
      tools: new Map(),
      config: mockConfig,
      mcpClientManager: undefined,
      getToolByName: () => testTool,
      getToolByDisplayName: () => testTool,
      getTools: () => [],
      discoverTools: async () => {},
      discovery: {},
    } as unknown as ToolRegistry;

    mockConfig.getToolRegistry = () => toolRegistry;

    const onAllToolCallsComplete = vi.fn();
    const onToolCallsUpdate = vi.fn();
    const pendingConfirmations: Array<
      (outcome: ToolConfirmationOutcome) => void
    > = [];

    const scheduler = new CoreToolScheduler({
      config: mockConfig,
      onAllToolCallsComplete,
      onToolCallsUpdate: (toolCalls) => {
        onToolCallsUpdate(toolCalls);
        // Capture confirmation handlers for awaiting_approval tools
        toolCalls.forEach((call) => {
          if (call.status === 'awaiting_approval') {
            const waitingCall = call as WaitingToolCall;
            if (waitingCall.confirmationDetails?.onConfirm) {
              const originalHandler = pendingConfirmations.find(
                (h) => h === waitingCall.confirmationDetails.onConfirm,
              );
              if (!originalHandler) {
                pendingConfirmations.push(
                  waitingCall.confirmationDetails.onConfirm,
                );
              }
            }
          }
        });
      },
      getPreferredEditor: () => 'vscode',
      onEditorClose: vi.fn(),
    });

    const abortController = new AbortController();

    // Schedule multiple tools that need confirmation
    const requests = [
      {
        callId: '1',
        name: 'testApprovalTool',
        args: { id: 'first' },
        isClientInitiated: false,
        prompt_id: 'prompt-1',
      },
      {
        callId: '2',
        name: 'testApprovalTool',
        args: { id: 'second' },
        isClientInitiated: false,
        prompt_id: 'prompt-2',
      },
      {
        callId: '3',
        name: 'testApprovalTool',
        args: { id: 'third' },
        isClientInitiated: false,
        prompt_id: 'prompt-3',
      },
    ];

    await scheduler.schedule(requests, abortController.signal);

    // Wait for all tools to be awaiting approval
    await vi.waitFor(() => {
      const calls = onToolCallsUpdate.mock.calls.at(-1)?.[0] as ToolCall[];
      expect(calls?.length).toBe(3);
      expect(calls?.every((call) => call.status === 'awaiting_approval')).toBe(
        true,
      );
    });

    expect(pendingConfirmations.length).toBe(3);

    // Approve the first tool with ProceedAlways
    const firstConfirmation = pendingConfirmations[0];
    firstConfirmation(ToolConfirmationOutcome.ProceedAlways);

    // Wait for all tools to be completed
    await vi.waitFor(() => {
      expect(onAllToolCallsComplete).toHaveBeenCalled();
      const completedCalls = onAllToolCallsComplete.mock.calls.at(
        -1,
      )?.[0] as ToolCall[];
      expect(completedCalls?.length).toBe(3);
      expect(completedCalls?.every((call) => call.status === 'success')).toBe(
        true,
      );
    });

    // Verify approval mode was changed
    expect(approvalMode).toBe(ApprovalMode.AUTO_EDIT);
  });
});

describe('truncateAndSaveToFile', () => {
  const mockWriteFile = vi.mocked(fs.writeFile);
  const THRESHOLD = 40_000;
  const TRUNCATE_LINES = 1000;

  beforeEach(() => {
    vi.clearAllMocks();
  });

  it('should return content unchanged if below threshold', async () => {
    const content = 'Short content';
    const callId = 'test-call-id';
    const projectTempDir = '/tmp';

    const result = await truncateAndSaveToFile(
      content,
      callId,
      projectTempDir,
      THRESHOLD,
      TRUNCATE_LINES,
    );

    expect(result).toEqual({ content });
    expect(mockWriteFile).not.toHaveBeenCalled();
  });

  it('should truncate content by lines when content has many lines', async () => {
    // Create content that exceeds 100,000 character threshold with many lines
    const lines = Array(2000).fill('x'.repeat(100)); // 100 chars per line * 2000 lines = 200,000 chars
    const content = lines.join('\n');
    const callId = 'test-call-id';
    const projectTempDir = '/tmp';

    mockWriteFile.mockResolvedValue(undefined);

    const result = await truncateAndSaveToFile(
      content,
      callId,
      projectTempDir,
      THRESHOLD,
      TRUNCATE_LINES,
    );

    expect(result.outputFile).toBe(
      path.join(projectTempDir, `${callId}.output`),
    );
    expect(mockWriteFile).toHaveBeenCalledWith(
      path.join(projectTempDir, `${callId}.output`),
      content,
    );

    // Should contain the first and last lines with 1/5 head and 4/5 tail
    const head = Math.floor(TRUNCATE_LINES / 5);
    const beginning = lines.slice(0, head);
    const end = lines.slice(-(TRUNCATE_LINES - head));
    const expectedTruncated =
      beginning.join('\n') + '\n... [CONTENT TRUNCATED] ...\n' + end.join('\n');

    expect(result.content).toContain(
      'Tool output was too large and has been truncated',
    );
    expect(result.content).toContain('Truncated part of the output:');
    expect(result.content).toContain(expectedTruncated);
  });

  it('should wrap and truncate content when content has few but long lines', async () => {
    const content = 'a'.repeat(200_000); // A single very long line
    const callId = 'test-call-id';
    const projectTempDir = '/tmp';
    const wrapWidth = 120;

    mockWriteFile.mockResolvedValue(undefined);

    // Manually wrap the content to generate the expected file content
    const wrappedLines: string[] = [];
    for (let i = 0; i < content.length; i += wrapWidth) {
      wrappedLines.push(content.substring(i, i + wrapWidth));
    }
    const expectedFileContent = wrappedLines.join('\n');

    const result = await truncateAndSaveToFile(
      content,
      callId,
      projectTempDir,
      THRESHOLD,
      TRUNCATE_LINES,
    );

    expect(result.outputFile).toBe(
      path.join(projectTempDir, `${callId}.output`),
    );
    // Check that the file was written with the wrapped content
    expect(mockWriteFile).toHaveBeenCalledWith(
      path.join(projectTempDir, `${callId}.output`),
      expectedFileContent,
    );

    // Should contain the first and last lines with 1/5 head and 4/5 tail of the wrapped content
    const head = Math.floor(TRUNCATE_LINES / 5);
    const beginning = wrappedLines.slice(0, head);
    const end = wrappedLines.slice(-(TRUNCATE_LINES - head));
    const expectedTruncated =
      beginning.join('\n') + '\n... [CONTENT TRUNCATED] ...\n' + end.join('\n');
    expect(result.content).toContain(
      'Tool output was too large and has been truncated',
    );
    expect(result.content).toContain('Truncated part of the output:');
    expect(result.content).toContain(expectedTruncated);
  });

  it('should handle file write errors gracefully', async () => {
    const content = 'a'.repeat(2_000_000);
    const callId = 'test-call-id';
    const projectTempDir = '/tmp';

    mockWriteFile.mockRejectedValue(new Error('File write failed'));

    const result = await truncateAndSaveToFile(
      content,
      callId,
      projectTempDir,
      THRESHOLD,
      TRUNCATE_LINES,
    );

    expect(result.outputFile).toBeUndefined();
    expect(result.content).toContain(
      '[Note: Could not save full output to file]',
    );
    expect(mockWriteFile).toHaveBeenCalled();
  });

  it('should save to correct file path with call ID', async () => {
    const content = 'a'.repeat(200_000);
    const callId = 'unique-call-123';
    const projectTempDir = '/custom/temp/dir';
    const wrapWidth = 120;

    mockWriteFile.mockResolvedValue(undefined);

    // Manually wrap the content to generate the expected file content
    const wrappedLines: string[] = [];
    for (let i = 0; i < content.length; i += wrapWidth) {
      wrappedLines.push(content.substring(i, i + wrapWidth));
    }
    const expectedFileContent = wrappedLines.join('\n');

    const result = await truncateAndSaveToFile(
      content,
      callId,
      projectTempDir,
      THRESHOLD,
      TRUNCATE_LINES,
    );

    const expectedPath = path.join(projectTempDir, `${callId}.output`);
    expect(result.outputFile).toBe(expectedPath);
    expect(mockWriteFile).toHaveBeenCalledWith(
      expectedPath,
      expectedFileContent,
    );
  });

  it('should include helpful instructions in truncated message', async () => {
    const content = 'a'.repeat(2_000_000);
    const callId = 'test-call-id';
    const projectTempDir = '/tmp';

    mockWriteFile.mockResolvedValue(undefined);

    const result = await truncateAndSaveToFile(
      content,
      callId,
      projectTempDir,
      THRESHOLD,
      TRUNCATE_LINES,
    );

    expect(result.content).toContain(
      'read_file tool with the absolute file path above',
    );
    expect(result.content).toContain('read_file tool with offset=0, limit=100');
    expect(result.content).toContain(
      'read_file tool with offset=N to skip N lines',
    );
    expect(result.content).toContain(
      'read_file tool with limit=M to read only M lines',
    );
  });

  it('should sanitize callId to prevent path traversal', async () => {
    const content = 'a'.repeat(200_000);
    const callId = '../../../../../etc/passwd';
    const projectTempDir = '/tmp/safe_dir';
    const wrapWidth = 120;

    mockWriteFile.mockResolvedValue(undefined);

    // Manually wrap the content to generate the expected file content
    const wrappedLines: string[] = [];
    for (let i = 0; i < content.length; i += wrapWidth) {
      wrappedLines.push(content.substring(i, i + wrapWidth));
    }
    const expectedFileContent = wrappedLines.join('\n');

    await truncateAndSaveToFile(
      content,
      callId,
      projectTempDir,
      THRESHOLD,
      TRUNCATE_LINES,
    );

    const expectedPath = path.join(projectTempDir, 'passwd.output');
    expect(mockWriteFile).toHaveBeenCalledWith(
      expectedPath,
      expectedFileContent,
    );
  });
});<|MERGE_RESOLUTION|>--- conflicted
+++ resolved
@@ -30,16 +30,12 @@
   ApprovalMode,
 } from '../index.js';
 import type { Part, PartListUnion } from '@google/genai';
-<<<<<<< HEAD
-import { MockModifiableTool, MockTool } from '../test-utils/tools.js';
-import { makeMockConfig } from '../test-utils/config';
-=======
 import {
   MockModifiableTool,
   MockTool,
   MOCK_TOOL_SHOULD_CONFIRM_EXECUTE,
 } from '../test-utils/mock-tool.js';
->>>>>>> aa8b2abe
+import { makeMockConfig } from '../test-utils/config';
 import * as fs from 'node:fs/promises';
 import * as path from 'node:path';
 
