/**
 * @license
 * Copyright 2025 Google LLC
 * SPDX-License-Identifier: Apache-2.0
 */

import { describe, it, expect, vi } from 'vitest';
import type { Mock } from 'vitest';
import type { ToolCall, WaitingToolCall } from './coreToolScheduler.js';
import {
  CoreToolScheduler,
  convertToFunctionResponse,
} from './coreToolScheduler.js';
import type {
  ToolCallConfirmationDetails,
  ToolConfirmationPayload,
  ToolInvocation,
  ToolResult,
  Config,
  ToolRegistry,
} from '../index.js';
import {
  BaseDeclarativeTool,
  BaseToolInvocation,
  ToolConfirmationOutcome,
  Kind,
  ApprovalMode,
} from '../index.js';
import type { Part, PartListUnion } from '@google/genai';
import { MockModifiableTool, MockTool } from '../test-utils/tools.js';

class TestApprovalTool extends BaseDeclarativeTool<{ id: string }, ToolResult> {
  static readonly Name = 'testApprovalTool';

  constructor(private config: Config) {
    super(
      TestApprovalTool.Name,
      'TestApprovalTool',
      'A tool for testing approval logic',
      Kind.Edit,
      {
        properties: { id: { type: 'string' } },
        required: ['id'],
        type: 'object',
      },
    );
  }

  protected createInvocation(params: {
    id: string;
  }): ToolInvocation<{ id: string }, ToolResult> {
    return new TestApprovalInvocation(this.config, params);
  }
}

class TestApprovalInvocation extends BaseToolInvocation<
  { id: string },
  ToolResult
> {
  constructor(
    private config: Config,
    params: { id: string },
  ) {
    super(params);
  }

  getDescription(): string {
    return `Test tool ${this.params.id}`;
  }

  override async shouldConfirmExecute(): Promise<
    ToolCallConfirmationDetails | false
  > {
    // Need confirmation unless approval mode is AUTO_EDIT
    if (this.config.getApprovalMode() === ApprovalMode.AUTO_EDIT) {
      return false;
    }

    return {
      type: 'edit',
      title: `Confirm Test Tool ${this.params.id}`,
      fileName: `test-${this.params.id}.txt`,
      filePath: `/test-${this.params.id}.txt`,
      fileDiff: 'Test diff content',
      originalContent: '',
      newContent: 'Test content',
      onConfirm: async (outcome: ToolConfirmationOutcome) => {
        if (outcome === ToolConfirmationOutcome.ProceedAlways) {
          this.config.setApprovalMode(ApprovalMode.AUTO_EDIT);
        }
      },
    };
  }

  async execute(): Promise<ToolResult> {
    return {
      llmContent: `Executed test tool ${this.params.id}`,
      returnDisplay: `Executed test tool ${this.params.id}`,
    };
  }
}

async function waitForStatus(
  onToolCallsUpdate: Mock,
  status: 'awaiting_approval' | 'executing' | 'success' | 'error' | 'cancelled',
  timeout = 5000,
): Promise<ToolCall> {
  return new Promise((resolve, reject) => {
    const startTime = Date.now();
    const check = () => {
      if (Date.now() - startTime > timeout) {
        const seenStatuses = onToolCallsUpdate.mock.calls
          .flatMap((call) => call[0])
          .map((toolCall: ToolCall) => toolCall.status);
        reject(
          new Error(
            `Timed out waiting for status "${status}". Seen statuses: ${seenStatuses.join(
              ', ',
            )}`,
          ),
        );
        return;
      }

      const foundCall = onToolCallsUpdate.mock.calls
        .flatMap((call) => call[0])
        .find((toolCall: ToolCall) => toolCall.status === status);
      if (foundCall) {
        resolve(foundCall);
      } else {
        setTimeout(check, 10); // Check again in 10ms
      }
    };
    check();
  });
}

describe('CoreToolScheduler', () => {
  it('should cancel a tool call if the signal is aborted before confirmation', async () => {
    const mockTool = new MockTool();
    mockTool.shouldConfirm = true;
    const declarativeTool = mockTool;
    const mockToolRegistry = {
      getTool: () => declarativeTool,
      getFunctionDeclarations: () => [],
      tools: new Map(),
      discovery: {},
      registerTool: () => {},
      getToolByName: () => declarativeTool,
      getToolByDisplayName: () => declarativeTool,
      getTools: () => [],
      discoverTools: async () => {},
      getAllTools: () => [],
      getToolsByServer: () => [],
    } as unknown as ToolRegistry;

    const onAllToolCallsComplete = vi.fn();
    const onToolCallsUpdate = vi.fn();

    const mockConfig = {
      getSessionId: () => 'test-session-id',
      getUsageStatisticsEnabled: () => true,
      getDebugMode: () => false,
      getApprovalMode: () => ApprovalMode.DEFAULT,
      getAllowedTools: () => [],
      getContentGeneratorConfig: () => ({
        model: 'test-model',
        authType: 'oauth-personal',
      }),
      getToolRegistry: () => mockToolRegistry,
<<<<<<< HEAD
      getUseSmartEdit: () => false,
=======
      getGeminiClient: () => null, // No client needed for these tests
>>>>>>> 5c2bb990
    } as unknown as Config;

    const scheduler = new CoreToolScheduler({
      config: mockConfig,
      onAllToolCallsComplete,
      onToolCallsUpdate,
      getPreferredEditor: () => 'vscode',
      onEditorClose: vi.fn(),
    });

    const abortController = new AbortController();
    const request = {
      callId: '1',
      name: 'mockTool',
      args: {},
      isClientInitiated: false,
      prompt_id: 'prompt-id-1',
    };

    abortController.abort();
    await scheduler.schedule([request], abortController.signal);

    expect(onAllToolCallsComplete).toHaveBeenCalled();
    const completedCalls = onAllToolCallsComplete.mock
      .calls[0][0] as ToolCall[];
    expect(completedCalls[0].status).toBe('cancelled');
  });

  describe('getToolSuggestion', () => {
    it('should suggest the top N closest tool names for a typo', () => {
      // Create mocked tool registry
      const mockConfig = {
        getToolRegistry: () => mockToolRegistry,
<<<<<<< HEAD
        getUseSmartEdit: () => false,
=======
        getGeminiClient: () => null, // No client needed for these tests
>>>>>>> 5c2bb990
      } as unknown as Config;
      const mockToolRegistry = {
        getAllToolNames: () => ['list_files', 'read_file', 'write_file'],
      } as unknown as ToolRegistry;

      // Create scheduler
      const scheduler = new CoreToolScheduler({
        config: mockConfig,
        getPreferredEditor: () => 'vscode',
        onEditorClose: vi.fn(),
      });

      // Test that the right tool is selected, with only 1 result, for typos
      // @ts-expect-error accessing private method
      const misspelledTool = scheduler.getToolSuggestion('list_fils', 1);
      expect(misspelledTool).toBe(' Did you mean "list_files"?');

      // Test that the right tool is selected, with only 1 result, for prefixes
      // @ts-expect-error accessing private method
      const prefixedTool = scheduler.getToolSuggestion('github.list_files', 1);
      expect(prefixedTool).toBe(' Did you mean "list_files"?');

      // Test that the right tool is first
      // @ts-expect-error accessing private method
      const suggestionMultiple = scheduler.getToolSuggestion('list_fils');
      expect(suggestionMultiple).toBe(
        ' Did you mean one of: "list_files", "read_file", "write_file"?',
      );
    });
  });
});

describe('CoreToolScheduler with payload', () => {
  it('should update args and diff and execute tool when payload is provided', async () => {
    const mockTool = new MockModifiableTool();
    const declarativeTool = mockTool;
    const mockToolRegistry = {
      getTool: () => declarativeTool,
      getFunctionDeclarations: () => [],
      tools: new Map(),
      discovery: {},
      registerTool: () => {},
      getToolByName: () => declarativeTool,
      getToolByDisplayName: () => declarativeTool,
      getTools: () => [],
      discoverTools: async () => {},
      getAllTools: () => [],
      getToolsByServer: () => [],
    } as unknown as ToolRegistry;

    const onAllToolCallsComplete = vi.fn();
    const onToolCallsUpdate = vi.fn();

    const mockConfig = {
      getSessionId: () => 'test-session-id',
      getUsageStatisticsEnabled: () => true,
      getDebugMode: () => false,
      getApprovalMode: () => ApprovalMode.DEFAULT,
      getAllowedTools: () => [],
      getContentGeneratorConfig: () => ({
        model: 'test-model',
        authType: 'oauth-personal',
      }),
      getToolRegistry: () => mockToolRegistry,
<<<<<<< HEAD
      getUseSmartEdit: () => false,
=======
      getGeminiClient: () => null, // No client needed for these tests
>>>>>>> 5c2bb990
    } as unknown as Config;

    const scheduler = new CoreToolScheduler({
      config: mockConfig,
      onAllToolCallsComplete,
      onToolCallsUpdate,
      getPreferredEditor: () => 'vscode',
      onEditorClose: vi.fn(),
    });

    const abortController = new AbortController();
    const request = {
      callId: '1',
      name: 'mockModifiableTool',
      args: {},
      isClientInitiated: false,
      prompt_id: 'prompt-id-2',
    };

    await scheduler.schedule([request], abortController.signal);

    const awaitingCall = (await waitForStatus(
      onToolCallsUpdate,
      'awaiting_approval',
    )) as WaitingToolCall;
    const confirmationDetails = awaitingCall.confirmationDetails;

    if (confirmationDetails) {
      const payload: ToolConfirmationPayload = { newContent: 'final version' };
      await confirmationDetails.onConfirm(
        ToolConfirmationOutcome.ProceedOnce,
        payload,
      );
    }

    expect(onAllToolCallsComplete).toHaveBeenCalled();
    const completedCalls = onAllToolCallsComplete.mock
      .calls[0][0] as ToolCall[];
    expect(completedCalls[0].status).toBe('success');
    expect(mockTool.executeFn).toHaveBeenCalledWith({
      newContent: 'final version',
    });
  });
});

describe('convertToFunctionResponse', () => {
  const toolName = 'testTool';
  const callId = 'call1';

  it('should handle simple string llmContent', () => {
    const llmContent = 'Simple text output';
    const result = convertToFunctionResponse(toolName, callId, llmContent);
    expect(result).toEqual([
      {
        functionResponse: {
          name: toolName,
          id: callId,
          response: { output: 'Simple text output' },
        },
      },
    ]);
  });

  it('should handle llmContent as a single Part with text', () => {
    const llmContent: Part = { text: 'Text from Part object' };
    const result = convertToFunctionResponse(toolName, callId, llmContent);
    expect(result).toEqual([
      {
        functionResponse: {
          name: toolName,
          id: callId,
          response: { output: 'Text from Part object' },
        },
      },
    ]);
  });

  it('should handle llmContent as a PartListUnion array with a single text Part', () => {
    const llmContent: PartListUnion = [{ text: 'Text from array' }];
    const result = convertToFunctionResponse(toolName, callId, llmContent);
    expect(result).toEqual([
      {
        functionResponse: {
          name: toolName,
          id: callId,
          response: { output: 'Text from array' },
        },
      },
    ]);
  });

  it('should handle llmContent with inlineData', () => {
    const llmContent: Part = {
      inlineData: { mimeType: 'image/png', data: 'base64...' },
    };
    const result = convertToFunctionResponse(toolName, callId, llmContent);
    expect(result).toEqual([
      {
        functionResponse: {
          name: toolName,
          id: callId,
          response: {
            output: 'Binary content of type image/png was processed.',
          },
        },
      },
      llmContent,
    ]);
  });

  it('should handle llmContent with fileData', () => {
    const llmContent: Part = {
      fileData: { mimeType: 'application/pdf', fileUri: 'gs://...' },
    };
    const result = convertToFunctionResponse(toolName, callId, llmContent);
    expect(result).toEqual([
      {
        functionResponse: {
          name: toolName,
          id: callId,
          response: {
            output: 'Binary content of type application/pdf was processed.',
          },
        },
      },
      llmContent,
    ]);
  });

  it('should handle llmContent as an array of multiple Parts (text and inlineData)', () => {
    const llmContent: PartListUnion = [
      { text: 'Some textual description' },
      { inlineData: { mimeType: 'image/jpeg', data: 'base64data...' } },
      { text: 'Another text part' },
    ];
    const result = convertToFunctionResponse(toolName, callId, llmContent);
    expect(result).toEqual([
      {
        functionResponse: {
          name: toolName,
          id: callId,
          response: { output: 'Tool execution succeeded.' },
        },
      },
      ...llmContent,
    ]);
  });

  it('should handle llmContent as an array with a single inlineData Part', () => {
    const llmContent: PartListUnion = [
      { inlineData: { mimeType: 'image/gif', data: 'gifdata...' } },
    ];
    const result = convertToFunctionResponse(toolName, callId, llmContent);
    expect(result).toEqual([
      {
        functionResponse: {
          name: toolName,
          id: callId,
          response: {
            output: 'Binary content of type image/gif was processed.',
          },
        },
      },
      ...llmContent,
    ]);
  });

  it('should handle llmContent as a generic Part (not text, inlineData, or fileData)', () => {
    const llmContent: Part = { functionCall: { name: 'test', args: {} } };
    const result = convertToFunctionResponse(toolName, callId, llmContent);
    expect(result).toEqual([
      {
        functionResponse: {
          name: toolName,
          id: callId,
          response: { output: 'Tool execution succeeded.' },
        },
      },
    ]);
  });

  it('should handle empty string llmContent', () => {
    const llmContent = '';
    const result = convertToFunctionResponse(toolName, callId, llmContent);
    expect(result).toEqual([
      {
        functionResponse: {
          name: toolName,
          id: callId,
          response: { output: '' },
        },
      },
    ]);
  });

  it('should handle llmContent as an empty array', () => {
    const llmContent: PartListUnion = [];
    const result = convertToFunctionResponse(toolName, callId, llmContent);
    expect(result).toEqual([
      {
        functionResponse: {
          name: toolName,
          id: callId,
          response: { output: 'Tool execution succeeded.' },
        },
      },
    ]);
  });

  it('should handle llmContent as a Part with undefined inlineData/fileData/text', () => {
    const llmContent: Part = {}; // An empty part object
    const result = convertToFunctionResponse(toolName, callId, llmContent);
    expect(result).toEqual([
      {
        functionResponse: {
          name: toolName,
          id: callId,
          response: { output: 'Tool execution succeeded.' },
        },
      },
    ]);
  });
});

class MockEditToolInvocation extends BaseToolInvocation<
  Record<string, unknown>,
  ToolResult
> {
  constructor(params: Record<string, unknown>) {
    super(params);
  }

  getDescription(): string {
    return 'A mock edit tool invocation';
  }

  override async shouldConfirmExecute(
    _abortSignal: AbortSignal,
  ): Promise<ToolCallConfirmationDetails | false> {
    return {
      type: 'edit',
      title: 'Confirm Edit',
      fileName: 'test.txt',
      filePath: 'test.txt',
      fileDiff:
        '--- test.txt\n+++ test.txt\n@@ -1,1 +1,1 @@\n-old content\n+new content',
      originalContent: 'old content',
      newContent: 'new content',
      onConfirm: async () => {},
    };
  }

  async execute(_abortSignal: AbortSignal): Promise<ToolResult> {
    return {
      llmContent: 'Edited successfully',
      returnDisplay: 'Edited successfully',
    };
  }
}

class MockEditTool extends BaseDeclarativeTool<
  Record<string, unknown>,
  ToolResult
> {
  constructor() {
    super('mockEditTool', 'mockEditTool', 'A mock edit tool', Kind.Edit, {});
  }

  protected createInvocation(
    params: Record<string, unknown>,
  ): ToolInvocation<Record<string, unknown>, ToolResult> {
    return new MockEditToolInvocation(params);
  }
}

describe('CoreToolScheduler edit cancellation', () => {
  it('should preserve diff when an edit is cancelled', async () => {
    const mockEditTool = new MockEditTool();
    const mockToolRegistry = {
      getTool: () => mockEditTool,
      getFunctionDeclarations: () => [],
      tools: new Map(),
      discovery: {},
      registerTool: () => {},
      getToolByName: () => mockEditTool,
      getToolByDisplayName: () => mockEditTool,
      getTools: () => [],
      discoverTools: async () => {},
      getAllTools: () => [],
      getToolsByServer: () => [],
    } as unknown as ToolRegistry;

    const onAllToolCallsComplete = vi.fn();
    const onToolCallsUpdate = vi.fn();

    const mockConfig = {
      getSessionId: () => 'test-session-id',
      getUsageStatisticsEnabled: () => true,
      getDebugMode: () => false,
      getApprovalMode: () => ApprovalMode.DEFAULT,
      getAllowedTools: () => [],
      getContentGeneratorConfig: () => ({
        model: 'test-model',
        authType: 'oauth-personal',
      }),
      getToolRegistry: () => mockToolRegistry,
<<<<<<< HEAD
      getUseSmartEdit: () => false,
=======
      getGeminiClient: () => null, // No client needed for these tests
>>>>>>> 5c2bb990
    } as unknown as Config;

    const scheduler = new CoreToolScheduler({
      config: mockConfig,
      onAllToolCallsComplete,
      onToolCallsUpdate,
      getPreferredEditor: () => 'vscode',
      onEditorClose: vi.fn(),
    });

    const abortController = new AbortController();
    const request = {
      callId: '1',
      name: 'mockEditTool',
      args: {},
      isClientInitiated: false,
      prompt_id: 'prompt-id-1',
    };

    await scheduler.schedule([request], abortController.signal);

    const awaitingCall = (await waitForStatus(
      onToolCallsUpdate,
      'awaiting_approval',
    )) as WaitingToolCall;

    // Cancel the edit
    const confirmationDetails = awaitingCall.confirmationDetails;
    if (confirmationDetails) {
      await confirmationDetails.onConfirm(ToolConfirmationOutcome.Cancel);
    }

    expect(onAllToolCallsComplete).toHaveBeenCalled();
    const completedCalls = onAllToolCallsComplete.mock
      .calls[0][0] as ToolCall[];

    expect(completedCalls[0].status).toBe('cancelled');

    // Check that the diff is preserved
    // eslint-disable-next-line @typescript-eslint/no-explicit-any
    const cancelledCall = completedCalls[0] as any;
    expect(cancelledCall.response.resultDisplay).toBeDefined();
    expect(cancelledCall.response.resultDisplay.fileDiff).toBe(
      '--- test.txt\n+++ test.txt\n@@ -1,1 +1,1 @@\n-old content\n+new content',
    );
    expect(cancelledCall.response.resultDisplay.fileName).toBe('test.txt');
  });
});

describe('CoreToolScheduler YOLO mode', () => {
  it('should execute tool requiring confirmation directly without waiting', async () => {
    // Arrange
    const mockTool = new MockTool();
    mockTool.executeFn.mockReturnValue({
      llmContent: 'Tool executed',
      returnDisplay: 'Tool executed',
    });
    // This tool would normally require confirmation.
    mockTool.shouldConfirm = true;
    const declarativeTool = mockTool;

    const mockToolRegistry = {
      getTool: () => declarativeTool,
      getToolByName: () => declarativeTool,
      // Other properties are not needed for this test but are included for type consistency.
      getFunctionDeclarations: () => [],
      tools: new Map(),
      discovery: {},
      registerTool: () => {},
      getToolByDisplayName: () => declarativeTool,
      getTools: () => [],
      discoverTools: async () => {},
      getAllTools: () => [],
      getToolsByServer: () => [],
    } as unknown as ToolRegistry;

    const onAllToolCallsComplete = vi.fn();
    const onToolCallsUpdate = vi.fn();

    // Configure the scheduler for YOLO mode.
    const mockConfig = {
      getSessionId: () => 'test-session-id',
      getUsageStatisticsEnabled: () => true,
      getDebugMode: () => false,
      getApprovalMode: () => ApprovalMode.YOLO,
      getAllowedTools: () => [],
      getContentGeneratorConfig: () => ({
        model: 'test-model',
        authType: 'oauth-personal',
      }),
      getToolRegistry: () => mockToolRegistry,
<<<<<<< HEAD
      getUseSmartEdit: () => false,
=======
      getGeminiClient: () => null, // No client needed for these tests
>>>>>>> 5c2bb990
    } as unknown as Config;

    const scheduler = new CoreToolScheduler({
      config: mockConfig,
      onAllToolCallsComplete,
      onToolCallsUpdate,
      getPreferredEditor: () => 'vscode',
      onEditorClose: vi.fn(),
    });

    const abortController = new AbortController();
    const request = {
      callId: '1',
      name: 'mockTool',
      args: { param: 'value' },
      isClientInitiated: false,
      prompt_id: 'prompt-id-yolo',
    };

    // Act
    await scheduler.schedule([request], abortController.signal);

    // Assert
    // 1. The tool's execute method was called directly.
    expect(mockTool.executeFn).toHaveBeenCalledWith({ param: 'value' });

    // 2. The tool call status never entered 'awaiting_approval'.
    const statusUpdates = onToolCallsUpdate.mock.calls
      .map((call) => (call[0][0] as ToolCall)?.status)
      .filter(Boolean);
    expect(statusUpdates).not.toContain('awaiting_approval');
    expect(statusUpdates).toEqual([
      'validating',
      'scheduled',
      'executing',
      'success',
    ]);

    // 3. The final callback indicates the tool call was successful.
    expect(onAllToolCallsComplete).toHaveBeenCalled();
    const completedCalls = onAllToolCallsComplete.mock
      .calls[0][0] as ToolCall[];
    expect(completedCalls).toHaveLength(1);
    const completedCall = completedCalls[0];
    expect(completedCall.status).toBe('success');
    if (completedCall.status === 'success') {
      expect(completedCall.response.resultDisplay).toBe('Tool executed');
    }
  });
});

describe('CoreToolScheduler request queueing', () => {
  it('should queue a request if another is running', async () => {
    let resolveFirstCall: (result: ToolResult) => void;
    const firstCallPromise = new Promise<ToolResult>((resolve) => {
      resolveFirstCall = resolve;
    });

    const mockTool = new MockTool();
    mockTool.executeFn.mockImplementation(() => firstCallPromise);
    const declarativeTool = mockTool;

    const mockToolRegistry = {
      getTool: () => declarativeTool,
      getToolByName: () => declarativeTool,
      getFunctionDeclarations: () => [],
      tools: new Map(),
      discovery: {},
      registerTool: () => {},
      getToolByDisplayName: () => declarativeTool,
      getTools: () => [],
      discoverTools: async () => {},
      getAllTools: () => [],
      getToolsByServer: () => [],
    } as unknown as ToolRegistry;

    const onAllToolCallsComplete = vi.fn();
    const onToolCallsUpdate = vi.fn();

    const mockConfig = {
      getSessionId: () => 'test-session-id',
      getUsageStatisticsEnabled: () => true,
      getDebugMode: () => false,
      getApprovalMode: () => ApprovalMode.YOLO, // Use YOLO to avoid confirmation prompts
      getAllowedTools: () => [],
      getContentGeneratorConfig: () => ({
        model: 'test-model',
        authType: 'oauth-personal',
      }),
      getToolRegistry: () => mockToolRegistry,
<<<<<<< HEAD
      getUseSmartEdit: () => false,
=======
      getGeminiClient: () => null, // No client needed for these tests
>>>>>>> 5c2bb990
    } as unknown as Config;

    const scheduler = new CoreToolScheduler({
      config: mockConfig,
      onAllToolCallsComplete,
      onToolCallsUpdate,
      getPreferredEditor: () => 'vscode',
      onEditorClose: vi.fn(),
    });

    const abortController = new AbortController();
    const request1 = {
      callId: '1',
      name: 'mockTool',
      args: { a: 1 },
      isClientInitiated: false,
      prompt_id: 'prompt-1',
    };
    const request2 = {
      callId: '2',
      name: 'mockTool',
      args: { b: 2 },
      isClientInitiated: false,
      prompt_id: 'prompt-2',
    };

    // Schedule the first call, which will pause execution.
    scheduler.schedule([request1], abortController.signal);

    // Wait for the first call to be in the 'executing' state.
    await waitForStatus(onToolCallsUpdate, 'executing');

    // Schedule the second call while the first is "running".
    const schedulePromise2 = scheduler.schedule(
      [request2],
      abortController.signal,
    );

    // Ensure the second tool call hasn't been executed yet.
    expect(mockTool.executeFn).toHaveBeenCalledTimes(1);
    expect(mockTool.executeFn).toHaveBeenCalledWith({ a: 1 });

    // Complete the first tool call.
    resolveFirstCall!({
      llmContent: 'First call complete',
      returnDisplay: 'First call complete',
    });

    // Wait for the second schedule promise to resolve.
    await schedulePromise2;

    // Let the second call finish.
    const secondCallResult = {
      llmContent: 'Second call complete',
      returnDisplay: 'Second call complete',
    };
    // Since the mock is shared, we need to resolve the current promise.
    // In a real scenario, a new promise would be created for the second call.
    resolveFirstCall!(secondCallResult);

    await vi.waitFor(() => {
      // Now the second tool call should have been executed.
      expect(mockTool.executeFn).toHaveBeenCalledTimes(2);
    });
    expect(mockTool.executeFn).toHaveBeenCalledWith({ b: 2 });

    // Wait for the second completion.
    await vi.waitFor(() => {
      expect(onAllToolCallsComplete).toHaveBeenCalledTimes(2);
    });

    // Verify the completion callbacks were called correctly.
    expect(onAllToolCallsComplete.mock.calls[0][0][0].status).toBe('success');
    expect(onAllToolCallsComplete.mock.calls[1][0][0].status).toBe('success');
  });

  it('should auto-approve a tool call if it is on the allowedTools list', async () => {
    // Arrange
    const mockTool = new MockTool('mockTool');
    mockTool.executeFn.mockReturnValue({
      llmContent: 'Tool executed',
      returnDisplay: 'Tool executed',
    });
    // This tool would normally require confirmation.
    mockTool.shouldConfirm = true;
    const declarativeTool = mockTool;

    const toolRegistry = {
      getTool: () => declarativeTool,
      getToolByName: () => declarativeTool,
      getFunctionDeclarations: () => [],
      tools: new Map(),
      discovery: {},
      registerTool: () => {},
      getToolByDisplayName: () => declarativeTool,
      getTools: () => [],
      discoverTools: async () => {},
      getAllTools: () => [],
      getToolsByServer: () => [],
    };

    const onAllToolCallsComplete = vi.fn();
    const onToolCallsUpdate = vi.fn();

    // Configure the scheduler to auto-approve the specific tool call.
    const mockConfig = {
      getSessionId: () => 'test-session-id',
      getUsageStatisticsEnabled: () => true,
      getDebugMode: () => false,
      getApprovalMode: () => ApprovalMode.DEFAULT, // Not YOLO mode
      getAllowedTools: () => ['mockTool'], // Auto-approve this tool
      getToolRegistry: () => toolRegistry,
      getContentGeneratorConfig: () => ({
        model: 'test-model',
        authType: 'oauth-personal',
      }),
<<<<<<< HEAD
      getUseSmartEdit: () => false,
=======
      getGeminiClient: () => null, // No client needed for these tests
>>>>>>> 5c2bb990
    } as unknown as Config;

    const scheduler = new CoreToolScheduler({
      config: mockConfig,
      onAllToolCallsComplete,
      onToolCallsUpdate,
      getPreferredEditor: () => 'vscode',
      onEditorClose: vi.fn(),
    });

    const abortController = new AbortController();
    const request = {
      callId: '1',
      name: 'mockTool',
      args: { param: 'value' },
      isClientInitiated: false,
      prompt_id: 'prompt-auto-approved',
    };

    // Act
    await scheduler.schedule([request], abortController.signal);

    // Assert
    // 1. The tool's execute method was called directly.
    expect(mockTool.executeFn).toHaveBeenCalledWith({ param: 'value' });

    // 2. The tool call status never entered 'awaiting_approval'.
    const statusUpdates = onToolCallsUpdate.mock.calls
      .map((call) => (call[0][0] as ToolCall)?.status)
      .filter(Boolean);
    expect(statusUpdates).not.toContain('awaiting_approval');
    expect(statusUpdates).toEqual([
      'validating',
      'scheduled',
      'executing',
      'success',
    ]);

    // 3. The final callback indicates the tool call was successful.
    expect(onAllToolCallsComplete).toHaveBeenCalled();
    const completedCalls = onAllToolCallsComplete.mock
      .calls[0][0] as ToolCall[];
    expect(completedCalls).toHaveLength(1);
    const completedCall = completedCalls[0];
    expect(completedCall.status).toBe('success');
    if (completedCall.status === 'success') {
      expect(completedCall.response.resultDisplay).toBe('Tool executed');
    }
  });

  it('should handle two synchronous calls to schedule', async () => {
    const mockTool = new MockTool();
    const declarativeTool = mockTool;
    const mockToolRegistry = {
      getTool: () => declarativeTool,
      getToolByName: () => declarativeTool,
      getFunctionDeclarations: () => [],
      tools: new Map(),
      discovery: {},
      registerTool: () => {},
      getToolByDisplayName: () => declarativeTool,
      getTools: () => [],
      discoverTools: async () => {},
      getAllTools: () => [],
      getToolsByServer: () => [],
    } as unknown as ToolRegistry;
    const onAllToolCallsComplete = vi.fn();
    const onToolCallsUpdate = vi.fn();

    const mockConfig = {
      getSessionId: () => 'test-session-id',
      getUsageStatisticsEnabled: () => true,
      getDebugMode: () => false,
      getApprovalMode: () => ApprovalMode.YOLO,
      getAllowedTools: () => [],
      getContentGeneratorConfig: () => ({
        model: 'test-model',
        authType: 'oauth-personal',
      }),
      getToolRegistry: () => mockToolRegistry,
<<<<<<< HEAD
      getUseSmartEdit: () => false,
=======
      getGeminiClient: () => null, // No client needed for these tests
>>>>>>> 5c2bb990
    } as unknown as Config;

    const scheduler = new CoreToolScheduler({
      config: mockConfig,
      onAllToolCallsComplete,
      onToolCallsUpdate,
      getPreferredEditor: () => 'vscode',
      onEditorClose: vi.fn(),
    });

    const abortController = new AbortController();
    const request1 = {
      callId: '1',
      name: 'mockTool',
      args: { a: 1 },
      isClientInitiated: false,
      prompt_id: 'prompt-1',
    };
    const request2 = {
      callId: '2',
      name: 'mockTool',
      args: { b: 2 },
      isClientInitiated: false,
      prompt_id: 'prompt-2',
    };

    // Schedule two calls synchronously.
    const schedulePromise1 = scheduler.schedule(
      [request1],
      abortController.signal,
    );
    const schedulePromise2 = scheduler.schedule(
      [request2],
      abortController.signal,
    );

    // Wait for both promises to resolve.
    await Promise.all([schedulePromise1, schedulePromise2]);

    // Ensure the tool was called twice with the correct arguments.
    expect(mockTool.executeFn).toHaveBeenCalledTimes(2);
    expect(mockTool.executeFn).toHaveBeenCalledWith({ a: 1 });
    expect(mockTool.executeFn).toHaveBeenCalledWith({ b: 2 });

    // Ensure completion callbacks were called twice.
    expect(onAllToolCallsComplete).toHaveBeenCalledTimes(2);
  });

  it('should auto-approve remaining tool calls when first tool call is approved with ProceedAlways', async () => {
    let approvalMode = ApprovalMode.DEFAULT;
    const mockConfig = {
      getSessionId: () => 'test-session-id',
      getUsageStatisticsEnabled: () => true,
      getDebugMode: () => false,
      getApprovalMode: () => approvalMode,
      getAllowedTools: () => [],
      setApprovalMode: (mode: ApprovalMode) => {
        approvalMode = mode;
      },
<<<<<<< HEAD
      getUseSmartEdit: () => false,
=======
      getGeminiClient: () => null, // No client needed for these tests
>>>>>>> 5c2bb990
    } as unknown as Config;

    const testTool = new TestApprovalTool(mockConfig);
    const toolRegistry = {
      getTool: () => testTool,
      getFunctionDeclarations: () => [],
      getFunctionDeclarationsFiltered: () => [],
      registerTool: () => {},
      discoverAllTools: async () => {},
      discoverMcpTools: async () => {},
      discoverToolsForServer: async () => {},
      removeMcpToolsByServer: () => {},
      getAllTools: () => [],
      getToolsByServer: () => [],
      tools: new Map(),
      config: mockConfig,
      mcpClientManager: undefined,
      getToolByName: () => testTool,
      getToolByDisplayName: () => testTool,
      getTools: () => [],
      discoverTools: async () => {},
      discovery: {},
    } as unknown as ToolRegistry;

    mockConfig.getToolRegistry = () => toolRegistry;

    const onAllToolCallsComplete = vi.fn();
    const onToolCallsUpdate = vi.fn();
    const pendingConfirmations: Array<
      (outcome: ToolConfirmationOutcome) => void
    > = [];

    const scheduler = new CoreToolScheduler({
      config: mockConfig,
      onAllToolCallsComplete,
      onToolCallsUpdate: (toolCalls) => {
        onToolCallsUpdate(toolCalls);
        // Capture confirmation handlers for awaiting_approval tools
        toolCalls.forEach((call) => {
          if (call.status === 'awaiting_approval') {
            const waitingCall = call as WaitingToolCall;
            if (waitingCall.confirmationDetails?.onConfirm) {
              const originalHandler = pendingConfirmations.find(
                (h) => h === waitingCall.confirmationDetails.onConfirm,
              );
              if (!originalHandler) {
                pendingConfirmations.push(
                  waitingCall.confirmationDetails.onConfirm,
                );
              }
            }
          }
        });
      },
      getPreferredEditor: () => 'vscode',
      onEditorClose: vi.fn(),
    });

    const abortController = new AbortController();

    // Schedule multiple tools that need confirmation
    const requests = [
      {
        callId: '1',
        name: 'testApprovalTool',
        args: { id: 'first' },
        isClientInitiated: false,
        prompt_id: 'prompt-1',
      },
      {
        callId: '2',
        name: 'testApprovalTool',
        args: { id: 'second' },
        isClientInitiated: false,
        prompt_id: 'prompt-2',
      },
      {
        callId: '3',
        name: 'testApprovalTool',
        args: { id: 'third' },
        isClientInitiated: false,
        prompt_id: 'prompt-3',
      },
    ];

    await scheduler.schedule(requests, abortController.signal);

    // Wait for all tools to be awaiting approval
    await vi.waitFor(() => {
      const calls = onToolCallsUpdate.mock.calls.at(-1)?.[0] as ToolCall[];
      expect(calls?.length).toBe(3);
      expect(calls?.every((call) => call.status === 'awaiting_approval')).toBe(
        true,
      );
    });

    expect(pendingConfirmations.length).toBe(3);

    // Approve the first tool with ProceedAlways
    const firstConfirmation = pendingConfirmations[0];
    firstConfirmation(ToolConfirmationOutcome.ProceedAlways);

    // Wait for all tools to be completed
    await vi.waitFor(() => {
      expect(onAllToolCallsComplete).toHaveBeenCalled();
      const completedCalls = onAllToolCallsComplete.mock.calls.at(
        -1,
      )?.[0] as ToolCall[];
      expect(completedCalls?.length).toBe(3);
      expect(completedCalls?.every((call) => call.status === 'success')).toBe(
        true,
      );
    });

    // Verify approval mode was changed
    expect(approvalMode).toBe(ApprovalMode.AUTO_EDIT);
  });
});<|MERGE_RESOLUTION|>--- conflicted
+++ resolved
@@ -168,11 +168,8 @@
         authType: 'oauth-personal',
       }),
       getToolRegistry: () => mockToolRegistry,
-<<<<<<< HEAD
       getUseSmartEdit: () => false,
-=======
       getGeminiClient: () => null, // No client needed for these tests
->>>>>>> 5c2bb990
     } as unknown as Config;
 
     const scheduler = new CoreToolScheduler({
@@ -206,11 +203,8 @@
       // Create mocked tool registry
       const mockConfig = {
         getToolRegistry: () => mockToolRegistry,
-<<<<<<< HEAD
         getUseSmartEdit: () => false,
-=======
         getGeminiClient: () => null, // No client needed for these tests
->>>>>>> 5c2bb990
       } as unknown as Config;
       const mockToolRegistry = {
         getAllToolNames: () => ['list_files', 'read_file', 'write_file'],
@@ -275,11 +269,8 @@
         authType: 'oauth-personal',
       }),
       getToolRegistry: () => mockToolRegistry,
-<<<<<<< HEAD
       getUseSmartEdit: () => false,
-=======
       getGeminiClient: () => null, // No client needed for these tests
->>>>>>> 5c2bb990
     } as unknown as Config;
 
     const scheduler = new CoreToolScheduler({
@@ -586,11 +577,8 @@
         authType: 'oauth-personal',
       }),
       getToolRegistry: () => mockToolRegistry,
-<<<<<<< HEAD
       getUseSmartEdit: () => false,
-=======
       getGeminiClient: () => null, // No client needed for these tests
->>>>>>> 5c2bb990
     } as unknown as Config;
 
     const scheduler = new CoreToolScheduler({
@@ -682,11 +670,8 @@
         authType: 'oauth-personal',
       }),
       getToolRegistry: () => mockToolRegistry,
-<<<<<<< HEAD
       getUseSmartEdit: () => false,
-=======
       getGeminiClient: () => null, // No client needed for these tests
->>>>>>> 5c2bb990
     } as unknown as Config;
 
     const scheduler = new CoreToolScheduler({
@@ -777,11 +762,8 @@
         authType: 'oauth-personal',
       }),
       getToolRegistry: () => mockToolRegistry,
-<<<<<<< HEAD
       getUseSmartEdit: () => false,
-=======
       getGeminiClient: () => null, // No client needed for these tests
->>>>>>> 5c2bb990
     } as unknown as Config;
 
     const scheduler = new CoreToolScheduler({
@@ -898,11 +880,8 @@
         model: 'test-model',
         authType: 'oauth-personal',
       }),
-<<<<<<< HEAD
       getUseSmartEdit: () => false,
-=======
       getGeminiClient: () => null, // No client needed for these tests
->>>>>>> 5c2bb990
     } as unknown as Config;
 
     const scheduler = new CoreToolScheduler({
@@ -983,11 +962,8 @@
         authType: 'oauth-personal',
       }),
       getToolRegistry: () => mockToolRegistry,
-<<<<<<< HEAD
       getUseSmartEdit: () => false,
-=======
       getGeminiClient: () => null, // No client needed for these tests
->>>>>>> 5c2bb990
     } as unknown as Config;
 
     const scheduler = new CoreToolScheduler({
@@ -1047,11 +1023,8 @@
       setApprovalMode: (mode: ApprovalMode) => {
         approvalMode = mode;
       },
-<<<<<<< HEAD
       getUseSmartEdit: () => false,
-=======
       getGeminiClient: () => null, // No client needed for these tests
->>>>>>> 5c2bb990
     } as unknown as Config;
 
     const testTool = new TestApprovalTool(mockConfig);
