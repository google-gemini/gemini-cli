--- conflicted
+++ resolved
@@ -106,11 +106,8 @@
       onAllToolCallsComplete,
       onToolCallsUpdate,
       getPreferredEditor: () => 'vscode',
-<<<<<<< HEAD
       getTerminalSize: () => ({ columns: 80, rows: 24 }),
-=======
       onEditorClose: vi.fn(),
->>>>>>> 4656f175
     });
 
     const abortController = new AbortController();
@@ -181,11 +178,8 @@
       onAllToolCallsComplete,
       onToolCallsUpdate,
       getPreferredEditor: () => 'vscode',
-<<<<<<< HEAD
       getTerminalSize: () => ({ columns: 80, rows: 24 }),
-=======
       onEditorClose: vi.fn(),
->>>>>>> 4656f175
     });
 
     const abortController = new AbortController();
@@ -462,11 +456,8 @@
       onAllToolCallsComplete,
       onToolCallsUpdate,
       getPreferredEditor: () => 'vscode',
-<<<<<<< HEAD
       getTerminalSize: () => ({ columns: 80, rows: 24 }),
-=======
       onEditorClose: vi.fn(),
->>>>>>> 4656f175
     });
 
     const abortController = new AbortController();
@@ -561,11 +552,8 @@
       onAllToolCallsComplete,
       onToolCallsUpdate,
       getPreferredEditor: () => 'vscode',
-<<<<<<< HEAD
       getTerminalSize: () => ({ columns: 80, rows: 24 }),
-=======
       onEditorClose: vi.fn(),
->>>>>>> 4656f175
     });
 
     const abortController = new AbortController();
@@ -650,6 +638,7 @@
       onAllToolCallsComplete,
       onToolCallsUpdate,
       getPreferredEditor: () => 'vscode',
+      getTerminalSize: () => ({ columns: 80, rows: 24 }),
       onEditorClose: vi.fn(),
     });
 
@@ -759,6 +748,7 @@
       onAllToolCallsComplete,
       onToolCallsUpdate,
       getPreferredEditor: () => 'vscode',
+      getTerminalSize: () => ({ columns: 80, rows: 24 }),
       onEditorClose: vi.fn(),
     });
 
