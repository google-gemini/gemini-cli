--- conflicted
+++ resolved
@@ -17,11 +17,8 @@
   Config,
   logToolCall,
   ToolCallEvent,
-<<<<<<< HEAD
   ToolPasswordConfirmationDetails,
-=======
   ToolConfirmationPayload,
->>>>>>> da9b1baa
 } from '../index.js';
 import { Part, PartListUnion } from '@google/genai';
 import { getResponseTextFromParts } from '../utils/generateContentResponseUtilities.js';
@@ -103,6 +100,115 @@
   | CancelledToolCall
   | WaitingToolCall;
 
+ between your `fix/sudo-bug` branch and the `main` branch and have merged them into a single, clean file.
+
+The `main` branch introduced a feature for inline editing of tool calls (the `ToolConfirmationPayload`), while your branch introduced the password prompt. The merged file now supports **both** features correctly.
+
+Here is the complete, resolved file for `packages/core/src/core/coreToolScheduler.ts`. I have also removed the unnecessary comments as requested.
+
+```typescript
+/**
+ * @license
+ * Copyright 2025 Google LLC
+ * SPDX-License-Identifier: Apache-2.0
+ */
+
+import {
+  ToolCallRequestInfo,
+  ToolCallResponseInfo,
+  ToolConfirmationOutcome,
+  Tool,
+  ToolCallConfirmationDetails,
+  ToolResult,
+  ToolRegistry,
+  ApprovalMode,
+  EditorType,
+  Config,
+  logToolCall,
+  ToolCallEvent,
+  ToolPasswordConfirmationDetails,
+  ToolConfirmationPayload,
+} from '../index.js';
+import { Part, PartListUnion } from '@google/genai';
+import { getResponseTextFromParts } from '../utils/generateContentResponseUtilities.js';
+import {
+  isModifiableTool,
+  ModifyContext,
+  modifyWithEditor,
+} from '../tools/modifiable-tool.js';
+import * as Diff from 'diff';
+
+export type ValidatingToolCall = {
+  status: 'validating';
+  request: ToolCallRequestInfo;
+  tool: Tool;
+  startTime?: number;
+  outcome?: ToolConfirmationOutcome;
+};
+
+export type ScheduledToolCall = {
+  status: 'scheduled';
+  request: ToolCallRequestInfo;
+  tool: Tool;
+  startTime?: number;
+  outcome?: ToolConfirmationOutcome;
+};
+
+export type ErroredToolCall = {
+  status: 'error';
+  request: ToolCallRequestInfo;
+  response: ToolCallResponseInfo;
+  durationMs?: number;
+  outcome?: ToolConfirmationOutcome;
+};
+
+export type SuccessfulToolCall = {
+  status: 'success';
+  request: ToolCallRequestInfo;
+  tool: Tool;
+  response: ToolCallResponseInfo;
+  durationMs?: number;
+  outcome?: ToolConfirmationOutcome;
+};
+
+export type ExecutingToolCall = {
+  status: 'executing';
+  request: ToolCallRequestInfo;
+  tool: Tool;
+  liveOutput?: string;
+  startTime?: number;
+  outcome?: ToolConfirmationOutcome;
+};
+
+export type CancelledToolCall = {
+  status: 'cancelled';
+  request: ToolCallRequestInfo;
+  response: ToolCallResponseInfo;
+  tool: Tool;
+  durationMs?: number;
+  outcome?: ToolConfirmationOutcome;
+};
+
+export type WaitingToolCall = {
+  status: 'awaiting_approval';
+  request: ToolCallRequestInfo;
+  tool: Tool;
+  confirmationDetails: ToolCallConfirmationDetails;
+  startTime?: number;
+  outcome?: ToolConfirmationOutcome;
+};
+
+export type Status = ToolCall['status'];
+
+export type ToolCall =
+  | ValidatingToolCall
+  | ScheduledToolCall
+  | ErroredToolCall
+  | SuccessfulToolCall
+  | ExecutingToolCall
+  | CancelledToolCall
+  | WaitingToolCall;
+
 export type CompletedToolCall =
   | SuccessfulToolCall
   | CancelledToolCall
@@ -123,9 +229,6 @@
 
 export type ToolCallsUpdateHandler = (toolCalls: ToolCall[]) => void;
 
-/**
- * Formats tool output for a Gemini FunctionResponse.
- */
 function createFunctionResponsePart(
   callId: string,
   toolName: string,
@@ -163,7 +266,6 @@
     return [functionResponse, ...contentToProcess];
   }
 
-  // After this point, contentToProcess is a single Part object.
   if (contentToProcess.functionResponse) {
     if (contentToProcess.functionResponse.response?.content) {
       const stringifiedOutput =
@@ -172,7 +274,6 @@
         ) || '';
       return createFunctionResponsePart(callId, toolName, stringifiedOutput);
     }
-    // It's a functionResponse that we should pass through as is.
     return contentToProcess;
   }
 
@@ -193,7 +294,6 @@
     return createFunctionResponsePart(callId, toolName, contentToProcess.text);
   }
 
-  // Default case for other kinds of parts.
   return createFunctionResponsePart(
     callId,
     toolName,
@@ -286,10 +386,8 @@
         return currentCall;
       }
 
-      // currentCall is a non-terminal state here and should have startTime and tool.
       const existingStartTime = currentCall.startTime;
       const toolInstance = currentCall.tool;
-
       const outcome = currentCall.outcome;
 
       switch (newStatus) {
@@ -458,8 +556,6 @@
           );
 
           if (confirmationDetails) {
-<<<<<<< HEAD
-            // ---- START: FIX for password prompt ----
             if (confirmationDetails.type === 'password') {
               const passwordConfirmationDetails =
                 confirmationDetails as ToolPasswordConfirmationDetails;
@@ -480,18 +576,22 @@
                 wrappedConfirmationDetails,
               );
             } else {
-              // Handle all other confirmation types
               const originalOnConfirm = confirmationDetails.onConfirm as (
                 outcome: ToolConfirmationOutcome,
+                payload?: ToolConfirmationPayload,
               ) => Promise<void>;
               const wrappedConfirmationDetails: ToolCallConfirmationDetails = {
                 ...confirmationDetails,
-                onConfirm: (outcome: ToolConfirmationOutcome) =>
+                onConfirm: (
+                  outcome: ToolConfirmationOutcome,
+                  payload?: ToolConfirmationPayload,
+                ) =>
                   this.handleConfirmationResponse(
                     reqInfo.callId,
                     originalOnConfirm,
                     outcome,
                     signal,
+                    payload,
                   ),
               };
               this.setStatusInternal(
@@ -500,29 +600,6 @@
                 wrappedConfirmationDetails,
               );
             }
-            // ---- END: FIX for password prompt ----
-=======
-            const originalOnConfirm = confirmationDetails.onConfirm;
-            const wrappedConfirmationDetails: ToolCallConfirmationDetails = {
-              ...confirmationDetails,
-              onConfirm: (
-                outcome: ToolConfirmationOutcome,
-                payload?: ToolConfirmationPayload,
-              ) =>
-                this.handleConfirmationResponse(
-                  reqInfo.callId,
-                  originalOnConfirm,
-                  outcome,
-                  signal,
-                  payload,
-                ),
-            };
-            this.setStatusInternal(
-              reqInfo.callId,
-              'awaiting_approval',
-              wrappedConfirmationDetails,
-            );
->>>>>>> da9b1baa
           } else {
             this.setStatusInternal(reqInfo.callId, 'scheduled');
           }
@@ -542,7 +619,6 @@
     this.checkAndNotifyCompletion();
   }
 
-  // ---- START: NEW method for password prompt ----
   async handlePasswordResponse(
     callId: string,
     originalOnConfirm: (password: string) => Promise<void>,
@@ -568,11 +644,13 @@
     }
     this.attemptExecutionOfScheduledCalls(signal);
   }
-  // ---- END: NEW method for password prompt ----
 
   async handleConfirmationResponse(
     callId: string,
-    originalOnConfirm: (outcome: ToolConfirmationOutcome) => Promise<void>,
+    originalOnConfirm: (
+      outcome: ToolConfirmationOutcome,
+      payload?: ToolConfirmationPayload,
+    ) => Promise<void>,
     outcome: ToolConfirmationOutcome,
     signal: AbortSignal,
     payload?: ToolConfirmationPayload,
@@ -582,7 +660,503 @@
     );
 
     if (toolCall && toolCall.status === 'awaiting_approval') {
-      await originalOnConfirm(outcome);
+      await originalOnConfirm(outcome, payload);
+    }
+
+    this.toolCalls = this.toolCalls.map((call) => {
+      if (call.request.callId !== callId) return call;
+      return {
+        ...call,
+        outcome,
+      };
+    });
+
+    if (outcome === ToolConfirmationOutcome.Cancel || signal.aborted) {
+      this.setStatusInternal(
+        callId,
+        'cancelled',
+        'User did not allow tool call',
+      );
+    } else if (outcome === ToolConfirmationOutcome.ModifyWithEditor) {
+      const waitingToolCall = toolCall as WaitingToolCall;
+      if (isModifiableTool(waitingToolCall.tool)) {
+        const modifyContext = waitingToolCall.tool.getModifyContext(signal);
+        const editorType = this.getPreferredEditor();
+        if (!editorType) {
+          return;
+        }
+
+        this.setStatusInternal(callId, 'awaiting_approval', {
+          ...waitingToolCall.confirmationDetails,
+          isModifying: true,
+        } as ToolCallConfirmationDetails);
+
+        const { updatedParams, updatedDiff } = await modifyWithEditor<
+          typeof waitingToolCall.request.args
+        >(
+          waitingToolCall.request.args,
+          modifyContext as ModifyContext<typeof waitingToolCall.request.args>,
+          editorType,
+          signal,
+        );
+        this.setArgsInternal(callId, updatedParams);
+        this.setStatusInternal(callId, 'awaiting_approval', {
+          ...waitingToolCall.confirmationDetails,
+          fileDiff: updatedDiff,
+          isModifying: false,
+        } as ToolCallConfirmationDetails);
+export type CompletedToolCall =
+  | SuccessfulToolCall
+  | CancelledToolCall
+  | ErroredToolCall;
+
+export type ConfirmHandler = (
+  toolCall: WaitingToolCall,
+) => Promise<ToolConfirmationOutcome>;
+
+export type OutputUpdateHandler = (
+  toolCallId: string,
+  outputChunk: string,
+) => void;
+
+export type AllToolCallsCompleteHandler = (
+  completedToolCalls: CompletedToolCall[],
+) => void;
+
+export type ToolCallsUpdateHandler = (toolCalls: ToolCall[]) => void;
+
+function createFunctionResponsePart(
+  callId: string,
+  toolName: string,
+  output: string,
+): Part {
+  return {
+    functionResponse: {
+      id: callId,
+      name: toolName,
+      response: { output },
+    },
+  };
+}
+
+export function convertToFunctionResponse(
+  toolName: string,
+  callId: string,
+  llmContent: PartListUnion,
+): PartListUnion {
+  const contentToProcess =
+    Array.isArray(llmContent) && llmContent.length === 1
+      ? llmContent[0]
+      : llmContent;
+
+  if (typeof contentToProcess === 'string') {
+    return createFunctionResponsePart(callId, toolName, contentToProcess);
+  }
+
+  if (Array.isArray(contentToProcess)) {
+    const functionResponse = createFunctionResponsePart(
+      callId,
+      toolName,
+      'Tool execution succeeded.',
+    );
+    return [functionResponse, ...contentToProcess];
+  }
+
+  if (contentToProcess.functionResponse) {
+    if (contentToProcess.functionResponse.response?.content) {
+      const stringifiedOutput =
+        getResponseTextFromParts(
+          contentToProcess.functionResponse.response.content as Part[],
+        ) || '';
+      return createFunctionResponsePart(callId, toolName, stringifiedOutput);
+    }
+    return contentToProcess;
+  }
+
+  if (contentToProcess.inlineData || contentToProcess.fileData) {
+    const mimeType =
+      contentToProcess.inlineData?.mimeType ||
+      contentToProcess.fileData?.mimeType ||
+      'unknown';
+    const functionResponse = createFunctionResponsePart(
+      callId,
+      toolName,
+      `Binary content of type ${mimeType} was processed.`,
+    );
+    return [functionResponse, contentToProcess];
+  }
+
+  if (contentToProcess.text !== undefined) {
+    return createFunctionResponsePart(callId, toolName, contentToProcess.text);
+  }
+
+  return createFunctionResponsePart(
+    callId,
+    toolName,
+    'Tool execution succeeded.',
+  );
+}
+
+const createErrorResponse = (
+  request: ToolCallRequestInfo,
+  error: Error,
+): ToolCallResponseInfo => ({
+  callId: request.callId,
+  error,
+  responseParts: {
+    functionResponse: {
+      id: request.callId,
+      name: request.name,
+      response: { error: error.message },
+    },
+  },
+  resultDisplay: error.message,
+});
+
+interface CoreToolSchedulerOptions {
+  toolRegistry: Promise<ToolRegistry>;
+  outputUpdateHandler?: OutputUpdateHandler;
+  onAllToolCallsComplete?: AllToolCallsCompleteHandler;
+  onToolCallsUpdate?: ToolCallsUpdateHandler;
+  approvalMode?: ApprovalMode;
+  getPreferredEditor: () => EditorType | undefined;
+  config: Config;
+}
+
+export class CoreToolScheduler {
+  private toolRegistry: Promise<ToolRegistry>;
+  private toolCalls: ToolCall[] = [];
+  private outputUpdateHandler?: OutputUpdateHandler;
+  private onAllToolCallsComplete?: AllToolCallsCompleteHandler;
+  private onToolCallsUpdate?: ToolCallsUpdateHandler;
+  private approvalMode: ApprovalMode;
+  private getPreferredEditor: () => EditorType | undefined;
+  private config: Config;
+
+  constructor(options: CoreToolSchedulerOptions) {
+    this.config = options.config;
+    this.toolRegistry = options.toolRegistry;
+    this.outputUpdateHandler = options.outputUpdateHandler;
+    this.onAllToolCallsComplete = options.onAllToolCallsComplete;
+    this.onToolCallsUpdate = options.onToolCallsUpdate;
+    this.approvalMode = options.approvalMode ?? ApprovalMode.DEFAULT;
+    this.getPreferredEditor = options.getPreferredEditor;
+  }
+
+  private setStatusInternal(
+    targetCallId: string,
+    status: 'success',
+    response: ToolCallResponseInfo,
+  ): void;
+  private setStatusInternal(
+    targetCallId: string,
+    status: 'awaiting_approval',
+    confirmationDetails: ToolCallConfirmationDetails,
+  ): void;
+  private setStatusInternal(
+    targetCallId: string,
+    status: 'error',
+    response: ToolCallResponseInfo,
+  ): void;
+  private setStatusInternal(
+    targetCallId: string,
+    status: 'cancelled',
+    reason: string,
+  ): void;
+  private setStatusInternal(
+    targetCallId: string,
+    status: 'executing' | 'scheduled' | 'validating',
+  ): void;
+  private setStatusInternal(
+    targetCallId: string,
+    newStatus: Status,
+    auxiliaryData?: unknown,
+  ): void {
+    this.toolCalls = this.toolCalls.map((currentCall) => {
+      if (
+        currentCall.request.callId !== targetCallId ||
+        currentCall.status === 'success' ||
+        currentCall.status === 'error' ||
+        currentCall.status === 'cancelled'
+      ) {
+        return currentCall;
+      }
+
+      const existingStartTime = currentCall.startTime;
+      const toolInstance = currentCall.tool;
+      const outcome = currentCall.outcome;
+
+      switch (newStatus) {
+        case 'success': {
+          const durationMs = existingStartTime
+            ? Date.now() - existingStartTime
+            : undefined;
+          return {
+            request: currentCall.request,
+            tool: toolInstance,
+            status: 'success',
+            response: auxiliaryData as ToolCallResponseInfo,
+            durationMs,
+            outcome,
+          } as SuccessfulToolCall;
+        }
+        case 'error': {
+          const durationMs = existingStartTime
+            ? Date.now() - existingStartTime
+            : undefined;
+          return {
+            request: currentCall.request,
+            status: 'error',
+            response: auxiliaryData as ToolCallResponseInfo,
+            durationMs,
+            outcome,
+          } as ErroredToolCall;
+        }
+        case 'awaiting_approval':
+          return {
+            request: currentCall.request,
+            tool: toolInstance,
+            status: 'awaiting_approval',
+            confirmationDetails: auxiliaryData as ToolCallConfirmationDetails,
+            startTime: existingStartTime,
+            outcome,
+          } as WaitingToolCall;
+        case 'scheduled':
+          return {
+            request: currentCall.request,
+            tool: toolInstance,
+            status: 'scheduled',
+            startTime: existingStartTime,
+            outcome,
+          } as ScheduledToolCall;
+        case 'cancelled': {
+          const durationMs = existingStartTime
+            ? Date.now() - existingStartTime
+            : undefined;
+          return {
+            request: currentCall.request,
+            tool: toolInstance,
+            status: 'cancelled',
+            response: {
+              callId: currentCall.request.callId,
+              responseParts: {
+                functionResponse: {
+                  id: currentCall.request.callId,
+                  name: currentCall.request.name,
+                  response: {
+                    error: `[Operation Cancelled] Reason: ${auxiliaryData}`,
+                  },
+                },
+              },
+              resultDisplay: undefined,
+              error: undefined,
+            },
+            durationMs,
+            outcome,
+          } as CancelledToolCall;
+        }
+        case 'validating':
+          return {
+            request: currentCall.request,
+            tool: toolInstance,
+            status: 'validating',
+            startTime: existingStartTime,
+            outcome,
+          } as ValidatingToolCall;
+        case 'executing':
+          return {
+            request: currentCall.request,
+            tool: toolInstance,
+            status: 'executing',
+            startTime: existingStartTime,
+            outcome,
+          } as ExecutingToolCall;
+        default: {
+          const exhaustiveCheck: never = newStatus;
+          return exhaustiveCheck;
+        }
+      }
+    });
+    this.notifyToolCallsUpdate();
+    this.checkAndNotifyCompletion();
+  }
+
+  private setArgsInternal(targetCallId: string, args: unknown): void {
+    this.toolCalls = this.toolCalls.map((call) => {
+      if (call.request.callId !== targetCallId) return call;
+      return {
+        ...call,
+        request: { ...call.request, args: args as Record<string, unknown> },
+      };
+    });
+  }
+
+  private isRunning(): boolean {
+    return this.toolCalls.some(
+      (call) =>
+        call.status === 'executing' || call.status === 'awaiting_approval',
+    );
+  }
+
+  async schedule(
+    request: ToolCallRequestInfo | ToolCallRequestInfo[],
+    signal: AbortSignal,
+  ): Promise<void> {
+    if (this.isRunning()) {
+      throw new Error(
+        'Cannot schedule new tool calls while other tool calls are actively running (executing or awaiting approval).',
+      );
+    }
+    const requestsToProcess = Array.isArray(request) ? request : [request];
+    const toolRegistry = await this.toolRegistry;
+
+    const newToolCalls: ToolCall[] = requestsToProcess.map(
+      (reqInfo): ToolCall => {
+        const toolInstance = toolRegistry.getTool(reqInfo.name);
+        if (!toolInstance) {
+          return {
+            status: 'error',
+            request: reqInfo,
+            response: createErrorResponse(
+              reqInfo,
+              new Error(`Tool "${reqInfo.name}" not found in registry.`),
+            ),
+            durationMs: 0,
+          };
+        }
+        return {
+          status: 'validating',
+          request: reqInfo,
+          tool: toolInstance,
+          startTime: Date.now(),
+        };
+      },
+    );
+
+    this.toolCalls = this.toolCalls.concat(newToolCalls);
+    this.notifyToolCallsUpdate();
+
+    for (const toolCall of newToolCalls) {
+      if (toolCall.status !== 'validating') {
+        continue;
+      }
+
+      const { request: reqInfo, tool: toolInstance } = toolCall;
+      try {
+        if (this.approvalMode === ApprovalMode.YOLO) {
+          this.setStatusInternal(reqInfo.callId, 'scheduled');
+        } else {
+          const confirmationDetails = await toolInstance.shouldConfirmExecute(
+            reqInfo.args,
+            signal,
+          );
+
+          if (confirmationDetails) {
+            if (confirmationDetails.type === 'password') {
+              const passwordConfirmationDetails =
+                confirmationDetails as ToolPasswordConfirmationDetails;
+              const originalOnConfirm = passwordConfirmationDetails.onConfirm;
+              const wrappedConfirmationDetails: ToolCallConfirmationDetails = {
+                ...passwordConfirmationDetails,
+                onConfirm: (password: string) =>
+                  this.handlePasswordResponse(
+                    reqInfo.callId,
+                    originalOnConfirm,
+                    password,
+                    signal,
+                  ),
+              };
+              this.setStatusInternal(
+                reqInfo.callId,
+                'awaiting_approval',
+                wrappedConfirmationDetails,
+              );
+            } else {
+              const originalOnConfirm = confirmationDetails.onConfirm as (
+                outcome: ToolConfirmationOutcome,
+                payload?: ToolConfirmationPayload,
+              ) => Promise<void>;
+              const wrappedConfirmationDetails: ToolCallConfirmationDetails = {
+                ...confirmationDetails,
+                onConfirm: (
+                  outcome: ToolConfirmationOutcome,
+                  payload?: ToolConfirmationPayload,
+                ) =>
+                  this.handleConfirmationResponse(
+                    reqInfo.callId,
+                    originalOnConfirm,
+                    outcome,
+                    signal,
+                    payload,
+                  ),
+              };
+              this.setStatusInternal(
+                reqInfo.callId,
+                'awaiting_approval',
+                wrappedConfirmationDetails,
+              );
+            }
+          } else {
+            this.setStatusInternal(reqInfo.callId, 'scheduled');
+          }
+        }
+      } catch (error) {
+        this.setStatusInternal(
+          reqInfo.callId,
+          'error',
+          createErrorResponse(
+            reqInfo,
+            error instanceof Error ? error : new Error(String(error)),
+          ),
+        );
+      }
+    }
+    this.attemptExecutionOfScheduledCalls(signal);
+    this.checkAndNotifyCompletion();
+  }
+
+  async handlePasswordResponse(
+    callId: string,
+    originalOnConfirm: (password: string) => Promise<void>,
+    password: string,
+    signal: AbortSignal,
+  ): Promise<void> {
+    const toolCall = this.toolCalls.find(
+      (c) => c.request.callId === callId && c.status === 'awaiting_approval',
+    );
+
+    if (toolCall && toolCall.status === 'awaiting_approval') {
+      await originalOnConfirm(password);
+    }
+
+    if (signal.aborted) {
+      this.setStatusInternal(
+        callId,
+        'cancelled',
+        'User cancelled during password entry',
+      );
+    } else {
+      this.setStatusInternal(callId, 'scheduled');
+    }
+    this.attemptExecutionOfScheduledCalls(signal);
+  }
+
+  async handleConfirmationResponse(
+    callId: string,
+    originalOnConfirm: (
+      outcome: ToolConfirmationOutcome,
+      payload?: ToolConfirmationPayload,
+    ) => Promise<void>,
+    outcome: ToolConfirmationOutcome,
+    signal: AbortSignal,
+    payload?: ToolConfirmationPayload,
+  ): Promise<void> {
+    const toolCall = this.toolCalls.find(
+      (c) => c.request.callId === callId && c.status === 'awaiting_approval',
+    );
+
+    if (toolCall && toolCall.status === 'awaiting_approval') {
+      await originalOnConfirm(outcome, payload);
     }
 
     this.toolCalls = this.toolCalls.map((call) => {
@@ -629,7 +1203,6 @@
         } as ToolCallConfirmationDetails);
       }
     } else {
-      // If the client provided new content, apply it before scheduling.
       if (payload?.newContent && toolCall) {
         await this._applyInlineModify(
           toolCall as WaitingToolCall,
@@ -642,12 +1215,6 @@
     this.attemptExecutionOfScheduledCalls(signal);
   }
 
-  /**
-   * Applies user-provided content changes to a tool call that is awaiting confirmation.
-   * This method updates the tool's arguments and refreshes the confirmation prompt with a new diff
-   * before the tool is scheduled for execution.
-   * @private
-   */
   private async _applyInlineModify(
     toolCall: WaitingToolCall,
     payload: ToolConfirmationPayload,
@@ -782,6 +1349,154 @@
       if (this.onAllToolCallsComplete) {
         this.onAllToolCallsComplete(completedCalls);
       }
+            }
+    } else {
+      if (payload?.newContent && toolCall) {
+        await this._applyInlineModify(
+          toolCall as WaitingToolCall,
+          payload,
+          signal,
+        );
+      }
+      this.setStatusInternal(callId, 'scheduled');
+    }
+    this.attemptExecutionOfScheduledCalls(signal);
+  }
+
+  private async _applyInlineModify(
+    toolCall: WaitingToolCall,
+    payload: ToolConfirmationPayload,
+    signal: AbortSignal,
+  ): Promise<void> {
+    if (
+      toolCall.confirmationDetails.type !== 'edit' ||
+      !isModifiableTool(toolCall.tool)
+    ) {
+      return;
+    }
+
+    const modifyContext = toolCall.tool.getModifyContext(signal);
+    const currentContent = await modifyContext.getCurrentContent(
+      toolCall.request.args,
+    );
+
+    const updatedParams = modifyContext.createUpdatedParams(
+      currentContent,
+      payload.newContent,
+      toolCall.request.args,
+    );
+    const updatedDiff = Diff.createPatch(
+      modifyContext.getFilePath(toolCall.request.args),
+      currentContent,
+      payload.newContent,
+      'Current',
+      'Proposed',
+    );
+
+    this.setArgsInternal(toolCall.request.callId, updatedParams);
+    this.setStatusInternal(toolCall.request.callId, 'awaiting_approval', {
+      ...toolCall.confirmationDetails,
+      fileDiff: updatedDiff,
+    });
+  }
+
+  private attemptExecutionOfScheduledCalls(signal: AbortSignal): void {
+    const allCallsFinalOrScheduled = this.toolCalls.every(
+      (call) =>
+        call.status === 'scheduled' ||
+        call.status === 'cancelled' ||
+        call.status === 'success' ||
+        call.status === 'error',
+    );
+
+    if (allCallsFinalOrScheduled) {
+      const callsToExecute = this.toolCalls.filter(
+        (call) => call.status === 'scheduled',
+      );
+
+      callsToExecute.forEach((toolCall) => {
+        if (toolCall.status !== 'scheduled') return;
+
+        const scheduledCall = toolCall;
+        const { callId, name: toolName } = scheduledCall.request;
+        this.setStatusInternal(callId, 'executing');
+
+        const liveOutputCallback =
+          scheduledCall.tool.canUpdateOutput && this.outputUpdateHandler
+            ? (outputChunk: string) => {
+                if (this.outputUpdateHandler) {
+                  this.outputUpdateHandler(callId, outputChunk);
+                }
+                this.toolCalls = this.toolCalls.map((tc) =>
+                  tc.request.callId === callId && tc.status === 'executing'
+                    ? { ...tc, liveOutput: outputChunk }
+                    : tc,
+                );
+                this.notifyToolCallsUpdate();
+              }
+            : undefined;
+
+        scheduledCall.tool
+          .execute(scheduledCall.request.args, signal, liveOutputCallback)
+          .then((toolResult: ToolResult) => {
+            if (signal.aborted) {
+              this.setStatusInternal(
+                callId,
+                'cancelled',
+                'User cancelled tool execution.',
+              );
+              return;
+            }
+
+            const response = convertToFunctionResponse(
+              toolName,
+              callId,
+              toolResult.llmContent,
+            );
+
+            const successResponse: ToolCallResponseInfo = {
+              callId,
+              responseParts: response,
+              resultDisplay: toolResult.returnDisplay,
+              error: undefined,
+            };
+            this.setStatusInternal(callId, 'success', successResponse);
+          })
+          .catch((executionError: Error) => {
+            this.setStatusInternal(
+              callId,
+              'error',
+              createErrorResponse(
+                scheduledCall.request,
+                executionError instanceof Error
+                  ? executionError
+                  : new Error(String(executionError)),
+              ),
+            );
+          });
+      });
+    }
+  }
+
+  private checkAndNotifyCompletion(): void {
+    const allCallsAreTerminal = this.toolCalls.every(
+      (call) =>
+        call.status === 'success' ||
+        call.status === 'error' ||
+        call.status === 'cancelled',
+    );
+
+    if (this.toolCalls.length > 0 && allCallsAreTerminal) {
+      const completedCalls = [...this.toolCalls] as CompletedToolCall[];
+      this.toolCalls = [];
+
+      for (const call of completedCalls) {
+        logToolCall(this.config, new ToolCallEvent(call));
+      }
+
+      if (this.onAllToolCallsComplete) {
+        this.onAllToolCallsComplete(completedCalls);
+      }
       this.notifyToolCallsUpdate();
     }
   }
