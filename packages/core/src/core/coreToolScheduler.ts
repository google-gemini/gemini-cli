/**
 * @license
 * Copyright 2025 Google LLC
 * SPDX-License-Identifier: Apache-2.0
 */

import type {
  ToolCallRequestInfo,
  ToolCallResponseInfo,
  ToolCallConfirmationDetails,
  ToolResult,
  ToolResultDisplay,
  EditorType,
  Config,
  ToolConfirmationPayload,
  AnyDeclarativeTool,
  AnyToolInvocation,
  AnsiOutput,
} from '../index.js';
import {
  ToolConfirmationOutcome,
  ApprovalMode,
  logToolCall,
  ToolErrorType,
  ToolCallEvent,
  logToolOutputTruncated,
  ToolOutputTruncatedEvent,
} from '../index.js';
import { READ_FILE_TOOL_NAME, SHELL_TOOL_NAME } from '../tools/tool-names.js';
import type { Part, PartListUnion } from '@google/genai';
import { getResponseTextFromParts } from '../utils/generateContentResponseUtilities.js';
import type { ModifyContext } from '../tools/modifiable-tool.js';
import {
  isModifiableDeclarativeTool,
  modifyWithEditor,
} from '../tools/modifiable-tool.js';
import * as Diff from 'diff';
import * as fs from 'node:fs/promises';
import * as path from 'node:path';
import {
  isShellInvocationAllowlisted,
  SHELL_TOOL_NAMES,
} from '../utils/shell-utils.js';
import { doesToolInvocationMatch } from '../utils/tool-utils.js';
import levenshtein from 'fast-levenshtein';
import { ShellToolInvocation } from '../tools/shell.js';
import type { ToolConfirmationRequest } from '../confirmation-bus/types.js';
import { MessageBusType } from '../confirmation-bus/types.js';
<<<<<<< HEAD
import { runInDevTraceSpan } from '../telemetry/trace.js';
=======
import type { MessageBus } from '../confirmation-bus/message-bus.js';
>>>>>>> 2fa13420

export type ValidatingToolCall = {
  status: 'validating';
  request: ToolCallRequestInfo;
  tool: AnyDeclarativeTool;
  invocation: AnyToolInvocation;
  startTime?: number;
  outcome?: ToolConfirmationOutcome;
};

export type ScheduledToolCall = {
  status: 'scheduled';
  request: ToolCallRequestInfo;
  tool: AnyDeclarativeTool;
  invocation: AnyToolInvocation;
  startTime?: number;
  outcome?: ToolConfirmationOutcome;
};

export type ErroredToolCall = {
  status: 'error';
  request: ToolCallRequestInfo;
  response: ToolCallResponseInfo;
  tool?: AnyDeclarativeTool;
  durationMs?: number;
  outcome?: ToolConfirmationOutcome;
};

export type SuccessfulToolCall = {
  status: 'success';
  request: ToolCallRequestInfo;
  tool: AnyDeclarativeTool;
  response: ToolCallResponseInfo;
  invocation: AnyToolInvocation;
  durationMs?: number;
  outcome?: ToolConfirmationOutcome;
};

export type ExecutingToolCall = {
  status: 'executing';
  request: ToolCallRequestInfo;
  tool: AnyDeclarativeTool;
  invocation: AnyToolInvocation;
  liveOutput?: string | AnsiOutput;
  startTime?: number;
  outcome?: ToolConfirmationOutcome;
  pid?: number;
};

export type CancelledToolCall = {
  status: 'cancelled';
  request: ToolCallRequestInfo;
  response: ToolCallResponseInfo;
  tool: AnyDeclarativeTool;
  invocation: AnyToolInvocation;
  durationMs?: number;
  outcome?: ToolConfirmationOutcome;
};

export type WaitingToolCall = {
  status: 'awaiting_approval';
  request: ToolCallRequestInfo;
  tool: AnyDeclarativeTool;
  invocation: AnyToolInvocation;
  confirmationDetails: ToolCallConfirmationDetails;
  startTime?: number;
  outcome?: ToolConfirmationOutcome;
};

export type Status = ToolCall['status'];

export type ToolCall =
  | ValidatingToolCall
  | ScheduledToolCall
  | ErroredToolCall
  | SuccessfulToolCall
  | ExecutingToolCall
  | CancelledToolCall
  | WaitingToolCall;

export type CompletedToolCall =
  | SuccessfulToolCall
  | CancelledToolCall
  | ErroredToolCall;

export type ConfirmHandler = (
  toolCall: WaitingToolCall,
) => Promise<ToolConfirmationOutcome>;

export type OutputUpdateHandler = (
  toolCallId: string,
  outputChunk: string | AnsiOutput,
) => void;

export type AllToolCallsCompleteHandler = (
  completedToolCalls: CompletedToolCall[],
) => Promise<void>;

export type ToolCallsUpdateHandler = (toolCalls: ToolCall[]) => void;

/**
 * Formats tool output for a Gemini FunctionResponse.
 */
function createFunctionResponsePart(
  callId: string,
  toolName: string,
  output: string,
): Part {
  return {
    functionResponse: {
      id: callId,
      name: toolName,
      response: { output },
    },
  };
}

export function convertToFunctionResponse(
  toolName: string,
  callId: string,
  llmContent: PartListUnion,
): Part[] {
  const contentToProcess =
    Array.isArray(llmContent) && llmContent.length === 1
      ? llmContent[0]
      : llmContent;

  if (typeof contentToProcess === 'string') {
    return [createFunctionResponsePart(callId, toolName, contentToProcess)];
  }

  if (Array.isArray(contentToProcess)) {
    const functionResponse = createFunctionResponsePart(
      callId,
      toolName,
      'Tool execution succeeded.',
    );
    return [functionResponse, ...toParts(contentToProcess)];
  }

  // After this point, contentToProcess is a single Part object.
  if (contentToProcess.functionResponse) {
    if (contentToProcess.functionResponse.response?.['content']) {
      const stringifiedOutput =
        getResponseTextFromParts(
          contentToProcess.functionResponse.response['content'] as Part[],
        ) || '';
      return [createFunctionResponsePart(callId, toolName, stringifiedOutput)];
    }
    // It's a functionResponse that we should pass through as is.
    return [contentToProcess];
  }

  if (contentToProcess.inlineData || contentToProcess.fileData) {
    const mimeType =
      contentToProcess.inlineData?.mimeType ||
      contentToProcess.fileData?.mimeType ||
      'unknown';
    const functionResponse = createFunctionResponsePart(
      callId,
      toolName,
      `Binary content of type ${mimeType} was processed.`,
    );
    return [functionResponse, contentToProcess];
  }

  if (contentToProcess.text !== undefined) {
    return [
      createFunctionResponsePart(callId, toolName, contentToProcess.text),
    ];
  }

  // Default case for other kinds of parts.
  return [
    createFunctionResponsePart(callId, toolName, 'Tool execution succeeded.'),
  ];
}

function toParts(input: PartListUnion): Part[] {
  const parts: Part[] = [];
  for (const part of Array.isArray(input) ? input : [input]) {
    if (typeof part === 'string') {
      parts.push({ text: part });
    } else if (part) {
      parts.push(part);
    }
  }
  return parts;
}

const createErrorResponse = (
  request: ToolCallRequestInfo,
  error: Error,
  errorType: ToolErrorType | undefined,
): ToolCallResponseInfo => ({
  callId: request.callId,
  error,
  responseParts: [
    {
      functionResponse: {
        id: request.callId,
        name: request.name,
        response: { error: error.message },
      },
    },
  ],
  resultDisplay: error.message,
  errorType,
  contentLength: error.message.length,
});

export async function truncateAndSaveToFile(
  content: string,
  callId: string,
  projectTempDir: string,
  threshold: number,
  truncateLines: number,
): Promise<{ content: string; outputFile?: string }> {
  if (content.length <= threshold) {
    return { content };
  }

  let lines = content.split('\n');
  let fileContent = content;

  // If the content is long but has few lines, wrap it to enable line-based truncation.
  if (lines.length <= truncateLines) {
    const wrapWidth = 120; // A reasonable width for wrapping.
    const wrappedLines: string[] = [];
    for (const line of lines) {
      if (line.length > wrapWidth) {
        for (let i = 0; i < line.length; i += wrapWidth) {
          wrappedLines.push(line.substring(i, i + wrapWidth));
        }
      } else {
        wrappedLines.push(line);
      }
    }
    lines = wrappedLines;
    fileContent = lines.join('\n');
  }

  const head = Math.floor(truncateLines / 5);
  const beginning = lines.slice(0, head);
  const end = lines.slice(-(truncateLines - head));
  const truncatedContent =
    beginning.join('\n') + '\n... [CONTENT TRUNCATED] ...\n' + end.join('\n');

  // Sanitize callId to prevent path traversal.
  const safeFileName = `${path.basename(callId)}.output`;
  const outputFile = path.join(projectTempDir, safeFileName);
  try {
    await fs.writeFile(outputFile, fileContent);

    return {
      content: `Tool output was too large and has been truncated.
The full output has been saved to: ${outputFile}
To read the complete output, use the ${READ_FILE_TOOL_NAME} tool with the absolute file path above. For large files, you can use the offset and limit parameters to read specific sections:
- ${READ_FILE_TOOL_NAME} tool with offset=0, limit=100 to see the first 100 lines
- ${READ_FILE_TOOL_NAME} tool with offset=N to skip N lines from the beginning
- ${READ_FILE_TOOL_NAME} tool with limit=M to read only M lines at a time
The truncated output below shows the beginning and end of the content. The marker '... [CONTENT TRUNCATED] ...' indicates where content was removed.
This allows you to efficiently examine different parts of the output without loading the entire file.
Truncated part of the output:
${truncatedContent}`,
      outputFile,
    };
  } catch (_error) {
    return {
      content:
        truncatedContent + `\n[Note: Could not save full output to file]`,
    };
  }
}

interface CoreToolSchedulerOptions {
  config: Config;
  outputUpdateHandler?: OutputUpdateHandler;
  onAllToolCallsComplete?: AllToolCallsCompleteHandler;
  onToolCallsUpdate?: ToolCallsUpdateHandler;
  getPreferredEditor: () => EditorType | undefined;
  onEditorClose: () => void;
}

export class CoreToolScheduler {
  // Static WeakMap to track which MessageBus instances already have a handler subscribed
  // This prevents duplicate subscriptions when multiple CoreToolScheduler instances are created
  private static subscribedMessageBuses = new WeakMap<
    MessageBus,
    (request: ToolConfirmationRequest) => void
  >();

  private toolCalls: ToolCall[] = [];
  private outputUpdateHandler?: OutputUpdateHandler;
  private onAllToolCallsComplete?: AllToolCallsCompleteHandler;
  private onToolCallsUpdate?: ToolCallsUpdateHandler;
  private getPreferredEditor: () => EditorType | undefined;
  private config: Config;
  private onEditorClose: () => void;
  private isFinalizingToolCalls = false;
  private isScheduling = false;
  private requestQueue: Array<{
    request: ToolCallRequestInfo | ToolCallRequestInfo[];
    signal: AbortSignal;
    resolve: () => void;
    reject: (reason?: Error) => void;
  }> = [];

  constructor(options: CoreToolSchedulerOptions) {
    this.config = options.config;
    this.outputUpdateHandler = options.outputUpdateHandler;
    this.onAllToolCallsComplete = options.onAllToolCallsComplete;
    this.onToolCallsUpdate = options.onToolCallsUpdate;
    this.getPreferredEditor = options.getPreferredEditor;
    this.onEditorClose = options.onEditorClose;

    // Subscribe to message bus for ASK_USER policy decisions
    // Use a static WeakMap to ensure we only subscribe ONCE per MessageBus instance
    // This prevents memory leaks when multiple CoreToolScheduler instances are created
    // (e.g., on every React render, or for each non-interactive tool call)
    if (this.config.getEnableMessageBusIntegration()) {
      const messageBus = this.config.getMessageBus();

      // Check if we've already subscribed a handler to this message bus
      if (!CoreToolScheduler.subscribedMessageBuses.has(messageBus)) {
        // Create a shared handler that will be used for this message bus
        const sharedHandler = (request: ToolConfirmationRequest) => {
          // When ASK_USER policy decision is made, respond with requiresUserConfirmation=true
          // to tell tools to use their legacy confirmation flow
          messageBus.publish({
            type: MessageBusType.TOOL_CONFIRMATION_RESPONSE,
            correlationId: request.correlationId,
            confirmed: false,
            requiresUserConfirmation: true,
          });
        };

        messageBus.subscribe(
          MessageBusType.TOOL_CONFIRMATION_REQUEST,
          sharedHandler,
        );

        // Store the handler in the WeakMap so we don't subscribe again
        CoreToolScheduler.subscribedMessageBuses.set(messageBus, sharedHandler);
      }
    }
  }

  private setStatusInternal(
    targetCallId: string,
    status: 'success',
    response: ToolCallResponseInfo,
  ): void;
  private setStatusInternal(
    targetCallId: string,
    status: 'awaiting_approval',
    confirmationDetails: ToolCallConfirmationDetails,
  ): void;
  private setStatusInternal(
    targetCallId: string,
    status: 'error',
    response: ToolCallResponseInfo,
  ): void;
  private setStatusInternal(
    targetCallId: string,
    status: 'cancelled',
    reason: string,
  ): void;
  private setStatusInternal(
    targetCallId: string,
    status: 'executing' | 'scheduled' | 'validating',
  ): void;
  private setStatusInternal(
    targetCallId: string,
    newStatus: Status,
    auxiliaryData?: unknown,
  ): void {
    this.toolCalls = this.toolCalls.map((currentCall) => {
      if (
        currentCall.request.callId !== targetCallId ||
        currentCall.status === 'success' ||
        currentCall.status === 'error' ||
        currentCall.status === 'cancelled'
      ) {
        return currentCall;
      }

      // currentCall is a non-terminal state here and should have startTime and tool.
      const existingStartTime = currentCall.startTime;
      const toolInstance = currentCall.tool;
      const invocation = currentCall.invocation;

      const outcome = currentCall.outcome;

      switch (newStatus) {
        case 'success': {
          const durationMs = existingStartTime
            ? Date.now() - existingStartTime
            : undefined;
          return {
            request: currentCall.request,
            tool: toolInstance,
            invocation,
            status: 'success',
            response: auxiliaryData as ToolCallResponseInfo,
            durationMs,
            outcome,
          } as SuccessfulToolCall;
        }
        case 'error': {
          const durationMs = existingStartTime
            ? Date.now() - existingStartTime
            : undefined;
          return {
            request: currentCall.request,
            status: 'error',
            tool: toolInstance,
            response: auxiliaryData as ToolCallResponseInfo,
            durationMs,
            outcome,
          } as ErroredToolCall;
        }
        case 'awaiting_approval':
          return {
            request: currentCall.request,
            tool: toolInstance,
            status: 'awaiting_approval',
            confirmationDetails: auxiliaryData as ToolCallConfirmationDetails,
            startTime: existingStartTime,
            outcome,
            invocation,
          } as WaitingToolCall;
        case 'scheduled':
          return {
            request: currentCall.request,
            tool: toolInstance,
            status: 'scheduled',
            startTime: existingStartTime,
            outcome,
            invocation,
          } as ScheduledToolCall;
        case 'cancelled': {
          const durationMs = existingStartTime
            ? Date.now() - existingStartTime
            : undefined;

          // Preserve diff for cancelled edit operations
          let resultDisplay: ToolResultDisplay | undefined = undefined;
          if (currentCall.status === 'awaiting_approval') {
            const waitingCall = currentCall as WaitingToolCall;
            if (waitingCall.confirmationDetails.type === 'edit') {
              resultDisplay = {
                fileDiff: waitingCall.confirmationDetails.fileDiff,
                fileName: waitingCall.confirmationDetails.fileName,
                originalContent:
                  waitingCall.confirmationDetails.originalContent,
                newContent: waitingCall.confirmationDetails.newContent,
              };
            }
          }

          const errorMessage = `[Operation Cancelled] Reason: ${auxiliaryData}`;
          return {
            request: currentCall.request,
            tool: toolInstance,
            invocation,
            status: 'cancelled',
            response: {
              callId: currentCall.request.callId,
              responseParts: [
                {
                  functionResponse: {
                    id: currentCall.request.callId,
                    name: currentCall.request.name,
                    response: {
                      error: errorMessage,
                    },
                  },
                },
              ],
              resultDisplay,
              error: undefined,
              errorType: undefined,
              contentLength: errorMessage.length,
            },
            durationMs,
            outcome,
          } as CancelledToolCall;
        }
        case 'validating':
          return {
            request: currentCall.request,
            tool: toolInstance,
            status: 'validating',
            startTime: existingStartTime,
            outcome,
            invocation,
          } as ValidatingToolCall;
        case 'executing':
          return {
            request: currentCall.request,
            tool: toolInstance,
            status: 'executing',
            startTime: existingStartTime,
            outcome,
            invocation,
          } as ExecutingToolCall;
        default: {
          const exhaustiveCheck: never = newStatus;
          return exhaustiveCheck;
        }
      }
    });
    this.notifyToolCallsUpdate();
    this.checkAndNotifyCompletion();
  }

  private setArgsInternal(targetCallId: string, args: unknown): void {
    this.toolCalls = this.toolCalls.map((call) => {
      // We should never be asked to set args on an ErroredToolCall, but
      // we guard for the case anyways.
      if (call.request.callId !== targetCallId || call.status === 'error') {
        return call;
      }

      const invocationOrError = this.buildInvocation(
        call.tool,
        args as Record<string, unknown>,
      );
      if (invocationOrError instanceof Error) {
        const response = createErrorResponse(
          call.request,
          invocationOrError,
          ToolErrorType.INVALID_TOOL_PARAMS,
        );
        return {
          request: { ...call.request, args: args as Record<string, unknown> },
          status: 'error',
          tool: call.tool,
          response,
        } as ErroredToolCall;
      }

      return {
        ...call,
        request: { ...call.request, args: args as Record<string, unknown> },
        invocation: invocationOrError,
      };
    });
  }

  private isRunning(): boolean {
    return (
      this.isFinalizingToolCalls ||
      this.toolCalls.some(
        (call) =>
          call.status === 'executing' || call.status === 'awaiting_approval',
      )
    );
  }

  private buildInvocation(
    tool: AnyDeclarativeTool,
    args: object,
  ): AnyToolInvocation | Error {
    try {
      return tool.build(args);
    } catch (e) {
      if (e instanceof Error) {
        return e;
      }
      return new Error(String(e));
    }
  }

  /**
   * Generates a suggestion string for a tool name that was not found in the registry.
   * It finds the closest matches based on Levenshtein distance.
   * @param unknownToolName The tool name that was not found.
   * @param topN The number of suggestions to return. Defaults to 3.
   * @returns A suggestion string like " Did you mean 'tool'?" or " Did you mean one of: 'tool1', 'tool2'?", or an empty string if no suggestions are found.
   */
  private getToolSuggestion(unknownToolName: string, topN = 3): string {
    const allToolNames = this.config.getToolRegistry().getAllToolNames();

    const matches = allToolNames.map((toolName) => ({
      name: toolName,
      distance: levenshtein.get(unknownToolName, toolName),
    }));

    matches.sort((a, b) => a.distance - b.distance);

    const topNResults = matches.slice(0, topN);

    if (topNResults.length === 0) {
      return '';
    }

    const suggestedNames = topNResults
      .map((match) => `"${match.name}"`)
      .join(', ');

    if (topNResults.length > 1) {
      return ` Did you mean one of: ${suggestedNames}?`;
    } else {
      return ` Did you mean ${suggestedNames}?`;
    }
  }

  schedule(
    request: ToolCallRequestInfo | ToolCallRequestInfo[],
    signal: AbortSignal,
  ): Promise<void> {
    return runInDevTraceSpan(
      { name: 'schedule' },
      async ({ metadata: spanMetadata }) => {
        spanMetadata.input = request;
        if (this.isRunning() || this.isScheduling) {
          return new Promise((resolve, reject) => {
            const abortHandler = () => {
              // Find and remove the request from the queue
              const index = this.requestQueue.findIndex(
                (item) => item.request === request,
              );
              if (index > -1) {
                this.requestQueue.splice(index, 1);
                reject(new Error('Tool call cancelled while in queue.'));
              }
            };

            signal.addEventListener('abort', abortHandler, { once: true });

            this.requestQueue.push({
              request,
              signal,
              resolve: () => {
                signal.removeEventListener('abort', abortHandler);
                resolve();
              },
              reject: (reason?: Error) => {
                signal.removeEventListener('abort', abortHandler);
                reject(reason);
              },
            });
          });
        }
        return this._schedule(request, signal);
      },
    );
  }

  private async _schedule(
    request: ToolCallRequestInfo | ToolCallRequestInfo[],
    signal: AbortSignal,
  ): Promise<void> {
    this.isScheduling = true;
    try {
      if (this.isRunning()) {
        throw new Error(
          'Cannot schedule new tool calls while other tool calls are actively running (executing or awaiting approval).',
        );
      }
      const requestsToProcess = Array.isArray(request) ? request : [request];

      const newToolCalls: ToolCall[] = requestsToProcess.map(
        (reqInfo): ToolCall => {
          const toolInstance = this.config
            .getToolRegistry()
            .getTool(reqInfo.name);
          if (!toolInstance) {
            const suggestion = this.getToolSuggestion(reqInfo.name);
            const errorMessage = `Tool "${reqInfo.name}" not found in registry. Tools must use the exact names that are registered.${suggestion}`;
            return {
              status: 'error',
              request: reqInfo,
              response: createErrorResponse(
                reqInfo,
                new Error(errorMessage),
                ToolErrorType.TOOL_NOT_REGISTERED,
              ),
              durationMs: 0,
            };
          }

          const invocationOrError = this.buildInvocation(
            toolInstance,
            reqInfo.args,
          );
          if (invocationOrError instanceof Error) {
            return {
              status: 'error',
              request: reqInfo,
              tool: toolInstance,
              response: createErrorResponse(
                reqInfo,
                invocationOrError,
                ToolErrorType.INVALID_TOOL_PARAMS,
              ),
              durationMs: 0,
            };
          }

          return {
            status: 'validating',
            request: reqInfo,
            tool: toolInstance,
            invocation: invocationOrError,
            startTime: Date.now(),
          };
        },
      );

      this.toolCalls = this.toolCalls.concat(newToolCalls);
      this.notifyToolCallsUpdate();

      for (const toolCall of newToolCalls) {
        if (toolCall.status !== 'validating') {
          continue;
        }

        const validatingCall = toolCall as ValidatingToolCall;
        const { request: reqInfo, invocation } = validatingCall;

        try {
          if (signal.aborted) {
            this.setStatusInternal(
              reqInfo.callId,
              'cancelled',
              'Tool call cancelled by user.',
            );
            continue;
          }

          const confirmationDetails =
            await invocation.shouldConfirmExecute(signal);

          if (!confirmationDetails) {
            this.setToolCallOutcome(
              reqInfo.callId,
              ToolConfirmationOutcome.ProceedAlways,
            );
            this.setStatusInternal(reqInfo.callId, 'scheduled');
            continue;
          }

          if (this.isAutoApproved(validatingCall)) {
            this.setToolCallOutcome(
              reqInfo.callId,
              ToolConfirmationOutcome.ProceedAlways,
            );
            this.setStatusInternal(reqInfo.callId, 'scheduled');
          } else {
            // Allow IDE to resolve confirmation
            if (
              confirmationDetails.type === 'edit' &&
              confirmationDetails.ideConfirmation
            ) {
              confirmationDetails.ideConfirmation.then((resolution) => {
                if (resolution.status === 'accepted') {
                  this.handleConfirmationResponse(
                    reqInfo.callId,
                    confirmationDetails.onConfirm,
                    ToolConfirmationOutcome.ProceedOnce,
                    signal,
                  );
                } else {
                  this.handleConfirmationResponse(
                    reqInfo.callId,
                    confirmationDetails.onConfirm,
                    ToolConfirmationOutcome.Cancel,
                    signal,
                  );
                }
              });
            }

            const originalOnConfirm = confirmationDetails.onConfirm;
            const wrappedConfirmationDetails: ToolCallConfirmationDetails = {
              ...confirmationDetails,
              onConfirm: (
                outcome: ToolConfirmationOutcome,
                payload?: ToolConfirmationPayload,
              ) =>
                this.handleConfirmationResponse(
                  reqInfo.callId,
                  originalOnConfirm,
                  outcome,
                  signal,
                  payload,
                ),
            };
            this.setStatusInternal(
              reqInfo.callId,
              'awaiting_approval',
              wrappedConfirmationDetails,
            );
          }
        } catch (error) {
          if (signal.aborted) {
            this.setStatusInternal(
              reqInfo.callId,
              'cancelled',
              'Tool call cancelled by user.',
            );
            continue;
          }

          this.setStatusInternal(
            reqInfo.callId,
            'error',
            createErrorResponse(
              reqInfo,
              error instanceof Error ? error : new Error(String(error)),
              ToolErrorType.UNHANDLED_EXCEPTION,
            ),
          );
        }
      }
      await this.attemptExecutionOfScheduledCalls(signal);
      void this.checkAndNotifyCompletion();
    } finally {
      this.isScheduling = false;
    }
  }

  async handleConfirmationResponse(
    callId: string,
    originalOnConfirm: (outcome: ToolConfirmationOutcome) => Promise<void>,
    outcome: ToolConfirmationOutcome,
    signal: AbortSignal,
    payload?: ToolConfirmationPayload,
  ): Promise<void> {
    const toolCall = this.toolCalls.find(
      (c) => c.request.callId === callId && c.status === 'awaiting_approval',
    );

    if (toolCall && toolCall.status === 'awaiting_approval') {
      await originalOnConfirm(outcome);
    }

    if (outcome === ToolConfirmationOutcome.ProceedAlways) {
      await this.autoApproveCompatiblePendingTools(signal, callId);
    }

    this.setToolCallOutcome(callId, outcome);

    if (outcome === ToolConfirmationOutcome.Cancel || signal.aborted) {
      this.setStatusInternal(
        callId,
        'cancelled',
        'User did not allow tool call',
      );
    } else if (outcome === ToolConfirmationOutcome.ModifyWithEditor) {
      const waitingToolCall = toolCall as WaitingToolCall;
      if (isModifiableDeclarativeTool(waitingToolCall.tool)) {
        const modifyContext = waitingToolCall.tool.getModifyContext(signal);
        const editorType = this.getPreferredEditor();
        if (!editorType) {
          return;
        }

        this.setStatusInternal(callId, 'awaiting_approval', {
          ...waitingToolCall.confirmationDetails,
          isModifying: true,
        } as ToolCallConfirmationDetails);

        const { updatedParams, updatedDiff } = await modifyWithEditor<
          typeof waitingToolCall.request.args
        >(
          waitingToolCall.request.args,
          modifyContext as ModifyContext<typeof waitingToolCall.request.args>,
          editorType,
          signal,
          this.onEditorClose,
        );
        this.setArgsInternal(callId, updatedParams);
        this.setStatusInternal(callId, 'awaiting_approval', {
          ...waitingToolCall.confirmationDetails,
          fileDiff: updatedDiff,
          isModifying: false,
        } as ToolCallConfirmationDetails);
      }
    } else {
      // If the client provided new content, apply it before scheduling.
      if (payload?.newContent && toolCall) {
        await this._applyInlineModify(
          toolCall as WaitingToolCall,
          payload,
          signal,
        );
      }
      this.setStatusInternal(callId, 'scheduled');
    }
    await this.attemptExecutionOfScheduledCalls(signal);
  }

  /**
   * Applies user-provided content changes to a tool call that is awaiting confirmation.
   * This method updates the tool's arguments and refreshes the confirmation prompt with a new diff
   * before the tool is scheduled for execution.
   * @private
   */
  private async _applyInlineModify(
    toolCall: WaitingToolCall,
    payload: ToolConfirmationPayload,
    signal: AbortSignal,
  ): Promise<void> {
    if (
      toolCall.confirmationDetails.type !== 'edit' ||
      !isModifiableDeclarativeTool(toolCall.tool)
    ) {
      return;
    }

    const modifyContext = toolCall.tool.getModifyContext(signal);
    const currentContent = await modifyContext.getCurrentContent(
      toolCall.request.args,
    );

    const updatedParams = modifyContext.createUpdatedParams(
      currentContent,
      payload.newContent,
      toolCall.request.args,
    );
    const updatedDiff = Diff.createPatch(
      modifyContext.getFilePath(toolCall.request.args),
      currentContent,
      payload.newContent,
      'Current',
      'Proposed',
    );

    this.setArgsInternal(toolCall.request.callId, updatedParams);
    this.setStatusInternal(toolCall.request.callId, 'awaiting_approval', {
      ...toolCall.confirmationDetails,
      fileDiff: updatedDiff,
    });
  }

  private async attemptExecutionOfScheduledCalls(
    signal: AbortSignal,
  ): Promise<void> {
    const allCallsFinalOrScheduled = this.toolCalls.every(
      (call) =>
        call.status === 'scheduled' ||
        call.status === 'cancelled' ||
        call.status === 'success' ||
        call.status === 'error',
    );

    if (allCallsFinalOrScheduled) {
      const callsToExecute = this.toolCalls.filter(
        (call) => call.status === 'scheduled',
      );

      for (const toolCall of callsToExecute) {
        if (toolCall.status !== 'scheduled') continue;

        const scheduledCall = toolCall;
        const { callId, name: toolName } = scheduledCall.request;
        const invocation = scheduledCall.invocation;
        this.setStatusInternal(callId, 'executing');

        const liveOutputCallback =
          scheduledCall.tool.canUpdateOutput && this.outputUpdateHandler
            ? (outputChunk: string | AnsiOutput) => {
                if (this.outputUpdateHandler) {
                  this.outputUpdateHandler(callId, outputChunk);
                }
                this.toolCalls = this.toolCalls.map((tc) =>
                  tc.request.callId === callId && tc.status === 'executing'
                    ? { ...tc, liveOutput: outputChunk }
                    : tc,
                );
                this.notifyToolCallsUpdate();
              }
            : undefined;

        const shellExecutionConfig = this.config.getShellExecutionConfig();

        await runInDevTraceSpan(
          {
            name: toolCall.tool.name,
            attributes: { type: 'tool-call' },
          },
          async ({ metadata: spanMetadata }) => {
            spanMetadata.input = {
              request: toolCall.request,
            };
            // TODO: Refactor to remove special casing for ShellToolInvocation.
            // Introduce a generic callbacks object for the execute method to handle
            // things like `onPid` and `onLiveOutput`. This will make the scheduler
            // agnostic to the invocation type.
            let promise: Promise<ToolResult>;
            if (invocation instanceof ShellToolInvocation) {
              const setPidCallback = (pid: number) => {
                this.toolCalls = this.toolCalls.map((tc) =>
                  tc.request.callId === callId && tc.status === 'executing'
                    ? { ...tc, pid }
                    : tc,
                );
                this.notifyToolCallsUpdate();
              };
              promise = invocation.execute(
                signal,
                liveOutputCallback,
                shellExecutionConfig,
                setPidCallback,
              );
            } else {
              promise = invocation.execute(
                signal,
                liveOutputCallback,
                shellExecutionConfig,
              );
            }
            try {
              const toolResult: ToolResult = await promise;
              spanMetadata.output = toolResult;
              if (signal.aborted) {
                this.setStatusInternal(
                  callId,
                  'cancelled',
                  'User cancelled tool execution.',
                );
                return;
              }

              if (toolResult.error === undefined) {
                let content = toolResult.llmContent;
                let outputFile: string | undefined = undefined;
                const contentLength =
                  typeof content === 'string' ? content.length : undefined;
                if (
                  typeof content === 'string' &&
                  toolName === SHELL_TOOL_NAME &&
                  this.config.getEnableToolOutputTruncation() &&
                  this.config.getTruncateToolOutputThreshold() > 0 &&
                  this.config.getTruncateToolOutputLines() > 0
                ) {
                  const originalContentLength = content.length;
                  const threshold =
                    this.config.getTruncateToolOutputThreshold();
                  const lines = this.config.getTruncateToolOutputLines();
                  const truncatedResult = await truncateAndSaveToFile(
                    content,
                    callId,
                    this.config.storage.getProjectTempDir(),
                    threshold,
                    lines,
                  );
                  content = truncatedResult.content;
                  outputFile = truncatedResult.outputFile;

                  if (outputFile) {
                    logToolOutputTruncated(
                      this.config,
                      new ToolOutputTruncatedEvent(
                        scheduledCall.request.prompt_id,
                        {
                          toolName,
                          originalContentLength,
                          truncatedContentLength: content.length,
                          threshold,
                          lines,
                        },
                      ),
                    );
                  }
                }

                const response = convertToFunctionResponse(
                  toolName,
                  callId,
                  content,
                );
                const successResponse: ToolCallResponseInfo = {
                  callId,
                  responseParts: response,
                  resultDisplay: toolResult.returnDisplay,
                  error: undefined,
                  errorType: undefined,
                  outputFile,
                  contentLength,
                };
                this.setStatusInternal(callId, 'success', successResponse);
              } else {
                // It is a failure
                const error = new Error(toolResult.error.message);
                const errorResponse = createErrorResponse(
                  scheduledCall.request,
                  error,
                  toolResult.error.type,
                );
                this.setStatusInternal(callId, 'error', errorResponse);
              }
            } catch (executionError: unknown) {
              spanMetadata.error = executionError;
              if (signal.aborted) {
                this.setStatusInternal(
                  callId,
                  'cancelled',
                  'User cancelled tool execution.',
                );
              } else {
                this.setStatusInternal(
                  callId,
                  'error',
                  createErrorResponse(
                    scheduledCall.request,
                    executionError instanceof Error
                      ? executionError
                      : new Error(String(executionError)),
                    ToolErrorType.UNHANDLED_EXCEPTION,
                  ),
                );
              }
            }
          },
        );
      }
    }
  }

  private async checkAndNotifyCompletion(): Promise<void> {
    const allCallsAreTerminal = this.toolCalls.every(
      (call) =>
        call.status === 'success' ||
        call.status === 'error' ||
        call.status === 'cancelled',
    );

    if (this.toolCalls.length > 0 && allCallsAreTerminal) {
      const completedCalls = [...this.toolCalls] as CompletedToolCall[];
      this.toolCalls = [];

      for (const call of completedCalls) {
        logToolCall(this.config, new ToolCallEvent(call));
      }

      if (this.onAllToolCallsComplete) {
        this.isFinalizingToolCalls = true;
        await this.onAllToolCallsComplete(completedCalls);
        this.isFinalizingToolCalls = false;
      }
      this.notifyToolCallsUpdate();
      // After completion, process the next item in the queue.
      if (this.requestQueue.length > 0) {
        const next = this.requestQueue.shift()!;
        this._schedule(next.request, next.signal)
          .then(next.resolve)
          .catch(next.reject);
      }
    }
  }

  private notifyToolCallsUpdate(): void {
    if (this.onToolCallsUpdate) {
      this.onToolCallsUpdate([...this.toolCalls]);
    }
  }

  private setToolCallOutcome(callId: string, outcome: ToolConfirmationOutcome) {
    this.toolCalls = this.toolCalls.map((call) => {
      if (call.request.callId !== callId) return call;
      return {
        ...call,
        outcome,
      };
    });
  }

  private isAutoApproved(toolCall: ValidatingToolCall): boolean {
    if (this.config.getApprovalMode() === ApprovalMode.YOLO) {
      return true;
    }

    const allowedTools = this.config.getAllowedTools() || [];
    const { tool, invocation } = toolCall;
    const toolName = typeof tool === 'string' ? tool : tool.name;

    if (SHELL_TOOL_NAMES.includes(toolName)) {
      return isShellInvocationAllowlisted(invocation, allowedTools);
    }

    return doesToolInvocationMatch(tool, invocation, allowedTools);
  }

  private async autoApproveCompatiblePendingTools(
    signal: AbortSignal,
    triggeringCallId: string,
  ): Promise<void> {
    const pendingTools = this.toolCalls.filter(
      (call) =>
        call.status === 'awaiting_approval' &&
        call.request.callId !== triggeringCallId,
    ) as WaitingToolCall[];

    for (const pendingTool of pendingTools) {
      try {
        const stillNeedsConfirmation =
          await pendingTool.invocation.shouldConfirmExecute(signal);

        if (!stillNeedsConfirmation) {
          this.setToolCallOutcome(
            pendingTool.request.callId,
            ToolConfirmationOutcome.ProceedAlways,
          );
          this.setStatusInternal(pendingTool.request.callId, 'scheduled');
        }
      } catch (error) {
        console.error(
          `Error checking confirmation for tool ${pendingTool.request.callId}:`,
          error,
        );
      }
    }
  }
}<|MERGE_RESOLUTION|>--- conflicted
+++ resolved
@@ -46,11 +46,8 @@
 import { ShellToolInvocation } from '../tools/shell.js';
 import type { ToolConfirmationRequest } from '../confirmation-bus/types.js';
 import { MessageBusType } from '../confirmation-bus/types.js';
-<<<<<<< HEAD
 import { runInDevTraceSpan } from '../telemetry/trace.js';
-=======
 import type { MessageBus } from '../confirmation-bus/message-bus.js';
->>>>>>> 2fa13420
 
 export type ValidatingToolCall = {
   status: 'validating';
