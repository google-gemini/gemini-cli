--- conflicted
+++ resolved
@@ -35,7 +35,6 @@
   isModifiableDeclarativeTool,
   modifyWithEditor,
 } from '../tools/modifiable-tool.js';
-import { ShellToolInvocation } from '../tools/shell.js';
 import * as Diff from 'diff';
 import * as fs from 'node:fs/promises';
 import * as path from 'node:path';
@@ -45,6 +44,7 @@
 } from '../utils/shell-utils.js';
 import { doesToolInvocationMatch } from '../utils/tool-utils.js';
 import levenshtein from 'fast-levenshtein';
+import { ShellToolInvocation } from '../tools/shell.js';
 import type { ToolConfirmationRequest } from '../confirmation-bus/types.js';
 import { MessageBusType } from '../confirmation-bus/types.js';
 import type { MessageBus } from '../confirmation-bus/message-bus.js';
@@ -329,10 +329,7 @@
   onAllToolCallsComplete?: AllToolCallsCompleteHandler;
   onToolCallsUpdate?: ToolCallsUpdateHandler;
   getPreferredEditor: () => EditorType | undefined;
-<<<<<<< HEAD
   onEditorClose?: () => void;
-=======
->>>>>>> 64eb14ab
 }
 
 export class CoreToolScheduler {
@@ -349,6 +346,7 @@
   private onToolCallsUpdate?: ToolCallsUpdateHandler;
   private getPreferredEditor: () => EditorType | undefined;
   private config: Config;
+  private onEditorClose: () => void;
   private isFinalizingToolCalls = false;
   private isScheduling = false;
   private isCancelling = false;
@@ -367,10 +365,7 @@
     this.onAllToolCallsComplete = options.onAllToolCallsComplete;
     this.onToolCallsUpdate = options.onToolCallsUpdate;
     this.getPreferredEditor = options.getPreferredEditor;
-<<<<<<< HEAD
     this.onEditorClose = options.onEditorClose ?? (() => {});
-=======
->>>>>>> 64eb14ab
 
     // Subscribe to message bus for ASK_USER policy decisions
     // Use a static WeakMap to ensure we only subscribe ONCE per MessageBus instance
@@ -1000,6 +995,7 @@
           modifyContext as ModifyContext<typeof waitingToolCall.request.args>,
           editorType,
           signal,
+          this.onEditorClose,
           contentOverrides,
         );
         this.setArgsInternal(callId, updatedParams);
