--- conflicted
+++ resolved
@@ -922,21 +922,6 @@
               wrappedConfirmationDetails,
             );
           }
-<<<<<<< HEAD
-        } catch (error) {
-          if (signal.aborted) {
-            this.setStatusInternal(
-              reqInfo.callId,
-              'cancelled',
-              t(
-                'tools.execution.call_cancelled_by_user',
-                'Tool call cancelled by user.',
-              ),
-            );
-            continue;
-          }
-
-=======
         }
       } catch (error) {
         if (signal.aborted) {
@@ -944,11 +929,13 @@
             reqInfo.callId,
             'cancelled',
             signal,
-            'Tool call cancelled by user.',
+            t(
+              'tools.execution.call_cancelled_by_user',
+              'Tool call cancelled by user.',
+            ),
           );
           await this.checkAndNotifyCompletion(signal);
         } else {
->>>>>>> 541eeb7a
           this.setStatusInternal(
             reqInfo.callId,
             'error',
