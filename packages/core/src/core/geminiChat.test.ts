--- conflicted
+++ resolved
@@ -633,12 +633,8 @@
           ],
         },
       ];
-<<<<<<< HEAD
       await chat.setHistory(initialHistory);
 
-=======
-      chat.setHistory(initialHistory);
->>>>>>> b916d79f
       // 2. Mock the API to return an empty/thought-only stream.
       const emptyStreamResponse = (async function* () {
         yield {
@@ -2050,7 +2046,7 @@
 
   describe('ensureActiveLoopHasThoughtSignatures', () => {
     it('should add thoughtSignature to the first functionCall in each model turn of the active loop', () => {
-      const chat = new GeminiChat(mockConfig, {}, []);
+      const chat = new GeminiChat(mockConfig, {}, mockConfig.getToolRegistry());
       const history: Content[] = [
         { role: 'user', parts: [{ text: 'Old message' }] },
         {
@@ -2107,7 +2103,7 @@
     });
 
     it('should not modify contents if there is no user text message', () => {
-      const chat = new GeminiChat(mockConfig, {}, []);
+      const chat = new GeminiChat(mockConfig, {}, mockConfig.getToolRegistry());
       const history: Content[] = [
         {
           role: 'user',
@@ -2124,14 +2120,14 @@
     });
 
     it('should handle an empty history', () => {
-      const chat = new GeminiChat(mockConfig, {}, []);
+      const chat = new GeminiChat(mockConfig, {}, mockConfig.getToolRegistry());
       const history: Content[] = [];
       const newContents = chat.ensureActiveLoopHasThoughtSignatures(history);
       expect(newContents).toEqual([]);
     });
 
     it('should handle history with only a user message', () => {
-      const chat = new GeminiChat(mockConfig, {}, []);
+      const chat = new GeminiChat(mockConfig, {}, mockConfig.getToolRegistry());
       const history: Content[] = [{ role: 'user', parts: [{ text: 'Hello' }] }];
       const newContents = chat.ensureActiveLoopHasThoughtSignatures(history);
       expect(newContents).toEqual(history);
