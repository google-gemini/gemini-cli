/**
 * @license
 * Copyright 2025 Google LLC
 * SPDX-License-Identifier: Apache-2.0
 */

// DISCLAIMER: This is a copied version of https://github.com/googleapis/js-genai/blob/main/src/chats.ts with the intention of working around a key bug
// where function responses are not treated as "valid" responses: https://b.corp.google.com/issues/420354090

import type {
  GenerateContentResponse,
  Content,
  GenerateContentConfig,
  SendMessageParameters,
  Part,
  Tool,
} from '@google/genai';
import { toParts } from '../code_assist/converter.js';
import { createUserContent } from '@google/genai';
import { retryWithBackoff } from '../utils/retry.js';
import type { Config } from '../config/config.js';
import {
  DEFAULT_GEMINI_FLASH_MODEL,
  getEffectiveModel,
} from '../config/models.js';
import { hasCycleInSchema } from '../tools/tools.js';
import type { StructuredError } from './turn.js';
import type { CompletedToolCall } from './coreToolScheduler.js';
import {
  logContentRetry,
  logContentRetryFailure,
} from '../telemetry/loggers.js';
import {
  ChatRecordingService,
  type ResumedSessionData,
} from '../services/chatRecordingService.js';
import {
  ContentRetryEvent,
  ContentRetryFailureEvent,
} from '../telemetry/types.js';
import { handleFallback } from '../fallback/handler.js';
import { isFunctionResponse } from '../utils/messageInspectors.js';
import { partListUnionToString } from './geminiRequest.js';

export enum StreamEventType {
  /** A regular content chunk from the API. */
  CHUNK = 'chunk',
  /** A signal that a retry is about to happen. The UI should discard any partial
   * content from the attempt that just failed. */
  RETRY = 'retry',
}

export type StreamEvent =
  | { type: StreamEventType.CHUNK; value: GenerateContentResponse }
  | { type: StreamEventType.RETRY };

/**
 * Options for retrying due to invalid content from the model.
 */
interface ContentRetryOptions {
  /** Total number of attempts to make (1 initial + N retries). */
  maxAttempts: number;
  /** The base delay in milliseconds for linear backoff. */
  initialDelayMs: number;
}

const INVALID_CONTENT_RETRY_OPTIONS: ContentRetryOptions = {
  maxAttempts: 2, // 1 initial call + 1 retry
  initialDelayMs: 500,
};

/**
 * Returns true if the response is valid, false otherwise.
 */
function isValidResponse(response: GenerateContentResponse): boolean {
  if (response.candidates === undefined || response.candidates.length === 0) {
    return false;
  }
  const content = response.candidates[0]?.content;
  if (content === undefined) {
    return false;
  }
  return isValidContent(content);
}

export function isValidNonThoughtTextPart(part: Part): boolean {
  return (
    typeof part.text === 'string' &&
    !part.thought &&
    // Technically, the model should never generate parts that have text and
    //  any of these but we don't trust them so check anyways.
    !part.functionCall &&
    !part.functionResponse &&
    !part.inlineData &&
    !part.fileData
  );
}

function isValidContent(content: Content): boolean {
  if (content.parts === undefined || content.parts.length === 0) {
    return false;
  }
  for (const part of content.parts) {
    if (part === undefined || Object.keys(part).length === 0) {
      return false;
    }
    if (!part.thought && part.text !== undefined && part.text === '') {
      return false;
    }
  }
  return true;
}

/**
 * Validates the history contains the correct roles.
 *
 * @throws Error if the history does not start with a user turn.
 * @throws Error if the history contains an invalid role.
 */
function validateHistory(history: Content[]) {
  for (const content of history) {
    if (content.role !== 'user' && content.role !== 'model') {
      throw new Error(`Role must be user or model, but got ${content.role}.`);
    }
  }
}

/**
 * Extracts the curated (valid) history from a comprehensive history.
 *
 * @remarks
 * The model may sometimes generate invalid or empty contents(e.g., due to safety
 * filters or recitation). Extracting valid turns from the history
 * ensures that subsequent requests could be accepted by the model.
 */
function extractCuratedHistory(comprehensiveHistory: Content[]): Content[] {
  if (comprehensiveHistory === undefined || comprehensiveHistory.length === 0) {
    return [];
  }
  const curatedHistory: Content[] = [];
  const length = comprehensiveHistory.length;
  let i = 0;
  while (i < length) {
    if (comprehensiveHistory[i].role === 'user') {
      curatedHistory.push(comprehensiveHistory[i]);
      i++;
    } else {
      const modelOutput: Content[] = [];
      let isValid = true;
      while (i < length && comprehensiveHistory[i].role === 'model') {
        modelOutput.push(comprehensiveHistory[i]);
        if (isValid && !isValidContent(comprehensiveHistory[i])) {
          isValid = false;
        }
        i++;
      }
      if (isValid) {
        curatedHistory.push(...modelOutput);
      }
    }
  }
  return curatedHistory;
}

/**
 * Custom error to signal that a stream completed with invalid content,
 * which should trigger a retry.
 */
export class InvalidStreamError extends Error {
  readonly type: 'NO_FINISH_REASON' | 'NO_RESPONSE_TEXT';

  constructor(message: string, type: 'NO_FINISH_REASON' | 'NO_RESPONSE_TEXT') {
    super(message);
    this.name = 'InvalidStreamError';
    this.type = type;
  }
}

/**
 * Chat session that enables sending messages to the model with previous
 * conversation context.
 *
 * @remarks
 * The session maintains all the turns between user and model.
 */
export class GeminiChat {
  // A promise to represent the current state of the message being sent to the
  // model.
  private sendPromise: Promise<void> = Promise.resolve();
  private readonly chatRecordingService: ChatRecordingService;
  private lastPromptTokenCount: number;

  constructor(
    private readonly config: Config,
    private readonly generationConfig: GenerateContentConfig = {},
    private history: Content[] = [],
    resumedSessionData?: ResumedSessionData,
  ) {
    validateHistory(history);
    this.chatRecordingService = new ChatRecordingService(config);
<<<<<<< HEAD
    this.chatRecordingService.initialize(resumedSessionData);
=======
    this.chatRecordingService.initialize();
    this.lastPromptTokenCount = Math.ceil(
      JSON.stringify(this.history).length / 4,
    );
>>>>>>> caf2ca14
  }

  setSystemInstruction(sysInstr: string) {
    this.generationConfig.systemInstruction = sysInstr;
  }

  /**
   * Sends a message to the model and returns the response in chunks.
   *
   * @remarks
   * This method will wait for the previous message to be processed before
   * sending the next message.
   *
   * @see {@link Chat#sendMessage} for non-streaming method.
   * @param params - parameters for sending the message.
   * @return The model's response.
   *
   * @example
   * ```ts
   * const chat = ai.chats.create({model: 'gemini-2.0-flash'});
   * const response = await chat.sendMessageStream({
   * message: 'Why is the sky blue?'
   * });
   * for await (const chunk of response) {
   * console.log(chunk.text);
   * }
   * ```
   */
  async sendMessageStream(
    model: string,
    params: SendMessageParameters,
    prompt_id: string,
  ): Promise<AsyncGenerator<StreamEvent>> {
    await this.sendPromise;

    let streamDoneResolver: () => void;
    const streamDonePromise = new Promise<void>((resolve) => {
      streamDoneResolver = resolve;
    });
    this.sendPromise = streamDonePromise;

    const userContent = createUserContent(params.message);

    // Record user input - capture complete message with all parts (text, files, images, etc.)
    // but skip recording function responses (tool call results) as they should be stored in tool call records
    if (!isFunctionResponse(userContent)) {
      const userMessage = Array.isArray(params.message)
        ? params.message
        : [params.message];
      const userMessageContent = partListUnionToString(toParts(userMessage));
      this.chatRecordingService.recordMessage({
        model,
        type: 'user',
        content: userMessageContent,
      });
    }

    // Add user content to history ONCE before any attempts.
    this.history.push(userContent);
    const requestContents = this.getHistory(true);

    // eslint-disable-next-line @typescript-eslint/no-this-alias
    const self = this;
    return (async function* () {
      try {
        let lastError: unknown = new Error('Request failed after all retries.');

        for (
          let attempt = 0;
          attempt < INVALID_CONTENT_RETRY_OPTIONS.maxAttempts;
          attempt++
        ) {
          try {
            if (attempt > 0) {
              yield { type: StreamEventType.RETRY };
            }

            // If this is a retry, set temperature to 1 to encourage different output.
            const currentParams = { ...params };
            if (attempt > 0) {
              currentParams.config = {
                ...currentParams.config,
                temperature: 1,
              };
            }

            const stream = await self.makeApiCallAndProcessStream(
              model,
              requestContents,
              currentParams,
              prompt_id,
            );

            for await (const chunk of stream) {
              yield { type: StreamEventType.CHUNK, value: chunk };
            }

            lastError = null;
            break;
          } catch (error) {
            lastError = error;
            const isContentError = error instanceof InvalidStreamError;

            if (isContentError) {
              // Check if we have more attempts left.
              if (attempt < INVALID_CONTENT_RETRY_OPTIONS.maxAttempts - 1) {
                logContentRetry(
                  self.config,
                  new ContentRetryEvent(
                    attempt,
                    (error as InvalidStreamError).type,
                    INVALID_CONTENT_RETRY_OPTIONS.initialDelayMs,
                    model,
                  ),
                );
                await new Promise((res) =>
                  setTimeout(
                    res,
                    INVALID_CONTENT_RETRY_OPTIONS.initialDelayMs *
                      (attempt + 1),
                  ),
                );
                continue;
              }
            }
            break;
          }
        }

        if (lastError) {
          if (lastError instanceof InvalidStreamError) {
            logContentRetryFailure(
              self.config,
              new ContentRetryFailureEvent(
                INVALID_CONTENT_RETRY_OPTIONS.maxAttempts,
                (lastError as InvalidStreamError).type,
                model,
              ),
            );
          }
          throw lastError;
        }
      } finally {
        streamDoneResolver!();
      }
    })();
  }

  private async makeApiCallAndProcessStream(
    model: string,
    requestContents: Content[],
    params: SendMessageParameters,
    prompt_id: string,
  ): Promise<AsyncGenerator<GenerateContentResponse>> {
    const apiCall = () => {
      const modelToUse = getEffectiveModel(
        this.config.isInFallbackMode(),
        model,
      );

      if (
        this.config.getQuotaErrorOccurred() &&
        modelToUse === DEFAULT_GEMINI_FLASH_MODEL
      ) {
        throw new Error(
          'Please submit a new query to continue with the Flash model.',
        );
      }

      return this.config.getContentGenerator().generateContentStream(
        {
          model: modelToUse,
          contents: requestContents,
          config: { ...this.generationConfig, ...params.config },
        },
        prompt_id,
      );
    };

    const onPersistent429Callback = async (
      authType?: string,
      error?: unknown,
    ) => await handleFallback(this.config, model, authType, error);

    const streamResponse = await retryWithBackoff(apiCall, {
      onPersistent429: onPersistent429Callback,
      authType: this.config.getContentGeneratorConfig()?.authType,
      retryFetchErrors: this.config.getRetryFetchErrors(),
      signal: params.config?.abortSignal,
    });

    return this.processStreamResponse(model, streamResponse);
  }

  /**
   * Returns the chat history.
   *
   * @remarks
   * The history is a list of contents alternating between user and model.
   *
   * There are two types of history:
   * - The `curated history` contains only the valid turns between user and
   * model, which will be included in the subsequent requests sent to the model.
   * - The `comprehensive history` contains all turns, including invalid or
   * empty model outputs, providing a complete record of the history.
   *
   * The history is updated after receiving the response from the model,
   * for streaming response, it means receiving the last chunk of the response.
   *
   * The `comprehensive history` is returned by default. To get the `curated
   * history`, set the `curated` parameter to `true`.
   *
   * @param curated - whether to return the curated history or the comprehensive
   * history.
   * @return History contents alternating between user and model for the entire
   * chat session.
   */
  getHistory(curated: boolean = false): Content[] {
    const history = curated
      ? extractCuratedHistory(this.history)
      : this.history;
    // Deep copy the history to avoid mutating the history outside of the
    // chat session.
    return structuredClone(history);
  }

  /**
   * Clears the chat history.
   */
  clearHistory(): void {
    this.history = [];
  }

  /**
   * Adds a new entry to the chat history.
   */
  addHistory(content: Content): void {
    this.history.push(content);
  }

  setHistory(history: Content[]): void {
    this.history = history;
  }

  stripThoughtsFromHistory(): void {
    this.history = this.history.map((content) => {
      const newContent = { ...content };
      if (newContent.parts) {
        newContent.parts = newContent.parts.map((part) => {
          if (part && typeof part === 'object' && 'thoughtSignature' in part) {
            const newPart = { ...part };
            delete (newPart as { thoughtSignature?: string }).thoughtSignature;
            return newPart;
          }
          return part;
        });
      }
      return newContent;
    });
  }

  setTools(tools: Tool[]): void {
    this.generationConfig.tools = tools;
  }

  async maybeIncludeSchemaDepthContext(error: StructuredError): Promise<void> {
    // Check for potentially problematic cyclic tools with cyclic schemas
    // and include a recommendation to remove potentially problematic tools.
    if (
      isSchemaDepthError(error.message) ||
      isInvalidArgumentError(error.message)
    ) {
      const tools = this.config.getToolRegistry().getAllTools();
      const cyclicSchemaTools: string[] = [];
      for (const tool of tools) {
        if (
          (tool.schema.parametersJsonSchema &&
            hasCycleInSchema(tool.schema.parametersJsonSchema)) ||
          (tool.schema.parameters && hasCycleInSchema(tool.schema.parameters))
        ) {
          cyclicSchemaTools.push(tool.displayName);
        }
      }
      if (cyclicSchemaTools.length > 0) {
        const extraDetails =
          `\n\nThis error was probably caused by cyclic schema references in one of the following tools, try disabling them with excludeTools:\n\n - ` +
          cyclicSchemaTools.join(`\n - `) +
          `\n`;
        error.message += extraDetails;
      }
    }
  }

  private async *processStreamResponse(
    model: string,
    streamResponse: AsyncGenerator<GenerateContentResponse>,
  ): AsyncGenerator<GenerateContentResponse> {
    const modelResponseParts: Part[] = [];

    let hasToolCall = false;
    let hasFinishReason = false;

    for await (const chunk of streamResponse) {
      hasFinishReason =
        chunk?.candidates?.some((candidate) => candidate.finishReason) ?? false;
      if (isValidResponse(chunk)) {
        const content = chunk.candidates?.[0]?.content;
        if (content?.parts) {
          if (content.parts.some((part) => part.thought)) {
            // Record thoughts
            this.recordThoughtFromContent(content);
          }
          if (content.parts.some((part) => part.functionCall)) {
            hasToolCall = true;
          }

          modelResponseParts.push(
            ...content.parts.filter((part) => !part.thought),
          );
        }
      }

      // Record token usage if this chunk has usageMetadata
      if (chunk.usageMetadata) {
        this.chatRecordingService.recordMessageTokens(chunk.usageMetadata);
        if (chunk.usageMetadata.promptTokenCount !== undefined) {
          this.lastPromptTokenCount = chunk.usageMetadata.promptTokenCount;
        }
      }

      yield chunk; // Yield every chunk to the UI immediately.
    }

    // String thoughts and consolidate text parts.
    const consolidatedParts: Part[] = [];
    for (const part of modelResponseParts) {
      const lastPart = consolidatedParts[consolidatedParts.length - 1];
      if (
        lastPart?.text &&
        isValidNonThoughtTextPart(lastPart) &&
        isValidNonThoughtTextPart(part)
      ) {
        lastPart.text += part.text;
      } else {
        consolidatedParts.push(part);
      }
    }

    const responseText = consolidatedParts
      .filter((part) => part.text)
      .map((part) => part.text)
      .join('')
      .trim();

    // Record model response text from the collected parts
    if (responseText) {
      this.chatRecordingService.recordMessage({
        model,
        type: 'gemini',
        content: responseText,
      });
    }

    // Stream validation logic: A stream is considered successful if:
    // 1. There's a tool call (tool calls can end without explicit finish reasons), OR
    // 2. There's a finish reason AND we have non-empty response text
    //
    // We throw an error only when there's no tool call AND:
    // - No finish reason, OR
    // - Empty response text (e.g., only thoughts with no actual content)
    if (!hasToolCall && (!hasFinishReason || !responseText)) {
      if (!hasFinishReason) {
        throw new InvalidStreamError(
          'Model stream ended without a finish reason.',
          'NO_FINISH_REASON',
        );
      } else {
        throw new InvalidStreamError(
          'Model stream ended with empty response text.',
          'NO_RESPONSE_TEXT',
        );
      }
    }

    this.history.push({ role: 'model', parts: consolidatedParts });
  }

  getLastPromptTokenCount(): number {
    return this.lastPromptTokenCount;
  }

  /**
   * Gets the chat recording service instance.
   */
  getChatRecordingService(): ChatRecordingService {
    return this.chatRecordingService;
  }

  /**
   * Records completed tool calls with full metadata.
   * This is called by external components when tool calls complete, before sending responses to Gemini.
   */
  recordCompletedToolCalls(
    model: string,
    toolCalls: CompletedToolCall[],
  ): void {
    const toolCallRecords = toolCalls.map((call) => {
      const resultDisplayRaw = call.response?.resultDisplay;
      const resultDisplay =
        typeof resultDisplayRaw === 'string' ? resultDisplayRaw : undefined;

      return {
        id: call.request.callId,
        name: call.request.name,
        args: call.request.args,
        result: call.response?.responseParts || null,
        status: call.status as 'error' | 'success' | 'cancelled',
        timestamp: new Date().toISOString(),
        resultDisplay,
      };
    });

    this.chatRecordingService.recordToolCalls(model, toolCallRecords);
  }

  /**
   * Extracts and records thought from thought content.
   */
  private recordThoughtFromContent(content: Content): void {
    if (!content.parts || content.parts.length === 0) {
      return;
    }

    const thoughtPart = content.parts[0];
    if (thoughtPart.text) {
      // Extract subject and description using the same logic as turn.ts
      const rawText = thoughtPart.text;
      const subjectStringMatches = rawText.match(/\*\*(.*?)\*\*/s);
      const subject = subjectStringMatches
        ? subjectStringMatches[1].trim()
        : '';
      const description = rawText.replace(/\*\*(.*?)\*\*/s, '').trim();

      this.chatRecordingService.recordThought({
        subject,
        description,
      });
    }
  }
}

/** Visible for Testing */
export function isSchemaDepthError(errorMessage: string): boolean {
  return errorMessage.includes('maximum schema depth exceeded');
}

export function isInvalidArgumentError(errorMessage: string): boolean {
  return errorMessage.includes('Request contains an invalid argument');
}<|MERGE_RESOLUTION|>--- conflicted
+++ resolved
@@ -198,14 +198,10 @@
   ) {
     validateHistory(history);
     this.chatRecordingService = new ChatRecordingService(config);
-<<<<<<< HEAD
     this.chatRecordingService.initialize(resumedSessionData);
-=======
-    this.chatRecordingService.initialize();
     this.lastPromptTokenCount = Math.ceil(
       JSON.stringify(this.history).length / 4,
     );
->>>>>>> caf2ca14
   }
 
   setSystemInstruction(sysInstr: string) {
