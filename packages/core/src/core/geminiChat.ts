/**
 * @license
 * Copyright 2025 Google LLC
 * SPDX-License-Identifier: Apache-2.0
 */

// DISCLAIMER: This is a copied version of https://github.com/googleapis/js-genai/blob/main/src/chats.ts with the intention of working around a key bug
// where function responses are not treated as "valid" responses: https://b.corp.google.com/issues/420354090

import type {
  GenerateContentResponse,
  Content,
  Part,
  Tool,
  PartListUnion,
  GenerateContentConfig,
} from '@google/genai';
import { ThinkingLevel } from '@google/genai';
import { toParts } from '../code_assist/converter.js';
import { createUserContent, FinishReason } from '@google/genai';
import { retryWithBackoff } from '../utils/retry.js';
import type { Config } from '../config/config.js';
import {
  DEFAULT_GEMINI_MODEL,
  DEFAULT_THINKING_MODE,
  PREVIEW_GEMINI_MODEL,
  getEffectiveModel,
  isGemini2Model,
} from '../config/models.js';
import { type AnyDeclarativeTool, hasCycleInSchema } from '../tools/tools.js';
import { DeclarativeToAdkAdapter } from '../tools/adapters.js';
import type { StructuredError } from './turn.js';
import { toGenerateContentResponse } from './responseConverter.js';
import {
  LlmAgent,
  InMemoryRunner,
  type Event,
  createEvent,
  type Session,
} from '@google/adk';
import type { CompletedToolCall } from './coreToolScheduler.js';
import {
  logContentRetry,
  logContentRetryFailure,
} from '../telemetry/loggers.js';
import {
  ChatRecordingService,
  type ResumedSessionData,
} from '../services/chatRecordingService.js';
import { MessageBusPlugin } from '../confirmation-bus/message-bus-plugin.js';
import {
  ContentRetryEvent,
  ContentRetryFailureEvent,
} from '../telemetry/types.js';
import { handleFallback } from '../fallback/handler.js';
import { isFunctionResponse } from '../utils/messageInspectors.js';
import { partListUnionToString } from './geminiRequest.js';
import * as os from 'node:os';
import { randomUUID } from 'node:crypto';
import { createAdkAgent } from '../agents/adk-factory.js';
import type { ModelConfigKey } from '../services/modelConfigService.js';

export enum StreamEventType {
  /** A regular content chunk from the API. */
  CHUNK = 'chunk',
  /** A signal that a retry is about to happen. The UI should discard any partial
   * content from the attempt that just failed. */
  RETRY = 'retry',
}

export type StreamEvent =
  | { type: StreamEventType.CHUNK; value: GenerateContentResponse }
  | { type: StreamEventType.RETRY };

/**
 * Options for retrying due to invalid content from the model.
 */
interface ContentRetryOptions {
  /** Total number of attempts to make (1 initial + N retries). */
  maxAttempts: number;
  /** The base delay in milliseconds for linear backoff. */
  initialDelayMs: number;
}

const INVALID_CONTENT_RETRY_OPTIONS: ContentRetryOptions = {
  maxAttempts: 2, // 1 initial call + 1 retry
  initialDelayMs: 500,
};

export const SYNTHETIC_THOUGHT_SIGNATURE = 'skip_thought_signature_validator';

/**
 * Returns true if the response is valid, false otherwise.
 */
function isValidResponse(response: GenerateContentResponse): boolean {
  if (response.candidates === undefined || response.candidates.length === 0) {
    return false;
  }
  const content = response.candidates[0]?.content;
  if (content === undefined) {
    return false;
  }
  return isValidContent(content);
}

export function isValidNonThoughtTextPart(part: Part): boolean {
  return (
    typeof part.text === 'string' &&
    !part.thought &&
    // Technically, the model should never generate parts that have text and
    //  any of these but we don't trust them so check anyways.
    !part.functionCall &&
    !part.functionResponse &&
    !part.inlineData &&
    !part.fileData
  );
}

function isValidContent(content: Content): boolean {
  if (content.parts === undefined || content.parts.length === 0) {
    return false;
  }
  for (const part of content.parts) {
    if (part === undefined || Object.keys(part).length === 0) {
      return false;
    }
    if (!part.thought && part.text !== undefined && part.text === '') {
      return false;
    }
  }
  return true;
}

/**
 * Validates the history contains the correct roles.
 *
 * @throws Error if the history does not start with a user turn.
 * @throws Error if the history contains an invalid role.
 */
function validateHistory(history: Content[]) {
  for (const content of history) {
    if (content.role !== 'user' && content.role !== 'model') {
      throw new Error(`Role must be user or model, but got ${content.role}.`);
    }
  }
}

/**
 * Extracts the curated (valid) history from a comprehensive history.
 *
 * @remarks
 * The model may sometimes generate invalid or empty contents(e.g., due to safety
 * filters or recitation). Extracting valid turns from the history
 * ensures that subsequent requests could be accepted by the model.
 */
function extractCuratedHistory(comprehensiveHistory: Content[]): Content[] {
  if (comprehensiveHistory === undefined || comprehensiveHistory.length === 0) {
    return [];
  }
  const curatedHistory: Content[] = [];
  const length = comprehensiveHistory.length;
  let i = 0;
  while (i < length) {
    if (comprehensiveHistory[i].role === 'user') {
      curatedHistory.push(comprehensiveHistory[i]);
      i++;
    } else {
      const modelOutput: Content[] = [];
      let isValid = true;
      while (i < length && comprehensiveHistory[i].role === 'model') {
        modelOutput.push(comprehensiveHistory[i]);
        if (isValid && !isValidContent(comprehensiveHistory[i])) {
          isValid = false;
        }
        i++;
      }
      if (isValid) {
        curatedHistory.push(...modelOutput);
      }
    }
  }
  return curatedHistory;
}

/**
 * Custom error to signal that a stream completed with invalid content,
 * which should trigger a retry.
 */
export class InvalidStreamError extends Error {
  readonly type:
    | 'NO_FINISH_REASON'
    | 'NO_RESPONSE_TEXT'
    | 'MALFORMED_FUNCTION_CALL';

  constructor(
    message: string,
    type: 'NO_FINISH_REASON' | 'NO_RESPONSE_TEXT' | 'MALFORMED_FUNCTION_CALL',
  ) {
    super(message);
    this.name = 'InvalidStreamError';
    this.type = type;
  }
}

/**
 * Chat session that enables sending messages to the model with previous
 * conversation context.
 *
 * @remarks
 * The session maintains all the turns between user and model.
 */
export class GeminiChat {
  // A promise to represent the current state of the message being sent to the
  // model.
  private sendPromise: Promise<void> = Promise.resolve();
  private readonly chatRecordingService: ChatRecordingService;

  // ADK-related
  private adkMode: boolean = false;
  private runner: InMemoryRunner | undefined;
  private agent: LlmAgent | undefined;
  private sessionId: string | undefined;
  private userId: string | undefined;
  private appName: string = 'GeminiCLI';
  private lastPromptTokenCount: number;

  constructor(
    private readonly config: Config,
    private systemInstruction: string = '',
    private tools: Tool[] = [],
    private history: Content[] = [],
    resumedSessionData?: ResumedSessionData,
  ) {
    this.adkMode = config.getAdkMode();

    if (this.adkMode) {
      console.log('ADK MODE IS ON');
      const { generateContentConfig } =
        this.config.modelConfigService.getResolvedConfig({
          model: this.config.getModel(),
        });

      // We need to pop off a bunch of attrs that LlmAgent isn't expecting
      const {
        tools: _tools, // This is really a list of functionDeclarations
        systemInstruction,
        ...adkGenerationConfig
      } = generateContentConfig;

      const toolRegistry = this.config.getToolRegistry();
      const adkTools = toolRegistry
        .getAllTools()
        .map((tool) => new DeclarativeToAdkAdapter(tool as AnyDeclarativeTool));

      const agentRegistry = this.config.getAgentRegistry();
      const subAgents = agentRegistry
        .getAllDefinitions()
        .map((def) => createAdkAgent(this.config, def, toolRegistry));

      this.agent = new LlmAgent({
        name: this.appName,
        model: this.config.getModel(),
        instruction: systemInstruction as string,
        tools: adkTools,
        subAgents,
        // The `as any` is a workaround for a type incompatibility issue.
        // This project and its dependency `@google/adk` both have a dependency
        // on `@google/genai`. Due to how node modules are resolved, TypeScript
        // sees two different versions of the `GenerateContentConfig` type and
        // considers them incompatible.
        // This cast bypasses the compile-time error. The underlying
        // objects are structurally compatible at runtime.
        // eslint-disable-next-line @typescript-eslint/no-explicit-any
        generateContentConfig: adkGenerationConfig as any,
      });

      const messageBusPlugin = new MessageBusPlugin(
        this.config.getMessageBus(),
        this.config,
      );
      this.runner = new InMemoryRunner({
        agent: this.agent,
        appName: this.appName,
        plugins: [messageBusPlugin],
      });
    }

    this.chatRecordingService = new ChatRecordingService(config);
    this.chatRecordingService.initialize(resumedSessionData);
    this.lastPromptTokenCount = Math.ceil(
      JSON.stringify(this.history).length / 4,
    );
  }

  private async maybeSetSession(): Promise<string> {
    if (this.sessionId === undefined) {
      this.userId = os.userInfo().username || randomUUID();
      const session = await this.runner?.sessionService.createSession({
        appName: this.appName,
        userId: this.userId,
        sessionId: this.config.getSessionId(),
      });
      this.sessionId = session!.id;
    }
    return this.sessionId!;
  }

  private async getSession(): Promise<Session> {
    const sessionId = await this.maybeSetSession();
    const session = await this.runner!.sessionService.getSession({
      appName: this.appName,
      userId: this.userId!,
      sessionId,
    });
    if (!session) {
      // Something's gone wrong; this should have been initialized.
      throw new Error(
        'Could not find initialized ADK session; please restart.',
      );
    }
    return session;
  }

  setSystemInstruction(sysInstr: string) {
    this.systemInstruction = sysInstr;
    if (this.adkMode) {
      this.agent!.instruction = sysInstr;
    }
  }

  /**
   * Sends a message to the model and returns the response in chunks.
   *
   * @remarks
   * This method will wait for the previous message to be processed before
   * sending the next message.
   *
   * @see {@link Chat#sendMessage} for non-streaming method.
   * @param modelConfigKey - The key for the model config.
   * @param message - The list of messages to send.
   * @param prompt_id - The ID of the prompt.
   * @param signal - An abort signal for this message.
   * @return The model's response.
   *
   * @example
   * ```ts
   * const chat = ai.chats.create({model: 'gemini-2.0-flash'});
   * const response = await chat.sendMessageStream({
   * message: 'Why is the sky blue?'
   * });
   * for await (const chunk of response) {
   * console.log(chunk.text);
   * }
   * ```
   */
  async sendMessageStream(
    modelConfigKey: ModelConfigKey,
    message: PartListUnion,
    prompt_id: string,
    signal: AbortSignal,
  ): Promise<AsyncGenerator<StreamEvent>> {
    await this.sendPromise;

    // Preview Model Bypass mode for the new request.
    // This ensures that we attempt to use Preview Model for every new user turn
    // (unless the "Always" fallback mode is active, which is handled separately).
    this.config.setPreviewModelBypassMode(false);
    if (this.adkMode) {
      await this.maybeSetSession();
    }

    let streamDoneResolver: () => void;
    const streamDonePromise = new Promise<void>((resolve) => {
      streamDoneResolver = resolve;
    });
    this.sendPromise = streamDonePromise;

    const userContent = createUserContent(message);
    const { model, generateContentConfig } =
      this.config.modelConfigService.getResolvedConfig(modelConfigKey);
    generateContentConfig.abortSignal = signal;

    // Record user input - capture complete message with all parts (text, files, images, etc.)
    // but skip recording function responses (tool call results) as they should be stored in tool call records
    if (!isFunctionResponse(userContent)) {
      const userMessage = Array.isArray(message) ? message : [message];
      const userMessageContent = partListUnionToString(toParts(userMessage));
      this.chatRecordingService.recordMessage({
        model,
        type: 'user',
        content: userMessageContent,
      });
    }

    // Add user content to history ONCE before any attempts.
    this.history.push(userContent);
    const requestContents = await this.getHistory(true);

    // eslint-disable-next-line @typescript-eslint/no-this-alias
    const self = this;
    return (async function* () {
      try {
        let lastError: unknown = new Error('Request failed after all retries.');

        let maxAttempts = INVALID_CONTENT_RETRY_OPTIONS.maxAttempts;
        // If we are in Preview Model Fallback Mode, we want to fail fast (1 attempt)
        // when probing the Preview Model.
        if (
          self.config.isPreviewModelFallbackMode() &&
          model === PREVIEW_GEMINI_MODEL
        ) {
          maxAttempts = 1;
        }

        for (let attempt = 0; attempt < maxAttempts; attempt++) {
          try {
            if (attempt > 0) {
              yield { type: StreamEventType.RETRY };
            }

            // If this is a retry, set temperature to 1 to encourage different output.
            if (attempt > 0) {
              generateContentConfig.temperature = 1;
            }

            const stream = await self.makeApiCallAndProcessStream(
              model,
              generateContentConfig,
              requestContents,
              prompt_id,
              userContent,
            );

            for await (const chunk of stream) {
              yield { type: StreamEventType.CHUNK, value: chunk };
            }

            lastError = null;
            break;
          } catch (error) {
            lastError = error;
            const isContentError = error instanceof InvalidStreamError;

            if (isContentError && isGemini2Model(model)) {
              // Check if we have more attempts left.
              if (attempt < maxAttempts - 1) {
                logContentRetry(
                  self.config,
                  new ContentRetryEvent(
                    attempt,
                    (error as InvalidStreamError).type,
                    INVALID_CONTENT_RETRY_OPTIONS.initialDelayMs,
                    model,
                  ),
                );
                await new Promise((res) =>
                  setTimeout(
                    res,
                    INVALID_CONTENT_RETRY_OPTIONS.initialDelayMs *
                      (attempt + 1),
                  ),
                );
                continue;
              }
            }
            break;
          }
        }

        if (lastError) {
          if (
            lastError instanceof InvalidStreamError &&
            isGemini2Model(model)
          ) {
            logContentRetryFailure(
              self.config,
              new ContentRetryFailureEvent(
                maxAttempts,
                (lastError as InvalidStreamError).type,
                model,
              ),
            );
          }
          throw lastError;
        } else {
          // Preview Model successfully used, disable fallback mode.
          // We only do this if we didn't bypass Preview Model (i.e. we actually used it).
          if (
            model === PREVIEW_GEMINI_MODEL &&
            !self.config.isPreviewModelBypassMode()
          ) {
            self.config.setPreviewModelFallbackMode(false);
          }
        }
      } finally {
        streamDoneResolver!();
      }
    })();
  }

  private async makeApiCallAndProcessStream(
    model: string,
    generateContentConfig: GenerateContentConfig,
    requestContents: Content[],
    prompt_id: string,
    userContent: Content,
  ): Promise<AsyncGenerator<GenerateContentResponse>> {
    let effectiveModel = model;
    const contentsForPreviewModel =
      this.ensureActiveLoopHasThoughtSignatures(requestContents);
    const apiCall = () => {
      let modelToUse = getEffectiveModel(
        this.config.isInFallbackMode(),
        model,
        this.config.getPreviewFeatures(),
      );

      // Preview Model Bypass Logic:
      // If we are in "Preview Model Bypass Mode" (transient failure), we force downgrade to 2.5 Pro
      // IF the effective model is currently Preview Model.
      if (
        this.config.isPreviewModelBypassMode() &&
        modelToUse === PREVIEW_GEMINI_MODEL
      ) {
        modelToUse = DEFAULT_GEMINI_MODEL;
      }

      effectiveModel = modelToUse;
      const config = {
        ...generateContentConfig,
        // TODO(12622): Ensure we don't overrwrite these when they are
        // passed via config.
        systemInstruction: this.systemInstruction,
        tools: this.tools,
      };

      // TODO(joshualitt): Clean this up with model configs.
      if (modelToUse.startsWith('gemini-3')) {
        config.thinkingConfig = {
          ...config.thinkingConfig,
          thinkingLevel: ThinkingLevel.HIGH,
        };
        delete config.thinkingConfig?.thinkingBudget;
      } else {
        // The `gemini-3` configs use thinkingLevel, so we have to invert the
        // change above.
        config.thinkingConfig = {
          ...config.thinkingConfig,
          thinkingBudget: DEFAULT_THINKING_MODE,
        };
        delete config.thinkingConfig?.thinkingLevel;
      }

<<<<<<< HEAD
      if (this.adkMode) {
        return this.generateContentStream(userContent, modelToUse);
      } else {
        return this.config.getContentGenerator().generateContentStream(
          {
            model: modelToUse,
            contents:
              modelToUse === PREVIEW_GEMINI_MODEL
                ? contentsForPreviewModel
                : requestContents,
            config: {
              ...generateContentConfig,
              // TODO(12622): Ensure we don't overrwrite these when they are
              // passed via config.
              systemInstruction: this.systemInstruction,
              tools: this.tools,
            },
          },
          prompt_id,
        );
      }
=======
      return this.config.getContentGenerator().generateContentStream(
        {
          model: modelToUse,
          contents:
            modelToUse === PREVIEW_GEMINI_MODEL
              ? contentsForPreviewModel
              : requestContents,
          config,
        },
        prompt_id,
      );
>>>>>>> 569c6f1d
    };

    const onPersistent429Callback = async (
      authType?: string,
      error?: unknown,
    ) => await handleFallback(this.config, effectiveModel, authType, error);

    const streamResponse = await retryWithBackoff(apiCall, {
      onPersistent429: onPersistent429Callback,
      authType: this.config.getContentGeneratorConfig()?.authType,
      retryFetchErrors: this.config.getRetryFetchErrors(),
      signal: generateContentConfig.abortSignal,
      maxAttempts:
        this.config.isPreviewModelFallbackMode() &&
        model === PREVIEW_GEMINI_MODEL
          ? 1
          : undefined,
    });

    return this.processStreamResponse(model, streamResponse);
  }

  /**
   * Generates a stream of content from the model.
   * This should only be used when adkMode=true.
   *
   * @param newMessage The new message to send to the model.
   * @param modelToUse The model to use for content generation.
   * @returns A promise that resolves to an async generator of generated content responses.
   */
  private async generateContentStream(
    newMessage: Content,
    modelToUse?: string | undefined,
  ): Promise<AsyncGenerator<GenerateContentResponse>> {
    if (modelToUse) {
      this.agent!.model = modelToUse;
    }

    const eventStream = (await this.runner?.runAsync({
      userId: this.userId!,
      sessionId: this.sessionId || '',
      newMessage,
    })) as AsyncGenerator<Event>;

    return (async function* () {
      for await (const event of eventStream) {
        yield toGenerateContentResponse(event);
      }
    })();
  }

  /**
   * Returns the chat history.
   *
   * @remarks
   * The history is a list of contents alternating between user and model.
   *
   * There are two types of history:
   * - The `curated history` contains only the valid turns between user and
   * model, which will be included in the subsequent requests sent to the model.
   * - The `comprehensive history` contains all turns, including invalid or
   * empty model outputs, providing a complete record of the history.
   *
   * The history is updated after receiving the response from the model,
   * for streaming response, it means receiving the last chunk of the response.
   *
   * The `comprehensive history` is returned by default. To get the `curated
   * history`, set the `curated` parameter to `true`.
   *
   * @param curated - whether to return the curated history or the comprehensive
   * history.
   * @return History contents alternating between user and model for the entire
   * chat session.
   */
  async getHistory(curated: boolean = false): Promise<Content[]> {
    if (this.adkMode) {
      const session = await this.getSession();

      if (!session.events?.length) {
        return [];
      }

      const history: Content[] = [];
      for (const event of session.events) {
        if (event.content) {
          history.push(event.content);
        }
      }

      return history;
    } else {
      const history = curated
        ? extractCuratedHistory(this.history)
        : this.history;
      // Deep copy the history to avoid mutating the history outside of the
      // chat session.
      return structuredClone(history);
    }
  }

  /**
   * Clears the chat history.
   */
  clearHistory(): void {
    this.history = [];
  }

  /**
   * Adds a new entry to the chat history.
   */
  async addHistory(content: Content): Promise<void> {
    if (this.adkMode) {
      const session = await this.getSession();
      const event = createEvent({ content });
      await this.runner?.sessionService.appendEvent({ session, event });
    } else {
      this.history.push(content);
    }
  }

  async setHistory(history: Content[]): Promise<void> {
    validateHistory(history);

    if (this.adkMode) {
      const session = await this.getSession();
      for (const content of history) {
        const event = createEvent({
          content,
        });
        await this.runner?.sessionService.appendEvent({ session, event });
      }
    } else {
      this.history = history;
    }
  }

  stripThoughtsFromHistory(): void {
    this.history = this.history.map((content) => {
      const newContent = { ...content };
      if (newContent.parts) {
        newContent.parts = newContent.parts.map((part) => {
          if (part && typeof part === 'object' && 'thoughtSignature' in part) {
            const newPart = { ...part };
            delete (newPart as { thoughtSignature?: string }).thoughtSignature;
            return newPart;
          }
          return part;
        });
      }
      return newContent;
    });
  }

  // To ensure our requests validate, the first function call in every model
  // turn within the active loop must have a `thoughtSignature` property.
  // If we do not do this, we will get back 400 errors from the API.
  ensureActiveLoopHasThoughtSignatures(requestContents: Content[]): Content[] {
    // First, find the start of the active loop by finding the last user turn
    // with a text message, i.e. that is not a function response.
    let activeLoopStartIndex = -1;
    for (let i = requestContents.length - 1; i >= 0; i--) {
      const content = requestContents[i];
      if (content.role === 'user' && content.parts?.some((part) => part.text)) {
        activeLoopStartIndex = i;
        break;
      }
    }

    if (activeLoopStartIndex === -1) {
      return requestContents;
    }

    // Iterate through every message in the active loop, ensuring that the first
    // function call in each message's list of parts has a valid
    // thoughtSignature property. If it does not we replace the function call
    // with a copy that uses the synthetic thought signature.
    const newContents = requestContents.slice(); // Shallow copy the array
    for (let i = activeLoopStartIndex; i < newContents.length; i++) {
      const content = newContents[i];
      if (content.role === 'model' && content.parts) {
        const newParts = content.parts.slice();
        for (let j = 0; j < newParts.length; j++) {
          const part = newParts[j]!;
          if (part.functionCall) {
            if (!part.thoughtSignature) {
              newParts[j] = {
                ...part,
                thoughtSignature: SYNTHETIC_THOUGHT_SIGNATURE,
              };
              newContents[i] = {
                ...content,
                parts: newParts,
              };
            }
            break; // Only consider the first function call
          }
        }
      }
    }
    return newContents;
  }

  setTools(tools: Tool[]): void {
    this.tools = tools;
    if (this.adkMode) {
      this.agent!.tools =
        tools?.flatMap(
          (tool) =>
            tool.functionDeclarations?.map(
              (func) => new DeclarativeToAdkAdapter(func as AnyDeclarativeTool),
            ) || [],
        ) || [];
    }
  }

  async maybeIncludeSchemaDepthContext(error: StructuredError): Promise<void> {
    // Check for potentially problematic cyclic tools with cyclic schemas
    // and include a recommendation to remove potentially problematic tools.
    if (
      isSchemaDepthError(error.message) ||
      isInvalidArgumentError(error.message)
    ) {
      const tools = this.config.getToolRegistry().getAllTools();
      const cyclicSchemaTools: string[] = [];
      for (const tool of tools) {
        if (
          (tool.schema.parametersJsonSchema &&
            hasCycleInSchema(tool.schema.parametersJsonSchema)) ||
          (tool.schema.parameters && hasCycleInSchema(tool.schema.parameters))
        ) {
          cyclicSchemaTools.push(tool.displayName);
        }
      }
      if (cyclicSchemaTools.length > 0) {
        const extraDetails =
          `\n\nThis error was probably caused by cyclic schema references in one of the following tools, try disabling them with excludeTools:\n\n - ` +
          cyclicSchemaTools.join(`\n - `) +
          `\n`;
        error.message += extraDetails;
      }
    }
  }

  private async *processStreamResponse(
    model: string,
    streamResponse: AsyncGenerator<GenerateContentResponse>,
  ): AsyncGenerator<GenerateContentResponse> {
    const modelResponseParts: Part[] = [];

    let hasToolCall = false;
    let finishReason: FinishReason | undefined;

    for await (const chunk of streamResponse) {
      const candidateWithReason = chunk?.candidates?.find(
        (candidate) => candidate.finishReason,
      );
      if (candidateWithReason) {
        finishReason = candidateWithReason.finishReason as FinishReason;
      }

      if (isValidResponse(chunk)) {
        const content = chunk.candidates?.[0]?.content;
        if (content?.parts) {
          if (content.parts.some((part) => part.thought)) {
            // Record thoughts
            this.recordThoughtFromContent(content);
          }
          if (content.parts.some((part) => part.functionCall)) {
            hasToolCall = true;
          }

          modelResponseParts.push(
            ...content.parts.filter((part) => !part.thought),
          );
        }
      }

      // Record token usage if this chunk has usageMetadata
      if (chunk.usageMetadata) {
        this.chatRecordingService.recordMessageTokens(chunk.usageMetadata);
        if (chunk.usageMetadata.promptTokenCount !== undefined) {
          this.lastPromptTokenCount = chunk.usageMetadata.promptTokenCount;
        }
      }

      yield chunk; // Yield every chunk to the UI immediately.
    }

    // String thoughts and consolidate text parts.
    const consolidatedParts: Part[] = [];
    for (const part of modelResponseParts) {
      const lastPart = consolidatedParts[consolidatedParts.length - 1];
      if (
        lastPart?.text &&
        isValidNonThoughtTextPart(lastPart) &&
        isValidNonThoughtTextPart(part)
      ) {
        lastPart.text += part.text;
      } else {
        consolidatedParts.push(part);
      }
    }

    const responseText = consolidatedParts
      .filter((part) => part.text)
      .map((part) => part.text)
      .join('')
      .trim();

    // Record model response text from the collected parts
    if (responseText) {
      this.chatRecordingService.recordMessage({
        model,
        type: 'gemini',
        content: responseText,
      });
    }

    // Stream validation logic: A stream is considered successful if:
    // 1. There's a tool call OR
    // 2. A not MALFORMED_FUNCTION_CALL finish reason and a non-mepty resp
    //
    // We throw an error only when there's no tool call AND:
    // - No finish reason, OR
    // - MALFORMED_FUNCTION_CALL finish reason OR
    // - Empty response text (e.g., only thoughts with no actual content)
    if (!hasToolCall) {
      if (!finishReason) {
        throw new InvalidStreamError(
          'Model stream ended without a finish reason.',
          'NO_FINISH_REASON',
        );
      }
      if (finishReason === FinishReason.MALFORMED_FUNCTION_CALL) {
        throw new InvalidStreamError(
          'Model stream ended with malformed function call.',
          'MALFORMED_FUNCTION_CALL',
        );
      }
      if (!responseText) {
        throw new InvalidStreamError(
          'Model stream ended with empty response text.',
          'NO_RESPONSE_TEXT',
        );
      }
    }

    this.history.push({ role: 'model', parts: consolidatedParts });
  }

  getLastPromptTokenCount(): number {
    return this.lastPromptTokenCount;
  }

  /**
   * Gets the chat recording service instance.
   */
  getChatRecordingService(): ChatRecordingService {
    return this.chatRecordingService;
  }

  /**
   * Records completed tool calls with full metadata.
   * This is called by external components when tool calls complete, before sending responses to Gemini.
   */
  recordCompletedToolCalls(
    model: string,
    toolCalls: CompletedToolCall[],
  ): void {
    const toolCallRecords = toolCalls.map((call) => {
      const resultDisplayRaw = call.response?.resultDisplay;
      const resultDisplay =
        typeof resultDisplayRaw === 'string' ? resultDisplayRaw : undefined;

      return {
        id: call.request.callId,
        name: call.request.name,
        args: call.request.args,
        result: call.response?.responseParts || null,
        status: call.status as 'error' | 'success' | 'cancelled',
        timestamp: new Date().toISOString(),
        resultDisplay,
      };
    });

    this.chatRecordingService.recordToolCalls(model, toolCallRecords);
  }

  /**
   * Extracts and records thought from thought content.
   */
  private recordThoughtFromContent(content: Content): void {
    if (!content.parts || content.parts.length === 0) {
      return;
    }

    const thoughtPart = content.parts[0];
    if (thoughtPart.text) {
      // Extract subject and description using the same logic as turn.ts
      const rawText = thoughtPart.text;
      const subjectStringMatches = rawText.match(/\*\*(.*?)\*\*/s);
      const subject = subjectStringMatches
        ? subjectStringMatches[1].trim()
        : '';
      const description = rawText.replace(/\*\*(.*?)\*\*/s, '').trim();

      this.chatRecordingService.recordThought({
        subject,
        description,
      });
    }
  }
}

/** Visible for Testing */
export function isSchemaDepthError(errorMessage: string): boolean {
  return errorMessage.includes('maximum schema depth exceeded');
}

export function isInvalidArgumentError(errorMessage: string): boolean {
  return errorMessage.includes('Request contains an invalid argument');
}<|MERGE_RESOLUTION|>--- conflicted
+++ resolved
@@ -551,7 +551,6 @@
         delete config.thinkingConfig?.thinkingLevel;
       }
 
-<<<<<<< HEAD
       if (this.adkMode) {
         return this.generateContentStream(userContent, modelToUse);
       } else {
@@ -562,30 +561,11 @@
               modelToUse === PREVIEW_GEMINI_MODEL
                 ? contentsForPreviewModel
                 : requestContents,
-            config: {
-              ...generateContentConfig,
-              // TODO(12622): Ensure we don't overrwrite these when they are
-              // passed via config.
-              systemInstruction: this.systemInstruction,
-              tools: this.tools,
-            },
+            config,
           },
           prompt_id,
         );
       }
-=======
-      return this.config.getContentGenerator().generateContentStream(
-        {
-          model: modelToUse,
-          contents:
-            modelToUse === PREVIEW_GEMINI_MODEL
-              ? contentsForPreviewModel
-              : requestContents,
-          config,
-        },
-        prompt_id,
-      );
->>>>>>> 569c6f1d
     };
 
     const onPersistent429Callback = async (
