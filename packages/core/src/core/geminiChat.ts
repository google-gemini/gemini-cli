/**
 * @license
 * Copyright 2025 Google LLC
 * SPDX-License-Identifier: Apache-2.0
 */

// DISCLAIMER: This is a copied version of https://github.com/googleapis/js-genai/blob/main/src/chats.ts with the intention of working around a key bug
// where function responses are not treated as "valid" responses: https://b.corp.google.com/issues/420354090

import {
  GenerateContentResponse,
  Content,
  GenerateContentConfig,
  SendMessageParameters,
  createUserContent,
  Part,
  Tool,
} from '@google/genai';
import { retryWithBackoff } from '../utils/retry.js';
import { isFunctionResponse } from '../utils/messageInspectors.js';
import { ContentGenerator, AuthType } from './contentGenerator.js';
import { Config } from '../config/config.js';
<<<<<<< HEAD
import { logApiResponse, logApiError } from '../telemetry/loggers.js';
import { ApiErrorEvent, ApiResponseEvent } from '../telemetry/types.js';
=======
>>>>>>> 191cc01b
import { DEFAULT_GEMINI_FLASH_MODEL } from '../config/models.js';
import { hasCycleInSchema } from '../tools/tools.js';
import { StructuredError } from './turn.js';

/**
 * Returns true if the response is valid, false otherwise.
 */
function isValidResponse(response: GenerateContentResponse): boolean {
  if (response.candidates === undefined || response.candidates.length === 0) {
    return false;
  }
  const content = response.candidates[0]?.content;
  if (content === undefined) {
    return false;
  }
  return isValidContent(content);
}

function isValidContent(content: Content): boolean {
  if (content.parts === undefined || content.parts.length === 0) {
    return false;
  }
  for (const part of content.parts) {
    if (part === undefined || Object.keys(part).length === 0) {
      return false;
    }
    if (!part.thought && part.text !== undefined && part.text === '') {
      return false;
    }
  }
  return true;
}

/**
 * Validates the history contains the correct roles.
 *
 * @throws Error if the history does not start with a user turn.
 * @throws Error if the history contains an invalid role.
 */
function validateHistory(history: Content[]) {
  for (const content of history) {
    if (content.role !== 'user' && content.role !== 'model') {
      throw new Error(`Role must be user or model, but got ${content.role}.`);
    }
  }
}

/**
 * Extracts the curated (valid) history from a comprehensive history.
 *
 * @remarks
 * The model may sometimes generate invalid or empty contents(e.g., due to safety
 * filters or recitation). Extracting valid turns from the history
 * ensures that subsequent requests could be accepted by the model.
 */
function extractCuratedHistory(comprehensiveHistory: Content[]): Content[] {
  if (comprehensiveHistory === undefined || comprehensiveHistory.length === 0) {
    return [];
  }
  const curatedHistory: Content[] = [];
  const length = comprehensiveHistory.length;
  let i = 0;
  while (i < length) {
    if (comprehensiveHistory[i].role === 'user') {
      curatedHistory.push(comprehensiveHistory[i]);
      i++;
    } else {
      const modelOutput: Content[] = [];
      let isValid = true;
      while (i < length && comprehensiveHistory[i].role === 'model') {
        modelOutput.push(comprehensiveHistory[i]);
        if (isValid && !isValidContent(comprehensiveHistory[i])) {
          isValid = false;
        }
        i++;
      }
      if (isValid) {
        curatedHistory.push(...modelOutput);
      } else {
        // Remove the last user input when model content is invalid.
        curatedHistory.pop();
      }
    }
  }
  return curatedHistory;
}

/**
 * Chat session that enables sending messages to the model with previous
 * conversation context.
 *
 * @remarks
 * The session maintains all the turns between user and model.
 */
export class GeminiChat {
  // A promise to represent the current state of the message being sent to the
  // model.
  private sendPromise: Promise<void> = Promise.resolve();

  constructor(
    private readonly config: Config,
    private readonly contentGenerator: ContentGenerator,
    private readonly generationConfig: GenerateContentConfig = {},
    private history: Content[] = [],
  ) {
    validateHistory(history);
  }

<<<<<<< HEAD
  private async _logApiResponse(
    durationMs: number,
    prompt_id: string,
    usageMetadata?: GenerateContentResponseUsageMetadata,
    responseText?: string,
  ): Promise<void> {
    logApiResponse(
      this.config,
      new ApiResponseEvent(
        this.config.getModel(),
        durationMs,
        prompt_id,
        this.config.getContentGeneratorConfig()?.authType,
        usageMetadata,
        responseText,
      ),
    );
  }

  private _logApiError(
    durationMs: number,
    error: unknown,
    prompt_id: string,
  ): void {
    const errorMessage = error instanceof Error ? error.message : String(error);
    const errorType = error instanceof Error ? error.name : 'unknown';

    logApiError(
      this.config,
      new ApiErrorEvent(
        this.config.getModel(),
        errorMessage,
        durationMs,
        prompt_id,
        this.config.getContentGeneratorConfig()?.authType,
        errorType,
      ),
    );
  }

=======
>>>>>>> 191cc01b
  /**
   * Handles falling back to Flash model when persistent 429 errors occur for OAuth users.
   * Uses a fallback handler if provided by the config; otherwise, returns null.
   */
  private async handleFlashFallback(
    authType?: string,
    error?: unknown,
  ): Promise<string | null> {
    // Only handle fallback for OAuth users
    if (authType !== AuthType.LOGIN_WITH_GOOGLE) {
      return null;
    }

    const currentModel = this.config.getModel();
    const fallbackModel = DEFAULT_GEMINI_FLASH_MODEL;

    // Don't fallback if already using Flash model
    if (currentModel === fallbackModel) {
      return null;
    }

    // Check if config has a fallback handler (set by CLI package)
    const fallbackHandler = this.config.flashFallbackHandler;
    if (typeof fallbackHandler === 'function') {
      try {
        const accepted = await fallbackHandler(
          currentModel,
          fallbackModel,
          error,
        );
        if (accepted !== false && accepted !== null) {
          this.config.setModel(fallbackModel);
          this.config.setFallbackMode(true);
          return fallbackModel;
        }
        // Check if the model was switched manually in the handler
        if (this.config.getModel() === fallbackModel) {
          return null; // Model was switched but don't continue with current prompt
        }
      } catch (error) {
        console.warn('Flash fallback handler failed:', error);
      }
    }

    return null;
  }

  setSystemInstruction(sysInstr: string) {
    this.generationConfig.systemInstruction = sysInstr;
  }
  /**
   * Sends a message to the model and returns the response.
   *
   * @remarks
   * This method will wait for the previous message to be processed before
   * sending the next message.
   *
   * @see {@link Chat#sendMessageStream} for streaming method.
   * @param params - parameters for sending messages within a chat session.
   * @returns The model's response.
   *
   * @example
   * ```ts
   * const chat = ai.chats.create({model: 'gemini-2.0-flash'});
   * const response = await chat.sendMessage({
   *   message: 'Why is the sky blue?'
   * });
   * console.log(response.text);
   * ```
   */
  async sendMessage(
    params: SendMessageParameters,
    prompt_id: string,
  ): Promise<GenerateContentResponse> {
    await this.sendPromise;
    const userContent = createUserContent(params.message);
    const requestContents = this.getHistory(true).concat(userContent);

<<<<<<< HEAD
    const startTime = Date.now();
=======
>>>>>>> 191cc01b
    let response: GenerateContentResponse;

    try {
      const apiCall = () => {
        const modelToUse = this.config.getModel() || DEFAULT_GEMINI_FLASH_MODEL;

        // Prevent Flash model calls immediately after quota error
        if (
          this.config.getQuotaErrorOccurred() &&
          modelToUse === DEFAULT_GEMINI_FLASH_MODEL
        ) {
          throw new Error(
            'Please submit a new query to continue with the Flash model.',
          );
        }

        return this.contentGenerator.generateContent(
          {
            model: modelToUse,
            contents: requestContents,
            config: { ...this.generationConfig, ...params.config },
          },
          prompt_id,
        );
      };

      response = await retryWithBackoff(apiCall, {
        shouldRetry: (error: unknown) => {
          // Check for known error messages and codes.
          if (error instanceof Error && error.message) {
            if (isSchemaDepthError(error.message)) return false;
            if (error.message.includes('429')) return true;
            if (error.message.match(/5\d{2}/)) return true;
          }
          return false; // Don't retry other errors by default
        },
        onPersistent429: async (authType?: string, error?: unknown) =>
          await this.handleFlashFallback(authType, error),
        authType: this.config.getContentGeneratorConfig()?.authType,
      });

      this.sendPromise = (async () => {
        const outputContent = response.candidates?.[0]?.content;
        // Because the AFC input contains the entire curated chat history in
        // addition to the new user input, we need to truncate the AFC history
        // to deduplicate the existing chat history.
        const fullAutomaticFunctionCallingHistory =
          response.automaticFunctionCallingHistory;
        const index = this.getHistory(true).length;
        let automaticFunctionCallingHistory: Content[] = [];
        if (fullAutomaticFunctionCallingHistory != null) {
          automaticFunctionCallingHistory =
            fullAutomaticFunctionCallingHistory.slice(index) ?? [];
        }
        const modelOutput = outputContent ? [outputContent] : [];
        this.recordHistory(
          userContent,
          modelOutput,
          automaticFunctionCallingHistory,
        );
      })();
      await this.sendPromise.catch(() => {
        // Resets sendPromise to avoid subsequent calls failing
        this.sendPromise = Promise.resolve();
      });
      return response;
    } catch (error) {
      this.sendPromise = Promise.resolve();
      throw error;
    }
  }

  /**
   * Sends a message to the model and returns the response in chunks.
   *
   * @remarks
   * This method will wait for the previous message to be processed before
   * sending the next message.
   *
   * @see {@link Chat#sendMessage} for non-streaming method.
   * @param params - parameters for sending the message.
   * @return The model's response.
   *
   * @example
   * ```ts
   * const chat = ai.chats.create({model: 'gemini-2.0-flash'});
   * const response = await chat.sendMessageStream({
   *   message: 'Why is the sky blue?'
   * });
   * for await (const chunk of response) {
   *   console.log(chunk.text);
   * }
   * ```
   */
  async sendMessageStream(
    params: SendMessageParameters,
    prompt_id: string,
  ): Promise<AsyncGenerator<GenerateContentResponse>> {
    await this.sendPromise;
    const userContent = createUserContent(params.message);
    const requestContents = this.getHistory(true).concat(userContent);
<<<<<<< HEAD

    const startTime = Date.now();
=======
>>>>>>> 191cc01b

    try {
      const apiCall = () => {
        const modelToUse = this.config.getModel();

        // Prevent Flash model calls immediately after quota error
        if (
          this.config.getQuotaErrorOccurred() &&
          modelToUse === DEFAULT_GEMINI_FLASH_MODEL
        ) {
          throw new Error(
            'Please submit a new query to continue with the Flash model.',
          );
        }

        return this.contentGenerator.generateContentStream(
          {
            model: modelToUse,
            contents: requestContents,
            config: { ...this.generationConfig, ...params.config },
          },
          prompt_id,
        );
      };

      // Note: Retrying streams can be complex. If generateContentStream itself doesn't handle retries
      // for transient issues internally before yielding the async generator, this retry will re-initiate
      // the stream. For simple 429/500 errors on initial call, this is fine.
      // If errors occur mid-stream, this setup won't resume the stream; it will restart it.
      const streamResponse = await retryWithBackoff(apiCall, {
        shouldRetry: (error: unknown) => {
          // Check for known error messages and codes.
          if (error instanceof Error && error.message) {
            if (isSchemaDepthError(error.message)) return false;
            if (error.message.includes('429')) return true;
            if (error.message.match(/5\d{2}/)) return true;
          }
          return false; // Don't retry other errors by default
        },
        onPersistent429: async (authType?: string, error?: unknown) =>
          await this.handleFlashFallback(authType, error),
        authType: this.config.getContentGeneratorConfig()?.authType,
      });

      // Resolve the internal tracking of send completion promise - `sendPromise`
      // for both success and failure response. The actual failure is still
      // propagated by the `await streamResponse`.
      this.sendPromise = Promise.resolve(streamResponse)
        .then(() => undefined)
        .catch(() => undefined);

      const result = this.processStreamResponse(streamResponse, userContent);
      return result;
    } catch (error) {
      this.sendPromise = Promise.resolve();
      throw error;
    }
  }

  /**
   * Returns the chat history.
   *
   * @remarks
   * The history is a list of contents alternating between user and model.
   *
   * There are two types of history:
   * - The `curated history` contains only the valid turns between user and
   * model, which will be included in the subsequent requests sent to the model.
   * - The `comprehensive history` contains all turns, including invalid or
   *   empty model outputs, providing a complete record of the history.
   *
   * The history is updated after receiving the response from the model,
   * for streaming response, it means receiving the last chunk of the response.
   *
   * The `comprehensive history` is returned by default. To get the `curated
   * history`, set the `curated` parameter to `true`.
   *
   * @param curated - whether to return the curated history or the comprehensive
   *     history.
   * @return History contents alternating between user and model for the entire
   *     chat session.
   */
  getHistory(curated: boolean = false): Content[] {
    const history = curated
      ? extractCuratedHistory(this.history)
      : this.history;
    // Deep copy the history to avoid mutating the history outside of the
    // chat session.
    return structuredClone(history);
  }

  /**
   * Clears the chat history.
   */
  clearHistory(): void {
    this.history = [];
  }

  /**
   * Adds a new entry to the chat history.
   *
   * @param content - The content to add to the history.
   */
  addHistory(content: Content): void {
    this.history.push(content);
  }
  setHistory(history: Content[]): void {
    this.history = history;
  }

  setTools(tools: Tool[]): void {
    this.generationConfig.tools = tools;
  }

  async maybeIncludeSchemaDepthContext(error: StructuredError): Promise<void> {
    // Check for potentially problematic cyclic tools with cyclic schemas
    // and include a recommendation to remove potentially problematic tools.
    if (
      isSchemaDepthError(error.message) ||
      isInvalidArgumentError(error.message)
    ) {
      const tools = (await this.config.getToolRegistry()).getAllTools();
      const cyclicSchemaTools: string[] = [];
      for (const tool of tools) {
        if (
          (tool.schema.parametersJsonSchema &&
            hasCycleInSchema(tool.schema.parametersJsonSchema)) ||
          (tool.schema.parameters && hasCycleInSchema(tool.schema.parameters))
        ) {
          cyclicSchemaTools.push(tool.displayName);
        }
      }
      if (cyclicSchemaTools.length > 0) {
        const extraDetails =
          `\n\nThis error was probably caused by cyclic schema references in one of the following tools, try disabling them with excludeTools:\n\n - ` +
          cyclicSchemaTools.join(`\n - `) +
          `\n`;
        error.message += extraDetails;
      }
    }
  }

  private async *processStreamResponse(
    streamResponse: AsyncGenerator<GenerateContentResponse>,
    inputContent: Content,
  ) {
    const outputContent: Content[] = [];
    const chunks: GenerateContentResponse[] = [];
    let errorOccurred = false;

    try {
      for await (const chunk of streamResponse) {
        if (isValidResponse(chunk)) {
          chunks.push(chunk);
          const content = chunk.candidates?.[0]?.content;
          if (content !== undefined) {
            if (this.isThoughtContent(content)) {
              yield chunk;
              continue;
            }
            outputContent.push(content);
          }
        }
        yield chunk;
      }
    } catch (error) {
      errorOccurred = true;
      throw error;
    }

    if (!errorOccurred) {
      const allParts: Part[] = [];
      for (const content of outputContent) {
        if (content.parts) {
          allParts.push(...content.parts);
        }
      }
    }
    this.recordHistory(inputContent, outputContent);
  }

  private recordHistory(
    userInput: Content,
    modelOutput: Content[],
    automaticFunctionCallingHistory?: Content[],
  ) {
    const nonThoughtModelOutput = modelOutput.filter(
      (content) => !this.isThoughtContent(content),
    );

    let outputContents: Content[] = [];
    if (
      nonThoughtModelOutput.length > 0 &&
      nonThoughtModelOutput.every((content) => content.role !== undefined)
    ) {
      outputContents = nonThoughtModelOutput;
    } else if (nonThoughtModelOutput.length === 0 && modelOutput.length > 0) {
      // This case handles when the model returns only a thought.
      // We don't want to add an empty model response in this case.
    } else {
      // When not a function response appends an empty content when model returns empty response, so that the
      // history is always alternating between user and model.
      // Workaround for: https://b.corp.google.com/issues/420354090
      if (!isFunctionResponse(userInput)) {
        outputContents.push({
          role: 'model',
          parts: [],
        } as Content);
      }
    }
    if (
      automaticFunctionCallingHistory &&
      automaticFunctionCallingHistory.length > 0
    ) {
      this.history.push(
        ...extractCuratedHistory(automaticFunctionCallingHistory),
      );
    } else {
      this.history.push(userInput);
    }

    // Consolidate adjacent model roles in outputContents
    const consolidatedOutputContents: Content[] = [];
    for (const content of outputContents) {
      if (this.isThoughtContent(content)) {
        continue;
      }
      const lastContent =
        consolidatedOutputContents[consolidatedOutputContents.length - 1];
      if (this.isTextContent(lastContent) && this.isTextContent(content)) {
        // If both current and last are text, combine their text into the lastContent's first part
        // and append any other parts from the current content.
        lastContent.parts[0].text += content.parts[0].text || '';
        if (content.parts.length > 1) {
          lastContent.parts.push(...content.parts.slice(1));
        }
      } else {
        consolidatedOutputContents.push(content);
      }
    }

    if (consolidatedOutputContents.length > 0) {
      const lastHistoryEntry = this.history[this.history.length - 1];
      const canMergeWithLastHistory =
        !automaticFunctionCallingHistory ||
        automaticFunctionCallingHistory.length === 0;

      if (
        canMergeWithLastHistory &&
        this.isTextContent(lastHistoryEntry) &&
        this.isTextContent(consolidatedOutputContents[0])
      ) {
        // If both current and last are text, combine their text into the lastHistoryEntry's first part
        // and append any other parts from the current content.
        lastHistoryEntry.parts[0].text +=
          consolidatedOutputContents[0].parts[0].text || '';
        if (consolidatedOutputContents[0].parts.length > 1) {
          lastHistoryEntry.parts.push(
            ...consolidatedOutputContents[0].parts.slice(1),
          );
        }
        consolidatedOutputContents.shift(); // Remove the first element as it's merged
      }
      this.history.push(...consolidatedOutputContents);
    }
  }

  private isTextContent(
    content: Content | undefined,
  ): content is Content & { parts: [{ text: string }, ...Part[]] } {
    return !!(
      content &&
      content.role === 'model' &&
      content.parts &&
      content.parts.length > 0 &&
      typeof content.parts[0].text === 'string' &&
      content.parts[0].text !== ''
    );
  }

  private isThoughtContent(
    content: Content | undefined,
  ): content is Content & { parts: [{ thought: boolean }, ...Part[]] } {
    return !!(
      content &&
      content.role === 'model' &&
      content.parts &&
      content.parts.length > 0 &&
      typeof content.parts[0].thought === 'boolean' &&
      content.parts[0].thought === true
    );
  }
}

/** Visible for Testing */
export function isSchemaDepthError(errorMessage: string): boolean {
  return errorMessage.includes('maximum schema depth exceeded');
}

export function isInvalidArgumentError(errorMessage: string): boolean {
  return errorMessage.includes('Request contains an invalid argument');
}<|MERGE_RESOLUTION|>--- conflicted
+++ resolved
@@ -20,11 +20,6 @@
 import { isFunctionResponse } from '../utils/messageInspectors.js';
 import { ContentGenerator, AuthType } from './contentGenerator.js';
 import { Config } from '../config/config.js';
-<<<<<<< HEAD
-import { logApiResponse, logApiError } from '../telemetry/loggers.js';
-import { ApiErrorEvent, ApiResponseEvent } from '../telemetry/types.js';
-=======
->>>>>>> 191cc01b
 import { DEFAULT_GEMINI_FLASH_MODEL } from '../config/models.js';
 import { hasCycleInSchema } from '../tools/tools.js';
 import { StructuredError } from './turn.js';
@@ -133,49 +128,6 @@
     validateHistory(history);
   }
 
-<<<<<<< HEAD
-  private async _logApiResponse(
-    durationMs: number,
-    prompt_id: string,
-    usageMetadata?: GenerateContentResponseUsageMetadata,
-    responseText?: string,
-  ): Promise<void> {
-    logApiResponse(
-      this.config,
-      new ApiResponseEvent(
-        this.config.getModel(),
-        durationMs,
-        prompt_id,
-        this.config.getContentGeneratorConfig()?.authType,
-        usageMetadata,
-        responseText,
-      ),
-    );
-  }
-
-  private _logApiError(
-    durationMs: number,
-    error: unknown,
-    prompt_id: string,
-  ): void {
-    const errorMessage = error instanceof Error ? error.message : String(error);
-    const errorType = error instanceof Error ? error.name : 'unknown';
-
-    logApiError(
-      this.config,
-      new ApiErrorEvent(
-        this.config.getModel(),
-        errorMessage,
-        durationMs,
-        prompt_id,
-        this.config.getContentGeneratorConfig()?.authType,
-        errorType,
-      ),
-    );
-  }
-
-=======
->>>>>>> 191cc01b
   /**
    * Handles falling back to Flash model when persistent 429 errors occur for OAuth users.
    * Uses a fallback handler if provided by the config; otherwise, returns null.
@@ -254,10 +206,6 @@
     const userContent = createUserContent(params.message);
     const requestContents = this.getHistory(true).concat(userContent);
 
-<<<<<<< HEAD
-    const startTime = Date.now();
-=======
->>>>>>> 191cc01b
     let response: GenerateContentResponse;
 
     try {
@@ -359,11 +307,6 @@
     await this.sendPromise;
     const userContent = createUserContent(params.message);
     const requestContents = this.getHistory(true).concat(userContent);
-<<<<<<< HEAD
-
-    const startTime = Date.now();
-=======
->>>>>>> 191cc01b
 
     try {
       const apiCall = () => {
