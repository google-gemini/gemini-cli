/**
 * @license
 * Copyright 2025 Google LLC
 * SPDX-License-Identifier: Apache-2.0
 */

// DISCLAIMER: This is a copied version of https://github.com/googleapis/js-genai/blob/main/src/chats.ts with the intention of working around a key bug
// where function responses are not treated as "valid" responses: https://b.corp.google.com/issues/420354090

import type {
  GenerateContentResponse,
  Content,
  GenerateContentConfig,
  SendMessageParameters,
  Part,
  Tool,
} from '@google/genai';
import { createUserContent } from '@google/genai';
import { retryWithBackoff } from '../utils/retry.js';
<<<<<<< HEAD
import { ContentGenerator, AuthType } from './contentGenerator.js';
import { Config } from '../config/config.js';
=======
import { isFunctionResponse } from '../utils/messageInspectors.js';
import type { ContentGenerator } from './contentGenerator.js';
import { AuthType } from './contentGenerator.js';
import type { Config } from '../config/config.js';
>>>>>>> 925d747b
import { DEFAULT_GEMINI_FLASH_MODEL } from '../config/models.js';
import { hasCycleInSchema } from '../tools/tools.js';
import type { StructuredError } from './turn.js';
import {
  recordContentRetry,
  recordContentRetryFailure,
  recordInvalidChunk,
} from '../telemetry/metrics.js';

/**
 * Options for retrying due to invalid content from the model.
 */
interface ContentRetryOptions {
  /** Total number of attempts to make (1 initial + N retries). */
  maxAttempts: number;
  /** The base delay in milliseconds for linear backoff. */
  initialDelayMs: number;
}

const INVALID_CONTENT_RETRY_OPTIONS: ContentRetryOptions = {
  maxAttempts: 3, // 1 initial call + 2 retries
  initialDelayMs: 500,
};

/**
 * Returns true if the response is valid, false otherwise.
 */
function isValidResponse(response: GenerateContentResponse): boolean {
  if (response.candidates === undefined || response.candidates.length === 0) {
    return false;
  }
  const content = response.candidates[0]?.content;
  if (content === undefined) {
    return false;
  }
  return isValidContent(content);
}

function isValidContent(content: Content): boolean {
  if (content.parts === undefined || content.parts.length === 0) {
    return false;
  }
  for (const part of content.parts) {
    if (part === undefined || Object.keys(part).length === 0) {
      return false;
    }
    if (!part.thought && part.text !== undefined && part.text === '') {
      return false;
    }
  }
  return true;
}

/**
 * Validates the history contains the correct roles.
 *
 * @throws Error if the history does not start with a user turn.
 * @throws Error if the history contains an invalid role.
 */
function validateHistory(history: Content[]) {
  for (const content of history) {
    if (content.role !== 'user' && content.role !== 'model') {
      throw new Error(`Role must be user or model, but got ${content.role}.`);
    }
  }
}

/**
 * Extracts the curated (valid) history from a comprehensive history.
 *
 * @remarks
 * The model may sometimes generate invalid or empty contents(e.g., due to safety
 * filters or recitation). Extracting valid turns from the history
 * ensures that subsequent requests could be accepted by the model.
 */
function extractCuratedHistory(comprehensiveHistory: Content[]): Content[] {
  if (comprehensiveHistory === undefined || comprehensiveHistory.length === 0) {
    return [];
  }
  const curatedHistory: Content[] = [];
  const length = comprehensiveHistory.length;
  let i = 0;
  while (i < length) {
    if (comprehensiveHistory[i].role === 'user') {
      curatedHistory.push(comprehensiveHistory[i]);
      i++;
    } else {
      const modelOutput: Content[] = [];
      let isValid = true;
      while (i < length && comprehensiveHistory[i].role === 'model') {
        modelOutput.push(comprehensiveHistory[i]);
        if (isValid && !isValidContent(comprehensiveHistory[i])) {
          isValid = false;
        }
        i++;
      }
      if (isValid) {
        curatedHistory.push(...modelOutput);
      }
    }
  }
  return curatedHistory;
}

/**
 * Custom error to signal that a stream completed without valid content,
 * which should trigger a retry.
 */
export class EmptyStreamError extends Error {
  constructor(message: string) {
    super(message);
    this.name = 'EmptyStreamError';
  }
}

/**
 * Chat session that enables sending messages to the model with previous
 * conversation context.
 *
 * @remarks
 * The session maintains all the turns between user and model.
 */
export class GeminiChat {
  // A promise to represent the current state of the message being sent to the
  // model.
  private sendPromise: Promise<void> = Promise.resolve();

  constructor(
    private readonly config: Config,
    private readonly contentGenerator: ContentGenerator,
    private readonly generationConfig: GenerateContentConfig = {},
    private history: Content[] = [],
  ) {
    validateHistory(history);
  }

  /**
   * Handles falling back to Flash model when persistent 429 errors occur for OAuth users.
   * Uses a fallback handler if provided by the config; otherwise, returns null.
   */
  private async handleFlashFallback(
    authType?: string,
    error?: unknown,
  ): Promise<string | null> {
    // Only handle fallback for OAuth users
    if (authType !== AuthType.LOGIN_WITH_GOOGLE) {
      return null;
    }

    const currentModel = this.config.getModel();
    const fallbackModel = DEFAULT_GEMINI_FLASH_MODEL;

    // Don't fallback if already using Flash model
    if (currentModel === fallbackModel) {
      return null;
    }

    // Check if config has a fallback handler (set by CLI package)
    const fallbackHandler = this.config.flashFallbackHandler;
    if (typeof fallbackHandler === 'function') {
      try {
        const accepted = await fallbackHandler(
          currentModel,
          fallbackModel,
          error,
        );
        if (accepted !== false && accepted !== null) {
          this.config.setModel(fallbackModel);
          this.config.setFallbackMode(true);
          return fallbackModel;
        }
        // Check if the model was switched manually in the handler
        if (this.config.getModel() === fallbackModel) {
          return null; // Model was switched but don't continue with current prompt
        }
      } catch (error) {
        console.warn('Flash fallback handler failed:', error);
      }
    }

    return null;
  }

  setSystemInstruction(sysInstr: string) {
    this.generationConfig.systemInstruction = sysInstr;
  }
  /**
   * Sends a message to the model and returns the response.
   *
   * @remarks
   * This method will wait for the previous message to be processed before
   * sending the next message.
   *
   * @see {@link Chat#sendMessageStream} for streaming method.
   * @param params - parameters for sending messages within a chat session.
   * @returns The model's response.
   *
   * @example
   * ```ts
   * const chat = ai.chats.create({model: 'gemini-2.0-flash'});
   * const response = await chat.sendMessage({
   * message: 'Why is the sky blue?'
   * });
   * console.log(response.text);
   * ```
   */
  async sendMessage(
    params: SendMessageParameters,
    prompt_id: string,
  ): Promise<GenerateContentResponse> {
    await this.sendPromise;
    const userContent = createUserContent(params.message);
    const requestContents = this.getHistory(true).concat(userContent);

    let response: GenerateContentResponse;

    try {
      const apiCall = () => {
        const modelToUse = this.config.getModel() || DEFAULT_GEMINI_FLASH_MODEL;

        // Prevent Flash model calls immediately after quota error
        if (
          this.config.getQuotaErrorOccurred() &&
          modelToUse === DEFAULT_GEMINI_FLASH_MODEL
        ) {
          throw new Error(
            'Please submit a new query to continue with the Flash model.',
          );
        }

        return this.contentGenerator.generateContent(
          {
            model: modelToUse,
            contents: requestContents,
            config: { ...this.generationConfig, ...params.config },
          },
          prompt_id,
        );
      };

      response = await retryWithBackoff(apiCall, {
        shouldRetry: (error: unknown) => {
          // Check for known error messages and codes.
          if (error instanceof Error && error.message) {
            if (isSchemaDepthError(error.message)) return false;
            if (error.message.includes('429')) return true;
            if (error.message.match(/5\d{2}/)) return true;
          }
          return false; // Don't retry other errors by default
        },
        onPersistent429: async (authType?: string, error?: unknown) =>
          await this.handleFlashFallback(authType, error),
        authType: this.config.getContentGeneratorConfig()?.authType,
      });

      this.sendPromise = (async () => {
        const outputContent = response.candidates?.[0]?.content;
        const modelOutput = outputContent ? [outputContent] : [];

        // Because the AFC input contains the entire curated chat history in
        // addition to the new user input, we need to truncate the AFC history
        // to deduplicate the existing chat history.
        const fullAutomaticFunctionCallingHistory =
          response.automaticFunctionCallingHistory;
        const index = this.getHistory(true).length;
        let automaticFunctionCallingHistory: Content[] = [];
        if (fullAutomaticFunctionCallingHistory != null) {
          automaticFunctionCallingHistory =
            fullAutomaticFunctionCallingHistory.slice(index) ?? [];
        }

        this.recordHistory(
          userContent,
          modelOutput,
          automaticFunctionCallingHistory,
        );
      })();
      await this.sendPromise.catch((error) => {
        // Resets sendPromise to avoid subsequent calls failing
        this.sendPromise = Promise.resolve();
        // Re-throw the error so the caller knows something went wrong.
        throw error;
      });
      return response;
    } catch (error) {
      this.sendPromise = Promise.resolve();
      throw error;
    }
  }

  /**
   * Sends a message to the model and returns the response in chunks.
   *
   * @remarks
   * This method will wait for the previous message to be processed before
   * sending the next message.
   *
   * @see {@link Chat#sendMessage} for non-streaming method.
   * @param params - parameters for sending the message.
   * @return The model's response.
   *
   * @example
   * ```ts
   * const chat = ai.chats.create({model: 'gemini-2.0-flash'});
   * const response = await chat.sendMessageStream({
   * message: 'Why is the sky blue?'
   * });
   * for await (const chunk of response) {
   * console.log(chunk.text);
   * }
   * ```
   */
  async sendMessageStream(
    params: SendMessageParameters,
    prompt_id: string,
  ): Promise<AsyncGenerator<GenerateContentResponse>> {
    await this.sendPromise;

    let streamDoneResolver: () => void;
    const streamDonePromise = new Promise<void>((resolve) => {
      streamDoneResolver = resolve;
    });
    this.sendPromise = streamDonePromise;

    const userContent = createUserContent(params.message);

    // Add user content to history ONCE before any attempts.
    this.history.push(userContent);
    const requestContents = this.getHistory(true);

    // eslint-disable-next-line @typescript-eslint/no-this-alias
    const self = this;
    return (async function* () {
      try {
        let lastError: unknown = new Error('Request failed after all retries.');

        for (
          let attempt = 0;
          attempt < INVALID_CONTENT_RETRY_OPTIONS.maxAttempts;
          attempt++
        ) {
          try {
            const stream = await self.makeApiCallAndProcessStream(
              requestContents,
              params,
              prompt_id,
              userContent,
            );

            for await (const chunk of stream) {
              yield chunk;
            }

            lastError = null;
            break;
          } catch (error) {
            lastError = error;
            const isContentError = error instanceof EmptyStreamError;

            if (isContentError) {
              // Check if we have more attempts left.
              if (attempt < INVALID_CONTENT_RETRY_OPTIONS.maxAttempts - 1) {
                recordContentRetry(self.config);
                await new Promise((res) =>
                  setTimeout(
                    res,
                    INVALID_CONTENT_RETRY_OPTIONS.initialDelayMs *
                      (attempt + 1),
                  ),
                );
                continue;
              }
            }
            break;
          }
        }

        if (lastError) {
          if (lastError instanceof EmptyStreamError) {
            recordContentRetryFailure(self.config);
          }
          // If the stream fails, remove the user message that was added.
          if (self.history[self.history.length - 1] === userContent) {
            self.history.pop();
          }
          throw lastError;
        }
      } finally {
        streamDoneResolver!();
      }
    })();
  }

  private async makeApiCallAndProcessStream(
    requestContents: Content[],
    params: SendMessageParameters,
    prompt_id: string,
    userContent: Content,
  ): Promise<AsyncGenerator<GenerateContentResponse>> {
    const apiCall = () => {
      const modelToUse = this.config.getModel();

      if (
        this.config.getQuotaErrorOccurred() &&
        modelToUse === DEFAULT_GEMINI_FLASH_MODEL
      ) {
        throw new Error(
          'Please submit a new query to continue with the Flash model.',
        );
      }

      return this.contentGenerator.generateContentStream(
        {
          model: modelToUse,
          contents: requestContents,
          config: { ...this.generationConfig, ...params.config },
        },
        prompt_id,
      );
    };

    const streamResponse = await retryWithBackoff(apiCall, {
      shouldRetry: (error: unknown) => {
        if (error instanceof Error && error.message) {
          if (isSchemaDepthError(error.message)) return false;
          if (error.message.includes('429')) return true;
          if (error.message.match(/5\d{2}/)) return true;
        }
        return false;
      },
      onPersistent429: async (authType?: string, error?: unknown) =>
        await this.handleFlashFallback(authType, error),
      authType: this.config.getContentGeneratorConfig()?.authType,
    });

    return this.processStreamResponse(streamResponse, userContent);
  }

  /**
   * Returns the chat history.
   *
   * @remarks
   * The history is a list of contents alternating between user and model.
   *
   * There are two types of history:
   * - The `curated history` contains only the valid turns between user and
   * model, which will be included in the subsequent requests sent to the model.
   * - The `comprehensive history` contains all turns, including invalid or
   * empty model outputs, providing a complete record of the history.
   *
   * The history is updated after receiving the response from the model,
   * for streaming response, it means receiving the last chunk of the response.
   *
   * The `comprehensive history` is returned by default. To get the `curated
   * history`, set the `curated` parameter to `true`.
   *
   * @param curated - whether to return the curated history or the comprehensive
   * history.
   * @return History contents alternating between user and model for the entire
   * chat session.
   */
  getHistory(curated: boolean = false): Content[] {
    const history = curated
      ? extractCuratedHistory(this.history)
      : this.history;
    // Deep copy the history to avoid mutating the history outside of the
    // chat session.
    return structuredClone(history);
  }

  /**
   * Clears the chat history.
   */
  clearHistory(): void {
    this.history = [];
  }

  /**
   * Adds a new entry to the chat history.
   */
  addHistory(content: Content): void {
    this.history.push(content);
  }
  setHistory(history: Content[]): void {
    this.history = history;
  }

  setTools(tools: Tool[]): void {
    this.generationConfig.tools = tools;
  }

  async maybeIncludeSchemaDepthContext(error: StructuredError): Promise<void> {
    // Check for potentially problematic cyclic tools with cyclic schemas
    // and include a recommendation to remove potentially problematic tools.
    if (
      isSchemaDepthError(error.message) ||
      isInvalidArgumentError(error.message)
    ) {
      const tools = this.config.getToolRegistry().getAllTools();
      const cyclicSchemaTools: string[] = [];
      for (const tool of tools) {
        if (
          (tool.schema.parametersJsonSchema &&
            hasCycleInSchema(tool.schema.parametersJsonSchema)) ||
          (tool.schema.parameters && hasCycleInSchema(tool.schema.parameters))
        ) {
          cyclicSchemaTools.push(tool.displayName);
        }
      }
      if (cyclicSchemaTools.length > 0) {
        const extraDetails =
          `\n\nThis error was probably caused by cyclic schema references in one of the following tools, try disabling them with excludeTools:\n\n - ` +
          cyclicSchemaTools.join(`\n - `) +
          `\n`;
        error.message += extraDetails;
      }
    }
  }

  private async *processStreamResponse(
    streamResponse: AsyncGenerator<GenerateContentResponse>,
    userInput: Content,
  ): AsyncGenerator<GenerateContentResponse> {
    const modelResponseParts: Part[] = [];
    let isStreamInvalid = false;
    let hasReceivedAnyChunk = false;

    for await (const chunk of streamResponse) {
      hasReceivedAnyChunk = true;
      if (isValidResponse(chunk)) {
        const content = chunk.candidates?.[0]?.content;
        if (content?.parts) {
          modelResponseParts.push(...content.parts);
        }
      } else {
        recordInvalidChunk(this.config);
        isStreamInvalid = true;
      }
      yield chunk;
    }

    if (isStreamInvalid || !hasReceivedAnyChunk) {
      throw new EmptyStreamError(
        'Model stream was invalid or completed without valid content.',
      );
    }

    // Bundle all streamed parts into a single Content object
    const modelOutput: Content[] =
      modelResponseParts.length > 0
        ? [{ role: 'model', parts: modelResponseParts }]
        : [];

    // Pass the raw, bundled data to the new, robust recordHistory
    this.recordHistory(userInput, modelOutput);
  }

  private recordHistory(
    userInput: Content,
    modelOutput: Content[],
    automaticFunctionCallingHistory?: Content[],
  ) {
    // Part 1: Handle the user's turn.
    if (
      automaticFunctionCallingHistory &&
      automaticFunctionCallingHistory.length > 0
    ) {
      this.history.push(
        ...extractCuratedHistory(automaticFunctionCallingHistory),
      );
    } else {
      if (
        this.history.length === 0 ||
        this.history[this.history.length - 1] !== userInput
      ) {
        const lastTurn = this.history[this.history.length - 1];
        // The only time we don't push is if it's the *exact same* object,
        // which happens in streaming where we add it preemptively.
        if (lastTurn !== userInput) {
          if (lastTurn?.role === 'user') {
            // This is an invalid sequence.
            throw new Error('Cannot add a user turn after another user turn.');
          }
          this.history.push(userInput);
        }
      }
    }

    // Part 2: Process the model output into a final, consolidated list of turns.
    const finalModelTurns: Content[] = [];
    for (const content of modelOutput) {
      // A. Preserve malformed content that has no 'parts' array.
      if (!content.parts) {
        finalModelTurns.push(content);
        continue;
      }

      // B. Filter out 'thought' parts.
      const visibleParts = content.parts.filter((part) => !part.thought);

      const newTurn = { ...content, parts: visibleParts };
      const lastTurnInFinal = finalModelTurns[finalModelTurns.length - 1];

      // Consolidate this new turn with the PREVIOUS turn if they are adjacent model turns.
      if (
        lastTurnInFinal &&
        lastTurnInFinal.role === 'model' &&
        newTurn.role === 'model' &&
        lastTurnInFinal.parts && // SAFETY CHECK: Ensure the destination has a parts array.
        newTurn.parts
      ) {
        lastTurnInFinal.parts.push(...newTurn.parts);
      } else {
        finalModelTurns.push(newTurn);
      }
    }

    // Part 3: Add the processed model turns to the history, with one final consolidation pass.
    if (finalModelTurns.length > 0) {
      // Re-consolidate parts within any turns that were merged in the previous step.
      for (const turn of finalModelTurns) {
        if (turn.parts && turn.parts.length > 1) {
          const consolidatedParts: Part[] = [];
          for (const part of turn.parts) {
            const lastPart = consolidatedParts[consolidatedParts.length - 1];
            if (
              lastPart &&
              // Ensure lastPart is a pure text part
              typeof lastPart.text === 'string' &&
              !lastPart.functionCall &&
              !lastPart.functionResponse &&
              !lastPart.inlineData &&
              !lastPart.fileData &&
              !lastPart.thought &&
              // Ensure current part is a pure text part
              typeof part.text === 'string' &&
              !part.functionCall &&
              !part.functionResponse &&
              !part.inlineData &&
              !part.fileData &&
              !part.thought
            ) {
              lastPart.text += part.text;
            } else {
              consolidatedParts.push({ ...part });
            }
          }
          turn.parts = consolidatedParts;
        }
      }
      this.history.push(...finalModelTurns);
    } else {
      // If, after all processing, there's NO model output, add the placeholder.
      this.history.push({ role: 'model', parts: [] });
    }
  }

  private isFirstPartText(
    content: Content | undefined,
  ): content is Content & { parts: [{ text: string }, ...Part[]] } {
    if (
      !content ||
      content.role !== 'model' ||
      !content.parts ||
      content.parts.length === 0
    ) {
      return false;
    }
    const firstPart = content.parts[0];
    return (
      typeof firstPart.text === 'string' &&
      !('functionCall' in firstPart) &&
      !('functionResponse' in firstPart) &&
      !('inlineData' in firstPart) &&
      !('fileData' in firstPart) &&
      !('thought' in firstPart)
    );
  }

  private isLastPartText(
    content: Content | undefined,
  ): content is Content & { parts: [...Part[], { text: string }] } {
    // FIX: This check was too strict and was breaking consolidation.
    // The `text !== ''` check is incorrect for intermediate consolidation steps.
    if (
      !content ||
      content.role !== 'model' ||
      !content.parts ||
      content.parts.length === 0
    ) {
      return false;
    }
    const lastPart = content.parts[content.parts.length - 1];
    return (
      typeof lastPart.text === 'string' &&
      !('functionCall' in lastPart) &&
      !('functionResponse' in lastPart) &&
      !('inlineData' in lastPart) &&
      !('fileData' in lastPart) &&
      !('thought' in lastPart)
    );
  }
}
/** Visible for Testing */
export function isSchemaDepthError(errorMessage: string): boolean {
  return errorMessage.includes('maximum schema depth exceeded');
}

export function isInvalidArgumentError(errorMessage: string): boolean {
  return errorMessage.includes('Request contains an invalid argument');
}<|MERGE_RESOLUTION|>--- conflicted
+++ resolved
@@ -17,15 +17,9 @@
 } from '@google/genai';
 import { createUserContent } from '@google/genai';
 import { retryWithBackoff } from '../utils/retry.js';
-<<<<<<< HEAD
-import { ContentGenerator, AuthType } from './contentGenerator.js';
-import { Config } from '../config/config.js';
-=======
-import { isFunctionResponse } from '../utils/messageInspectors.js';
 import type { ContentGenerator } from './contentGenerator.js';
 import { AuthType } from './contentGenerator.js';
 import type { Config } from '../config/config.js';
->>>>>>> 925d747b
 import { DEFAULT_GEMINI_FLASH_MODEL } from '../config/models.js';
 import { hasCycleInSchema } from '../tools/tools.js';
 import type { StructuredError } from './turn.js';
