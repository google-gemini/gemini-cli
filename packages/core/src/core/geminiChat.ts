/**
 * @license
 * Copyright 2025 Google LLC
 * SPDX-License-Identifier: Apache-2.0
 */

// DISCLAIMER: This is a copied version of https://github.com/googleapis/js-genai/blob/main/src/chats.ts with the intention of working around a key bug
// where function responses are not treated as "valid" responses: https://b.corp.google.com/issues/420354090

import type {
  GenerateContentResponse,
  Content,
  GenerateContentConfig,
  SendMessageParameters,
  Part,
  Tool,
} from '@google/genai';
import { toParts } from '../code_assist/converter.js';
import { createUserContent } from '@google/genai';
import { retryWithBackoff } from '../utils/retry.js';
import type { Config } from '../config/config.js';
import {
  DEFAULT_GEMINI_FLASH_MODEL,
  getEffectiveModel,
} from '../config/models.js';
import { hasCycleInSchema } from '../tools/tools.js';
import type { StructuredError } from './turn.js';
<<<<<<< HEAD
import { t } from '../i18n/index.js';
import type { CompletedToolCall } from './coreToolScheduler.js';
=======
>>>>>>> 7353bda8
import {
  logContentRetry,
  logContentRetryFailure,
  logInvalidChunk,
} from '../telemetry/loggers.js';
import { ChatRecordingService } from '../services/chatRecordingService.js';
import {
  ContentRetryEvent,
  ContentRetryFailureEvent,
  InvalidChunkEvent,
} from '../telemetry/types.js';
import { handleFallback } from '../fallback/handler.js';
import { isFunctionResponse } from '../utils/messageInspectors.js';
import { partListUnionToString } from './geminiRequest.js';

export enum StreamEventType {
  /** A regular content chunk from the API. */
  CHUNK = 'chunk',
  /** A signal that a retry is about to happen. The UI should discard any partial
   * content from the attempt that just failed. */
  RETRY = 'retry',
}

export type StreamEvent =
  | { type: StreamEventType.CHUNK; value: GenerateContentResponse }
  | { type: StreamEventType.RETRY };

/**
 * Options for retrying due to invalid content from the model.
 */
interface ContentRetryOptions {
  /** Total number of attempts to make (1 initial + N retries). */
  maxAttempts: number;
  /** The base delay in milliseconds for linear backoff. */
  initialDelayMs: number;
}

const INVALID_CONTENT_RETRY_OPTIONS: ContentRetryOptions = {
  maxAttempts: 3, // 1 initial call + 2 retries
  initialDelayMs: 500,
};

/**
 * Returns true if the response is valid, false otherwise.
 */
function isValidResponse(response: GenerateContentResponse): boolean {
  if (response.candidates === undefined || response.candidates.length === 0) {
    return false;
  }
  const content = response.candidates[0]?.content;
  if (content === undefined) {
    return false;
  }
  return isValidContent(content);
}

function isValidContent(content: Content): boolean {
  if (content.parts === undefined || content.parts.length === 0) {
    return false;
  }
  for (const part of content.parts) {
    if (part === undefined || Object.keys(part).length === 0) {
      return false;
    }
    if (!part.thought && part.text !== undefined && part.text === '') {
      return false;
    }
  }
  return true;
}

/**
 * Validates the history contains the correct roles.
 *
 * @throws Error if the history does not start with a user turn.
 * @throws Error if the history contains an invalid role.
 */
function validateHistory(history: Content[]) {
  for (const content of history) {
    if (content.role !== 'user' && content.role !== 'model') {
      throw new Error(`Role must be user or model, but got ${content.role}.`);
    }
  }
}

/**
 * Extracts the curated (valid) history from a comprehensive history.
 *
 * @remarks
 * The model may sometimes generate invalid or empty contents(e.g., due to safety
 * filters or recitation). Extracting valid turns from the history
 * ensures that subsequent requests could be accepted by the model.
 */
function extractCuratedHistory(comprehensiveHistory: Content[]): Content[] {
  if (comprehensiveHistory === undefined || comprehensiveHistory.length === 0) {
    return [];
  }
  const curatedHistory: Content[] = [];
  const length = comprehensiveHistory.length;
  let i = 0;
  while (i < length) {
    if (comprehensiveHistory[i].role === 'user') {
      curatedHistory.push(comprehensiveHistory[i]);
      i++;
    } else {
      const modelOutput: Content[] = [];
      let isValid = true;
      while (i < length && comprehensiveHistory[i].role === 'model') {
        modelOutput.push(comprehensiveHistory[i]);
        if (isValid && !isValidContent(comprehensiveHistory[i])) {
          isValid = false;
        }
        i++;
      }
      if (isValid) {
        curatedHistory.push(...modelOutput);
      }
    }
  }
  return curatedHistory;
}

/**
 * Custom error to signal that a stream completed without valid content,
 * which should trigger a retry.
 */
export class EmptyStreamError extends Error {
  constructor(message: string) {
    super(message);
    this.name = 'EmptyStreamError';
  }
}

/**
 * Chat session that enables sending messages to the model with previous
 * conversation context.
 *
 * @remarks
 * The session maintains all the turns between user and model.
 */
export class GeminiChat {
  // A promise to represent the current state of the message being sent to the
  // model.
  private sendPromise: Promise<void> = Promise.resolve();
  private readonly chatRecordingService: ChatRecordingService;

  constructor(
    private readonly config: Config,
    private readonly generationConfig: GenerateContentConfig = {},
    private history: Content[] = [],
  ) {
    validateHistory(history);
    this.chatRecordingService = new ChatRecordingService(config);
    this.chatRecordingService.initialize();
  }

  setSystemInstruction(sysInstr: string) {
    this.generationConfig.systemInstruction = sysInstr;
  }

  /**
   * Sends a message to the model and returns the response in chunks.
   *
   * @remarks
   * This method will wait for the previous message to be processed before
   * sending the next message.
   *
   * @see {@link Chat#sendMessage} for non-streaming method.
   * @param params - parameters for sending the message.
   * @return The model's response.
   *
   * @example
   * ```ts
   * const chat = ai.chats.create({model: 'gemini-2.0-flash'});
   * const response = await chat.sendMessageStream({
   * message: 'Why is the sky blue?'
   * });
   * for await (const chunk of response) {
   * console.log(chunk.text);
   * }
   * ```
   */
  async sendMessageStream(
    model: string,
    params: SendMessageParameters,
    prompt_id: string,
  ): Promise<AsyncGenerator<StreamEvent>> {
    await this.sendPromise;

    let streamDoneResolver: () => void;
    const streamDonePromise = new Promise<void>((resolve) => {
      streamDoneResolver = resolve;
    });
    this.sendPromise = streamDonePromise;

    const userContent = createUserContent(params.message);

    // Record user input - capture complete message with all parts (text, files, images, etc.)
    // but skip recording function responses (tool call results) as they should be stored in tool call records
    if (!isFunctionResponse(userContent)) {
      const userMessage = Array.isArray(params.message)
        ? params.message
        : [params.message];
      const userMessageContent = partListUnionToString(toParts(userMessage));
      this.chatRecordingService.recordMessage({
        model,
        type: 'user',
        content: userMessageContent,
      });
    }

    // Add user content to history ONCE before any attempts.
    this.history.push(userContent);
    const requestContents = this.getHistory(true);

    // eslint-disable-next-line @typescript-eslint/no-this-alias
    const self = this;
    return (async function* () {
      try {
        let lastError: unknown = new Error('Request failed after all retries.');

        for (
          let attempt = 0;
          attempt < INVALID_CONTENT_RETRY_OPTIONS.maxAttempts;
          attempt++
        ) {
          try {
            if (attempt > 0) {
              yield { type: StreamEventType.RETRY };
            }

            const stream = await self.makeApiCallAndProcessStream(
              model,
              requestContents,
              params,
              prompt_id,
              userContent,
            );

            for await (const chunk of stream) {
              yield { type: StreamEventType.CHUNK, value: chunk };
            }

            lastError = null;
            break;
          } catch (error) {
            lastError = error;
            const isContentError = error instanceof EmptyStreamError;

            if (isContentError) {
              // Check if we have more attempts left.
              if (attempt < INVALID_CONTENT_RETRY_OPTIONS.maxAttempts - 1) {
                logContentRetry(
                  self.config,
                  new ContentRetryEvent(
                    attempt,
                    'EmptyStreamError',
                    INVALID_CONTENT_RETRY_OPTIONS.initialDelayMs,
                  ),
                );
                await new Promise((res) =>
                  setTimeout(
                    res,
                    INVALID_CONTENT_RETRY_OPTIONS.initialDelayMs *
                      (attempt + 1),
                  ),
                );
                continue;
              }
            }
            break;
          }
        }

        if (lastError) {
          if (lastError instanceof EmptyStreamError) {
            logContentRetryFailure(
              self.config,
              new ContentRetryFailureEvent(
                INVALID_CONTENT_RETRY_OPTIONS.maxAttempts,
                'EmptyStreamError',
              ),
            );
          }
          // If the stream fails, remove the user message that was added.
          if (self.history[self.history.length - 1] === userContent) {
            self.history.pop();
          }
          throw lastError;
        }
      } finally {
        streamDoneResolver!();
      }
    })();
  }

  private async makeApiCallAndProcessStream(
    model: string,
    requestContents: Content[],
    params: SendMessageParameters,
    prompt_id: string,
    userContent: Content,
  ): Promise<AsyncGenerator<GenerateContentResponse>> {
    const apiCall = () => {
      const modelToUse = getEffectiveModel(
        this.config.isInFallbackMode(),
        model,
      );

      if (
        this.config.getQuotaErrorOccurred() &&
        modelToUse === DEFAULT_GEMINI_FLASH_MODEL
      ) {
        throw new Error(
          'Please submit a new query to continue with the Flash model.',
        );
      }

      return this.config.getContentGenerator().generateContentStream(
        {
          model: modelToUse,
          contents: requestContents,
          config: { ...this.generationConfig, ...params.config },
        },
        prompt_id,
      );
    };

    const onPersistent429Callback = async (
      authType?: string,
      error?: unknown,
    ) => await handleFallback(this.config, model, authType, error);

    const streamResponse = await retryWithBackoff(apiCall, {
      shouldRetry: (error: unknown) => {
        if (error instanceof Error && error.message) {
          if (isSchemaDepthError(error.message)) return false;
          if (error.message.includes('429')) return true;
          if (error.message.match(/5\d{2}/)) return true;
        }
        return false;
      },
      onPersistent429: onPersistent429Callback,
      authType: this.config.getContentGeneratorConfig()?.authType,
      useImprovedFallbackStrategy: this.config.getUseImprovedFallbackStrategy(),
      disableFallbackForSession: this.config.getDisableFallbackForSession(),
    });

    return this.processStreamResponse(model, streamResponse, userContent);
  }

  /**
   * Returns the chat history.
   *
   * @remarks
   * The history is a list of contents alternating between user and model.
   *
   * There are two types of history:
   * - The `curated history` contains only the valid turns between user and
   * model, which will be included in the subsequent requests sent to the model.
   * - The `comprehensive history` contains all turns, including invalid or
   * empty model outputs, providing a complete record of the history.
   *
   * The history is updated after receiving the response from the model,
   * for streaming response, it means receiving the last chunk of the response.
   *
   * The `comprehensive history` is returned by default. To get the `curated
   * history`, set the `curated` parameter to `true`.
   *
   * @param curated - whether to return the curated history or the comprehensive
   * history.
   * @return History contents alternating between user and model for the entire
   * chat session.
   */
  getHistory(curated: boolean = false): Content[] {
    const history = curated
      ? extractCuratedHistory(this.history)
      : this.history;
    // Deep copy the history to avoid mutating the history outside of the
    // chat session.
    return structuredClone(history);
  }

  /**
   * Clears the chat history.
   */
  clearHistory(): void {
    this.history = [];
  }

  /**
   * Adds a new entry to the chat history.
   */
  addHistory(content: Content): void {
    this.history.push(content);
  }

  setHistory(history: Content[]): void {
    this.history = history;
  }

  stripThoughtsFromHistory(): void {
    this.history = this.history.map((content) => {
      const newContent = { ...content };
      if (newContent.parts) {
        newContent.parts = newContent.parts.map((part) => {
          if (part && typeof part === 'object' && 'thoughtSignature' in part) {
            const newPart = { ...part };
            delete (newPart as { thoughtSignature?: string }).thoughtSignature;
            return newPart;
          }
          return part;
        });
      }
      return newContent;
    });
  }

  setTools(tools: Tool[]): void {
    this.generationConfig.tools = tools;
  }

  async maybeIncludeSchemaDepthContext(error: StructuredError): Promise<void> {
    // Check for potentially problematic cyclic tools with cyclic schemas
    // and include a recommendation to remove potentially problematic tools.
    if (
      isSchemaDepthError(error.message) ||
      isInvalidArgumentError(error.message)
    ) {
      const tools = this.config.getToolRegistry().getAllTools();
      const cyclicSchemaTools: string[] = [];
      for (const tool of tools) {
        if (
          (tool.schema.parametersJsonSchema &&
            hasCycleInSchema(tool.schema.parametersJsonSchema)) ||
          (tool.schema.parameters && hasCycleInSchema(tool.schema.parameters))
        ) {
          cyclicSchemaTools.push(tool.displayName);
        }
      }
      if (cyclicSchemaTools.length > 0) {
        const extraDetails =
          t('errors.cyclic_schema_error',
            `\n\nThis error was probably caused by cyclic schema references in one of the following tools, try disabling them with excludeTools:\n\n - `,
            {}) +
          cyclicSchemaTools.join(`\n - `) +
          `\n`;
        error.message += extraDetails;
      }
    }
  }

  private async *processStreamResponse(
    model: string,
    streamResponse: AsyncGenerator<GenerateContentResponse>,
    userInput: Content,
  ): AsyncGenerator<GenerateContentResponse> {
    const modelResponseParts: Part[] = [];
    let hasReceivedAnyChunk = false;
    let hasReceivedValidChunk = false;
    let hasToolCall = false;
    let lastChunk: GenerateContentResponse | null = null;
    let lastChunkIsInvalid = false;

    for await (const chunk of streamResponse) {
      hasReceivedAnyChunk = true;
      lastChunk = chunk;

      if (isValidResponse(chunk)) {
        hasReceivedValidChunk = true;
        lastChunkIsInvalid = false;
        const content = chunk.candidates?.[0]?.content;
        if (content?.parts) {
          if (content.parts.some((part) => part.thought)) {
            // Record thoughts
            this.recordThoughtFromContent(content);
          }
          if (content.parts.some((part) => part.functionCall)) {
            hasToolCall = true;
          }
          // Always add parts - thoughts will be filtered out later in recordHistory
          modelResponseParts.push(...content.parts);
        }
      } else {
        logInvalidChunk(
          this.config,
          new InvalidChunkEvent('Invalid chunk received from stream.'),
        );
        lastChunkIsInvalid = true;
      }

      // Record token usage if this chunk has usageMetadata
      if (chunk.usageMetadata) {
        this.chatRecordingService.recordMessageTokens(chunk.usageMetadata);
      }

      yield chunk; // Yield every chunk to the UI immediately.
    }

    if (!hasReceivedAnyChunk) {
      throw new EmptyStreamError('Model stream completed without any chunks.');
    }

    const hasFinishReason = lastChunk?.candidates?.some(
      (candidate) => candidate.finishReason,
    );

    // Stream validation logic: A stream is considered successful if:
    // 1. There's a tool call (tool calls can end without explicit finish reasons), OR
    // 2. There's a finish reason AND the last chunk is valid (or we haven't received any valid chunks)
    //
    // We throw an error only when there's no tool call AND:
    // - No finish reason, OR
    // - Last chunk is invalid after receiving valid content
    if (
      !hasToolCall &&
      (!hasFinishReason || (lastChunkIsInvalid && !hasReceivedValidChunk))
    ) {
      throw new EmptyStreamError(
        'Model stream ended with an invalid chunk or missing finish reason.',
      );
    }

    // Record model response text from the collected parts
    if (modelResponseParts.length > 0) {
      const responseText = modelResponseParts
        .filter((part) => part.text && !part.thought)
        .map((part) => part.text)
        .join('');

      if (responseText.trim()) {
        this.chatRecordingService.recordMessage({
          model,
          type: 'gemini',
          content: responseText,
        });
      }
    }

    // Bundle all streamed parts into a single Content object
    const modelOutput: Content[] =
      modelResponseParts.length > 0
        ? [{ role: 'model', parts: modelResponseParts }]
        : [];

    // Pass the raw, bundled data to the new, robust recordHistory
    this.recordHistory(userInput, modelOutput);
  }

  private recordHistory(userInput: Content, modelOutput: Content[]) {
    // Part 1: Handle the user's turn.

    const lastTurn = this.history[this.history.length - 1];
    // The only time we don't push is if it's the *exact same* object,
    // which happens in streaming where we add it preemptively.
    if (lastTurn !== userInput) {
      if (lastTurn?.role === 'user') {
        // This is an invalid sequence.
        throw new Error('Cannot add a user turn after another user turn.');
      }
      this.history.push(userInput);
    }

    // Part 2: Process the model output into a final, consolidated list of turns.
    const finalModelTurns: Content[] = [];
    for (const content of modelOutput) {
      // A. Preserve malformed content that has no 'parts' array.
      if (!content.parts) {
        finalModelTurns.push(content);
        continue;
      }

      // B. Filter out 'thought' parts.
      const visibleParts = content.parts.filter((part) => !part.thought);

      const newTurn = { ...content, parts: visibleParts };
      const lastTurnInFinal = finalModelTurns[finalModelTurns.length - 1];

      // Consolidate this new turn with the PREVIOUS turn if they are adjacent model turns.
      if (
        lastTurnInFinal &&
        lastTurnInFinal.role === 'model' &&
        newTurn.role === 'model' &&
        lastTurnInFinal.parts && // SAFETY CHECK: Ensure the destination has a parts array.
        newTurn.parts
      ) {
        lastTurnInFinal.parts.push(...newTurn.parts);
      } else {
        finalModelTurns.push(newTurn);
      }
    }

    // Part 3: Add the processed model turns to the history, with one final consolidation pass.
    if (finalModelTurns.length > 0) {
      // Re-consolidate parts within any turns that were merged in the previous step.
      for (const turn of finalModelTurns) {
        if (turn.parts && turn.parts.length > 1) {
          const consolidatedParts: Part[] = [];
          for (const part of turn.parts) {
            const lastPart = consolidatedParts[consolidatedParts.length - 1];
            if (
              lastPart &&
              // Ensure lastPart is a pure text part
              typeof lastPart.text === 'string' &&
              !lastPart.functionCall &&
              !lastPart.functionResponse &&
              !lastPart.inlineData &&
              !lastPart.fileData &&
              !lastPart.thought &&
              // Ensure current part is a pure text part
              typeof part.text === 'string' &&
              !part.functionCall &&
              !part.functionResponse &&
              !part.inlineData &&
              !part.fileData &&
              !part.thought
            ) {
              lastPart.text += part.text;
            } else {
              consolidatedParts.push({ ...part });
            }
          }
          turn.parts = consolidatedParts;
        }
      }
      this.history.push(...finalModelTurns);
    } else {
      // If, after all processing, there's NO model output, add the placeholder.
      this.history.push({ role: 'model', parts: [] });
    }
  }

  /**
   * Gets the chat recording service instance.
   */
  getChatRecordingService(): ChatRecordingService {
    return this.chatRecordingService;
  }

  /**
   * Extracts and records thought from thought content.
   */
  private recordThoughtFromContent(content: Content): void {
    if (!content.parts || content.parts.length === 0) {
      return;
    }

    const thoughtPart = content.parts[0];
    if (thoughtPart.text) {
      // Extract subject and description using the same logic as turn.ts
      const rawText = thoughtPart.text;
      const subjectStringMatches = rawText.match(/\*\*(.*?)\*\*/s);
      const subject = subjectStringMatches
        ? subjectStringMatches[1].trim()
        : '';
      const description = rawText.replace(/\*\*(.*?)\*\*/s, '').trim();

      this.chatRecordingService.recordThought({
        subject,
        description,
      });
    }
  }
}

/** Visible for Testing */
export function isSchemaDepthError(errorMessage: string): boolean {
  return errorMessage.includes('maximum schema depth exceeded');
}

export function isInvalidArgumentError(errorMessage: string): boolean {
  return errorMessage.includes('Request contains an invalid argument');
}<|MERGE_RESOLUTION|>--- conflicted
+++ resolved
@@ -25,11 +25,7 @@
 } from '../config/models.js';
 import { hasCycleInSchema } from '../tools/tools.js';
 import type { StructuredError } from './turn.js';
-<<<<<<< HEAD
 import { t } from '../i18n/index.js';
-import type { CompletedToolCall } from './coreToolScheduler.js';
-=======
->>>>>>> 7353bda8
 import {
   logContentRetry,
   logContentRetryFailure,
