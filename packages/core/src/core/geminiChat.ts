/**
 * @license
 * Copyright 2025 Google LLC
 * SPDX-License-Identifier: Apache-2.0
 */

// DISCLAIMER: This is a copied version of https://github.com/googleapis/js-genai/blob/main/src/chats.ts with the intention of working around a key bug
// where function responses are not treated as "valid" responses: https://b.corp.google.com/issues/420354090

import type {
  GenerateContentResponse,
  Content,
  Part,
  Tool,
  PartListUnion,
  GenerateContentConfig,
  GenerateContentParameters,
} from '@google/genai';
import { toParts } from '../code_assist/converter.js';
import { createUserContent, FinishReason } from '@google/genai';
import { retryWithBackoff, isRetryableError } from '../utils/retry.js';
import type { Config } from '../config/config.js';
import {
  resolveModel,
  isGemini2Model,
  isPreviewModel,
} from '../config/models.js';
import { hasCycleInSchema } from '../tools/tools.js';
import type { StructuredError } from './turn.js';
import type { CompletedToolCall } from './coreToolScheduler.js';
import {
  logContentRetry,
  logContentRetryFailure,
} from '../telemetry/loggers.js';
import {
  ChatRecordingService,
  type ResumedSessionData,
} from '../services/chatRecordingService.js';
import {
  ContentRetryEvent,
  ContentRetryFailureEvent,
} from '../telemetry/types.js';
import { handleFallback } from '../fallback/handler.js';
import { isFunctionResponse } from '../utils/messageInspectors.js';
import { partListUnionToString } from './geminiRequest.js';
import type { ModelConfigKey } from '../services/modelConfigService.js';
import { estimateTokenCountSync } from '../utils/tokenCalculation.js';
import {
  applyModelSelection,
  createAvailabilityContextProvider,
} from '../availability/policyHelpers.js';
import {
  fireAfterModelHook,
  fireBeforeModelHook,
  fireBeforeToolSelectionHook,
} from './geminiChatHookTriggers.js';

export enum StreamEventType {
  /** A regular content chunk from the API. */
  CHUNK = 'chunk',
  /** A signal that a retry is about to happen. The UI should discard any partial
   * content from the attempt that just failed. */
  RETRY = 'retry',
}

export type StreamEvent =
  | { type: StreamEventType.CHUNK; value: GenerateContentResponse }
  | { type: StreamEventType.RETRY };

/**
 * Options for retrying due to invalid content from the model.
 */
interface ContentRetryOptions {
  /** Total number of attempts to make (1 initial + N retries). */
  maxAttempts: number;
  /** The base delay in milliseconds for linear backoff. */
  initialDelayMs: number;
}

const INVALID_CONTENT_RETRY_OPTIONS: ContentRetryOptions = {
  maxAttempts: 2, // 1 initial call + 1 retry
  initialDelayMs: 500,
};

export const SYNTHETIC_THOUGHT_SIGNATURE = 'skip_thought_signature_validator';

/**
 * Returns true if the response is valid, false otherwise.
 */
function isValidResponse(response: GenerateContentResponse): boolean {
  if (response.candidates === undefined || response.candidates.length === 0) {
    return false;
  }
  const content = response.candidates[0]?.content;
  if (content === undefined) {
    return false;
  }
  return isValidContent(content);
}

export function isValidNonThoughtTextPart(part: Part): boolean {
  return (
    typeof part.text === 'string' &&
    !part.thought &&
    // Technically, the model should never generate parts that have text and
    //  any of these but we don't trust them so check anyways.
    !part.functionCall &&
    !part.functionResponse &&
    !part.inlineData &&
    !part.fileData
  );
}

function isValidContent(content: Content): boolean {
  if (content.parts === undefined || content.parts.length === 0) {
    return false;
  }
  for (const part of content.parts) {
    if (part === undefined || Object.keys(part).length === 0) {
      return false;
    }
    if (!part.thought && part.text !== undefined && part.text === '') {
      return false;
    }
  }
  return true;
}

/**
 * Validates the history contains the correct roles.
 *
 * @throws Error if the history does not start with a user turn.
 * @throws Error if the history contains an invalid role.
 */
function validateHistory(history: Content[]) {
  for (const content of history) {
    if (content.role !== 'user' && content.role !== 'model') {
      throw new Error(`Role must be user or model, but got ${content.role}.`);
    }
  }
}

/**
 * Extracts the curated (valid) history from a comprehensive history.
 *
 * @remarks
 * The model may sometimes generate invalid or empty contents(e.g., due to safety
 * filters or recitation). Extracting valid turns from the history
 * ensures that subsequent requests could be accepted by the model.
 */
function extractCuratedHistory(comprehensiveHistory: Content[]): Content[] {
  if (comprehensiveHistory === undefined || comprehensiveHistory.length === 0) {
    return [];
  }
  const curatedHistory: Content[] = [];
  const length = comprehensiveHistory.length;
  let i = 0;
  while (i < length) {
    if (comprehensiveHistory[i].role === 'user') {
      curatedHistory.push(comprehensiveHistory[i]);
      i++;
    } else {
      const modelOutput: Content[] = [];
      let isValid = true;
      while (i < length && comprehensiveHistory[i].role === 'model') {
        modelOutput.push(comprehensiveHistory[i]);
        if (isValid && !isValidContent(comprehensiveHistory[i])) {
          isValid = false;
        }
        i++;
      }
      if (isValid) {
        curatedHistory.push(...modelOutput);
      }
    }
  }
  return curatedHistory;
}

/**
 * Custom error to signal that a stream completed with invalid content,
 * which should trigger a retry.
 */
export class InvalidStreamError extends Error {
  readonly type:
    | 'NO_FINISH_REASON'
    | 'NO_RESPONSE_TEXT'
    | 'MALFORMED_FUNCTION_CALL';

  constructor(
    message: string,
    type: 'NO_FINISH_REASON' | 'NO_RESPONSE_TEXT' | 'MALFORMED_FUNCTION_CALL',
  ) {
    super(message);
    this.name = 'InvalidStreamError';
    this.type = type;
  }
}

/**
 * Chat session that enables sending messages to the model with previous
 * conversation context.
 *
 * @remarks
 * The session maintains all the turns between user and model.
 */
export class GeminiChat {
  // A promise to represent the current state of the message being sent to the
  // model.
  private sendPromise: Promise<void> = Promise.resolve();
  private readonly chatRecordingService: ChatRecordingService;
  private lastPromptTokenCount: number;

  constructor(
    private readonly config: Config,
    private systemInstruction: string = '',
    private tools: Tool[] = [],
    private history: Content[] = [],
    resumedSessionData?: ResumedSessionData,
  ) {
    validateHistory(history);
    this.chatRecordingService = new ChatRecordingService(config);
    this.chatRecordingService.initialize(resumedSessionData);
    this.lastPromptTokenCount = estimateTokenCountSync(
      this.history.flatMap((c) => c.parts || []),
    );
  }

  setSystemInstruction(sysInstr: string) {
    this.systemInstruction = sysInstr;
  }

  /**
   * Sends a message to the model and returns the response in chunks.
   *
   * @remarks
   * This method will wait for the previous message to be processed before
   * sending the next message.
   *
   * @see {@link Chat#sendMessage} for non-streaming method.
   * @param modelConfigKey - The key for the model config.
   * @param message - The list of messages to send.
   * @param prompt_id - The ID of the prompt.
   * @param signal - An abort signal for this message.
   * @return The model's response.
   *
   * @example
   * ```ts
   * const chat = ai.chats.create({model: 'gemini-2.0-flash'});
   * const response = await chat.sendMessageStream({
   * message: 'Why is the sky blue?'
   * });
   * for await (const chunk of response) {
   * console.log(chunk.text);
   * }
   * ```
   */
  async sendMessageStream(
    modelConfigKey: ModelConfigKey,
    message: PartListUnion,
    prompt_id: string,
    signal: AbortSignal,
  ): Promise<AsyncGenerator<StreamEvent>> {
    await this.sendPromise;

    let streamDoneResolver: () => void;
    const streamDonePromise = new Promise<void>((resolve) => {
      streamDoneResolver = resolve;
    });
    this.sendPromise = streamDonePromise;

    const userContent = createUserContent(message);
    const { model } =
      this.config.modelConfigService.getResolvedConfig(modelConfigKey);

    // Record user input - capture complete message with all parts (text, files, images, etc.)
    // but skip recording function responses (tool call results) as they should be stored in tool call records
    if (!isFunctionResponse(userContent)) {
      const userMessage = Array.isArray(message) ? message : [message];
      const userMessageContent = partListUnionToString(toParts(userMessage));
      this.chatRecordingService.recordMessage({
        model,
        type: 'user',
        content: userMessageContent,
      });
    }

    // Add user content to history ONCE before any attempts.
    this.history.push(userContent);
    const requestContents = this.getHistory(true);

    const streamWithRetries = async function* (
      this: GeminiChat,
    ): AsyncGenerator<StreamEvent, void, void> {
      try {
        let lastError: unknown = new Error('Request failed after all retries.');

        const maxAttempts = INVALID_CONTENT_RETRY_OPTIONS.maxAttempts;

        for (let attempt = 0; attempt < maxAttempts; attempt++) {
          let isConnectionPhase = true;
          try {
            if (attempt > 0) {
              yield { type: StreamEventType.RETRY };
            }

            // If this is a retry, update the key with the new context.
            const currentConfigKey =
              attempt > 0
                ? { ...modelConfigKey, isRetry: true }
                : modelConfigKey;

            isConnectionPhase = true;
            const stream = await this.makeApiCallAndProcessStream(
              currentConfigKey,
              requestContents,
              prompt_id,
              signal,
            );
            isConnectionPhase = false;
            for await (const chunk of stream) {
              yield { type: StreamEventType.CHUNK, value: chunk };
            }

            lastError = null;
            break;
          } catch (error) {
            if (isConnectionPhase) {
              throw error;
            }
            lastError = error;
            const isContentError = error instanceof InvalidStreamError;
            const isRetryable = isRetryableError(
              error,
              this.config.getRetryFetchErrors(),
            );

            if (
              (isContentError && isGemini2Model(model)) ||
              (isRetryable && !signal.aborted)
            ) {
              // Check if we have more attempts left.
              if (attempt < maxAttempts - 1) {
                const delayMs = INVALID_CONTENT_RETRY_OPTIONS.initialDelayMs;
                const retryType = isContentError ? error.type : 'NETWORK_ERROR';

                logContentRetry(
                  this.config,
                  new ContentRetryEvent(attempt, retryType, delayMs, model),
                );
                await new Promise((res) =>
                  setTimeout(res, delayMs * (attempt + 1)),
                );
                continue;
              }
            }
            break;
          }
        }

        if (lastError) {
          if (
            lastError instanceof InvalidStreamError &&
            isGemini2Model(model)
          ) {
            logContentRetryFailure(
              this.config,
              new ContentRetryFailureEvent(maxAttempts, lastError.type, model),
            );
          }
          throw lastError;
        }
      } finally {
        streamDoneResolver!();
      }
    };

    return streamWithRetries.call(this);
  }

  private async makeApiCallAndProcessStream(
    modelConfigKey: ModelConfigKey,
    requestContents: Content[],
    prompt_id: string,
    abortSignal: AbortSignal,
  ): Promise<AsyncGenerator<GenerateContentResponse>> {
    const contentsForPreviewModel =
      this.ensureActiveLoopHasThoughtSignatures(requestContents);

    // Track final request parameters for AfterModel hooks
    const {
      model: availabilityFinalModel,
      config: newAvailabilityConfig,
      maxAttempts: availabilityMaxAttempts,
    } = applyModelSelection(this.config, modelConfigKey);

    let lastModelToUse = availabilityFinalModel;
    let currentGenerateContentConfig: GenerateContentConfig =
      newAvailabilityConfig;
    let lastConfig: GenerateContentConfig = currentGenerateContentConfig;
    let lastContentsToUse: Content[] = requestContents;

    const getAvailabilityContext = createAvailabilityContextProvider(
      this.config,
      () => lastModelToUse,
    );
    // Track initial active model to detect fallback changes
    const initialActiveModel = this.config.getActiveModel();

    const apiCall = async () => {
      // Default to the last used model (which respects arguments/availability selection)
      let modelToUse = resolveModel(
        lastModelToUse,
        this.config.getPreviewFeatures(),
      );

      // If the active model has changed (e.g. due to a fallback updating the config),
      // we switch to the new active model.
      if (this.config.getActiveModel() !== initialActiveModel) {
        modelToUse = resolveModel(
          this.config.getActiveModel(),
          this.config.getPreviewFeatures(),
        );
      }

      if (modelToUse !== lastModelToUse) {
        const { generateContentConfig: newConfig } =
          this.config.modelConfigService.getResolvedConfig({
            ...modelConfigKey,
            model: modelToUse,
          });
        currentGenerateContentConfig = newConfig;
      }

      lastModelToUse = modelToUse;
      const config: GenerateContentConfig = {
        ...currentGenerateContentConfig,
        // TODO(12622): Ensure we don't overrwrite these when they are
        // passed via config.
        systemInstruction: this.systemInstruction,
        tools: this.tools,
        abortSignal,
      };

      let contentsToUse = isPreviewModel(modelToUse)
        ? contentsForPreviewModel
        : requestContents;

      // Fire BeforeModel and BeforeToolSelection hooks if enabled
      const hooksEnabled = this.config.getEnableHooks();
      const messageBus = this.config.getMessageBus();
      if (hooksEnabled && messageBus) {
        // Fire BeforeModel hook
        const beforeModelResult = await fireBeforeModelHook(messageBus, {
          model: modelToUse,
          config,
          contents: contentsToUse,
        });

        // Check if hook blocked the model call
        if (beforeModelResult.blocked) {
          // Return a synthetic response generator
          const syntheticResponse = beforeModelResult.syntheticResponse;
          if (syntheticResponse) {
            return (async function* () {
              yield syntheticResponse;
            })();
          }
          // If blocked without synthetic response, return empty generator
          return (async function* () {
            // Empty generator - no response
          })();
        }

        // Apply modifications from BeforeModel hook
        if (beforeModelResult.modifiedConfig) {
          Object.assign(config, beforeModelResult.modifiedConfig);
        }
        if (
          beforeModelResult.modifiedContents &&
          Array.isArray(beforeModelResult.modifiedContents)
        ) {
          contentsToUse = beforeModelResult.modifiedContents as Content[];
        }

        // Fire BeforeToolSelection hook
        const toolSelectionResult = await fireBeforeToolSelectionHook(
          messageBus,
          {
            model: modelToUse,
            config,
            contents: contentsToUse,
          },
        );

        // Apply tool configuration modifications
        if (toolSelectionResult.toolConfig) {
          config.toolConfig = toolSelectionResult.toolConfig;
        }
        if (
          toolSelectionResult.tools &&
          Array.isArray(toolSelectionResult.tools)
        ) {
          config.tools = toolSelectionResult.tools as Tool[];
        }
      }

      // Track final request parameters for AfterModel hooks
      lastModelToUse = modelToUse;
      lastConfig = config;
      lastContentsToUse = contentsToUse;

      return this.config.getContentGenerator().generateContentStream(
        {
          model: modelToUse,
          contents: contentsToUse,
          config,
        },
        prompt_id,
      );
    };

    const onPersistent429Callback = async (
      authType?: string,
      error?: unknown,
    ) => handleFallback(this.config, lastModelToUse, authType, error);

    const streamResponse = await retryWithBackoff(apiCall, {
      onPersistent429: onPersistent429Callback,
      authType: this.config.getContentGeneratorConfig()?.authType,
      retryFetchErrors: this.config.getRetryFetchErrors(),
<<<<<<< HEAD
      signal: generateContentConfig.abortSignal,
      maxAttempts: availabilityMaxAttempts,
=======
      signal: abortSignal,
      maxAttempts:
        availabilityMaxAttempts ??
        (this.config.isPreviewModelFallbackMode() &&
        isPreviewModel(lastModelToUse)
          ? 1
          : undefined),
>>>>>>> de7e1937
      getAvailabilityContext,
    });

    // Store the original request for AfterModel hooks
    const originalRequest: GenerateContentParameters = {
      model: lastModelToUse,
      config: lastConfig,
      contents: lastContentsToUse,
    };

    return this.processStreamResponse(
      lastModelToUse,
      streamResponse,
      originalRequest,
    );
  }

  /**
   * Returns the chat history.
   *
   * @remarks
   * The history is a list of contents alternating between user and model.
   *
   * There are two types of history:
   * - The `curated history` contains only the valid turns between user and
   * model, which will be included in the subsequent requests sent to the model.
   * - The `comprehensive history` contains all turns, including invalid or
   * empty model outputs, providing a complete record of the history.
   *
   * The history is updated after receiving the response from the model,
   * for streaming response, it means receiving the last chunk of the response.
   *
   * The `comprehensive history` is returned by default. To get the `curated
   * history`, set the `curated` parameter to `true`.
   *
   * @param curated - whether to return the curated history or the comprehensive
   * history.
   * @return History contents alternating between user and model for the entire
   * chat session.
   */
  getHistory(curated: boolean = false): Content[] {
    const history = curated
      ? extractCuratedHistory(this.history)
      : this.history;
    // Deep copy the history to avoid mutating the history outside of the
    // chat session.
    return structuredClone(history);
  }

  /**
   * Clears the chat history.
   */
  clearHistory(): void {
    this.history = [];
  }

  /**
   * Adds a new entry to the chat history.
   */
  addHistory(content: Content): void {
    this.history.push(content);
  }

  setHistory(history: Content[]): void {
    this.history = history;
  }

  stripThoughtsFromHistory(): void {
    this.history = this.history.map((content) => {
      const newContent = { ...content };
      if (newContent.parts) {
        newContent.parts = newContent.parts.map((part) => {
          if (part && typeof part === 'object' && 'thoughtSignature' in part) {
            const newPart = { ...part };
            delete (newPart as { thoughtSignature?: string }).thoughtSignature;
            return newPart;
          }
          return part;
        });
      }
      return newContent;
    });
  }

  // To ensure our requests validate, the first function call in every model
  // turn within the active loop must have a `thoughtSignature` property.
  // If we do not do this, we will get back 400 errors from the API.
  ensureActiveLoopHasThoughtSignatures(requestContents: Content[]): Content[] {
    // First, find the start of the active loop by finding the last user turn
    // with a text message, i.e. that is not a function response.
    let activeLoopStartIndex = -1;
    for (let i = requestContents.length - 1; i >= 0; i--) {
      const content = requestContents[i];
      if (content.role === 'user' && content.parts?.some((part) => part.text)) {
        activeLoopStartIndex = i;
        break;
      }
    }

    if (activeLoopStartIndex === -1) {
      return requestContents;
    }

    // Iterate through every message in the active loop, ensuring that the first
    // function call in each message's list of parts has a valid
    // thoughtSignature property. If it does not we replace the function call
    // with a copy that uses the synthetic thought signature.
    const newContents = requestContents.slice(); // Shallow copy the array
    for (let i = activeLoopStartIndex; i < newContents.length; i++) {
      const content = newContents[i];
      if (content.role === 'model' && content.parts) {
        const newParts = content.parts.slice();
        for (let j = 0; j < newParts.length; j++) {
          const part = newParts[j];
          if (part.functionCall) {
            if (!part.thoughtSignature) {
              newParts[j] = {
                ...part,
                thoughtSignature: SYNTHETIC_THOUGHT_SIGNATURE,
              };
              newContents[i] = {
                ...content,
                parts: newParts,
              };
            }
            break; // Only consider the first function call
          }
        }
      }
    }
    return newContents;
  }

  setTools(tools: Tool[]): void {
    this.tools = tools;
  }

  async maybeIncludeSchemaDepthContext(error: StructuredError): Promise<void> {
    // Check for potentially problematic cyclic tools with cyclic schemas
    // and include a recommendation to remove potentially problematic tools.
    if (
      isSchemaDepthError(error.message) ||
      isInvalidArgumentError(error.message)
    ) {
      const tools = this.config.getToolRegistry().getAllTools();
      const cyclicSchemaTools: string[] = [];
      for (const tool of tools) {
        if (
          (tool.schema.parametersJsonSchema &&
            hasCycleInSchema(tool.schema.parametersJsonSchema)) ||
          (tool.schema.parameters && hasCycleInSchema(tool.schema.parameters))
        ) {
          cyclicSchemaTools.push(tool.displayName);
        }
      }
      if (cyclicSchemaTools.length > 0) {
        const extraDetails =
          `\n\nThis error was probably caused by cyclic schema references in one of the following tools, try disabling them with excludeTools:\n\n - ` +
          cyclicSchemaTools.join(`\n - `) +
          `\n`;
        error.message += extraDetails;
      }
    }
  }

  private async *processStreamResponse(
    model: string,
    streamResponse: AsyncGenerator<GenerateContentResponse>,
    originalRequest: GenerateContentParameters,
  ): AsyncGenerator<GenerateContentResponse> {
    const modelResponseParts: Part[] = [];

    let hasToolCall = false;
    let finishReason: FinishReason | undefined;

    for await (const chunk of streamResponse) {
      const candidateWithReason = chunk?.candidates?.find(
        (candidate) => candidate.finishReason,
      );
      if (candidateWithReason) {
        finishReason = candidateWithReason.finishReason as FinishReason;
      }

      if (isValidResponse(chunk)) {
        const content = chunk.candidates?.[0]?.content;
        if (content?.parts) {
          if (content.parts.some((part) => part.thought)) {
            // Record thoughts
            this.recordThoughtFromContent(content);
          }
          if (content.parts.some((part) => part.functionCall)) {
            hasToolCall = true;
          }

          modelResponseParts.push(
            ...content.parts.filter((part) => !part.thought),
          );
        }
      }

      // Record token usage if this chunk has usageMetadata
      if (chunk.usageMetadata) {
        this.chatRecordingService.recordMessageTokens(chunk.usageMetadata);
        if (chunk.usageMetadata.promptTokenCount !== undefined) {
          this.lastPromptTokenCount = chunk.usageMetadata.promptTokenCount;
        }
      }

      // Fire AfterModel hook through MessageBus (only if hooks are enabled)
      const hooksEnabled = this.config.getEnableHooks();
      const messageBus = this.config.getMessageBus();
      if (hooksEnabled && messageBus && originalRequest && chunk) {
        const hookResult = await fireAfterModelHook(
          messageBus,
          originalRequest,
          chunk,
        );
        yield hookResult.response;
      } else {
        yield chunk; // Yield every chunk to the UI immediately.
      }
    }

    // String thoughts and consolidate text parts.
    const consolidatedParts: Part[] = [];
    for (const part of modelResponseParts) {
      const lastPart = consolidatedParts[consolidatedParts.length - 1];
      if (
        lastPart?.text &&
        isValidNonThoughtTextPart(lastPart) &&
        isValidNonThoughtTextPart(part)
      ) {
        lastPart.text += part.text;
      } else {
        consolidatedParts.push(part);
      }
    }

    const responseText = consolidatedParts
      .filter((part) => part.text)
      .map((part) => part.text)
      .join('')
      .trim();

    // Record model response text from the collected parts
    if (responseText) {
      this.chatRecordingService.recordMessage({
        model,
        type: 'gemini',
        content: responseText,
      });
    }

    // Stream validation logic: A stream is considered successful if:
    // 1. There's a tool call OR
    // 2. A not MALFORMED_FUNCTION_CALL finish reason and a non-mepty resp
    //
    // We throw an error only when there's no tool call AND:
    // - No finish reason, OR
    // - MALFORMED_FUNCTION_CALL finish reason OR
    // - Empty response text (e.g., only thoughts with no actual content)
    if (!hasToolCall) {
      if (!finishReason) {
        throw new InvalidStreamError(
          'Model stream ended without a finish reason.',
          'NO_FINISH_REASON',
        );
      }
      if (finishReason === FinishReason.MALFORMED_FUNCTION_CALL) {
        throw new InvalidStreamError(
          'Model stream ended with malformed function call.',
          'MALFORMED_FUNCTION_CALL',
        );
      }
      if (!responseText) {
        throw new InvalidStreamError(
          'Model stream ended with empty response text.',
          'NO_RESPONSE_TEXT',
        );
      }
    }

    this.history.push({ role: 'model', parts: consolidatedParts });
  }

  getLastPromptTokenCount(): number {
    return this.lastPromptTokenCount;
  }

  /**
   * Gets the chat recording service instance.
   */
  getChatRecordingService(): ChatRecordingService {
    return this.chatRecordingService;
  }

  /**
   * Records completed tool calls with full metadata.
   * This is called by external components when tool calls complete, before sending responses to Gemini.
   */
  recordCompletedToolCalls(
    model: string,
    toolCalls: CompletedToolCall[],
  ): void {
    const toolCallRecords = toolCalls.map((call) => {
      const resultDisplayRaw = call.response?.resultDisplay;
      const resultDisplay =
        typeof resultDisplayRaw === 'string' ? resultDisplayRaw : undefined;

      return {
        id: call.request.callId,
        name: call.request.name,
        args: call.request.args,
        result: call.response?.responseParts || null,
        status: call.status,
        timestamp: new Date().toISOString(),
        resultDisplay,
      };
    });

    this.chatRecordingService.recordToolCalls(model, toolCallRecords);
  }

  /**
   * Extracts and records thought from thought content.
   */
  private recordThoughtFromContent(content: Content): void {
    if (!content.parts || content.parts.length === 0) {
      return;
    }

    const thoughtPart = content.parts[0];
    if (thoughtPart.text) {
      // Extract subject and description using the same logic as turn.ts
      const rawText = thoughtPart.text;
      const subjectStringMatches = rawText.match(/\*\*(.*?)\*\*/s);
      const subject = subjectStringMatches
        ? subjectStringMatches[1].trim()
        : '';
      const description = rawText.replace(/\*\*(.*?)\*\*/s, '').trim();

      this.chatRecordingService.recordThought({
        subject,
        description,
      });
    }
  }
}

/** Visible for Testing */
export function isSchemaDepthError(errorMessage: string): boolean {
  return errorMessage.includes('maximum schema depth exceeded');
}

export function isInvalidArgumentError(errorMessage: string): boolean {
  return errorMessage.includes('Request contains an invalid argument');
}<|MERGE_RESOLUTION|>--- conflicted
+++ resolved
@@ -529,18 +529,8 @@
       onPersistent429: onPersistent429Callback,
       authType: this.config.getContentGeneratorConfig()?.authType,
       retryFetchErrors: this.config.getRetryFetchErrors(),
-<<<<<<< HEAD
-      signal: generateContentConfig.abortSignal,
+      signal: abortSignal,
       maxAttempts: availabilityMaxAttempts,
-=======
-      signal: abortSignal,
-      maxAttempts:
-        availabilityMaxAttempts ??
-        (this.config.isPreviewModelFallbackMode() &&
-        isPreviewModel(lastModelToUse)
-          ? 1
-          : undefined),
->>>>>>> de7e1937
       getAvailabilityContext,
     });
 
