--- conflicted
+++ resolved
@@ -381,12 +381,8 @@
     await this.sendPromise;
     const userContent = createUserContent(params.message);
     const requestContents = this.getHistory(true).concat(userContent);
-<<<<<<< HEAD
-    this._logApiRequest(requestContents, this.config.getModel());
-=======
     this._logApiRequest(requestContents, this.config.getModel(), prompt_id);
 
->>>>>>> daed8b0f
     const startTime = Date.now();
 
     try {
