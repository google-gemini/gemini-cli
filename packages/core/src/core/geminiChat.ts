--- conflicted
+++ resolved
@@ -23,12 +23,8 @@
 import type { Config } from '../config/config.js';
 import { DEFAULT_GEMINI_FLASH_MODEL } from '../config/models.js';
 import { hasCycleInSchema } from '../tools/tools.js';
-<<<<<<< HEAD
-import { StructuredError } from './turn.js';
+import type { StructuredError } from './turn.js';
 import { t } from '../i18n/index.js';
-=======
-import type { StructuredError } from './turn.js';
->>>>>>> 0f031a7f
 import {
   recordContentRetry,
   recordContentRetryFailure,
