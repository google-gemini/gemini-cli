--- conflicted
+++ resolved
@@ -641,67 +641,6 @@
       });
     }
   }
-<<<<<<< HEAD
-
-  /**
-   * Truncates the chunkStream right before the second function call to a
-   * function that mutates state. This may involve trimming parts from a chunk
-   * as well as omtting some chunks altogether.
-   *
-   * We do this because it improves tool call quality if the model gets
-   * feedback from one mutating function call before it makes the next one.
-   */
-  private async *stopBeforeSecondMutator(
-    chunkStream: AsyncGenerator<GenerateContentResponse>,
-  ): AsyncGenerator<GenerateContentResponse> {
-    let foundMutatorFunctionCall = false;
-
-    for await (const chunk of chunkStream) {
-      const candidate = chunk.candidates?.[0];
-      const content = candidate?.content;
-      if (!candidate || !content?.parts) {
-        yield chunk;
-        continue;
-      }
-
-      const truncatedParts: Part[] = [];
-      for (const part of content.parts) {
-        if (this.isMutatorFunctionCall(part)) {
-          if (foundMutatorFunctionCall) {
-            // This is the second mutator call.
-            // Truncate and return immediately.
-            const newChunk = new GenerateContentResponse();
-            newChunk.candidates = [
-              {
-                ...candidate,
-                content: {
-                  ...content,
-                  parts: truncatedParts,
-                },
-                finishReason: FinishReason.STOP,
-              },
-            ];
-            yield newChunk;
-            return;
-          }
-          foundMutatorFunctionCall = true;
-        }
-        truncatedParts.push(part);
-      }
-
-      yield chunk;
-    }
-  }
-
-  private isMutatorFunctionCall(part: Part): boolean {
-    if (!part?.functionCall?.name) {
-      return false;
-    }
-    const tool = this.config.getToolRegistry().getTool(part.functionCall.name);
-    return !!tool && MUTATOR_KINDS.includes(tool.kind);
-  }
-=======
->>>>>>> 4f5b3357
 }
 
 /** Visible for Testing */
