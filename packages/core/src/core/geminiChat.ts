/**
 * @license
 * Copyright 2025 Google LLC
 * SPDX-License-Identifier: Apache-2.0
 */

// DISCLAIMER: This is a copied version of https://github.com/googleapis/js-genai/blob/main/src/chats.ts with the intention of working around a key bug
// where function responses are not treated as "valid" responses: https://b.corp.google.com/issues/420354090

import {
  GenerateContentResponse,
  Content,
  GenerateContentConfig,
  SendMessageParameters,
  createUserContent,
  Part,
  Tool,
} from '@google/genai';
import { retryWithBackoff } from '../utils/retry.js';
import { isFunctionResponse } from '../utils/messageInspectors.js';
import { ContentGenerator, AuthType } from './contentGenerator.js';
import { Config } from '../config/config.js';
import { DEFAULT_GEMINI_FLASH_MODEL } from '../config/models.js';
import { hasCycleInSchema } from '../tools/tools.js';
import { StructuredError } from './turn.js';

/**
 * Options for retrying due to invalid content from the model.
 */
interface ContentRetryOptions {
  /** Total number of attempts to make (1 initial + N retries). */
  maxAttempts: number;
  /** The base delay in milliseconds for linear backoff. */
  initialDelayMs: number;
}

const INVALID_CONTENT_RETRY_OPTIONS: ContentRetryOptions = {
  maxAttempts: 3, // 1 initial call + 2 retries
  initialDelayMs: 500,
};

/**
 * Returns true if the response is valid, false otherwise.
 */
function isValidResponse(response: GenerateContentResponse): boolean {
  if (response.candidates === undefined || response.candidates.length === 0) {
    return false;
  }
  const content = response.candidates[0]?.content;
  if (content === undefined) {
    return false;
  }
  return isValidContent(content);
}

function isValidContent(content: Content): boolean {
  if (content.parts === undefined || content.parts.length === 0) {
    return false;
  }
  for (const part of content.parts) {
    if (part === undefined || Object.keys(part).length === 0) {
      return false;
    }
    if (!part.thought && part.text !== undefined && part.text === '') {
      return false;
    }
  }
  return true;
}

/**
 * Validates the history contains the correct roles.
 *
 * @throws Error if the history does not start with a user turn.
 * @throws Error if the history contains an invalid role.
 */
function validateHistory(history: Content[]) {
  for (const content of history) {
    if (content.role !== 'user' && content.role !== 'model') {
      throw new Error(`Role must be user or model, but got ${content.role}.`);
    }
  }
}

/**
 * Extracts the curated (valid) history from a comprehensive history.
 *
 * @remarks
 * The model may sometimes generate invalid or empty contents(e.g., due to safety
 * filters or recitation). Extracting valid turns from the history
 * ensures that subsequent requests could be accepted by the model.
 */
function extractCuratedHistory(comprehensiveHistory: Content[]): Content[] {
  if (comprehensiveHistory === undefined || comprehensiveHistory.length === 0) {
    return [];
  }
  const curatedHistory: Content[] = [];
  const length = comprehensiveHistory.length;
  let i = 0;
  while (i < length) {
    if (comprehensiveHistory[i].role === 'user') {
      curatedHistory.push(comprehensiveHistory[i]);
      i++;
    } else {
      const modelOutput: Content[] = [];
      let isValid = true;
      while (i < length && comprehensiveHistory[i].role === 'model') {
        modelOutput.push(comprehensiveHistory[i]);
        if (isValid && !isValidContent(comprehensiveHistory[i])) {
          isValid = false;
        }
        i++;
      }
      if (isValid) {
        curatedHistory.push(...modelOutput);
      }
    }
  }
  return curatedHistory;
}

/**
 * Custom error to signal that a stream completed without valid content,
 * which should trigger a retry.
 */
export class EmptyStreamError extends Error {
  constructor(message: string) {
    super(message);
    this.name = 'EmptyStreamError';
  }
}

/**
 * Chat session that enables sending messages to the model with previous
 * conversation context.
 *
 * @remarks
 * The session maintains all the turns between user and model.
 */
export class GeminiChat {
  // A promise to represent the current state of the message being sent to the
  // model.
  private sendPromise: Promise<void> = Promise.resolve();

  constructor(
    private readonly config: Config,
    private readonly contentGenerator: ContentGenerator,
    private readonly generationConfig: GenerateContentConfig = {},
    private history: Content[] = [],
  ) {
    validateHistory(history);
  }

  /**
   * Handles falling back to Flash model when persistent 429 errors occur for OAuth users.
   * Uses a fallback handler if provided by the config; otherwise, returns null.
   */
  private async handleFlashFallback(
    authType?: string,
    error?: unknown,
  ): Promise<string | null> {
    // Only handle fallback for OAuth users
    if (authType !== AuthType.LOGIN_WITH_GOOGLE) {
      return null;
    }

    const currentModel = this.config.getModel();
    const fallbackModel = DEFAULT_GEMINI_FLASH_MODEL;

    // Don't fallback if already using Flash model
    if (currentModel === fallbackModel) {
      return null;
    }

    // Check if config has a fallback handler (set by CLI package)
    const fallbackHandler = this.config.flashFallbackHandler;
    if (typeof fallbackHandler === 'function') {
      try {
        const accepted = await fallbackHandler(
          currentModel,
          fallbackModel,
          error,
        );
        if (accepted !== false && accepted !== null) {
          this.config.setModel(fallbackModel);
          this.config.setFallbackMode(true);
          return fallbackModel;
        }
        // Check if the model was switched manually in the handler
        if (this.config.getModel() === fallbackModel) {
          return null; // Model was switched but don't continue with current prompt
        }
      } catch (error) {
        console.warn('Flash fallback handler failed:', error);
      }
    }

    return null;
  }

  setSystemInstruction(sysInstr: string) {
    this.generationConfig.systemInstruction = sysInstr;
  }
  /**
   * Sends a message to the model and returns the response.
   *
   * @remarks
   * This method will wait for the previous message to be processed before
   * sending the next message.
   *
   * @see {@link Chat#sendMessageStream} for streaming method.
   * @param params - parameters for sending messages within a chat session.
   * @returns The model's response.
   *
   * @example
   * ```ts
   * const chat = ai.chats.create({model: 'gemini-2.0-flash'});
   * const response = await chat.sendMessage({
   *   message: 'Why is the sky blue?'
   * });
   * console.log(response.text);
   * ```
   */
  async sendMessage(
    params: SendMessageParameters,
    prompt_id: string,
  ): Promise<GenerateContentResponse> {
    await this.sendPromise;
    const userContent = createUserContent(params.message);
    const requestContents = this.getHistory(true).concat(userContent);

    let response: GenerateContentResponse;

    try {
      const apiCall = () => {
        const modelToUse = this.config.getModel() || DEFAULT_GEMINI_FLASH_MODEL;

        // Prevent Flash model calls immediately after quota error
        if (
          this.config.getQuotaErrorOccurred() &&
          modelToUse === DEFAULT_GEMINI_FLASH_MODEL
        ) {
          throw new Error(
            'Please submit a new query to continue with the Flash model.',
          );
        }

        return this.contentGenerator.generateContent(
          {
            model: modelToUse,
            contents: requestContents,
            config: { ...this.generationConfig, ...params.config },
          },
          prompt_id,
        );
      };

      response = await retryWithBackoff(apiCall, {
        shouldRetry: (error: unknown) => {
          // Check for known error messages and codes.
          if (error instanceof Error && error.message) {
            if (isSchemaDepthError(error.message)) return false;
            if (error.message.includes('429')) return true;
            if (error.message.match(/5\d{2}/)) return true;
          }
          return false; // Don't retry other errors by default
        },
        onPersistent429: async (authType?: string, error?: unknown) =>
          await this.handleFlashFallback(authType, error),
        authType: this.config.getContentGeneratorConfig()?.authType,
      });

      this.sendPromise = (async () => {
        const outputContent = response.candidates?.[0]?.content;
        // Because the AFC input contains the entire curated chat history in
        // addition to the new user input, we need to truncate the AFC history
        // to deduplicate the existing chat history.
        const fullAutomaticFunctionCallingHistory =
          response.automaticFunctionCallingHistory;
        const index = this.getHistory(true).length;
        let automaticFunctionCallingHistory: Content[] = [];
        if (fullAutomaticFunctionCallingHistory != null) {
          automaticFunctionCallingHistory =
            fullAutomaticFunctionCallingHistory.slice(index) ?? [];
        }
        const modelOutput = outputContent ? [outputContent] : [];
        this.recordHistory(
          userContent,
          modelOutput,
          automaticFunctionCallingHistory,
        );
      })();
      await this.sendPromise.catch(() => {
        // Resets sendPromise to avoid subsequent calls failing
        this.sendPromise = Promise.resolve();
      });
      return response;
    } catch (error) {
      this.sendPromise = Promise.resolve();
      throw error;
    }
  }

  /**
   * Sends a message to the model and returns the response in chunks.
   *
   * @remarks
   * This method will wait for the previous message to be processed before
   * sending the next message.
   *
   * @see {@link Chat#sendMessage} for non-streaming method.
   * @param params - parameters for sending the message.
   * @return The model's response.
   *
   * @example
   * ```ts
   * const chat = ai.chats.create({model: 'gemini-2.0-flash'});
   * const response = await chat.sendMessageStream({
   *   message: 'Why is the sky blue?'
   * });
   * for await (const chunk of response) {
   *   console.log(chunk.text);
   * }
   * ```
   */
  async sendMessageStream(
    params: SendMessageParameters,
    prompt_id: string,
  ): Promise<AsyncGenerator<GenerateContentResponse>> {
    await this.sendPromise;

    let streamDoneResolver: () => void;
    const streamDonePromise = new Promise<void>((resolve) => {
      streamDoneResolver = resolve;
    });
    this.sendPromise = streamDonePromise;

    const userContent = createUserContent(params.message);

    // Add user content to history ONCE before any attempts.
    this.history.push(userContent);
    const requestContents = this.getHistory(true);

    // eslint-disable-next-line @typescript-eslint/no-this-alias
    const self = this;
    return (async function* () {
      try {
        let lastError: unknown = new Error('Request failed after all retries.');

        for (
          let attempt = 0;
          attempt <= INVALID_CONTENT_RETRY_OPTIONS.maxAttempts;
          attempt++
        ) {
          try {
            const stream = await self.makeApiCallAndProcessStream(
              requestContents,
              params,
              prompt_id,
              userContent,
            );

            for await (const chunk of stream) {
              yield chunk;
            }

            lastError = null;
            break;
          } catch (error) {
            lastError = error;
            const isContentError = error instanceof EmptyStreamError;

            if (isContentError) {
              // Check if we have more attempts left.
              if (attempt < INVALID_CONTENT_RETRY_OPTIONS.maxAttempts - 1) {
                await new Promise((res) =>
                  setTimeout(
                    res,
                    INVALID_CONTENT_RETRY_OPTIONS.initialDelayMs *
                      (attempt + 1),
                  ),
                );
                continue;
              }
            }
            break;
          }
        }

        if (lastError) {
          // If the stream fails, remove the user message that was added.
          if (self.history[self.history.length - 1] === userContent) {
            self.history.pop();
          }
          throw lastError;
        }
      } finally {
        streamDoneResolver!();
      }
    })();
  }

  private async makeApiCallAndProcessStream(
    requestContents: Content[],
    params: SendMessageParameters,
    prompt_id: string,
    userContent: Content,
  ): Promise<AsyncGenerator<GenerateContentResponse>> {
    const apiCall = () => {
      const modelToUse = this.config.getModel();

      if (
        this.config.getQuotaErrorOccurred() &&
        modelToUse === DEFAULT_GEMINI_FLASH_MODEL
      ) {
        throw new Error(
          'Please submit a new query to continue with the Flash model.',
        );
      }

      return this.contentGenerator.generateContentStream(
        {
          model: modelToUse,
          contents: requestContents,
          config: { ...this.generationConfig, ...params.config },
        },
        prompt_id,
      );
    };

    const streamResponse = await retryWithBackoff(apiCall, {
      shouldRetry: (error: unknown) => {
        if (error instanceof Error && error.message) {
          if (isSchemaDepthError(error.message)) return false;
          if (error.message.includes('429')) return true;
          if (error.message.match(/5\d{2}/)) return true;
        }
        return false;
      },
      onPersistent429: async (authType?: string, error?: unknown) =>
        await this.handleFlashFallback(authType, error),
      authType: this.config.getContentGeneratorConfig()?.authType,
    });

    return this.processStreamResponse(streamResponse, userContent);
  }

  /**
   * Returns the chat history.
   *
   * @remarks
   * The history is a list of contents alternating between user and model.
   *
   * There are two types of history:
   * - The `curated history` contains only the valid turns between user and
   * model, which will be included in the subsequent requests sent to the model.
   * - The `comprehensive history` contains all turns, including invalid or
   *   empty model outputs, providing a complete record of the history.
   *
   * The history is updated after receiving the response from the model,
   * for streaming response, it means receiving the last chunk of the response.
   *
   * The `comprehensive history` is returned by default. To get the `curated
   * history`, set the `curated` parameter to `true`.
   *
   * @param curated - whether to return the curated history or the comprehensive
   *     history.
   * @return History contents alternating between user and model for the entire
   *     chat session.
   */
  getHistory(curated: boolean = false): Content[] {
    const history = curated
      ? extractCuratedHistory(this.history)
      : this.history;
    // Deep copy the history to avoid mutating the history outside of the
    // chat session.
    return structuredClone(history);
  }

  /**
   * Clears the chat history.
   */
  clearHistory(): void {
    this.history = [];
  }

  /**
   * Adds a new entry to the chat history.
   */
  addHistory(content: Content): void {
    this.history.push(content);
  }
  setHistory(history: Content[]): void {
    this.history = history;
  }

  setTools(tools: Tool[]): void {
    this.generationConfig.tools = tools;
  }

  async maybeIncludeSchemaDepthContext(error: StructuredError): Promise<void> {
    // Check for potentially problematic cyclic tools with cyclic schemas
    // and include a recommendation to remove potentially problematic tools.
    if (
      isSchemaDepthError(error.message) ||
      isInvalidArgumentError(error.message)
    ) {
      const tools = this.config.getToolRegistry().getAllTools();
      const cyclicSchemaTools: string[] = [];
      for (const tool of tools) {
        if (
          (tool.schema.parametersJsonSchema &&
            hasCycleInSchema(tool.schema.parametersJsonSchema)) ||
          (tool.schema.parameters && hasCycleInSchema(tool.schema.parameters))
        ) {
          cyclicSchemaTools.push(tool.displayName);
        }
      }
      if (cyclicSchemaTools.length > 0) {
        const extraDetails =
          `\n\nThis error was probably caused by cyclic schema references in one of the following tools, try disabling them with excludeTools:\n\n - ` +
          cyclicSchemaTools.join(`\n - `) +
          `\n`;
        error.message += extraDetails;
      }
    }
  }

  private async *processStreamResponse(
    streamResponse: AsyncGenerator<GenerateContentResponse>,
    userInput: Content,
  ): AsyncGenerator<GenerateContentResponse> {
    const modelResponseParts: Part[] = [];
    let isStreamInvalid = false;
    let hasReceivedAnyChunk = false;

    for await (const chunk of streamResponse) {
      hasReceivedAnyChunk = true;
      if (isValidResponse(chunk)) {
        const content = chunk.candidates?.[0]?.content;
        if (content) {
          // Filter out thought parts from being added to history.
          if (!this.isThoughtContent(content) && content.parts) {
            modelResponseParts.push(...content.parts);
          }
        }
      } else {
        isStreamInvalid = true;
      }
      yield chunk; // Yield every chunk to the UI immediately.
    }

    // Now that the stream is finished, make a decision.
    // Throw an error if the stream was invalid OR if it was completely empty.
    if (isStreamInvalid || !hasReceivedAnyChunk) {
      throw new EmptyStreamError(
        'Model stream was invalid or completed without valid content.',
      );
    }

    // Use recordHistory to correctly save the conversation turn.
    const modelOutput: Content[] = [
      { role: 'model', parts: modelResponseParts },
    ];
    this.recordHistory(userInput, modelOutput);
  }

  private recordHistory(
    userInput: Content,
    modelOutput: Content[],
    automaticFunctionCallingHistory?: Content[],
  ) {
    const newHistoryEntries: Content[] = [];

    // Part 1: Handle the user's part of the turn.
    if (
      automaticFunctionCallingHistory &&
      automaticFunctionCallingHistory.length > 0
    ) {
      newHistoryEntries.push(
        ...extractCuratedHistory(automaticFunctionCallingHistory),
      );
    } else {
<<<<<<< HEAD
      // Guard for streaming calls where the user input might already be in the history.
      if (
        this.history.length === 0 ||
        this.history[this.history.length - 1] !== userInput
      ) {
        newHistoryEntries.push(userInput);
=======
      this.history.push(userInput);
    }

    // Consolidate adjacent model roles in outputContents
    const consolidatedOutputContents: Content[] = [];
    for (const content of outputContents) {
      if (this.isThoughtContent(content)) {
        continue;
      }
      const lastContent =
        consolidatedOutputContents[consolidatedOutputContents.length - 1];
      if (
        lastContent &&
        this.isLastPartText(lastContent) &&
        this.isFirstPartText(content)
      ) {
        // If the last part of the previous content and the first part of the current content are text,
        // combine their text and append any other parts from the current content.
        lastContent.parts[lastContent.parts.length - 1].text +=
          content.parts[0].text || '';
        if (content.parts.length > 1) {
          lastContent.parts.push(...content.parts.slice(1));
        }
      } else {
        consolidatedOutputContents.push(content);
>>>>>>> 240830af
      }
    }

    // Part 2: Handle the model's part of the turn, filtering out thoughts.
    const nonThoughtModelOutput = modelOutput.filter(
      (content) => !this.isThoughtContent(content),
    );

<<<<<<< HEAD
    let outputContents: Content[] = [];
    if (nonThoughtModelOutput.length > 0) {
      outputContents = nonThoughtModelOutput;
    } else if (
      modelOutput.length === 0 &&
      !isFunctionResponse(userInput) &&
      !automaticFunctionCallingHistory
    ) {
      // Add an empty model response if the model truly returned nothing.
      outputContents.push({ role: 'model', parts: [] } as Content);
    }

    // Part 3: Consolidate the parts of this turn's model response.
    const consolidatedOutputContents: Content[] = [];
    if (outputContents.length > 0) {
      for (const content of outputContents) {
        const lastContent =
          consolidatedOutputContents[consolidatedOutputContents.length - 1];
        if (this.hasTextContent(lastContent) && this.hasTextContent(content)) {
          lastContent.parts[0].text += content.parts[0].text || '';
          if (content.parts.length > 1) {
            lastContent.parts.push(...content.parts.slice(1));
          }
        } else {
          consolidatedOutputContents.push(content);
=======
      if (
        canMergeWithLastHistory &&
        lastHistoryEntry &&
        this.isLastPartText(lastHistoryEntry) &&
        this.isFirstPartText(consolidatedOutputContents[0])
      ) {
        // If the last part of the last history entry and the first part of the current content are text,
        // combine their text and append any other parts from the current content.
        lastHistoryEntry.parts[lastHistoryEntry.parts.length - 1].text +=
          consolidatedOutputContents[0].parts[0].text || '';
        if (consolidatedOutputContents[0].parts.length > 1) {
          lastHistoryEntry.parts.push(
            ...consolidatedOutputContents[0].parts.slice(1),
          );
>>>>>>> 240830af
        }
      }
    }

    // Part 4: Add the new turn (user and model parts) to the main history.
    this.history.push(...newHistoryEntries, ...consolidatedOutputContents);
  }

<<<<<<< HEAD
  private hasTextContent(
=======
  private isFirstPartText(
>>>>>>> 240830af
    content: Content | undefined,
  ): content is Content & { parts: [{ text: string }, ...Part[]] } {
    if (
      !content ||
      content.role !== 'model' ||
      !content.parts ||
      content.parts.length === 0
    ) {
      return false;
    }
    const firstPart = content.parts[0];
    return (
      typeof firstPart.text === 'string' &&
      !('functionCall' in firstPart) &&
      !('functionResponse' in firstPart) &&
      !('inlineData' in firstPart) &&
      !('fileData' in firstPart) &&
      !('thought' in firstPart)
    );
  }

  private isLastPartText(
    content: Content | undefined,
  ): content is Content & { parts: [...Part[], { text: string }] } {
    if (
      !content ||
      content.role !== 'model' ||
      !content.parts ||
      content.parts.length === 0
    ) {
      return false;
    }
    const lastPart = content.parts[content.parts.length - 1];
    return (
      typeof lastPart.text === 'string' &&
      lastPart.text !== '' &&
      !('functionCall' in lastPart) &&
      !('functionResponse' in lastPart) &&
      !('inlineData' in lastPart) &&
      !('fileData' in lastPart) &&
      !('thought' in lastPart)
    );
  }

  private isThoughtContent(
    content: Content | undefined,
  ): content is Content & { parts: [{ thought: boolean }, ...Part[]] } {
    return !!(
      content &&
      content.role === 'model' &&
      content.parts &&
      content.parts.length > 0 &&
      typeof content.parts[0].thought === 'boolean' &&
      content.parts[0].thought === true
    );
  }
}

/** Visible for Testing */
export function isSchemaDepthError(errorMessage: string): boolean {
  return errorMessage.includes('maximum schema depth exceeded');
}

export function isInvalidArgumentError(errorMessage: string): boolean {
  return errorMessage.includes('Request contains an invalid argument');
}<|MERGE_RESOLUTION|>--- conflicted
+++ resolved
@@ -581,40 +581,12 @@
         ...extractCuratedHistory(automaticFunctionCallingHistory),
       );
     } else {
-<<<<<<< HEAD
       // Guard for streaming calls where the user input might already be in the history.
       if (
         this.history.length === 0 ||
         this.history[this.history.length - 1] !== userInput
       ) {
         newHistoryEntries.push(userInput);
-=======
-      this.history.push(userInput);
-    }
-
-    // Consolidate adjacent model roles in outputContents
-    const consolidatedOutputContents: Content[] = [];
-    for (const content of outputContents) {
-      if (this.isThoughtContent(content)) {
-        continue;
-      }
-      const lastContent =
-        consolidatedOutputContents[consolidatedOutputContents.length - 1];
-      if (
-        lastContent &&
-        this.isLastPartText(lastContent) &&
-        this.isFirstPartText(content)
-      ) {
-        // If the last part of the previous content and the first part of the current content are text,
-        // combine their text and append any other parts from the current content.
-        lastContent.parts[lastContent.parts.length - 1].text +=
-          content.parts[0].text || '';
-        if (content.parts.length > 1) {
-          lastContent.parts.push(...content.parts.slice(1));
-        }
-      } else {
-        consolidatedOutputContents.push(content);
->>>>>>> 240830af
       }
     }
 
@@ -623,7 +595,6 @@
       (content) => !this.isThoughtContent(content),
     );
 
-<<<<<<< HEAD
     let outputContents: Content[] = [];
     if (nonThoughtModelOutput.length > 0) {
       outputContents = nonThoughtModelOutput;
@@ -649,22 +620,6 @@
           }
         } else {
           consolidatedOutputContents.push(content);
-=======
-      if (
-        canMergeWithLastHistory &&
-        lastHistoryEntry &&
-        this.isLastPartText(lastHistoryEntry) &&
-        this.isFirstPartText(consolidatedOutputContents[0])
-      ) {
-        // If the last part of the last history entry and the first part of the current content are text,
-        // combine their text and append any other parts from the current content.
-        lastHistoryEntry.parts[lastHistoryEntry.parts.length - 1].text +=
-          consolidatedOutputContents[0].parts[0].text || '';
-        if (consolidatedOutputContents[0].parts.length > 1) {
-          lastHistoryEntry.parts.push(
-            ...consolidatedOutputContents[0].parts.slice(1),
-          );
->>>>>>> 240830af
         }
       }
     }
@@ -673,11 +628,7 @@
     this.history.push(...newHistoryEntries, ...consolidatedOutputContents);
   }
 
-<<<<<<< HEAD
   private hasTextContent(
-=======
-  private isFirstPartText(
->>>>>>> 240830af
     content: Content | undefined,
   ): content is Content & { parts: [{ text: string }, ...Part[]] } {
     if (
