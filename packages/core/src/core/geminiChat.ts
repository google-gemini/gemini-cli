/**
 * @license
 * Copyright 2025 Google LLC
 * SPDX-License-Identifier: Apache-2.0
 */

// DISCLAIMER: This is a copied version of https://github.com/googleapis/js-genai/blob/main/src/chats.ts with the intention of working around a key bug
// where function responses are not treated as "valid" responses: https://b.corp.google.com/issues/420354090

import {
  GenerateContentResponse,
  Content,
  GenerateContentConfig,
  SendMessageParameters,
  createUserContent,
  Part,
  Tool,
} from '@google/genai';
import { retryWithBackoff, getErrorStatus } from '../utils/retry.js';
import { isFunctionResponse } from '../utils/messageInspectors.js';
import { ContentGenerator, AuthType } from './contentGenerator.js';
import { Config } from '../config/config.js';
import { DEFAULT_GEMINI_FLASH_MODEL } from '../config/models.js';
import { hasCycleInSchema } from '../tools/tools.js';
import { StructuredError } from './turn.js';

/**
 * Returns true if the response is valid, false otherwise.
 */
function isValidResponse(response: GenerateContentResponse): boolean {
  if (response.candidates === undefined || response.candidates.length === 0) {
    return false;
  }
  const content = response.candidates[0]?.content;
  if (content === undefined) {
    return false;
  }
  return isValidContent(content);
}

function isValidContent(content: Content): boolean {
  if (content.parts === undefined || content.parts.length === 0) {
    return false;
  }
  for (const part of content.parts) {
    if (part === undefined || Object.keys(part).length === 0) {
      return false;
    }
    if (!part.thought && part.text !== undefined && part.text === '') {
      return false;
    }
  }
  return true;
}

/**
 * Validates the history contains the correct roles.
 *
 * @throws Error if the history does not start with a user turn.
 * @throws Error if the history contains an invalid role.
 */
function validateHistory(history: Content[]) {
  for (const content of history) {
    if (content.role !== 'user' && content.role !== 'model') {
      throw new Error(`Role must be user or model, but got ${content.role}.`);
    }
  }
}

/**
 * Extracts the curated (valid) history from a comprehensive history.
 *
 * @remarks
 * The model may sometimes generate invalid or empty contents(e.g., due to safety
 * filters or recitation). Extracting valid turns from the history
 * ensures that subsequent requests could be accepted by the model.
 */
function extractCuratedHistory(comprehensiveHistory: Content[]): Content[] {
  if (comprehensiveHistory === undefined || comprehensiveHistory.length === 0) {
    return [];
  }
  const curatedHistory: Content[] = [];
  const length = comprehensiveHistory.length;
  let i = 0;
  while (i < length) {
    if (comprehensiveHistory[i].role === 'user') {
      curatedHistory.push(comprehensiveHistory[i]);
      i++;
    } else {
      const modelOutput: Content[] = [];
      let isValid = true;
      while (i < length && comprehensiveHistory[i].role === 'model') {
        modelOutput.push(comprehensiveHistory[i]);
        if (isValid && !isValidContent(comprehensiveHistory[i])) {
          isValid = false;
        }
        i++;
      }
      if (isValid) {
        curatedHistory.push(...modelOutput);
      } else {
        // Remove the last user input when model content is invalid.
        curatedHistory.pop();
      }
    }
  }
  return curatedHistory;
}

/**
 * Chat session that enables sending messages to the model with previous
 * conversation context.
 *
 * @remarks
 * The session maintains all the turns between user and model.
 */
export class GeminiChat {
  // A promise to represent the current state of the message being sent to the
  // model.
  private sendPromise: Promise<void> = Promise.resolve();

  constructor(
    private readonly config: Config,
    private readonly contentGenerator: ContentGenerator,
    private readonly generationConfig: GenerateContentConfig = {},
    private history: Content[] = [],
  ) {
    validateHistory(history);
  }

  /**
   * Handles falling back to Flash model when persistent 429 errors occur for OAuth users.
   * Uses a fallback handler if provided by the config; otherwise, returns null.
   */
  private async handleFlashFallback(
    authType?: string,
    error?: unknown,
  ): Promise<string | null> {
    // Only handle fallback for OAuth users
    if (authType !== AuthType.LOGIN_WITH_GOOGLE) {
      return null;
    }

    const currentModel = this.config.getModel();
    const fallbackModel = DEFAULT_GEMINI_FLASH_MODEL;

    // Don't fallback if already using Flash model
    if (currentModel === fallbackModel) {
      return null;
    }

    // Check if config has a fallback handler (set by CLI package)
    const fallbackHandler = this.config.flashFallbackHandler;
    if (typeof fallbackHandler === 'function') {
      try {
        const accepted = await fallbackHandler(
          currentModel,
          fallbackModel,
          error,
        );
        if (accepted !== false && accepted !== null) {
          this.config.setModel(fallbackModel);
          this.config.setFallbackMode(true);
          return fallbackModel;
        }
        // Check if the model was switched manually in the handler
        if (this.config.getModel() === fallbackModel) {
          return null; // Model was switched but don't continue with current prompt
        }
      } catch (error) {
        console.warn('Flash fallback handler failed:', error);
      }
    }

    return null;
  }

  setSystemInstruction(sysInstr: string) {
    this.generationConfig.systemInstruction = sysInstr;
  }
  /**
   * Sends a message to the model and returns the response.
   *
   * @remarks
   * This method will wait for the previous message to be processed before
   * sending the next message.
   *
   * @see {@link Chat#sendMessageStream} for streaming method.
   * @param params - parameters for sending messages within a chat session.
   * @returns The model's response.
   *
   * @example
   * ```ts
   * const chat = ai.chats.create({model: 'gemini-2.0-flash'});
   * const response = await chat.sendMessage({
   *   message: 'Why is the sky blue?'
   * });
   * console.log(response.text);
   * ```
   */
  async sendMessage(
    params: SendMessageParameters,
    prompt_id: string,
  ): Promise<GenerateContentResponse> {
    await this.sendPromise;
    const userContent = createUserContent(params.message);
    const requestContents = this.getHistory(true).concat(userContent);

    let response: GenerateContentResponse;

    try {
      const apiCall = () => {
        const modelToUse = this.config.getModel() || DEFAULT_GEMINI_FLASH_MODEL;

        // Prevent Flash model calls immediately after quota error
        if (
          this.config.getQuotaErrorOccurred() &&
          modelToUse === DEFAULT_GEMINI_FLASH_MODEL
        ) {
          throw new Error(
            'Please submit a new query to continue with the Flash model.',
          );
        }

        return this.contentGenerator.generateContent(
          {
            model: modelToUse,
            contents: requestContents,
            config: { ...this.generationConfig, ...params.config },
          },
          prompt_id,
        );
      };

      response = await retryWithBackoff(apiCall, {
<<<<<<< HEAD
        shouldRetry: (error: Error) => {
          // First check for actual status codes
          const status = getErrorStatus(error);
          if (status) {
            if (status === 429) return true;
            if (status >= 500 && status < 600) return true;
            return false;
          }
          // Fallback to message checking only if no status code is found
          if (error && error.message) {
            // Only check for explicit status mentions, not any 5XX pattern
=======
        shouldRetry: (error: unknown) => {
          // Check for known error messages and codes.
          if (error instanceof Error && error.message) {
            if (isSchemaDepthError(error.message)) return false;
>>>>>>> 589f5e68
            if (error.message.includes('429')) return true;
            if (error.message.includes('status 500') || 
                error.message.includes('status 502') || 
                error.message.includes('status 503') || 
                error.message.includes('status 504')) return true;
          }
          return false; // Don't retry other errors by default
        },
        onPersistent429: async (authType?: string, error?: unknown) =>
          await this.handleFlashFallback(authType, error),
        authType: this.config.getContentGeneratorConfig()?.authType,
      });

      this.sendPromise = (async () => {
        const outputContent = response.candidates?.[0]?.content;
        // Because the AFC input contains the entire curated chat history in
        // addition to the new user input, we need to truncate the AFC history
        // to deduplicate the existing chat history.
        const fullAutomaticFunctionCallingHistory =
          response.automaticFunctionCallingHistory;
        const index = this.getHistory(true).length;
        let automaticFunctionCallingHistory: Content[] = [];
        if (fullAutomaticFunctionCallingHistory != null) {
          automaticFunctionCallingHistory =
            fullAutomaticFunctionCallingHistory.slice(index) ?? [];
        }
        const modelOutput = outputContent ? [outputContent] : [];
        this.recordHistory(
          userContent,
          modelOutput,
          automaticFunctionCallingHistory,
        );
      })();
      await this.sendPromise.catch(() => {
        // Resets sendPromise to avoid subsequent calls failing
        this.sendPromise = Promise.resolve();
      });
      return response;
    } catch (error) {
      this.sendPromise = Promise.resolve();
      throw error;
    }
  }

  /**
   * Sends a message to the model and returns the response in chunks.
   *
   * @remarks
   * This method will wait for the previous message to be processed before
   * sending the next message.
   *
   * @see {@link Chat#sendMessage} for non-streaming method.
   * @param params - parameters for sending the message.
   * @return The model's response.
   *
   * @example
   * ```ts
   * const chat = ai.chats.create({model: 'gemini-2.0-flash'});
   * const response = await chat.sendMessageStream({
   *   message: 'Why is the sky blue?'
   * });
   * for await (const chunk of response) {
   *   console.log(chunk.text);
   * }
   * ```
   */
  async sendMessageStream(
    params: SendMessageParameters,
    prompt_id: string,
  ): Promise<AsyncGenerator<GenerateContentResponse>> {
    await this.sendPromise;
    const userContent = createUserContent(params.message);
    const requestContents = this.getHistory(true).concat(userContent);

    try {
      const apiCall = () => {
        const modelToUse = this.config.getModel();

        // Prevent Flash model calls immediately after quota error
        if (
          this.config.getQuotaErrorOccurred() &&
          modelToUse === DEFAULT_GEMINI_FLASH_MODEL
        ) {
          throw new Error(
            'Please submit a new query to continue with the Flash model.',
          );
        }

        return this.contentGenerator.generateContentStream(
          {
            model: modelToUse,
            contents: requestContents,
            config: { ...this.generationConfig, ...params.config },
          },
          prompt_id,
        );
      };

      // Note: Retrying streams can be complex. If generateContentStream itself doesn't handle retries
      // for transient issues internally before yielding the async generator, this retry will re-initiate
      // the stream. For simple 429/500 errors on initial call, this is fine.
      // If errors occur mid-stream, this setup won't resume the stream; it will restart it.
      const streamResponse = await retryWithBackoff(apiCall, {
<<<<<<< HEAD
        shouldRetry: (error: Error) => {
          // First check for actual status codes
          const status = getErrorStatus(error);
          if (status) {
            if (status === 429) return true;
            if (status >= 500 && status < 600) return true;
            return false;
          }
          // Fallback to message checking only if no status code is found
          if (error && error.message) {
            // Only check for explicit status mentions, not any 5XX pattern
=======
        shouldRetry: (error: unknown) => {
          // Check for known error messages and codes.
          if (error instanceof Error && error.message) {
            if (isSchemaDepthError(error.message)) return false;
>>>>>>> 589f5e68
            if (error.message.includes('429')) return true;
            if (error.message.includes('status 500') || 
                error.message.includes('status 502') || 
                error.message.includes('status 503') || 
                error.message.includes('status 504')) return true;
          }
          return false; // Don't retry other errors by default
        },
        onPersistent429: async (authType?: string, error?: unknown) =>
          await this.handleFlashFallback(authType, error),
        authType: this.config.getContentGeneratorConfig()?.authType,
      });

      // Resolve the internal tracking of send completion promise - `sendPromise`
      // for both success and failure response. The actual failure is still
      // propagated by the `await streamResponse`.
      this.sendPromise = Promise.resolve(streamResponse)
        .then(() => undefined)
        .catch(() => undefined);

      const result = this.processStreamResponse(streamResponse, userContent);
      return result;
    } catch (error) {
      this.sendPromise = Promise.resolve();
      throw error;
    }
  }

  /**
   * Returns the chat history.
   *
   * @remarks
   * The history is a list of contents alternating between user and model.
   *
   * There are two types of history:
   * - The `curated history` contains only the valid turns between user and
   * model, which will be included in the subsequent requests sent to the model.
   * - The `comprehensive history` contains all turns, including invalid or
   *   empty model outputs, providing a complete record of the history.
   *
   * The history is updated after receiving the response from the model,
   * for streaming response, it means receiving the last chunk of the response.
   *
   * The `comprehensive history` is returned by default. To get the `curated
   * history`, set the `curated` parameter to `true`.
   *
   * @param curated - whether to return the curated history or the comprehensive
   *     history.
   * @return History contents alternating between user and model for the entire
   *     chat session.
   */
  getHistory(curated: boolean = false): Content[] {
    const history = curated
      ? extractCuratedHistory(this.history)
      : this.history;
    // Deep copy the history to avoid mutating the history outside of the
    // chat session.
    return structuredClone(history);
  }

  /**
   * Clears the chat history.
   */
  clearHistory(): void {
    this.history = [];
  }

  /**
   * Adds a new entry to the chat history.
   *
   * @param content - The content to add to the history.
   */
  addHistory(content: Content): void {
    this.history.push(content);
  }
  setHistory(history: Content[]): void {
    this.history = history;
  }

  setTools(tools: Tool[]): void {
    this.generationConfig.tools = tools;
  }

  async maybeIncludeSchemaDepthContext(error: StructuredError): Promise<void> {
    // Check for potentially problematic cyclic tools with cyclic schemas
    // and include a recommendation to remove potentially problematic tools.
    if (
      isSchemaDepthError(error.message) ||
      isInvalidArgumentError(error.message)
    ) {
      const tools = this.config.getToolRegistry().getAllTools();
      const cyclicSchemaTools: string[] = [];
      for (const tool of tools) {
        if (
          (tool.schema.parametersJsonSchema &&
            hasCycleInSchema(tool.schema.parametersJsonSchema)) ||
          (tool.schema.parameters && hasCycleInSchema(tool.schema.parameters))
        ) {
          cyclicSchemaTools.push(tool.displayName);
        }
      }
      if (cyclicSchemaTools.length > 0) {
        const extraDetails =
          `\n\nThis error was probably caused by cyclic schema references in one of the following tools, try disabling them with excludeTools:\n\n - ` +
          cyclicSchemaTools.join(`\n - `) +
          `\n`;
        error.message += extraDetails;
      }
    }
  }

  private async *processStreamResponse(
    streamResponse: AsyncGenerator<GenerateContentResponse>,
    inputContent: Content,
  ) {
    const outputContent: Content[] = [];
    const chunks: GenerateContentResponse[] = [];
    let errorOccurred = false;

    try {
      for await (const chunk of streamResponse) {
        if (isValidResponse(chunk)) {
          chunks.push(chunk);
          const content = chunk.candidates?.[0]?.content;
          if (content !== undefined) {
            if (this.isThoughtContent(content)) {
              yield chunk;
              continue;
            }
            outputContent.push(content);
          }
        }
        yield chunk;
      }
    } catch (error) {
      errorOccurred = true;
      throw error;
    }

    if (!errorOccurred) {
      const allParts: Part[] = [];
      for (const content of outputContent) {
        if (content.parts) {
          allParts.push(...content.parts);
        }
      }
    }
    this.recordHistory(inputContent, outputContent);
  }

  private recordHistory(
    userInput: Content,
    modelOutput: Content[],
    automaticFunctionCallingHistory?: Content[],
  ) {
    const nonThoughtModelOutput = modelOutput.filter(
      (content) => !this.isThoughtContent(content),
    );

    let outputContents: Content[] = [];
    if (
      nonThoughtModelOutput.length > 0 &&
      nonThoughtModelOutput.every((content) => content.role !== undefined)
    ) {
      outputContents = nonThoughtModelOutput;
    } else if (nonThoughtModelOutput.length === 0 && modelOutput.length > 0) {
      // This case handles when the model returns only a thought.
      // We don't want to add an empty model response in this case.
    } else {
      // When not a function response appends an empty content when model returns empty response, so that the
      // history is always alternating between user and model.
      // Workaround for: https://b.corp.google.com/issues/420354090
      if (!isFunctionResponse(userInput)) {
        outputContents.push({
          role: 'model',
          parts: [],
        } as Content);
      }
    }
    if (
      automaticFunctionCallingHistory &&
      automaticFunctionCallingHistory.length > 0
    ) {
      this.history.push(
        ...extractCuratedHistory(automaticFunctionCallingHistory),
      );
    } else {
      this.history.push(userInput);
    }

    // Consolidate adjacent model roles in outputContents
    const consolidatedOutputContents: Content[] = [];
    for (const content of outputContents) {
      if (this.isThoughtContent(content)) {
        continue;
      }
      const lastContent =
        consolidatedOutputContents[consolidatedOutputContents.length - 1];
      if (this.isTextContent(lastContent) && this.isTextContent(content)) {
        // If both current and last are text, combine their text into the lastContent's first part
        // and append any other parts from the current content.
        lastContent.parts[0].text += content.parts[0].text || '';
        if (content.parts.length > 1) {
          lastContent.parts.push(...content.parts.slice(1));
        }
      } else {
        consolidatedOutputContents.push(content);
      }
    }

    if (consolidatedOutputContents.length > 0) {
      const lastHistoryEntry = this.history[this.history.length - 1];
      const canMergeWithLastHistory =
        !automaticFunctionCallingHistory ||
        automaticFunctionCallingHistory.length === 0;

      if (
        canMergeWithLastHistory &&
        this.isTextContent(lastHistoryEntry) &&
        this.isTextContent(consolidatedOutputContents[0])
      ) {
        // If both current and last are text, combine their text into the lastHistoryEntry's first part
        // and append any other parts from the current content.
        lastHistoryEntry.parts[0].text +=
          consolidatedOutputContents[0].parts[0].text || '';
        if (consolidatedOutputContents[0].parts.length > 1) {
          lastHistoryEntry.parts.push(
            ...consolidatedOutputContents[0].parts.slice(1),
          );
        }
        consolidatedOutputContents.shift(); // Remove the first element as it's merged
      }
      this.history.push(...consolidatedOutputContents);
    }
  }

  private isTextContent(
    content: Content | undefined,
  ): content is Content & { parts: [{ text: string }, ...Part[]] } {
    return !!(
      content &&
      content.role === 'model' &&
      content.parts &&
      content.parts.length > 0 &&
      typeof content.parts[0].text === 'string' &&
      content.parts[0].text !== ''
    );
  }

  private isThoughtContent(
    content: Content | undefined,
  ): content is Content & { parts: [{ thought: boolean }, ...Part[]] } {
    return !!(
      content &&
      content.role === 'model' &&
      content.parts &&
      content.parts.length > 0 &&
      typeof content.parts[0].thought === 'boolean' &&
      content.parts[0].thought === true
    );
  }
}

/** Visible for Testing */
export function isSchemaDepthError(errorMessage: string): boolean {
  return errorMessage.includes('maximum schema depth exceeded');
}

export function isInvalidArgumentError(errorMessage: string): boolean {
  return errorMessage.includes('Request contains an invalid argument');
}<|MERGE_RESOLUTION|>--- conflicted
+++ resolved
@@ -16,7 +16,7 @@
   Part,
   Tool,
 } from '@google/genai';
-import { retryWithBackoff, getErrorStatus } from '../utils/retry.js';
+import { retryWithBackoff } from '../utils/retry.js';
 import { isFunctionResponse } from '../utils/messageInspectors.js';
 import { ContentGenerator, AuthType } from './contentGenerator.js';
 import { Config } from '../config/config.js';
@@ -233,29 +233,12 @@
       };
 
       response = await retryWithBackoff(apiCall, {
-<<<<<<< HEAD
-        shouldRetry: (error: Error) => {
-          // First check for actual status codes
-          const status = getErrorStatus(error);
-          if (status) {
-            if (status === 429) return true;
-            if (status >= 500 && status < 600) return true;
-            return false;
-          }
-          // Fallback to message checking only if no status code is found
-          if (error && error.message) {
-            // Only check for explicit status mentions, not any 5XX pattern
-=======
         shouldRetry: (error: unknown) => {
           // Check for known error messages and codes.
           if (error instanceof Error && error.message) {
             if (isSchemaDepthError(error.message)) return false;
->>>>>>> 589f5e68
             if (error.message.includes('429')) return true;
-            if (error.message.includes('status 500') || 
-                error.message.includes('status 502') || 
-                error.message.includes('status 503') || 
-                error.message.includes('status 504')) return true;
+            if (error.message.match(/5\d{2}/)) return true;
           }
           return false; // Don't retry other errors by default
         },
@@ -354,29 +337,12 @@
       // the stream. For simple 429/500 errors on initial call, this is fine.
       // If errors occur mid-stream, this setup won't resume the stream; it will restart it.
       const streamResponse = await retryWithBackoff(apiCall, {
-<<<<<<< HEAD
-        shouldRetry: (error: Error) => {
-          // First check for actual status codes
-          const status = getErrorStatus(error);
-          if (status) {
-            if (status === 429) return true;
-            if (status >= 500 && status < 600) return true;
-            return false;
-          }
-          // Fallback to message checking only if no status code is found
-          if (error && error.message) {
-            // Only check for explicit status mentions, not any 5XX pattern
-=======
         shouldRetry: (error: unknown) => {
           // Check for known error messages and codes.
           if (error instanceof Error && error.message) {
             if (isSchemaDepthError(error.message)) return false;
->>>>>>> 589f5e68
             if (error.message.includes('429')) return true;
-            if (error.message.includes('status 500') || 
-                error.message.includes('status 502') || 
-                error.message.includes('status 503') || 
-                error.message.includes('status 504')) return true;
+            if (error.message.match(/5\d{2}/)) return true;
           }
           return false; // Don't retry other errors by default
         },
