--- conflicted
+++ resolved
@@ -7,12 +7,8 @@
 import path from 'node:path';
 import { promises as fs } from 'node:fs';
 import { Content } from '@google/genai';
-<<<<<<< HEAD
-import { getProjectTempDir } from '../utils/paths.js';
+import { Storage } from '../config/storage.js';
 import { t } from '../i18n/index.js';
-=======
-import { Storage } from '../config/storage.js';
->>>>>>> 21c6480b
 
 const LOG_FILE_NAME = 'logs.json';
 
