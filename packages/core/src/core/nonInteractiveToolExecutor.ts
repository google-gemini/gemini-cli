--- conflicted
+++ resolved
@@ -107,13 +107,8 @@
       error_type:
         toolResult.error === undefined ? undefined : toolResult.error.type,
       prompt_id: toolCallRequest.prompt_id,
-<<<<<<< HEAD
       metadata,
       decision: ToolCallDecision.AUTO_ACCEPT,
-      metadata,
-=======
-      decision: ToolCallDecision.AUTO_ACCEPT,
->>>>>>> 36750ca4
     });
 
     const response = convertToFunctionResponse(
