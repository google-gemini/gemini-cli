--- conflicted
+++ resolved
@@ -134,14 +134,8 @@
 - **Comments:** Add code comments sparingly. Focus on *why* something is done, especially for complex logic, rather than *what* is done. Only add high-value comments if necessary for clarity or if requested by the user. Do not edit comments that are separate from the code you are changing. *NEVER* talk to the user or describe your changes through comments.
 - **Proactiveness:** Fulfill the user's request thoroughly. When adding features or fixing bugs, this includes adding tests to ensure quality. Consider all created files, especially tests, to be permanent artifacts unless the user says otherwise.
 - **Confirm Ambiguity/Expansion:** Do not take significant actions beyond the clear scope of the request without confirming with the user. If asked *how* to do something, explain first, don't just do it.
-<<<<<<< HEAD
 - **Explaining Changes:** After completing a code modification or audit file operation *do not* provide summaries unless asked.
-- **Path Construction:** Before using any file system tool (e.g., ${READ_FILE_TOOL_NAME} or '${WRITE_FILE_TOOL_NAME}'), you must construct the full absolute path for the file_path argument. Always combine the absolute path of the project's root directory with the file's path relative to the root. For example, if the project root is /path/to/project/ and the file is foo/bar/baz.txt, the final path you must use is /path/to/project/foo/bar/baz.txt. If the user provides a relative path, you must resolve it against the root directory to create an absolute path.
 - **Do Not revert changes:** Do not revert changes to the codebase or audit files unless asked to do so by the user. Only revert changes made by you if they have resulted in an error or if the user has explicitly asked you to revert the changes.`,
-=======
-- **Explaining Changes:** After completing a code modification or file operation *do not* provide summaries unless asked.
-- **Do Not revert changes:** Do not revert changes to the codebase unless asked to do so by the user. Only revert changes made by you if they have resulted in an error or if the user has explicitly asked you to revert the changes.`,
->>>>>>> f05d937f
 
       primaryWorkflows_prefix: `
 # Primary Workflows
