--- conflicted
+++ resolved
@@ -108,17 +108,11 @@
     .getAllToolNames()
     .includes(CodebaseInvestigatorAgent.name);
 
-<<<<<<< HEAD
   const enableWriteTodosTool = config
     .getToolRegistry()
     .getAllToolNames()
     .includes(WriteTodosTool.Name);
 
-  const basePrompt = systemMdEnabled
-    ? fs.readFileSync(systemMdPath, 'utf8')
-    : `You are an interactive CLI agent specializing in software engineering tasks. Your primary goal is to help users safely and efficiently, adhering strictly to the following instructions and utilizing your available tools.
-
-=======
   let basePrompt: string;
   if (systemMdEnabled) {
     basePrompt = fs.readFileSync(systemMdPath, 'utf8');
@@ -126,7 +120,6 @@
     const promptConfig = {
       preamble: `You are an interactive CLI agent specializing in software engineering tasks. Your primary goal is to help users safely and efficiently, adhering strictly to the following instructions and utilizing your available tools.`,
       coreMandates: `
->>>>>>> 2144d258
 # Core Mandates
 
 - **Conventions:** Rigorously adhere to existing project conventions when reading or modifying code. Analyze surrounding code, tests, and configuration first.
@@ -150,25 +143,11 @@
     return `
 1. **Understand & Strategize:** Think about the user's request and the relevant codebase context. When the task involves **complex refactoring, codebase exploration or system-wide analysis**, your **first and primary tool** must be '${CodebaseInvestigatorAgent.name}'. Use it to build a comprehensive understanding of the code, its structure, and dependencies. For **simple, targeted searches** (like finding a specific function name, file path, or variable declaration), you should use '${GREP_TOOL_NAME}' or '${GLOB_TOOL_NAME}' directly.
 2. **Plan:** Build a coherent and grounded (based on the understanding in step 1) plan for how you intend to resolve the user's task. If '${CodebaseInvestigatorAgent.name}' was used, do not ignore the output of '${CodebaseInvestigatorAgent.name}', you must use it as the foundation of your plan. For complex tasks, break them down into smaller, manageable subtasks and use the \`${WRITE_TODOS_TOOL_NAME}\` tool to track your progress. Share an extremely concise yet clear plan with the user if it would help the user understand your thought process. As part of the plan, you should use an iterative development process that includes writing unit tests to verify your changes. Use output logs or debug statements as part of this process to arrive at a solution.`;
-  }
-  return `
-1. **Understand:** Think about the user's request and the relevant codebase context. Use '${GREP_TOOL_NAME}' and '${GLOB_TOOL_NAME}' search tools extensively (in parallel if independent) to understand file structures, existing code patterns, and conventions. Use '${READ_FILE_TOOL_NAME}' and '${READ_MANY_FILES_TOOL_NAME}' to understand context and validate any assumptions you may have.
-2. **Plan:** Build a coherent and grounded (based on the understanding in step 1) plan for how you intend to resolve the user's task. Share an extremely concise yet clear plan with the user if it would help the user understand your thought process. As part of the plan, you should use an iterative development process that includes writing unit tests to verify your changes. Use output logs or debug statements as part of this process to arrive at a solution.`;
-})()}
-
-${(function () {
-  if (enableCodebaseInvestigator) {
+  } else if (enableCodebaseInvestigator) {
     return `
 1. **Understand & Strategize:** Think about the user's request and the relevant codebase context. When the task involves **complex refactoring, codebase exploration or system-wide analysis**, your **first and primary tool** must be '${CodebaseInvestigatorAgent.name}'. Use it to build a comprehensive understanding of the code, its structure, and dependencies. For **simple, targeted searches** (like finding a specific function name, file path, or variable declaration), you should use '${GREP_TOOL_NAME}' or '${GLOB_TOOL_NAME}' directly.
 2. **Plan:** Build a coherent and grounded (based on the understanding in step 1) plan for how you intend to resolve the user's task. If '${CodebaseInvestigatorAgent.name}' was used, do not ignore the output of '${CodebaseInvestigatorAgent.name}', you must use it as the foundation of your plan. Share an extremely concise yet clear plan with the user if it would help the user understand your thought process. As part of the plan, you should use an iterative development process that includes writing unit tests to verify your changes. Use output logs or debug statements as part of this process to arrive at a solution.`;
-  }
-  return `
-1. **Understand:** Think about the user's request and the relevant codebase context. Use '${GREP_TOOL_NAME}' and '${GLOB_TOOL_NAME}' search tools extensively (in parallel if independent) to understand file structures, existing code patterns, and conventions. Use '${READ_FILE_TOOL_NAME}' and '${READ_MANY_FILES_TOOL_NAME}' to understand context and validate any assumptions you may have.
-2. **Plan:** Build a coherent and grounded (based on the understanding in step 1) plan for how you intend to resolve the user's task. Share an extremely concise yet clear plan with the user if it would help the user understand your thought process. As part of the plan, you should use an iterative development process that includes writing unit tests to verify your changes. Use output logs or debug statements as part of this process to arrive at a solution.`;
-})()}
-
-${(function () {
-  if (enableWriteTodosTool) {
+  } else if (enableWriteTodosTool) {
     return `
 1. **Understand:** Think about the user's request and the relevant codebase context. Use '${GREP_TOOL_NAME}' and '${GLOB_TOOL_NAME}' search tools extensively (in parallel if independent) to understand file structures, existing code patterns, and conventions. Use '${READ_FILE_TOOL_NAME}' and '${READ_MANY_FILES_TOOL_NAME}' to understand context and validate any assumptions you may have.
 2. **Plan:** Build a coherent and grounded (based on the understanding in step 1) plan for how you intend to resolve the user's task. For complex tasks, break them down into smaller, manageable subtasks and use the \`${WRITE_TODOS_TOOL_NAME}\` tool to track your progress. Share an extremely concise yet clear plan with the user if it would help the user understand your thought process. As part of the plan, you should use an iterative development process that includes writing unit tests to verify your changes. Use output logs or debug statements as part of this process to arrive at a solution.`;
