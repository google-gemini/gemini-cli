/**
 * @license
 * Copyright 2025 Google LLC
 * SPDX-License-Identifier: Apache-2.0
 */

import { reportError } from '../utils/errorReporting.js';
import { ToolRegistry } from '../tools/tool-registry.js';
import type { AnyDeclarativeTool } from '../tools/tools.js';
import type { Config } from '../config/config.js';
import type { ToolCallRequestInfo } from './turn.js';
import { executeToolCall } from './nonInteractiveToolExecutor.js';
import { getEnvironmentContext } from '../utils/environmentContext.js';
import type {
  Content,
  Part,
  FunctionCall,
  GenerateContentConfig,
  FunctionDeclaration,
} from '@google/genai';
<<<<<<< HEAD
import { GeminiChat } from './geminiChat.js';
import { createContentGenerator } from './contentGenerator.js';
=======
import { Type } from '@google/genai';
import { GeminiChat, StreamEventType } from './geminiChat.js';
>>>>>>> 514767c8

/**
 * @fileoverview Defines the configuration interfaces for a subagent.
 *
 * These interfaces specify the structure for defining the subagent's prompt,
 * the model parameters, and the execution settings.
 */

/**
 * Describes the possible termination modes for a subagent.
 * This enum provides a clear indication of why a subagent's execution might have ended.
 */
export enum SubagentTerminateMode {
  /**
   * Indicates that the subagent's execution terminated due to an unrecoverable error.
   */
  ERROR = 'ERROR',
  /**
   * Indicates that the subagent's execution terminated because it exceeded the maximum allowed working time.
   */
  TIMEOUT = 'TIMEOUT',
  /**
   * Indicates that the subagent's execution successfully completed all its defined goals.
   */
  GOAL = 'GOAL',
  /**
   * Indicates that the subagent's execution terminated because it exceeded the maximum number of turns.
   */
  MAX_TURNS = 'MAX_TURNS',
}

/**
 * Represents the output structure of a subagent's execution.
 * This interface defines the data that a subagent will return upon completion,
 * including any emitted variables and the reason for its termination.
 */
export interface OutputObject {
  /**
   * A record of key-value pairs representing variables emitted by the subagent
   * during its execution. These variables can be used by the calling agent.
   */
  emitted_vars: Record<string, string>;
  /**
   * The reason for the subagent's termination, indicating whether it completed
   * successfully, timed out, or encountered an error.
   */
  terminate_reason: SubagentTerminateMode;
}

/**
 * Configures the initial prompt for the subagent.
 */
export interface PromptConfig {
  /**
   * A single system prompt string that defines the subagent's persona and instructions.
   * Note: You should use either `systemPrompt` or `initialMessages`, but not both.
   */
  systemPrompt?: string;

  /**
   * An array of user/model content pairs to seed the chat history for few-shot prompting.
   * Note: You should use either `systemPrompt` or `initialMessages`, but not both.
   */
  initialMessages?: Content[];
}

/**
 * Configures the tools available to the subagent during its execution.
 */
export interface ToolConfig {
  /**
   * A list of tool names (from the tool registry), full function declarations,
   * or BaseTool instances that the subagent is permitted to use.
   */
  tools: Array<string | FunctionDeclaration | AnyDeclarativeTool>;
}

/**
 * Configures the expected outputs for the subagent.
 */
export interface OutputConfig {
  /**
   * A record describing the variables the subagent is expected to emit.
   * The subagent will be prompted to generate these values before terminating.
   */
  outputs: Record<string, string>;
}

/**
 * Configures the generative model parameters for the subagent.
 * This interface specifies the model to be used and its associated generation settings,
 * such as temperature and top-p values, which influence the creativity and diversity of the model's output.
 */
export interface ModelConfig {
  /**
   * The name or identifier of the model to be used (e.g., 'gemini-2.5-pro').
   *
   * TODO: In the future, this needs to support 'auto' or some other string to support routing use cases.
   */
  model: string;
  /**
   * The temperature for the model's sampling process.
   */
  temp: number;
  /**
   * The top-p value for nucleus sampling.
   */
  top_p: number;
}

/**
 * Configures the execution environment and constraints for the subagent.
 * This interface defines parameters that control the subagent's runtime behavior,
 * such as maximum execution time, to prevent infinite loops or excessive resource consumption.
 *
 * TODO: Consider adding max_tokens as a form of budgeting.
 */
export interface RunConfig {
  /** The maximum execution time for the subagent in minutes. */
  max_time_minutes: number;
  /**
   * The maximum number of conversational turns (a user message + model response)
   * before the execution is terminated. Helps prevent infinite loops.
   */
  max_turns?: number;
}

export interface SubAgentOptions {
  toolConfig?: ToolConfig;
  outputConfig?: OutputConfig;
  onMessage?: (message: string) => void;
}

/**
 * Manages the runtime context state for the subagent.
 * This class provides a mechanism to store and retrieve key-value pairs
 * that represent the dynamic state and variables accessible to the subagent
 * during its execution.
 */
export class ContextState {
  private state: Record<string, unknown> = {};

  /**
   * Retrieves a value from the context state.
   *
   * @param key - The key of the value to retrieve.
   * @returns The value associated with the key, or undefined if the key is not found.
   */
  get(key: string): unknown {
    return this.state[key];
  }

  /**
   * Sets a value in the context state.
   *
   * @param key - The key to set the value under.
   * @param value - The value to set.
   */
  set(key: string, value: unknown): void {
    this.state[key] = value;
  }

  /**
   * Retrieves all keys in the context state.
   *
   * @returns An array of all keys in the context state.
   */
  get_keys(): string[] {
    return Object.keys(this.state);
  }
}

/**
 * Replaces `${...}` placeholders in a template string with values from a context.
 *
 * This function identifies all placeholders in the format `${key}`, validates that
 * each key exists in the provided `ContextState`, and then performs the substitution.
 *
 * @param template The template string containing placeholders.
 * @param context The `ContextState` object providing placeholder values.
 * @returns The populated string with all placeholders replaced.
 * @throws {Error} if any placeholder key is not found in the context.
 */
function templateString(template: string, context: ContextState): string {
  const placeholderRegex = /\$\{(\w+)\}/g;

  // First, find all unique keys required by the template.
  const requiredKeys = new Set(
    Array.from(template.matchAll(placeholderRegex), (match) => match[1]),
  );

  // Check if all required keys exist in the context.
  const contextKeys = new Set(context.get_keys());
  const missingKeys = Array.from(requiredKeys).filter(
    (key) => !contextKeys.has(key),
  );

  if (missingKeys.length > 0) {
    throw new Error(
      `Missing context values for the following keys: ${missingKeys.join(
        ', ',
      )}`,
    );
  }

  // Perform the replacement using a replacer function.
  return template.replace(placeholderRegex, (_match, key) =>
    String(context.get(key)),
  );
}

/**
 * Represents the scope and execution environment for a subagent.
 * This class orchestrates the subagent's lifecycle, managing its chat interactions,
 * runtime context, and the collection of its outputs.
 */
export class SubAgentScope {
  output: OutputObject = {
    terminate_reason: SubagentTerminateMode.ERROR,
    emitted_vars: {},
  };
  private readonly subagentId: string;
  private readonly toolConfig?: ToolConfig;
  private readonly outputConfig?: OutputConfig;
  private readonly onMessage?: (message: string) => void;
  private readonly toolRegistry: ToolRegistry;

  /**
   * Constructs a new SubAgentScope instance.
   * @param name - The name for the subagent, used for logging and identification.
   * @param runtimeContext - The shared runtime configuration and services.
   * @param promptConfig - Configuration for the subagent's prompt and behavior.
   * @param modelConfig - Configuration for the generative model parameters.
   * @param runConfig - Configuration for the subagent's execution environment.
   * @param options - Optional configurations for the subagent.
   */
  private constructor(
    readonly name: string,
    readonly runtimeContext: Config,
    private readonly promptConfig: PromptConfig,
    private readonly modelConfig: ModelConfig,
    private readonly runConfig: RunConfig,
    toolRegistry: ToolRegistry,
    options: SubAgentOptions = {},
  ) {
    const randomPart = Math.random().toString(36).slice(2, 8);
    this.subagentId = `${this.name}-${randomPart}`;
    this.toolConfig = options.toolConfig;
    this.outputConfig = options.outputConfig;
    this.onMessage = options.onMessage;
    this.toolRegistry = toolRegistry;
  }

  /**
   * Creates and validates a new SubAgentScope instance.
   * This factory method ensures that all tools provided in the prompt configuration
   * are valid for non-interactive use before creating the subagent instance.
   * @param name - The name of the subagent.
   * @param runtimeContext - The shared runtime configuration and services.
   * @param promptConfig - Configuration for the subagent's prompt and behavior.
   * @param modelConfig - Configuration for the generative model parameters.
   * @param runConfig - Configuration for the subagent's execution environment.
   * @param options - Optional configurations for the subagent.
   * @returns A promise that resolves to a valid SubAgentScope instance.
   * @throws {Error} If any tool requires user confirmation.
   */
  static async create(
    name: string,
    runtimeContext: Config,
    promptConfig: PromptConfig,
    modelConfig: ModelConfig,
    runConfig: RunConfig,
    options: SubAgentOptions = {},
  ): Promise<SubAgentScope> {
    const subagentToolRegistry = new ToolRegistry(runtimeContext);
    if (options.toolConfig) {
      for (const tool of options.toolConfig.tools) {
        if (typeof tool === 'string') {
          const toolFromRegistry = (
            await runtimeContext.getToolRegistry()
          ).getTool(tool);
          if (toolFromRegistry) {
            subagentToolRegistry.registerTool(toolFromRegistry);
          }
        } else if (
          typeof tool === 'object' &&
          'name' in tool &&
          'build' in tool
        ) {
          subagentToolRegistry.registerTool(tool);
        } else {
          // This is a FunctionDeclaration, which we can't add to the registry.
          // We'll rely on the validation below to catch any issues.
        }
      }

      for (const tool of subagentToolRegistry.getAllTools()) {
        const schema = tool.schema.parametersJsonSchema as {
          required?: string[];
        };
        const requiredParams = schema?.required ?? [];
        if (requiredParams.length > 0) {
          // This check is imperfect. A tool might require parameters but still
          // be interactive (e.g., `delete_file(path)`). However, we cannot
          // build a generic invocation without knowing what dummy parameters
          // to provide. Crashing here because `build({})` fails is worse
          // than allowing a potential hang later if an interactive tool is
          // used. This is a best-effort check.
          console.warn(
            `Cannot check tool "${tool.name}" for interactivity because it requires parameters. Assuming it is safe for non-interactive use.`,
          );
          continue;
        }

        const invocation = tool.build({});
        const confirmationDetails = await invocation.shouldConfirmExecute(
          new AbortController().signal,
        );
        if (confirmationDetails) {
          throw new Error(
            `Tool "${tool.name}" requires user confirmation and cannot be used in a non-interactive subagent.`,
          );
        }
      }
    }

    return new SubAgentScope(
      name,
      runtimeContext,
      promptConfig,
      modelConfig,
      runConfig,
      subagentToolRegistry,
      options,
    );
  }

  /**
   * Runs the subagent in a non-interactive mode.
   * This method orchestrates the subagent's execution loop, including prompt templating,
   * tool execution, and termination conditions.
   * @param {ContextState} context - The current context state containing variables for prompt templating.
   * @returns {Promise<void>} A promise that resolves when the subagent has completed its execution.
   */
  async runNonInteractive(context: ContextState): Promise<void> {
    const startTime = Date.now();
    let turnCounter = 0;
    try {
      const chat = await this.createChatObject(context);

      if (!chat) {
        this.output.terminate_reason = SubagentTerminateMode.ERROR;
        return;
      }

      const abortController = new AbortController();

      // Prepare the list of tools available to the subagent.
      const toolsList: FunctionDeclaration[] = [];
      if (this.toolConfig) {
        const toolsToLoad: string[] = [];
        for (const tool of this.toolConfig.tools) {
          if (typeof tool === 'string') {
            toolsToLoad.push(tool);
          } else if (typeof tool === 'object' && 'schema' in tool) {
            // This is a tool instance with a schema property
            toolsList.push(tool.schema);
          } else {
            // This is a raw FunctionDeclaration
            toolsList.push(tool);
          }
        }
        toolsList.push(
          ...this.toolRegistry.getFunctionDeclarationsFiltered(toolsToLoad),
        );
      }
      // Add local scope functions if outputs are expected.
      if (this.outputConfig && this.outputConfig.outputs) {
        toolsList.push(...this.getScopeLocalFuncDefs());
      }

      let currentMessages: Content[] = [
        { role: 'user', parts: [{ text: 'Get Started!' }] },
      ];

      while (true) {
        // Check termination conditions.
        if (
          this.runConfig.max_turns &&
          turnCounter >= this.runConfig.max_turns
        ) {
          this.output.terminate_reason = SubagentTerminateMode.MAX_TURNS;
          break;
        }
        let durationMin = (Date.now() - startTime) / (1000 * 60);
        if (durationMin >= this.runConfig.max_time_minutes) {
          this.output.terminate_reason = SubagentTerminateMode.TIMEOUT;
          break;
        }

        const promptId = `${this.runtimeContext.getSessionId()}#${this.subagentId}#${turnCounter++}`;
        const messageParams = {
          message: currentMessages[0]?.parts || [],
          config: {
            abortSignal: abortController.signal,
            tools: [{ functionDeclarations: toolsList }],
          },
        };

        const responseStream = await chat.sendMessageStream(
          messageParams,
          promptId,
        );

        const functionCalls: FunctionCall[] = [];
        let textResponse = '';
        for await (const resp of responseStream) {
          if (abortController.signal.aborted) return;
          if (resp.type === StreamEventType.CHUNK && resp.value.functionCalls) {
            functionCalls.push(...resp.value.functionCalls);
          }
          if (resp.type === StreamEventType.CHUNK && resp.value.text) {
            textResponse += resp.value.text;
          }
        }

        if (this.onMessage && textResponse) {
          this.onMessage(textResponse);
        }

        durationMin = (Date.now() - startTime) / (1000 * 60);
        if (durationMin >= this.runConfig.max_time_minutes) {
          this.output.terminate_reason = SubagentTerminateMode.TIMEOUT;
          break;
        }

        if (functionCalls.length > 0) {
          currentMessages = await this.processFunctionCalls(
            functionCalls,
            abortController,
            promptId,
          );
        }

        // Check for goal completion after processing function calls,
        // as `self.emitvalue` might have completed the requirements.
        if (
          this.outputConfig &&
          Object.keys(this.outputConfig.outputs).length > 0
        ) {
          const remainingVars = Object.keys(this.outputConfig.outputs).filter(
            (key) => !(key in this.output.emitted_vars),
          );

          if (remainingVars.length === 0) {
            this.output.terminate_reason = SubagentTerminateMode.GOAL;
            break;
          }
        }

        if (functionCalls.length === 0) {
          // Model stopped calling tools. Check if goal is met.
          if (
            !this.outputConfig ||
            Object.keys(this.outputConfig.outputs).length === 0
          ) {
            this.output.terminate_reason = SubagentTerminateMode.GOAL;
            break;
          }

          const remainingVars = Object.keys(this.outputConfig.outputs).filter(
            (key) => !(key in this.output.emitted_vars),
          );

          if (remainingVars.length === 0) {
            this.output.terminate_reason = SubagentTerminateMode.GOAL;
            break;
          }

          const nudgeMessage = `You have stopped calling tools but have not emitted the following required variables: ${remainingVars.join(
            ', ',
          )}. Please use the 'self.emitvalue' tool to emit them now, or continue working if necessary.`;

          console.debug(nudgeMessage);

          currentMessages = [
            {
              role: 'user',
              parts: [{ text: nudgeMessage }],
            },
          ];
        }
      }
    } catch (error) {
      console.error('Error during subagent execution:', error);
      this.output.terminate_reason = SubagentTerminateMode.ERROR;
      throw error;
    }
  }

  /**
   * Processes a list of function calls, executing each one and collecting their responses.
   * This method iterates through the provided function calls, executes them using the
   * `executeToolCall` function (or handles `self.emitvalue` internally), and aggregates
   * their results. It also manages error reporting for failed tool executions.
   * @param {FunctionCall[]} functionCalls - An array of `FunctionCall` objects to process.
   * @param {ToolRegistry} toolRegistry - The tool registry to look up and execute tools.
   * @param {AbortController} abortController - An `AbortController` to signal cancellation of tool executions.
   * @returns {Promise<Content[]>} A promise that resolves to an array of `Content` parts representing the tool responses,
   *          which are then used to update the chat history.
   */
  private async processFunctionCalls(
    functionCalls: FunctionCall[],
    abortController: AbortController,
    promptId: string,
  ): Promise<Content[]> {
    const toolResponseParts: Part[] = [];

    for (const functionCall of functionCalls) {
      if (this.onMessage) {
        const args = JSON.stringify(functionCall.args ?? {});
        // Truncate arguments
        const MAX_ARGS_LENGTH = 250;
        const truncatedArgs =
          args.length > MAX_ARGS_LENGTH
            ? `${args.substring(0, MAX_ARGS_LENGTH)}...`
            : args;
        this.onMessage(
          `

**Executing tool: ${functionCall.name} with args ${truncatedArgs}**

`,
        );
      }
      const callId = functionCall.id ?? `${functionCall.name}-${Date.now()}`;
      const requestInfo: ToolCallRequestInfo = {
        callId,
        name: functionCall.name as string,
        args: (functionCall.args ?? {}) as Record<string, unknown>,
        isClientInitiated: true,
        prompt_id: promptId,
      };

      let toolResponse;

      // Handle scope-local tools first.
      if (functionCall.name === 'self.emitvalue') {
        const valName = String(requestInfo.args['emit_variable_name']);
        const valVal = String(requestInfo.args['emit_variable_value']);
        this.output.emitted_vars[valName] = valVal;

        toolResponse = {
          callId,
          responseParts: [{ text: `Emitted variable ${valName} successfully` }],
          resultDisplay: `Emitted variable ${valName} successfully`,
          error: undefined,
        };
      } else {
        toolResponse = await executeToolCall(
          this.runtimeContext,
          requestInfo,
          abortController.signal,
        );
      }

      if (toolResponse.error) {
        console.error(
          `Error executing tool ${functionCall.name}: ${toolResponse.resultDisplay || toolResponse.error.message}`,
        );
      }

      if (toolResponse.responseParts) {
        toolResponseParts.push(...toolResponse.responseParts);
      }
    }
    // If all tool calls failed, inform the model so it can re-evaluate.
    if (functionCalls.length > 0 && toolResponseParts.length === 0) {
      toolResponseParts.push({
        text: 'All tool calls failed. Please analyze the errors and try an alternative approach.',
      });
    }

    return [{ role: 'user', parts: toolResponseParts }];
  }

  private async createChatObject(context: ContextState) {
    if (!this.promptConfig.systemPrompt && !this.promptConfig.initialMessages) {
      throw new Error(
        'PromptConfig must have either `systemPrompt` or `initialMessages` defined.',
      );
    }
    if (this.promptConfig.systemPrompt && this.promptConfig.initialMessages) {
      throw new Error(
        'PromptConfig cannot have both `systemPrompt` and `initialMessages` defined.',
      );
    }

    const envParts = await getEnvironmentContext(this.runtimeContext);
    const envHistory: Content[] = [
      { role: 'user', parts: envParts },
      { role: 'model', parts: [{ text: 'Got it. Thanks for the context!' }] },
    ];

    const start_history = [
      ...envHistory,
      ...(this.promptConfig.initialMessages ?? []),
    ];

    const systemInstruction = this.promptConfig.systemPrompt
      ? this.buildChatSystemPrompt(context)
      : undefined;

    try {
      const generationConfig: GenerateContentConfig = {
        temperature: this.modelConfig.temp,
        topP: this.modelConfig.top_p,
      };

      if (systemInstruction) {
        generationConfig.systemInstruction = systemInstruction;
      }

<<<<<<< HEAD
      const contentGenerator = await createContentGenerator(
        this.runtimeContext.getContentGeneratorConfig(),
        this.runtimeContext,
        this.runtimeContext.getSessionId(),
      );
      const toolRegistry = await this.runtimeContext.getToolRegistry();

=======
>>>>>>> 514767c8
      this.runtimeContext.setModel(this.modelConfig.model);

      const chat = new GeminiChat(
        this.runtimeContext,
        generationConfig,
        toolRegistry,
        start_history,
      );
      chat.setHistory(start_history);
      return chat;
    } catch (error) {
      await reportError(
        error,
        'Error initializing Gemini chat session.',
        start_history,
        'startChat',
      );
      // The calling function will handle the undefined return.
      return undefined;
    }
  }

  /**
   * Returns an array of FunctionDeclaration objects for tools that are local to the subagent's scope.
   * Currently, this includes the `self.emitvalue` tool for emitting variables.
   * @returns An array of `FunctionDeclaration` objects.
   */
  private getScopeLocalFuncDefs() {
    const emitValueTool: FunctionDeclaration = {
      name: 'self.emitvalue',
      description: `* This tool emits A SINGLE return value from this execution, such that it can be collected and presented to the calling function.
        * You can only emit ONE VALUE each time you call this tool. You are expected to call this tool MULTIPLE TIMES if you have MULTIPLE OUTPUTS.`,
      parameters: {
        type: Type.OBJECT,
        properties: {
          emit_variable_name: {
            description: 'This is the name of the variable to be returned.',
            type: Type.STRING,
          },
          emit_variable_value: {
            description:
              'This is the _value_ to be returned for this variable.',
            type: Type.STRING,
          },
        },
        required: ['emit_variable_name', 'emit_variable_value'],
      },
    };

    return [emitValueTool];
  }

  /**
   * Builds the system prompt for the chat based on the provided configurations.
   * It templates the base system prompt and appends instructions for emitting
   * variables if an `OutputConfig` is provided.
   * @param {ContextState} context - The context for templating.
   * @returns {string} The complete system prompt.
   */
  private buildChatSystemPrompt(context: ContextState): string {
    if (!this.promptConfig.systemPrompt) {
      // This should ideally be caught in createChatObject, but serves as a safeguard.
      return '';
    }

    let finalPrompt = templateString(this.promptConfig.systemPrompt, context);

    // Add instructions for emitting variables if needed.
    if (this.outputConfig && this.outputConfig.outputs) {
      let outputInstructions =
        '\n\nAfter you have achieved all other goals, you MUST emit the required output variables. For each expected output, make one final call to the `self.emitvalue` tool.';

      for (const [key, value] of Object.entries(this.outputConfig.outputs)) {
        outputInstructions += `\n* Use 'self.emitvalue' to emit the '${key}' key, with a value described as: '${value}'`;
      }
      finalPrompt += outputInstructions;
    }

    // Add general non-interactive instructions.
    finalPrompt += `

Important Rules:
 * You are running in a non-interactive mode. You CANNOT ask the user for input or clarification. You must proceed with the information you have.
 * Once you believe all goals have been met and all required outputs have been emitted, stop calling tools.`;

    return finalPrompt;
  }
}<|MERGE_RESOLUTION|>--- conflicted
+++ resolved
@@ -18,13 +18,8 @@
   GenerateContentConfig,
   FunctionDeclaration,
 } from '@google/genai';
-<<<<<<< HEAD
-import { GeminiChat } from './geminiChat.js';
-import { createContentGenerator } from './contentGenerator.js';
-=======
 import { Type } from '@google/genai';
 import { GeminiChat, StreamEventType } from './geminiChat.js';
->>>>>>> 514767c8
 
 /**
  * @fileoverview Defines the configuration interfaces for a subagent.
@@ -648,22 +643,12 @@
         generationConfig.systemInstruction = systemInstruction;
       }
 
-<<<<<<< HEAD
-      const contentGenerator = await createContentGenerator(
-        this.runtimeContext.getContentGeneratorConfig(),
-        this.runtimeContext,
-        this.runtimeContext.getSessionId(),
-      );
-      const toolRegistry = await this.runtimeContext.getToolRegistry();
-
-=======
->>>>>>> 514767c8
       this.runtimeContext.setModel(this.modelConfig.model);
 
       const chat = new GeminiChat(
         this.runtimeContext,
         generationConfig,
-        toolRegistry,
+        this.toolRegistry,
         start_history,
       );
       chat.setHistory(start_history);
