/**
 * @license
 * Copyright 2025 Google LLC
 * SPDX-License-Identifier: Apache-2.0
 */

import {
  PartListUnion,
  GenerateContentResponse,
  FunctionCall,
  FunctionDeclaration,
  FinishReason,
  GenerateContentResponseUsageMetadata,
} from '@google/genai';
import {
  ToolCallConfirmationDetails,
  ToolResult,
  ToolResultDisplay,
} from '../tools/tools.js';
import { getResponseText } from '../utils/generateContentResponseUtilities.js';
import { reportError } from '../utils/errorReporting.js';
import {
  getErrorMessage,
  UnauthorizedError,
  toFriendlyError,
} from '../utils/errors.js';
import { GeminiChat } from './geminiChat.js';

// Define a structure for tools passed to the server
export interface ServerTool {
  name: string;
  schema: FunctionDeclaration;
  // The execute method signature might differ slightly or be wrapped
  execute(
    params: Record<string, unknown>,
    signal?: AbortSignal,
  ): Promise<ToolResult>;
  shouldConfirmExecute(
    params: Record<string, unknown>,
    abortSignal: AbortSignal,
  ): Promise<ToolCallConfirmationDetails | false>;
}

export enum GeminiEventType {
  Content = 'content',
  ToolCallRequest = 'tool_call_request',
  ToolCallResponse = 'tool_call_response',
  ToolCallConfirmation = 'tool_call_confirmation',
  UserCancelled = 'user_cancelled',
  Error = 'error',
  ChatCompressed = 'chat_compressed',
  Thought = 'thought',
  MaxSessionTurns = 'max_session_turns',
<<<<<<< HEAD
  UsageMetadata = 'usage_metadata',
  Finished = 'finished',
=======
  LoopDetected = 'loop_detected',
>>>>>>> 886faa29
}

export interface StructuredError {
  message: string;
  status?: number;
}

export interface GeminiErrorEventValue {
  error: StructuredError;
}

export interface ToolCallRequestInfo {
  callId: string;
  name: string;
  args: Record<string, unknown>;
  isClientInitiated: boolean;
  prompt_id: string;
}

export interface ToolCallResponseInfo {
  callId: string;
  responseParts: PartListUnion;
  resultDisplay: ToolResultDisplay | undefined;
  error: Error | undefined;
}

export interface ServerToolCallConfirmationDetails {
  request: ToolCallRequestInfo;
  details: ToolCallConfirmationDetails;
}

export type ThoughtSummary = {
  subject: string;
  description: string;
};

export type ServerGeminiContentEvent = {
  type: GeminiEventType.Content;
  value: string;
};

export type ServerGeminiThoughtEvent = {
  type: GeminiEventType.Thought;
  value: ThoughtSummary;
};

export type ServerGeminiToolCallRequestEvent = {
  type: GeminiEventType.ToolCallRequest;
  value: ToolCallRequestInfo;
};

export type ServerGeminiToolCallResponseEvent = {
  type: GeminiEventType.ToolCallResponse;
  value: ToolCallResponseInfo;
};

export type ServerGeminiToolCallConfirmationEvent = {
  type: GeminiEventType.ToolCallConfirmation;
  value: ServerToolCallConfirmationDetails;
};

export type ServerGeminiUserCancelledEvent = {
  type: GeminiEventType.UserCancelled;
};

export type ServerGeminiErrorEvent = {
  type: GeminiEventType.Error;
  value: GeminiErrorEventValue;
};

export interface ChatCompressionInfo {
  originalTokenCount: number;
  newTokenCount: number;
}

export type ServerGeminiChatCompressedEvent = {
  type: GeminiEventType.ChatCompressed;
  value: ChatCompressionInfo | null;
};

export type ServerGeminiMaxSessionTurnsEvent = {
  type: GeminiEventType.MaxSessionTurns;
};

<<<<<<< HEAD
export type ServerGeminiFinishedEvent = {
  type: GeminiEventType.Finished;
  value: FinishReason;
};

export type ServerGeminiUsageMetadataEvent = {
  type: GeminiEventType.UsageMetadata;
  value: GenerateContentResponseUsageMetadata & { apiTimeMs?: number };
=======
export type ServerGeminiLoopDetectedEvent = {
  type: GeminiEventType.LoopDetected;
>>>>>>> 886faa29
};

// The original union type, now composed of the individual types
export type ServerGeminiStreamEvent =
  | ServerGeminiContentEvent
  | ServerGeminiToolCallRequestEvent
  | ServerGeminiToolCallResponseEvent
  | ServerGeminiToolCallConfirmationEvent
  | ServerGeminiUserCancelledEvent
  | ServerGeminiErrorEvent
  | ServerGeminiChatCompressedEvent
  | ServerGeminiThoughtEvent
  | ServerGeminiMaxSessionTurnsEvent
<<<<<<< HEAD
  | ServerGeminiUsageMetadataEvent
  | ServerGeminiFinishedEvent;
=======
  | ServerGeminiLoopDetectedEvent;
>>>>>>> 886faa29

// A turn manages the agentic loop turn within the server context.
export class Turn {
  readonly pendingToolCalls: ToolCallRequestInfo[];
  private debugResponses: GenerateContentResponse[];
  private lastUsageMetadata: GenerateContentResponseUsageMetadata | null = null;

  constructor(
    private readonly chat: GeminiChat,
    private readonly prompt_id: string,
  ) {
    this.pendingToolCalls = [];
    this.debugResponses = [];
  }
  // The run method yields simpler events suitable for server logic
  async *run(
    req: PartListUnion,
    signal: AbortSignal,
  ): AsyncGenerator<ServerGeminiStreamEvent> {
    const startTime = Date.now();
    try {
      const responseStream = await this.chat.sendMessageStream(
        {
          message: req,
          config: {
            abortSignal: signal,
          },
        },
        this.prompt_id,
      );

      for await (const resp of responseStream) {
        if (signal?.aborted) {
          yield { type: GeminiEventType.UserCancelled };
          // Do not add resp to debugResponses if aborted before processing
          return;
        }
        this.debugResponses.push(resp);

        const thoughtPart = resp.candidates?.[0]?.content?.parts?.[0];
        if (thoughtPart?.thought) {
          // Thought always has a bold "subject" part enclosed in double asterisks
          // (e.g., **Subject**). The rest of the string is considered the description.
          const rawText = thoughtPart.text ?? '';
          const subjectStringMatches = rawText.match(/\*\*(.*?)\*\*/s);
          const subject = subjectStringMatches
            ? subjectStringMatches[1].trim()
            : '';
          const description = rawText.replace(/\*\*(.*?)\*\*/s, '').trim();
          const thought: ThoughtSummary = {
            subject,
            description,
          };

          yield {
            type: GeminiEventType.Thought,
            value: thought,
          };
          continue;
        }

        const text = getResponseText(resp);
        if (text) {
          yield { type: GeminiEventType.Content, value: text };
        }

        // Handle function calls (requesting tool execution)
        const functionCalls = resp.functionCalls ?? [];
        for (const fnCall of functionCalls) {
          const event = this.handlePendingFunctionCall(fnCall);
          if (event) {
            yield event;
          }
        }

        if (resp.usageMetadata) {
          this.lastUsageMetadata =
            resp.usageMetadata as GenerateContentResponseUsageMetadata;
        }

        // Check if response was truncated or stopped for various reasons
        const finishReason = resp.candidates?.[0]?.finishReason;
        
        if (finishReason && finishReason !== FinishReason.STOP && finishReason !== FinishReason.FINISH_REASON_UNSPECIFIED) {
          yield {
            type: GeminiEventType.Finished,
            value: finishReason as FinishReason,
          };
        }
      }

      if (this.lastUsageMetadata) {
        const durationMs = Date.now() - startTime;
        yield {
          type: GeminiEventType.UsageMetadata,
          value: { ...this.lastUsageMetadata, apiTimeMs: durationMs },
        };
      }
    } catch (e) {
      const error = toFriendlyError(e);
      if (error instanceof UnauthorizedError) {
        throw error;
      }
      if (signal.aborted) {
        yield { type: GeminiEventType.UserCancelled };
        // Regular cancellation error, fail gracefully.
        return;
      }

      const contextForReport = [...this.chat.getHistory(/*curated*/ true), req];
      await reportError(
        error,
        'Error when talking to Gemini API',
        contextForReport,
        'Turn.run-sendMessageStream',
      );
      const status =
        typeof error === 'object' &&
        error !== null &&
        'status' in error &&
        typeof (error as { status: unknown }).status === 'number'
          ? (error as { status: number }).status
          : undefined;
      const structuredError: StructuredError = {
        message: getErrorMessage(error),
        status,
      };
      yield { type: GeminiEventType.Error, value: { error: structuredError } };
      return;
    }
  }

  private handlePendingFunctionCall(
    fnCall: FunctionCall,
  ): ServerGeminiStreamEvent | null {
    const callId =
      fnCall.id ??
      `${fnCall.name}-${Date.now()}-${Math.random().toString(16).slice(2)}`;
    const name = fnCall.name || 'undefined_tool_name';
    const args = (fnCall.args || {}) as Record<string, unknown>;

    const toolCallRequest: ToolCallRequestInfo = {
      callId,
      name,
      args,
      isClientInitiated: false,
      prompt_id: this.prompt_id,
    };

    this.pendingToolCalls.push(toolCallRequest);

    // Yield a request for the tool call, not the pending/confirming status
    return { type: GeminiEventType.ToolCallRequest, value: toolCallRequest };
  }

  getDebugResponses(): GenerateContentResponse[] {
    return this.debugResponses;
  }

  getUsageMetadata(): GenerateContentResponseUsageMetadata | null {
    return this.lastUsageMetadata;
  }
}<|MERGE_RESOLUTION|>--- conflicted
+++ resolved
@@ -51,12 +51,9 @@
   ChatCompressed = 'chat_compressed',
   Thought = 'thought',
   MaxSessionTurns = 'max_session_turns',
-<<<<<<< HEAD
   UsageMetadata = 'usage_metadata',
   Finished = 'finished',
-=======
   LoopDetected = 'loop_detected',
->>>>>>> 886faa29
 }
 
 export interface StructuredError {
@@ -141,7 +138,6 @@
   type: GeminiEventType.MaxSessionTurns;
 };
 
-<<<<<<< HEAD
 export type ServerGeminiFinishedEvent = {
   type: GeminiEventType.Finished;
   value: FinishReason;
@@ -150,10 +146,10 @@
 export type ServerGeminiUsageMetadataEvent = {
   type: GeminiEventType.UsageMetadata;
   value: GenerateContentResponseUsageMetadata & { apiTimeMs?: number };
-=======
+};
+
 export type ServerGeminiLoopDetectedEvent = {
   type: GeminiEventType.LoopDetected;
->>>>>>> 886faa29
 };
 
 // The original union type, now composed of the individual types
@@ -167,12 +163,9 @@
   | ServerGeminiChatCompressedEvent
   | ServerGeminiThoughtEvent
   | ServerGeminiMaxSessionTurnsEvent
-<<<<<<< HEAD
   | ServerGeminiUsageMetadataEvent
-  | ServerGeminiFinishedEvent;
-=======
+  | ServerGeminiFinishedEvent
   | ServerGeminiLoopDetectedEvent;
->>>>>>> 886faa29
 
 // A turn manages the agentic loop turn within the server context.
 export class Turn {
