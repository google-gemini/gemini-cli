/**
 * @license
 * Copyright 2025 Google LLC
 * SPDX-License-Identifier: Apache-2.0
 */

import type {
  Part,
  PartListUnion,
  GenerateContentResponse,
  FunctionCall,
  FunctionDeclaration,
  FinishReason,
  GenerateContentResponseUsageMetadata,
} from '@google/genai';
import type {
  ToolCallConfirmationDetails,
  ToolResult,
  ToolResultDisplay,
} from '../tools/tools.js';
import type { ToolErrorType } from '../tools/tool-error.js';
import { getResponseText } from '../utils/partUtils.js';
import { reportError } from '../utils/errorReporting.js';
import {
  getErrorMessage,
  UnauthorizedError,
  toFriendlyError,
} from '../utils/errors.js';
import type { GeminiChat } from './geminiChat.js';
<<<<<<< HEAD
import { t } from '../i18n/index.js';
=======
import { InvalidStreamError } from './geminiChat.js';
>>>>>>> 0b6c0200
import { parseThought, type ThoughtSummary } from '../utils/thoughtUtils.js';
import { createUserContent } from '@google/genai';

// Define a structure for tools passed to the server
export interface ServerTool {
  name: string;
  schema: FunctionDeclaration;
  // The execute method signature might differ slightly or be wrapped
  execute(
    params: Record<string, unknown>,
    signal?: AbortSignal,
  ): Promise<ToolResult>;
  shouldConfirmExecute(
    params: Record<string, unknown>,
    abortSignal: AbortSignal,
  ): Promise<ToolCallConfirmationDetails | false>;
}

export enum GeminiEventType {
  Content = 'content',
  ToolCallRequest = 'tool_call_request',
  ToolCallResponse = 'tool_call_response',
  ToolCallConfirmation = 'tool_call_confirmation',
  UserCancelled = 'user_cancelled',
  Error = 'error',
  ChatCompressed = 'chat_compressed',
  Thought = 'thought',
  MaxSessionTurns = 'max_session_turns',
  Finished = 'finished',
  LoopDetected = 'loop_detected',
  Citation = 'citation',
  Retry = 'retry',
  ContextWindowWillOverflow = 'context_window_will_overflow',
  InvalidStream = 'invalid_stream',
}

export type ServerGeminiRetryEvent = {
  type: GeminiEventType.Retry;
};

export type ServerGeminiContextWindowWillOverflowEvent = {
  type: GeminiEventType.ContextWindowWillOverflow;
  value: {
    estimatedRequestTokenCount: number;
    remainingTokenCount: number;
  };
};

export type ServerGeminiInvalidStreamEvent = {
  type: GeminiEventType.InvalidStream;
};

export interface StructuredError {
  message: string;
  status?: number;
}

export interface GeminiErrorEventValue {
  error: StructuredError;
}

export interface GeminiFinishedEventValue {
  reason: FinishReason | undefined;
  usageMetadata: GenerateContentResponseUsageMetadata | undefined;
}

export interface ToolCallRequestInfo {
  callId: string;
  name: string;
  args: Record<string, unknown>;
  isClientInitiated: boolean;
  prompt_id: string;
}

export interface ToolCallResponseInfo {
  callId: string;
  responseParts: Part[];
  resultDisplay: ToolResultDisplay | undefined;
  error: Error | undefined;
  errorType: ToolErrorType | undefined;
  outputFile?: string | undefined;
  contentLength?: number;
}

export interface ServerToolCallConfirmationDetails {
  request: ToolCallRequestInfo;
  details: ToolCallConfirmationDetails;
}

export type ServerGeminiContentEvent = {
  type: GeminiEventType.Content;
  value: string;
};

export type ServerGeminiThoughtEvent = {
  type: GeminiEventType.Thought;
  value: ThoughtSummary;
};

export type ServerGeminiToolCallRequestEvent = {
  type: GeminiEventType.ToolCallRequest;
  value: ToolCallRequestInfo;
};

export type ServerGeminiToolCallResponseEvent = {
  type: GeminiEventType.ToolCallResponse;
  value: ToolCallResponseInfo;
};

export type ServerGeminiToolCallConfirmationEvent = {
  type: GeminiEventType.ToolCallConfirmation;
  value: ServerToolCallConfirmationDetails;
};

export type ServerGeminiUserCancelledEvent = {
  type: GeminiEventType.UserCancelled;
};

export type ServerGeminiErrorEvent = {
  type: GeminiEventType.Error;
  value: GeminiErrorEventValue;
};

export enum CompressionStatus {
  /** The compression was successful */
  COMPRESSED = 1,

  /** The compression failed due to the compression inflating the token count */
  COMPRESSION_FAILED_INFLATED_TOKEN_COUNT,

  /** The compression failed due to an error counting tokens */
  COMPRESSION_FAILED_TOKEN_COUNT_ERROR,

  /** The compression was not necessary and no action was taken */
  NOOP,
}

export interface ChatCompressionInfo {
  originalTokenCount: number;
  newTokenCount: number;
  compressionStatus: CompressionStatus;
}

export type ServerGeminiChatCompressedEvent = {
  type: GeminiEventType.ChatCompressed;
  value: ChatCompressionInfo | null;
};

export type ServerGeminiMaxSessionTurnsEvent = {
  type: GeminiEventType.MaxSessionTurns;
};

export type ServerGeminiFinishedEvent = {
  type: GeminiEventType.Finished;
  value: GeminiFinishedEventValue;
};

export type ServerGeminiLoopDetectedEvent = {
  type: GeminiEventType.LoopDetected;
};

export type ServerGeminiCitationEvent = {
  type: GeminiEventType.Citation;
  value: string;
};

// The original union type, now composed of the individual types
export type ServerGeminiStreamEvent =
  | ServerGeminiChatCompressedEvent
  | ServerGeminiCitationEvent
  | ServerGeminiContentEvent
  | ServerGeminiErrorEvent
  | ServerGeminiFinishedEvent
  | ServerGeminiLoopDetectedEvent
  | ServerGeminiMaxSessionTurnsEvent
  | ServerGeminiThoughtEvent
  | ServerGeminiToolCallConfirmationEvent
  | ServerGeminiToolCallRequestEvent
  | ServerGeminiToolCallResponseEvent
  | ServerGeminiUserCancelledEvent
  | ServerGeminiRetryEvent
  | ServerGeminiContextWindowWillOverflowEvent
  | ServerGeminiInvalidStreamEvent;

// A turn manages the agentic loop turn within the server context.
export class Turn {
  readonly pendingToolCalls: ToolCallRequestInfo[] = [];
  private debugResponses: GenerateContentResponse[] = [];
  private pendingCitations = new Set<string>();
  finishReason: FinishReason | undefined = undefined;

  constructor(
    private readonly chat: GeminiChat,
    private readonly prompt_id: string,
  ) {}
  // The run method yields simpler events suitable for server logic
  async *run(
    model: string,
    req: PartListUnion,
    signal: AbortSignal,
  ): AsyncGenerator<ServerGeminiStreamEvent> {
    try {
      // Note: This assumes `sendMessageStream` yields events like
      // { type: StreamEventType.RETRY } or { type: StreamEventType.CHUNK, value: GenerateContentResponse }
      const responseStream = await this.chat.sendMessageStream(
        model,
        {
          message: req,
          config: {
            abortSignal: signal,
          },
        },
        this.prompt_id,
      );

      for await (const streamEvent of responseStream) {
        if (signal?.aborted) {
          yield { type: GeminiEventType.UserCancelled };
          return;
        }

        // Handle the new RETRY event
        if (streamEvent.type === 'retry') {
          yield { type: GeminiEventType.Retry };
          continue; // Skip to the next event in the stream
        }

        // Assuming other events are chunks with a `value` property
        const resp = streamEvent.value as GenerateContentResponse;
        if (!resp) continue; // Skip if there's no response body

        this.debugResponses.push(resp);

        const thoughtPart = resp.candidates?.[0]?.content?.parts?.[0];
        if (thoughtPart?.thought) {
          const thought = parseThought(thoughtPart.text ?? '');
          yield {
            type: GeminiEventType.Thought,
            value: thought,
          };
          continue;
        }

        const text = getResponseText(resp);
        if (text) {
          yield { type: GeminiEventType.Content, value: text };
        }

        // Handle function calls (requesting tool execution)
        const functionCalls = resp.functionCalls ?? [];
        for (const fnCall of functionCalls) {
          const event = this.handlePendingFunctionCall(fnCall);
          if (event) {
            yield event;
          }
        }

        for (const citation of getCitations(resp)) {
          this.pendingCitations.add(citation);
        }

        // Check if response was truncated or stopped for various reasons
        const finishReason = resp.candidates?.[0]?.finishReason;

        // This is the key change: Only yield 'Finished' if there is a finishReason.
        if (finishReason) {
          if (this.pendingCitations.size > 0) {
            yield {
              type: GeminiEventType.Citation,
              value: `${t('citations.title', 'Citations:')}\n${[...this.pendingCitations].sort().join('\n')}`,
            };
            this.pendingCitations.clear();
          }

          this.finishReason = finishReason;
          yield {
            type: GeminiEventType.Finished,
            value: {
              reason: finishReason,
              usageMetadata: resp.usageMetadata,
            },
          };
        }
      }
    } catch (e) {
      if (signal.aborted) {
        yield { type: GeminiEventType.UserCancelled };
        // Regular cancellation error, fail gracefully.
        return;
      }

      if (e instanceof InvalidStreamError) {
        yield { type: GeminiEventType.InvalidStream };
        return;
      }

      const error = toFriendlyError(e);
      if (error instanceof UnauthorizedError) {
        throw error;
      }

      const contextForReport = [
        ...this.chat.getHistory(/*curated*/ true),
        createUserContent(req),
      ];
      await reportError(
        error,
        'Error when talking to Gemini API',
        contextForReport,
        'Turn.run-sendMessageStream',
      );
      const status =
        typeof error === 'object' &&
        error !== null &&
        'status' in error &&
        typeof (error as { status: unknown }).status === 'number'
          ? (error as { status: number }).status
          : undefined;
      const structuredError: StructuredError = {
        message: getErrorMessage(error),
        status,
      };
      await this.chat.maybeIncludeSchemaDepthContext(structuredError);
      yield { type: GeminiEventType.Error, value: { error: structuredError } };
      return;
    }
  }

  private handlePendingFunctionCall(
    fnCall: FunctionCall,
  ): ServerGeminiStreamEvent | null {
    const callId =
      fnCall.id ??
      `${fnCall.name}-${Date.now()}-${Math.random().toString(16).slice(2)}`;
    const name = fnCall.name || 'undefined_tool_name';
    const args = (fnCall.args || {}) as Record<string, unknown>;

    const toolCallRequest: ToolCallRequestInfo = {
      callId,
      name,
      args,
      isClientInitiated: false,
      prompt_id: this.prompt_id,
    };

    this.pendingToolCalls.push(toolCallRequest);

    // Yield a request for the tool call, not the pending/confirming status
    return { type: GeminiEventType.ToolCallRequest, value: toolCallRequest };
  }

  getDebugResponses(): GenerateContentResponse[] {
    return this.debugResponses;
  }
}

function getCitations(resp: GenerateContentResponse): string[] {
  return (resp.candidates?.[0]?.citationMetadata?.citations ?? [])
    .filter((citation) => citation.uri !== undefined)
    .map((citation) => {
      if (citation.title) {
        return `(${citation.title}) ${citation.uri}`;
      }
      return citation.uri!;
    });
}<|MERGE_RESOLUTION|>--- conflicted
+++ resolved
@@ -27,11 +27,8 @@
   toFriendlyError,
 } from '../utils/errors.js';
 import type { GeminiChat } from './geminiChat.js';
-<<<<<<< HEAD
+import { InvalidStreamError } from './geminiChat.js';
 import { t } from '../i18n/index.js';
-=======
-import { InvalidStreamError } from './geminiChat.js';
->>>>>>> 0b6c0200
 import { parseThought, type ThoughtSummary } from '../utils/thoughtUtils.js';
 import { createUserContent } from '@google/genai';
 
