/**
 * @license
 * Copyright 2025 Google LLC
 * SPDX-License-Identifier: Apache-2.0
 */

import {
  PartListUnion,
  GenerateContentResponse,
  FunctionCall,
  FunctionDeclaration,
} from '@google/genai';
import {
  ToolCallConfirmationDetails,
  ToolResult,
  ToolResultDisplay,
} from '../tools/tools.js';
import { getResponseText } from '../utils/generateContentResponseUtilities.js';
import { reportError } from '../utils/errorReporting.js';
import {
  getErrorMessage,
  UnauthorizedError,
  toFriendlyError,
} from '../utils/errors.js';
import { GeminiChat } from './geminiChat.js';

// Define a structure for tools passed to the server
export interface ServerTool {
  name: string;
  schema: FunctionDeclaration;
  // The execute method signature might differ slightly or be wrapped
  execute(
    params: Record<string, unknown>,
    signal?: AbortSignal,
  ): Promise<ToolResult>;
  shouldConfirmExecute(
    params: Record<string, unknown>,
    abortSignal: AbortSignal,
  ): Promise<ToolCallConfirmationDetails | false>;
}

export enum GeminiEventType {
  Content = 'content',
  ToolCallRequest = 'tool_call_request',
  ToolCallResponse = 'tool_call_response',
  ToolCallConfirmation = 'tool_call_confirmation',
  UserCancelled = 'user_cancelled',
  Error = 'error',
  ChatCompressed = 'chat_compressed',
  Thought = 'thought',
}

export interface StructuredError {
  message: string;
  status?: number;
}

export interface GeminiErrorEventValue {
  error: StructuredError;
}

export interface ToolCallRequestInfo {
  callId: string;
  name: string;
  args: Record<string, unknown>;
  isClientInitiated: boolean;
}

export interface ToolCallResponseInfo {
  callId: string;
  responseParts: PartListUnion;
  resultDisplay: ToolResultDisplay | undefined;
  error: Error | undefined;
}

export interface ServerToolCallConfirmationDetails {
  request: ToolCallRequestInfo;
  details: ToolCallConfirmationDetails;
}

export type ThoughtSummary = {
  subject: string;
  description: string;
};

export type ServerGeminiContentEvent = {
  type: GeminiEventType.Content;
  value: string;
};

export type ServerGeminiThoughtEvent = {
  type: GeminiEventType.Thought;
  value: ThoughtSummary;
};

export type ServerGeminiToolCallRequestEvent = {
  type: GeminiEventType.ToolCallRequest;
  value: ToolCallRequestInfo;
};

export type ServerGeminiToolCallResponseEvent = {
  type: GeminiEventType.ToolCallResponse;
  value: ToolCallResponseInfo;
};

export type ServerGeminiToolCallConfirmationEvent = {
  type: GeminiEventType.ToolCallConfirmation;
  value: ServerToolCallConfirmationDetails;
};

export type ServerGeminiUserCancelledEvent = {
  type: GeminiEventType.UserCancelled;
};

export type ServerGeminiErrorEvent = {
  type: GeminiEventType.Error;
  value: GeminiErrorEventValue;
};

export interface ChatCompressionInfo {
  originalTokenCount: number;
  newTokenCount: number;
}

export type ServerGeminiChatCompressedEvent = {
  type: GeminiEventType.ChatCompressed;
  value: ChatCompressionInfo | null;
};

// The original union type, now composed of the individual types
export type ServerGeminiStreamEvent =
  | ServerGeminiContentEvent
  | ServerGeminiToolCallRequestEvent
  | ServerGeminiToolCallResponseEvent
  | ServerGeminiToolCallConfirmationEvent
  | ServerGeminiUserCancelledEvent
  | ServerGeminiErrorEvent
  | ServerGeminiChatCompressedEvent
  | ServerGeminiThoughtEvent;

// A turn manages the agentic loop turn within the server context.
export class Turn {
  readonly pendingToolCalls: ToolCallRequestInfo[];
  private debugResponses: GenerateContentResponse[];

  constructor(private readonly chat: GeminiChat) {
    this.pendingToolCalls = [];
    this.debugResponses = [];
  }
  // The run method yields simpler events suitable for server logic
  async *run(
    req: PartListUnion,
    signal: AbortSignal,
  ): AsyncGenerator<ServerGeminiStreamEvent> {
    try {
      const responseStream = await this.chat.sendMessageStream({
        message: req,
        config: {
          abortSignal: signal,
        },
      });

      for await (const resp of responseStream) {
        if (signal?.aborted) {
          yield { type: GeminiEventType.UserCancelled };
          // Do not add resp to debugResponses if aborted before processing
          return;
        }
        this.debugResponses.push(resp);

        const thoughtPart = resp.candidates?.[0]?.content?.parts?.[0];
        if (thoughtPart?.thought) {
          // Thought always has a bold "subject" part enclosed in double asterisks
          // (e.g., **Subject**). The rest of the string is considered the description.
          const rawText = thoughtPart.text ?? '';
          const subjectStringMatches = rawText.match(/\*\*(.*?)\*\*/s);
          const subject = subjectStringMatches
            ? subjectStringMatches[1].trim()
            : '';
          const description = rawText.replace(/\*\*(.*?)\*\*/s, '').trim();
          const thought: ThoughtSummary = {
            subject,
            description,
          };

          yield {
            type: GeminiEventType.Thought,
            value: thought,
          };
          continue;
        }

        const text = getResponseText(resp);
        if (text) {
          yield { type: GeminiEventType.Content, value: text };
        }

        // Handle function calls (requesting tool execution)
        const functionCalls = resp.functionCalls ?? [];
        for (const fnCall of functionCalls) {
          const event = this.handlePendingFunctionCall(fnCall);
          if (event) {
            yield event;
          }
        }
<<<<<<< HEAD

        if (resp.usageMetadata) {
          this.lastUsageMetadata =
            resp.usageMetadata as GenerateContentResponseUsageMetadata;
        }

        // Check if response was truncated or stopped for various reasons
        const finishReason = resp.candidates?.[0]?.finishReason;
        
        const finishReasonMessages: Record<string, string> = {
          'MAX_TOKENS': '\n\n⚠️  Response truncated due to token limits.',
          'SAFETY': '\n\n⚠️  Response stopped due to safety reasons.',
          'RECITATION': '\n\n⚠️  Response stopped due to recitation policy.',
          'LANGUAGE': '\n\n⚠️  Response stopped due to unsupported language.',
          'BLOCKLIST': '\n\n⚠️  Response stopped due to forbidden terms.',
          'PROHIBITED_CONTENT': '\n\n⚠️  Response stopped due to prohibited content.',
          'SPII': '\n\n⚠️  Response stopped due to sensitive personally identifiable information.',
          'OTHER': '\n\n⚠️  Response stopped for other reasons.',
        };
        
        if (finishReason && finishReasonMessages[finishReason]) {
          yield {
            type: GeminiEventType.Content,
            value: finishReasonMessages[finishReason],
          };
        }
      }

      if (this.lastUsageMetadata) {
        const durationMs = Date.now() - startTime;
        yield {
          type: GeminiEventType.UsageMetadata,
          value: { ...this.lastUsageMetadata, apiTimeMs: durationMs },
        };
=======
>>>>>>> 770f8628
      }
    } catch (e) {
      const error = toFriendlyError(e);
      if (error instanceof UnauthorizedError) {
        throw error;
      }
      if (signal.aborted) {
        yield { type: GeminiEventType.UserCancelled };
        // Regular cancellation error, fail gracefully.
        return;
      }

      const contextForReport = [...this.chat.getHistory(/*curated*/ true), req];
      await reportError(
        error,
        'Error when talking to Gemini API',
        contextForReport,
        'Turn.run-sendMessageStream',
      );
      const status =
        typeof error === 'object' &&
        error !== null &&
        'status' in error &&
        typeof (error as { status: unknown }).status === 'number'
          ? (error as { status: number }).status
          : undefined;
      const structuredError: StructuredError = {
        message: getErrorMessage(error),
        status,
      };
      yield { type: GeminiEventType.Error, value: { error: structuredError } };
      return;
    }
  }

  private handlePendingFunctionCall(
    fnCall: FunctionCall,
  ): ServerGeminiStreamEvent | null {
    const callId =
      fnCall.id ??
      `${fnCall.name}-${Date.now()}-${Math.random().toString(16).slice(2)}`;
    const name = fnCall.name || 'undefined_tool_name';
    const args = (fnCall.args || {}) as Record<string, unknown>;

    const toolCallRequest: ToolCallRequestInfo = {
      callId,
      name,
      args,
      isClientInitiated: false,
    };

    this.pendingToolCalls.push(toolCallRequest);

    // Yield a request for the tool call, not the pending/confirming status
    return { type: GeminiEventType.ToolCallRequest, value: toolCallRequest };
  }

  getDebugResponses(): GenerateContentResponse[] {
    return this.debugResponses;
  }
}<|MERGE_RESOLUTION|>--- conflicted
+++ resolved
@@ -203,7 +203,6 @@
             yield event;
           }
         }
-<<<<<<< HEAD
 
         if (resp.usageMetadata) {
           this.lastUsageMetadata =
@@ -238,8 +237,7 @@
           type: GeminiEventType.UsageMetadata,
           value: { ...this.lastUsageMetadata, apiTimeMs: durationMs },
         };
-=======
->>>>>>> 770f8628
+      }
       }
     } catch (e) {
       const error = toFriendlyError(e);
