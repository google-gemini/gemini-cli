--- conflicted
+++ resolved
@@ -194,15 +194,12 @@
   | ServerGeminiToolCallRequestEvent
   | ServerGeminiToolCallResponseEvent
   | ServerGeminiUserCancelledEvent
-<<<<<<< HEAD
-=======
   | ServerGeminiErrorEvent
   | ServerGeminiChatCompressedEvent
   | ServerGeminiThoughtEvent
   | ServerGeminiMaxSessionTurnsEvent
   | ServerGeminiFinishedEvent
   | ServerGeminiLoopDetectedEvent
->>>>>>> 20b6246d
   | ServerGeminiRetryEvent;
 
 // A turn manages the agentic loop turn within the server context.
