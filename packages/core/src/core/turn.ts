/**
 * @license
 * Copyright 2025 Google LLC
 * SPDX-License-Identifier: Apache-2.0
 */

import type {
  Part,
  PartListUnion,
  GenerateContentResponse,
  FunctionCall,
  FunctionDeclaration,
  FinishReason,
  GenerateContentResponseUsageMetadata,
} from '@google/genai';
import type {
  ToolCallConfirmationDetails,
  ToolResult,
  ToolResultDisplay,
} from '../tools/tools.js';
import type { ToolErrorType } from '../tools/tool-error.js';
import { getResponseText } from '../utils/partUtils.js';
import { reportError } from '../utils/errorReporting.js';
import {
  getErrorMessage,
  UnauthorizedError,
  toFriendlyError,
} from '../utils/errors.js';
import type { GeminiChat } from './geminiChat.js';
import { InvalidStreamError } from './geminiChat.js';
import { parseThought, type ThoughtSummary } from '../utils/thoughtUtils.js';
import { createUserContent } from '@google/genai';

// Define a structure for tools passed to the server
export interface ServerTool {
  name: string;
  schema: FunctionDeclaration;
  // The execute method signature might differ slightly or be wrapped
  execute(
    params: Record<string, unknown>,
    signal?: AbortSignal,
  ): Promise<ToolResult>;
  shouldConfirmExecute(
    params: Record<string, unknown>,
    abortSignal: AbortSignal,
  ): Promise<ToolCallConfirmationDetails | false>;
}

export enum GeminiEventType {
  Content = 'content',
  ToolCallRequest = 'tool_call_request',
  ToolCallResponse = 'tool_call_response',
  ToolCallConfirmation = 'tool_call_confirmation',
  UserCancelled = 'user_cancelled',
  Error = 'error',
  ChatCompressed = 'chat_compressed',
  Thought = 'thought',
  MaxSessionTurns = 'max_session_turns',
  Finished = 'finished',
  LoopDetected = 'loop_detected',
  Citation = 'citation',
<<<<<<< HEAD
}

=======
  Retry = 'retry',
  ContextWindowWillOverflow = 'context_window_will_overflow',
  InvalidStream = 'invalid_stream',
}

export type ServerGeminiRetryEvent = {
  type: GeminiEventType.Retry;
};

export type ServerGeminiContextWindowWillOverflowEvent = {
  type: GeminiEventType.ContextWindowWillOverflow;
  value: {
    estimatedRequestTokenCount: number;
    remainingTokenCount: number;
  };
};

export type ServerGeminiInvalidStreamEvent = {
  type: GeminiEventType.InvalidStream;
};

>>>>>>> cce24573
export interface StructuredError {
  message: string;
  status?: number;
}

export interface GeminiErrorEventValue {
  error: StructuredError;
}

export interface GeminiFinishedEventValue {
  reason: FinishReason | undefined;
  usageMetadata: GenerateContentResponseUsageMetadata | undefined;
}

export interface ToolCallRequestInfo {
  callId: string;
  name: string;
  args: Record<string, unknown>;
  isClientInitiated: boolean;
  prompt_id: string;
}

export interface ToolCallResponseInfo {
  callId: string;
  responseParts: Part[];
  resultDisplay: ToolResultDisplay | undefined;
  error: Error | undefined;
  errorType: ToolErrorType | undefined;
  outputFile?: string | undefined;
  contentLength?: number;
}

export interface ServerToolCallConfirmationDetails {
  request: ToolCallRequestInfo;
  details: ToolCallConfirmationDetails;
}

export type ServerGeminiContentEvent = {
  type: GeminiEventType.Content;
  value: string;
};

export type ServerGeminiThoughtEvent = {
  type: GeminiEventType.Thought;
  value: ThoughtSummary;
};

export type ServerGeminiToolCallRequestEvent = {
  type: GeminiEventType.ToolCallRequest;
  value: ToolCallRequestInfo;
};

export type ServerGeminiToolCallResponseEvent = {
  type: GeminiEventType.ToolCallResponse;
  value: ToolCallResponseInfo;
};

export type ServerGeminiToolCallConfirmationEvent = {
  type: GeminiEventType.ToolCallConfirmation;
  value: ServerToolCallConfirmationDetails;
};

export type ServerGeminiUserCancelledEvent = {
  type: GeminiEventType.UserCancelled;
};

export type ServerGeminiErrorEvent = {
  type: GeminiEventType.Error;
  value: GeminiErrorEventValue;
};

export enum CompressionStatus {
  /** The compression was successful */
  COMPRESSED = 1,

  /** The compression failed due to the compression inflating the token count */
  COMPRESSION_FAILED_INFLATED_TOKEN_COUNT,

  /** The compression failed due to an error counting tokens */
  COMPRESSION_FAILED_TOKEN_COUNT_ERROR,

  /** The compression was not necessary and no action was taken */
  NOOP,
}

export interface ChatCompressionInfo {
  originalTokenCount: number;
  newTokenCount: number;
  compressionStatus: CompressionStatus;
}

export type ServerGeminiChatCompressedEvent = {
  type: GeminiEventType.ChatCompressed;
  value: ChatCompressionInfo | null;
};

export type ServerGeminiMaxSessionTurnsEvent = {
  type: GeminiEventType.MaxSessionTurns;
};

export type ServerGeminiFinishedEvent = {
  type: GeminiEventType.Finished;
  value: GeminiFinishedEventValue;
};

export type ServerGeminiLoopDetectedEvent = {
  type: GeminiEventType.LoopDetected;
};

export type ServerGeminiCitationEvent = {
  type: GeminiEventType.Citation;
  value: string;
};

// The original union type, now composed of the individual types
export type ServerGeminiStreamEvent =
  | ServerGeminiChatCompressedEvent
  | ServerGeminiCitationEvent
  | ServerGeminiContentEvent
  | ServerGeminiErrorEvent
  | ServerGeminiFinishedEvent
  | ServerGeminiLoopDetectedEvent
  | ServerGeminiMaxSessionTurnsEvent
  | ServerGeminiThoughtEvent
  | ServerGeminiToolCallConfirmationEvent
  | ServerGeminiToolCallRequestEvent
  | ServerGeminiToolCallResponseEvent
<<<<<<< HEAD
  | ServerGeminiUserCancelledEvent;
=======
  | ServerGeminiUserCancelledEvent
  | ServerGeminiRetryEvent
  | ServerGeminiContextWindowWillOverflowEvent
  | ServerGeminiInvalidStreamEvent;
>>>>>>> cce24573

// A turn manages the agentic loop turn within the server context.
export class Turn {
  readonly pendingToolCalls: ToolCallRequestInfo[] = [];
  private debugResponses: GenerateContentResponse[] = [];
  private pendingCitations = new Set<string>();
  finishReason: FinishReason | undefined = undefined;

  constructor(
    private readonly chat: GeminiChat,
    private readonly prompt_id: string,
  ) {}
  // The run method yields simpler events suitable for server logic
  async *run(
    model: string,
    req: PartListUnion,
    signal: AbortSignal,
  ): AsyncGenerator<ServerGeminiStreamEvent> {
    try {
      const responseStream = await this.chat.sendMessageStream(
        model,
        {
          message: req,
          config: {
            abortSignal: signal,
          },
        },
        this.prompt_id,
      );

      for await (const resp of responseStream) {
        if (signal?.aborted) {
          yield { type: GeminiEventType.UserCancelled };
          return;
        }

        if (!resp) continue; // Skip if there's no response body

        this.debugResponses.push(resp);

        const thoughtPart = resp.candidates?.[0]?.content?.parts?.[0];
        if (thoughtPart?.thought) {
          const thought = parseThought(thoughtPart.text ?? '');
          yield {
            type: GeminiEventType.Thought,
            value: thought,
          };
          continue;
        }

        const text = getResponseText(resp);
        if (text) {
          yield { type: GeminiEventType.Content, value: text };
        }

        // Handle function calls (requesting tool execution)
        const functionCalls = resp.functionCalls ?? [];
        for (const fnCall of functionCalls) {
          const event = this.handlePendingFunctionCall(fnCall);
          if (event) {
            yield event;
          }
        }

        for (const citation of getCitations(resp)) {
          this.pendingCitations.add(citation);
        }

        // Check if response was truncated or stopped for various reasons
        const finishReason = resp.candidates?.[0]?.finishReason;

        // This is the key change: Only yield 'Finished' if there is a finishReason.
        if (finishReason) {
          if (this.pendingCitations.size > 0) {
            yield {
              type: GeminiEventType.Citation,
              value: `Citations:\n${[...this.pendingCitations].sort().join('\n')}`,
            };
            this.pendingCitations.clear();
          }

          this.finishReason = finishReason;
          yield {
            type: GeminiEventType.Finished,
            value: {
              reason: finishReason,
              usageMetadata: resp.usageMetadata,
            },
          };
        }
      }
    } catch (e) {
      if (signal.aborted) {
        yield { type: GeminiEventType.UserCancelled };
        // Regular cancellation error, fail gracefully.
        return;
      }

      if (e instanceof InvalidStreamError) {
        yield { type: GeminiEventType.InvalidStream };
        return;
      }

      const error = toFriendlyError(e);
      if (error instanceof UnauthorizedError) {
        throw error;
      }

      const contextForReport = [
        ...this.chat.getHistory(/*curated*/ true),
        createUserContent(req),
      ];
      await reportError(
        error,
        'Error when talking to Gemini API',
        contextForReport,
        'Turn.run-sendMessageStream',
      );
      const status =
        typeof error === 'object' &&
        error !== null &&
        'status' in error &&
        typeof (error as { status: unknown }).status === 'number'
          ? (error as { status: number }).status
          : undefined;
      const structuredError: StructuredError = {
        message: getErrorMessage(error),
        status,
      };
      await this.chat.maybeIncludeSchemaDepthContext(structuredError);
      yield { type: GeminiEventType.Error, value: { error: structuredError } };
      return;
    }
  }

  private handlePendingFunctionCall(
    fnCall: FunctionCall,
  ): ServerGeminiStreamEvent | null {
    const callId =
      fnCall.id ??
      `${fnCall.name}-${Date.now()}-${Math.random().toString(16).slice(2)}`;
    const name = fnCall.name || 'undefined_tool_name';
    const args = (fnCall.args || {}) as Record<string, unknown>;

    const toolCallRequest: ToolCallRequestInfo = {
      callId,
      name,
      args,
      isClientInitiated: false,
      prompt_id: this.prompt_id,
    };

    this.pendingToolCalls.push(toolCallRequest);

    // Yield a request for the tool call, not the pending/confirming status
    return { type: GeminiEventType.ToolCallRequest, value: toolCallRequest };
  }

  getDebugResponses(): GenerateContentResponse[] {
    return this.debugResponses;
  }
}

function getCitations(resp: GenerateContentResponse): string[] {
  return (resp.candidates?.[0]?.citationMetadata?.citations ?? [])
    .filter((citation) => citation.uri !== undefined)
    .map((citation) => {
      if (citation.title) {
        return `(${citation.title}) ${citation.uri}`;
      }
      return citation.uri!;
    });
}<|MERGE_RESOLUTION|>--- conflicted
+++ resolved
@@ -59,18 +59,9 @@
   Finished = 'finished',
   LoopDetected = 'loop_detected',
   Citation = 'citation',
-<<<<<<< HEAD
-}
-
-=======
-  Retry = 'retry',
   ContextWindowWillOverflow = 'context_window_will_overflow',
   InvalidStream = 'invalid_stream',
 }
-
-export type ServerGeminiRetryEvent = {
-  type: GeminiEventType.Retry;
-};
 
 export type ServerGeminiContextWindowWillOverflowEvent = {
   type: GeminiEventType.ContextWindowWillOverflow;
@@ -84,7 +75,6 @@
   type: GeminiEventType.InvalidStream;
 };
 
->>>>>>> cce24573
 export interface StructuredError {
   message: string;
   status?: number;
@@ -212,14 +202,9 @@
   | ServerGeminiToolCallConfirmationEvent
   | ServerGeminiToolCallRequestEvent
   | ServerGeminiToolCallResponseEvent
-<<<<<<< HEAD
-  | ServerGeminiUserCancelledEvent;
-=======
   | ServerGeminiUserCancelledEvent
-  | ServerGeminiRetryEvent
   | ServerGeminiContextWindowWillOverflowEvent
   | ServerGeminiInvalidStreamEvent;
->>>>>>> cce24573
 
 // A turn manages the agentic loop turn within the server context.
 export class Turn {
