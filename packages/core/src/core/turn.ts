/**
 * @license
 * Copyright 2025 Google LLC
 * SPDX-License-Identifier: Apache-2.0
 */

<<<<<<< HEAD
import type {
=======
import {
  Part,
>>>>>>> 5bba15b0
  PartListUnion,
  GenerateContentResponse,
  FunctionCall,
  FunctionDeclaration,
  FinishReason,
} from '@google/genai';
import type {
  ToolCallConfirmationDetails,
  ToolResult,
  ToolResultDisplay,
} from '../tools/tools.js';
import type { ToolErrorType } from '../tools/tool-error.js';
import { getResponseText } from '../utils/generateContentResponseUtilities.js';
import { reportError } from '../utils/errorReporting.js';
import {
  getErrorMessage,
  UnauthorizedError,
  toFriendlyError,
} from '../utils/errors.js';
import type { GeminiChat } from './geminiChat.js';

// Define a structure for tools passed to the server
export interface ServerTool {
  name: string;
  schema: FunctionDeclaration;
  // The execute method signature might differ slightly or be wrapped
  execute(
    params: Record<string, unknown>,
    signal?: AbortSignal,
  ): Promise<ToolResult>;
  shouldConfirmExecute(
    params: Record<string, unknown>,
    abortSignal: AbortSignal,
  ): Promise<ToolCallConfirmationDetails | false>;
}

export enum GeminiEventType {
  Content = 'content',
  ToolCallRequest = 'tool_call_request',
  ToolCallResponse = 'tool_call_response',
  ToolCallConfirmation = 'tool_call_confirmation',
  UserCancelled = 'user_cancelled',
  Error = 'error',
  ChatCompressed = 'chat_compressed',
  Thought = 'thought',
  MaxSessionTurns = 'max_session_turns',
  Finished = 'finished',
  LoopDetected = 'loop_detected',
}

export interface StructuredError {
  message: string;
  status?: number;
}

export interface GeminiErrorEventValue {
  error: StructuredError;
}

export interface ToolCallRequestInfo {
  callId: string;
  name: string;
  args: Record<string, unknown>;
  isClientInitiated: boolean;
  prompt_id: string;
}

export interface ToolCallResponseInfo {
  callId: string;
  responseParts: Part[];
  resultDisplay: ToolResultDisplay | undefined;
  error: Error | undefined;
  errorType: ToolErrorType | undefined;
}

export interface ServerToolCallConfirmationDetails {
  request: ToolCallRequestInfo;
  details: ToolCallConfirmationDetails;
}

export type ThoughtSummary = {
  subject: string;
  description: string;
};

export type ServerGeminiContentEvent = {
  type: GeminiEventType.Content;
  value: string;
};

export type ServerGeminiThoughtEvent = {
  type: GeminiEventType.Thought;
  value: ThoughtSummary;
};

export type ServerGeminiToolCallRequestEvent = {
  type: GeminiEventType.ToolCallRequest;
  value: ToolCallRequestInfo;
};

export type ServerGeminiToolCallResponseEvent = {
  type: GeminiEventType.ToolCallResponse;
  value: ToolCallResponseInfo;
};

export type ServerGeminiToolCallConfirmationEvent = {
  type: GeminiEventType.ToolCallConfirmation;
  value: ServerToolCallConfirmationDetails;
};

export type ServerGeminiUserCancelledEvent = {
  type: GeminiEventType.UserCancelled;
};

export type ServerGeminiErrorEvent = {
  type: GeminiEventType.Error;
  value: GeminiErrorEventValue;
};

export interface ChatCompressionInfo {
  originalTokenCount: number;
  newTokenCount: number;
}

export type ServerGeminiChatCompressedEvent = {
  type: GeminiEventType.ChatCompressed;
  value: ChatCompressionInfo | null;
};

export type ServerGeminiMaxSessionTurnsEvent = {
  type: GeminiEventType.MaxSessionTurns;
};

export type ServerGeminiFinishedEvent = {
  type: GeminiEventType.Finished;
  value: FinishReason;
};

export type ServerGeminiLoopDetectedEvent = {
  type: GeminiEventType.LoopDetected;
};

// The original union type, now composed of the individual types
export type ServerGeminiStreamEvent =
  | ServerGeminiContentEvent
  | ServerGeminiToolCallRequestEvent
  | ServerGeminiToolCallResponseEvent
  | ServerGeminiToolCallConfirmationEvent
  | ServerGeminiUserCancelledEvent
  | ServerGeminiErrorEvent
  | ServerGeminiChatCompressedEvent
  | ServerGeminiThoughtEvent
  | ServerGeminiMaxSessionTurnsEvent
  | ServerGeminiFinishedEvent
  | ServerGeminiLoopDetectedEvent;

// A turn manages the agentic loop turn within the server context.
export class Turn {
  readonly pendingToolCalls: ToolCallRequestInfo[];
  private debugResponses: GenerateContentResponse[];
  finishReason: FinishReason | undefined;

  constructor(
    private readonly chat: GeminiChat,
    private readonly prompt_id: string,
  ) {
    this.pendingToolCalls = [];
    this.debugResponses = [];
    this.finishReason = undefined;
  }
  // The run method yields simpler events suitable for server logic
  async *run(
    req: PartListUnion,
    signal: AbortSignal,
  ): AsyncGenerator<ServerGeminiStreamEvent> {
    try {
      const responseStream = await this.chat.sendMessageStream(
        {
          message: req,
          config: {
            abortSignal: signal,
          },
        },
        this.prompt_id,
      );

      for await (const resp of responseStream) {
        if (signal?.aborted) {
          yield { type: GeminiEventType.UserCancelled };
          // Do not add resp to debugResponses if aborted before processing
          return;
        }
        this.debugResponses.push(resp);

        const thoughtPart = resp.candidates?.[0]?.content?.parts?.[0];
        if (thoughtPart?.thought) {
          // Thought always has a bold "subject" part enclosed in double asterisks
          // (e.g., **Subject**). The rest of the string is considered the description.
          const rawText = thoughtPart.text ?? '';
          const subjectStringMatches = rawText.match(/\*\*(.*?)\*\*/s);
          const subject = subjectStringMatches
            ? subjectStringMatches[1].trim()
            : '';
          const description = rawText.replace(/\*\*(.*?)\*\*/s, '').trim();
          const thought: ThoughtSummary = {
            subject,
            description,
          };

          yield {
            type: GeminiEventType.Thought,
            value: thought,
          };
          continue;
        }

        const text = getResponseText(resp);
        if (text) {
          yield { type: GeminiEventType.Content, value: text };
        }

        // Handle function calls (requesting tool execution)
        const functionCalls = resp.functionCalls ?? [];
        for (const fnCall of functionCalls) {
          const event = this.handlePendingFunctionCall(fnCall);
          if (event) {
            yield event;
          }
        }

        // Check if response was truncated or stopped for various reasons
        const finishReason = resp.candidates?.[0]?.finishReason;

        if (finishReason) {
          this.finishReason = finishReason;
          yield {
            type: GeminiEventType.Finished,
            value: finishReason as FinishReason,
          };
        }
      }
    } catch (e) {
      if (signal.aborted) {
        yield { type: GeminiEventType.UserCancelled };
        // Regular cancellation error, fail gracefully.
        return;
      }

      const error = toFriendlyError(e);
      if (error instanceof UnauthorizedError) {
        throw error;
      }

      const contextForReport = [...this.chat.getHistory(/*curated*/ true), req];
      await reportError(
        error,
        'Error when talking to Gemini API',
        contextForReport,
        'Turn.run-sendMessageStream',
      );
      const status =
        typeof error === 'object' &&
        error !== null &&
        'status' in error &&
        typeof (error as { status: unknown }).status === 'number'
          ? (error as { status: number }).status
          : undefined;
      const structuredError: StructuredError = {
        message: getErrorMessage(error),
        status,
      };
      await this.chat.maybeIncludeSchemaDepthContext(structuredError);
      yield { type: GeminiEventType.Error, value: { error: structuredError } };
      return;
    }
  }

  private handlePendingFunctionCall(
    fnCall: FunctionCall,
  ): ServerGeminiStreamEvent | null {
    const callId =
      fnCall.id ??
      `${fnCall.name}-${Date.now()}-${Math.random().toString(16).slice(2)}`;
    const name = fnCall.name || 'undefined_tool_name';
    const args = (fnCall.args || {}) as Record<string, unknown>;

    const toolCallRequest: ToolCallRequestInfo = {
      callId,
      name,
      args,
      isClientInitiated: false,
      prompt_id: this.prompt_id,
    };

    this.pendingToolCalls.push(toolCallRequest);

    // Yield a request for the tool call, not the pending/confirming status
    return { type: GeminiEventType.ToolCallRequest, value: toolCallRequest };
  }

  getDebugResponses(): GenerateContentResponse[] {
    return this.debugResponses;
  }
}<|MERGE_RESOLUTION|>--- conflicted
+++ resolved
@@ -4,12 +4,8 @@
  * SPDX-License-Identifier: Apache-2.0
  */
 
-<<<<<<< HEAD
 import type {
-=======
-import {
   Part,
->>>>>>> 5bba15b0
   PartListUnion,
   GenerateContentResponse,
   FunctionCall,
