--- conflicted
+++ resolved
@@ -110,430 +110,6 @@
     fallbackEventSpy.mockRestore();
   });
 
-<<<<<<< HEAD
-  it('should return null immediately if authType is not OAuth', async () => {
-    const result = await handleFallback(
-      mockConfig,
-      MOCK_PRO_MODEL,
-      AUTH_API_KEY,
-    );
-    expect(result).toBeNull();
-    expect(mockHandler).not.toHaveBeenCalled();
-    expect(mockConfig.setFallbackMode).not.toHaveBeenCalled();
-  });
-
-  it('should still consult the handler if the failed model is the fallback model', async () => {
-    mockHandler.mockResolvedValue('stop');
-    const result = await handleFallback(
-      mockConfig,
-      FALLBACK_MODEL, // Failed model is Flash
-      AUTH_OAUTH,
-    );
-    expect(result).toBe(false);
-    expect(mockHandler).toHaveBeenCalled();
-  });
-
-  it('should return null if no fallbackHandler is injected in config', async () => {
-    const configWithoutHandler = createMockConfig({
-      fallbackModelHandler: undefined,
-    });
-    const result = await handleFallback(
-      configWithoutHandler,
-      MOCK_PRO_MODEL,
-      AUTH_OAUTH,
-    );
-    expect(result).toBeNull();
-  });
-
-  describe('when handler returns "retry_always"', () => {
-    it('should activate fallback mode, log telemetry, and return true', async () => {
-      mockHandler.mockResolvedValue('retry_always');
-
-      const result = await handleFallback(
-        mockConfig,
-        MOCK_PRO_MODEL,
-        AUTH_OAUTH,
-      );
-
-      expect(result).toBe(true);
-      expect(mockConfig.setFallbackMode).toHaveBeenCalledWith(true);
-      expect(logFlashFallback).toHaveBeenCalled();
-    });
-  });
-
-  describe('when handler returns "stop"', () => {
-    it('should activate fallback mode, log telemetry, and return false', async () => {
-      mockHandler.mockResolvedValue('stop');
-
-      const result = await handleFallback(
-        mockConfig,
-        MOCK_PRO_MODEL,
-        AUTH_OAUTH,
-      );
-
-      expect(result).toBe(false);
-      expect(mockConfig.setFallbackMode).toHaveBeenCalledWith(true);
-      expect(logFlashFallback).toHaveBeenCalled();
-    });
-  });
-
-  it('should return false without toggling fallback when handler returns "retry_later"', async () => {
-    mockHandler.mockResolvedValue('retry_later');
-
-    const result = await handleFallback(mockConfig, MOCK_PRO_MODEL, AUTH_OAUTH);
-
-    expect(result).toBe(false);
-    expect(mockConfig.setFallbackMode).not.toHaveBeenCalled();
-    expect(logFlashFallback).not.toHaveBeenCalled();
-    expect(fallbackEventSpy).not.toHaveBeenCalled();
-  });
-
-  it('should launch upgrade flow and avoid fallback mode when handler returns "upgrade"', async () => {
-    mockHandler.mockResolvedValue('upgrade');
-    vi.mocked(openBrowserSecurely).mockResolvedValue(undefined);
-
-    const result = await handleFallback(mockConfig, MOCK_PRO_MODEL, AUTH_OAUTH);
-
-    expect(result).toBe(false);
-    expect(openBrowserSecurely).toHaveBeenCalledWith(
-      'https://goo.gle/set-up-gemini-code-assist',
-    );
-    expect(mockConfig.setFallbackMode).not.toHaveBeenCalled();
-    expect(logFlashFallback).not.toHaveBeenCalled();
-    expect(fallbackEventSpy).not.toHaveBeenCalled();
-  });
-
-  it('should log a warning and continue when upgrade flow fails to open a browser', async () => {
-    mockHandler.mockResolvedValue('upgrade');
-    vi.mocked(openBrowserSecurely).mockRejectedValue(new Error('blocked'));
-
-    const result = await handleFallback(mockConfig, MOCK_PRO_MODEL, AUTH_OAUTH);
-
-    expect(result).toBe(false);
-    expect(emitFeedbackSpy).toHaveBeenCalledWith(
-      'error',
-      'Failed to open browser automatically:',
-      'blocked',
-    );
-    expect(mockConfig.setFallbackMode).not.toHaveBeenCalled();
-    expect(fallbackEventSpy).not.toHaveBeenCalled();
-  });
-
-  describe('when handler returns an unexpected value', () => {
-    it('should log an error and return null', async () => {
-      mockHandler.mockResolvedValue(null);
-
-      const result = await handleFallback(
-        mockConfig,
-        MOCK_PRO_MODEL,
-        AUTH_OAUTH,
-      );
-
-      expect(result).toBeNull();
-      expect(emitFeedbackSpy).toHaveBeenCalledWith(
-        'error',
-        'Fallback UI handler failed:',
-        new Error(
-          'Unexpected fallback intent received from fallbackModelHandler: "null"',
-        ),
-      );
-      expect(mockConfig.setFallbackMode).not.toHaveBeenCalled();
-    });
-  });
-
-  it('should pass the correct context (failedModel, fallbackModel, error) to the handler', async () => {
-    const mockError = new Error('Quota Exceeded');
-    mockHandler.mockResolvedValue('retry_always');
-
-    await handleFallback(mockConfig, MOCK_PRO_MODEL, AUTH_OAUTH, mockError);
-
-    expect(mockHandler).toHaveBeenCalledWith(
-      MOCK_PRO_MODEL,
-      FALLBACK_MODEL,
-      mockError,
-    );
-  });
-
-  it('should not call setFallbackMode or log telemetry if already in fallback mode', async () => {
-    // Setup config where fallback mode is already active
-    const activeFallbackConfig = createMockConfig({
-      fallbackModelHandler: mockHandler,
-      isInFallbackMode: vi.fn(() => true), // Already active
-      setFallbackMode: vi.fn(),
-    });
-
-    mockHandler.mockResolvedValue('retry_always');
-
-    const result = await handleFallback(
-      activeFallbackConfig,
-      MOCK_PRO_MODEL,
-      AUTH_OAUTH,
-    );
-
-    // Should still return true to allow the retry (which will use the active fallback mode)
-    expect(result).toBe(true);
-    // Should still consult the handler
-    expect(mockHandler).toHaveBeenCalled();
-    // But should not mutate state or log telemetry again
-    expect(activeFallbackConfig.setFallbackMode).not.toHaveBeenCalled();
-    expect(logFlashFallback).not.toHaveBeenCalled();
-  });
-
-  it('should catch errors from the handler, log an error, and return null', async () => {
-    const handlerError = new Error('UI interaction failed');
-    mockHandler.mockRejectedValue(handlerError);
-
-    const result = await handleFallback(mockConfig, MOCK_PRO_MODEL, AUTH_OAUTH);
-
-    expect(result).toBeNull();
-    expect(emitFeedbackSpy).toHaveBeenCalledWith(
-      'error',
-      'Fallback UI handler failed:',
-      handlerError,
-    );
-    expect(mockConfig.setFallbackMode).not.toHaveBeenCalled();
-  });
-
-  describe('Preview Model Fallback Logic', () => {
-    const previewModel = PREVIEW_GEMINI_MODEL;
-
-    it('should only set Preview Model bypass mode on retryable quota failure', async () => {
-      const mockGoogleApiError = {
-        code: 429,
-        message: 'mock error',
-        details: [],
-      };
-      const retryableQuotaError = new RetryableQuotaError(
-        'Capacity error',
-        mockGoogleApiError,
-        5,
-      );
-      await handleFallback(
-        mockConfig,
-        previewModel,
-        AUTH_OAUTH,
-        retryableQuotaError,
-      );
-      expect(mockConfig.setPreviewModelBypassMode).toHaveBeenCalledWith(true);
-    });
-
-    it('should not set Preview Model bypass mode on non-retryable quota failure', async () => {
-      const mockGoogleApiError = {
-        code: 429,
-        message: 'mock error',
-        details: [],
-      };
-      const terminalQuotaError = new TerminalQuotaError(
-        'quota error',
-        mockGoogleApiError,
-        5,
-      );
-      await handleFallback(
-        mockConfig,
-        previewModel,
-        AUTH_OAUTH,
-        terminalQuotaError,
-      );
-
-      expect(mockConfig.setPreviewModelBypassMode).not.toHaveBeenCalled();
-    });
-
-    it('should silently retry if Preview Model fallback mode is already active and error is retryable error', async () => {
-      vi.spyOn(mockConfig, 'isPreviewModelFallbackMode').mockReturnValue(true);
-      const mockGoogleApiError = {
-        code: 429,
-        message: 'mock error',
-        details: [],
-      };
-      const retryableQuotaError = new RetryableQuotaError(
-        'Capacity error',
-        mockGoogleApiError,
-        5,
-      );
-      const result = await handleFallback(
-        mockConfig,
-        previewModel,
-        AUTH_OAUTH,
-        retryableQuotaError,
-      );
-
-      expect(result).toBe(true);
-      expect(mockHandler).not.toHaveBeenCalled();
-    });
-
-    it('should activate Preview Model fallback mode when handler returns "retry_always" and is RetryableQuotaError', async () => {
-      mockHandler.mockResolvedValue('retry_always');
-      const mockGoogleApiError = {
-        code: 429,
-        message: 'mock error',
-        details: [],
-      };
-      const retryableQuotaError = new RetryableQuotaError(
-        'Capacity error',
-        mockGoogleApiError,
-        5,
-      );
-      const result = await handleFallback(
-        mockConfig,
-        previewModel,
-        AUTH_OAUTH,
-        retryableQuotaError,
-      );
-
-      expect(result).toBe(true);
-      expect(mockConfig.setPreviewModelBypassMode).toHaveBeenCalledWith(true);
-      expect(mockConfig.setPreviewModelFallbackMode).toHaveBeenCalledWith(true);
-    });
-
-    it('should activate regular fallback when handler returns "retry_always" and is TerminalQuotaError', async () => {
-      mockHandler.mockResolvedValue('retry_always');
-      const mockGoogleApiError = {
-        code: 503,
-        message: 'mock error',
-        details: [],
-      };
-      const terminalError = new TerminalQuotaError(
-        'Quota error',
-        mockGoogleApiError,
-        5,
-      );
-      const result = await handleFallback(
-        mockConfig,
-        previewModel,
-        AUTH_OAUTH,
-        terminalError,
-      );
-
-      expect(result).toBe(true);
-      expect(mockConfig.setPreviewModelFallbackMode).not.toBeCalled();
-      expect(mockConfig.setFallbackMode).toHaveBeenCalledWith(true);
-    });
-
-    it('should NOT set fallback mode if user chooses "retry_once"', async () => {
-      const mockGoogleApiError = {
-        code: 429,
-        message: 'mock error',
-        details: [],
-      };
-      const terminalQuotaError = new TerminalQuotaError(
-        'quota error',
-        mockGoogleApiError,
-        5,
-      );
-      mockHandler.mockResolvedValue('retry_once');
-
-      const result = await handleFallback(
-        mockConfig,
-        PREVIEW_GEMINI_MODEL,
-        AuthType.LOGIN_WITH_GOOGLE,
-        terminalQuotaError,
-      );
-
-      expect(result).toBe(true);
-      expect(mockConfig.setPreviewModelBypassMode).not.toHaveBeenCalled();
-      expect(mockConfig.setPreviewModelFallbackMode).not.toHaveBeenCalled();
-      expect(mockConfig.setFallbackMode).not.toHaveBeenCalled();
-    });
-
-    it('should pass DEFAULT_GEMINI_MODEL as fallback when Preview Model fails with Retryable Error', async () => {
-      const mockFallbackHandler = vi.fn().mockResolvedValue('stop');
-      vi.mocked(mockConfig.fallbackModelHandler!).mockImplementation(
-        mockFallbackHandler,
-      );
-      const mockGoogleApiError = {
-        code: 429,
-        message: 'mock error',
-        details: [],
-      };
-      const retryableQuotaError = new RetryableQuotaError(
-        'Capacity error',
-        mockGoogleApiError,
-        5,
-      );
-
-      await handleFallback(
-        mockConfig,
-        PREVIEW_GEMINI_MODEL,
-        AuthType.LOGIN_WITH_GOOGLE,
-        retryableQuotaError,
-      );
-
-      expect(mockConfig.fallbackModelHandler).toHaveBeenCalledWith(
-        PREVIEW_GEMINI_MODEL,
-        DEFAULT_GEMINI_MODEL,
-        retryableQuotaError,
-      );
-    });
-
-    it('should pass DEFAULT_GEMINI_MODEL as fallback when Preview Model fails with other error', async () => {
-      await handleFallback(
-        mockConfig,
-        PREVIEW_GEMINI_MODEL,
-        AuthType.LOGIN_WITH_GOOGLE,
-      );
-
-      expect(mockConfig.fallbackModelHandler).toHaveBeenCalledWith(
-        PREVIEW_GEMINI_MODEL,
-        DEFAULT_GEMINI_MODEL,
-        undefined,
-      );
-    });
-
-    it('should pass DEFAULT_GEMINI_FLASH_MODEL as fallback when Preview Model fails with other error', async () => {
-      const mockGoogleApiError = {
-        code: 429,
-        message: 'mock error',
-        details: [],
-      };
-      const terminalQuotaError = new TerminalQuotaError(
-        'quota error',
-        mockGoogleApiError,
-        5,
-      );
-      await handleFallback(
-        mockConfig,
-        PREVIEW_GEMINI_MODEL,
-        AuthType.LOGIN_WITH_GOOGLE,
-        terminalQuotaError,
-      );
-
-      expect(mockConfig.fallbackModelHandler).toHaveBeenCalledWith(
-        PREVIEW_GEMINI_MODEL,
-        DEFAULT_GEMINI_FLASH_MODEL,
-        terminalQuotaError,
-      );
-    });
-  });
-
-  it('should return null if ModelNotFoundError occurs for a non-preview model', async () => {
-    const modelNotFoundError = new ModelNotFoundError('Not found');
-    const result = await handleFallback(
-      mockConfig,
-      DEFAULT_GEMINI_MODEL, // Not preview model
-      AUTH_OAUTH,
-      modelNotFoundError,
-    );
-    expect(result).toBeNull();
-    expect(mockHandler).not.toHaveBeenCalled();
-  });
-
-  it('should consult handler if ModelNotFoundError occurs for preview model', async () => {
-    const modelNotFoundError = new ModelNotFoundError('Not found');
-    mockHandler.mockResolvedValue('retry_always');
-
-    const result = await handleFallback(
-      mockConfig,
-      PREVIEW_GEMINI_MODEL,
-      AUTH_OAUTH,
-      modelNotFoundError,
-    );
-
-    expect(result).toBe(true);
-    expect(mockHandler).toHaveBeenCalled();
-  });
-
-=======
->>>>>>> de7e1937
   describe('policy-driven flow', () => {
     let policyConfig: Config;
     let availability: ModelAvailabilityService;
@@ -671,10 +247,6 @@
       );
     });
 
-<<<<<<< HEAD
-    it('logs and returns null when handler resolves to null', async () => {
-      policyHandler.mockResolvedValue(null);
-=======
     it('successfully follows expected availability response for Preview Chain', async () => {
       availability.selectFirstAvailable = vi.fn().mockReturnValue({
         selectedModel: PREVIEW_GEMINI_FLASH_MODEL,
@@ -721,7 +293,6 @@
     it('should catch errors from the handler, log an error, and return null', async () => {
       const handlerError = new Error('UI interaction failed');
       policyHandler.mockRejectedValue(handlerError);
->>>>>>> de7e1937
 
       const result = await handleFallback(
         policyConfig,
@@ -730,12 +301,7 @@
       );
 
       expect(result).toBeNull();
-<<<<<<< HEAD
-      expect(emitFeedbackSpy).toHaveBeenCalledWith(
-        'error',
-=======
       expect(debugLogger.error).toHaveBeenCalledWith(
->>>>>>> de7e1937
         'Fallback handler failed:',
         handlerError,
       );
