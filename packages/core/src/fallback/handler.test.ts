--- conflicted
+++ resolved
@@ -17,10 +17,7 @@
 import { handleFallback } from './handler.js';
 import type { Config } from '../config/config.js';
 import type { ModelAvailabilityService } from '../availability/modelAvailabilityService.js';
-<<<<<<< HEAD
 import { createAvailabilityServiceMock } from '../availability/availabilityTestingUtils.js';
-=======
->>>>>>> f7f04793
 import { AuthType } from '../core/contentGenerator.js';
 import {
   DEFAULT_GEMINI_FLASH_MODEL,
@@ -35,6 +32,11 @@
 import { debugLogger } from '../utils/debugLogger.js';
 import * as policyHelpers from '../availability/policyHelpers.js';
 import { createDefaultPolicy } from '../availability/policyCatalog.js';
+import { openBrowserSecurely } from '../utils/secure-browser-launcher.js';
+import { coreEvents } from '../utils/events.js';
+import { debugLogger } from '../utils/debugLogger.js';
+import * as policyHelpers from '../availability/policyHelpers.js';
+import { createDefaultPolicy } from '../availability/policyCatalog.js';
 import {
   RetryableQuotaError,
   TerminalQuotaError,
@@ -48,7 +50,6 @@
 vi.mock('../utils/secure-browser-launcher.js', () => ({
   openBrowserSecurely: vi.fn(),
 }));
-<<<<<<< HEAD
 
 // Mock debugLogger to prevent console pollution and allow spying
 vi.mock('../utils/debugLogger.js', () => ({
@@ -58,27 +59,11 @@
     log: vi.fn(),
   },
 }));
-=======
->>>>>>> f7f04793
 
 const MOCK_PRO_MODEL = DEFAULT_GEMINI_MODEL;
 const FALLBACK_MODEL = DEFAULT_GEMINI_FLASH_MODEL;
 const AUTH_OAUTH = AuthType.LOGIN_WITH_GOOGLE;
 const AUTH_API_KEY = AuthType.USE_GEMINI;
-
-function createAvailabilityMock(
-  result: ReturnType<ModelAvailabilityService['selectFirstAvailable']>,
-): ModelAvailabilityService {
-  return {
-    markTerminal: vi.fn(),
-    markHealthy: vi.fn(),
-    markRetryOncePerTurn: vi.fn(),
-    consumeStickyAttempt: vi.fn(),
-    snapshot: vi.fn(),
-    selectFirstAvailable: vi.fn().mockReturnValue(result),
-    resetTurn: vi.fn(),
-  } as unknown as ModelAvailabilityService;
-}
 
 const createMockConfig = (overrides: Partial<Config> = {}): Config =>
   ({
@@ -91,17 +76,12 @@
     setPreviewModelBypassMode: vi.fn(),
     fallbackHandler: undefined,
     getFallbackModelHandler: vi.fn(),
-<<<<<<< HEAD
     setActiveModel: vi.fn(),
     getModelAvailabilityService: vi.fn(() =>
       createAvailabilityServiceMock({
         selectedModel: FALLBACK_MODEL,
         skipped: [],
       }),
-=======
-    getModelAvailabilityService: vi.fn(() =>
-      createAvailabilityMock({ selectedModel: FALLBACK_MODEL, skipped: [] }),
->>>>>>> f7f04793
     ),
     getModel: vi.fn(() => MOCK_PRO_MODEL),
     getPreviewFeatures: vi.fn(() => false),
@@ -569,11 +549,7 @@
 
     beforeEach(() => {
       vi.clearAllMocks();
-<<<<<<< HEAD
       availability = createAvailabilityServiceMock({
-=======
-      availability = createAvailabilityMock({
->>>>>>> f7f04793
         selectedModel: DEFAULT_GEMINI_FLASH_MODEL,
         skipped: [],
       });
@@ -647,13 +623,9 @@
 
         expect(result).toBe(true);
         expect(policyConfig.getFallbackModelHandler).not.toHaveBeenCalled();
-<<<<<<< HEAD
         expect(policyConfig.setActiveModel).toHaveBeenCalledWith(
           DEFAULT_GEMINI_FLASH_MODEL,
         );
-=======
-        expect(policyConfig.setFallbackMode).toHaveBeenCalledWith(true);
->>>>>>> f7f04793
       } finally {
         chainSpy.mockRestore();
       }
@@ -748,7 +720,6 @@
       expect(policyConfig.getModelAvailabilityService).toHaveBeenCalled();
       expect(policyConfig.getFallbackModelHandler).not.toHaveBeenCalled();
     });
-<<<<<<< HEAD
 
     it('calls setActiveModel and logs telemetry when handler returns "retry_always"', async () => {
       policyHandler.mockResolvedValue('retry_always');
@@ -778,7 +749,5 @@
       expect(policyConfig.setActiveModel).toHaveBeenCalledWith(FALLBACK_MODEL);
       expect(logFlashFallback).toHaveBeenCalled();
     });
-=======
->>>>>>> f7f04793
   });
 });