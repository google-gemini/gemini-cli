/**
 * @license
 * Copyright 2025 Google LLC
 * SPDX-License-Identifier: Apache-2.0
 */

import type { Config } from '../config/config.js';
import { AuthType } from '../core/contentGenerator.js';
import { openBrowserSecurely } from '../utils/secure-browser-launcher.js';
import { getErrorMessage } from '../utils/errors.js';
import type { FallbackIntent, FallbackRecommendation } from './types.js';
import { classifyFailureKind } from '../availability/errorClassification.js';
import {
  buildFallbackPolicyContext,
  resolvePolicyChain,
  resolvePolicyAction,
  applyAvailabilityTransition,
} from '../availability/policyHelpers.js';

const UPGRADE_URL_PAGE = 'https://goo.gle/set-up-gemini-code-assist';

export async function handleFallback(
  config: Config,
  failedModel: string,
  authType?: string,
  error?: unknown,
): Promise<string | boolean | null> {
<<<<<<< HEAD
  if (config.isModelAvailabilityServiceEnabled()) {
    return handlePolicyDrivenFallback(config, failedModel, authType, error);
  }
  return legacyHandleFallback(config, failedModel, authType, error);
}

/**
 * Old fallback logic relying on hard coded strings
 */
async function legacyHandleFallback(
  config: Config,
  failedModel: string,
  authType?: string,
  error?: unknown,
): Promise<string | boolean | null> {
  if (authType !== AuthType.LOGIN_WITH_GOOGLE) return null;

  // Guardrail: If it's a ModelNotFoundError but NOT the preview model, do not handle it.
  if (
    error instanceof ModelNotFoundError &&
    failedModel !== PREVIEW_GEMINI_MODEL
  ) {
    return null;
  }
  const shouldActivatePreviewFallback =
    failedModel === PREVIEW_GEMINI_MODEL &&
    !(error instanceof TerminalQuotaError);
  // Preview Model Specific Logic
  if (shouldActivatePreviewFallback) {
    // Always set bypass mode for the immediate retry, for non-TerminalQuotaErrors.
    // This ensures the next attempt uses 2.5 Pro.
    config.setPreviewModelBypassMode(true);

    // If we are already in Preview Model fallback mode (user previously said "Always"),
    // we silently retry (which will use 2.5 Pro due to bypass mode).
    if (config.isPreviewModelFallbackMode()) {
      return true;
    }
  }

  const fallbackModel = shouldActivatePreviewFallback
    ? DEFAULT_GEMINI_MODEL
    : DEFAULT_GEMINI_FLASH_MODEL;

  // Consult UI Handler for Intent
  const fallbackModelHandler = config.fallbackModelHandler;
  if (typeof fallbackModelHandler !== 'function') return null;

  try {
    // Pass the specific failed model to the UI handler.
    const intent = await fallbackModelHandler(
      failedModel,
      fallbackModel,
      error,
    );

    // Process Intent and Update State
    return await processIntent(
      config,
      intent,
      failedModel,
      fallbackModel,
      authType,
      error,
    );
  } catch (handlerError) {
    coreEvents.emitFeedback(
      'error',
      'Fallback UI handler failed:',
      handlerError,
    );
    return null;
  }
=======
  return handlePolicyDrivenFallback(config, failedModel, authType, error);
>>>>>>> de7e1937
}

/**
 * New fallback logic using the ModelAvailabilityService
 */
async function handlePolicyDrivenFallback(
  config: Config,
  failedModel: string,
  authType?: string,
  error?: unknown,
): Promise<string | boolean | null> {
  if (authType !== AuthType.LOGIN_WITH_GOOGLE) {
    return null;
  }

  const chain = resolvePolicyChain(config);
  const { failedPolicy, candidates } = buildFallbackPolicyContext(
    chain,
    failedModel,
  );

  const failureKind = classifyFailureKind(error);
  const availability = config.getModelAvailabilityService();
  const getAvailabilityContext = () => {
    if (!failedPolicy) return undefined;
    return { service: availability, policy: failedPolicy };
  };

  let fallbackModel: string;
  if (!candidates.length) {
    fallbackModel = failedModel;
  } else {
    const selection = availability.selectFirstAvailable(
      candidates.map((policy) => policy.model),
    );

    const lastResortPolicy = candidates.find((policy) => policy.isLastResort);
    const selectedFallbackModel =
      selection.selectedModel ?? lastResortPolicy?.model;
    const selectedPolicy = candidates.find(
      (policy) => policy.model === selectedFallbackModel,
    );

    if (
      !selectedFallbackModel ||
      selectedFallbackModel === failedModel ||
      !selectedPolicy
    ) {
      return null;
    }

    fallbackModel = selectedFallbackModel;

    // failureKind is already declared and calculated above
    const action = resolvePolicyAction(failureKind, selectedPolicy);

    if (action === 'silent') {
      applyAvailabilityTransition(getAvailabilityContext, failureKind);
      return processIntent(config, 'retry_always', fallbackModel);
    }

    // This will be used in the future when FallbackRecommendation is passed through UI
    const recommendation: FallbackRecommendation = {
      ...selection,
      selectedModel: fallbackModel,
      action,
      failureKind,
      failedPolicy,
      selectedPolicy,
    };
    void recommendation;
  }

  const handler = config.getFallbackModelHandler();
  if (typeof handler !== 'function') {
    return null;
  }

  try {
    const intent = await handler(failedModel, fallbackModel, error);

    // If the user chose to switch/retry, we apply the availability transition
    // to the failed model (e.g. marking it terminal if it had a quota error).
    // We DO NOT apply it if the user chose 'stop' or 'retry_later', allowing
    // them to try again later with the same model state.
    if (intent === 'retry_always' || intent === 'retry_once') {
      applyAvailabilityTransition(getAvailabilityContext, failureKind);
    }

    return await processIntent(config, intent, fallbackModel);
  } catch (handlerError) {
    coreEvents.emitFeedback('error', 'Fallback handler failed:', handlerError);
    return null;
  }
}

async function handleUpgrade() {
  try {
    await openBrowserSecurely(UPGRADE_URL_PAGE);
  } catch (error) {
    coreEvents.emitFeedback(
      'error',
      'Failed to open browser automatically:',
      getErrorMessage(error),
    );
  }
}

async function processIntent(
  config: Config,
  intent: FallbackIntent | null,
  fallbackModel: string,
): Promise<boolean> {
  switch (intent) {
    case 'retry_always':
      // TODO(telemetry): Implement generic fallback event logging. Existing
      // logFlashFallback is specific to a single Model.
      config.setActiveModel(fallbackModel);
      return true;

    case 'retry_once':
      // For distinct retry (retry_once), we do NOT set the active model permanently.
      // The FallbackStrategy will handle routing to the available model for this turn
      // based on the availability service state (which is updated before this).
      return true;

    case 'stop':
      // Do not switch model on stop. User wants to stay on current model (and stop).
      return false;

    case 'retry_later':
      return false;

    case 'upgrade':
      await handleUpgrade();
      return false;

    default:
      throw new Error(
        `Unexpected fallback intent received from fallbackModelHandler: "${intent}"`,
      );
  }
}<|MERGE_RESOLUTION|>--- conflicted
+++ resolved
@@ -25,83 +25,7 @@
   authType?: string,
   error?: unknown,
 ): Promise<string | boolean | null> {
-<<<<<<< HEAD
-  if (config.isModelAvailabilityServiceEnabled()) {
-    return handlePolicyDrivenFallback(config, failedModel, authType, error);
-  }
-  return legacyHandleFallback(config, failedModel, authType, error);
-}
-
-/**
- * Old fallback logic relying on hard coded strings
- */
-async function legacyHandleFallback(
-  config: Config,
-  failedModel: string,
-  authType?: string,
-  error?: unknown,
-): Promise<string | boolean | null> {
-  if (authType !== AuthType.LOGIN_WITH_GOOGLE) return null;
-
-  // Guardrail: If it's a ModelNotFoundError but NOT the preview model, do not handle it.
-  if (
-    error instanceof ModelNotFoundError &&
-    failedModel !== PREVIEW_GEMINI_MODEL
-  ) {
-    return null;
-  }
-  const shouldActivatePreviewFallback =
-    failedModel === PREVIEW_GEMINI_MODEL &&
-    !(error instanceof TerminalQuotaError);
-  // Preview Model Specific Logic
-  if (shouldActivatePreviewFallback) {
-    // Always set bypass mode for the immediate retry, for non-TerminalQuotaErrors.
-    // This ensures the next attempt uses 2.5 Pro.
-    config.setPreviewModelBypassMode(true);
-
-    // If we are already in Preview Model fallback mode (user previously said "Always"),
-    // we silently retry (which will use 2.5 Pro due to bypass mode).
-    if (config.isPreviewModelFallbackMode()) {
-      return true;
-    }
-  }
-
-  const fallbackModel = shouldActivatePreviewFallback
-    ? DEFAULT_GEMINI_MODEL
-    : DEFAULT_GEMINI_FLASH_MODEL;
-
-  // Consult UI Handler for Intent
-  const fallbackModelHandler = config.fallbackModelHandler;
-  if (typeof fallbackModelHandler !== 'function') return null;
-
-  try {
-    // Pass the specific failed model to the UI handler.
-    const intent = await fallbackModelHandler(
-      failedModel,
-      fallbackModel,
-      error,
-    );
-
-    // Process Intent and Update State
-    return await processIntent(
-      config,
-      intent,
-      failedModel,
-      fallbackModel,
-      authType,
-      error,
-    );
-  } catch (handlerError) {
-    coreEvents.emitFeedback(
-      'error',
-      'Fallback UI handler failed:',
-      handlerError,
-    );
-    return null;
-  }
-=======
   return handlePolicyDrivenFallback(config, failedModel, authType, error);
->>>>>>> de7e1937
 }
 
 /**
