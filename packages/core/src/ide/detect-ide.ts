/**
 * @license
 * Copyright 2025 Google LLC
 * SPDX-License-Identifier: Apache-2.0
 */

import { detectVsCode } from './tmux-utils.js';

export enum DetectedIde {
  Devin = 'devin',
  Replit = 'replit',
  VSCode = 'vscode',
  Cursor = 'cursor',
  CloudShell = 'cloudshell',
  Codespaces = 'codespaces',
  FirebaseStudio = 'firebasestudio',
  Trae = 'trae',
}

export interface IdeInfo {
  displayName: string;
}

export function getIdeInfo(ide: DetectedIde): IdeInfo {
  switch (ide) {
    case DetectedIde.Devin:
      return {
        displayName: 'Devin',
      };
    case DetectedIde.Replit:
      return {
        displayName: 'Replit',
      };
    case DetectedIde.VSCode:
      return {
        displayName: 'VS Code',
      };
    case DetectedIde.Cursor:
      return {
        displayName: 'Cursor',
      };
    case DetectedIde.CloudShell:
      return {
        displayName: 'Cloud Shell',
      };
    case DetectedIde.Codespaces:
      return {
        displayName: 'GitHub Codespaces',
      };
    case DetectedIde.FirebaseStudio:
      return {
        displayName: 'Firebase Studio',
      };
    case DetectedIde.Trae:
      return {
        displayName: 'Trae',
      };
    default: {
      // This ensures that if a new IDE is added to the enum, we get a compile-time error.
      const exhaustiveCheck: never = ide;
      return exhaustiveCheck;
    }
  }
}

export function detectIde(): DetectedIde | undefined {
  // Only VSCode-based integrations are currently supported.
<<<<<<< HEAD
  if (!detectVsCode()) {
=======
  if (process.env['TERM_PROGRAM'] !== 'vscode') {
>>>>>>> 51f642f0
    return undefined;
  }
  if (process.env['__COG_BASHRC_SOURCED']) {
    return DetectedIde.Devin;
  }
  if (process.env['REPLIT_USER']) {
    return DetectedIde.Replit;
  }
  if (process.env['CURSOR_TRACE_ID']) {
    return DetectedIde.Cursor;
  }
  if (process.env['CODESPACES']) {
    return DetectedIde.Codespaces;
  }
  if (process.env['EDITOR_IN_CLOUD_SHELL'] || process.env['CLOUD_SHELL']) {
    return DetectedIde.CloudShell;
  }
  if (process.env['TERM_PRODUCT'] === 'Trae') {
    return DetectedIde.Trae;
  }
  if (process.env['FIREBASE_DEPLOY_AGENT'] || process.env['MONOSPACE_ENV']) {
    return DetectedIde.FirebaseStudio;
  }
  return DetectedIde.VSCode;
}<|MERGE_RESOLUTION|>--- conflicted
+++ resolved
@@ -65,11 +65,7 @@
 
 export function detectIde(): DetectedIde | undefined {
   // Only VSCode-based integrations are currently supported.
-<<<<<<< HEAD
   if (!detectVsCode()) {
-=======
-  if (process.env['TERM_PROGRAM'] !== 'vscode') {
->>>>>>> 51f642f0
     return undefined;
   }
   if (process.env['__COG_BASHRC_SOURCED']) {
