/**
 * @license
 * Copyright 2025 Google LLC
 * SPDX-License-Identifier: Apache-2.0
 */

import {
  detectIde,
  DetectedIde,
  getIdeDisplayName,
} from '../ide/detect-ide.js';
import {
  ideContext,
  IdeContextNotificationSchema,
  IdeDiffAcceptedNotificationSchema,
  IdeDiffClosedNotificationSchema,
  CloseDiffResponseSchema,
  DiffUpdateResult,
} from '../ide/ideContext.js';
import { Client } from '@modelcontextprotocol/sdk/client/index.js';
import { StreamableHTTPClientTransport } from '@modelcontextprotocol/sdk/client/streamableHttp.js';

const logger = {
  // eslint-disable-next-line @typescript-eslint/no-explicit-any
  debug: (...args: any[]) => console.debug('[DEBUG] [IDEClient]', ...args),
};

export type IDEConnectionState = {
  status: IDEConnectionStatus;
  details?: string; // User-facing
};

export enum IDEConnectionStatus {
  Connected = 'connected',
  Disconnected = 'disconnected',
  Connecting = 'connecting',
}

/**
 * Manages the connection to and interaction with the IDE server.
 */
export class IdeClient {
  private static instance: IdeClient;
  private client: Client | undefined = undefined;
  private state: IDEConnectionState = {
    status: IDEConnectionStatus.Disconnected,
    details:
      'IDE integration is currently disabled. To enable it, run /ide enable.',
  };
  private readonly currentIde: DetectedIde | undefined;
  private readonly currentIdeDisplayName: string | undefined;
  private diffResponses = new Map<string, (result: DiffUpdateResult) => void>();

  private constructor() {
    this.currentIde = detectIde();
    if (this.currentIde) {
      this.currentIdeDisplayName = getIdeDisplayName(this.currentIde);
    }
  }

  static getInstance(): IdeClient {
    if (!IdeClient.instance) {
      IdeClient.instance = new IdeClient();
    }
    return IdeClient.instance;
  }

  async connect(): Promise<void> {
    this.setState(IDEConnectionStatus.Connecting);

    if (!this.currentIde || !this.currentIdeDisplayName) {
      this.setState(IDEConnectionStatus.Disconnected);
      return;
    }

    if (!this.validateWorkspacePath()) {
      return;
    }

    const port = this.getPortFromEnv();
    if (!port) {
      return;
    }

    await this.establishConnection(port);
  }

  disconnect() {
    this.setState(
      IDEConnectionStatus.Disconnected,
      'IDE integration disabled. To enable it again, run /ide enable.',
    );
    this.client?.close();
  }

  getCurrentIde(): DetectedIde | undefined {
    return this.currentIde;
  }

  getConnectionStatus(): IDEConnectionState {
    return this.state;
  }

  getDetectedIdeDisplayName(): string | undefined {
    return this.currentIdeDisplayName;
  }

  private setState(status: IDEConnectionStatus, details?: string) {
    const isAlreadyDisconnected =
      this.state.status === IDEConnectionStatus.Disconnected &&
      status === IDEConnectionStatus.Disconnected;

    // Only update details if the state wasn't already disconnected, so that
    // the first detail message is preserved.
    if (!isAlreadyDisconnected) {
      this.state = { status, details };
    }

    if (status === IDEConnectionStatus.Disconnected) {
      logger.debug('IDE integration disconnected:', details);
      ideContext.clearIdeContext();
    }
  }

  private validateWorkspacePath(): boolean {
    const ideWorkspacePath = process.env['GEMINI_CLI_IDE_WORKSPACE_PATH'];
    if (ideWorkspacePath === undefined) {
      this.setState(
        IDEConnectionStatus.Disconnected,
        `Failed to connect to IDE companion extension for ${this.currentIdeDisplayName}. Please ensure the extension is running and try refreshing your terminal. To install the extension, run /ide install.`,
      );
      return false;
    }
    if (ideWorkspacePath === '') {
      this.setState(
        IDEConnectionStatus.Disconnected,
        `To use this feature, please open a single workspace folder in ${this.currentIdeDisplayName} and try again.`,
      );
      return false;
    }
    if (ideWorkspacePath !== process.cwd()) {
      this.setState(
        IDEConnectionStatus.Disconnected,
        `Directory mismatch. Gemini CLI is running in a different location than the open workspace in ${this.currentIdeDisplayName}. Please run the CLI from the same directory as your project's root folder.`,
      );
      return false;
    }
    return true;
  }

  private getPortFromEnv(): string | undefined {
    const port = process.env['GEMINI_CLI_IDE_SERVER_PORT'];
    if (!port) {
      this.setState(
        IDEConnectionStatus.Disconnected,
        `Failed to connect to IDE companion extension for ${this.currentIdeDisplayName}. Please ensure the extension is running and try refreshing your terminal. To install the extension, run /ide install.`,
      );
      return undefined;
    }
    return port;
  }

  private registerClientHandlers() {
    if (!this.client) {
      return;
    }

    this.client.setNotificationHandler(
      IdeContextNotificationSchema,
      (notification) => {
        ideContext.setIdeContext(notification.params);
      },
    );
<<<<<<< HEAD

    this.client.setNotificationHandler(
      IdeDiffAcceptedNotificationSchema,
      (notification) => {
        const { filePath, content } = notification.params;
        const resolver = this.diffResponses.get(filePath);
        if (resolver) {
          resolver({ status: 'accepted', content });
          this.diffResponses.delete(filePath);
        } else {
          logger.debug(`No resolver found for ${filePath}`);
        }
      },
    );

    this.client.setNotificationHandler(
      IdeDiffClosedNotificationSchema,
      (notification) => {
        const { filePath } = notification.params;
        const resolver = this.diffResponses.get(filePath);
        if (resolver) {
          resolver({ status: 'rejected', content: undefined });
          this.diffResponses.delete(filePath);
        } else {
          logger.debug(`No resolver found for ${filePath}`);
        }
      },
    );

=======
>>>>>>> ca4c745e
    this.client.onerror = (_error) => {
      this.setState(
        IDEConnectionStatus.Disconnected,
        `IDE connection error. The connection was lost unexpectedly. Please try reconnecting by running /ide enable`,
      );
    };
    this.client.onclose = () => {
      this.setState(
        IDEConnectionStatus.Disconnected,
        `IDE connection error. The connection was lost unexpectedly. Please try reconnecting by running /ide enable`,
      );
    };
  }

  private async establishConnection(port: string) {
    let transport: StreamableHTTPClientTransport | undefined;
    try {
      this.client = new Client({
        name: 'streamable-http-client',
        // TODO(#3487): use the CLI version here.
        version: '1.0.0',
      });
      transport = new StreamableHTTPClientTransport(
        new URL(`http://localhost:${port}/mcp`),
      );
      await this.client.connect(transport);
      this.registerClientHandlers();
      this.setState(IDEConnectionStatus.Connected);
    } catch (_error) {
      this.setState(
        IDEConnectionStatus.Disconnected,
        `Failed to connect to IDE companion extension for ${this.currentIdeDisplayName}. Please ensure the extension is running and try refreshing your terminal. To install the extension, run /ide install.`,
      );
      if (transport) {
        try {
          await transport.close();
        } catch (closeError) {
          logger.debug('Failed to close transport:', closeError);
        }
      }
    }
  }
<<<<<<< HEAD

  async init(): Promise<void> {
    if (this.state.status === IDEConnectionStatus.Connected) {
      return;
    }
    if (!this.currentIde) {
      this.setState(
        IDEConnectionStatus.Disconnected,
        'Not running in a supported IDE, skipping connection.',
      );
      return;
    }

    this.setState(IDEConnectionStatus.Connecting);

    if (!this.validateWorkspacePath()) {
      return;
    }

    const port = this.getPortFromEnv();
    if (!port) {
      return;
    }

    await this.establishConnection(port);
  }

  /**
   * A diff is accepted with any modifications if the user performs one of the
   * following actions:
   * - Clicks the checkbox icon in the IDE to accept
   * - Runs `command+shift+p` > "Gemini CLI: Accept Diff in IDE" to accept
   * - Selects "accept" in the CLI UI
   * - Saves the file via `ctrl/command+s`
   *
   * A diff is rejected if the user performs one of the following actions:
   * - Clicks the "x" icon in the IDE
   * - Runs "Gemini CLI: Close Diff in IDE"
   * - Selects "no" in the CLI UI
   * - Closes the file
   */
  async openDiff(
    filePath: string,
    newContent?: string,
  ): Promise<DiffUpdateResult> {
    return new Promise<DiffUpdateResult>((resolve, reject) => {
      this.diffResponses.set(filePath, resolve);
      this.client
        ?.callTool({
          name: `openDiff`,
          arguments: {
            filePath,
            newContent,
          },
        })
        .catch((err) => {
          logger.debug(`callTool for ${filePath} failed:`, err);
          reject(err);
        });
    });
  }

  async closeDiff(filePath: string): Promise<string | undefined> {
    try {
      const result = await this.client?.callTool({
        name: `closeDiff`,
        arguments: {
          filePath,
        },
      });

      if (result) {
        const parsed = CloseDiffResponseSchema.parse(result);
        return parsed.content;
      }
    } catch (err) {
      logger.debug(`callTool for ${filePath} failed:`, err);
    }
    return;
  }

  // Closes the diff. Instead of waiting for a notification,
  // manually resolves the diff resolver as the desired outcome.
  async resolveDiffFromCli(filePath: string, outcome: 'accepted' | 'rejected') {
    const content = await this.closeDiff(filePath);
    const resolver = this.diffResponses.get(filePath);
    if (resolver) {
      if (outcome === 'accepted') {
        resolver({ status: 'accepted', content });
      } else {
        resolver({ status: 'rejected', content: undefined });
      }
      this.diffResponses.delete(filePath);
    }
  }

  dispose() {
    this.client?.close();
  }

  getDetectedIdeDisplayName(): string | undefined {
    return this.currentIdeDisplayName;
  }

  setDisconnected() {
    this.setState(IDEConnectionStatus.Disconnected);
  }
=======
>>>>>>> ca4c745e
}<|MERGE_RESOLUTION|>--- conflicted
+++ resolved
@@ -72,194 +72,6 @@
       this.setState(IDEConnectionStatus.Disconnected);
       return;
     }
-
-    if (!this.validateWorkspacePath()) {
-      return;
-    }
-
-    const port = this.getPortFromEnv();
-    if (!port) {
-      return;
-    }
-
-    await this.establishConnection(port);
-  }
-
-  disconnect() {
-    this.setState(
-      IDEConnectionStatus.Disconnected,
-      'IDE integration disabled. To enable it again, run /ide enable.',
-    );
-    this.client?.close();
-  }
-
-  getCurrentIde(): DetectedIde | undefined {
-    return this.currentIde;
-  }
-
-  getConnectionStatus(): IDEConnectionState {
-    return this.state;
-  }
-
-  getDetectedIdeDisplayName(): string | undefined {
-    return this.currentIdeDisplayName;
-  }
-
-  private setState(status: IDEConnectionStatus, details?: string) {
-    const isAlreadyDisconnected =
-      this.state.status === IDEConnectionStatus.Disconnected &&
-      status === IDEConnectionStatus.Disconnected;
-
-    // Only update details if the state wasn't already disconnected, so that
-    // the first detail message is preserved.
-    if (!isAlreadyDisconnected) {
-      this.state = { status, details };
-    }
-
-    if (status === IDEConnectionStatus.Disconnected) {
-      logger.debug('IDE integration disconnected:', details);
-      ideContext.clearIdeContext();
-    }
-  }
-
-  private validateWorkspacePath(): boolean {
-    const ideWorkspacePath = process.env['GEMINI_CLI_IDE_WORKSPACE_PATH'];
-    if (ideWorkspacePath === undefined) {
-      this.setState(
-        IDEConnectionStatus.Disconnected,
-        `Failed to connect to IDE companion extension for ${this.currentIdeDisplayName}. Please ensure the extension is running and try refreshing your terminal. To install the extension, run /ide install.`,
-      );
-      return false;
-    }
-    if (ideWorkspacePath === '') {
-      this.setState(
-        IDEConnectionStatus.Disconnected,
-        `To use this feature, please open a single workspace folder in ${this.currentIdeDisplayName} and try again.`,
-      );
-      return false;
-    }
-    if (ideWorkspacePath !== process.cwd()) {
-      this.setState(
-        IDEConnectionStatus.Disconnected,
-        `Directory mismatch. Gemini CLI is running in a different location than the open workspace in ${this.currentIdeDisplayName}. Please run the CLI from the same directory as your project's root folder.`,
-      );
-      return false;
-    }
-    return true;
-  }
-
-  private getPortFromEnv(): string | undefined {
-    const port = process.env['GEMINI_CLI_IDE_SERVER_PORT'];
-    if (!port) {
-      this.setState(
-        IDEConnectionStatus.Disconnected,
-        `Failed to connect to IDE companion extension for ${this.currentIdeDisplayName}. Please ensure the extension is running and try refreshing your terminal. To install the extension, run /ide install.`,
-      );
-      return undefined;
-    }
-    return port;
-  }
-
-  private registerClientHandlers() {
-    if (!this.client) {
-      return;
-    }
-
-    this.client.setNotificationHandler(
-      IdeContextNotificationSchema,
-      (notification) => {
-        ideContext.setIdeContext(notification.params);
-      },
-    );
-<<<<<<< HEAD
-
-    this.client.setNotificationHandler(
-      IdeDiffAcceptedNotificationSchema,
-      (notification) => {
-        const { filePath, content } = notification.params;
-        const resolver = this.diffResponses.get(filePath);
-        if (resolver) {
-          resolver({ status: 'accepted', content });
-          this.diffResponses.delete(filePath);
-        } else {
-          logger.debug(`No resolver found for ${filePath}`);
-        }
-      },
-    );
-
-    this.client.setNotificationHandler(
-      IdeDiffClosedNotificationSchema,
-      (notification) => {
-        const { filePath } = notification.params;
-        const resolver = this.diffResponses.get(filePath);
-        if (resolver) {
-          resolver({ status: 'rejected', content: undefined });
-          this.diffResponses.delete(filePath);
-        } else {
-          logger.debug(`No resolver found for ${filePath}`);
-        }
-      },
-    );
-
-=======
->>>>>>> ca4c745e
-    this.client.onerror = (_error) => {
-      this.setState(
-        IDEConnectionStatus.Disconnected,
-        `IDE connection error. The connection was lost unexpectedly. Please try reconnecting by running /ide enable`,
-      );
-    };
-    this.client.onclose = () => {
-      this.setState(
-        IDEConnectionStatus.Disconnected,
-        `IDE connection error. The connection was lost unexpectedly. Please try reconnecting by running /ide enable`,
-      );
-    };
-  }
-
-  private async establishConnection(port: string) {
-    let transport: StreamableHTTPClientTransport | undefined;
-    try {
-      this.client = new Client({
-        name: 'streamable-http-client',
-        // TODO(#3487): use the CLI version here.
-        version: '1.0.0',
-      });
-      transport = new StreamableHTTPClientTransport(
-        new URL(`http://localhost:${port}/mcp`),
-      );
-      await this.client.connect(transport);
-      this.registerClientHandlers();
-      this.setState(IDEConnectionStatus.Connected);
-    } catch (_error) {
-      this.setState(
-        IDEConnectionStatus.Disconnected,
-        `Failed to connect to IDE companion extension for ${this.currentIdeDisplayName}. Please ensure the extension is running and try refreshing your terminal. To install the extension, run /ide install.`,
-      );
-      if (transport) {
-        try {
-          await transport.close();
-        } catch (closeError) {
-          logger.debug('Failed to close transport:', closeError);
-        }
-      }
-    }
-  }
-<<<<<<< HEAD
-
-  async init(): Promise<void> {
-    if (this.state.status === IDEConnectionStatus.Connected) {
-      return;
-    }
-    if (!this.currentIde) {
-      this.setState(
-        IDEConnectionStatus.Disconnected,
-        'Not running in a supported IDE, skipping connection.',
-      );
-      return;
-    }
-
-    this.setState(IDEConnectionStatus.Connecting);
 
     if (!this.validateWorkspacePath()) {
       return;
@@ -342,17 +154,159 @@
     }
   }
 
-  dispose() {
+  disconnect() {
+    this.setState(
+      IDEConnectionStatus.Disconnected,
+      'IDE integration disabled. To enable it again, run /ide enable.',
+    );
     this.client?.close();
+  }
+
+  getCurrentIde(): DetectedIde | undefined {
+    return this.currentIde;
+  }
+
+  getConnectionStatus(): IDEConnectionState {
+    return this.state;
   }
 
   getDetectedIdeDisplayName(): string | undefined {
     return this.currentIdeDisplayName;
   }
 
-  setDisconnected() {
-    this.setState(IDEConnectionStatus.Disconnected);
-  }
-=======
->>>>>>> ca4c745e
+  private setState(status: IDEConnectionStatus, details?: string) {
+    const isAlreadyDisconnected =
+      this.state.status === IDEConnectionStatus.Disconnected &&
+      status === IDEConnectionStatus.Disconnected;
+
+    // Only update details if the state wasn't already disconnected, so that
+    // the first detail message is preserved.
+    if (!isAlreadyDisconnected) {
+      this.state = { status, details };
+    }
+
+    if (status === IDEConnectionStatus.Disconnected) {
+      logger.debug('IDE integration disconnected:', details);
+      ideContext.clearIdeContext();
+    }
+  }
+
+  private validateWorkspacePath(): boolean {
+    const ideWorkspacePath = process.env['GEMINI_CLI_IDE_WORKSPACE_PATH'];
+    if (ideWorkspacePath === undefined) {
+      this.setState(
+        IDEConnectionStatus.Disconnected,
+        `Failed to connect to IDE companion extension for ${this.currentIdeDisplayName}. Please ensure the extension is running and try refreshing your terminal. To install the extension, run /ide install.`,
+      );
+      return false;
+    }
+    if (ideWorkspacePath === '') {
+      this.setState(
+        IDEConnectionStatus.Disconnected,
+        `To use this feature, please open a single workspace folder in ${this.currentIdeDisplayName} and try again.`,
+      );
+      return false;
+    }
+    if (ideWorkspacePath !== process.cwd()) {
+      this.setState(
+        IDEConnectionStatus.Disconnected,
+        `Directory mismatch. Gemini CLI is running in a different location than the open workspace in ${this.currentIdeDisplayName}. Please run the CLI from the same directory as your project's root folder.`,
+      );
+      return false;
+    }
+    return true;
+  }
+
+  private getPortFromEnv(): string | undefined {
+    const port = process.env['GEMINI_CLI_IDE_SERVER_PORT'];
+    if (!port) {
+      this.setState(
+        IDEConnectionStatus.Disconnected,
+        `Failed to connect to IDE companion extension for ${this.currentIdeDisplayName}. Please ensure the extension is running and try refreshing your terminal. To install the extension, run /ide install.`,
+      );
+      return undefined;
+    }
+    return port;
+  }
+
+  private registerClientHandlers() {
+    if (!this.client) {
+      return;
+    }
+
+    this.client.setNotificationHandler(
+      IdeContextNotificationSchema,
+      (notification) => {
+        ideContext.setIdeContext(notification.params);
+      },
+    );
+    this.client.onerror = (_error) => {
+      this.setState(
+        IDEConnectionStatus.Disconnected,
+        `IDE connection error. The connection was lost unexpectedly. Please try reconnecting by running /ide enable`,
+      );
+    };
+    this.client.onclose = () => {
+      this.setState(
+        IDEConnectionStatus.Disconnected,
+        `IDE connection error. The connection was lost unexpectedly. Please try reconnecting by running /ide enable`,
+      );
+    };
+    this.client.setNotificationHandler(
+      IdeDiffAcceptedNotificationSchema,
+      (notification) => {
+        const { filePath, content } = notification.params;
+        const resolver = this.diffResponses.get(filePath);
+        if (resolver) {
+          resolver({ status: 'accepted', content });
+          this.diffResponses.delete(filePath);
+        } else {
+          logger.debug(`No resolver found for ${filePath}`);
+        }
+      },
+    );
+
+    this.client.setNotificationHandler(
+      IdeDiffClosedNotificationSchema,
+      (notification) => {
+        const { filePath } = notification.params;
+        const resolver = this.diffResponses.get(filePath);
+        if (resolver) {
+          resolver({ status: 'rejected', content: undefined });
+          this.diffResponses.delete(filePath);
+        } else {
+          logger.debug(`No resolver found for ${filePath}`);
+        }
+      },
+    );
+  }
+
+  private async establishConnection(port: string) {
+    let transport: StreamableHTTPClientTransport | undefined;
+    try {
+      this.client = new Client({
+        name: 'streamable-http-client',
+        // TODO(#3487): use the CLI version here.
+        version: '1.0.0',
+      });
+      transport = new StreamableHTTPClientTransport(
+        new URL(`http://localhost:${port}/mcp`),
+      );
+      await this.client.connect(transport);
+      this.registerClientHandlers();
+      this.setState(IDEConnectionStatus.Connected);
+    } catch (_error) {
+      this.setState(
+        IDEConnectionStatus.Disconnected,
+        `Failed to connect to IDE companion extension for ${this.currentIdeDisplayName}. Please ensure the extension is running and try refreshing your terminal. To install the extension, run /ide install.`,
+      );
+      if (transport) {
+        try {
+          await transport.close();
+        } catch (closeError) {
+          logger.debug('Failed to close transport:', closeError);
+        }
+      }
+    }
+  }
 }