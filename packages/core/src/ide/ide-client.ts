--- conflicted
+++ resolved
@@ -5,10 +5,7 @@
  */
 
 import * as fs from 'node:fs';
-<<<<<<< HEAD
 import { isSubpath } from '../utils/paths.js';
-=======
->>>>>>> 69c55827
 import { detectIde, DetectedIde, getIdeInfo } from '../ide/detect-ide.js';
 import {
   ideContext,
