--- conflicted
+++ resolved
@@ -18,11 +18,8 @@
 import { getIdeProcessId } from './process-utils.js';
 import { Client } from '@modelcontextprotocol/sdk/client/index.js';
 import { StreamableHTTPClientTransport } from '@modelcontextprotocol/sdk/client/streamableHttp.js';
-<<<<<<< HEAD
+import { StdioClientTransport } from '@modelcontextprotocol/sdk/client/stdio.js';
 import { t } from '../i18n/index.js';
-=======
-import { StdioClientTransport } from '@modelcontextprotocol/sdk/client/stdio.js';
->>>>>>> 2dd15572
 import * as os from 'node:os';
 import * as path from 'node:path';
 import { EnvHttpProxyAgent } from 'undici';
