/**
 * @license
 * Copyright 2025 Google LLC
 * SPDX-License-Identifier: Apache-2.0
 */

import * as fs from 'node:fs';
import {
  detectIde,
  DetectedIde,
  getIdeDisplayName,
} from '../ide/detect-ide.js';
import {
  ideContext,
  IdeContextNotificationSchema,
  IdeDiffAcceptedNotificationSchema,
  IdeDiffClosedNotificationSchema,
  CloseDiffResponseSchema,
  DiffUpdateResult,
} from '../ide/ideContext.js';
import { Client } from '@modelcontextprotocol/sdk/client/index.js';
import { StreamableHTTPClientTransport } from '@modelcontextprotocol/sdk/client/streamableHttp.js';

const logger = {
  // eslint-disable-next-line @typescript-eslint/no-explicit-any
  debug: (...args: any[]) => console.debug('[DEBUG] [IDEClient]', ...args),
  // eslint-disable-next-line @typescript-eslint/no-explicit-any
  error: (...args: any[]) => console.error('[ERROR] [IDEClient]', ...args),
};

export type IDEConnectionState = {
  status: IDEConnectionStatus;
  details?: string; // User-facing
};

export enum IDEConnectionStatus {
  Connected = 'connected',
  Disconnected = 'disconnected',
  Connecting = 'connecting',
}

function getRealPath(path: string): string {
  try {
    return fs.realpathSync(path);
  } catch (_e) {
    // If realpathSync fails, it might be because the path doesn't exist.
    // In that case, we can fall back to the original path.
    return path;
  }
}

/**
 * Manages the connection to and interaction with the IDE server.
 */
export class IdeClient {
  private static instance: IdeClient;
  private client: Client | undefined = undefined;
  private state: IDEConnectionState = {
    status: IDEConnectionStatus.Disconnected,
    details:
      'IDE integration is currently disabled. To enable it, run /ide enable.',
  };
  private readonly currentIde: DetectedIde | undefined;
  private readonly currentIdeDisplayName: string | undefined;
  private diffResponses = new Map<string, (result: DiffUpdateResult) => void>();

  private constructor() {
    this.currentIde = detectIde();
    if (this.currentIde) {
      this.currentIdeDisplayName = getIdeDisplayName(this.currentIde);
    }
  }

  static getInstance(): IdeClient {
    if (!IdeClient.instance) {
      IdeClient.instance = new IdeClient();
    }
    return IdeClient.instance;
  }

  async connect(): Promise<void> {
    this.setState(IDEConnectionStatus.Connecting);

    if (!this.currentIde || !this.currentIdeDisplayName) {
      this.setState(
        IDEConnectionStatus.Disconnected,
        `IDE integration is not supported in your current environment. To use this feature, run Gemini CLI in one of these supported IDEs: ${Object.values(
          DetectedIde,
        )
          .map((ide) => getIdeDisplayName(ide))
          .join(', ')}`,
        true,
      );
      return;
    }

    if (!this.validateWorkspacePath()) {
      return;
    }

    const port = this.getPortFromEnv();
    if (!port) {
      return;
    }

    await this.establishConnection(port);
  }

  /**
   * A diff is accepted with any modifications if the user performs one of the
   * following actions:
   * - Clicks the checkbox icon in the IDE to accept
   * - Runs `command+shift+p` > "Gemini CLI: Accept Diff in IDE" to accept
   * - Selects "accept" in the CLI UI
   * - Saves the file via `ctrl/command+s`
   *
   * A diff is rejected if the user performs one of the following actions:
   * - Clicks the "x" icon in the IDE
   * - Runs "Gemini CLI: Close Diff in IDE"
   * - Selects "no" in the CLI UI
   * - Closes the file
   */
  async openDiff(
    filePath: string,
    newContent?: string,
  ): Promise<DiffUpdateResult> {
    return new Promise<DiffUpdateResult>((resolve, reject) => {
      this.diffResponses.set(filePath, resolve);
      this.client
        ?.callTool({
          name: `openDiff`,
          arguments: {
            filePath,
            newContent,
          },
        })
        .catch((err) => {
          logger.debug(`callTool for ${filePath} failed:`, err);
          reject(err);
        });
    });
  }

  async closeDiff(filePath: string): Promise<string | undefined> {
    try {
      const result = await this.client?.callTool({
        name: `closeDiff`,
        arguments: {
          filePath,
        },
      });

      if (result) {
        const parsed = CloseDiffResponseSchema.parse(result);
        return parsed.content;
      }
    } catch (err) {
      logger.debug(`callTool for ${filePath} failed:`, err);
    }
    return;
  }

  // Closes the diff. Instead of waiting for a notification,
  // manually resolves the diff resolver as the desired outcome.
  async resolveDiffFromCli(filePath: string, outcome: 'accepted' | 'rejected') {
    const content = await this.closeDiff(filePath);
    const resolver = this.diffResponses.get(filePath);
    if (resolver) {
      if (outcome === 'accepted') {
        resolver({ status: 'accepted', content });
      } else {
        resolver({ status: 'rejected', content: undefined });
      }
      this.diffResponses.delete(filePath);
    }
  }

  async disconnect() {
    if (this.state.status === IDEConnectionStatus.Disconnected) {
      return;
    }
    for (const filePath of this.diffResponses.keys()) {
      await this.closeDiff(filePath);
    }
    this.diffResponses.clear();
    this.setState(
      IDEConnectionStatus.Disconnected,
      'IDE integration disabled. To enable it again, run /ide enable.',
    );
    this.client?.close();
  }

  getCurrentIde(): DetectedIde | undefined {
    return this.currentIde;
  }

  getConnectionStatus(): IDEConnectionState {
    return this.state;
  }

  getDetectedIdeDisplayName(): string | undefined {
    return this.currentIdeDisplayName;
  }

  private setState(
    status: IDEConnectionStatus,
    details?: string,
    logToConsole = false,
  ) {
    const isAlreadyDisconnected =
      this.state.status === IDEConnectionStatus.Disconnected &&
      status === IDEConnectionStatus.Disconnected;

    // Only update details & log to console if the state wasn't already
    // disconnected, so that the first detail message is preserved.
    if (!isAlreadyDisconnected) {
      this.state = { status, details };
      if (logToConsole) {
        logger.error(details);
      }
    }

    if (status === IDEConnectionStatus.Disconnected) {
<<<<<<< HEAD
      if (logToConsole) {
        logger.error(details);
      }
=======
>>>>>>> 191cc01b
      logger.debug(details);
      ideContext.clearIdeContext();
    }
  }

  private validateWorkspacePath(): boolean {
    const ideWorkspacePath = process.env['GEMINI_CLI_IDE_WORKSPACE_PATH'];
    if (ideWorkspacePath === undefined) {
      this.setState(
        IDEConnectionStatus.Disconnected,
        `Failed to connect to IDE companion extension for ${this.currentIdeDisplayName}. Please ensure the extension is running and try refreshing your terminal. To install the extension, run /ide install.`,
        true,
      );
      return false;
    }
    if (ideWorkspacePath === '') {
      this.setState(
        IDEConnectionStatus.Disconnected,
        `To use this feature, please open a single workspace folder in ${this.currentIdeDisplayName} and try again.`,
        true,
      );
      return false;
    }
    if (getRealPath(ideWorkspacePath) !== getRealPath(process.cwd())) {
      this.setState(
        IDEConnectionStatus.Disconnected,
        `Directory mismatch. Gemini CLI is running in a different location than the open workspace in ${this.currentIdeDisplayName}. Please run the CLI from the same directory as your project's root folder.`,
        true,
      );
      return false;
    }
    return true;
  }

  private getPortFromEnv(): string | undefined {
    const port = process.env['GEMINI_CLI_IDE_SERVER_PORT'];
    if (!port) {
      this.setState(
        IDEConnectionStatus.Disconnected,
        `Failed to connect to IDE companion extension for ${this.currentIdeDisplayName}. Please ensure the extension is running and try refreshing your terminal. To install the extension, run /ide install.`,
        true,
      );
      return undefined;
    }
    return port;
  }

  private registerClientHandlers() {
    if (!this.client) {
      return;
    }

    this.client.setNotificationHandler(
      IdeContextNotificationSchema,
      (notification) => {
        ideContext.setIdeContext(notification.params);
      },
    );
    this.client.onerror = (_error) => {
      this.setState(
        IDEConnectionStatus.Disconnected,
        `IDE connection error. The connection was lost unexpectedly. Please try reconnecting by running /ide enable`,
        true,
      );
    };
    this.client.onclose = () => {
      this.setState(
        IDEConnectionStatus.Disconnected,
        `IDE connection error. The connection was lost unexpectedly. Please try reconnecting by running /ide enable`,
        true,
      );
    };
    this.client.setNotificationHandler(
      IdeDiffAcceptedNotificationSchema,
      (notification) => {
        const { filePath, content } = notification.params;
        const resolver = this.diffResponses.get(filePath);
        if (resolver) {
          resolver({ status: 'accepted', content });
          this.diffResponses.delete(filePath);
        } else {
          logger.debug(`No resolver found for ${filePath}`);
        }
      },
    );

    this.client.setNotificationHandler(
      IdeDiffClosedNotificationSchema,
      (notification) => {
        const { filePath } = notification.params;
        const resolver = this.diffResponses.get(filePath);
        if (resolver) {
          resolver({ status: 'rejected', content: undefined });
          this.diffResponses.delete(filePath);
        } else {
          logger.debug(`No resolver found for ${filePath}`);
        }
      },
    );
  }

  private async establishConnection(port: string) {
    let transport: StreamableHTTPClientTransport | undefined;
    try {
      this.client = new Client({
        name: 'streamable-http-client',
        // TODO(#3487): use the CLI version here.
        version: '1.0.0',
      });
      transport = new StreamableHTTPClientTransport(
        new URL(`http://${getIdeServerHost()}:${port}/mcp`),
      );
      await this.client.connect(transport);
      this.registerClientHandlers();
      this.setState(IDEConnectionStatus.Connected);
    } catch (_error) {
      this.setState(
        IDEConnectionStatus.Disconnected,
        `Failed to connect to IDE companion extension for ${this.currentIdeDisplayName}. Please ensure the extension is running and try refreshing your terminal. To install the extension, run /ide install.`,
        true,
      );
      if (transport) {
        try {
          await transport.close();
        } catch (closeError) {
          logger.debug('Failed to close transport:', closeError);
        }
      }
    }
  }
}

function getIdeServerHost() {
  const isInContainer =
    fs.existsSync('/.dockerenv') ||
    fs.existsSync('/run/.containerenv') ||
    !!process.env.SANDBOX ||
    !!process.env.container;
  return isInContainer ? 'host.docker.internal' : 'localhost';
}<|MERGE_RESOLUTION|>--- conflicted
+++ resolved
@@ -221,12 +221,6 @@
     }
 
     if (status === IDEConnectionStatus.Disconnected) {
-<<<<<<< HEAD
-      if (logToConsole) {
-        logger.error(details);
-      }
-=======
->>>>>>> 191cc01b
       logger.debug(details);
       ideContext.clearIdeContext();
     }
