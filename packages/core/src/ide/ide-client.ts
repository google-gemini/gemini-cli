--- conflicted
+++ resolved
@@ -6,27 +6,22 @@
 
 import * as fs from 'node:fs';
 import { isSubpath } from '../utils/paths.js';
-import { detectIde, type IdeInfo } from '../ide/detect-ide.js';
-import { ideContextStore } from './ideContext.js';
+import { detectIde, type DetectedIde, getIdeInfo } from '../ide/detect-ide.js';
+import type { DiffUpdateResult } from '../ide/ideContext.js';
 import {
+  ideContext,
   IdeContextNotificationSchema,
   IdeDiffAcceptedNotificationSchema,
   IdeDiffClosedNotificationSchema,
-  IdeDiffRejectedNotificationSchema,
-} from './types.js';
+  CloseDiffResponseSchema,
+} from '../ide/ideContext.js';
 import { getIdeProcessInfo } from './process-utils.js';
 import { Client } from '@modelcontextprotocol/sdk/client/index.js';
 import { StreamableHTTPClientTransport } from '@modelcontextprotocol/sdk/client/streamableHttp.js';
 import { StdioClientTransport } from '@modelcontextprotocol/sdk/client/stdio.js';
-import { CallToolResultSchema } from '@modelcontextprotocol/sdk/types.js';
 import * as os from 'node:os';
 import * as path from 'node:path';
 import { EnvHttpProxyAgent } from 'undici';
-<<<<<<< HEAD
-import { ListToolsResultSchema } from '@modelcontextprotocol/sdk/types.js';
-import { IDE_REQUEST_TIMEOUT_MS } from './constants.js';
-import { debugLogger } from '../utils/debugLogger.js';
-=======
 import { mcpToTool } from '@google/genai';
 import {
   hasValidTypes,
@@ -34,24 +29,13 @@
 } from '../tools/mcp-client.js';
 import { DiscoveredMCPTool } from '../tools/mcp-tool.js';
 import { ToolRegistry } from '../tools/tool-registry.js';
->>>>>>> a0e06587
 
 const logger = {
   // eslint-disable-next-line @typescript-eslint/no-explicit-any
-  debug: (...args: any[]) => debugLogger.debug('[DEBUG] [IDEClient]', ...args),
+  debug: (...args: any[]) => console.debug('[DEBUG] [IDEClient]', ...args),
   // eslint-disable-next-line @typescript-eslint/no-explicit-any
   error: (...args: any[]) => console.error('[ERROR] [IDEClient]', ...args),
 };
-
-export type DiffUpdateResult =
-  | {
-      status: 'accepted';
-      content?: string;
-    }
-  | {
-      status: 'rejected';
-      content: undefined;
-    };
 
 export type IDEConnectionState = {
   status: IDEConnectionStatus;
@@ -71,7 +55,6 @@
 
 type ConnectionConfig = {
   port?: string;
-  authToken?: string;
   stdio?: StdioConfig;
 };
 
@@ -113,46 +96,34 @@
  * Manages the connection to and interaction with the IDE server.
  */
 export class IdeClient {
-  private static instancePromise: Promise<IdeClient> | null = null;
+  private static instance: IdeClient;
   private client: Client | undefined = undefined;
   private state: IDEConnectionState = {
     status: IDEConnectionStatus.Disconnected,
     details:
       'IDE integration is currently disabled. To enable it, run /ide enable.',
   };
-  private currentIde: IdeInfo | undefined;
+  private currentIde: DetectedIde | undefined;
+  private currentIdeDisplayName: string | undefined;
   private ideProcessInfo: { pid: number; command: string } | undefined;
-  private connectionConfig:
-    | (ConnectionConfig & { workspacePath?: string; ideInfo?: IdeInfo })
-    | undefined;
-  private authToken: string | undefined;
   private diffResponses = new Map<string, (result: DiffUpdateResult) => void>();
   private statusListeners = new Set<(state: IDEConnectionState) => void>();
-  private trustChangeListeners = new Set<(isTrusted: boolean) => void>();
-  private availableTools: string[] = [];
-  /**
-   * A mutex to ensure that only one diff view is open in the IDE at a time.
-   * This prevents race conditions and UI issues in IDEs like VSCode that
-   * can't handle multiple diff views being opened simultaneously.
-   */
-  private diffMutex = Promise.resolve();
 
   private constructor() {}
 
-  static getInstance(): Promise<IdeClient> {
-    if (!IdeClient.instancePromise) {
-      IdeClient.instancePromise = (async () => {
-        const client = new IdeClient();
-        client.ideProcessInfo = await getIdeProcessInfo();
-        client.connectionConfig = await client.getConnectionConfigFromFile();
-        client.currentIde = detectIde(
-          client.ideProcessInfo,
-          client.connectionConfig?.ideInfo,
-        );
-        return client;
-      })();
-    }
-    return IdeClient.instancePromise;
+  static async getInstance(): Promise<IdeClient> {
+    if (!IdeClient.instance) {
+      const client = new IdeClient();
+      client.ideProcessInfo = await getIdeProcessInfo();
+      client.currentIde = detectIde(client.ideProcessInfo);
+      if (client.currentIde) {
+        client.currentIdeDisplayName = getIdeInfo(
+          client.currentIde,
+        ).displayName;
+      }
+      IdeClient.instance = client;
+    }
+    return IdeClient.instance;
   }
 
   addStatusChangeListener(listener: (state: IDEConnectionState) => void) {
@@ -163,20 +134,11 @@
     this.statusListeners.delete(listener);
   }
 
-  addTrustChangeListener(listener: (isTrusted: boolean) => void) {
-    this.trustChangeListeners.add(listener);
-  }
-
-  removeTrustChangeListener(listener: (isTrusted: boolean) => void) {
-    this.trustChangeListeners.delete(listener);
-  }
-
-  async connect(options: { logToConsole?: boolean } = {}): Promise<void> {
-    const logError = options.logToConsole ?? true;
-    if (!this.currentIde) {
+  async connect(): Promise<void> {
+    if (!this.currentIde || !this.currentIdeDisplayName) {
       this.setState(
         IDEConnectionStatus.Disconnected,
-        `IDE integration is not supported in your current environment. To use this feature, run Gemini CLI in one of these supported IDEs: Antigravity, VS Code, or VS Code forks.`,
+        `IDE integration is not supported in your current environment. To use this feature, run Gemini CLI in one of these supported IDEs: VS Code or VS Code forks`,
         false,
       );
       return;
@@ -184,36 +146,34 @@
 
     this.setState(IDEConnectionStatus.Connecting);
 
-    this.connectionConfig = await this.getConnectionConfigFromFile();
-    if (this.connectionConfig?.authToken) {
-      this.authToken = this.connectionConfig.authToken;
-    }
+    const configFromFile = await this.getConnectionConfigFromFile();
     const workspacePath =
-      this.connectionConfig?.workspacePath ??
+      configFromFile?.workspacePath ??
       process.env['GEMINI_CLI_IDE_WORKSPACE_PATH'];
 
     const { isValid, error } = IdeClient.validateWorkspacePath(
       workspacePath,
+      this.currentIdeDisplayName,
       process.cwd(),
     );
 
     if (!isValid) {
-      this.setState(IDEConnectionStatus.Disconnected, error, logError);
+      this.setState(IDEConnectionStatus.Disconnected, error, true);
       return;
     }
 
-    if (this.connectionConfig) {
-      if (this.connectionConfig.port) {
+    if (configFromFile) {
+      if (configFromFile.port) {
         const connected = await this.establishHttpConnection(
-          this.connectionConfig.port,
+          configFromFile.port,
         );
         if (connected) {
           return;
         }
       }
-      if (this.connectionConfig.stdio) {
+      if (configFromFile.stdio) {
         const connected = await this.establishStdioConnection(
-          this.connectionConfig.stdio,
+          configFromFile.stdio,
         );
         if (connected) {
           return;
@@ -239,173 +199,63 @@
 
     this.setState(
       IDEConnectionStatus.Disconnected,
-      `Failed to connect to IDE companion extension in ${this.currentIde.displayName}. Please ensure the extension is running. To install the extension, run /ide install.`,
-      logError,
+      `Failed to connect to IDE companion extension in ${this.currentIdeDisplayName}. Please ensure the extension is running. To install the extension, run /ide install.`,
+      true,
     );
   }
 
   /**
-   * Opens a diff view in the IDE, allowing the user to review and accept or
-   * reject changes.
+   * A diff is accepted with any modifications if the user performs one of the
+   * following actions:
+   * - Clicks the checkbox icon in the IDE to accept
+   * - Runs `command+shift+p` > "Gemini CLI: Accept Diff in IDE" to accept
+   * - Selects "accept" in the CLI UI
+   * - Saves the file via `ctrl/command+s`
    *
-   * This method sends a request to the IDE to display a diff between the
-   * current content of a file and the new content provided. It then waits for
-   * a notification from the IDE indicating that the user has either accepted
-   * (potentially with manual edits) or rejected the diff.
-   *
-   * A mutex ensures that only one diff view can be open at a time to prevent
-   * race conditions.
-   *
-   * @param filePath The absolute path to the file to be diffed.
-   * @param newContent The proposed new content for the file.
-   * @returns A promise that resolves with a `DiffUpdateResult`, indicating
-   *   whether the diff was 'accepted' or 'rejected' and including the final
-   *   content if accepted.
+   * A diff is rejected if the user performs one of the following actions:
+   * - Clicks the "x" icon in the IDE
+   * - Runs "Gemini CLI: Close Diff in IDE"
+   * - Selects "no" in the CLI UI
+   * - Closes the file
    */
   async openDiff(
     filePath: string,
-    newContent: string,
+    newContent?: string,
   ): Promise<DiffUpdateResult> {
-    const release = await this.acquireMutex();
-
-    const promise = new Promise<DiffUpdateResult>((resolve, reject) => {
-      if (!this.client) {
-        // The promise will be rejected, and the finally block below will release the mutex.
-        return reject(new Error('IDE client is not connected.'));
-      }
+    return new Promise<DiffUpdateResult>((resolve, reject) => {
       this.diffResponses.set(filePath, resolve);
       this.client
-        .request(
-          {
-            method: 'tools/call',
-            params: {
-              name: `openDiff`,
-              arguments: {
-                filePath,
-                newContent,
-              },
-            },
+        ?.callTool({
+          name: `openDiff`,
+          arguments: {
+            filePath,
+            newContent,
           },
-          CallToolResultSchema,
-          { timeout: IDE_REQUEST_TIMEOUT_MS },
-        )
-        .then((parsedResultData) => {
-          if (parsedResultData.isError) {
-            const textPart = parsedResultData.content.find(
-              (part) => part.type === 'text',
-            );
-            const errorMessage =
-              textPart?.text ?? `Tool 'openDiff' reported an error.`;
-            logger.debug(
-              `Request for openDiff ${filePath} failed with isError:`,
-              errorMessage,
-            );
-            this.diffResponses.delete(filePath);
-            reject(new Error(errorMessage));
-          }
         })
         .catch((err) => {
-          logger.debug(`Request for openDiff ${filePath} failed:`, err);
-          this.diffResponses.delete(filePath);
+          logger.debug(`callTool for ${filePath} failed:`, err);
           reject(err);
         });
     });
-
-    // Ensure the mutex is released only after the diff interaction is complete.
-    promise.finally(release);
-
-    return promise;
-  }
-
-  /**
-   * Acquires a lock to ensure sequential execution of critical sections.
-   *
-   * This method implements a promise-based mutex. It works by chaining promises.
-   * Each call to `acquireMutex` gets the current `diffMutex` promise. It then
-   * creates a *new* promise (`newMutex`) that will be resolved when the caller
-   * invokes the returned `release` function. The `diffMutex` is immediately
-   * updated to this `newMutex`.
-   *
-   * The method returns a promise that resolves with the `release` function only
-   * *after* the *previous* `diffMutex` promise has resolved. This creates a
-   * queue where each subsequent operation must wait for the previous one to release
-   * the lock.
-   *
-   * @returns A promise that resolves to a function that must be called to
-   *   release the lock.
-   */
-  private acquireMutex(): Promise<() => void> {
-    let release: () => void;
-    const newMutex = new Promise<void>((resolve) => {
-      release = resolve;
-    });
-    const oldMutex = this.diffMutex;
-    this.diffMutex = newMutex;
-    return oldMutex.then(() => release);
-  }
-
-  async closeDiff(
-    filePath: string,
-    options?: { suppressNotification?: boolean },
-  ): Promise<string | undefined> {
+  }
+
+  async closeDiff(filePath: string): Promise<string | undefined> {
     try {
-      if (!this.client) {
-        return undefined;
-      }
-      const resultData = await this.client.request(
-        {
-          method: 'tools/call',
-          params: {
-            name: `closeDiff`,
-            arguments: {
-              filePath,
-              suppressNotification: options?.suppressNotification,
-            },
-          },
+      const result = await this.client?.callTool({
+        name: `closeDiff`,
+        arguments: {
+          filePath,
         },
-        CallToolResultSchema,
-        { timeout: IDE_REQUEST_TIMEOUT_MS },
-      );
-
-      if (!resultData) {
-        return undefined;
-      }
-
-      if (resultData.isError) {
-        const textPart = resultData.content.find(
-          (part) => part.type === 'text',
-        );
-        const errorMessage =
-          textPart?.text ?? `Tool 'closeDiff' reported an error.`;
-        logger.debug(
-          `Request for closeDiff ${filePath} failed with isError:`,
-          errorMessage,
-        );
-        return undefined;
-      }
-
-      const textPart = resultData.content.find((part) => part.type === 'text');
-
-      if (textPart?.text) {
-        try {
-          const parsedJson = JSON.parse(textPart.text);
-          if (parsedJson && typeof parsedJson.content === 'string') {
-            return parsedJson.content;
-          }
-          if (parsedJson && parsedJson.content === null) {
-            return undefined;
-          }
-        } catch (_e) {
-          logger.debug(
-            `Invalid JSON in closeDiff response for ${filePath}:`,
-            textPart.text,
-          );
-        }
+      });
+
+      if (result) {
+        const parsed = CloseDiffResponseSchema.parse(result);
+        return parsed.content;
       }
     } catch (err) {
-      logger.debug(`Request for closeDiff ${filePath} failed:`, err);
-    }
-    return undefined;
+      logger.debug(`callTool for ${filePath} failed:`, err);
+    }
+    return;
   }
 
   async discoverTools(toolRegistry: ToolRegistry): Promise<void> {
@@ -485,13 +335,8 @@
   // Closes the diff. Instead of waiting for a notification,
   // manually resolves the diff resolver as the desired outcome.
   async resolveDiffFromCli(filePath: string, outcome: 'accepted' | 'rejected') {
+    const content = await this.closeDiff(filePath);
     const resolver = this.diffResponses.get(filePath);
-    const content = await this.closeDiff(filePath, {
-      // Suppress notification to avoid race where closing the diff rejects the
-      // request.
-      suppressNotification: true,
-    });
-
     if (resolver) {
       if (outcome === 'accepted') {
         resolver({ status: 'accepted', content });
@@ -517,7 +362,7 @@
     this.client?.close();
   }
 
-  getCurrentIde(): IdeInfo | undefined {
+  getCurrentIde(): DetectedIde | undefined {
     return this.currentIde;
   }
 
@@ -526,54 +371,7 @@
   }
 
   getDetectedIdeDisplayName(): string | undefined {
-    return this.currentIde?.displayName;
-  }
-
-  isDiffingEnabled(): boolean {
-    return (
-      !!this.client &&
-      this.state.status === IDEConnectionStatus.Connected &&
-      this.availableTools.includes('openDiff') &&
-      this.availableTools.includes('closeDiff')
-    );
-  }
-
-  private async discoverTools(): Promise<void> {
-    if (!this.client) {
-      return;
-    }
-    try {
-      logger.debug('Discovering tools from IDE...');
-      const response = await this.client.request(
-        { method: 'tools/list', params: {} },
-        ListToolsResultSchema,
-      );
-
-      // Map the array of tool objects to an array of tool names (strings)
-      this.availableTools = response.tools.map((tool) => tool.name);
-
-      if (this.availableTools.length > 0) {
-        logger.debug(
-          `Discovered ${this.availableTools.length} tools from IDE: ${this.availableTools.join(', ')}`,
-        );
-      } else {
-        logger.debug(
-          'IDE supports tool discovery, but no tools are available.',
-        );
-      }
-    } catch (error) {
-      // It's okay if this fails, the IDE might not support it.
-      // Don't log an error if the method is not found, which is a common case.
-      if (
-        error instanceof Error &&
-        !error.message?.includes('Method not found')
-      ) {
-        logger.error(`Error discovering tools from IDE: ${error.message}`);
-      } else {
-        logger.debug('IDE does not support tool discovery.');
-      }
-      this.availableTools = [];
-    }
+    return this.currentIdeDisplayName;
   }
 
   private setState(
@@ -604,25 +402,26 @@
     }
 
     if (status === IDEConnectionStatus.Disconnected) {
-      ideContextStore.clear();
+      ideContext.clearIdeContext();
     }
   }
 
   static validateWorkspacePath(
     ideWorkspacePath: string | undefined,
+    currentIdeDisplayName: string | undefined,
     cwd: string,
   ): { isValid: boolean; error?: string } {
     if (ideWorkspacePath === undefined) {
       return {
         isValid: false,
-        error: `Failed to connect to IDE companion extension. Please ensure the extension is running. To install the extension, run /ide install.`,
+        error: `Failed to connect to IDE companion extension in ${currentIdeDisplayName}. Please ensure the extension is running. To install the extension, run /ide install.`,
       };
     }
 
     if (ideWorkspacePath === '') {
       return {
         isValid: false,
-        error: `To use this feature, please open a workspace folder in your IDE and try again.`,
+        error: `To use this feature, please open a workspace folder in ${currentIdeDisplayName} and try again.`,
       };
     }
 
@@ -636,7 +435,7 @@
     if (!isWithinWorkspace) {
       return {
         isValid: false,
-        error: `Directory mismatch. Gemini CLI is running in a different location than the open workspace in the IDE. Please run the CLI from one of the following directories: ${ideWorkspacePaths.join(
+        error: `Directory mismatch. Gemini CLI is running in a different location than the open workspace in ${currentIdeDisplayName}. Please run the CLI from one of the following directories: ${ideWorkspacePaths.join(
           ', ',
         )}`,
       };
@@ -679,14 +478,11 @@
   }
 
   private async getConnectionConfigFromFile(): Promise<
-    | (ConnectionConfig & { workspacePath?: string; ideInfo?: IdeInfo })
-    | undefined
+    (ConnectionConfig & { workspacePath?: string }) | undefined
   > {
     if (!this.ideProcessInfo) {
-      return undefined;
-    }
-
-    // For backwards compatibility
+      return {};
+    }
     try {
       const portFile = path.join(
         os.tmpdir(),
@@ -695,92 +491,15 @@
       const portFileContents = await fs.promises.readFile(portFile, 'utf8');
       return JSON.parse(portFileContents);
     } catch (_) {
-      // For newer extension versions, the file name matches the pattern
-      // /^gemini-ide-server-${pid}-\d+\.json$/. If multiple IDE
-      // windows are open, multiple files matching the pattern are expected to
-      // exist.
-    }
-
-    const portFileDir = path.join(os.tmpdir(), 'gemini', 'ide');
-    let portFiles;
-    try {
-      portFiles = await fs.promises.readdir(portFileDir);
-    } catch (e) {
-      logger.debug('Failed to read IDE connection directory:', e);
       return undefined;
     }
-
-    if (!portFiles) {
-      return undefined;
-    }
-
-    const fileRegex = new RegExp(
-      `^gemini-ide-server-${this.ideProcessInfo.pid}-\\d+\\.json$`,
-    );
-    const matchingFiles = portFiles
-      .filter((file) => fileRegex.test(file))
-      .sort();
-    if (matchingFiles.length === 0) {
-      return undefined;
-    }
-
-    let fileContents: string[];
-    try {
-      fileContents = await Promise.all(
-        matchingFiles.map((file) =>
-          fs.promises.readFile(path.join(portFileDir, file), 'utf8'),
-        ),
-      );
-    } catch (e) {
-      logger.debug('Failed to read IDE connection config file(s):', e);
-      return undefined;
-    }
-    const parsedContents = fileContents.map((content) => {
-      try {
-        return JSON.parse(content);
-      } catch (e) {
-        logger.debug('Failed to parse JSON from config file: ', e);
-        return undefined;
-      }
-    });
-
-    const validWorkspaces = parsedContents.filter((content) => {
-      if (!content) {
-        return false;
-      }
-      const { isValid } = IdeClient.validateWorkspacePath(
-        content.workspacePath,
-        process.cwd(),
-      );
-      return isValid;
-    });
-
-    if (validWorkspaces.length === 0) {
-      return undefined;
-    }
-
-    if (validWorkspaces.length === 1) {
-      return validWorkspaces[0];
-    }
-
-    const portFromEnv = this.getPortFromEnv();
-    if (portFromEnv) {
-      const matchingPort = validWorkspaces.find(
-        (content) => String(content.port) === portFromEnv,
-      );
-      if (matchingPort) {
-        return matchingPort;
-      }
-    }
-
-    return validWorkspaces[0];
   }
 
   private createProxyAwareFetch() {
-    // ignore proxy for '127.0.0.1' by default to allow connecting to the ide mcp server
+    // ignore proxy for 'localhost' by deafult to allow connecting to the ide mcp server
     const existingNoProxy = process.env['NO_PROXY'] || '';
     const agent = new EnvHttpProxyAgent({
-      noProxy: [existingNoProxy, '127.0.0.1'].filter(Boolean).join(','),
+      noProxy: [existingNoProxy, 'localhost'].filter(Boolean).join(','),
     });
     const undiciPromise = import('undici');
     return async (url: string | URL, init?: RequestInit): Promise<Response> => {
@@ -794,7 +513,7 @@
       return new Response(response.body as ReadableStream<unknown> | null, {
         status: response.status,
         statusText: response.statusText,
-        headers: [...response.headers.entries()],
+        headers: response.headers,
       });
     };
   }
@@ -807,27 +526,20 @@
     this.client.setNotificationHandler(
       IdeContextNotificationSchema,
       (notification) => {
-        ideContextStore.set(notification.params);
-        const isTrusted = notification.params.workspaceState?.isTrusted;
-        if (isTrusted !== undefined) {
-          for (const listener of this.trustChangeListeners) {
-            listener(isTrusted);
-          }
-        }
+        ideContext.setIdeContext(notification.params);
       },
     );
     this.client.onerror = (_error) => {
-      const errorMessage = _error instanceof Error ? _error.message : `_error`;
       this.setState(
         IDEConnectionStatus.Disconnected,
-        `IDE connection error. The connection was lost unexpectedly. Please try reconnecting by running /ide enable\n${errorMessage}`,
+        `IDE connection error. The connection was lost unexpectedly. Please try reconnecting by running /ide enable`,
         true,
       );
     };
     this.client.onclose = () => {
       this.setState(
         IDEConnectionStatus.Disconnected,
-        `IDE connection closed. To reconnect, run /ide enable.`,
+        `IDE connection error. The connection was lost unexpectedly. Please try reconnecting by running /ide enable`,
         true,
       );
     };
@@ -846,22 +558,6 @@
     );
 
     this.client.setNotificationHandler(
-      IdeDiffRejectedNotificationSchema,
-      (notification) => {
-        const { filePath } = notification.params;
-        const resolver = this.diffResponses.get(filePath);
-        if (resolver) {
-          resolver({ status: 'rejected', content: undefined });
-          this.diffResponses.delete(filePath);
-        } else {
-          logger.debug(`No resolver found for ${filePath}`);
-        }
-      },
-    );
-
-    // For backwards compatibility. Newer extension versions will only send
-    // IdeDiffRejectedNotificationSchema.
-    this.client.setNotificationHandler(
       IdeDiffClosedNotificationSchema,
       (notification) => {
         const { filePath } = notification.params;
@@ -889,16 +585,10 @@
         new URL(`http://${getIdeServerHost()}:${port}/mcp`),
         {
           fetch: this.createProxyAwareFetch(),
-          requestInit: {
-            headers: this.authToken
-              ? { Authorization: `Bearer ${this.authToken}` }
-              : {},
-          },
         },
       );
       await this.client.connect(transport);
       this.registerClientHandlers();
-      await this.discoverTools();
       this.setState(IDEConnectionStatus.Connected);
       return true;
     } catch (_error) {
@@ -932,7 +622,6 @@
       });
       await this.client.connect(transport);
       this.registerClientHandlers();
-      await this.discoverTools();
       this.setState(IDEConnectionStatus.Connected);
       return true;
     } catch (_error) {
@@ -951,5 +640,5 @@
 function getIdeServerHost() {
   const isInContainer =
     fs.existsSync('/.dockerenv') || fs.existsSync('/run/.containerenv');
-  return isInContainer ? 'host.docker.internal' : '127.0.0.1';
+  return isInContainer ? 'host.docker.internal' : 'localhost';
 }