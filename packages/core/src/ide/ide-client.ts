--- conflicted
+++ resolved
@@ -115,9 +115,9 @@
 
     this.setState(IDEConnectionStatus.Connecting);
 
-    const ideInfoFromFile = await this.getIdeInfoFromFile();
+    const configFromFile = await this.getConnectionConfigFromFile();
     const workspacePath =
-      ideInfoFromFile.workspacePath ??
+      configFromFile?.workspacePath ??
       process.env['GEMINI_CLI_IDE_WORKSPACE_PATH'];
 
     const { isValid, error } = IdeClient.validateWorkspacePath(
@@ -131,8 +131,6 @@
       return;
     }
 
-<<<<<<< HEAD
-    const configFromFile = await this.getConnectionConfigFromFile();
     if (configFromFile) {
       if (configFromFile.port) {
         const connected = await this.establishHttpConnection(
@@ -149,13 +147,6 @@
         if (connected) {
           return;
         }
-=======
-    const portFromFile = ideInfoFromFile.port;
-    if (portFromFile) {
-      const connected = await this.establishConnection(portFromFile);
-      if (connected) {
-        return;
->>>>>>> 299bf583
       }
     }
 
@@ -355,7 +346,6 @@
     return port;
   }
 
-<<<<<<< HEAD
   private getStdioConfigFromEnv(): StdioConfig | undefined {
     const command = process.env['GEMINI_CLI_IDE_SERVER_STDIO_COMMAND'];
     if (!command) {
@@ -383,14 +373,8 @@
   }
 
   private async getConnectionConfigFromFile(): Promise<
-    ConnectionConfig | undefined
+    (ConnectionConfig & { workspacePath?: string }) | undefined
   > {
-=======
-  private async getIdeInfoFromFile(): Promise<{
-    port?: string;
-    workspacePath?: string;
-  }> {
->>>>>>> 299bf583
     try {
       const ideProcessId = await getIdeProcessId();
       const portFile = path.join(
@@ -398,18 +382,10 @@
         `gemini-ide-server-${ideProcessId}.json`,
       );
       const portFileContents = await fs.promises.readFile(portFile, 'utf8');
-<<<<<<< HEAD
       const config = JSON.parse(portFileContents);
       return config;
-=======
-      const ideInfo = JSON.parse(portFileContents);
-      return {
-        port: ideInfo?.port?.toString(),
-        workspacePath: ideInfo?.workspacePath,
-      };
->>>>>>> 299bf583
     } catch (_) {
-      return {};
+      return undefined;
     }
   }
 
