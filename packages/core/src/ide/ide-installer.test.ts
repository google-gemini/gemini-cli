--- conflicted
+++ resolved
@@ -5,10 +5,7 @@
  */
 
 import { vi, describe, it, expect, beforeEach, afterEach } from 'vitest';
-<<<<<<< HEAD
 import type { IdeInstaller } from './ide-installer.js';
-=======
->>>>>>> db0bf2b7
 import { getIdeInstaller } from './ide-installer.js';
 import * as child_process from 'node:child_process';
 import * as fs from 'node:fs';
