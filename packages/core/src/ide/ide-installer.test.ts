/**
 * @license
 * Copyright 2025 Google LLC
 * SPDX-License-Identifier: Apache-2.0
 */

import { vi, describe, it, expect, beforeEach, afterEach } from 'vitest';
<<<<<<< HEAD
import type { IdeInstaller } from './ide-installer.js';
import { getIdeInstaller } from './ide-installer.js';
import * as child_process from 'child_process';
import * as fs from 'fs';
import * as os from 'os';
=======
import { getIdeInstaller, IdeInstaller } from './ide-installer.js';
import * as child_process from 'node:child_process';
import * as fs from 'node:fs';
import * as os from 'node:os';
>>>>>>> ee4feea0
import { DetectedIde } from './detect-ide.js';

vi.mock('child_process');
vi.mock('fs');
vi.mock('os');

describe('ide-installer', () => {
  beforeEach(() => {
    vi.spyOn(os, 'homedir').mockReturnValue('/home/user');
  });

  afterEach(() => {
    vi.restoreAllMocks();
  });

  describe('getIdeInstaller', () => {
    it('should return a VsCodeInstaller for "vscode"', () => {
      const installer = getIdeInstaller(DetectedIde.VSCode);
      expect(installer).not.toBeNull();
      // A more specific check might be needed if we export the class
      expect(installer).toBeInstanceOf(Object);
    });
  });

  describe('VsCodeInstaller', () => {
    let installer: IdeInstaller;

    beforeEach(() => {
      // We get a new installer for each test to reset the find command logic
      installer = getIdeInstaller(DetectedIde.VSCode)!;
      vi.spyOn(child_process, 'execSync').mockImplementation(() => '');
      vi.spyOn(fs, 'existsSync').mockReturnValue(false);
    });

    describe('install', () => {
      it('should return a failure message if VS Code is not installed', async () => {
        vi.spyOn(child_process, 'execSync').mockImplementation(() => {
          throw new Error('Command not found');
        });
        vi.spyOn(fs, 'existsSync').mockReturnValue(false);
        // Re-create the installer so it re-runs findVsCodeCommand
        installer = getIdeInstaller(DetectedIde.VSCode)!;
        const result = await installer.install();
        expect(result.success).toBe(false);
        expect(result.message).toContain('VS Code CLI not found');
      });
    });
  });
});<|MERGE_RESOLUTION|>--- conflicted
+++ resolved
@@ -5,18 +5,11 @@
  */
 
 import { vi, describe, it, expect, beforeEach, afterEach } from 'vitest';
-<<<<<<< HEAD
 import type { IdeInstaller } from './ide-installer.js';
 import { getIdeInstaller } from './ide-installer.js';
-import * as child_process from 'child_process';
-import * as fs from 'fs';
-import * as os from 'os';
-=======
-import { getIdeInstaller, IdeInstaller } from './ide-installer.js';
 import * as child_process from 'node:child_process';
 import * as fs from 'node:fs';
 import * as os from 'node:os';
->>>>>>> ee4feea0
 import { DetectedIde } from './detect-ide.js';
 
 vi.mock('child_process');
