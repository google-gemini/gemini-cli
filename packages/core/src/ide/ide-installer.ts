--- conflicted
+++ resolved
@@ -10,11 +10,8 @@
 import * as fs from 'fs';
 import * as os from 'os';
 import { DetectedIde } from './detect-ide.js';
-<<<<<<< HEAD
+import { GEMINI_CLI_COMPANION_EXTENSION_NAME } from './constants.js';
 import { t } from '../i18n/index.js';
-=======
-import { GEMINI_CLI_COMPANION_EXTENSION_NAME } from './constants.js';
->>>>>>> d6403c67
 
 const VSCODE_COMMAND = process.platform === 'win32' ? 'code.cmd' : 'code';
 
@@ -101,11 +98,7 @@
     if (!commandPath) {
       return {
         success: false,
-<<<<<<< HEAD
-        message: t('ide_installer.vscode_cli_not_found', `VS Code CLI not found. Please ensure 'code' is in your system's PATH. For help, see https://code.visualstudio.com/docs/configure/command-line#_code-is-not-recognized-as-an-internal-or-external-command. You can also install the companion extension manually from the VS Code marketplace.`),
-=======
-        message: `VS Code CLI not found. Please ensure 'code' is in your system's PATH. For help, see https://code.visualstudio.com/docs/configure/command-line#_code-is-not-recognized-as-an-internal-or-external-command. You can also install the '${GEMINI_CLI_COMPANION_EXTENSION_NAME}' extension manually from the VS Code marketplace.`,
->>>>>>> d6403c67
+        message: t('ide_installer.vscode_cli_not_found', `VS Code CLI not found. Please ensure 'code' is in your system's PATH. For help, see https://code.visualstudio.com/docs/configure/command-line#_code-is-not-recognized-as-an-internal-or-external-command. You can also install the '${GEMINI_CLI_COMPANION_EXTENSION_NAME}' extension manually from the VS Code marketplace.`),
       };
     }
 
@@ -119,11 +112,7 @@
     } catch (_error) {
       return {
         success: false,
-<<<<<<< HEAD
-        message: t('ide_installer.vscode_install_failed', 'Failed to install VS Code companion extension. Please try installing it manually from the VS Code marketplace.'),
-=======
-        message: `Failed to install VS Code companion extension. Please try installing '${GEMINI_CLI_COMPANION_EXTENSION_NAME}' manually from the VS Code extension marketplace.`,
->>>>>>> d6403c67
+        message: t('ide_installer.vscode_install_failed', `Failed to install VS Code companion extension. Please try installing '${GEMINI_CLI_COMPANION_EXTENSION_NAME}' manually from the VS Code extension marketplace.`),
       };
     }
   }
