/**
 * @license
 * Copyright 2025 Google LLC
 * SPDX-License-Identifier: Apache-2.0
 */

<<<<<<< HEAD
import { exec } from 'child_process';
import { promisify } from 'util';
import os from 'os';
import path from 'path';
import { t } from '../i18n/index.js';
=======
import { exec } from 'node:child_process';
import { promisify } from 'node:util';
import os from 'node:os';
import path from 'node:path';
>>>>>>> ee4feea0

const execAsync = promisify(exec);

const MAX_TRAVERSAL_DEPTH = 32;

/**
 * Fetches the parent process ID, name, and command for a given process ID.
 *
 * @param pid The process ID to inspect.
 * @returns A promise that resolves to the parent's PID, name, and command.
 */
async function getProcessInfo(pid: number): Promise<{
  parentPid: number;
  name: string;
  command: string;
}> {
  const platform = os.platform();
  if (platform === 'win32') {
    const command = `wmic process where "ProcessId=${pid}" get Name,ParentProcessId,CommandLine /value`;
    const { stdout } = await execAsync(command);
    const nameMatch = stdout.match(/Name=([^\n]*)/);
    const processName = nameMatch ? nameMatch[1].trim() : '';
    const ppidMatch = stdout.match(/ParentProcessId=(\d+)/);
    const parentPid = ppidMatch ? parseInt(ppidMatch[1], 10) : 0;
    const commandLineMatch = stdout.match(/CommandLine=([^\n]*)/);
    const commandLine = commandLineMatch ? commandLineMatch[1].trim() : '';
    return { parentPid, name: processName, command: commandLine };
  } else {
    const command = `ps -o ppid=,command= -p ${pid}`;
    const { stdout } = await execAsync(command);
    const trimmedStdout = stdout.trim();
    const ppidString = trimmedStdout.split(/\s+/)[0];
    const parentPid = parseInt(ppidString, 10);
    const fullCommand = trimmedStdout.substring(ppidString.length).trim();
    const processName = path.basename(fullCommand.split(' ')[0]);
    return {
      parentPid: isNaN(parentPid) ? 1 : parentPid,
      name: processName,
      command: fullCommand,
    };
  }
}

/**
 * Finds the IDE process info on Unix-like systems.
 *
 * The strategy is to find the shell process that spawned the CLI, and then
 * find that shell's parent process (the IDE). To get the true IDE process,
 * we traverse one level higher to get the grandparent.
 *
 * @returns A promise that resolves to the PID and command of the IDE process.
 */
async function getIdeProcessInfoForUnix(): Promise<{
  pid: number;
  command: string;
}> {
  const shells = ['zsh', 'bash', 'sh', 'tcsh', 'csh', 'ksh', 'fish', 'dash'];
  let currentPid = process.pid;

  for (let i = 0; i < MAX_TRAVERSAL_DEPTH; i++) {
    try {
      const { parentPid, name } = await getProcessInfo(currentPid);

      const isShell = shells.some((shell) => name === shell);
      if (isShell) {
        // The direct parent of the shell is often a utility process (e.g. VS
        // Code's `ptyhost` process). To get the true IDE process, we need to
        // traverse one level higher to get the grandparent.
        let idePid = parentPid;
        try {
          const { parentPid: grandParentPid } = await getProcessInfo(parentPid);
          if (grandParentPid > 1) {
            idePid = grandParentPid;
          }
        } catch {
          // Ignore if getting grandparent fails, we'll just use the parent pid.
        }
        const { command } = await getProcessInfo(idePid);
        return { pid: idePid, command };
      }

      if (parentPid <= 1) {
        break; // Reached the root
      }
      currentPid = parentPid;
    } catch {
      // Process in chain died
      break;
    }
  }

  console.error(
    t('ide.process_utils.shell_not_found', 'Failed to find shell process in the process tree. Falling back to top-level process, which may be inaccurate. If you see this, please file a bug via /bug.'),
  );
  const { command } = await getProcessInfo(currentPid);
  return { pid: currentPid, command };
}

/**
 * Finds the IDE process info on Windows.
 *
 * The strategy is to find the great-grandchild of the root process.
 *
 * @returns A promise that resolves to the PID and command of the IDE process.
 */
async function getIdeProcessInfoForWindows(): Promise<{
  pid: number;
  command: string;
}> {
  let currentPid = process.pid;
  let previousPid = process.pid;

  for (let i = 0; i < MAX_TRAVERSAL_DEPTH; i++) {
    try {
      const { parentPid } = await getProcessInfo(currentPid);

      if (parentPid > 0) {
        try {
          const { parentPid: grandParentPid } = await getProcessInfo(parentPid);
          if (grandParentPid === 0) {
            // We've found the grandchild of the root (`currentPid`). The IDE
            // process is its child, which we've stored in `previousPid`.
            const { command } = await getProcessInfo(previousPid);
            return { pid: previousPid, command };
          }
        } catch {
          // getting grandparent failed, proceed
        }
      }

      if (parentPid <= 0) {
        break; // Reached the root
      }
      previousPid = currentPid;
      currentPid = parentPid;
    } catch {
      // Process in chain died
      break;
    }
  }
  const { command } = await getProcessInfo(currentPid);
  return { pid: currentPid, command };
}

/**
 * Traverses up the process tree to find the process ID and command of the IDE.
 *
 * This function uses different strategies depending on the operating system
 * to identify the main application process (e.g., the main VS Code window
 * process).
 *
 * If the IDE process cannot be reliably identified, it will return the
 * top-level ancestor process ID and command as a fallback.
 *
 * @returns A promise that resolves to the PID and command of the IDE process.
 * @throws Will throw an error if the underlying shell commands fail.
 */
export async function getIdeProcessInfo(): Promise<{
  pid: number;
  command: string;
}> {
  const platform = os.platform();

  if (platform === 'win32') {
    return getIdeProcessInfoForWindows();
  }

  return getIdeProcessInfoForUnix();
}<|MERGE_RESOLUTION|>--- conflicted
+++ resolved
@@ -4,18 +4,11 @@
  * SPDX-License-Identifier: Apache-2.0
  */
 
-<<<<<<< HEAD
-import { exec } from 'child_process';
-import { promisify } from 'util';
-import os from 'os';
-import path from 'path';
-import { t } from '../i18n/index.js';
-=======
 import { exec } from 'node:child_process';
 import { promisify } from 'node:util';
 import os from 'node:os';
 import path from 'node:path';
->>>>>>> ee4feea0
+import { t } from '../i18n/index.js';
 
 const execAsync = promisify(exec);
 
