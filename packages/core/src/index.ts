/**
 * @license
 * Copyright 2025 Google LLC
 * SPDX-License-Identifier: Apache-2.0
 */

// Export config
export * from './config/config.js';

// Export Core Logic
export * from './core/client.js';
export * from './core/contentGenerator.js';
export * from './core/geminiChat.js';
export * from './core/logger.js';
export * from './core/prompts.js';
export * from './core/tokenLimits.js';
export * from './core/turn.js';
export * from './core/geminiRequest.js';
export * from './core/coreToolScheduler.js';
export * from './core/nonInteractiveToolExecutor.js';

export * from './code_assist/codeAssist.js';
export * from './code_assist/oauth2.js';
export * from './code_assist/server.js';
export * from './code_assist/types.js';

// Export utilities
export * from './utils/paths.js';
export * from './utils/schemaValidator.js';
export * from './utils/errors.js';
export * from './utils/getFolderStructure.js';
export * from './utils/memoryDiscovery.js';
export * from './utils/gitIgnoreParser.js';
export * from './utils/gitUtils.js';
export * from './utils/editor.js';
export * from './utils/quotaErrorDetection.js';
export * from './utils/fileUtils.js';
export * from './utils/retry.js';
export * from './utils/shell-utils.js';
export * from './utils/systemEncoding.js';
export * from './utils/textUtils.js';
export * from './utils/formatters.js';
export * from './utils/filesearch/fileSearch.js';
export * from './utils/errorParsing.js';

// Export services
export * from './services/fileDiscoveryService.js';
export * from './services/gitService.js';
<<<<<<< HEAD
export * from './services/chatRecordingService.js';
=======
export * from './services/fileSystemService.js';
>>>>>>> 6fc68ff8

// Export IDE specific logic
export * from './ide/ide-client.js';
export * from './ide/ideContext.js';
export * from './ide/ide-installer.js';
export { getIdeInfo, DetectedIde, IdeInfo } from './ide/detect-ide.js';
export * from './ide/constants.js';

// Export Shell Execution Service
export * from './services/shellExecutionService.js';

// Export base tool definitions
export * from './tools/tools.js';
export * from './tools/tool-error.js';
export * from './tools/tool-registry.js';

// Export prompt logic
export * from './prompts/mcp-prompts.js';

// Export specific tool logic
export * from './tools/read-file.js';
export * from './tools/ls.js';
export * from './tools/grep.js';
export * from './tools/glob.js';
export * from './tools/edit.js';
export * from './tools/write-file.js';
export * from './tools/web-fetch.js';
export * from './tools/memoryTool.js';
export * from './tools/shell.js';
export * from './tools/web-search.js';
export * from './tools/read-many-files.js';
export * from './tools/mcp-client.js';
export * from './tools/mcp-tool.js';

// MCP OAuth
export { MCPOAuthProvider } from './mcp/oauth-provider.js';
export {
  MCPOAuthToken,
  MCPOAuthCredentials,
  MCPOAuthTokenStorage,
} from './mcp/oauth-token-storage.js';
export type { MCPOAuthConfig } from './mcp/oauth-provider.js';
export type {
  OAuthAuthorizationServerMetadata,
  OAuthProtectedResourceMetadata,
} from './mcp/oauth-utils.js';
export { OAuthUtils } from './mcp/oauth-utils.js';

// Export telemetry functions
export * from './telemetry/index.js';
export { sessionId } from './utils/session.js';
export * from './utils/browser.js';<|MERGE_RESOLUTION|>--- conflicted
+++ resolved
@@ -46,11 +46,8 @@
 // Export services
 export * from './services/fileDiscoveryService.js';
 export * from './services/gitService.js';
-<<<<<<< HEAD
 export * from './services/chatRecordingService.js';
-=======
 export * from './services/fileSystemService.js';
->>>>>>> 6fc68ff8
 
 // Export IDE specific logic
 export * from './ide/ide-client.js';
