/**
 * @license
 * Copyright 2025 Google LLC
 * SPDX-License-Identifier: Apache-2.0
 */

// Export config
export * from './config/config.js';

// Export Core Logic
export * from './core/client.js';
export * from './core/contentGenerator.js';
export * from './core/loggingContentGenerator.js';
export * from './core/geminiChat.js';
export * from './core/logger.js';
export * from './core/prompts.js';
export * from './core/tokenLimits.js';
export * from './core/turn.js';
export * from './core/geminiRequest.js';
export * from './core/coreToolScheduler.js';
export * from './core/nonInteractiveToolExecutor.js';

export * from './code_assist/codeAssist.js';
export * from './code_assist/oauth2.js';
export * from './code_assist/server.js';
export * from './code_assist/types.js';

// Export utilities
export * from './utils/paths.js';
export * from './utils/schemaValidator.js';
export * from './utils/errors.js';
export * from './utils/getFolderStructure.js';
export * from './utils/memoryDiscovery.js';
export * from './utils/gitIgnoreParser.js';
export * from './utils/gitUtils.js';
export * from './utils/editor.js';
export * from './utils/quotaErrorDetection.js';
export * from './utils/fileUtils.js';
export * from './utils/retry.js';
export * from './utils/shell-utils.js';
export * from './utils/systemEncoding.js';
export * from './utils/textUtils.js';
export * from './utils/formatters.js';
export * from './utils/filesearch/fileSearch.js';
export * from './utils/errorParsing.js';

// Export services
export * from './services/fileDiscoveryService.js';
export * from './services/gitService.js';
export * from './services/chatRecordingService.js';
export * from './services/fileSystemService.js';

// Export telemetry
export { logIdeConnection } from './telemetry/loggers.js';
export {
  IdeConnectionEvent,
  IdeConnectionType,
} from './telemetry/types.js';

// Export IDE specific logic
export * from './ide/ide-client.js';
export * from './ide/ideContext.js';
export * from './ide/ide-installer.js';
export { getIdeInfo, DetectedIde, IdeInfo } from './ide/detect-ide.js';
export * from './ide/constants.js';

// Export Shell Execution Service
export * from './services/shellExecutionService.js';

// Export base tool definitions
export * from './tools/tools.js';
export * from './tools/tool-error.js';
export * from './tools/tool-registry.js';

// Export prompt logic
export * from './prompts/mcp-prompts.js';

// Export specific tool logic
export * from './tools/read-file.js';
export * from './tools/ls.js';
export * from './tools/grep.js';
export * from './tools/glob.js';
export * from './tools/edit.js';
export * from './tools/write-file.js';
export * from './tools/web-fetch.js';
export * from './tools/memoryTool.js';
export * from './tools/shell.js';
export * from './tools/web-search.js';
export * from './tools/read-many-files.js';
export * from './tools/mcp-client.js';
export * from './tools/mcp-tool.js';

// MCP OAuth
export { MCPOAuthProvider } from './mcp/oauth-provider.js';
export {
  MCPOAuthToken,
  MCPOAuthCredentials,
  MCPOAuthTokenStorage,
} from './mcp/oauth-token-storage.js';
export type { MCPOAuthConfig } from './mcp/oauth-provider.js';
export type {
  OAuthAuthorizationServerMetadata,
  OAuthProtectedResourceMetadata,
} from './mcp/oauth-utils.js';
export { OAuthUtils } from './mcp/oauth-utils.js';

// Export telemetry functions
export * from './telemetry/index.js';
export { sessionId } from './utils/session.js';
export * from './utils/browser.js';
<<<<<<< HEAD

// Export i18n functions
export * from './i18n/index.js';
=======
export { Storage } from './config/storage.js';
>>>>>>> 21c6480b
<|MERGE_RESOLUTION|>--- conflicted
+++ resolved
@@ -108,10 +108,7 @@
 export * from './telemetry/index.js';
 export { sessionId } from './utils/session.js';
 export * from './utils/browser.js';
-<<<<<<< HEAD
+export { Storage } from './config/storage.js';
 
 // Export i18n functions
-export * from './i18n/index.js';
-=======
-export { Storage } from './config/storage.js';
->>>>>>> 21c6480b
+export * from './i18n/index.js';