/**
 * @license
 * Copyright 2025 Google LLC
 * SPDX-License-Identifier: Apache-2.0
 */

// Export config
export * from './config/config.js';

// Export Core Logic
export * from './core/client.js';
export * from './core/contentGenerator.js';
export * from './core/loggingContentGenerator.js';
export * from './core/geminiChat.js';
export * from './core/logger.js';
export * from './core/prompts.js';
export * from './core/tokenLimits.js';
export * from './core/turn.js';
export * from './core/geminiRequest.js';
export * from './core/coreToolScheduler.js';
export * from './core/nonInteractiveToolExecutor.js';

export * from './code_assist/codeAssist.js';
export * from './code_assist/oauth2.js';
export * from './code_assist/server.js';
export * from './code_assist/types.js';

// Export utilities
export * from './utils/paths.js';
export * from './utils/schemaValidator.js';
export * from './utils/errors.js';
export * from './utils/getFolderStructure.js';
export * from './utils/memoryDiscovery.js';
export * from './utils/gitIgnoreParser.js';
export * from './utils/gitUtils.js';
export * from './utils/editor.js';
export * from './utils/quotaErrorDetection.js';
export * from './utils/fileUtils.js';
export * from './utils/retry.js';
export * from './utils/shell-utils.js';
export * from './utils/systemEncoding.js';
export * from './utils/textUtils.js';
export * from './utils/formatters.js';
export * from './utils/generateContentResponseUtilities.js';
export * from './utils/filesearch/fileSearch.js';
export * from './utils/errorParsing.js';
export * from './utils/workspaceContext.js';
export * from './utils/ignorePatterns.js';
export * from './utils/partUtils.js';

// Export services
export * from './services/fileDiscoveryService.js';
export * from './services/gitService.js';
export * from './services/chatRecordingService.js';
export * from './services/fileSystemService.js';

// Export telemetry
export { logIdeConnection } from './telemetry/loggers.js';
export {
  IdeConnectionEvent,
  IdeConnectionType,
} from './telemetry/types.js';

// Export IDE specific logic
export * from './ide/ide-client.js';
export * from './ide/ideContext.js';
export * from './ide/ide-installer.js';
export { getIdeInfo, DetectedIde } from './ide/detect-ide.js';
export { type IdeInfo } from './ide/detect-ide.js';
export * from './ide/constants.js';

// Export Shell Execution Service
export * from './services/shellExecutionService.js';

// Export base tool definitions
export * from './tools/tools.js';
export * from './tools/tool-error.js';
export * from './tools/tool-registry.js';

// Export prompt logic
export * from './prompts/mcp-prompts.js';

// Export specific tool logic
export * from './tools/read-file.js';
export * from './tools/ls.js';
export * from './tools/grep.js';
export * from './tools/ripGrep.js';
export * from './tools/glob.js';
export * from './tools/edit.js';
export * from './tools/write-file.js';
export * from './tools/web-fetch.js';
export * from './tools/memoryTool.js';
export * from './tools/shell.js';
export * from './tools/web-search.js';
export * from './tools/read-many-files.js';
export * from './tools/mcp-client.js';
export * from './tools/mcp-tool.js';

// MCP OAuth
export { MCPOAuthProvider } from './mcp/oauth-provider.js';
export type {
  OAuthToken,
  OAuthCredentials,
} from './mcp/token-storage/types.js';
export { MCPOAuthTokenStorage } from './mcp/oauth-token-storage.js';
export type { MCPOAuthConfig } from './mcp/oauth-provider.js';
export type {
  OAuthAuthorizationServerMetadata,
  OAuthProtectedResourceMetadata,
} from './mcp/oauth-utils.js';
export { OAuthUtils } from './mcp/oauth-utils.js';

// Export telemetry functions
export * from './telemetry/index.js';
export { sessionId } from './utils/session.js';
export * from './utils/browser.js';
export { Storage } from './config/storage.js';

<<<<<<< HEAD
// Export i18n functions
export * from './i18n/index.js';
=======
// Export test utils
export * from './test-utils/index.js';
>>>>>>> bfdddcbd
<|MERGE_RESOLUTION|>--- conflicted
+++ resolved
@@ -116,10 +116,11 @@
 export * from './utils/browser.js';
 export { Storage } from './config/storage.js';
 
-<<<<<<< HEAD
 // Export i18n functions
 export * from './i18n/index.js';
-=======
+
 // Export test utils
 export * from './test-utils/index.js';
->>>>>>> bfdddcbd
+
+// Export pathReader for @file injection support
+export * from './utils/pathReader.js';