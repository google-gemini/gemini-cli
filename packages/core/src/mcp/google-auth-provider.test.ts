/**
 * @license
 * Copyright 2025 Google LLC
 * SPDX-License-Identifier: Apache-2.0
 */

import { GoogleAuth } from 'google-auth-library';
import { GoogleCredentialProvider } from './google-auth-provider.js';
import type { Mock } from 'vitest';
import { vi, describe, beforeEach, it, expect } from 'vitest';
import type { MCPServerConfig } from '../config/config.js';

vi.mock('google-auth-library');

describe('GoogleCredentialProvider', () => {
  const validConfig = {
    url: 'https://test.googleapis.com',
    oauth: {
      scopes: ['scope1', 'scope2'],
    },
  } as MCPServerConfig;

  beforeEach(() => {
    vi.clearAllMocks();
  });

  it('should throw an error if no scopes are provided', () => {
    const config = {
      url: 'https://test.googleapis.com',
    } as MCPServerConfig;
    expect(() => new GoogleCredentialProvider(config)).toThrow(
<<<<<<< HEAD
      /Scopes must be provided in the oauth config for Google Credentials provider/,
=======
      'Scopes must be provided in the oauth config for Google Credentials provider (or enable allow_unscoped_id_tokens_for_cloud_run to use ID tokens for Cloud Run endpoints)',
>>>>>>> abd22a75
    );
  });

  it('should use scopes from the config if provided', () => {
    new GoogleCredentialProvider(validConfig);
    expect(GoogleAuth).toHaveBeenCalledWith({
      scopes: ['scope1', 'scope2'],
    });
  });

  it('should throw an error for a non-allowlisted host', () => {
    const config = {
      url: 'https://example.com',
      oauth: {
        scopes: ['scope1', 'scope2'],
      },
    } as MCPServerConfig;
    expect(() => new GoogleCredentialProvider(config)).toThrow(
      'Host "example.com" is not an allowed host for Google Credential provider.',
    );
  });

  it('should allow luci.app', () => {
    const config = {
      url: 'https://luci.app',
      oauth: {
        scopes: ['scope1', 'scope2'],
      },
    } as MCPServerConfig;
    new GoogleCredentialProvider(config);
  });

  it('should allow sub.luci.app', () => {
    const config = {
      url: 'https://sub.luci.app',
      oauth: {
        scopes: ['scope1', 'scope2'],
      },
    } as MCPServerConfig;
    new GoogleCredentialProvider(config);
  });

  it('should not allow googleapis.com without a subdomain', () => {
    const config = {
      url: 'https://googleapis.com',
      oauth: {
        scopes: ['scope1', 'scope2'],
      },
    } as MCPServerConfig;
    expect(() => new GoogleCredentialProvider(config)).toThrow(
      'Host "googleapis.com" is not an allowed host for Google Credential provider.',
    );
  });

  it('should not allow run.app host even when unscoped ID token flag is not present', () => {
    const config = {
      url: 'https://test.run.app',
      oauth: {
        scopes: ['scope1', 'scope2'],
      },
    } as MCPServerConfig;
    expect(() => new GoogleCredentialProvider(config)).toThrow(
      'To enable the Cloud Run MCP Server at https://test.run.app please set allow_unscoped_id_tokens_cloud_run:true in the MCP Server config.',
    );
  });

  describe('with provider instance (Access Tokens)', () => {
    let provider: GoogleCredentialProvider;
    let mockGetAccessToken: Mock;
    let mockClient: {
      getAccessToken: Mock;
      credentials?: { expiry_date: number | null };
    };

    beforeEach(() => {
      // clear and reset mock client before each test
      mockGetAccessToken = vi.fn();
      mockClient = {
        getAccessToken: mockGetAccessToken,
      };
      (GoogleAuth.prototype.getClient as Mock).mockResolvedValue(mockClient);
      provider = new GoogleCredentialProvider(validConfig);
    });

    it('should return credentials', async () => {
      mockGetAccessToken.mockResolvedValue({ token: 'test-token' });

      const credentials = await provider.tokens();
      expect(credentials?.access_token).toBe('test-token');
    });

    it('should return undefined if access token is not available', async () => {
      mockGetAccessToken.mockResolvedValue({ token: null });

      const credentials = await provider.tokens();
      expect(credentials).toBeUndefined();
    });

    it('should return a cached token if it is not expired', async () => {
      vi.useFakeTimers();
      mockClient.credentials = { expiry_date: Date.now() + 3600 * 1000 }; // 1 hour
      mockGetAccessToken.mockResolvedValue({ token: 'test-token' });

      // first call
      const firstTokens = await provider.tokens();
      expect(firstTokens?.access_token).toBe('test-token');
      expect(mockGetAccessToken).toHaveBeenCalledTimes(1);

      // second call
      vi.advanceTimersByTime(1800 * 1000); // Advance time by 30 minutes
      const secondTokens = await provider.tokens();
      expect(secondTokens).toBe(firstTokens);
      expect(mockGetAccessToken).toHaveBeenCalledTimes(1); // Should not be called again

      vi.useRealTimers();
    });

    it('should fetch a new token if the cached token is expired', async () => {
      vi.useFakeTimers();

      // first call
      mockClient.credentials = { expiry_date: Date.now() + 1000 }; // Expires in 1 second
      mockGetAccessToken.mockResolvedValue({ token: 'expired-token' });

      const firstTokens = await provider.tokens();
      expect(firstTokens?.access_token).toBe('expired-token');
      expect(mockGetAccessToken).toHaveBeenCalledTimes(1);

      // second call
      vi.advanceTimersByTime(1001); // Advance time past expiry
      mockClient.credentials = { expiry_date: Date.now() + 3600 * 1000 }; // New expiry
      mockGetAccessToken.mockResolvedValue({ token: 'new-token' });

      const newTokens = await provider.tokens();
      expect(newTokens?.access_token).toBe('new-token');
      expect(mockGetAccessToken).toHaveBeenCalledTimes(2); // new fetch

      vi.useRealTimers();
    });
  });

  describe('ID token flow (allow_unscoped_id_tokens_cloud_run)', () => {
    let mockFetchIdToken: Mock;
    let mockIdClient: {
      idTokenProvider: {
        fetchIdToken: Mock;
      };
    };

    beforeEach(() => {
      mockFetchIdToken = vi.fn();
      mockIdClient = {
        idTokenProvider: {
          fetchIdToken: mockFetchIdToken,
        },
      };
      (GoogleAuth.prototype.getIdTokenClient as Mock).mockResolvedValue(
        mockIdClient,
      );
    });

    it('should return ID token when flag is enabled and derive audience from hostname', async () => {
      const config = {
        url: 'https://test.run.app/path',
        allow_unscoped_id_tokens_cloud_run: true,
      } as MCPServerConfig;
      const payload = { exp: Math.floor(Date.now() / 1000) + 3600 };
      const validToken = `header.${Buffer.from(JSON.stringify(payload)).toString('base64')}.signature`;
      mockFetchIdToken.mockResolvedValue(validToken);

      const provider = new GoogleCredentialProvider(config);
      const tokens = await provider.tokens();
      expect(tokens?.access_token).toBe(validToken);
      expect(GoogleAuth.prototype.getIdTokenClient).toHaveBeenCalledWith(
        'test.run.app',
      );
      expect(mockFetchIdToken).toHaveBeenCalledWith('test.run.app');
    });

    it('should return undefined and log error when fetching ID token fails', async () => {
      const config = {
        url: 'https://test.run.app/path',
        allow_unscoped_id_tokens_cloud_run: true,
      } as MCPServerConfig;
      const consoleErrorSpy = vi
        .spyOn(console, 'error')
        .mockImplementation(() => {});
      mockFetchIdToken.mockRejectedValue(new Error('Fetch failed'));

      const provider = new GoogleCredentialProvider(config);
      const tokens = await provider.tokens();
      expect(tokens).toBeUndefined();
      expect(consoleErrorSpy).toHaveBeenCalledWith(
        'Failed to get ID token from Google ADC',
        expect.any(Error),
      );
      consoleErrorSpy.mockRestore();
    });

    it('should not require scopes when flag allow_unscoped_id_tokens_cloud_run is true', () => {
      const config = {
        url: 'https://test.run.app',
        allow_unscoped_id_tokens_cloud_run: true,
      } as MCPServerConfig;

      expect(() => new GoogleCredentialProvider(config)).not.toThrow();
    });
  });
});<|MERGE_RESOLUTION|>--- conflicted
+++ resolved
@@ -29,11 +29,7 @@
       url: 'https://test.googleapis.com',
     } as MCPServerConfig;
     expect(() => new GoogleCredentialProvider(config)).toThrow(
-<<<<<<< HEAD
-      /Scopes must be provided in the oauth config for Google Credentials provider/,
-=======
       'Scopes must be provided in the oauth config for Google Credentials provider (or enable allow_unscoped_id_tokens_for_cloud_run to use ID tokens for Cloud Run endpoints)',
->>>>>>> abd22a75
     );
   });
 
