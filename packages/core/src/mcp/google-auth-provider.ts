/**
 * @license
 * Copyright 2025 Google LLC
 * SPDX-License-Identifier: Apache-2.0
 */

import type { OAuthClientProvider } from '@modelcontextprotocol/sdk/client/auth.js';
import type {
  OAuthClientInformation,
  OAuthClientInformationFull,
  OAuthClientMetadata,
  OAuthTokens,
} from '@modelcontextprotocol/sdk/shared/auth.js';
import { GoogleAuth } from 'google-auth-library';
import type { MCPServerConfig } from '../config/config.js';
<<<<<<< HEAD
import { t } from '../i18n/index.js';
import { OAuthUtils, FIVE_MIN_BUFFER_MS } from './oauth-utils.js';
=======
import { FIVE_MIN_BUFFER_MS } from './oauth-utils.js';
>>>>>>> 034ca939

const ALLOWED_HOSTS = [/^.+\.googleapis\.com$/, /^(.*\.)?luci\.app$/];

export class GoogleCredentialProvider implements OAuthClientProvider {
  private readonly auth: GoogleAuth;
  private cachedToken?: OAuthTokens;
  private tokenExpiryTime?: number;

  // Properties required by OAuthClientProvider, with no-op values
  readonly redirectUrl = '';
  readonly clientMetadata: OAuthClientMetadata = {
    client_name: 'Gemini CLI (Google ADC)',
    redirect_uris: [],
    grant_types: [],
    response_types: [],
    token_endpoint_auth_method: 'none',
  };
  private _clientInformation?: OAuthClientInformationFull;

  constructor(private readonly config?: MCPServerConfig) {
    const url = this.config?.url || this.config?.httpUrl;
    if (!url) {
      throw new Error(
        'URL must be provided in the config for Google Credentials provider',
      );
    }

    const hostname = new URL(url).hostname;
    if (!ALLOWED_HOSTS.some((pattern) => pattern.test(hostname))) {
      throw new Error(
        `Host "${hostname}" is not an allowed host for Google Credential provider.`,
      );
    }

    const scopes = this.config?.oauth?.scopes;
    if (!scopes || scopes.length === 0) {
      throw new Error(
<<<<<<< HEAD
        t(
          'commands.mcp.google_credentials.scopes_required',
          'Scopes must be provided in the oauth config for Google Credentials provider (or enable allow_unscoped_id_tokens_for_cloud_run to use ID tokens for Cloud Run endpoints)',
        ),
=======
        'Scopes must be provided in the oauth config for Google Credentials provider',
>>>>>>> 034ca939
      );
    }
    this.auth = new GoogleAuth({
      scopes,
    });
  }

  clientInformation(): OAuthClientInformation | undefined {
    return this._clientInformation;
  }

  saveClientInformation(clientInformation: OAuthClientInformationFull): void {
    this._clientInformation = clientInformation;
  }

  async tokens(): Promise<OAuthTokens | undefined> {
    // check for a valid, non-expired cached token.
    if (
      this.cachedToken &&
      this.tokenExpiryTime &&
      Date.now() < this.tokenExpiryTime - FIVE_MIN_BUFFER_MS
    ) {
      return this.cachedToken;
    }

    // Clear invalid/expired cache.
    this.cachedToken = undefined;
    this.tokenExpiryTime = undefined;

<<<<<<< HEAD
    // If allow_unscoped_id_tokens_for_cloud_run is configured, use ID tokens.
    if (this.useIdToken) {
      try {
        const idClient = await this.auth.getIdTokenClient(this.audience!);
        const idToken = await idClient.idTokenProvider.fetchIdToken(
          this.audience!,
        );

        const newToken: OAuthTokens = {
          access_token: idToken,
          token_type: 'Bearer',
        };

        const expiryTime = OAuthUtils.parseTokenExpiry(idToken);
        if (expiryTime) {
          this.tokenExpiryTime = expiryTime;
          this.cachedToken = newToken;
        }
        return newToken;
      } catch (e) {
        console.error(
          t(
            'commands.mcp.google_credentials.failed_get_id_token',
            'Failed to get ID token from Google ADC',
          ),
          e,
        );
        return undefined;
      }
    }

=======
>>>>>>> 034ca939
    const client = await this.auth.getClient();
    const accessTokenResponse = await client.getAccessToken();

    if (!accessTokenResponse.token) {
      console.error(
        t(
          'commands.mcp.google_credentials.failed_get_token',
          'Failed to get access token from Google ADC',
        ),
      );
      return undefined;
    }

    const newToken: OAuthTokens = {
      access_token: accessTokenResponse.token,
      token_type: 'Bearer',
    };

    const expiryTime = client.credentials?.expiry_date;
    if (expiryTime) {
      this.tokenExpiryTime = expiryTime;
      this.cachedToken = newToken;
    }

    return newToken;
  }

  saveTokens(_tokens: OAuthTokens): void {
    // No-op, ADC manages tokens.
  }

  redirectToAuthorization(_authorizationUrl: URL): void {
    // No-op
  }

  saveCodeVerifier(_codeVerifier: string): void {
    // No-op
  }

  codeVerifier(): string {
    // No-op
    return '';
  }
}<|MERGE_RESOLUTION|>--- conflicted
+++ resolved
@@ -13,12 +13,7 @@
 } from '@modelcontextprotocol/sdk/shared/auth.js';
 import { GoogleAuth } from 'google-auth-library';
 import type { MCPServerConfig } from '../config/config.js';
-<<<<<<< HEAD
-import { t } from '../i18n/index.js';
-import { OAuthUtils, FIVE_MIN_BUFFER_MS } from './oauth-utils.js';
-=======
 import { FIVE_MIN_BUFFER_MS } from './oauth-utils.js';
->>>>>>> 034ca939
 
 const ALLOWED_HOSTS = [/^.+\.googleapis\.com$/, /^(.*\.)?luci\.app$/];
 
@@ -56,14 +51,7 @@
     const scopes = this.config?.oauth?.scopes;
     if (!scopes || scopes.length === 0) {
       throw new Error(
-<<<<<<< HEAD
-        t(
-          'commands.mcp.google_credentials.scopes_required',
-          'Scopes must be provided in the oauth config for Google Credentials provider (or enable allow_unscoped_id_tokens_for_cloud_run to use ID tokens for Cloud Run endpoints)',
-        ),
-=======
         'Scopes must be provided in the oauth config for Google Credentials provider',
->>>>>>> 034ca939
       );
     }
     this.auth = new GoogleAuth({
@@ -93,50 +81,11 @@
     this.cachedToken = undefined;
     this.tokenExpiryTime = undefined;
 
-<<<<<<< HEAD
-    // If allow_unscoped_id_tokens_for_cloud_run is configured, use ID tokens.
-    if (this.useIdToken) {
-      try {
-        const idClient = await this.auth.getIdTokenClient(this.audience!);
-        const idToken = await idClient.idTokenProvider.fetchIdToken(
-          this.audience!,
-        );
-
-        const newToken: OAuthTokens = {
-          access_token: idToken,
-          token_type: 'Bearer',
-        };
-
-        const expiryTime = OAuthUtils.parseTokenExpiry(idToken);
-        if (expiryTime) {
-          this.tokenExpiryTime = expiryTime;
-          this.cachedToken = newToken;
-        }
-        return newToken;
-      } catch (e) {
-        console.error(
-          t(
-            'commands.mcp.google_credentials.failed_get_id_token',
-            'Failed to get ID token from Google ADC',
-          ),
-          e,
-        );
-        return undefined;
-      }
-    }
-
-=======
->>>>>>> 034ca939
     const client = await this.auth.getClient();
     const accessTokenResponse = await client.getAccessToken();
 
     if (!accessTokenResponse.token) {
-      console.error(
-        t(
-          'commands.mcp.google_credentials.failed_get_token',
-          'Failed to get access token from Google ADC',
-        ),
-      );
+      console.error('Failed to get access token from Google ADC');
       return undefined;
     }
 
