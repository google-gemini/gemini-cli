/**
 * @license
 * Copyright 2025 Google LLC
 * SPDX-License-Identifier: Apache-2.0
 */

import * as http from 'node:http';
import * as crypto from 'node:crypto';
import { URL } from 'node:url';
import { openBrowserSecurely } from '../utils/secure-browser-launcher.js';
import type { OAuthToken } from './token-storage/types.js';
import { MCPOAuthTokenStorage } from './oauth-token-storage.js';
import { getErrorMessage } from '../utils/errors.js';
import { OAuthUtils } from './oauth-utils.js';

/**
 * OAuth configuration for an MCP server.
 */
export interface MCPOAuthConfig {
  enabled?: boolean; // Whether OAuth is enabled for this server
  clientId?: string;
  clientSecret?: string;
  authorizationUrl?: string;
  tokenUrl?: string;
  scopes?: string[];
  audiences?: string[];
  redirectUri?: string;
  tokenParamName?: string; // For SSE connections, specifies the query parameter name for the token
}

/**
 * OAuth authorization response.
 */
export interface OAuthAuthorizationResponse {
  code: string;
  state: string;
}

/**
 * OAuth token response from the authorization server.
 */
export interface OAuthTokenResponse {
  access_token: string;
  id_token?: string;
  token_type: string;
  expires_in?: number;
  refresh_token?: string;
  scope?: string;
}

/**
 * Dynamic client registration request.
 */
export interface OAuthClientRegistrationRequest {
  client_name: string;
  redirect_uris: string[];
  grant_types: string[];
  response_types: string[];
  token_endpoint_auth_method: string;
  code_challenge_method?: string[];
  scope?: string;
}

/**
 * Dynamic client registration response.
 */
export interface OAuthClientRegistrationResponse {
  client_id: string;
  client_secret?: string;
  client_id_issued_at?: number;
  client_secret_expires_at?: number;
  redirect_uris: string[];
  grant_types: string[];
  response_types: string[];
  token_endpoint_auth_method: string;
  code_challenge_method?: string[];
  scope?: string;
}

/**
 * PKCE (Proof Key for Code Exchange) parameters.
 */
interface PKCEParams {
  codeVerifier: string;
  codeChallenge: string;
  state: string;
}

const REDIRECT_PORT = 7777;
const REDIRECT_PATH = '/oauth/callback';
const HTTP_OK = 200;

/**
 * Provider for handling OAuth authentication for MCP servers.
 */
export class MCPOAuthProvider {
  private readonly tokenStorage: MCPOAuthTokenStorage;

  constructor(tokenStorage: MCPOAuthTokenStorage = new MCPOAuthTokenStorage()) {
    this.tokenStorage = tokenStorage;
  }

  /**
   * Register a client dynamically with the OAuth server.
   *
   * @param registrationUrl The client registration endpoint URL
   * @param config OAuth configuration
   * @returns The registered client information
   */
  private async registerClient(
    registrationUrl: string,
    config: MCPOAuthConfig,
  ): Promise<OAuthClientRegistrationResponse> {
    const redirectUri =
      config.redirectUri || `http://localhost:${REDIRECT_PORT}${REDIRECT_PATH}`;

    const registrationRequest: OAuthClientRegistrationRequest = {
      client_name: 'Gemini CLI MCP Client',
      redirect_uris: [redirectUri],
      grant_types: ['authorization_code', 'refresh_token'],
      response_types: ['code'],
      token_endpoint_auth_method: 'none', // Public client
      code_challenge_method: ['S256'],
      scope: config.scopes?.join(' ') || '',
    };

    const response = await fetch(registrationUrl, {
      method: 'POST',
      headers: {
        'Content-Type': 'application/json',
      },
      body: JSON.stringify(registrationRequest),
    });

    if (!response.ok) {
      const errorText = await response.text();
      throw new Error(
        `Client registration failed: ${response.status} ${response.statusText} - ${errorText}`,
      );
    }

    return (await response.json()) as OAuthClientRegistrationResponse;
  }

  /**
   * Discover OAuth configuration from an MCP server URL.
   *
   * @param mcpServerUrl The MCP server URL
   * @returns OAuth configuration if discovered, null otherwise
   */
  private async discoverOAuthFromMCPServer(
    mcpServerUrl: string,
  ): Promise<MCPOAuthConfig | null> {
    // Use the full URL with path preserved for OAuth discovery
    return OAuthUtils.discoverOAuthConfig(mcpServerUrl);
  }

  /**
   * Generate PKCE parameters for OAuth flow.
   *
   * @returns PKCE parameters including code verifier, challenge, and state
   */
  private generatePKCEParams(): PKCEParams {
    // Generate code verifier (43-128 characters)
    const codeVerifier = crypto.randomBytes(32).toString('base64url');

    // Generate code challenge using SHA256
    const codeChallenge = crypto
      .createHash('sha256')
      .update(codeVerifier)
      .digest('base64url');

    // Generate state for CSRF protection
    const state = crypto.randomBytes(16).toString('base64url');

    return { codeVerifier, codeChallenge, state };
  }

  /**
   * Start a local HTTP server to handle OAuth callback.
   *
   * @param expectedState The state parameter to validate
   * @returns Promise that resolves with the authorization code
   */
  private async startCallbackServer(
    expectedState: string,
  ): Promise<OAuthAuthorizationResponse> {
    return new Promise((resolve, reject) => {
      const server = http.createServer(
        async (req: http.IncomingMessage, res: http.ServerResponse) => {
          try {
            const url = new URL(req.url!, `http://localhost:${REDIRECT_PORT}`);

            if (url.pathname !== REDIRECT_PATH) {
              res.writeHead(404);
              res.end('Not found');
              return;
            }

            const code = url.searchParams.get('code');
            const state = url.searchParams.get('state');
            const error = url.searchParams.get('error');

            if (error) {
              res.writeHead(HTTP_OK, { 'Content-Type': 'text/html' });
              res.end(`
              <html>
                <body>
                  <h1>Authentication Failed</h1>
                  <p>Error: ${(error as string).replace(/</g, '&lt;').replace(/>/g, '&gt;')}</p>
                  <p>${((url.searchParams.get('error_description') || '') as string).replace(/</g, '&lt;').replace(/>/g, '&gt;')}</p>
                  <p>You can close this window.</p>
                </body>
              </html>
            `);
              server.close();
              reject(new Error(`OAuth error: ${error}`));
              return;
            }

            if (!code || !state) {
              res.writeHead(400);
              res.end('Missing code or state parameter');
              return;
            }

            if (state !== expectedState) {
              res.writeHead(400);
              res.end('Invalid state parameter');
              server.close();
              reject(new Error('State mismatch - possible CSRF attack'));
              return;
            }

            // Send success response to browser
            res.writeHead(HTTP_OK, { 'Content-Type': 'text/html' });
            res.end(`
            <html>
              <body>
                <h1>Authentication Successful!</h1>
                <p>You can close this window and return to Gemini CLI.</p>
                <script>window.close();</script>
              </body>
            </html>
          `);

            server.close();
            resolve({ code, state });
          } catch (error) {
            server.close();
            reject(error);
          }
        },
      );

      server.on('error', reject);
      server.listen(REDIRECT_PORT, () => {
        console.log(`OAuth callback server listening on port ${REDIRECT_PORT}`);
      });

      // Timeout after 5 minutes
      setTimeout(
        () => {
          server.close();
          reject(new Error('OAuth callback timeout'));
        },
        5 * 60 * 1000,
      );
    });
  }

  /**
   * Build the authorization URL with PKCE parameters.
   *
   * @param config OAuth configuration
   * @param pkceParams PKCE parameters
   * @param mcpServerUrl The MCP server URL to use as the resource parameter
   * @returns The authorization URL
   */
  private buildAuthorizationUrl(
    config: MCPOAuthConfig,
    pkceParams: PKCEParams,
    mcpServerUrl?: string,
  ): string {
    const redirectUri =
      config.redirectUri || `http://localhost:${REDIRECT_PORT}${REDIRECT_PATH}`;

    const params = new URLSearchParams({
      client_id: config.clientId!,
      response_type: 'code',
      redirect_uri: redirectUri,
      state: pkceParams.state,
      code_challenge: pkceParams.codeChallenge,
      code_challenge_method: 'S256',
    });

    if (config.scopes && config.scopes.length > 0) {
      params.append('scope', config.scopes.join(' '));
    }

    if (config.audiences && config.audiences.length > 0) {
      params.append('audience', config.audiences.join(' '));
    }

    // Add resource parameter for MCP OAuth spec compliance
    // Only add if we have an MCP server URL (indicates MCP OAuth flow, not standard OAuth)
    if (mcpServerUrl) {
      try {
        params.append(
          'resource',
          OAuthUtils.buildResourceParameter(mcpServerUrl),
        );
      } catch (error) {
        console.warn(
          `Could not add resource parameter: ${getErrorMessage(error)}`,
        );
      }
    }

    const url = new URL(config.authorizationUrl!);
    params.forEach((value, key) => {
      url.searchParams.append(key, value);
    });
    return url.toString();
  }

  /**
   * Exchange authorization code for tokens.
   *
   * @param config OAuth configuration
   * @param code Authorization code
   * @param codeVerifier PKCE code verifier
   * @param mcpServerUrl The MCP server URL to use as the resource parameter
   * @returns The token response
   */
  private async exchangeCodeForToken(
    config: MCPOAuthConfig,
    code: string,
    codeVerifier: string,
    mcpServerUrl?: string,
  ): Promise<OAuthTokenResponse> {
    const redirectUri =
      config.redirectUri || `http://localhost:${REDIRECT_PORT}${REDIRECT_PATH}`;

    const params = new URLSearchParams({
      grant_type: 'authorization_code',
      code,
      redirect_uri: redirectUri,
      code_verifier: codeVerifier,
      client_id: config.clientId!,
    });

    if (config.clientSecret) {
      params.append('client_secret', config.clientSecret);
    }

    if (config.audiences && config.audiences.length > 0) {
      params.append('audience', config.audiences.join(' '));
    }

    // Add resource parameter for MCP OAuth spec compliance
    // Only add if we have an MCP server URL (indicates MCP OAuth flow, not standard OAuth)
    if (mcpServerUrl) {
      const resourceUrl = mcpServerUrl;
      try {
        params.append(
          'resource',
          OAuthUtils.buildResourceParameter(resourceUrl),
        );
      } catch (error) {
        console.warn(
          `Could not add resource parameter: ${getErrorMessage(error)}`,
        );
      }
    }

    const response = await fetch(config.tokenUrl!, {
      method: 'POST',
      headers: {
        'Content-Type': 'application/x-www-form-urlencoded',
        Accept: 'application/json, application/x-www-form-urlencoded',
      },
      body: params.toString(),
    });

    const responseText = await response.text();
    const contentType = response.headers.get('content-type') || '';

    if (!response.ok) {
      // Try to parse error from form-urlencoded response
      let errorMessage: string | null = null;
      try {
        const errorParams = new URLSearchParams(responseText);
        const error = errorParams.get('error');
        const errorDescription = errorParams.get('error_description');
        if (error) {
          errorMessage = `Token exchange failed: ${error} - ${errorDescription || 'No description'}`;
        }
      } catch {
        // Fall back to raw error
      }
      throw new Error(
        errorMessage ||
          `Token exchange failed: ${response.status} - ${responseText}`,
      );
    }

    // Log unexpected content types for debugging
    if (
      !contentType.includes('application/json') &&
      !contentType.includes('application/x-www-form-urlencoded')
    ) {
      console.warn(
        `Token endpoint returned unexpected content-type: ${contentType}. ` +
          `Expected application/json or application/x-www-form-urlencoded. ` +
          `Will attempt to parse response.`,
      );
    }

    // Try to parse as JSON first, fall back to form-urlencoded
    try {
      return JSON.parse(responseText) as OAuthTokenResponse;
    } catch {
      // Parse form-urlencoded response
      const tokenParams = new URLSearchParams(responseText);
      const accessToken = tokenParams.get('access_token');
      const tokenType = tokenParams.get('token_type') || 'Bearer';
      const expiresIn = tokenParams.get('expires_in');
      const refreshToken = tokenParams.get('refresh_token');
      const scope = tokenParams.get('scope');

      if (!accessToken) {
        // Check for error in response
        const error = tokenParams.get('error');
        const errorDescription = tokenParams.get('error_description');
        throw new Error(
          `Token exchange failed: ${error || 'no_access_token'} - ${errorDescription || responseText}`,
        );
      }

      return {
        access_token: accessToken,
        token_type: tokenType,
        expires_in: expiresIn ? parseInt(expiresIn, 10) : undefined,
        refresh_token: refreshToken || undefined,
        scope: scope || undefined,
      } as OAuthTokenResponse;
    }
  }

  /**
   * Refresh an access token using a refresh token.
   *
   * @param config OAuth configuration
   * @param refreshToken The refresh token
   * @param tokenUrl The token endpoint URL
   * @param mcpServerUrl The MCP server URL to use as the resource parameter
   * @returns The new token response
   */
  async refreshAccessToken(
    config: MCPOAuthConfig,
    refreshToken: string,
    tokenUrl: string,
    mcpServerUrl?: string,
  ): Promise<OAuthTokenResponse> {
    const params = new URLSearchParams({
      grant_type: 'refresh_token',
      refresh_token: refreshToken,
      client_id: config.clientId!,
    });

    if (config.clientSecret) {
      params.append('client_secret', config.clientSecret);
    }

    if (config.scopes && config.scopes.length > 0) {
      params.append('scope', config.scopes.join(' '));
    }

    if (config.audiences && config.audiences.length > 0) {
      params.append('audience', config.audiences.join(' '));
    }

    // Add resource parameter for MCP OAuth spec compliance
    // Only add if we have an MCP server URL (indicates MCP OAuth flow, not standard OAuth)
    if (mcpServerUrl) {
      try {
        params.append(
          'resource',
          OAuthUtils.buildResourceParameter(mcpServerUrl),
        );
      } catch (error) {
        console.warn(
          `Could not add resource parameter: ${getErrorMessage(error)}`,
        );
      }
    }

    const response = await fetch(tokenUrl, {
      method: 'POST',
      headers: {
        'Content-Type': 'application/x-www-form-urlencoded',
        Accept: 'application/json, application/x-www-form-urlencoded',
      },
      body: params.toString(),
    });

    const responseText = await response.text();
    const contentType = response.headers.get('content-type') || '';

    if (!response.ok) {
      // Try to parse error from form-urlencoded response
      let errorMessage: string | null = null;
      try {
        const errorParams = new URLSearchParams(responseText);
        const error = errorParams.get('error');
        const errorDescription = errorParams.get('error_description');
        if (error) {
          errorMessage = `Token refresh failed: ${error} - ${errorDescription || 'No description'}`;
        }
      } catch {
        // Fall back to raw error
      }
      throw new Error(
        errorMessage ||
          `Token refresh failed: ${response.status} - ${responseText}`,
      );
    }

    // Log unexpected content types for debugging
    if (
      !contentType.includes('application/json') &&
      !contentType.includes('application/x-www-form-urlencoded')
    ) {
      console.warn(
        `Token refresh endpoint returned unexpected content-type: ${contentType}. ` +
          `Expected application/json or application/x-www-form-urlencoded. ` +
          `Will attempt to parse response.`,
      );
    }

    // Try to parse as JSON first, fall back to form-urlencoded
    try {
      return JSON.parse(responseText) as OAuthTokenResponse;
    } catch {
      // Parse form-urlencoded response
      const tokenParams = new URLSearchParams(responseText);
      const accessToken = tokenParams.get('access_token');
      const tokenType = tokenParams.get('token_type') || 'Bearer';
      const expiresIn = tokenParams.get('expires_in');
      const refreshToken = tokenParams.get('refresh_token');
      const scope = tokenParams.get('scope');

      if (!accessToken) {
        // Check for error in response
        const error = tokenParams.get('error');
        const errorDescription = tokenParams.get('error_description');
        throw new Error(
          `Token refresh failed: ${error || 'unknown_error'} - ${errorDescription || responseText}`,
        );
      }

      return {
        access_token: accessToken,
        token_type: tokenType,
        expires_in: expiresIn ? parseInt(expiresIn, 10) : undefined,
        refresh_token: refreshToken || undefined,
        scope: scope || undefined,
      } as OAuthTokenResponse;
    }
  }

  /**
   * Perform the full OAuth authorization code flow with PKCE.
   *
   * @param serverName The name of the MCP server
   * @param config OAuth configuration
   * @param mcpServerUrl Optional MCP server URL for OAuth discovery
   * @returns The obtained OAuth token
   */
  async authenticate(
    serverName: string,
    config: MCPOAuthConfig,
    mcpServerUrl?: string,
  ): Promise<OAuthToken> {
    // If no authorization URL is provided, try to discover OAuth configuration
    if (!config.authorizationUrl && mcpServerUrl) {
      console.log(
        'No authorization URL provided, attempting OAuth discovery...',
      );

      // First check if the server requires authentication via WWW-Authenticate header
      try {
        const headers: HeadersInit = OAuthUtils.isSSEEndpoint(mcpServerUrl)
          ? { Accept: 'text/event-stream' }
          : { Accept: 'application/json' };

        const response = await fetch(mcpServerUrl, {
          method: 'HEAD',
          headers,
        });

        if (response.status === 401 || response.status === 307) {
          const wwwAuthenticate = response.headers.get('www-authenticate');

          if (wwwAuthenticate) {
            const discoveredConfig =
              await OAuthUtils.discoverOAuthFromWWWAuthenticate(
                wwwAuthenticate,
              );
            if (discoveredConfig) {
              // Merge discovered config with existing config, preserving clientId and clientSecret
              config = {
                ...config,
                authorizationUrl: discoveredConfig.authorizationUrl,
                tokenUrl: discoveredConfig.tokenUrl,
                scopes: discoveredConfig.scopes || config.scopes || [],
                // Preserve existing client credentials
                clientId: config.clientId,
                clientSecret: config.clientSecret,
              };
            }
          }
        }
      } catch (error) {
        console.debug(
          `Failed to check endpoint for authentication requirements: ${getErrorMessage(error)}`,
        );
      }

      // If we still don't have OAuth config, try the standard discovery
      if (!config.authorizationUrl) {
        const discoveredConfig =
          await this.discoverOAuthFromMCPServer(mcpServerUrl);
        if (discoveredConfig) {
          // Merge discovered config with existing config, preserving clientId and clientSecret
          config = {
            ...config,
            authorizationUrl: discoveredConfig.authorizationUrl,
            tokenUrl: discoveredConfig.tokenUrl,
            scopes: discoveredConfig.scopes || config.scopes || [],
            // Preserve existing client credentials
            clientId: config.clientId,
            clientSecret: config.clientSecret,
          };
        } else {
          throw new Error(
            'Failed to discover OAuth configuration from MCP server',
          );
        }
      }
    }

    // If no client ID is provided, try dynamic client registration
    if (!config.clientId) {
      // Extract server URL from authorization URL
      if (!config.authorizationUrl) {
        throw new Error(
          'Cannot perform dynamic registration without authorization URL',
        );
      }

      const authUrl = new URL(config.authorizationUrl);
      const serverUrl = `${authUrl.protocol}//${authUrl.host}`;

      console.log(
        'No client ID provided, attempting dynamic client registration...',
      );

      // Get the authorization server metadata for registration
      const authServerMetadataUrl = new URL(
        '/.well-known/oauth-authorization-server',
        serverUrl,
      ).toString();

      const authServerMetadata =
        await OAuthUtils.fetchAuthorizationServerMetadata(
          authServerMetadataUrl,
        );
      if (!authServerMetadata) {
        throw new Error(
          'Failed to fetch authorization server metadata for client registration',
        );
      }

      // Register client if registration endpoint is available
      if (authServerMetadata.registration_endpoint) {
        const clientRegistration = await this.registerClient(
          authServerMetadata.registration_endpoint,
          config,
        );

        config.clientId = clientRegistration.client_id;
        if (clientRegistration.client_secret) {
          config.clientSecret = clientRegistration.client_secret;
        }

        console.log('Dynamic client registration successful');
      } else {
        throw new Error(
          'No client ID provided and dynamic registration not supported',
        );
      }
    }

    // Validate configuration
    if (!config.clientId || !config.authorizationUrl || !config.tokenUrl) {
      throw new Error(
        'Missing required OAuth configuration after discovery and registration',
      );
    }

    // Generate PKCE parameters
    const pkceParams = this.generatePKCEParams();

    // Build authorization URL
    const authUrl = this.buildAuthorizationUrl(
      config,
      pkceParams,
      mcpServerUrl,
    );

    console.log('\nOpening browser for OAuth authentication...');
    console.log('If the browser does not open, please visit:');
    console.log('');

    // Get terminal width or default to 80
    const terminalWidth = process.stdout.columns || 80;
    const separatorLength = Math.min(terminalWidth - 2, 80);
    const separator = '━'.repeat(separatorLength);

    console.log(separator);
    console.log(
      'COPY THE ENTIRE URL BELOW (select all text between the lines):',
    );
    console.log(separator);
    console.log(authUrl);
    console.log(separator);
    console.log('');
    console.log(
      '💡 TIP: Triple-click to select the entire URL, then copy and paste it into your browser.',
    );
    console.log(
      '⚠️  Make sure to copy the COMPLETE URL - it may wrap across multiple lines.',
    );
    console.log('');

    // Start callback server
    const callbackPromise = this.startCallbackServer(pkceParams.state);

    // Open browser securely
    try {
      await openBrowserSecurely(authUrl);
    } catch (error) {
      console.warn(
        'Failed to open browser automatically:',
        getErrorMessage(error),
      );
    }

    // Wait for callback
    const { code } = await callbackPromise;

    console.log('\nAuthorization code received, exchanging for tokens...');

    // Exchange code for tokens
    const tokenResponse = await this.exchangeCodeForToken(
      config,
      code,
      pkceParams.codeVerifier,
      mcpServerUrl,
    );
    
    // Prioritize the ID Token for authentication if it exists (OIDC flow),
    const bearerToken = tokenResponse.id_token || tokenResponse.access_token;

    // Convert to our token format
    if (!tokenResponse.access_token) {
      throw new Error('No access token received from token endpoint');
    }

<<<<<<< HEAD
    const token: MCPOAuthToken = {
      accessToken: bearerToken,
=======
    const token: OAuthToken = {
      accessToken: tokenResponse.access_token,
>>>>>>> 1eaf21f6
      tokenType: tokenResponse.token_type || 'Bearer',
      refreshToken: tokenResponse.refresh_token,
      scope: tokenResponse.scope,
    };

    if (tokenResponse.expires_in) {
      token.expiresAt = Date.now() + tokenResponse.expires_in * 1000;
    }

    // Save token
    try {
      await this.tokenStorage.saveToken(
        serverName,
        token,
        config.clientId,
        config.tokenUrl,
        mcpServerUrl,
      );
      console.log('Authentication successful! Token saved.');

      // Verify token was saved
      const savedToken = await this.tokenStorage.getCredentials(serverName);
      if (savedToken && savedToken.token && savedToken.token.accessToken) {
        const tokenPreview =
          savedToken.token.accessToken.length > 20
            ? `${savedToken.token.accessToken.substring(0, 20)}...`
            : '[token]';
        console.log(`Token verification successful: ${tokenPreview}`);
      } else {
        console.error(
          'Token verification failed: token not found or invalid after save',
        );
      }
    } catch (saveError) {
      console.error(`Failed to save token: ${getErrorMessage(saveError)}`);
      throw saveError;
    }

    return token;
  }

  /**
   * Get a valid access token for an MCP server, refreshing if necessary.
   *
   * @param serverName The name of the MCP server
   * @param config OAuth configuration
   * @returns A valid access token or null if not authenticated
   */
  async getValidToken(
    serverName: string,
    config: MCPOAuthConfig,
  ): Promise<string | null> {
    console.debug(`Getting valid token for server: ${serverName}`);
    const credentials = await this.tokenStorage.getCredentials(serverName);

    if (!credentials) {
      console.debug(`No credentials found for server: ${serverName}`);
      return null;
    }

    const { token } = credentials;
    console.debug(
      `Found token for server: ${serverName}, expired: ${this.tokenStorage.isTokenExpired(token)}`,
    );

    // Check if token is expired
    if (!this.tokenStorage.isTokenExpired(token)) {
      console.debug(`Returning valid token for server: ${serverName}`);
      return token.accessToken;
    }

    // Try to refresh if we have a refresh token
    if (token.refreshToken && config.clientId && credentials.tokenUrl) {
      try {
        console.log(`Refreshing expired token for MCP server: ${serverName}`);

        const newTokenResponse = await this.refreshAccessToken(
          config,
          token.refreshToken,
          credentials.tokenUrl,
          credentials.mcpServerUrl,
        );

        // Prioritize the ID Token from the refresh response if it exists.
        const newBearerToken = newTokenResponse.id_token || newTokenResponse.access_token;

        // Update stored token
<<<<<<< HEAD
        const newToken: MCPOAuthToken = {
          accessToken: newBearerToken,
=======
        const newToken: OAuthToken = {
          accessToken: newTokenResponse.access_token,
>>>>>>> 1eaf21f6
          tokenType: newTokenResponse.token_type,
          refreshToken: newTokenResponse.refresh_token || token.refreshToken,
          scope: newTokenResponse.scope || token.scope,
        };

        if (newTokenResponse.expires_in) {
          newToken.expiresAt = Date.now() + newTokenResponse.expires_in * 1000;
        }

        await this.tokenStorage.saveToken(
          serverName,
          newToken,
          config.clientId,
          credentials.tokenUrl,
          credentials.mcpServerUrl,
        );

        return newToken.accessToken;
      } catch (error) {
        console.error(`Failed to refresh token: ${getErrorMessage(error)}`);
        // Remove invalid token
        await this.tokenStorage.deleteCredentials(serverName);
      }
    }

    return null;
  }
}<|MERGE_RESOLUTION|>--- conflicted
+++ resolved
@@ -779,13 +779,9 @@
       throw new Error('No access token received from token endpoint');
     }
 
-<<<<<<< HEAD
-    const token: MCPOAuthToken = {
+    const token: OAuthToken = {
       accessToken: bearerToken,
-=======
-    const token: OAuthToken = {
-      accessToken: tokenResponse.access_token,
->>>>>>> 1eaf21f6
+
       tokenType: tokenResponse.token_type || 'Bearer',
       refreshToken: tokenResponse.refresh_token,
       scope: tokenResponse.scope,
@@ -873,13 +869,8 @@
         const newBearerToken = newTokenResponse.id_token || newTokenResponse.access_token;
 
         // Update stored token
-<<<<<<< HEAD
-        const newToken: MCPOAuthToken = {
+        const newToken: OAuthToken = {
           accessToken: newBearerToken,
-=======
-        const newToken: OAuthToken = {
-          accessToken: newTokenResponse.access_token,
->>>>>>> 1eaf21f6
           tokenType: newTokenResponse.token_type,
           refreshToken: newTokenResponse.refresh_token || token.refreshToken,
           scope: newTokenResponse.scope || token.scope,
