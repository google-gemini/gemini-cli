--- conflicted
+++ resolved
@@ -6,12 +6,8 @@
 
 import * as crypto from 'node:crypto';
 import { BaseTokenStorage } from './base-token-storage.js';
-<<<<<<< HEAD
 import type { OAuthCredentials, SecretStorage } from './types.js';
-=======
-import type { OAuthCredentials } from './types.js';
 import { coreEvents } from '../../utils/events.js';
->>>>>>> 5ded674a
 
 interface Keytar {
   getPassword(service: string, account: string): Promise<string | null>;
