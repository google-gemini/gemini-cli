--- conflicted
+++ resolved
@@ -22,21 +22,13 @@
 
   describe('constructor', () => {
     it('should use default config when none provided', () => {
-<<<<<<< HEAD
-      const { decision } = engine.check({ name: 'test' });
-=======
-      const decision = engine.check({ name: 'test' }, undefined);
->>>>>>> 400da30a
+      const { decision } = engine.check({ name: 'test' }, undefined);
       expect(decision).toBe(PolicyDecision.ASK_USER);
     });
 
     it('should respect custom default decision', () => {
       engine = new PolicyEngine({ defaultDecision: PolicyDecision.DENY });
-<<<<<<< HEAD
-      const { decision } = engine.check({ name: 'test' });
-=======
-      const decision = engine.check({ name: 'test' }, undefined);
->>>>>>> 400da30a
+      const { decision } = engine.check({ name: 'test' }, undefined);
       expect(decision).toBe(PolicyDecision.DENY);
     });
 
@@ -65,21 +57,13 @@
 
       engine = new PolicyEngine({ rules });
 
-<<<<<<< HEAD
-      expect(engine.check({ name: 'shell' }).decision).toBe(
-        PolicyDecision.ALLOW,
-      );
-      expect(engine.check({ name: 'edit' }).decision).toBe(PolicyDecision.DENY);
-      expect(engine.check({ name: 'other' }).decision).toBe(
-=======
-      expect(engine.check({ name: 'shell' }, undefined)).toBe(
-        PolicyDecision.ALLOW,
-      );
-      expect(engine.check({ name: 'edit' }, undefined)).toBe(
+      expect(engine.check({ name: 'shell' }, undefined).decision).toBe(
+        PolicyDecision.ALLOW,
+      );
+      expect(engine.check({ name: 'edit' }, undefined).decision).toBe(
         PolicyDecision.DENY,
       );
-      expect(engine.check({ name: 'other' }, undefined)).toBe(
->>>>>>> 400da30a
+      expect(engine.check({ name: 'other' }, undefined).decision).toBe(
         PolicyDecision.ASK_USER,
       );
     });
@@ -109,13 +93,12 @@
         args: { command: 'ls -la' },
       };
 
-<<<<<<< HEAD
-      expect(engine.check(dangerousCall).decision).toBe(PolicyDecision.DENY);
-      expect(engine.check(safeCall).decision).toBe(PolicyDecision.ALLOW);
-=======
-      expect(engine.check(dangerousCall, undefined)).toBe(PolicyDecision.DENY);
-      expect(engine.check(safeCall, undefined)).toBe(PolicyDecision.ALLOW);
->>>>>>> 400da30a
+      expect(engine.check(dangerousCall, undefined).decision).toBe(
+        PolicyDecision.DENY,
+      );
+      expect(engine.check(safeCall, undefined).decision).toBe(
+        PolicyDecision.ALLOW,
+      );
     });
 
     it('should apply rules by priority', () => {
@@ -127,11 +110,7 @@
       engine = new PolicyEngine({ rules });
 
       // Higher priority rule (ALLOW) should win
-<<<<<<< HEAD
-      expect(engine.check({ name: 'shell' }).decision).toBe(
-=======
-      expect(engine.check({ name: 'shell' }, undefined)).toBe(
->>>>>>> 400da30a
+      expect(engine.check({ name: 'shell' }, undefined).decision).toBe(
         PolicyDecision.ALLOW,
       );
     });
@@ -144,17 +123,10 @@
 
       engine = new PolicyEngine({ rules });
 
-<<<<<<< HEAD
-      expect(engine.check({ name: 'safe-tool' }).decision).toBe(
-        PolicyDecision.ALLOW,
-      );
-      expect(engine.check({ name: 'any-other-tool' }).decision).toBe(
-=======
-      expect(engine.check({ name: 'safe-tool' }, undefined)).toBe(
-        PolicyDecision.ALLOW,
-      );
-      expect(engine.check({ name: 'any-other-tool' }, undefined)).toBe(
->>>>>>> 400da30a
+      expect(engine.check({ name: 'safe-tool' }, undefined).decision).toBe(
+        PolicyDecision.ALLOW,
+      );
+      expect(engine.check({ name: 'any-other-tool' }, undefined).decision).toBe(
         PolicyDecision.DENY,
       );
     });
@@ -171,27 +143,15 @@
       engine = new PolicyEngine(config);
 
       // ASK_USER should become DENY in non-interactive mode
-<<<<<<< HEAD
-      expect(engine.check({ name: 'interactive-tool' }).decision).toBe(
-        PolicyDecision.DENY,
-      );
+      expect(
+        engine.check({ name: 'interactive-tool' }, undefined).decision,
+      ).toBe(PolicyDecision.DENY);
       // ALLOW should remain ALLOW
-      expect(engine.check({ name: 'allowed-tool' }).decision).toBe(
+      expect(engine.check({ name: 'allowed-tool' }, undefined).decision).toBe(
         PolicyDecision.ALLOW,
       );
       // Default ASK_USER should also become DENY
-      expect(engine.check({ name: 'unknown-tool' }).decision).toBe(
-=======
-      expect(engine.check({ name: 'interactive-tool' }, undefined)).toBe(
-        PolicyDecision.DENY,
-      );
-      // ALLOW should remain ALLOW
-      expect(engine.check({ name: 'allowed-tool' }, undefined)).toBe(
-        PolicyDecision.ALLOW,
-      );
-      // Default ASK_USER should also become DENY
-      expect(engine.check({ name: 'unknown-tool' }, undefined)).toBe(
->>>>>>> 400da30a
+      expect(engine.check({ name: 'unknown-tool' }, undefined).decision).toBe(
         PolicyDecision.DENY,
       );
     });
@@ -223,21 +183,13 @@
     });
 
     it('should apply newly added rules', () => {
-<<<<<<< HEAD
-      expect(engine.check({ name: 'new-tool' }).decision).toBe(
-=======
-      expect(engine.check({ name: 'new-tool' }, undefined)).toBe(
->>>>>>> 400da30a
+      expect(engine.check({ name: 'new-tool' }, undefined).decision).toBe(
         PolicyDecision.ASK_USER,
       );
 
       engine.addRule({ toolName: 'new-tool', decision: PolicyDecision.ALLOW });
 
-<<<<<<< HEAD
-      expect(engine.check({ name: 'new-tool' }).decision).toBe(
-=======
-      expect(engine.check({ name: 'new-tool' }, undefined)).toBe(
->>>>>>> 400da30a
+      expect(engine.check({ name: 'new-tool' }, undefined).decision).toBe(
         PolicyDecision.ALLOW,
       );
     });
@@ -305,53 +257,29 @@
       engine = new PolicyEngine({ rules });
 
       // Should match my-server tools
-<<<<<<< HEAD
-      expect(engine.check({ name: 'my-server__tool1' }).decision).toBe(
-        PolicyDecision.ALLOW,
-      );
-      expect(engine.check({ name: 'my-server__another_tool' }).decision).toBe(
-=======
-      expect(engine.check({ name: 'my-server__tool1' }, undefined)).toBe(
-        PolicyDecision.ALLOW,
-      );
-      expect(engine.check({ name: 'my-server__another_tool' }, undefined)).toBe(
->>>>>>> 400da30a
-        PolicyDecision.ALLOW,
-      );
+      expect(
+        engine.check({ name: 'my-server__tool1' }, undefined).decision,
+      ).toBe(PolicyDecision.ALLOW);
+      expect(
+        engine.check({ name: 'my-server__another_tool' }, undefined).decision,
+      ).toBe(PolicyDecision.ALLOW);
 
       // Should match blocked-server tools
-<<<<<<< HEAD
-      expect(engine.check({ name: 'blocked-server__tool1' }).decision).toBe(
-        PolicyDecision.DENY,
-      );
-      expect(engine.check({ name: 'blocked-server__dangerous' }).decision).toBe(
-=======
-      expect(engine.check({ name: 'blocked-server__tool1' }, undefined)).toBe(
->>>>>>> 400da30a
-        PolicyDecision.DENY,
-      );
-      expect(
-        engine.check({ name: 'blocked-server__dangerous' }, undefined),
+      expect(
+        engine.check({ name: 'blocked-server__tool1' }, undefined).decision,
+      ).toBe(PolicyDecision.DENY);
+      expect(
+        engine.check({ name: 'blocked-server__dangerous' }, undefined).decision,
       ).toBe(PolicyDecision.DENY);
 
       // Should not match other patterns
-<<<<<<< HEAD
-      expect(engine.check({ name: 'other-server__tool' }).decision).toBe(
-        PolicyDecision.ASK_USER,
-      );
-      expect(engine.check({ name: 'my-server-tool' }).decision).toBe(
+      expect(
+        engine.check({ name: 'other-server__tool' }, undefined).decision,
+      ).toBe(PolicyDecision.ASK_USER);
+      expect(engine.check({ name: 'my-server-tool' }, undefined).decision).toBe(
         PolicyDecision.ASK_USER,
       ); // No __ separator
-      expect(engine.check({ name: 'my-server' }).decision).toBe(
-=======
-      expect(engine.check({ name: 'other-server__tool' }, undefined)).toBe(
-        PolicyDecision.ASK_USER,
-      );
-      expect(engine.check({ name: 'my-server-tool' }, undefined)).toBe(
-        PolicyDecision.ASK_USER,
-      ); // No __ separator
-      expect(engine.check({ name: 'my-server' }, undefined)).toBe(
->>>>>>> 400da30a
+      expect(engine.check({ name: 'my-server' }, undefined).decision).toBe(
         PolicyDecision.ASK_USER,
       ); // No tool name
     });
@@ -373,18 +301,12 @@
       engine = new PolicyEngine({ rules });
 
       // Specific tool deny should override server allow
-<<<<<<< HEAD
-      expect(engine.check({ name: 'my-server__dangerous-tool' }).decision).toBe(
-        PolicyDecision.DENY,
-      );
-      expect(engine.check({ name: 'my-server__safe-tool' }).decision).toBe(
-=======
-      expect(
-        engine.check({ name: 'my-server__dangerous-tool' }, undefined),
-      ).toBe(PolicyDecision.DENY);
-      expect(engine.check({ name: 'my-server__safe-tool' }, undefined)).toBe(
-        PolicyDecision.ALLOW,
-      );
+      expect(
+        engine.check({ name: 'my-server__dangerous-tool' }, undefined).decision,
+      ).toBe(PolicyDecision.DENY);
+      expect(
+        engine.check({ name: 'my-server__safe-tool' }, undefined).decision,
+      ).toBe(PolicyDecision.ALLOW);
     });
 
     it('should NOT match spoofed server names when using wildcards', () => {
@@ -403,9 +325,9 @@
 
       // CURRENT BEHAVIOR (FIXED): Matches because it starts with 'safe_server__' BUT serverName doesn't match 'safe_server'
       // We expect this to FAIL matching the ALLOW rule, thus falling back to default (ASK_USER)
-      expect(engine.check(spoofedToolCall, 'safe_server__malicious')).toBe(
-        PolicyDecision.ASK_USER,
-      );
+      expect(
+        engine.check(spoofedToolCall, 'safe_server__malicious').decision,
+      ).toBe(PolicyDecision.ASK_USER);
     });
 
     it('should verify tool name prefix even if serverName matches', () => {
@@ -419,7 +341,7 @@
 
       // serverName matches, but tool name does not start with prefix
       const invalidToolCall = { name: 'other_server__tool' };
-      expect(engine.check(invalidToolCall, 'safe_server')).toBe(
+      expect(engine.check(invalidToolCall, 'safe_server').decision).toBe(
         PolicyDecision.ASK_USER,
       );
     });
@@ -434,8 +356,7 @@
       engine = new PolicyEngine({ rules });
 
       const validToolCall = { name: 'safe_server__tool' };
-      expect(engine.check(validToolCall, 'safe_server')).toBe(
->>>>>>> 400da30a
+      expect(engine.check(validToolCall, 'safe_server').decision).toBe(
         PolicyDecision.ALLOW,
       );
     });
@@ -458,30 +379,20 @@
 
       // Matches highest priority rule (ls command)
       expect(
-<<<<<<< HEAD
-        engine.check({ name: 'shell', args: { command: 'ls -la' } }).decision,
-=======
-        engine.check({ name: 'shell', args: { command: 'ls -la' } }, undefined),
->>>>>>> 400da30a
+        engine.check({ name: 'shell', args: { command: 'ls -la' } }, undefined)
+          .decision,
       ).toBe(PolicyDecision.ALLOW);
 
       // Matches middle priority rule (shell without ls)
       expect(
-<<<<<<< HEAD
-        engine.check({ name: 'shell', args: { command: 'pwd' } }).decision,
+        engine.check({ name: 'shell', args: { command: 'pwd' } }, undefined)
+          .decision,
       ).toBe(PolicyDecision.ASK_USER);
 
       // Matches lowest priority rule (not shell)
-      expect(engine.check({ name: 'edit' }).decision).toBe(PolicyDecision.DENY);
-=======
-        engine.check({ name: 'shell', args: { command: 'pwd' } }, undefined),
-      ).toBe(PolicyDecision.ASK_USER);
-
-      // Matches lowest priority rule (not shell)
-      expect(engine.check({ name: 'edit' }, undefined)).toBe(
+      expect(engine.check({ name: 'edit' }, undefined).decision).toBe(
         PolicyDecision.DENY,
       );
->>>>>>> 400da30a
     });
 
     it('should handle tools with no args', () => {
@@ -496,30 +407,21 @@
       engine = new PolicyEngine({ rules });
 
       // Tool call without args should not match pattern
-<<<<<<< HEAD
-      expect(engine.check({ name: 'read' }).decision).toBe(
-=======
-      expect(engine.check({ name: 'read' }, undefined)).toBe(
->>>>>>> 400da30a
+      // Tool call without args should not match pattern
+      expect(engine.check({ name: 'read' }, undefined).decision).toBe(
         PolicyDecision.ASK_USER,
       );
 
       // Tool call with args not matching pattern
       expect(
-<<<<<<< HEAD
-        engine.check({ name: 'read', args: { file: 'public.txt' } }).decision,
-=======
-        engine.check({ name: 'read', args: { file: 'public.txt' } }, undefined),
->>>>>>> 400da30a
+        engine.check({ name: 'read', args: { file: 'public.txt' } }, undefined)
+          .decision,
       ).toBe(PolicyDecision.ASK_USER);
 
       // Tool call with args matching pattern
       expect(
-<<<<<<< HEAD
-        engine.check({ name: 'read', args: { file: 'secret.txt' } }).decision,
-=======
-        engine.check({ name: 'read', args: { file: 'secret.txt' } }, undefined),
->>>>>>> 400da30a
+        engine.check({ name: 'read', args: { file: 'secret.txt' } }, undefined)
+          .decision,
       ).toBe(PolicyDecision.DENY);
     });
 
@@ -539,29 +441,18 @@
       const args1 = { command: 'rm -rf /', path: '/home' };
       const args2 = { path: '/home', command: 'rm -rf /' };
 
-<<<<<<< HEAD
-      expect(engine.check({ name: 'shell', args: args1 }).decision).toBe(
-        PolicyDecision.DENY,
-      );
-      expect(engine.check({ name: 'shell', args: args2 }).decision).toBe(
-=======
-      expect(engine.check({ name: 'shell', args: args1 }, undefined)).toBe(
-        PolicyDecision.DENY,
-      );
-      expect(engine.check({ name: 'shell', args: args2 }, undefined)).toBe(
->>>>>>> 400da30a
-        PolicyDecision.DENY,
-      );
+      expect(
+        engine.check({ name: 'shell', args: args1 }, undefined).decision,
+      ).toBe(PolicyDecision.DENY);
+      expect(
+        engine.check({ name: 'shell', args: args2 }, undefined).decision,
+      ).toBe(PolicyDecision.DENY);
 
       // Verify safe command doesn't match
       const safeArgs = { command: 'ls -la', path: '/home' };
-<<<<<<< HEAD
-      expect(engine.check({ name: 'shell', args: safeArgs }).decision).toBe(
-=======
-      expect(engine.check({ name: 'shell', args: safeArgs }, undefined)).toBe(
->>>>>>> 400da30a
-        PolicyDecision.ASK_USER,
-      );
+      expect(
+        engine.check({ name: 'shell', args: safeArgs }, undefined).decision,
+      ).toBe(PolicyDecision.ASK_USER);
     });
 
     it('should handle nested objects in args with stable stringification', () => {
@@ -585,19 +476,12 @@
         data: { value: 'secret', sensitive: true },
       };
 
-<<<<<<< HEAD
-      expect(engine.check({ name: 'api', args: args1 }).decision).toBe(
-        PolicyDecision.DENY,
-      );
-      expect(engine.check({ name: 'api', args: args2 }).decision).toBe(
-=======
-      expect(engine.check({ name: 'api', args: args1 }, undefined)).toBe(
-        PolicyDecision.DENY,
-      );
-      expect(engine.check({ name: 'api', args: args2 }, undefined)).toBe(
->>>>>>> 400da30a
-        PolicyDecision.DENY,
-      );
+      expect(
+        engine.check({ name: 'api', args: args1 }, undefined).decision,
+      ).toBe(PolicyDecision.DENY);
+      expect(
+        engine.check({ name: 'api', args: args2 }, undefined).decision,
+      ).toBe(PolicyDecision.DENY);
     });
 
     it('should handle circular references without stack overflow', () => {
@@ -629,25 +513,16 @@
       ).not.toThrow();
 
       // Should detect the circular reference pattern
-<<<<<<< HEAD
-      expect(engine.check({ name: 'test', args: circularArgs }).decision).toBe(
-        PolicyDecision.DENY,
-      );
+      // Should detect the circular reference pattern
+      expect(
+        engine.check({ name: 'test', args: circularArgs }, undefined).decision,
+      ).toBe(PolicyDecision.DENY);
 
       // Non-circular object should not match
       const normalArgs = { name: 'test', data: { value: 'normal' } };
-      expect(engine.check({ name: 'test', args: normalArgs }).decision).toBe(
-=======
-      expect(
-        engine.check({ name: 'test', args: circularArgs }, undefined),
-      ).toBe(PolicyDecision.DENY);
-
-      // Non-circular object should not match
-      const normalArgs = { name: 'test', data: { value: 'normal' } };
-      expect(engine.check({ name: 'test', args: normalArgs }, undefined)).toBe(
->>>>>>> 400da30a
-        PolicyDecision.ASK_USER,
-      );
+      expect(
+        engine.check({ name: 'test', args: normalArgs }, undefined).decision,
+      ).toBe(PolicyDecision.ASK_USER);
     });
 
     it('should handle deep circular references', () => {
@@ -686,15 +561,10 @@
       ).not.toThrow();
 
       // Should detect the circular reference
-<<<<<<< HEAD
-      expect(engine.check({ name: 'deep', args: deepCircular }).decision).toBe(
-        PolicyDecision.DENY,
-      );
-=======
-      expect(
-        engine.check({ name: 'deep', args: deepCircular }, undefined),
-      ).toBe(PolicyDecision.DENY);
->>>>>>> 400da30a
+      // Should detect the circular reference
+      expect(
+        engine.check({ name: 'deep', args: deepCircular }, undefined).decision,
+      ).toBe(PolicyDecision.DENY);
     });
 
     it('should handle repeated non-circular objects correctly', () => {
@@ -723,11 +593,8 @@
       };
 
       // Should NOT mark repeated objects as circular, and should match the shared value pattern
-<<<<<<< HEAD
-      expect(engine.check({ name: 'test', args }).decision).toBe(
-=======
-      expect(engine.check({ name: 'test', args }, undefined)).toBe(
->>>>>>> 400da30a
+      // Should NOT mark repeated objects as circular, and should match the shared value pattern
+      expect(engine.check({ name: 'test', args }, undefined).decision).toBe(
         PolicyDecision.ALLOW,
       );
     });
@@ -751,11 +618,8 @@
       };
 
       // Should match pattern with defined value, undefined and functions omitted
-<<<<<<< HEAD
-      expect(engine.check({ name: 'test', args }).decision).toBe(
-=======
-      expect(engine.check({ name: 'test', args }, undefined)).toBe(
->>>>>>> 400da30a
+      // Should match pattern with defined value, undefined and functions omitted
+      expect(engine.check({ name: 'test', args }, undefined).decision).toBe(
         PolicyDecision.ALLOW,
       );
 
@@ -768,11 +632,7 @@
         },
       ];
       engine = new PolicyEngine({ rules: rulesWithUndefined });
-<<<<<<< HEAD
-      expect(engine.check({ name: 'test', args }).decision).toBe(
-=======
-      expect(engine.check({ name: 'test', args }, undefined)).toBe(
->>>>>>> 400da30a
+      expect(engine.check({ name: 'test', args }, undefined).decision).toBe(
         PolicyDecision.ASK_USER,
       );
 
@@ -785,11 +645,7 @@
         },
       ];
       engine = new PolicyEngine({ rules: rulesWithFunction });
-<<<<<<< HEAD
-      expect(engine.check({ name: 'test', args }).decision).toBe(
-=======
-      expect(engine.check({ name: 'test', args }, undefined)).toBe(
->>>>>>> 400da30a
+      expect(engine.check({ name: 'test', args }, undefined).decision).toBe(
         PolicyDecision.ASK_USER,
       );
     });
@@ -810,11 +666,7 @@
       };
 
       // Should match pattern with undefined and functions converted to null
-<<<<<<< HEAD
-      expect(engine.check({ name: 'test', args }).decision).toBe(
-=======
-      expect(engine.check({ name: 'test', args }, undefined)).toBe(
->>>>>>> 400da30a
+      expect(engine.check({ name: 'test', args }, undefined).decision).toBe(
         PolicyDecision.ALLOW,
       );
     });
@@ -855,13 +707,9 @@
         ).not.toThrow();
 
         // The check should succeed
-<<<<<<< HEAD
-        expect(engine.check({ name: 'test', args: input }).decision).toBe(
-=======
-        expect(engine.check({ name: 'test', args: input }, undefined)).toBe(
->>>>>>> 400da30a
-          PolicyDecision.ALLOW,
-        );
+        expect(
+          engine.check({ name: 'test', args: input }, undefined).decision,
+        ).toBe(PolicyDecision.ALLOW);
       }
     });
 
@@ -890,11 +738,7 @@
       };
 
       // Should match the sanitized pattern, not the dangerous one
-<<<<<<< HEAD
-      expect(engine.check({ name: 'test', args }).decision).toBe(
-=======
-      expect(engine.check({ name: 'test', args }, undefined)).toBe(
->>>>>>> 400da30a
+      expect(engine.check({ name: 'test', args }, undefined).decision).toBe(
         PolicyDecision.ALLOW,
       );
     });
@@ -918,11 +762,7 @@
       };
 
       // toJSON returns a string, which should be properly stringified
-<<<<<<< HEAD
-      expect(engine.check({ name: 'test', args }).decision).toBe(
-=======
-      expect(engine.check({ name: 'test', args }, undefined)).toBe(
->>>>>>> 400da30a
+      expect(engine.check({ name: 'test', args }, undefined).decision).toBe(
         PolicyDecision.ALLOW,
       );
     });
@@ -948,12 +788,8 @@
       };
 
       // Should fall back to regular object serialization when toJSON throws
-<<<<<<< HEAD
-      expect(engine.check({ name: 'test', args }).decision).toBe(
-        PolicyDecision.ALLOW,
-      );
-=======
-      expect(engine.check({ name: 'test', args }, undefined)).toBe(
+      // Should fall back to regular object serialization when toJSON throws
+      expect(engine.check({ name: 'test', args }, undefined).decision).toBe(
         PolicyDecision.ALLOW,
       );
     });
@@ -962,15 +798,16 @@
   describe('serverName requirement', () => {
     it('should require serverName for checks', () => {
       // @ts-expect-error - intentionally testing missing serverName
-      expect(engine.check({ name: 'test' })).toBe(PolicyDecision.ASK_USER);
+      expect(engine.check({ name: 'test' }).decision).toBe(
+        PolicyDecision.ASK_USER,
+      );
       // When serverName is provided (even undefined), it should work
-      expect(engine.check({ name: 'test' }, undefined)).toBe(
-        PolicyDecision.ASK_USER,
-      );
-      expect(engine.check({ name: 'test' }, 'some-server')).toBe(
-        PolicyDecision.ASK_USER,
-      );
->>>>>>> 400da30a
+      expect(engine.check({ name: 'test' }, undefined).decision).toBe(
+        PolicyDecision.ASK_USER,
+      );
+      expect(engine.check({ name: 'test' }, 'some-server').decision).toBe(
+        PolicyDecision.ASK_USER,
+      );
     });
   });
 });