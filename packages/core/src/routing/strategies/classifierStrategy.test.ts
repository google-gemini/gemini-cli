/**
 * @license
 * Copyright 2025 Google LLC
 * SPDX-License-Identifier: Apache-2.0
 */

import { describe, it, expect, vi, beforeEach } from 'vitest';
import { ClassifierStrategy } from './classifierStrategy.js';
import type { RoutingContext } from '../routingStrategy.js';
import type { Config } from '../../config/config.js';
import type { BaseLlmClient } from '../../core/baseLlmClient.js';
import {
  isFunctionCall,
  isFunctionResponse,
} from '../../utils/messageInspectors.js';
<<<<<<< HEAD
=======
import {
  DEFAULT_GEMINI_FLASH_MODEL,
  DEFAULT_GEMINI_MODEL,
  DEFAULT_GEMINI_MODEL_AUTO,
} from '../../config/models.js';
>>>>>>> e0f15908
import { promptIdContext } from '../../utils/promptIdContext.js';
import type { Content } from '@google/genai';
import { debugLogger } from '../../utils/debugLogger.js';

vi.mock('../../core/baseLlmClient.js');
vi.mock('../../utils/promptIdContext.js');

describe('ClassifierStrategy', () => {
  let strategy: ClassifierStrategy;
  let mockContext: RoutingContext;
  let mockConfig: Config;
  let mockBaseLlmClient: BaseLlmClient;

  beforeEach(() => {
    vi.clearAllMocks();

    strategy = new ClassifierStrategy();
    mockContext = {
      history: [],
      request: [{ text: 'simple task' }],
      signal: new AbortController().signal,
    };
    mockConfig = {
<<<<<<< HEAD
      getSimpleTaskModel: vi.fn(() => 'test-flash-model'),
      getComplexTaskModel: vi.fn(() => 'test-pro-model'),
=======
      modelConfigService: {
        getResolvedConfig: vi.fn().mockReturnValue(mockResolvedConfig),
      },
      getModel: () => DEFAULT_GEMINI_MODEL_AUTO,
      getPreviewFeatures: () => false,
>>>>>>> e0f15908
    } as unknown as Config;
    mockBaseLlmClient = {
      generateJson: vi.fn(),
    } as unknown as BaseLlmClient;

    vi.mocked(promptIdContext.getStore).mockReturnValue('test-prompt-id');
  });

  it('should call generateJson with the correct parameters', async () => {
    const mockApiResponse = {
      reasoning: 'Simple task',
      model_choice: 'flash',
    };
    vi.mocked(mockBaseLlmClient.generateJson).mockResolvedValue(
      mockApiResponse,
    );

    await strategy.route(mockContext, mockConfig, mockBaseLlmClient);

    expect(mockBaseLlmClient.generateJson).toHaveBeenCalledWith(
      expect.objectContaining({
        modelConfigKey: { model: 'classifier' },
        promptId: 'test-prompt-id',
      }),
    );
  });

  it('should route to the configured simple task model for a simple task', async () => {
    const mockApiResponse = {
      reasoning: 'This is a simple task.',
      model_choice: 'flash',
    };
    vi.mocked(mockBaseLlmClient.generateJson).mockResolvedValue(
      mockApiResponse,
    );

    const decision = await strategy.route(
      mockContext,
      mockConfig,
      mockBaseLlmClient,
    );

    expect(mockBaseLlmClient.generateJson).toHaveBeenCalledOnce();
    expect(decision).toEqual({
      model: 'test-flash-model',
      metadata: {
        source: 'Classifier',
        latencyMs: expect.any(Number),
        reasoning: mockApiResponse.reasoning,
      },
    });
    expect(mockConfig.getSimpleTaskModel).toHaveBeenCalledOnce();
  });

  it('should route to the configured complex task model for a complex task', async () => {
    const mockApiResponse = {
      reasoning: 'This is a complex task.',
      model_choice: 'pro',
    };
    vi.mocked(mockBaseLlmClient.generateJson).mockResolvedValue(
      mockApiResponse,
    );
    mockContext.request = [{ text: 'how do I build a spaceship?' }];

    const decision = await strategy.route(
      mockContext,
      mockConfig,
      mockBaseLlmClient,
    );

    expect(mockBaseLlmClient.generateJson).toHaveBeenCalledOnce();
    expect(decision).toEqual({
      model: 'test-pro-model',
      metadata: {
        source: 'Classifier',
        latencyMs: expect.any(Number),
        reasoning: mockApiResponse.reasoning,
      },
    });
    expect(mockConfig.getComplexTaskModel).toHaveBeenCalledOnce();
  });

  it('should return null if the classifier API call fails', async () => {
    const consoleWarnSpy = vi
      .spyOn(debugLogger, 'warn')
      .mockImplementation(() => {});
    const testError = new Error('API Failure');
    vi.mocked(mockBaseLlmClient.generateJson).mockRejectedValue(testError);

    const decision = await strategy.route(
      mockContext,
      mockConfig,
      mockBaseLlmClient,
    );

    expect(decision).toBeNull();
    expect(consoleWarnSpy).toHaveBeenCalled();
    consoleWarnSpy.mockRestore();
  });

  it('should return null if the classifier returns a malformed JSON object', async () => {
    const consoleWarnSpy = vi
      .spyOn(debugLogger, 'warn')
      .mockImplementation(() => {});
    const malformedApiResponse = {
      reasoning: 'This is a simple task.',
      // model_choice is missing, which will cause a Zod parsing error.
    };
    vi.mocked(mockBaseLlmClient.generateJson).mockResolvedValue(
      malformedApiResponse,
    );

    const decision = await strategy.route(
      mockContext,
      mockConfig,
      mockBaseLlmClient,
    );

    expect(decision).toBeNull();
    expect(consoleWarnSpy).toHaveBeenCalled();
    consoleWarnSpy.mockRestore();
  });

  it('should filter out tool-related history before sending to classifier', async () => {
    mockContext.history = [
      { role: 'user', parts: [{ text: 'call a tool' }] },
      { role: 'model', parts: [{ functionCall: { name: 'test_tool' } }] },
      {
        role: 'user',
        parts: [
          { functionResponse: { name: 'test_tool', response: { ok: true } } },
        ],
      },
      { role: 'user', parts: [{ text: 'another user turn' }] },
    ];
    const mockApiResponse = {
      reasoning: 'Simple.',
      model_choice: 'flash',
    };
    vi.mocked(mockBaseLlmClient.generateJson).mockResolvedValue(
      mockApiResponse,
    );

    await strategy.route(mockContext, mockConfig, mockBaseLlmClient);

    const generateJsonCall = vi.mocked(mockBaseLlmClient.generateJson).mock
      .calls[0][0];
    const contents = generateJsonCall.contents;

    const expectedContents = [
      { role: 'user', parts: [{ text: 'call a tool' }] },
      { role: 'user', parts: [{ text: 'another user turn' }] },
      { role: 'user', parts: [{ text: 'simple task' }] },
    ];

    expect(contents).toEqual(expectedContents);
  });

  it('should respect HISTORY_SEARCH_WINDOW and HISTORY_TURNS_FOR_CONTEXT', async () => {
    const longHistory: Content[] = [];
    for (let i = 0; i < 30; i++) {
      longHistory.push({ role: 'user', parts: [{ text: `Message ${i}` }] });
      // Add noise that should be filtered
      if (i % 2 === 0) {
        longHistory.push({
          role: 'model',
          parts: [{ functionCall: { name: 'noise', args: {} } }],
        });
      }
    }
    mockContext.history = longHistory;
    const mockApiResponse = {
      reasoning: 'Simple.',
      model_choice: 'flash',
    };
    vi.mocked(mockBaseLlmClient.generateJson).mockResolvedValue(
      mockApiResponse,
    );

    await strategy.route(mockContext, mockConfig, mockBaseLlmClient);

    const generateJsonCall = vi.mocked(mockBaseLlmClient.generateJson).mock
      .calls[0][0];
    const contents = generateJsonCall.contents;

    // Manually calculate what the history should be
    const HISTORY_SEARCH_WINDOW = 20;
    const HISTORY_TURNS_FOR_CONTEXT = 4;
    const historySlice = longHistory.slice(-HISTORY_SEARCH_WINDOW);
    const cleanHistory = historySlice.filter(
      (content) => !isFunctionCall(content) && !isFunctionResponse(content),
    );
    const finalHistory = cleanHistory.slice(-HISTORY_TURNS_FOR_CONTEXT);

    expect(contents).toEqual([
      ...finalHistory,
      { role: 'user', parts: mockContext.request },
    ]);
    // There should be 4 history items + the current request
    expect(contents).toHaveLength(5);
  });

  it('should use a fallback promptId if not found in context', async () => {
    const consoleWarnSpy = vi
      .spyOn(debugLogger, 'warn')
      .mockImplementation(() => {});
    vi.mocked(promptIdContext.getStore).mockReturnValue(undefined);
    const mockApiResponse = {
      reasoning: 'Simple.',
      model_choice: 'flash',
    };
    vi.mocked(mockBaseLlmClient.generateJson).mockResolvedValue(
      mockApiResponse,
    );

    await strategy.route(mockContext, mockConfig, mockBaseLlmClient);

    const generateJsonCall = vi.mocked(mockBaseLlmClient.generateJson).mock
      .calls[0][0];

    expect(generateJsonCall.promptId).toMatch(
      /^classifier-router-fallback-\d+-\w+$/,
    );
    expect(consoleWarnSpy).toHaveBeenCalledWith(
      expect.stringContaining(
        'Could not find promptId in context. This is unexpected. Using a fallback ID:',
      ),
    );
    consoleWarnSpy.mockRestore();
  });
});<|MERGE_RESOLUTION|>--- conflicted
+++ resolved
@@ -13,14 +13,7 @@
   isFunctionCall,
   isFunctionResponse,
 } from '../../utils/messageInspectors.js';
-<<<<<<< HEAD
-=======
-import {
-  DEFAULT_GEMINI_FLASH_MODEL,
-  DEFAULT_GEMINI_MODEL,
-  DEFAULT_GEMINI_MODEL_AUTO,
-} from '../../config/models.js';
->>>>>>> e0f15908
+
 import { promptIdContext } from '../../utils/promptIdContext.js';
 import type { Content } from '@google/genai';
 import { debugLogger } from '../../utils/debugLogger.js';
@@ -44,16 +37,8 @@
       signal: new AbortController().signal,
     };
     mockConfig = {
-<<<<<<< HEAD
       getSimpleTaskModel: vi.fn(() => 'test-flash-model'),
       getComplexTaskModel: vi.fn(() => 'test-pro-model'),
-=======
-      modelConfigService: {
-        getResolvedConfig: vi.fn().mockReturnValue(mockResolvedConfig),
-      },
-      getModel: () => DEFAULT_GEMINI_MODEL_AUTO,
-      getPreviewFeatures: () => false,
->>>>>>> e0f15908
     } as unknown as Config;
     mockBaseLlmClient = {
       generateJson: vi.fn(),
