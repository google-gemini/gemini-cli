/**
 * @license
 * Copyright 2025 Google LLC
 * SPDX-License-Identifier: Apache-2.0
 */

import type { Content } from '@google/genai';
import type { Config } from '../config/config.js';
import type { GeminiChat } from '../core/geminiChat.js';
import { type ChatCompressionInfo, CompressionStatus } from '../core/turn.js';
import { tokenLimit } from '../core/tokenLimits.js';
import { getCompressionPrompt } from '../core/prompts.js';
import { getResponseText } from '../utils/partUtils.js';
import { logChatCompression } from '../telemetry/loggers.js';
import { makeChatCompressionEvent } from '../telemetry/types.js';
import { getInitialChatHistory } from '../utils/environmentContext.js';
<<<<<<< HEAD
import { calculateRequestTokenCount } from '../utils/tokenCalculation.js';
=======
import {
  DEFAULT_GEMINI_FLASH_LITE_MODEL,
  DEFAULT_GEMINI_FLASH_MODEL,
  DEFAULT_GEMINI_MODEL,
  PREVIEW_GEMINI_MODEL,
} from '../config/models.js';
>>>>>>> d8a3d08f

/**
 * Default threshold for compression token count as a fraction of the model's
 * token limit. If the chat history exceeds this threshold, it will be compressed.
 */
export const DEFAULT_COMPRESSION_TOKEN_THRESHOLD = 0.5;

/**
 * The fraction of the latest chat history to keep. A value of 0.3
 * means that only the last 30% of the chat history will be kept after compression.
 */
export const COMPRESSION_PRESERVE_THRESHOLD = 0.3;

/**
 * Returns the index of the oldest item to keep when compressing. May return
 * contents.length which indicates that everything should be compressed.
 *
 * Exported for testing purposes.
 */
export function findCompressSplitPoint(
  contents: Content[],
  fraction: number,
): number {
  if (fraction <= 0 || fraction >= 1) {
    throw new Error('Fraction must be between 0 and 1');
  }

  const charCounts = contents.map((content) => JSON.stringify(content).length);
  const totalCharCount = charCounts.reduce((a, b) => a + b, 0);
  const targetCharCount = totalCharCount * fraction;

  let lastSplitPoint = 0; // 0 is always valid (compress nothing)
  let cumulativeCharCount = 0;
  for (let i = 0; i < contents.length; i++) {
    const content = contents[i];
    if (
      content.role === 'user' &&
      !content.parts?.some((part) => !!part.functionResponse)
    ) {
      if (cumulativeCharCount >= targetCharCount) {
        return i;
      }
      lastSplitPoint = i;
    }
    cumulativeCharCount += charCounts[i];
  }

  // We found no split points after targetCharCount.
  // Check if it's safe to compress everything.
  const lastContent = contents[contents.length - 1];
  if (
    lastContent?.role === 'model' &&
    !lastContent?.parts?.some((part) => part.functionCall)
  ) {
    return contents.length;
  }

  // Can't compress everything so just compress at last splitpoint.
  return lastSplitPoint;
}

export function modelStringToModelConfigAlias(model: string): string {
  switch (model) {
    case PREVIEW_GEMINI_MODEL:
      return 'chat-compression-3-pro';
    case DEFAULT_GEMINI_MODEL:
      return 'chat-compression-2.5-pro';
    case DEFAULT_GEMINI_FLASH_MODEL:
      return 'chat-compression-2.5-flash';
    case DEFAULT_GEMINI_FLASH_LITE_MODEL:
      return 'chat-compression-2.5-flash-lite';
    default:
      return 'chat-compression-default';
  }
}

export class ChatCompressionService {
  async compress(
    chat: GeminiChat,
    promptId: string,
    force: boolean,
    model: string,
    config: Config,
    hasFailedCompressionAttempt: boolean,
  ): Promise<{ newHistory: Content[] | null; info: ChatCompressionInfo }> {
    const curatedHistory = chat.getHistory(true);

    // Regardless of `force`, don't do anything if the history is empty.
    if (
      curatedHistory.length === 0 ||
      (hasFailedCompressionAttempt && !force)
    ) {
      return {
        newHistory: null,
        info: {
          originalTokenCount: 0,
          newTokenCount: 0,
          compressionStatus: CompressionStatus.NOOP,
        },
      };
    }

    const originalTokenCount = chat.getLastPromptTokenCount();

    // Don't compress if not forced and we are under the limit.
    if (!force) {
      const threshold =
        (await config.getCompressionThreshold()) ??
        DEFAULT_COMPRESSION_TOKEN_THRESHOLD;
      if (originalTokenCount < threshold * tokenLimit(model)) {
        return {
          newHistory: null,
          info: {
            originalTokenCount,
            newTokenCount: originalTokenCount,
            compressionStatus: CompressionStatus.NOOP,
          },
        };
      }
    }

    const splitPoint = findCompressSplitPoint(
      curatedHistory,
      1 - COMPRESSION_PRESERVE_THRESHOLD,
    );

    const historyToCompress = curatedHistory.slice(0, splitPoint);
    const historyToKeep = curatedHistory.slice(splitPoint);

    if (historyToCompress.length === 0) {
      return {
        newHistory: null,
        info: {
          originalTokenCount,
          newTokenCount: originalTokenCount,
          compressionStatus: CompressionStatus.NOOP,
        },
      };
    }

    const summaryResponse = await config.getBaseLlmClient().generateContent({
      modelConfigKey: { model: modelStringToModelConfigAlias(model) },
      contents: [
        ...historyToCompress,
        {
          role: 'user',
          parts: [
            {
              text: 'First, reason in your scratchpad. Then, generate the <state_snapshot>.',
            },
          ],
        },
      ],
      systemInstruction: { text: getCompressionPrompt() },
      promptId,
      // TODO(joshualitt): wire up a sensible abort signal,
      abortSignal: new AbortController().signal,
    });
    const summary = getResponseText(summaryResponse) ?? '';

    const extraHistory: Content[] = [
      {
        role: 'user',
        parts: [{ text: summary }],
      },
      {
        role: 'model',
        parts: [{ text: 'Got it. Thanks for the additional context!' }],
      },
      ...historyToKeep,
    ];

    // Use a shared utility to construct the initial history for an accurate token count.
    const fullNewHistory = await getInitialChatHistory(config, extraHistory);

    const newTokenCount = await calculateRequestTokenCount(
      fullNewHistory.flatMap((c) => c.parts || []),
      config.getContentGenerator(),
      model,
    );

    logChatCompression(
      config,
      makeChatCompressionEvent({
        tokens_before: originalTokenCount,
        tokens_after: newTokenCount,
      }),
    );

    if (newTokenCount > originalTokenCount) {
      return {
        newHistory: null,
        info: {
          originalTokenCount,
          newTokenCount,
          compressionStatus:
            CompressionStatus.COMPRESSION_FAILED_INFLATED_TOKEN_COUNT,
        },
      };
    } else {
      return {
        newHistory: extraHistory,
        info: {
          originalTokenCount,
          newTokenCount,
          compressionStatus: CompressionStatus.COMPRESSED,
        },
      };
    }
  }
}<|MERGE_RESOLUTION|>--- conflicted
+++ resolved
@@ -14,16 +14,13 @@
 import { logChatCompression } from '../telemetry/loggers.js';
 import { makeChatCompressionEvent } from '../telemetry/types.js';
 import { getInitialChatHistory } from '../utils/environmentContext.js';
-<<<<<<< HEAD
 import { calculateRequestTokenCount } from '../utils/tokenCalculation.js';
-=======
 import {
   DEFAULT_GEMINI_FLASH_LITE_MODEL,
   DEFAULT_GEMINI_FLASH_MODEL,
   DEFAULT_GEMINI_MODEL,
   PREVIEW_GEMINI_MODEL,
 } from '../config/models.js';
->>>>>>> d8a3d08f
 
 /**
  * Default threshold for compression token count as a fraction of the model's
