/**
 * @license
 * Copyright 2025 Google LLC
 * SPDX-License-Identifier: Apache-2.0
 */

import type { Content } from '@google/genai';
import type { Config } from '../config/config.js';
import type { GeminiChat } from '../core/geminiChat.js';
import { type ChatCompressionInfo, CompressionStatus } from '../core/turn.js';
import { tokenLimit } from '../core/tokenLimits.js';
import { getChatCompressionPrompt } from '../core/prompts.js';
import { getResponseText } from '../utils/partUtils.js';
import { logChatCompression } from '../telemetry/loggers.js';
import { makeChatCompressionEvent } from '../telemetry/types.js';
import { getInitialChatHistory } from '../utils/environmentContext.js';
import {
  DEFAULT_GEMINI_FLASH_LITE_MODEL,
  DEFAULT_GEMINI_FLASH_MODEL,
  DEFAULT_GEMINI_MODEL,
  PREVIEW_GEMINI_MODEL,
} from '../config/models.js';

export interface CompressionOptions {
  userGoal?: string;
  preserveStrategy?: 'percentage' | 'since-last-prompt';
  preserveThreshold?: number;
}

/**
 * Extracts the discarded context summary from the XML response
 */
function extractDiscardedContextSummary(text: string): string | undefined {
  const match = text.match(
    /<discarded_context_summary>\s*([\s\S]*?)\s*<\/discarded_context_summary>/,
  );
  return match ? match[1].trim() : undefined;
}

/**
 * Default threshold for compression token count as a fraction of the model's
 * token limit. If the chat history exceeds this threshold, it will be compressed.
 */
export const DEFAULT_COMPRESSION_TOKEN_THRESHOLD = 0.5;

/**
 * The fraction of the latest chat history to keep. A value of 0.3
 * means that only the last 30% of the chat history will be kept after compression.
 */
export const COMPRESSION_PRESERVE_THRESHOLD = 0.3;

export interface SplitPointOptions {
  strategy: 'percentage' | 'since-last-prompt';
  minMessagesToCompress?: number;
  preserveThreshold?: number;
}

export interface SplitPointResult {
  splitIndex: number;
  historyToCompress: Content[];
  historyToKeep: Content[];
}

/**
 * Returns the index of the oldest item to keep when compressing. May return
 * contents.length which indicates that everything should be compressed.
 *
 * Exported for testing purposes.
 */
export function findCompressSplitPoint(
  contents: Content[],
  fractionOrOptions: number | SplitPointOptions,
): number | SplitPointResult | null {
  // Handle legacy number parameter (percentage-based)
  if (typeof fractionOrOptions === 'number') {
    const fraction = fractionOrOptions;
    if (fraction <= 0 || fraction >= 1) {
      throw new Error('Fraction must be between 0 and 1');
    }

    const charCounts = contents.map((content) =>
      JSON.stringify(content).length,
    );
    const totalCharCount = charCounts.reduce((a, b) => a + b, 0);
    const targetCharCount = totalCharCount * fraction;

    let lastSplitPoint = 0; // 0 is always valid (compress nothing)
    let cumulativeCharCount = 0;
    for (let i = 0; i < contents.length; i++) {
      const content = contents[i];
      if (
        content.role === 'user' &&
        !content.parts?.some((part) => !!part.functionResponse)
      ) {
        if (cumulativeCharCount >= targetCharCount) {
          return i;
        }
        lastSplitPoint = i;
      }
      cumulativeCharCount += charCounts[i];
    }

    // We found no split points after targetCharCount.
    // Check if it's safe to compress everything.
    const lastContent = contents[contents.length - 1];
    if (
      lastContent?.role === 'model' &&
      !lastContent?.parts?.some((part) => part.functionCall)
    ) {
      return contents.length;
    }

    // Can't compress everything so just compress at last splitpoint.
    return lastSplitPoint;
  }

  // Handle new options-based approach
  const options = fractionOrOptions;

  if (options.strategy === 'since-last-prompt') {
    // Find last user message index
    let lastUserMessageIndex = -1;
    for (let i = contents.length - 1; i >= 0; i--) {
      if (contents[i].role === 'user') {
        lastUserMessageIndex = i;
        break;
      }
    }

    // No user message found or too early
    if (lastUserMessageIndex <= 0) {
      return null;
    }

    // Check if we have enough messages to compress
    const minMessagesToCompress = options.minMessagesToCompress ?? 5;
    if (lastUserMessageIndex < minMessagesToCompress) {
      return null;
    }

    // Return split result
    return {
      splitIndex: lastUserMessageIndex,
      historyToCompress: contents.slice(0, lastUserMessageIndex),
      historyToKeep: contents.slice(lastUserMessageIndex),
    };
  }

  // percentage strategy with new format
  const preserveThreshold = options.preserveThreshold ?? 0.3;
  const fraction = 1 - preserveThreshold;

  const charCounts = contents.map((content) => JSON.stringify(content).length);
  const totalCharCount = charCounts.reduce((a, b) => a + b, 0);
  const targetCharCount = totalCharCount * fraction;

  let lastSplitPoint = 0;
  let cumulativeCharCount = 0;
  for (let i = 0; i < contents.length; i++) {
    const content = contents[i];
    if (
      content.role === 'user' &&
      !content.parts?.some((part) => !!part.functionResponse)
    ) {
      if (cumulativeCharCount >= targetCharCount) {
        return {
          splitIndex: i,
          historyToCompress: contents.slice(0, i),
          historyToKeep: contents.slice(i),
        };
      }
      lastSplitPoint = i;
    }
    cumulativeCharCount += charCounts[i];
  }

  // Check if safe to compress everything
  const lastContent = contents[contents.length - 1];
  if (
    lastContent?.role === 'model' &&
    !lastContent?.parts?.some((part) => part.functionCall)
  ) {
    return {
      splitIndex: contents.length,
      historyToCompress: contents,
      historyToKeep: [],
    };
  }

  return {
    splitIndex: lastSplitPoint,
    historyToCompress: contents.slice(0, lastSplitPoint),
    historyToKeep: contents.slice(lastSplitPoint),
  };
}

export function modelStringToModelConfigAlias(model: string): string {
  switch (model) {
    case PREVIEW_GEMINI_MODEL:
      return 'chat-compression-3-pro';
    case DEFAULT_GEMINI_MODEL:
      return 'chat-compression-2.5-pro';
    case DEFAULT_GEMINI_FLASH_MODEL:
      return 'chat-compression-2.5-flash';
    case DEFAULT_GEMINI_FLASH_LITE_MODEL:
      return 'chat-compression-2.5-flash-lite';
    default:
      return DEFAULT_GEMINI_MODEL;
  }
}

export class ChatCompressionService {
  async compress(
    chat: GeminiChat,
    promptId: string,
    force: boolean,
    model: string,
    config: Config,
    hasFailedCompressionAttempt: boolean,
    options?: CompressionOptions,
  ): Promise<{ newHistory: Content[] | null; info: ChatCompressionInfo }> {
    const curatedHistory = chat.getHistory(true);

    // Regardless of `force`, don't do anything if the history is empty.
    if (
      curatedHistory.length === 0 ||
      (hasFailedCompressionAttempt && !force)
    ) {
      return {
        newHistory: null,
        info: {
          originalTokenCount: 0,
          newTokenCount: 0,
          compressionStatus: CompressionStatus.NOOP,
        },
      };
    }

    const originalTokenCount = chat.getLastPromptTokenCount();

    // Don't compress if not forced and we are under the limit.
    if (!force) {
      const threshold =
        (await config.getCompressionThreshold()) ??
        DEFAULT_COMPRESSION_TOKEN_THRESHOLD;
      if (originalTokenCount < threshold * tokenLimit(model)) {
        return {
          newHistory: null,
          info: {
            originalTokenCount,
            newTokenCount: originalTokenCount,
            compressionStatus: CompressionStatus.NOOP,
          },
        };
      }
    }

    // Determine split strategy
    const preserveStrategy = options?.preserveStrategy ?? 'percentage';
    const userGoal = options?.userGoal;

    let historyToCompress: Content[];
    let historyToKeep: Content[];
    let messagesPreserved: number | undefined;
    let messagesCompressed: number | undefined;

    if (preserveStrategy === 'since-last-prompt') {
      const splitResult = findCompressSplitPoint(curatedHistory, {
        strategy: 'since-last-prompt',
        minMessagesToCompress: 5,
      });

      if (!splitResult || typeof splitResult === 'number') {
        // Fall back to percentage if split not possible
        const splitPoint = findCompressSplitPoint(
          curatedHistory,
          1 - COMPRESSION_PRESERVE_THRESHOLD,
        );
        historyToCompress = curatedHistory.slice(
          0,
          typeof splitPoint === 'number' ? splitPoint : 0,
        );
        historyToKeep = curatedHistory.slice(
          typeof splitPoint === 'number' ? splitPoint : 0,
        );
      } else {
        historyToCompress = splitResult.historyToCompress;
        historyToKeep = splitResult.historyToKeep;
      }
    } else {
      // percentage strategy
      const splitPoint = findCompressSplitPoint(
        curatedHistory,
        1 - (options?.preserveThreshold ?? COMPRESSION_PRESERVE_THRESHOLD),
      );
      historyToCompress = curatedHistory.slice(
        0,
        typeof splitPoint === 'number' ? splitPoint : 0,
      );
      historyToKeep = curatedHistory.slice(
        typeof splitPoint === 'number' ? splitPoint : 0,
      );
    }

    messagesPreserved = historyToKeep.length;
    messagesCompressed = historyToCompress.length;

    if (historyToCompress.length === 0) {
      return {
        newHistory: null,
        info: {
          originalTokenCount,
          newTokenCount: originalTokenCount,
          compressionStatus: CompressionStatus.NOOP,
        },
      };
    }

<<<<<<< HEAD
    const summaryResponse = await config.getContentGenerator().generateContent(
      {
        model,
        contents: [
          ...historyToCompress,
          {
            role: 'user',
            parts: [
              {
                text: 'First, reason in your scratchpad. Then, generate the <state_snapshot>.',
              },
            ],
          },
        ],
        config: {
          systemInstruction: { text: getChatCompressionPrompt(userGoal) },
=======
    const summaryResponse = await config.getBaseLlmClient().generateContent({
      modelConfigKey: { model: modelStringToModelConfigAlias(model) },
      contents: [
        ...historyToCompress,
        {
          role: 'user',
          parts: [
            {
              text: 'First, reason in your scratchpad. Then, generate the <state_snapshot>.',
            },
          ],
>>>>>>> d14779b2
        },
      ],
      systemInstruction: { text: getCompressionPrompt() },
      promptId,
      // TODO(joshualitt): wire up a sensible abort signal,
      abortSignal: new AbortController().signal,
    });
    const summary = getResponseText(summaryResponse) ?? '';

    // Extract discarded context summary from XML
    const discardedContextSummary = extractDiscardedContextSummary(summary);

    const extraHistory: Content[] = [
      {
        role: 'user',
        parts: [{ text: summary }],
      },
      {
        role: 'model',
        parts: [{ text: 'Got it. Thanks for the additional context!' }],
      },
      ...historyToKeep,
    ];

    // Use a shared utility to construct the initial history for an accurate token count.
    const fullNewHistory = await getInitialChatHistory(config, extraHistory);

    // Estimate token count 1 token ≈ 4 characters
    const newTokenCount = Math.floor(
      fullNewHistory.reduce(
        (total, content) => total + JSON.stringify(content).length,
        0,
      ) / 4,
    );

    logChatCompression(
      config,
      makeChatCompressionEvent({
        tokens_before: originalTokenCount,
        tokens_after: newTokenCount,
        goal_was_selected: !!userGoal,
        messages_preserved: messagesPreserved,
        messages_compressed: messagesCompressed,
        trigger_reason: preserveStrategy,
      }),
    );

    if (newTokenCount > originalTokenCount) {
      return {
        newHistory: null,
        info: {
          originalTokenCount,
          newTokenCount,
          compressionStatus:
            CompressionStatus.COMPRESSION_FAILED_INFLATED_TOKEN_COUNT,
          messagesPreserved,
          messagesCompressed,
          goalWasSelected: !!userGoal,
          discardedContextSummary,
        },
      };
    } else {
      return {
        newHistory: extraHistory,
        info: {
          originalTokenCount,
          newTokenCount,
          compressionStatus: CompressionStatus.COMPRESSED,
          messagesPreserved,
          messagesCompressed,
          goalWasSelected: !!userGoal,
          discardedContextSummary,
        },
      };
    }
  }
}<|MERGE_RESOLUTION|>--- conflicted
+++ resolved
@@ -78,8 +78,8 @@
       throw new Error('Fraction must be between 0 and 1');
     }
 
-    const charCounts = contents.map((content) =>
-      JSON.stringify(content).length,
+    const charCounts = contents.map(
+      (content) => JSON.stringify(content).length,
     );
     const totalCharCount = charCounts.reduce((a, b) => a + b, 0);
     const targetCharCount = totalCharCount * fraction;
@@ -261,8 +261,6 @@
 
     let historyToCompress: Content[];
     let historyToKeep: Content[];
-    let messagesPreserved: number | undefined;
-    let messagesCompressed: number | undefined;
 
     if (preserveStrategy === 'since-last-prompt') {
       const splitResult = findCompressSplitPoint(curatedHistory, {
@@ -302,8 +300,8 @@
       );
     }
 
-    messagesPreserved = historyToKeep.length;
-    messagesCompressed = historyToCompress.length;
+    const messagesPreserved = historyToKeep.length;
+    const messagesCompressed = historyToCompress.length;
 
     if (historyToCompress.length === 0) {
       return {
@@ -316,24 +314,6 @@
       };
     }
 
-<<<<<<< HEAD
-    const summaryResponse = await config.getContentGenerator().generateContent(
-      {
-        model,
-        contents: [
-          ...historyToCompress,
-          {
-            role: 'user',
-            parts: [
-              {
-                text: 'First, reason in your scratchpad. Then, generate the <state_snapshot>.',
-              },
-            ],
-          },
-        ],
-        config: {
-          systemInstruction: { text: getChatCompressionPrompt(userGoal) },
-=======
     const summaryResponse = await config.getBaseLlmClient().generateContent({
       modelConfigKey: { model: modelStringToModelConfigAlias(model) },
       contents: [
@@ -345,10 +325,9 @@
               text: 'First, reason in your scratchpad. Then, generate the <state_snapshot>.',
             },
           ],
->>>>>>> d14779b2
         },
       ],
-      systemInstruction: { text: getCompressionPrompt() },
+      systemInstruction: { text: getChatCompressionPrompt(userGoal) },
       promptId,
       // TODO(joshualitt): wire up a sensible abort signal,
       abortSignal: new AbortController().signal,
