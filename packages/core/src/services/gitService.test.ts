--- conflicted
+++ resolved
@@ -6,15 +6,10 @@
 
 import { describe, it, expect, vi, beforeEach, afterEach } from 'vitest';
 import { GitService } from './gitService.js';
-<<<<<<< HEAD
+import { Storage } from '../config/storage.js';
 import * as path from 'node:path';
-import type * as FsPromisesModule from 'node:fs/promises';
-=======
-import { Storage } from '../config/storage.js';
-import * as path from 'path';
-import * as fs from 'fs/promises';
-import * as os from 'os';
->>>>>>> 4c1c6d2b
+import * as fs from 'node:fs/promises';
+import * as os from 'node:os';
 import type { ChildProcess } from 'node:child_process';
 import { getProjectHash, GEMINI_DIR } from '../utils/paths.js';
 
