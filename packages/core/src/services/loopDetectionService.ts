/**
 * @license
 * Copyright 2025 Google LLC
 * SPDX-License-Identifier: Apache-2.0
 */

import { createHash } from 'crypto';
import type { ServerGeminiStreamEvent } from '../core/turn.js';
import { GeminiEventType } from '../core/turn.js';
import { logLoopDetected } from '../telemetry/loggers.js';
import { LoopDetectedEvent, LoopType } from '../telemetry/types.js';
<<<<<<< HEAD
import type { Config } from '../config/config.js';
import { DEFAULT_GEMINI_FLASH_MODEL } from '../config/config.js';
import type { SchemaUnion } from '@google/genai';
import { Type } from '@google/genai';
=======
import { Config, DEFAULT_GEMINI_FLASH_MODEL } from '../config/config.js';
>>>>>>> 4c1c6d2b

const TOOL_CALL_LOOP_THRESHOLD = 5;
const CONTENT_LOOP_THRESHOLD = 10;
const CONTENT_CHUNK_SIZE = 50;
const MAX_HISTORY_LENGTH = 1000;

/**
 * The number of recent conversation turns to include in the history when asking the LLM to check for a loop.
 */
const LLM_LOOP_CHECK_HISTORY_COUNT = 20;

/**
 * The number of turns that must pass in a single prompt before the LLM-based loop check is activated.
 */
const LLM_CHECK_AFTER_TURNS = 30;

/**
 * The default interval, in number of turns, at which the LLM-based loop check is performed.
 * This value is adjusted dynamically based on the LLM's confidence.
 */
const DEFAULT_LLM_CHECK_INTERVAL = 3;

/**
 * The minimum interval for LLM-based loop checks.
 * This is used when the confidence of a loop is high, to check more frequently.
 */
const MIN_LLM_CHECK_INTERVAL = 5;

/**
 * The maximum interval for LLM-based loop checks.
 * This is used when the confidence of a loop is low, to check less frequently.
 */
const MAX_LLM_CHECK_INTERVAL = 15;

/**
 * Service for detecting and preventing infinite loops in AI responses.
 * Monitors tool call repetitions and content sentence repetitions.
 */
export class LoopDetectionService {
  private readonly config: Config;
  private promptId = '';

  // Tool call tracking
  private lastToolCallKey: string | null = null;
  private toolCallRepetitionCount: number = 0;

  // Content streaming tracking
  private streamContentHistory = '';
  private contentStats = new Map<string, number[]>();
  private lastContentIndex = 0;
  private loopDetected = false;
  private inCodeBlock = false;

  // LLM loop track tracking
  private turnsInCurrentPrompt = 0;
  private llmCheckInterval = DEFAULT_LLM_CHECK_INTERVAL;
  private lastCheckTurn = 0;

  constructor(config: Config) {
    this.config = config;
  }

  private getToolCallKey(toolCall: { name: string; args: object }): string {
    const argsString = JSON.stringify(toolCall.args);
    const keyString = `${toolCall.name}:${argsString}`;
    return createHash('sha256').update(keyString).digest('hex');
  }

  /**
   * Processes a stream event and checks for loop conditions.
   * @param event - The stream event to process
   * @returns true if a loop is detected, false otherwise
   */
  addAndCheck(event: ServerGeminiStreamEvent): boolean {
    if (this.loopDetected) {
      return true;
    }

    switch (event.type) {
      case GeminiEventType.ToolCallRequest:
        // content chanting only happens in one single stream, reset if there
        // is a tool call in between
        this.resetContentTracking();
        this.loopDetected = this.checkToolCallLoop(event.value);
        break;
      case GeminiEventType.Content:
        this.loopDetected = this.checkContentLoop(event.value);
        break;
      default:
        break;
    }
    return this.loopDetected;
  }

  /**
   * Signals the start of a new turn in the conversation.
   *
   * This method increments the turn counter and, if specific conditions are met,
   * triggers an LLM-based check to detect potential conversation loops. The check
   * is performed periodically based on the `llmCheckInterval`.
   *
   * @param signal - An AbortSignal to allow for cancellation of the asynchronous LLM check.
   * @returns A promise that resolves to `true` if a loop is detected, and `false` otherwise.
   */
  async turnStarted(signal: AbortSignal) {
    this.turnsInCurrentPrompt++;

    if (
      this.turnsInCurrentPrompt >= LLM_CHECK_AFTER_TURNS &&
      this.turnsInCurrentPrompt - this.lastCheckTurn >= this.llmCheckInterval
    ) {
      this.lastCheckTurn = this.turnsInCurrentPrompt;
      return await this.checkForLoopWithLLM(signal);
    }

    return false;
  }

  private checkToolCallLoop(toolCall: { name: string; args: object }): boolean {
    const key = this.getToolCallKey(toolCall);
    if (this.lastToolCallKey === key) {
      this.toolCallRepetitionCount++;
    } else {
      this.lastToolCallKey = key;
      this.toolCallRepetitionCount = 1;
    }
    if (this.toolCallRepetitionCount >= TOOL_CALL_LOOP_THRESHOLD) {
      logLoopDetected(
        this.config,
        new LoopDetectedEvent(
          LoopType.CONSECUTIVE_IDENTICAL_TOOL_CALLS,
          this.promptId,
        ),
      );
      return true;
    }
    return false;
  }

  /**
   * Detects content loops by analyzing streaming text for repetitive patterns.
   *
   * The algorithm works by:
   * 1. Appending new content to the streaming history
   * 2. Truncating history if it exceeds the maximum length
   * 3. Analyzing content chunks for repetitive patterns using hashing
   * 4. Detecting loops when identical chunks appear frequently within a short distance
   * 5. Disabling loop detection within code blocks to prevent false positives,
   *    as repetitive code structures are common and not necessarily loops.
   */
  private checkContentLoop(content: string): boolean {
    // Different content elements can often contain repetitive syntax that is not indicative of a loop.
    // To avoid false positives, we detect when we encounter different content types and
    // reset tracking to avoid analyzing content that spans across different element boundaries.
    const numFences = (content.match(/```/g) ?? []).length;
    const hasTable = /(^|\n)\s*(\|.*\||[|+-]{3,})/.test(content);
    const hasListItem =
      /(^|\n)\s*[*-+]\s/.test(content) || /(^|\n)\s*\d+\.\s/.test(content);
    const hasHeading = /(^|\n)#+\s/.test(content);
    const hasBlockquote = /(^|\n)>\s/.test(content);

    if (numFences || hasTable || hasListItem || hasHeading || hasBlockquote) {
      // Reset tracking when different content elements are detected to avoid analyzing content
      // that spans across different element boundaries.
      this.resetContentTracking();
    }

    const wasInCodeBlock = this.inCodeBlock;
    this.inCodeBlock =
      numFences % 2 === 0 ? this.inCodeBlock : !this.inCodeBlock;
    if (wasInCodeBlock || this.inCodeBlock) {
      return false;
    }

    this.streamContentHistory += content;

    this.truncateAndUpdate();
    return this.analyzeContentChunksForLoop();
  }

  /**
   * Truncates the content history to prevent unbounded memory growth.
   * When truncating, adjusts all stored indices to maintain their relative positions.
   */
  private truncateAndUpdate(): void {
    if (this.streamContentHistory.length <= MAX_HISTORY_LENGTH) {
      return;
    }

    // Calculate how much content to remove from the beginning
    const truncationAmount =
      this.streamContentHistory.length - MAX_HISTORY_LENGTH;
    this.streamContentHistory =
      this.streamContentHistory.slice(truncationAmount);
    this.lastContentIndex = Math.max(
      0,
      this.lastContentIndex - truncationAmount,
    );

    // Update all stored chunk indices to account for the truncation
    for (const [hash, oldIndices] of this.contentStats.entries()) {
      const adjustedIndices = oldIndices
        .map((index) => index - truncationAmount)
        .filter((index) => index >= 0);

      if (adjustedIndices.length > 0) {
        this.contentStats.set(hash, adjustedIndices);
      } else {
        this.contentStats.delete(hash);
      }
    }
  }

  /**
   * Analyzes content in fixed-size chunks to detect repetitive patterns.
   *
   * Uses a sliding window approach:
   * 1. Extract chunks of fixed size (CONTENT_CHUNK_SIZE)
   * 2. Hash each chunk for efficient comparison
   * 3. Track positions where identical chunks appear
   * 4. Detect loops when chunks repeat frequently within a short distance
   */
  private analyzeContentChunksForLoop(): boolean {
    while (this.hasMoreChunksToProcess()) {
      // Extract current chunk of text
      const currentChunk = this.streamContentHistory.substring(
        this.lastContentIndex,
        this.lastContentIndex + CONTENT_CHUNK_SIZE,
      );
      const chunkHash = createHash('sha256').update(currentChunk).digest('hex');

      if (this.isLoopDetectedForChunk(currentChunk, chunkHash)) {
        logLoopDetected(
          this.config,
          new LoopDetectedEvent(
            LoopType.CHANTING_IDENTICAL_SENTENCES,
            this.promptId,
          ),
        );
        return true;
      }

      // Move to next position in the sliding window
      this.lastContentIndex++;
    }

    return false;
  }

  private hasMoreChunksToProcess(): boolean {
    return (
      this.lastContentIndex + CONTENT_CHUNK_SIZE <=
      this.streamContentHistory.length
    );
  }

  /**
   * Determines if a content chunk indicates a loop pattern.
   *
   * Loop detection logic:
   * 1. Check if we've seen this hash before (new chunks are stored for future comparison)
   * 2. Verify actual content matches to prevent hash collisions
   * 3. Track all positions where this chunk appears
   * 4. A loop is detected when the same chunk appears CONTENT_LOOP_THRESHOLD times
   *    within a small average distance (≤ 1.5 * chunk size)
   */
  private isLoopDetectedForChunk(chunk: string, hash: string): boolean {
    const existingIndices = this.contentStats.get(hash);

    if (!existingIndices) {
      this.contentStats.set(hash, [this.lastContentIndex]);
      return false;
    }

    if (!this.isActualContentMatch(chunk, existingIndices[0])) {
      return false;
    }

    existingIndices.push(this.lastContentIndex);

    if (existingIndices.length < CONTENT_LOOP_THRESHOLD) {
      return false;
    }

    // Analyze the most recent occurrences to see if they're clustered closely together
    const recentIndices = existingIndices.slice(-CONTENT_LOOP_THRESHOLD);
    const totalDistance =
      recentIndices[recentIndices.length - 1] - recentIndices[0];
    const averageDistance = totalDistance / (CONTENT_LOOP_THRESHOLD - 1);
    const maxAllowedDistance = CONTENT_CHUNK_SIZE * 1.5;

    return averageDistance <= maxAllowedDistance;
  }

  /**
   * Verifies that two chunks with the same hash actually contain identical content.
   * This prevents false positives from hash collisions.
   */
  private isActualContentMatch(
    currentChunk: string,
    originalIndex: number,
  ): boolean {
    const originalChunk = this.streamContentHistory.substring(
      originalIndex,
      originalIndex + CONTENT_CHUNK_SIZE,
    );
    return originalChunk === currentChunk;
  }

  private async checkForLoopWithLLM(signal: AbortSignal) {
    const recentHistory = this.config
      .getGeminiClient()
      .getHistory()
      .slice(-LLM_LOOP_CHECK_HISTORY_COUNT);

    const prompt = `You are a sophisticated AI diagnostic agent specializing in identifying when a conversational AI is stuck in an unproductive state. Your task is to analyze the provided conversation history and determine if the assistant has ceased to make meaningful progress.

An unproductive state is characterized by one or more of the following patterns over the last 5 or more assistant turns:

Repetitive Actions: The assistant repeats the same tool calls or conversational responses a decent number of times. This includes simple loops (e.g., tool_A, tool_A, tool_A) and alternating patterns (e.g., tool_A, tool_B, tool_A, tool_B, ...).

Cognitive Loop: The assistant seems unable to determine the next logical step. It might express confusion, repeatedly ask the same questions, or generate responses that don't logically follow from the previous turns, indicating it's stuck and not advancing the task.

Crucially, differentiate between a true unproductive state and legitimate, incremental progress.
For example, a series of 'tool_A' or 'tool_B' tool calls that make small, distinct changes to the same file (like adding docstrings to functions one by one) is considered forward progress and is NOT a loop. A loop would be repeatedly replacing the same text with the same content, or cycling between a small set of files with no net change.

Please analyze the conversation history to determine the possibility that the conversation is stuck in a repetitive, non-productive state.`;
    const contents = [
      ...recentHistory,
      { role: 'user', parts: [{ text: prompt }] },
    ];
    const schema: Record<string, unknown> = {
      type: 'object',
      properties: {
        reasoning: {
          type: 'string',
          description:
            'Your reasoning on if the conversation is looping without forward progress.',
        },
        confidence: {
          type: 'number',
          description:
            'A number between 0.0 and 1.0 representing your confidence that the conversation is in an unproductive state.',
        },
      },
      required: ['reasoning', 'confidence'],
    };
    let result;
    try {
      result = await this.config
        .getGeminiClient()
        .generateJson(contents, schema, signal, DEFAULT_GEMINI_FLASH_MODEL);
    } catch (e) {
      // Do nothing, treat it as a non-loop.
      this.config.getDebugMode() ? console.error(e) : console.debug(e);
      return false;
    }

    if (typeof result['confidence'] === 'number') {
      if (result['confidence'] > 0.9) {
        if (typeof result['reasoning'] === 'string' && result['reasoning']) {
          console.warn(result['reasoning']);
        }
        logLoopDetected(
          this.config,
          new LoopDetectedEvent(LoopType.LLM_DETECTED_LOOP, this.promptId),
        );
        return true;
      } else {
        this.llmCheckInterval = Math.round(
          MIN_LLM_CHECK_INTERVAL +
            (MAX_LLM_CHECK_INTERVAL - MIN_LLM_CHECK_INTERVAL) *
              (1 - result['confidence']),
        );
      }
    }
    return false;
  }

  /**
   * Resets all loop detection state.
   */
  reset(promptId: string): void {
    this.promptId = promptId;
    this.resetToolCallCount();
    this.resetContentTracking();
    this.resetLlmCheckTracking();
    this.loopDetected = false;
  }

  private resetToolCallCount(): void {
    this.lastToolCallKey = null;
    this.toolCallRepetitionCount = 0;
  }

  private resetContentTracking(resetHistory = true): void {
    if (resetHistory) {
      this.streamContentHistory = '';
    }
    this.contentStats.clear();
    this.lastContentIndex = 0;
  }

  private resetLlmCheckTracking(): void {
    this.turnsInCurrentPrompt = 0;
    this.llmCheckInterval = DEFAULT_LLM_CHECK_INTERVAL;
    this.lastCheckTurn = 0;
  }
}<|MERGE_RESOLUTION|>--- conflicted
+++ resolved
@@ -9,14 +9,8 @@
 import { GeminiEventType } from '../core/turn.js';
 import { logLoopDetected } from '../telemetry/loggers.js';
 import { LoopDetectedEvent, LoopType } from '../telemetry/types.js';
-<<<<<<< HEAD
 import type { Config } from '../config/config.js';
 import { DEFAULT_GEMINI_FLASH_MODEL } from '../config/config.js';
-import type { SchemaUnion } from '@google/genai';
-import { Type } from '@google/genai';
-=======
-import { Config, DEFAULT_GEMINI_FLASH_MODEL } from '../config/config.js';
->>>>>>> 4c1c6d2b
 
 const TOOL_CALL_LOOP_THRESHOLD = 5;
 const CONTENT_LOOP_THRESHOLD = 10;
