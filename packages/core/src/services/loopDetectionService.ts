--- conflicted
+++ resolved
@@ -57,17 +57,11 @@
   private toolCallRepetitionCount: number = 0;
 
   // Content streaming tracking
-<<<<<<< HEAD
-  private lastRepeatedSentence: string = '';
-  private sentenceRepetitionCount: number = 0;
-  private partialContent: string = '';
-  private inCodeBlock = false;
-=======
   private streamContentHistory = '';
   private contentStats = new Map<string, number[]>();
   private lastContentIndex = 0;
   private loopDetected = false;
->>>>>>> 83c4dddb
+  private inCodeBlock = false;
 
   // LLM loop track tracking
   private turnsInCurrentPrompt = 0;
@@ -165,7 +159,6 @@
    * 4. Detecting loops when identical chunks appear frequently within a short distance
    */
   private checkContentLoop(content: string): boolean {
-<<<<<<< HEAD
     let textOnlyContent = '';
     let remainingContent = content;
 
@@ -196,21 +189,25 @@
     }
 
     this.partialContent += textOnlyContent;
-=======
-    this.streamContentHistory += content;
->>>>>>> 83c4dddb
 
     this.truncateAndUpdate();
     return this.analyzeContentChunksForLoop();
   }
 
-  /**
+ /**
    * Truncates the content history to prevent unbounded memory growth.
    * When truncating, adjusts all stored indices to maintain their relative positions.
    */
   private truncateAndUpdate(): void {
     if (this.streamContentHistory.length <= MAX_HISTORY_LENGTH) {
-      return;
+    if (!SENTENCE_ENDING_PUNCTUATION_REGEX.test(this.partialContent)) {
+      return false;
+    }
+
+    const completeSentences =
+      this.partialContent.match(/[^.!?]+[.!?]+(?=\s|$)/g) || [];
+    if (completeSentences.length === 0) {
+      return false;
     }
 
     // Calculate how much content to remove from the beginning
@@ -419,20 +416,13 @@
     this.toolCallRepetitionCount = 0;
   }
 
-<<<<<<< HEAD
-  private resetSentenceCount(): void {
-    this.lastRepeatedSentence = '';
-    this.sentenceRepetitionCount = 0;
-    this.partialContent = '';
-    this.inCodeBlock = false;
-=======
   private resetContentTracking(resetHistory = true): void {
     if (resetHistory) {
       this.streamContentHistory = '';
     }
     this.contentStats.clear();
     this.lastContentIndex = 0;
->>>>>>> 83c4dddb
+    this.inCodeBlock = false;
   }
 
   private resetLlmCheckTracking(): void {
