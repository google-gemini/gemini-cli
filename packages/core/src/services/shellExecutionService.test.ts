/**
 * @license
 * Copyright 2025 Google LLC
 * SPDX-License-Identifier: Apache-2.0
 */

import {
  vi,
  describe,
  it,
  expect,
  beforeEach,
  afterEach,
  type Mock,
} from 'vitest';
import EventEmitter from 'node:events';
import type { Readable } from 'node:stream';
import { type ChildProcess } from 'node:child_process';
import type {
  ShellOutputEvent,
  ShellExecutionConfig,
} from './shellExecutionService.js';
import { ShellExecutionService } from './shellExecutionService.js';
<<<<<<< HEAD
import type { AnsiOutput } from '../utils/terminalSerializer.js';
import stripAnsi from 'strip-ansi';
=======
import type { AnsiOutput, AnsiToken } from '../utils/terminalSerializer.js';
>>>>>>> 3f5f030d

// Hoisted Mocks
const mockPtySpawn = vi.hoisted(() => vi.fn());
const mockCpSpawn = vi.hoisted(() => vi.fn());
const mockIsBinary = vi.hoisted(() => vi.fn());
const mockPlatform = vi.hoisted(() => vi.fn());
const mockGetPty = vi.hoisted(() => vi.fn());
const mockSerializeTerminalToObject = vi.hoisted(() => vi.fn());
const mockTerminalConstructor = vi.hoisted(() => vi.fn());

// Top-level Mocks
vi.mock('@lydell/node-pty', () => ({
  spawn: mockPtySpawn,
}));
vi.mock('@xterm/headless', () => ({
  default: {
    Terminal: mockTerminalConstructor,
  },
}));
vi.mock('node:child_process', async (importOriginal) => {
  const actual =
    (await importOriginal()) as typeof import('node:child_process');
  return {
    ...actual,
    spawn: mockCpSpawn,
  };
});
vi.mock('../utils/textUtils.js', () => ({
  isBinary: mockIsBinary,
}));
vi.mock('os', () => ({
  default: {
    platform: mockPlatform,
    constants: {
      signals: {
        SIGTERM: 15,
        SIGKILL: 9,
      },
    },
  },
  platform: mockPlatform,
  constants: {
    signals: {
      SIGTERM: 15,
      SIGKILL: 9,
    },
  },
}));
vi.mock('../utils/getPty.js', () => ({
  getPty: mockGetPty,
}));
vi.mock('../utils/terminalSerializer.js', () => ({
  serializeTerminalToObject: mockSerializeTerminalToObject,
}));

const mockProcessKill = vi
  .spyOn(process, 'kill')
  .mockImplementation(() => true);

const shellExecutionConfig: ShellExecutionConfig = {
  terminalWidth: 80,
  terminalHeight: 24,
  pager: 'cat',
  showColor: false,
  disableDynamicLineTrimming: true,
};

const createMockSerializeTerminalToObjectReturnValue = (
  text: string | string[],
): AnsiOutput => {
  const lines = Array.isArray(text) ? text : text.split('\n');
  const len = (shellExecutionConfig.terminalHeight ?? 24) as number;
  const expected: AnsiOutput = Array.from({ length: len }, (_, i) => [
    {
      text: (lines[i] || '').trim(),
      bold: false,
      italic: false,
      underline: false,
      dim: false,
      inverse: false,
      fg: '#ffffff',
      bg: '#000000',
    },
  ]);
  return expected;
};

const createExpectedAnsiOutput = (text: string | string[]): AnsiOutput => {
  const lines = Array.isArray(text) ? text : text.split('\n');
  const len = (shellExecutionConfig.terminalHeight ?? 24) as number;
  const expected: AnsiOutput = Array.from({ length: len }, (_, i) => [
    {
      text: expect.stringMatching((lines[i] || '').trim()),
      bold: false,
      italic: false,
      underline: false,
      dim: false,
      inverse: false,
      fg: '',
      bg: '',
    } as AnsiToken,
  ]);
  return expected;
};

describe('ShellExecutionService', () => {
  let mockPtyProcess: EventEmitter & {
    pid: number;
    kill: Mock;
    onData: Mock;
    onExit: Mock;
    write: Mock;
    resize: Mock;
  };
  let mockHeadlessTerminal: {
    resize: Mock;
    scrollLines: Mock;
    scrollToTop: Mock;
    onScroll: Mock;
    write: Mock;
    rows: number;
    _lines: string[];
    buffer: {
      active: {
        viewportY: number;
        length: number;
        getLine: (i: number) => { translateToString: () => string };
        cursorX: number;
        cursorY: number;
        getNullCell: () => object;
      };
    };
  };
  let onOutputEventMock: Mock<(event: ShellOutputEvent) => void>;

  beforeEach(() => {
    vi.clearAllMocks();
    mockSerializeTerminalToObject.mockReturnValue([]);
    mockIsBinary.mockReturnValue(false);
    mockPlatform.mockReturnValue('linux');
    mockGetPty.mockResolvedValue({
      module: { spawn: mockPtySpawn },
      name: 'mock-pty',
    });

    onOutputEventMock = vi.fn();

    mockPtyProcess = new EventEmitter() as EventEmitter & {
      pid: number;
      kill: Mock;
      onData: Mock;
      onExit: Mock;
      write: Mock;
      resize: Mock;
    };
    mockPtyProcess.pid = 12345;
    mockPtyProcess.kill = vi.fn();
    mockPtyProcess.onData = vi.fn();
    mockPtyProcess.onExit = vi.fn();
    mockPtyProcess.write = vi.fn();
    mockPtyProcess.resize = vi.fn();

    mockHeadlessTerminal = {
      resize: vi.fn(),
      scrollLines: vi.fn(),
      scrollToTop: vi.fn(),
      onScroll: vi.fn(),
      write: vi.fn((data: string, cb?: () => void) => {
        // Strip ANSI codes to simulate terminal processing text content
        // This is required because ShellExecutionService relies on the terminal
        // to handle ANSI, and we are checking the 'output' property which
        // is derived from getFullBufferText (clean text).
        const cleanData = stripAnsi(data);

        if (mockHeadlessTerminal._lines.length === 0) {
          mockHeadlessTerminal._lines.push('');
        }

        const currentLineIndex = mockHeadlessTerminal._lines.length - 1;
        const parts = cleanData.split('\n');

        // Append first part to current line
        mockHeadlessTerminal._lines[currentLineIndex] += parts[0];

        // Add subsequent lines
        for (let i = 1; i < parts.length; i++) {
          mockHeadlessTerminal._lines.push(parts[i]);
        }

        if (cb) cb();
      }),
      rows: 24,
      buffer: {
        active: {
          viewportY: 0,
          get length() {
            return mockHeadlessTerminal._lines.length;
          },
          getLine: (i: number) => ({
            translateToString: () => mockHeadlessTerminal._lines[i] || '',
          }),
          cursorX: 0,
          cursorY: 0,
          getNullCell: () => ({}),
        },
      },
      // Internal helper for test state
      _lines: [] as string[],
    };

    mockPtySpawn.mockReturnValue(mockPtyProcess);
    mockTerminalConstructor.mockReturnValue(mockHeadlessTerminal);
  });

  // Helper function to run a standard execution simulation
  const simulateExecution = async (
    command: string,
    simulation: (
      ptyProcess: typeof mockPtyProcess,
      ac: AbortController,
    ) => void | Promise<void>,
    config = shellExecutionConfig,
  ) => {
    const abortController = new AbortController();
    const handle = await ShellExecutionService.execute(
      command,
      '/test/dir',
      onOutputEventMock,
      abortController.signal,
      true,
      config,
    );

    await new Promise((resolve) => process.nextTick(resolve));
    await simulation(mockPtyProcess, abortController);
    const result = await handle.result;
    return { result, handle, abortController };
  };

  describe('Successful Execution', () => {
    it('should execute a command and capture output', async () => {
      mockSerializeTerminalToObject.mockReturnValue(
        createMockSerializeTerminalToObjectReturnValue('file1.txt'),
      );
      const { result, handle } = await simulateExecution('ls -l', (pty) => {
        pty.onData.mock.calls[0][0]('file1.txt\n');
        pty.onExit.mock.calls[0][0]({ exitCode: 0, signal: null });
      });

      expect(mockPtySpawn).toHaveBeenCalledWith(
        'bash',
        [
          '-c',
          'shopt -u promptvars nullglob extglob nocaseglob dotglob; ls -l',
        ],
        expect.any(Object),
      );
      expect(result.exitCode).toBe(0);
      expect(result.signal).toBeNull();
      expect(result.error).toBeNull();
      expect(result.aborted).toBe(false);
      expect(result.output.trim()).toBe('file1.txt');
      expect(handle.pid).toBe(12345);

      expect(onOutputEventMock).toHaveBeenCalledWith({
        type: 'data',
        chunk: createExpectedAnsiOutput('file1.txt'),
      });
    });

    it('should strip ANSI color codes from output', async () => {
      mockSerializeTerminalToObject.mockReturnValue(
        createMockSerializeTerminalToObjectReturnValue('aredword'),
      );
      const { result } = await simulateExecution('ls --color=auto', (pty) => {
        pty.onData.mock.calls[0][0]('a\u001b[31mred\u001b[0mword');
        pty.onExit.mock.calls[0][0]({ exitCode: 0, signal: null });
      });

      expect(result.output.trim()).toBe('aredword');
      expect(onOutputEventMock).toHaveBeenCalledWith(
        expect.objectContaining({
          type: 'data',
          chunk: createExpectedAnsiOutput('aredword'),
        }),
      );
    });

    it('should correctly decode multi-byte characters split across chunks', async () => {
      const { result } = await simulateExecution('echo "你好"', (pty) => {
        const multiByteChar = '你好';
        pty.onData.mock.calls[0][0](multiByteChar.slice(0, 1));
        pty.onData.mock.calls[0][0](multiByteChar.slice(1));
        pty.onExit.mock.calls[0][0]({ exitCode: 0, signal: null });
      });
      expect(result.output.trim()).toBe('你好');
    });

    it('should handle commands with no output', async () => {
      mockSerializeTerminalToObject.mockReturnValue(
        createMockSerializeTerminalToObjectReturnValue(''),
      );
      await simulateExecution('touch file', (pty) => {
        pty.onExit.mock.calls[0][0]({ exitCode: 0, signal: null });
      });

      expect(onOutputEventMock).toHaveBeenCalledWith(
        expect.objectContaining({
          chunk: createExpectedAnsiOutput(''),
        }),
      );
    });

    it('should capture large output (10000 lines)', async () => {
      const lineCount = 10000;
      const lines = Array.from({ length: lineCount }, (_, i) => `line ${i}`);
      const expectedOutput = lines.join('\n');

      const { result } = await simulateExecution(
        'large-output-command',
        (pty) => {
          // Send data in chunks to simulate realistic streaming
          // Use \r\n to ensure the terminal moves the cursor to the start of the line
          const chunkSize = 1000;
          for (let i = 0; i < lineCount; i += chunkSize) {
            const chunk = lines.slice(i, i + chunkSize).join('\r\n') + '\r\n';
            pty.onData.mock.calls[0][0](chunk);
          }
          pty.onExit.mock.calls[0][0]({ exitCode: 0, signal: null });
        },
      );

      expect(result.exitCode).toBe(0);
      // The terminal buffer output includes trailing spaces for each line (up to terminal width).
      // We trim each line to match our expected simple string.
      const processedOutput = result.output
        .split('\n')
        .map((l) => l.trimEnd())
        .join('\n')
        .trim();
      expect(processedOutput).toBe(expectedOutput);
      expect(result.output.split('\n').length).toBeGreaterThanOrEqual(
        lineCount,
      );
    });

    it('should not wrap long lines in the final output', async () => {
      // Set a small width to force wrapping
      const narrowConfig = { ...shellExecutionConfig, terminalWidth: 10 };
      const longString = '123456789012345'; // 15 chars, should wrap at 10

      const { result } = await simulateExecution(
        'long-line-command',
        (pty) => {
          pty.onData.mock.calls[0][0](longString);
          pty.onExit.mock.calls[0][0]({ exitCode: 0, signal: null });
        },
        narrowConfig,
      );

      expect(result.exitCode).toBe(0);
      expect(result.output.trim()).toBe(longString);
    });

    it('should not add extra padding but preserve explicit trailing whitespace', async () => {
      const { result } = await simulateExecution('cmd', (pty) => {
        // "value" should not get terminal-width padding
        // "value2    " should keep its spaces
        pty.onData.mock.calls[0][0]('value\r\nvalue2    ');
        pty.onExit.mock.calls[0][0]({ exitCode: 0, signal: null });
      });

      expect(result.output).toBe('value\nvalue2    ');
    });

    it('should truncate output exceeding the scrollback limit', async () => {
      const scrollbackLimit = 100;
      const totalLines = 150;
      // Generate lines: "line 0", "line 1", ...
      const lines = Array.from({ length: totalLines }, (_, i) => `line ${i}`);

      const { result } = await simulateExecution(
        'overflow-command',
        (pty) => {
          const chunk = lines.join('\r\n') + '\r\n';
          pty.onData.mock.calls[0][0](chunk);
          pty.onExit.mock.calls[0][0]({ exitCode: 0, signal: null });
        },
        { ...shellExecutionConfig, scrollback: scrollbackLimit },
      );

      expect(result.exitCode).toBe(0);

      // The terminal should keep the *last* 'scrollbackLimit' lines + lines in the viewport.
      // xterm.js scrollback is the number of lines *above* the viewport.
      // So total lines retained = scrollback + rows.
      // However, our `getFullBufferText` implementation iterates the *active* buffer.
      // In headless xterm, the buffer length grows.
      // Let's verify that we have fewer lines than totalLines.

      const outputLines = result.output
        .trim()
        .split('\n')
        .map((l) => l.trimEnd());

      // We expect the *start* of the output to be truncated.
      // The first retained line should be > "line 0".
      // Specifically, if we sent 150 lines and have space for roughly 100 + viewport(24),
      // we should miss the first ~26 lines.

      // Check that we lost some lines from the beginning
      expect(outputLines.length).toBeLessThan(totalLines);
      expect(outputLines[0]).not.toBe('line 0');

      // Check that we have the *last* lines
      expect(outputLines[outputLines.length - 1]).toBe(
        `line ${totalLines - 1}`,
      );
    });

    it('should call onPid with the process id', async () => {
      const abortController = new AbortController();
      const handle = await ShellExecutionService.execute(
        'ls -l',
        '/test/dir',
        onOutputEventMock,
        abortController.signal,
        true,
        shellExecutionConfig,
      );
      mockPtyProcess.onExit.mock.calls[0][0]({ exitCode: 0, signal: null });
      await handle.result;
      expect(handle.pid).toBe(12345);
    });
  });

  describe('pty interaction', () => {
    beforeEach(() => {
      vi.spyOn(ShellExecutionService['activePtys'], 'get').mockReturnValue({
        // eslint-disable-next-line @typescript-eslint/no-explicit-any
        ptyProcess: mockPtyProcess as any,
        // eslint-disable-next-line @typescript-eslint/no-explicit-any
        headlessTerminal: mockHeadlessTerminal as any,
        shellExecutionConfig: {},
      });
    });

    it('should write to the pty and trigger a render', async () => {
      vi.useFakeTimers();
      await simulateExecution('interactive-app', (pty) => {
        ShellExecutionService.writeToPty(pty.pid!, 'input');
        pty.onExit.mock.calls[0][0]({ exitCode: 0, signal: null });
      });

      expect(mockPtyProcess.write).toHaveBeenCalledWith('input');
      // Use fake timers to check for the delayed render
      await vi.advanceTimersByTimeAsync(17);
      // The render will cause an output event
      expect(onOutputEventMock).toHaveBeenCalled();
      vi.useRealTimers();
    });

    it('should resize the pty and the headless terminal', async () => {
      await simulateExecution('ls -l', (pty) => {
        pty.onData.mock.calls[0][0]('file1.txt\n');
        ShellExecutionService.resizePty(pty.pid!, 100, 40);
        pty.onExit.mock.calls[0][0]({ exitCode: 0, signal: null });
      });

      expect(mockPtyProcess.resize).toHaveBeenCalledWith(100, 40);
      expect(mockHeadlessTerminal.resize).toHaveBeenCalledWith(100, 40);
    });

    it('should not resize the pty if it is not active', async () => {
      const isPtyActiveSpy = vi
        .spyOn(ShellExecutionService, 'isPtyActive')
        .mockReturnValue(false);

      await simulateExecution('ls -l', (pty) => {
        ShellExecutionService.resizePty(pty.pid!, 100, 40);
        pty.onExit.mock.calls[0][0]({ exitCode: 0, signal: null });
      });

      expect(mockPtyProcess.resize).not.toHaveBeenCalled();
      expect(mockHeadlessTerminal.resize).not.toHaveBeenCalled();
      isPtyActiveSpy.mockRestore();
    });

    it('should ignore errors when resizing an exited pty', async () => {
      const resizeError = new Error(
        'Cannot resize a pty that has already exited',
      );
      mockPtyProcess.resize.mockImplementation(() => {
        throw resizeError;
      });

      // We don't expect this test to throw an error
      await expect(
        simulateExecution('ls -l', (pty) => {
          ShellExecutionService.resizePty(pty.pid!, 100, 40);
          pty.onExit.mock.calls[0][0]({ exitCode: 0, signal: null });
        }),
      ).resolves.not.toThrow();

      expect(mockPtyProcess.resize).toHaveBeenCalledWith(100, 40);
    });

    it('should re-throw other errors during resize', async () => {
      const otherError = new Error('Some other error');
      mockPtyProcess.resize.mockImplementation(() => {
        throw otherError;
      });

      await expect(
        simulateExecution('ls -l', (pty) => {
          ShellExecutionService.resizePty(pty.pid!, 100, 40);
          pty.onExit.mock.calls[0][0]({ exitCode: 0, signal: null });
        }),
      ).rejects.toThrow('Some other error');
    });

    it('should scroll the headless terminal', async () => {
      await simulateExecution('ls -l', (pty) => {
        pty.onData.mock.calls[0][0]('file1.txt\n');
        ShellExecutionService.scrollPty(pty.pid!, 10);
        pty.onExit.mock.calls[0][0]({ exitCode: 0, signal: null });
      });

      expect(mockHeadlessTerminal.scrollLines).toHaveBeenCalledWith(10);
    });

    it('should not throw when resizing a pty that has already exited (Windows)', () => {
      const resizeError = new Error(
        'Cannot resize a pty that has already exited',
      );
      mockPtyProcess.resize.mockImplementation(() => {
        throw resizeError;
      });

      // This should catch the specific error and not re-throw it.
      expect(() => {
        ShellExecutionService.resizePty(mockPtyProcess.pid, 100, 40);
      }).not.toThrow();

      expect(mockPtyProcess.resize).toHaveBeenCalledWith(100, 40);
      expect(mockHeadlessTerminal.resize).not.toHaveBeenCalled();
    });
  });

  describe('Failed Execution', () => {
    it('should capture a non-zero exit code', async () => {
      const { result } = await simulateExecution('a-bad-command', (pty) => {
        pty.onData.mock.calls[0][0]('command not found');
        pty.onExit.mock.calls[0][0]({ exitCode: 127, signal: null });
      });

      expect(result.exitCode).toBe(127);
      expect(result.output.trim()).toBe('command not found');
      expect(result.error).toBeNull();
    });

    it('should capture a termination signal', async () => {
      const { result } = await simulateExecution('long-process', (pty) => {
        pty.onExit.mock.calls[0][0]({ exitCode: 0, signal: 15 });
      });

      expect(result.exitCode).toBe(0);
      expect(result.signal).toBe(15);
    });

    it('should handle a synchronous spawn error', async () => {
      mockGetPty.mockImplementation(() => null);

      mockCpSpawn.mockImplementation(() => {
        throw new Error('Simulated PTY spawn error');
      });

      const handle = await ShellExecutionService.execute(
        'any-command',
        '/test/dir',
        onOutputEventMock,
        new AbortController().signal,
        true,
        {},
      );
      const result = await handle.result;

      expect(result.error).toBeInstanceOf(Error);
      expect(result.error?.message).toContain('Simulated PTY spawn error');
      expect(result.exitCode).toBe(1);
      expect(result.output).toBe('');
      expect(handle.pid).toBeUndefined();
    });
  });

  describe('Aborting Commands', () => {
    it('should abort a running process and set the aborted flag', async () => {
      const { result } = await simulateExecution(
        'sleep 10',
        (pty, abortController) => {
          abortController.abort();
          pty.onExit.mock.calls[0][0]({ exitCode: 1, signal: null });
        },
      );

      expect(result.aborted).toBe(true);
      // The process kill is mocked, so we just check that the flag is set.
    });

    it('should send SIGTERM and then SIGKILL on abort', async () => {
      const sigkillPromise = new Promise<void>((resolve) => {
        mockProcessKill.mockImplementation((pid, signal) => {
          if (signal === 'SIGKILL' && pid === -mockPtyProcess.pid) {
            resolve();
          }
          return true;
        });
      });

      const { result } = await simulateExecution(
        'long-running-process',
        async (pty, abortController) => {
          abortController.abort();
          await sigkillPromise; // Wait for SIGKILL to be sent before exiting.
          pty.onExit.mock.calls[0][0]({ exitCode: 0, signal: 9 });
        },
      );

      expect(result.aborted).toBe(true);

      // Verify the calls were made in the correct order.
      const killCalls = mockProcessKill.mock.calls;
      const sigtermCallIndex = killCalls.findIndex(
        (call) => call[0] === -mockPtyProcess.pid && call[1] === 'SIGTERM',
      );
      const sigkillCallIndex = killCalls.findIndex(
        (call) => call[0] === -mockPtyProcess.pid && call[1] === 'SIGKILL',
      );

      expect(sigtermCallIndex).toBe(0);
      expect(sigkillCallIndex).toBe(1);
      expect(sigtermCallIndex).toBeLessThan(sigkillCallIndex);

      expect(result.signal).toBe(9);
    });

    it('should resolve without waiting for the processing chain on abort', async () => {
      const { result } = await simulateExecution(
        'long-output',
        (pty, abortController) => {
          // Simulate a lot of data being in the queue to be processed
          for (let i = 0; i < 1000; i++) {
            pty.onData.mock.calls[0][0]('some data');
          }
          abortController.abort();
          pty.onExit.mock.calls[0][0]({ exitCode: 1, signal: null });
        },
      );

      // The main assertion here is implicit: the `await` for the result above
      // should complete without timing out. This proves that the resolution
      // was not blocked by the long chain of data processing promises,
      // which is the desired behavior on abort.
      expect(result.aborted).toBe(true);
    });
  });

  describe('Binary Output', () => {
    it('should detect binary output and switch to progress events', async () => {
      // mockIsBinary is hoisted, so we can use it.
      // Ensure it returns true for the specific chunk
      mockIsBinary.mockImplementation((buffer) => {
        // Check for PNG signature
        if (buffer.length >= 4 && buffer[0] === 0x89 && buffer[1] === 0x50) {
          return true;
        }
        return false;
      });

      const binaryChunk1 = Buffer.from([0x89, 0x50, 0x4e, 0x47]);
      const binaryChunk2 = Buffer.from([0x0d, 0x0a, 0x1a, 0x0a]);

      const { result } = await simulateExecution('cat image.png', (pty) => {
        pty.onData.mock.calls[0][0](binaryChunk1);
        pty.onData.mock.calls[0][0](binaryChunk2);
        pty.onExit.mock.calls[0][0]({ exitCode: 0, signal: null });
      });

      expect(result.rawOutput).toEqual(
        Buffer.concat([binaryChunk1, binaryChunk2]),
      );

      expect(onOutputEventMock).toHaveBeenCalled();
      const calls = onOutputEventMock.mock.calls;
      // We expect 'binary_detected'
      expect(calls.some((c) => c[0].type === 'binary_detected')).toBe(true);
    });

    it('should not emit data events after binary is detected', async () => {
      mockIsBinary.mockImplementation((buffer) => buffer.includes(0x00));

      await simulateExecution('cat mixed_file', (pty) => {
        pty.onData.mock.calls[0][0](Buffer.from([0x00, 0x01, 0x02]));
        pty.onData.mock.calls[0][0](Buffer.from('more text'));
        pty.onExit.mock.calls[0][0]({ exitCode: 0, signal: null });
      });

      const eventTypes = onOutputEventMock.mock.calls.map(
        (call: [ShellOutputEvent]) => call[0].type,
      );
      expect(eventTypes).toEqual([
        'binary_detected',
        'binary_progress',
        'binary_progress',
      ]);
    });
  });

  describe('Platform-Specific Behavior', () => {
    it('should use powershell.exe on Windows', async () => {
      mockPlatform.mockReturnValue('win32');
      await simulateExecution('dir "foo bar"', (pty) =>
        pty.onExit.mock.calls[0][0]({ exitCode: 0, signal: null }),
      );

      expect(mockPtySpawn).toHaveBeenCalledWith(
        'powershell.exe',
        ['-NoProfile', '-Command', 'dir "foo bar"'],
        expect.any(Object),
      );
    });

    it('should use bash on Linux', async () => {
      mockPlatform.mockReturnValue('linux');
      await simulateExecution('ls "foo bar"', (pty) =>
        pty.onExit.mock.calls[0][0]({ exitCode: 0, signal: null }),
      );

      expect(mockPtySpawn).toHaveBeenCalledWith(
        'bash',
        [
          '-c',
          'shopt -u promptvars nullglob extglob nocaseglob dotglob; ls "foo bar"',
        ],
        expect.any(Object),
      );
    });
  });

  describe('AnsiOutput rendering', () => {
    it('should call onOutputEvent with AnsiOutput when showColor is true', async () => {
      const coloredShellExecutionConfig = {
        ...shellExecutionConfig,
        showColor: true,
        defaultFg: '#ffffff',
        defaultBg: '#000000',
        disableDynamicLineTrimming: true,
      };
      const mockAnsiOutput = [
        [{ text: 'hello', fg: '#ffffff', bg: '#000000' }],
      ];
      mockSerializeTerminalToObject.mockReturnValue(mockAnsiOutput);

      await simulateExecution(
        'ls --color=auto',
        (pty) => {
          pty.onData.mock.calls[0][0]('a\u001b[31mred\u001b[0mword');
          pty.onExit.mock.calls[0][0]({ exitCode: 0, signal: null });
        },
        coloredShellExecutionConfig,
      );

      expect(mockSerializeTerminalToObject).toHaveBeenCalledWith(
        expect.anything(), // The terminal object
        expect.anything(),
        expect.anything(),
      );

      expect(onOutputEventMock).toHaveBeenCalledWith(
        expect.objectContaining({
          type: 'data',
          chunk: mockAnsiOutput,
        }),
      );
    });

    it('should call onOutputEvent with AnsiOutput when showColor is false', async () => {
      mockSerializeTerminalToObject.mockReturnValue(
        createMockSerializeTerminalToObjectReturnValue('aredword'),
      );
      await simulateExecution(
        'ls --color=auto',
        (pty) => {
          pty.onData.mock.calls[0][0]('a\u001b[31mred\u001b[0mword');
          pty.onExit.mock.calls[0][0]({ exitCode: 0, signal: null });
        },
        {
          ...shellExecutionConfig,
          showColor: false,
          disableDynamicLineTrimming: true,
        },
      );

      expect(onOutputEventMock).toHaveBeenCalledWith(
        expect.objectContaining({
          type: 'data',
          chunk: expect.any(Array), // Check for AnsiOutput (Array of lines)
        }),
      );
    });

    it('should handle multi-line output correctly when showColor is false', async () => {
      mockSerializeTerminalToObject.mockReturnValue(
        createMockSerializeTerminalToObjectReturnValue([
          'line 1',
          'line 2',
          'line 3',
        ]),
      );
      await simulateExecution(
        'ls --color=auto',
        (pty) => {
          pty.onData.mock.calls[0][0](
            'line 1\n\u001b[32mline 2\u001b[0m\nline 3',
          );
          pty.onExit.mock.calls[0][0]({ exitCode: 0, signal: null });
        },
        {
          ...shellExecutionConfig,
          showColor: false,
          disableDynamicLineTrimming: true,
        },
      );

      const expected = createExpectedAnsiOutput(['line 1', 'line 2', 'line 3']);

      expect(onOutputEventMock).toHaveBeenCalledWith(
        expect.objectContaining({
          type: 'data',
          chunk: expected,
        }),
      );
    });
  });
});

describe('ShellExecutionService child_process fallback', () => {
  let mockChildProcess: EventEmitter & Partial<ChildProcess>;
  let onOutputEventMock: Mock<(event: ShellOutputEvent) => void>;

  beforeEach(() => {
    vi.clearAllMocks();

    mockIsBinary.mockReturnValue(false);
    mockPlatform.mockReturnValue('linux');
    mockGetPty.mockResolvedValue(null);

    onOutputEventMock = vi.fn();

    mockChildProcess = new EventEmitter() as EventEmitter &
      Partial<ChildProcess>;
    mockChildProcess.stdout = new EventEmitter() as Readable;
    mockChildProcess.stderr = new EventEmitter() as Readable;
    mockChildProcess.kill = vi.fn();

    Object.defineProperty(mockChildProcess, 'pid', {
      value: 12345,
      configurable: true,
    });

    mockCpSpawn.mockReturnValue(mockChildProcess);
  });

  // Helper function to run a standard execution simulation
  const simulateExecution = async (
    command: string,
    simulation: (cp: typeof mockChildProcess, ac: AbortController) => void,
  ) => {
    const abortController = new AbortController();
    const handle = await ShellExecutionService.execute(
      command,
      '/test/dir',
      onOutputEventMock,
      abortController.signal,
      true,
      shellExecutionConfig,
    );

    await new Promise((resolve) => process.nextTick(resolve));
    simulation(mockChildProcess, abortController);
    const result = await handle.result;
    return { result, handle, abortController };
  };

  describe('Successful Execution', () => {
    it('should execute a command and capture stdout and stderr', async () => {
      const { result, handle } = await simulateExecution('ls -l', (cp) => {
        cp.stdout?.emit('data', Buffer.from('file1.txt\n'));
        cp.stderr?.emit('data', Buffer.from('a warning'));
        cp.emit('exit', 0, null);
        cp.emit('close', 0, null);
      });

      expect(mockCpSpawn).toHaveBeenCalledWith(
        'bash',
        [
          '-c',
          'shopt -u promptvars nullglob extglob nocaseglob dotglob; ls -l',
        ],
        expect.objectContaining({ shell: false, detached: true }),
      );
      expect(result.exitCode).toBe(0);
      expect(result.signal).toBeNull();
      expect(result.error).toBeNull();
      expect(result.aborted).toBe(false);
      expect(result.output).toBe('file1.txt\na warning');
      expect(handle.pid).toBe(undefined);

      expect(onOutputEventMock).toHaveBeenCalledWith({
        type: 'data',
        chunk: 'file1.txt\na warning',
      });
    });

    it('should strip ANSI color codes from output', async () => {
      const { result } = await simulateExecution('ls --color=auto', (cp) => {
        cp.stdout?.emit('data', Buffer.from('a\u001b[31mred\u001b[0mword'));
        cp.emit('exit', 0, null);
        cp.emit('close', 0, null);
      });

      expect(result.output.trim()).toBe('aredword');
      expect(onOutputEventMock).toHaveBeenCalledWith(
        expect.objectContaining({
          type: 'data',
          chunk: 'aredword',
        }),
      );
    });

    it('should correctly decode multi-byte characters split across chunks', async () => {
      const { result } = await simulateExecution('echo "你好"', (cp) => {
        const multiByteChar = Buffer.from('你好', 'utf-8');
        cp.stdout?.emit('data', multiByteChar.slice(0, 2));
        cp.stdout?.emit('data', multiByteChar.slice(2));
        cp.emit('exit', 0, null);
        cp.emit('close', 0, null);
      });
      expect(result.output.trim()).toBe('你好');
    });

    it('should handle commands with no output', async () => {
      const { result } = await simulateExecution('touch file', (cp) => {
        cp.emit('exit', 0, null);
        cp.emit('close', 0, null);
      });

      expect(result.output.trim()).toBe('');
      expect(onOutputEventMock).not.toHaveBeenCalled();
    });

    it.skip('should truncate stdout using a sliding window and show a warning', async () => {
      const MAX_SIZE = 16 * 1024 * 1024;
      const chunk1 = 'a'.repeat(MAX_SIZE / 2 - 5);
      const chunk2 = 'b'.repeat(MAX_SIZE / 2 - 5);
      const chunk3 = 'c'.repeat(20);

      const { result } = await simulateExecution('large-output', (cp) => {
        cp.stdout?.emit('data', Buffer.from(chunk1));
        cp.stdout?.emit('data', Buffer.from(chunk2));
        cp.stdout?.emit('data', Buffer.from(chunk3));
        cp.emit('exit', 0, null);
      });

      const truncationMessage =
        '[GEMINI_CLI_WARNING: Output truncated. The buffer is limited to 16MB.]';
      expect(result.output).toContain(truncationMessage);

      const outputWithoutMessage = result.output
        .substring(0, result.output.indexOf(truncationMessage))
        .trimEnd();

      expect(outputWithoutMessage.length).toBe(MAX_SIZE);

      const expectedStart = (chunk1 + chunk2 + chunk3).slice(-MAX_SIZE);
      expect(
        outputWithoutMessage.startsWith(expectedStart.substring(0, 10)),
      ).toBe(true);
      expect(outputWithoutMessage.endsWith('c'.repeat(20))).toBe(true);
    }, 120000);
  });

  describe('Failed Execution', () => {
    it('should capture a non-zero exit code and format output correctly', async () => {
      const { result } = await simulateExecution('a-bad-command', (cp) => {
        cp.stderr?.emit('data', Buffer.from('command not found'));
        cp.emit('exit', 127, null);
        cp.emit('close', 127, null);
      });

      expect(result.exitCode).toBe(127);
      expect(result.output.trim()).toBe('command not found');
      expect(result.error).toBeNull();
    });

    it('should capture a termination signal', async () => {
      const { result } = await simulateExecution('long-process', (cp) => {
        cp.emit('exit', null, 'SIGTERM');
        cp.emit('close', null, 'SIGTERM');
      });

      expect(result.exitCode).toBeNull();
      expect(result.signal).toBe(15);
    });

    it('should handle a spawn error', async () => {
      const spawnError = new Error('spawn EACCES');
      const { result } = await simulateExecution('protected-cmd', (cp) => {
        cp.emit('error', spawnError);
        cp.emit('exit', 1, null);
        cp.emit('close', 1, null);
      });

      expect(result.error).toBe(spawnError);
      expect(result.exitCode).toBe(1);
    });

    it('handles errors that do not fire the exit event', async () => {
      const error = new Error('spawn abc ENOENT');
      const { result } = await simulateExecution('touch cat.jpg', (cp) => {
        cp.emit('error', error); // No exit event is fired.
        cp.emit('close', 1, null);
      });

      expect(result.error).toBe(error);
      expect(result.exitCode).toBe(1);
    });
  });

  describe('Aborting Commands', () => {
    describe.each([
      {
        platform: 'linux',
        expectedSignal: 'SIGTERM',
        expectedExit: { signal: 'SIGKILL' as const },
      },
      {
        platform: 'win32',
        expectedCommand: 'taskkill',
        expectedExit: { code: 1 },
      },
    ])(
      'on $platform',
      ({ platform, expectedSignal, expectedCommand, expectedExit }) => {
        it('should abort a running process and set the aborted flag', async () => {
          mockPlatform.mockReturnValue(platform);

          const { result } = await simulateExecution(
            'sleep 10',
            (cp, abortController) => {
              abortController.abort();
              if (expectedExit.signal) {
                cp.emit('exit', null, expectedExit.signal);
                cp.emit('close', null, expectedExit.signal);
              }
              if (typeof expectedExit.code === 'number') {
                cp.emit('exit', expectedExit.code, null);
                cp.emit('close', expectedExit.code, null);
              }
            },
          );

          expect(result.aborted).toBe(true);

          if (platform === 'linux') {
            expect(mockProcessKill).toHaveBeenCalledWith(
              -mockChildProcess.pid!,
              expectedSignal,
            );
          } else {
            expect(mockCpSpawn).toHaveBeenCalledWith(expectedCommand, [
              '/pid',
              String(mockChildProcess.pid),
              '/f',
              '/t',
            ]);
          }
        });
      },
    );

    it('should gracefully attempt SIGKILL on linux if SIGTERM fails', async () => {
      mockPlatform.mockReturnValue('linux');
      vi.useFakeTimers();

      // Don't await the result inside the simulation block for this specific test.
      // We need to control the timeline manually.
      const abortController = new AbortController();
      const handle = await ShellExecutionService.execute(
        'unresponsive_process',
        '/test/dir',
        onOutputEventMock,
        abortController.signal,
        true,
        {},
      );

      abortController.abort();

      // Check the first kill signal
      expect(mockProcessKill).toHaveBeenCalledWith(
        -mockChildProcess.pid!,
        'SIGTERM',
      );

      // Now, advance time past the timeout
      await vi.advanceTimersByTimeAsync(250);

      // Check the second kill signal
      expect(mockProcessKill).toHaveBeenCalledWith(
        -mockChildProcess.pid!,
        'SIGKILL',
      );

      // Finally, simulate the process exiting and await the result
      mockChildProcess.emit('exit', null, 'SIGKILL');
      mockChildProcess.emit('close', null, 'SIGKILL');
      const result = await handle.result;

      vi.useRealTimers();

      expect(result.aborted).toBe(true);
      expect(result.signal).toBe(9);
    });
  });

  describe('Binary Output', () => {
    it('should detect binary output and switch to progress events', async () => {
      mockIsBinary.mockReturnValueOnce(true);
      const binaryChunk1 = Buffer.from([0x89, 0x50, 0x4e, 0x47]);
      const binaryChunk2 = Buffer.from([0x0d, 0x0a, 0x1a, 0x0a]);

      const { result } = await simulateExecution('cat image.png', (cp) => {
        cp.stdout?.emit('data', binaryChunk1);
        cp.stdout?.emit('data', binaryChunk2);
        cp.emit('exit', 0, null);
      });

      expect(result.rawOutput).toEqual(
        Buffer.concat([binaryChunk1, binaryChunk2]),
      );
      expect(onOutputEventMock).toHaveBeenCalledTimes(1);
      expect(onOutputEventMock.mock.calls[0][0]).toEqual({
        type: 'binary_detected',
      });
    });

    it('should not emit data events after binary is detected', async () => {
      mockIsBinary.mockImplementation((buffer) => buffer.includes(0x00));

      await simulateExecution('cat mixed_file', (cp) => {
        cp.stdout?.emit('data', Buffer.from('some text'));
        cp.stdout?.emit('data', Buffer.from([0x00, 0x01, 0x02]));
        cp.stdout?.emit('data', Buffer.from('more text'));
        cp.emit('exit', 0, null);
      });

      const eventTypes = onOutputEventMock.mock.calls.map(
        (call: [ShellOutputEvent]) => call[0].type,
      );
      expect(eventTypes).toEqual(['binary_detected']);
    });
  });

  describe('Platform-Specific Behavior', () => {
    it('should use powershell.exe on Windows', async () => {
      mockPlatform.mockReturnValue('win32');
      await simulateExecution('dir "foo bar"', (cp) =>
        cp.emit('exit', 0, null),
      );

      expect(mockCpSpawn).toHaveBeenCalledWith(
        'powershell.exe',
        ['-NoProfile', '-Command', 'dir "foo bar"'],
        expect.objectContaining({
          shell: false,
          detached: false,
          windowsVerbatimArguments: false,
        }),
      );
    });

    it('should use bash and detached process group on Linux', async () => {
      mockPlatform.mockReturnValue('linux');
      await simulateExecution('ls "foo bar"', (cp) => cp.emit('exit', 0, null));

      expect(mockCpSpawn).toHaveBeenCalledWith(
        'bash',
        [
          '-c',
          'shopt -u promptvars nullglob extglob nocaseglob dotglob; ls "foo bar"',
        ],
        expect.objectContaining({
          shell: false,
          detached: true,
        }),
      );
    });
  });
});

describe('ShellExecutionService execution method selection', () => {
  let onOutputEventMock: Mock<(event: ShellOutputEvent) => void>;
  let mockPtyProcess: EventEmitter & {
    pid: number;
    kill: Mock;
    onData: Mock;
    onExit: Mock;
    write: Mock;
    resize: Mock;
  };
  let mockChildProcess: EventEmitter & Partial<ChildProcess>;

  beforeEach(() => {
    vi.clearAllMocks();
    onOutputEventMock = vi.fn();

    // Mock for pty
    mockPtyProcess = new EventEmitter() as EventEmitter & {
      pid: number;
      kill: Mock;
      onData: Mock;
      onExit: Mock;
      write: Mock;
      resize: Mock;
    };
    mockPtyProcess.pid = 12345;
    mockPtyProcess.kill = vi.fn();
    mockPtyProcess.onData = vi.fn();
    mockPtyProcess.onExit = vi.fn();
    mockPtyProcess.write = vi.fn();
    mockPtyProcess.resize = vi.fn();

    mockPtySpawn.mockReturnValue(mockPtyProcess);
    mockGetPty.mockResolvedValue({
      module: { spawn: mockPtySpawn },
      name: 'mock-pty',
    });

    // Mock for child_process
    mockChildProcess = new EventEmitter() as EventEmitter &
      Partial<ChildProcess>;
    mockChildProcess.stdout = new EventEmitter() as Readable;
    mockChildProcess.stderr = new EventEmitter() as Readable;
    mockChildProcess.kill = vi.fn();
    Object.defineProperty(mockChildProcess, 'pid', {
      value: 54321,
      configurable: true,
    });
    mockCpSpawn.mockReturnValue(mockChildProcess);
  });

  it('should use node-pty when shouldUseNodePty is true and pty is available', async () => {
    mockSerializeTerminalToObject.mockReturnValue([]);
    const abortController = new AbortController();
    const handle = await ShellExecutionService.execute(
      'test command',
      '/test/dir',
      onOutputEventMock,
      abortController.signal,
      true, // shouldUseNodePty
      shellExecutionConfig,
    );

    // Simulate exit to allow promise to resolve
    mockPtyProcess.onExit.mock.calls[0][0]({ exitCode: 0, signal: null });
    const result = await handle.result;

    expect(mockGetPty).toHaveBeenCalled();
    expect(mockPtySpawn).toHaveBeenCalled();
    expect(mockCpSpawn).not.toHaveBeenCalled();
    expect(result.executionMethod).toBe('mock-pty');
  });

  it('should use child_process when shouldUseNodePty is false', async () => {
    const abortController = new AbortController();
    const handle = await ShellExecutionService.execute(
      'test command',
      '/test/dir',
      onOutputEventMock,
      abortController.signal,
      false, // shouldUseNodePty
      {},
    );

    // Simulate exit to allow promise to resolve
    mockChildProcess.emit('exit', 0, null);
    const result = await handle.result;

    expect(mockGetPty).not.toHaveBeenCalled();
    expect(mockPtySpawn).not.toHaveBeenCalled();
    expect(mockCpSpawn).toHaveBeenCalled();
    expect(result.executionMethod).toBe('child_process');
  });

  it('should fall back to child_process if pty is not available even if shouldUseNodePty is true', async () => {
    mockGetPty.mockResolvedValue(null);

    const abortController = new AbortController();
    const handle = await ShellExecutionService.execute(
      'test command',
      '/test/dir',
      onOutputEventMock,
      abortController.signal,
      true, // shouldUseNodePty
      shellExecutionConfig,
    );

    // Simulate exit to allow promise to resolve
    mockChildProcess.emit('exit', 0, null);
    const result = await handle.result;

    expect(mockGetPty).toHaveBeenCalled();
    expect(mockPtySpawn).not.toHaveBeenCalled();
    expect(mockCpSpawn).toHaveBeenCalled();
    expect(result.executionMethod).toBe('child_process');
  });
});

<<<<<<< HEAD
describe('Background Shell Management', () => {
=======
describe('ShellExecutionService environment variables', () => {
>>>>>>> 3f5f030d
  let mockPtyProcess: EventEmitter & {
    pid: number;
    kill: Mock;
    onData: Mock;
    onExit: Mock;
    write: Mock;
    resize: Mock;
  };
<<<<<<< HEAD
  let mockHeadlessTerminal: {
    resize: Mock;
    scrollLines: Mock;
    rows: number;
    buffer: {
      active: {
        viewportY: number;
        getLine: () => { translateToString: () => string };
        cursorX: number;
        cursorY: number;
        getNullCell: () => object;
      };
    };
    scrollToTop: Mock;
    write: Mock;
  };

  beforeEach(() => {
    mockPtyProcess = new EventEmitter() as unknown as typeof mockPtyProcess;
    mockPtyProcess.pid = 999;
    mockPtyProcess.kill = vi.fn();
    mockPtyProcess.onData = vi.fn();
    mockPtyProcess.onExit = vi.fn((_cb) => ({ dispose: vi.fn() }));
    mockPtyProcess.write = vi.fn();
    mockPtyProcess.resize = vi.fn();

    mockHeadlessTerminal = {
      resize: vi.fn(),
      scrollLines: vi.fn(),
      rows: 24,
      buffer: {
        active: {
          viewportY: 0,
          getLine: () => ({ translateToString: () => '' }),
          cursorX: 0,
          cursorY: 0,
          getNullCell: () => ({}),
        },
      },
      scrollToTop: vi.fn(),
      write: vi.fn(),
    };

    mockGetPty.mockResolvedValue({
      module: { spawn: () => mockPtyProcess },
      name: 'mock-pty',
    });
    mockPtySpawn.mockReturnValue(mockPtyProcess);
  });

  it('should background a running process and resolve the execution promise', async () => {
    // We spy on activePtys.get to return our safe mocks
    const getSpy = vi.spyOn(ShellExecutionService['activePtys'], 'get');
    getSpy.mockReturnValue({
      // eslint-disable-next-line @typescript-eslint/no-explicit-any
      ptyProcess: mockPtyProcess as any,
      // eslint-disable-next-line @typescript-eslint/no-explicit-any
      headlessTerminal: mockHeadlessTerminal as any,
      shellExecutionConfig: {},
    });

    const abortController = new AbortController();
    const executionPromise = ShellExecutionService.execute(
      'long-running',
      '/test',
      vi.fn(),
      abortController.signal,
      true,
      shellExecutionConfig,
    );

    await new Promise((resolve) => process.nextTick(resolve));
    const handle = await executionPromise;

    // Note: execute() sets the REAL entry in the map.
    // But our spy overrides it for subsequent calls like background().
    // However, execute() internal logic uses the local variables.

    ShellExecutionService.background(handle.pid!);

    const result = await handle.result;
    expect(result.backgrounded).toBe(true);
    expect(result.pid).toBe(handle.pid);

    getSpy.mockRestore();
  });

  it('should call onExit callback when the process exits', async () => {
    const getSpy = vi.spyOn(ShellExecutionService['activePtys'], 'get');
    getSpy.mockReturnValue({
      // eslint-disable-next-line @typescript-eslint/no-explicit-any
      ptyProcess: mockPtyProcess as any,
      // eslint-disable-next-line @typescript-eslint/no-explicit-any
      headlessTerminal: mockHeadlessTerminal as any,
      shellExecutionConfig: {},
    });

    const executionPromise = ShellExecutionService.execute(
      'wait',
      '/test',
=======
  let mockChildProcess: EventEmitter & Partial<ChildProcess>;

  beforeEach(() => {
    vi.clearAllMocks();
    vi.resetModules(); // Reset modules to ensure process.env changes are fresh

    // Mock for pty
    mockPtyProcess = new EventEmitter() as EventEmitter & {
      pid: number;
      kill: Mock;
      onData: Mock;
      onExit: Mock;
      write: Mock;
      resize: Mock;
    };
    mockPtyProcess.pid = 12345;
    mockPtyProcess.kill = vi.fn();
    mockPtyProcess.onData = vi.fn();
    mockPtyProcess.onExit = vi.fn();
    mockPtyProcess.write = vi.fn();
    mockPtyProcess.resize = vi.fn();

    mockPtySpawn.mockReturnValue(mockPtyProcess);
    mockGetPty.mockResolvedValue({
      module: { spawn: mockPtySpawn },
      name: 'mock-pty',
    });

    // Mock for child_process
    mockChildProcess = new EventEmitter() as EventEmitter &
      Partial<ChildProcess>;
    mockChildProcess.stdout = new EventEmitter() as Readable;
    mockChildProcess.stderr = new EventEmitter() as Readable;
    mockChildProcess.kill = vi.fn();
    Object.defineProperty(mockChildProcess, 'pid', {
      value: 54321,
      configurable: true,
    });
    mockCpSpawn.mockReturnValue(mockChildProcess);

    // Default exit behavior for mocks
    mockPtyProcess.onExit.mockImplementationOnce(({ exitCode, signal }) => {
      // Small delay to allow async ops to complete
      setTimeout(() => mockPtyProcess.emit('exit', { exitCode, signal }), 0);
    });
    mockChildProcess.on('exit', (code, signal) => {
      // Small delay to allow async ops to complete
      setTimeout(() => mockChildProcess.emit('close', code, signal), 0);
    });
  });

  afterEach(() => {
    // Clean up process.env after each test
    vi.unstubAllEnvs();
  });

  it('should use a sanitized environment when in a GitHub run', async () => {
    // Mock the environment to simulate a GitHub Actions run
    vi.stubEnv('GITHUB_SHA', 'test-sha');
    vi.stubEnv('MY_SENSITIVE_VAR', 'secret-value'); // This should be stripped out
    vi.stubEnv('PATH', '/test/path'); // An essential var that should be kept
    vi.stubEnv('GEMINI_CLI_TEST_VAR', 'test-value'); // A test var that should be kept

    vi.resetModules();
    const { ShellExecutionService } = await import(
      './shellExecutionService.js'
    );

    // Test pty path
    await ShellExecutionService.execute(
      'test-pty-command',
      '/',
>>>>>>> 3f5f030d
      vi.fn(),
      new AbortController().signal,
      true,
      shellExecutionConfig,
    );
<<<<<<< HEAD
    await new Promise((resolve) => process.nextTick(resolve));
    const handle = await executionPromise;

    const exitCallback = vi.fn();
    ShellExecutionService.onExit(handle.pid!, exitCallback);

    // Trigger exit via the onExit callback registered by ShellExecutionService
    // We need to find the listener attached by ShellExecutionService
    // In execute(), `ptyProcess.onExit(...)` is called.
    // We are using `mockPtyProcess` which `execute` uses (via spawn mock).

    const listeners = mockPtyProcess.onExit.mock.calls;
    // Filter for the one that looks like the internal one?
    // Actually, we just need to trigger the one that `onExit` registered?
    // ShellExecutionService.onExit(pid, cb) calls activePty.ptyProcess.onExit(cb).
    // So checking if OUR callback was passed to ptyProcess.onExit is enough?
    // No, ShellExecutionService wraps it:
    // disposable = activePty.ptyProcess.onExit(({ exitCode, signal }) => { callback(...) })

    // So we need to trigger the callback passed to `mockPtyProcess.onExit`.
    // The last call to `onExit` should be the one from `ShellExecutionService.onExit`.
    const lastCall = listeners[listeners.length - 1];
    const registeredCallback = lastCall[0];

    registeredCallback({ exitCode: 123, signal: null });

    expect(exitCallback).toHaveBeenCalledWith(123, null);

    getSpy.mockRestore();
  });

  it('should kill a process by PID', async () => {
    const getSpy = vi.spyOn(ShellExecutionService['activePtys'], 'get');
    getSpy.mockReturnValue({
      // eslint-disable-next-line @typescript-eslint/no-explicit-any
      ptyProcess: mockPtyProcess as any,
      // eslint-disable-next-line @typescript-eslint/no-explicit-any
      headlessTerminal: mockHeadlessTerminal as any,
      shellExecutionConfig: {},
    });

    // Mock process.kill to throw, forcing fallback to ptyProcess.kill
    const processKillSpy = vi.spyOn(process, 'kill').mockImplementation(() => {
      throw new Error('ESRCH');
    });

    const executionPromise = ShellExecutionService.execute(
      'die',
      '/test',
=======

    const ptyEnv = mockPtySpawn.mock.calls[0][2].env;
    expect(ptyEnv).not.toHaveProperty('MY_SENSITIVE_VAR');
    expect(ptyEnv).toHaveProperty('PATH', '/test/path');
    expect(ptyEnv).toHaveProperty('GEMINI_CLI_TEST_VAR', 'test-value');

    // Ensure pty process exits for next test
    mockPtyProcess.onExit.mock.calls[0][0]({ exitCode: 0, signal: null });
    await new Promise(process.nextTick);

    // Test child_process path
    mockGetPty.mockResolvedValue(null); // Force fallback
    await ShellExecutionService.execute(
      'test-cp-command',
      '/',
      vi.fn(),
      new AbortController().signal,
      true,
      shellExecutionConfig,
    );

    const cpEnv = mockCpSpawn.mock.calls[0][2].env;
    expect(cpEnv).not.toHaveProperty('MY_SENSITIVE_VAR');
    expect(cpEnv).toHaveProperty('PATH', '/test/path');
    expect(cpEnv).toHaveProperty('GEMINI_CLI_TEST_VAR', 'test-value');

    // Ensure child_process exits
    mockChildProcess.emit('exit', 0, null);
    mockChildProcess.emit('close', 0, null);
    await new Promise(process.nextTick);
  });

  it('should include the full process.env when not in a GitHub run', async () => {
    vi.stubEnv('MY_TEST_VAR', 'test-value');
    vi.stubEnv('GITHUB_SHA', '');
    vi.stubEnv('SURFACE', '');
    vi.resetModules();
    const { ShellExecutionService } = await import(
      './shellExecutionService.js'
    );

    // Test pty path
    await ShellExecutionService.execute(
      'test-pty-command-no-github',
      '/',
>>>>>>> 3f5f030d
      vi.fn(),
      new AbortController().signal,
      true,
      shellExecutionConfig,
    );
<<<<<<< HEAD
    await new Promise((resolve) => process.nextTick(resolve));
    const handle = await executionPromise;

    ShellExecutionService.kill(handle.pid!);

    expect(mockPtyProcess.kill).toHaveBeenCalled();

    processKillSpy.mockRestore();
    getSpy.mockRestore();
=======
    expect(mockPtySpawn).toHaveBeenCalled();
    const ptyEnv = mockPtySpawn.mock.calls[0][2].env;
    expect(ptyEnv).toHaveProperty('MY_TEST_VAR', 'test-value');
    expect(ptyEnv).toHaveProperty('GEMINI_CLI', '1');

    // Ensure pty process exits
    mockPtyProcess.onExit.mock.calls[0][0]({ exitCode: 0, signal: null });
    await new Promise(process.nextTick);

    // Test child_process path (forcing fallback by making pty unavailable)
    mockGetPty.mockResolvedValue(null);
    await ShellExecutionService.execute(
      'test-cp-command-no-github',
      '/',
      vi.fn(),
      new AbortController().signal,
      true, // Still tries pty, but it will fall back
      shellExecutionConfig,
    );
    expect(mockCpSpawn).toHaveBeenCalled();
    const cpEnv = mockCpSpawn.mock.calls[0][2].env;
    expect(cpEnv).toHaveProperty('MY_TEST_VAR', 'test-value');
    expect(cpEnv).toHaveProperty('GEMINI_CLI', '1');

    // Ensure child_process exits
    mockChildProcess.emit('exit', 0, null);
    mockChildProcess.emit('close', 0, null);
    await new Promise(process.nextTick);
>>>>>>> 3f5f030d
  });
});<|MERGE_RESOLUTION|>--- conflicted
+++ resolved
@@ -21,12 +21,8 @@
   ShellExecutionConfig,
 } from './shellExecutionService.js';
 import { ShellExecutionService } from './shellExecutionService.js';
-<<<<<<< HEAD
-import type { AnsiOutput } from '../utils/terminalSerializer.js';
 import stripAnsi from 'strip-ansi';
-=======
 import type { AnsiOutput, AnsiToken } from '../utils/terminalSerializer.js';
->>>>>>> 3f5f030d
 
 // Hoisted Mocks
 const mockPtySpawn = vi.hoisted(() => vi.fn());
@@ -1356,11 +1352,7 @@
   });
 });
 
-<<<<<<< HEAD
 describe('Background Shell Management', () => {
-=======
-describe('ShellExecutionService environment variables', () => {
->>>>>>> 3f5f030d
   let mockPtyProcess: EventEmitter & {
     pid: number;
     kill: Mock;
@@ -1369,7 +1361,6 @@
     write: Mock;
     resize: Mock;
   };
-<<<<<<< HEAD
   let mockHeadlessTerminal: {
     resize: Mock;
     scrollLines: Mock;
@@ -1470,7 +1461,86 @@
     const executionPromise = ShellExecutionService.execute(
       'wait',
       '/test',
-=======
+      vi.fn(),
+      new AbortController().signal,
+      true,
+      shellExecutionConfig,
+    );
+    await new Promise((resolve) => process.nextTick(resolve));
+    const handle = await executionPromise;
+
+    const exitCallback = vi.fn();
+    ShellExecutionService.onExit(handle.pid!, exitCallback);
+
+    // Trigger exit via the onExit callback registered by ShellExecutionService
+    // We need to find the listener attached by ShellExecutionService
+    // In execute(), `ptyProcess.onExit(...)` is called.
+    // We are using `mockPtyProcess` which `execute` uses (via spawn mock).
+
+    const listeners = mockPtyProcess.onExit.mock.calls;
+    // Filter for the one that looks like the internal one?
+    // Actually, we just need to trigger the one that `onExit` registered?
+    // ShellExecutionService.onExit(pid, cb) calls activePty.ptyProcess.onExit(cb).
+    // So checking if OUR callback was passed to ptyProcess.onExit is enough?
+    // No, ShellExecutionService wraps it:
+    // disposable = activePty.ptyProcess.onExit(({ exitCode, signal }) => { callback(...) })
+
+    // So we need to trigger the callback passed to `mockPtyProcess.onExit`.
+    // The last call to `onExit` should be the one from `ShellExecutionService.onExit`.
+    const lastCall = listeners[listeners.length - 1];
+    const registeredCallback = lastCall[0];
+
+    registeredCallback({ exitCode: 123, signal: null });
+
+    expect(exitCallback).toHaveBeenCalledWith(123, null);
+
+    getSpy.mockRestore();
+  });
+
+  it('should kill a process by PID', async () => {
+    const getSpy = vi.spyOn(ShellExecutionService['activePtys'], 'get');
+    getSpy.mockReturnValue({
+      // eslint-disable-next-line @typescript-eslint/no-explicit-any
+      ptyProcess: mockPtyProcess as any,
+      // eslint-disable-next-line @typescript-eslint/no-explicit-any
+      headlessTerminal: mockHeadlessTerminal as any,
+      shellExecutionConfig: {},
+    });
+
+    // Mock process.kill to throw, forcing fallback to ptyProcess.kill
+    const processKillSpy = vi.spyOn(process, 'kill').mockImplementation(() => {
+      throw new Error('ESRCH');
+    });
+
+    const executionPromise = ShellExecutionService.execute(
+      'die',
+      '/test',
+      vi.fn(),
+      new AbortController().signal,
+      true,
+      shellExecutionConfig,
+    );
+    await new Promise((resolve) => process.nextTick(resolve));
+    const handle = await executionPromise;
+
+    ShellExecutionService.kill(handle.pid!);
+
+    expect(mockPtyProcess.kill).toHaveBeenCalled();
+
+    processKillSpy.mockRestore();
+    getSpy.mockRestore();
+  });
+});
+
+describe('ShellExecutionService environment variables', () => {
+  let mockPtyProcess: EventEmitter & {
+    pid: number;
+    kill: Mock;
+    onData: Mock;
+    onExit: Mock;
+    write: Mock;
+    resize: Mock;
+  };
   let mockChildProcess: EventEmitter & Partial<ChildProcess>;
 
   beforeEach(() => {
@@ -1543,63 +1613,11 @@
     await ShellExecutionService.execute(
       'test-pty-command',
       '/',
->>>>>>> 3f5f030d
       vi.fn(),
       new AbortController().signal,
       true,
       shellExecutionConfig,
     );
-<<<<<<< HEAD
-    await new Promise((resolve) => process.nextTick(resolve));
-    const handle = await executionPromise;
-
-    const exitCallback = vi.fn();
-    ShellExecutionService.onExit(handle.pid!, exitCallback);
-
-    // Trigger exit via the onExit callback registered by ShellExecutionService
-    // We need to find the listener attached by ShellExecutionService
-    // In execute(), `ptyProcess.onExit(...)` is called.
-    // We are using `mockPtyProcess` which `execute` uses (via spawn mock).
-
-    const listeners = mockPtyProcess.onExit.mock.calls;
-    // Filter for the one that looks like the internal one?
-    // Actually, we just need to trigger the one that `onExit` registered?
-    // ShellExecutionService.onExit(pid, cb) calls activePty.ptyProcess.onExit(cb).
-    // So checking if OUR callback was passed to ptyProcess.onExit is enough?
-    // No, ShellExecutionService wraps it:
-    // disposable = activePty.ptyProcess.onExit(({ exitCode, signal }) => { callback(...) })
-
-    // So we need to trigger the callback passed to `mockPtyProcess.onExit`.
-    // The last call to `onExit` should be the one from `ShellExecutionService.onExit`.
-    const lastCall = listeners[listeners.length - 1];
-    const registeredCallback = lastCall[0];
-
-    registeredCallback({ exitCode: 123, signal: null });
-
-    expect(exitCallback).toHaveBeenCalledWith(123, null);
-
-    getSpy.mockRestore();
-  });
-
-  it('should kill a process by PID', async () => {
-    const getSpy = vi.spyOn(ShellExecutionService['activePtys'], 'get');
-    getSpy.mockReturnValue({
-      // eslint-disable-next-line @typescript-eslint/no-explicit-any
-      ptyProcess: mockPtyProcess as any,
-      // eslint-disable-next-line @typescript-eslint/no-explicit-any
-      headlessTerminal: mockHeadlessTerminal as any,
-      shellExecutionConfig: {},
-    });
-
-    // Mock process.kill to throw, forcing fallback to ptyProcess.kill
-    const processKillSpy = vi.spyOn(process, 'kill').mockImplementation(() => {
-      throw new Error('ESRCH');
-    });
-
-    const executionPromise = ShellExecutionService.execute(
-      'die',
-      '/test',
-=======
 
     const ptyEnv = mockPtySpawn.mock.calls[0][2].env;
     expect(ptyEnv).not.toHaveProperty('MY_SENSITIVE_VAR');
@@ -1645,23 +1663,11 @@
     await ShellExecutionService.execute(
       'test-pty-command-no-github',
       '/',
->>>>>>> 3f5f030d
       vi.fn(),
       new AbortController().signal,
       true,
       shellExecutionConfig,
     );
-<<<<<<< HEAD
-    await new Promise((resolve) => process.nextTick(resolve));
-    const handle = await executionPromise;
-
-    ShellExecutionService.kill(handle.pid!);
-
-    expect(mockPtyProcess.kill).toHaveBeenCalled();
-
-    processKillSpy.mockRestore();
-    getSpy.mockRestore();
-=======
     expect(mockPtySpawn).toHaveBeenCalled();
     const ptyEnv = mockPtySpawn.mock.calls[0][2].env;
     expect(ptyEnv).toHaveProperty('MY_TEST_VAR', 'test-value');
@@ -1690,6 +1696,5 @@
     mockChildProcess.emit('exit', 0, null);
     mockChildProcess.emit('close', 0, null);
     await new Promise(process.nextTick);
->>>>>>> 3f5f030d
   });
 });