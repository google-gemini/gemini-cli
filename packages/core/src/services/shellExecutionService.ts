--- conflicted
+++ resolved
@@ -207,12 +207,8 @@
     try {
       const isWindows = os.platform() === 'win32';
       const { executable, argsPrefix, shell } = getShellConfiguration();
-<<<<<<< HEAD
-      const spawnArgs = [...argsPrefix, commandToExecute];
-=======
       const guardedCommand = ensurePromptvarsDisabled(commandToExecute, shell);
       const spawnArgs = [...argsPrefix, guardedCommand];
->>>>>>> b8b66203
 
       const env: NodeJS.ProcessEnv = {
         ...process.env,
@@ -432,12 +428,8 @@
       const cols = shellExecutionConfig.terminalWidth ?? 80;
       const rows = shellExecutionConfig.terminalHeight ?? 30;
       const { executable, argsPrefix, shell } = getShellConfiguration();
-<<<<<<< HEAD
-      const args = [...argsPrefix, commandToExecute];
-=======
       const guardedCommand = ensurePromptvarsDisabled(commandToExecute, shell);
       const args = [...argsPrefix, guardedCommand];
->>>>>>> b8b66203
 
       const env: NodeJS.ProcessEnv = {
         ...process.env,
