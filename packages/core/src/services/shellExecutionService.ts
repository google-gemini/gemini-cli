/**
 * @license
 * Copyright 2025 Google LLC
 * SPDX-License-Identifier: Apache-2.0
 */

import type { PtyImplementation } from '../utils/getPty.js';
import { getPty } from '../utils/getPty.js';
import { spawn as cpSpawn } from 'node:child_process';
import { TextDecoder } from 'node:util';
import os from 'node:os';
import type { IPty } from '@lydell/node-pty';
import { getCachedEncodingForBuffer } from '../utils/systemEncoding.js';
import { getShellConfiguration } from '../utils/shell-utils.js';
import { isBinary } from '../utils/textUtils.js';
import pkg from '@xterm/headless';
import {
  serializeTerminalToObject,
  type AnsiOutput,
} from '../utils/terminalSerializer.js';
const { Terminal } = pkg;

const SIGKILL_TIMEOUT_MS = 200;
const MAX_CHILD_PROCESS_BUFFER_SIZE = 16 * 1024 * 1024; // 16MB

/** A structured result from a shell command execution. */
export interface ShellExecutionResult {
  /** The raw, unprocessed output buffer. */
  rawOutput: Buffer;
  /** The combined, decoded output as a string. */
  output: string;
  /** The process exit code, or null if terminated by a signal. */
  exitCode: number | null;
  /** The signal that terminated the process, if any. */
  signal: number | null;
  /** An error object if the process failed to spawn. */
  error: Error | null;
  /** A boolean indicating if the command was aborted by the user. */
  aborted: boolean;
  /** The process ID of the spawned shell. */
  pid: number | undefined;
  /** The method used to execute the shell command. */
  executionMethod: 'lydell-node-pty' | 'node-pty' | 'child_process' | 'none';
}

/** A handle for an ongoing shell execution. */
export interface ShellExecutionHandle {
  /** The process ID of the spawned shell. */
  pid: number | undefined;
  /** A promise that resolves with the complete execution result. */
  result: Promise<ShellExecutionResult>;
}

export interface ShellExecutionConfig {
  terminalWidth?: number;
  terminalHeight?: number;
  pager?: string;
  showColor?: boolean;
  defaultFg?: string;
  defaultBg?: string;
  // Used for testing
  disableDynamicLineTrimming?: boolean;
}

/**
 * Describes a structured event emitted during shell command execution.
 */
export type ShellOutputEvent =
  | {
      /** The event contains a chunk of output data. */
      type: 'data';
      /** The decoded string chunk. */
      chunk: string | AnsiOutput;
    }
  | {
      /** Signals that the output stream has been identified as binary. */
      type: 'binary_detected';
    }
  | {
      /** Provides progress updates for a binary stream. */
      type: 'binary_progress';
      /** The total number of bytes received so far. */
      bytesReceived: number;
    };

interface ActivePty {
  ptyProcess: IPty;
  headlessTerminal: pkg.Terminal;
}

const getFullBufferText = (terminal: pkg.Terminal): string => {
  const buffer = terminal.buffer.active;
  const lines: string[] = [];
  for (let i = 0; i < buffer.length; i++) {
    const line = buffer.getLine(i);
    const lineContent = line ? line.translateToString() : '';
    lines.push(lineContent);
  }
  return lines.join('\n').trimEnd();
};

interface TerminalRenderState {
  isStreamingRawContent: boolean;
  hasStartedOutput: boolean;
  renderTimeout: NodeJS.Timeout | null;
}

const createTerminalRenderer = (
  headlessTerminal: pkg.Terminal,
  shellExecutionConfig: ShellExecutionConfig,
  onOutputEvent: (event: ShellOutputEvent) => void,
  state: TerminalRenderState,
) => {
  return (finalRender = false) => {
    if (state.renderTimeout) {
      clearTimeout(state.renderTimeout);
    }

    const renderFn = () => {
      if (!state.isStreamingRawContent) {
        return;
      }

      if (!shellExecutionConfig.disableDynamicLineTrimming) {
        if (!state.hasStartedOutput) {
          const bufferText = getFullBufferText(headlessTerminal);
          if (bufferText.trim().length === 0) {
            return;
          }
          state.hasStartedOutput = true;
        }
      }

      let newOutput: AnsiOutput;
      if (shellExecutionConfig.showColor) {
        newOutput = serializeTerminalToObject(headlessTerminal);
      } else {
        const buffer = headlessTerminal.buffer.active;
        const lines: AnsiOutput = [];
        for (let y = 0; y < headlessTerminal.rows; y++) {
          const line = buffer.getLine(buffer.viewportY + y);
          const lineContent = line ? line.translateToString(true) : '';
          lines.push([
            {
              text: lineContent,
              bold: false,
              italic: false,
              underline: false,
              dim: false,
              inverse: false,
              fg: '',
              bg: '',
            },
          ]);
        }
        newOutput = lines;
      }

      let lastNonEmptyLine = -1;
      for (let i = newOutput.length - 1; i >= 0; i--) {
        const line = newOutput[i];
        if (
          line
            .map((segment) => segment.text)
            .join('')
            .trim().length > 0
        ) {
          lastNonEmptyLine = i;
          break;
        }
      }

      const trimmedOutput = newOutput.slice(0, lastNonEmptyLine + 1);

      const finalOutput = shellExecutionConfig.disableDynamicLineTrimming
        ? newOutput
        : trimmedOutput;

      onOutputEvent({
        type: 'data',
        chunk: finalOutput,
      });
    };

    if (finalRender) {
      renderFn();
    } else {
      state.renderTimeout = setTimeout(renderFn, 17);
    }
  };
};

/**
 * A centralized service for executing shell commands with robust process
 * management, cross-platform compatibility, and streaming output capabilities.
 *
 */

export class ShellExecutionService {
  private static activePtys = new Map<number, ActivePty>();
  /**
   * Executes a shell command using `node-pty`, capturing all output and lifecycle events.
   *
   * @param commandToExecute The exact command string to run.
   * @param cwd The working directory to execute the command in.
   * @param onOutputEvent A callback for streaming structured events about the execution, including data chunks and status updates.
   * @param abortSignal An AbortSignal to terminate the process and its children.
   * @returns An object containing the process ID (pid) and a promise that
   *          resolves with the complete execution result.
   */
  static async execute(
    commandToExecute: string,
    cwd: string,
    onOutputEvent: (event: ShellOutputEvent) => void,
    abortSignal: AbortSignal,
    shouldUseNodePty: boolean,
    shellExecutionConfig: ShellExecutionConfig,
  ): Promise<ShellExecutionHandle> {
    if (shouldUseNodePty) {
      const ptyInfo = await getPty();
      if (ptyInfo) {
        try {
          return this.executeWithPty(
            commandToExecute,
            cwd,
            onOutputEvent,
            abortSignal,
            shellExecutionConfig,
            ptyInfo,
          );
        } catch (_e) {
          // Fallback to child_process
        }
      }
    }

    return this.childProcessFallback(
      commandToExecute,
      cwd,
      onOutputEvent,
      abortSignal,
      shellExecutionConfig,
    );
  }

  private static appendAndTruncate(
    currentBuffer: string,
    chunk: string,
    maxSize: number,
  ): { newBuffer: string; truncated: boolean } {
    const chunkLength = chunk.length;
    const currentLength = currentBuffer.length;
    const newTotalLength = currentLength + chunkLength;

    if (newTotalLength <= maxSize) {
      return { newBuffer: currentBuffer + chunk, truncated: false };
    }

    // Truncation is needed.
    if (chunkLength >= maxSize) {
      // The new chunk is larger than or equal to the max buffer size.
      // The new buffer will be the tail of the new chunk.
      return {
        newBuffer: chunk.substring(chunkLength - maxSize),
        truncated: true,
      };
    }

    // The combined buffer exceeds the max size, but the new chunk is smaller than it.
    // We need to truncate the current buffer from the beginning to make space.
    const charsToTrim = newTotalLength - maxSize;
    const truncatedBuffer = currentBuffer.substring(charsToTrim);
    return { newBuffer: truncatedBuffer + chunk, truncated: true };
  }

  private static childProcessFallback(
    commandToExecute: string,
    cwd: string,
    onOutputEvent: (event: ShellOutputEvent) => void,
    abortSignal: AbortSignal,
    shellExecutionConfig: ShellExecutionConfig = {},
  ): ShellExecutionHandle {
    try {
      const isWindows = os.platform() === 'win32';
<<<<<<< HEAD
      const cols = shellExecutionConfig.terminalWidth ?? 80;
      const rows = shellExecutionConfig.terminalHeight ?? 30;
=======
      const { executable, argsPrefix } = getShellConfiguration();
      const spawnArgs = [...argsPrefix, commandToExecute];
>>>>>>> a2d7f82b

      const child = cpSpawn(executable, spawnArgs, {
        cwd,
        stdio: ['ignore', 'pipe', 'pipe'],
        windowsVerbatimArguments: isWindows ? false : undefined,
        shell: false,
        detached: !isWindows,
        env: {
          ...process.env,
          GEMINI_CLI: '1',
          TERM: 'xterm-256color',
          PAGER: shellExecutionConfig.pager ?? 'cat',
        },
      });

      const result = new Promise<ShellExecutionResult>((resolve) => {
        const headlessTerminal = new Terminal({
          allowProposedApi: true,
          cols,
          rows,
        });
        headlessTerminal.scrollToTop();

<<<<<<< HEAD
        let processingChain = Promise.resolve();
        let decoder: TextDecoder | null = null;
=======
        let stdout = '';
        let stderr = '';
        let stdoutTruncated = false;
        let stderrTruncated = false;
>>>>>>> a2d7f82b
        const outputChunks: Buffer[] = [];
        let error: Error | null = null;
        let exited = false;

        const MAX_SNIFF_SIZE = 4096;
        let sniffedBytes = 0;
        let isWriting = false;

        const renderState: TerminalRenderState = {
          isStreamingRawContent: true,
          hasStartedOutput: false,
          renderTimeout: null,
        };

        const render = createTerminalRenderer(
          headlessTerminal,
          shellExecutionConfig,
          onOutputEvent,
          renderState,
        );

        headlessTerminal.onScroll(() => {
          if (!isWriting) {
            render();
          }
        });

        const handleOutput = (data: Buffer, stream: 'stdout' | 'stderr') => {
          processingChain = processingChain.then(
            () =>
              new Promise<void>((resolve) => {
                if (!decoder) {
                  const encoding = getCachedEncodingForBuffer(data);
                  try {
                    decoder = new TextDecoder(encoding);
                  } catch {
                    decoder = new TextDecoder('utf-8');
                  }
                }

                outputChunks.push(data);

                if (renderState.isStreamingRawContent && sniffedBytes < MAX_SNIFF_SIZE) {
                  const sniffBuffer = Buffer.concat(outputChunks.slice(0, 20));
                  sniffedBytes = sniffBuffer.length;

                  if (isBinary(sniffBuffer)) {
                    renderState.isStreamingRawContent = false;
                    onOutputEvent({ type: 'binary_detected' });
                  }
                }

<<<<<<< HEAD
                if (renderState.isStreamingRawContent) {
                  const decodedChunk = decoder.decode(data, { stream: true });
                  isWriting = true;
                  headlessTerminal.write(decodedChunk, () => {
                    render();
                    isWriting = false;
                    resolve();
                  });
                } else {
                  const totalBytes = outputChunks.reduce(
                    (sum, chunk) => sum + chunk.length,
                    0,
                  );
                  onOutputEvent({
                    type: 'binary_progress',
                    bytesReceived: totalBytes,
                  });
                  resolve();
                }
              }),
          );
=======
            if (stream === 'stdout') {
              const { newBuffer, truncated } = this.appendAndTruncate(
                stdout,
                decodedChunk,
                MAX_CHILD_PROCESS_BUFFER_SIZE,
              );
              stdout = newBuffer;
              if (truncated) {
                stdoutTruncated = true;
              }
            } else {
              const { newBuffer, truncated } = this.appendAndTruncate(
                stderr,
                decodedChunk,
                MAX_CHILD_PROCESS_BUFFER_SIZE,
              );
              stderr = newBuffer;
              if (truncated) {
                stderrTruncated = true;
              }
            }
          }
>>>>>>> a2d7f82b
        };

        const handleExit = (
          code: number | null,
          signal: NodeJS.Signals | null,
        ) => {
          const { finalBuffer } = cleanup();
<<<<<<< HEAD
          
          render(true);
=======
          // Ensure we don't add an extra newline if stdout already ends with one.
          const separator = stdout.endsWith('\n') ? '' : '\n';
          let combinedOutput =
            stdout + (stderr ? (stdout ? separator : '') + stderr : '');

          if (stdoutTruncated || stderrTruncated) {
            const truncationMessage = `\n[GEMINI_CLI_WARNING: Output truncated. The buffer is limited to ${
              MAX_CHILD_PROCESS_BUFFER_SIZE / (1024 * 1024)
            }MB.]`;
            combinedOutput += truncationMessage;
          }

          const finalStrippedOutput = stripAnsi(combinedOutput).trim();

          if (isStreamingRawContent) {
            if (finalStrippedOutput) {
              onOutputEvent({ type: 'data', chunk: finalStrippedOutput });
            }
          } else {
            onOutputEvent({ type: 'binary_detected' });
          }
>>>>>>> a2d7f82b

          resolve({
            rawOutput: finalBuffer,
            output: getFullBufferText(headlessTerminal),
            exitCode: code,
            signal: signal ? os.constants.signals[signal] : null,
            error,
            aborted: abortSignal.aborted,
            pid: undefined,
            executionMethod: 'child_process',
          });
        };

        child.stdout.on('data', (data) => handleOutput(data, 'stdout'));
        child.stderr.on('data', (data) => handleOutput(data, 'stderr'));
        child.on('error', (err) => {
          error = err;
          handleExit(1, null);
        });

        const abortHandler = async () => {
          if (child.pid && !exited) {
            if (isWindows) {
              cpSpawn('taskkill', ['/pid', child.pid.toString(), '/f', '/t']);
            } else {
              try {
                process.kill(-child.pid, 'SIGTERM');
                await new Promise((res) => setTimeout(res, SIGKILL_TIMEOUT_MS));
                if (!exited) {
                  process.kill(-child.pid, 'SIGKILL');
                }
              } catch (_e) {
                if (!exited) child.kill('SIGKILL');
              }
            }
          }
        };

        abortSignal.addEventListener('abort', abortHandler, { once: true });

        child.on('exit', (code, signal) => {
          handleExit(code, signal);
        });

        function cleanup() {
          exited = true;
          abortSignal.removeEventListener('abort', abortHandler);
          if (renderState.renderTimeout) {
            clearTimeout(renderState.renderTimeout);
          }
          if (decoder) {
            const remaining = decoder.decode();
            if (remaining) {
              headlessTerminal.write(remaining);
            }
          }

          const finalBuffer = Buffer.concat(outputChunks);

          return { finalBuffer };
        }
      });

      return { pid: undefined, result };
    } catch (e) {
      const error = e as Error;
      return {
        pid: undefined,
        result: Promise.resolve({
          error,
          rawOutput: Buffer.from(''),
          output: '',
          exitCode: 1,
          signal: null,
          aborted: false,
          pid: undefined,
          executionMethod: 'none',
        }),
      };
    }
  }

  private static executeWithPty(
    commandToExecute: string,
    cwd: string,
    onOutputEvent: (event: ShellOutputEvent) => void,
    abortSignal: AbortSignal,
    shellExecutionConfig: ShellExecutionConfig,
    ptyInfo: PtyImplementation,
  ): ShellExecutionHandle {
    if (!ptyInfo) {
      // This should not happen, but as a safeguard...
      throw new Error('PTY implementation not found');
    }
    try {
      const cols = shellExecutionConfig.terminalWidth ?? 80;
      const rows = shellExecutionConfig.terminalHeight ?? 30;
      const { executable, argsPrefix } = getShellConfiguration();
      const args = [...argsPrefix, commandToExecute];

      const ptyProcess = ptyInfo.module.spawn(executable, args, {
        cwd,
        name: 'xterm',
        cols,
        rows,
        env: {
          ...process.env,
          GEMINI_CLI: '1',
          TERM: 'xterm-256color',
          PAGER: shellExecutionConfig.pager ?? 'cat',
        },
        handleFlowControl: true,
      });

      const result = new Promise<ShellExecutionResult>((resolve) => {
        const headlessTerminal = new Terminal({
          allowProposedApi: true,
          cols,
          rows,
        });
        headlessTerminal.scrollToTop();

        this.activePtys.set(ptyProcess.pid, { ptyProcess, headlessTerminal });

        let processingChain = Promise.resolve();
        let decoder: TextDecoder | null = null;
        const outputChunks: Buffer[] = [];
        const error: Error | null = null;
        let exited = false;

        const MAX_SNIFF_SIZE = 4096;
        let sniffedBytes = 0;
        let isWriting = false;
<<<<<<< HEAD

        const renderState: TerminalRenderState = {
          isStreamingRawContent: true,
          hasStartedOutput: false,
          renderTimeout: null,
=======
        let hasStartedOutput = false;
        let renderTimeout: NodeJS.Timeout | null = null;

        const renderFn = () => {
          renderTimeout = null;

          if (!isStreamingRawContent) {
            return;
          }

          if (!shellExecutionConfig.disableDynamicLineTrimming) {
            if (!hasStartedOutput) {
              const bufferText = getFullBufferText(headlessTerminal);
              if (bufferText.trim().length === 0) {
                return;
              }
              hasStartedOutput = true;
            }
          }

          const buffer = headlessTerminal.buffer.active;
          let newOutput: AnsiOutput;
          if (shellExecutionConfig.showColor) {
            newOutput = serializeTerminalToObject(headlessTerminal);
          } else {
            const lines: AnsiOutput = [];
            for (let y = 0; y < headlessTerminal.rows; y++) {
              const line = buffer.getLine(buffer.viewportY + y);
              const lineContent = line ? line.translateToString(true) : '';
              lines.push([
                {
                  text: lineContent,
                  bold: false,
                  italic: false,
                  underline: false,
                  dim: false,
                  inverse: false,
                  fg: '',
                  bg: '',
                },
              ]);
            }
            newOutput = lines;
          }

          let lastNonEmptyLine = -1;
          for (let i = newOutput.length - 1; i >= 0; i--) {
            const line = newOutput[i];
            if (
              line
                .map((segment) => segment.text)
                .join('')
                .trim().length > 0
            ) {
              lastNonEmptyLine = i;
              break;
            }
          }

          if (buffer.cursorY > lastNonEmptyLine) {
            lastNonEmptyLine = buffer.cursorY;
          }

          const trimmedOutput = newOutput.slice(0, lastNonEmptyLine + 1);

          const finalOutput = shellExecutionConfig.disableDynamicLineTrimming
            ? newOutput
            : trimmedOutput;

          // Using stringify for a quick deep comparison.
          if (JSON.stringify(output) !== JSON.stringify(finalOutput)) {
            output = finalOutput;
            onOutputEvent({
              type: 'data',
              chunk: finalOutput,
            });
          }
        };

        const render = (finalRender = false) => {
          if (finalRender) {
            if (renderTimeout) {
              clearTimeout(renderTimeout);
            }
            renderFn();
            return;
          }

          if (renderTimeout) {
            return;
          }

          renderTimeout = setTimeout(() => {
            renderFn();
            renderTimeout = null;
          }, 68);
>>>>>>> a2d7f82b
        };

        const render = createTerminalRenderer(
          headlessTerminal,
          shellExecutionConfig,
          onOutputEvent,
          renderState,
        );

        headlessTerminal.onScroll(() => {
          if (!isWriting) {
            render();
          }
        });

        const handleOutput = (data: Buffer) => {
          processingChain = processingChain.then(
            () =>
              new Promise<void>((resolve) => {
                if (!decoder) {
                  const encoding = getCachedEncodingForBuffer(data);
                  try {
                    decoder = new TextDecoder(encoding);
                  } catch {
                    decoder = new TextDecoder('utf-8');
                  }
                }

                outputChunks.push(data);

                if (renderState.isStreamingRawContent && sniffedBytes < MAX_SNIFF_SIZE) {
                  const sniffBuffer = Buffer.concat(outputChunks.slice(0, 20));
                  sniffedBytes = sniffBuffer.length;

                  if (isBinary(sniffBuffer)) {
                    renderState.isStreamingRawContent = false;
                    onOutputEvent({ type: 'binary_detected' });
                  }
                }

                if (renderState.isStreamingRawContent) {
                  const decodedChunk = decoder.decode(data, { stream: true });
                  if (decodedChunk.length === 0) {
                    resolve();
                    return;
                  }
                  isWriting = true;
                  headlessTerminal.write(decodedChunk, () => {
                    render();
                    isWriting = false;
                    resolve();
                  });
                } else {
                  const totalBytes = outputChunks.reduce(
                    (sum, chunk) => sum + chunk.length,
                    0,
                  );
                  onOutputEvent({
                    type: 'binary_progress',
                    bytesReceived: totalBytes,
                  });
                  resolve();
                }
              }),
          );
        };

        ptyProcess.onData((data: string) => {
          const bufferData = Buffer.from(data, 'utf-8');
          handleOutput(bufferData);
        });

        ptyProcess.onExit(
          ({ exitCode, signal }: { exitCode: number; signal?: number }) => {
            exited = true;
            abortSignal.removeEventListener('abort', abortHandler);
            this.activePtys.delete(ptyProcess.pid);

            const finalize = () => {
              render(true);
              const finalBuffer = Buffer.concat(outputChunks);

              resolve({
                rawOutput: finalBuffer,
                output: getFullBufferText(headlessTerminal),
                exitCode,
                signal: signal ?? null,
                error,
                aborted: abortSignal.aborted,
                pid: ptyProcess.pid,
                executionMethod:
                  (ptyInfo?.name as 'node-pty' | 'lydell-node-pty') ??
                  'node-pty',
              });
            };

            if (abortSignal.aborted) {
              finalize();
              return;
            }

            const processingComplete = processingChain.then(() => 'processed');
            const abortFired = new Promise<'aborted'>((res) => {
              if (abortSignal.aborted) {
                res('aborted');
                return;
              }
              abortSignal.addEventListener('abort', () => res('aborted'), {
                once: true,
              });
            });

            Promise.race([processingComplete, abortFired]).then(() => {
              finalize();
            });
          },
        );

        const abortHandler = async () => {
          if (ptyProcess.pid && !exited) {
            if (os.platform() === 'win32') {
              ptyProcess.kill();
            } else {
              try {
                // Kill the entire process group
                process.kill(-ptyProcess.pid, 'SIGTERM');
                await new Promise((res) => setTimeout(res, SIGKILL_TIMEOUT_MS));
                if (!exited) {
                  process.kill(-ptyProcess.pid, 'SIGKILL');
                }
              } catch (_e) {
                // Fallback to killing just the process if the group kill fails
                ptyProcess.kill('SIGTERM');
                await new Promise((res) => setTimeout(res, SIGKILL_TIMEOUT_MS));
                if (!exited) {
                  ptyProcess.kill('SIGKILL');
                }
              }
            }
          }
        };

        abortSignal.addEventListener('abort', abortHandler, { once: true });
      });

      return { pid: ptyProcess.pid, result };
    } catch (e) {
      const error = e as Error;
      if (error.message.includes('posix_spawnp failed')) {
        onOutputEvent({
          type: 'data',
          chunk:
            '[GEMINI_CLI_WARNING] PTY execution failed, falling back to child_process. This may be due to sandbox restrictions.\n',
        });
        throw e;
      } else {
        return {
          pid: undefined,
          result: Promise.resolve({
            error,
            rawOutput: Buffer.from(''),
            output: '',
            exitCode: 1,
            signal: null,
            aborted: false,
            pid: undefined,
            executionMethod: 'none',
          }),
        };
      }
    }
  }

  /**
   * Writes a string to the pseudo-terminal (PTY) of a running process.
   *
   * @param pid The process ID of the target PTY.
   * @param input The string to write to the terminal.
   */
  static writeToPty(pid: number, input: string): void {
    if (!this.isPtyActive(pid)) {
      return;
    }

    const activePty = this.activePtys.get(pid);
    if (activePty) {
      activePty.ptyProcess.write(input);
    }
  }

  static isPtyActive(pid: number): boolean {
    try {
      // process.kill with signal 0 is a way to check for the existence of a process.
      // It doesn't actually send a signal.
      return process.kill(pid, 0);
    } catch (_) {
      return false;
    }
  }

  /**
   * Resizes the pseudo-terminal (PTY) of a running process.
   *
   * @param pid The process ID of the target PTY.
   * @param cols The new number of columns.
   * @param rows The new number of rows.
   */
  static resizePty(pid: number, cols: number, rows: number): void {
    if (!this.isPtyActive(pid)) {
      return;
    }

    const activePty = this.activePtys.get(pid);
    if (activePty) {
      try {
        activePty.ptyProcess.resize(cols, rows);
        activePty.headlessTerminal.resize(cols, rows);
      } catch (e) {
        // Ignore errors if the pty has already exited, which can happen
        // due to a race condition between the exit event and this call.
        if (
          e instanceof Error &&
          (('code' in e && e.code === 'ESRCH') ||
            e.message === 'Cannot resize a pty that has already exited')
        ) {
          // ignore
        } else {
          throw e;
        }
      }
    }
  }

  /**
   * Scrolls the pseudo-terminal (PTY) of a running process.
   *
   * @param pid The process ID of the target PTY.
   * @param lines The number of lines to scroll.
   */
  static scrollPty(pid: number, lines: number): void {
    if (!this.isPtyActive(pid)) {
      return;
    }

    const activePty = this.activePtys.get(pid);
    if (activePty) {
      try {
        activePty.headlessTerminal.scrollLines(lines);
        if (activePty.headlessTerminal.buffer.active.viewportY < 0) {
          activePty.headlessTerminal.scrollToTop();
        }
      } catch (e) {
        // Ignore errors if the pty has already exited, which can happen
        // due to a race condition between the exit event and this call.
        if (e instanceof Error && 'code' in e && e.code === 'ESRCH') {
          // ignore
        } else {
          throw e;
        }
      }
    }
  }
}<|MERGE_RESOLUTION|>--- conflicted
+++ resolved
@@ -282,13 +282,6 @@
   ): ShellExecutionHandle {
     try {
       const isWindows = os.platform() === 'win32';
-<<<<<<< HEAD
-      const cols = shellExecutionConfig.terminalWidth ?? 80;
-      const rows = shellExecutionConfig.terminalHeight ?? 30;
-=======
-      const { executable, argsPrefix } = getShellConfiguration();
-      const spawnArgs = [...argsPrefix, commandToExecute];
->>>>>>> a2d7f82b
 
       const child = cpSpawn(executable, spawnArgs, {
         cwd,
@@ -312,15 +305,6 @@
         });
         headlessTerminal.scrollToTop();
 
-<<<<<<< HEAD
-        let processingChain = Promise.resolve();
-        let decoder: TextDecoder | null = null;
-=======
-        let stdout = '';
-        let stderr = '';
-        let stdoutTruncated = false;
-        let stderrTruncated = false;
->>>>>>> a2d7f82b
         const outputChunks: Buffer[] = [];
         let error: Error | null = null;
         let exited = false;
@@ -372,53 +356,6 @@
                     onOutputEvent({ type: 'binary_detected' });
                   }
                 }
-
-<<<<<<< HEAD
-                if (renderState.isStreamingRawContent) {
-                  const decodedChunk = decoder.decode(data, { stream: true });
-                  isWriting = true;
-                  headlessTerminal.write(decodedChunk, () => {
-                    render();
-                    isWriting = false;
-                    resolve();
-                  });
-                } else {
-                  const totalBytes = outputChunks.reduce(
-                    (sum, chunk) => sum + chunk.length,
-                    0,
-                  );
-                  onOutputEvent({
-                    type: 'binary_progress',
-                    bytesReceived: totalBytes,
-                  });
-                  resolve();
-                }
-              }),
-          );
-=======
-            if (stream === 'stdout') {
-              const { newBuffer, truncated } = this.appendAndTruncate(
-                stdout,
-                decodedChunk,
-                MAX_CHILD_PROCESS_BUFFER_SIZE,
-              );
-              stdout = newBuffer;
-              if (truncated) {
-                stdoutTruncated = true;
-              }
-            } else {
-              const { newBuffer, truncated } = this.appendAndTruncate(
-                stderr,
-                decodedChunk,
-                MAX_CHILD_PROCESS_BUFFER_SIZE,
-              );
-              stderr = newBuffer;
-              if (truncated) {
-                stderrTruncated = true;
-              }
-            }
-          }
->>>>>>> a2d7f82b
         };
 
         const handleExit = (
@@ -426,32 +363,6 @@
           signal: NodeJS.Signals | null,
         ) => {
           const { finalBuffer } = cleanup();
-<<<<<<< HEAD
-          
-          render(true);
-=======
-          // Ensure we don't add an extra newline if stdout already ends with one.
-          const separator = stdout.endsWith('\n') ? '' : '\n';
-          let combinedOutput =
-            stdout + (stderr ? (stdout ? separator : '') + stderr : '');
-
-          if (stdoutTruncated || stderrTruncated) {
-            const truncationMessage = `\n[GEMINI_CLI_WARNING: Output truncated. The buffer is limited to ${
-              MAX_CHILD_PROCESS_BUFFER_SIZE / (1024 * 1024)
-            }MB.]`;
-            combinedOutput += truncationMessage;
-          }
-
-          const finalStrippedOutput = stripAnsi(combinedOutput).trim();
-
-          if (isStreamingRawContent) {
-            if (finalStrippedOutput) {
-              onOutputEvent({ type: 'data', chunk: finalStrippedOutput });
-            }
-          } else {
-            onOutputEvent({ type: 'binary_detected' });
-          }
->>>>>>> a2d7f82b
 
           resolve({
             rawOutput: finalBuffer,
@@ -584,111 +495,7 @@
 
         const MAX_SNIFF_SIZE = 4096;
         let sniffedBytes = 0;
-        let isWriting = false;
-<<<<<<< HEAD
-
-        const renderState: TerminalRenderState = {
-          isStreamingRawContent: true,
-          hasStartedOutput: false,
-          renderTimeout: null,
-=======
-        let hasStartedOutput = false;
-        let renderTimeout: NodeJS.Timeout | null = null;
-
-        const renderFn = () => {
-          renderTimeout = null;
-
-          if (!isStreamingRawContent) {
-            return;
-          }
-
-          if (!shellExecutionConfig.disableDynamicLineTrimming) {
-            if (!hasStartedOutput) {
-              const bufferText = getFullBufferText(headlessTerminal);
-              if (bufferText.trim().length === 0) {
-                return;
-              }
-              hasStartedOutput = true;
-            }
-          }
-
-          const buffer = headlessTerminal.buffer.active;
-          let newOutput: AnsiOutput;
-          if (shellExecutionConfig.showColor) {
-            newOutput = serializeTerminalToObject(headlessTerminal);
-          } else {
-            const lines: AnsiOutput = [];
-            for (let y = 0; y < headlessTerminal.rows; y++) {
-              const line = buffer.getLine(buffer.viewportY + y);
-              const lineContent = line ? line.translateToString(true) : '';
-              lines.push([
-                {
-                  text: lineContent,
-                  bold: false,
-                  italic: false,
-                  underline: false,
-                  dim: false,
-                  inverse: false,
-                  fg: '',
-                  bg: '',
-                },
-              ]);
-            }
-            newOutput = lines;
-          }
-
-          let lastNonEmptyLine = -1;
-          for (let i = newOutput.length - 1; i >= 0; i--) {
-            const line = newOutput[i];
-            if (
-              line
-                .map((segment) => segment.text)
-                .join('')
-                .trim().length > 0
-            ) {
-              lastNonEmptyLine = i;
-              break;
-            }
-          }
-
-          if (buffer.cursorY > lastNonEmptyLine) {
-            lastNonEmptyLine = buffer.cursorY;
-          }
-
-          const trimmedOutput = newOutput.slice(0, lastNonEmptyLine + 1);
-
-          const finalOutput = shellExecutionConfig.disableDynamicLineTrimming
-            ? newOutput
-            : trimmedOutput;
-
-          // Using stringify for a quick deep comparison.
-          if (JSON.stringify(output) !== JSON.stringify(finalOutput)) {
-            output = finalOutput;
-            onOutputEvent({
-              type: 'data',
-              chunk: finalOutput,
-            });
-          }
-        };
-
-        const render = (finalRender = false) => {
-          if (finalRender) {
-            if (renderTimeout) {
-              clearTimeout(renderTimeout);
-            }
-            renderFn();
-            return;
-          }
-
-          if (renderTimeout) {
-            return;
-          }
-
-          renderTimeout = setTimeout(() => {
-            renderFn();
-            renderTimeout = null;
-          }, 68);
->>>>>>> a2d7f82b
+        let isWriting = false;+
         };
 
         const render = createTerminalRenderer(
