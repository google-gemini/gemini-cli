--- conflicted
+++ resolved
@@ -4,18 +4,12 @@
  * SPDX-License-Identifier: Apache-2.0
  */
 
-<<<<<<< HEAD
 import { getPty, PtyImplementation } from '../utils/getPty.js';
 import { spawn as cpSpawn } from 'child_process';
-=======
-import { spawn } from 'child_process';
->>>>>>> 065eb789
 import { TextDecoder } from 'util';
 import os from 'os';
-import stripAnsi from 'strip-ansi';
 import { getCachedEncodingForBuffer } from '../utils/systemEncoding.js';
 import { isBinary } from '../utils/textUtils.js';
-<<<<<<< HEAD
 import pkg from '@xterm/headless';
 import stripAnsi from 'strip-ansi';
 const { Terminal } = pkg;
@@ -32,25 +26,17 @@
   }
   return lines.join('\n').trim();
 };
-=======
-
-const SIGKILL_TIMEOUT_MS = 200;
->>>>>>> 065eb789
 
 /** A structured result from a shell command execution. */
 export interface ShellExecutionResult {
   /** The raw, unprocessed output buffer. */
   rawOutput: Buffer;
-  /** The combined, decoded stdout and stderr as a string. */
+  /** The combined, decoded output as a string. */
   output: string;
-  /** The decoded stdout as a string. */
-  stdout: string;
-  /** The decoded stderr as a string. */
-  stderr: string;
   /** The process exit code, or null if terminated by a signal. */
   exitCode: number | null;
   /** The signal that terminated the process, if any. */
-  signal: NodeJS.Signals | null;
+  signal: number | null;
   /** An error object if the process failed to spawn. */
   error: Error | null;
   /** A boolean indicating if the command was aborted by the user. */
@@ -76,8 +62,6 @@
   | {
       /** The event contains a chunk of output data. */
       type: 'data';
-      /** The stream from which the data originated. */
-      stream: 'stdout' | 'stderr';
       /** The decoded string chunk. */
       chunk: string;
     }
@@ -99,7 +83,7 @@
  */
 export class ShellExecutionService {
   /**
-   * Executes a shell command using `spawn`, capturing all output and lifecycle events.
+   * Executes a shell command using `node-pty`, capturing all output and lifecycle events.
    *
    * @param commandToExecute The exact command string to run.
    * @param cwd The working directory to execute the command in.
@@ -113,7 +97,6 @@
     cwd: string,
     onOutputEvent: (event: ShellOutputEvent) => void,
     abortSignal: AbortSignal,
-<<<<<<< HEAD
     terminalColumns?: number,
     terminalRows?: number,
   ): Promise<ShellExecutionHandle> {
@@ -177,7 +160,7 @@
         const MAX_SNIFF_SIZE = 4096;
         let sniffedBytes = 0;
 
-        const handleOutput = (data: Buffer) => {
+        const handleOutput = (data: Buffer, stream: 'stdout' | 'stderr') => {
           if (!stdoutDecoder || !stderrDecoder) {
             const encoding = getCachedEncodingForBuffer(data);
             try {
@@ -201,9 +184,15 @@
             }
           }
 
-          const decodedChunk = stdoutDecoder.decode(data, { stream: true });
+          const decoder = stream === 'stdout' ? stdoutDecoder : stderrDecoder;
+          const decodedChunk = decoder.decode(data, { stream: true });
           const strippedChunk = stripAnsi(decodedChunk);
-          stdout += strippedChunk;
+
+          if (stream === 'stdout') {
+            stdout += strippedChunk;
+          } else {
+            stderr += strippedChunk;
+          }
 
           if (isStreamingRawContent) {
             onOutputEvent({ type: 'data', chunk: strippedChunk });
@@ -219,21 +208,33 @@
           }
         };
 
-        child.stdout.on('data', (data) => handleOutput(data));
-        child.stderr.on('data', (data) => handleOutput(data));
-        child.on('error', (err) => {
-          const { stdout, finalBuffer } = cleanup();
-          error = err;
+        const handleExit = (
+          code: number | null,
+          signal: NodeJS.Signals | null,
+        ) => {
+          const { finalBuffer } = cleanup();
+          // Ensure we don't add an extra newline if stdout already ends with one.
+          const separator = stdout.endsWith('\n') ? '' : '\n';
+          const combinedOutput =
+            stdout + (stderr ? (stdout ? separator : '') + stderr : '');
+
           resolve({
+            rawOutput: finalBuffer,
+            output: combinedOutput.trim(),
+            exitCode: code,
+            signal: signal ? os.constants.signals[signal] : null,
             error,
-            rawOutput: finalBuffer,
-            output: stdout,
-            exitCode: 1,
-            signal: null,
-            aborted: false,
+            aborted: abortSignal.aborted,
             pid: child.pid,
             executionMethod: 'child_process',
           });
+        };
+
+        child.stdout.on('data', (data) => handleOutput(data, 'stdout'));
+        child.stderr.on('data', (data) => handleOutput(data, 'stderr'));
+        child.on('error', (err) => {
+          error = err;
+          handleExit(1, null);
         });
 
         const abortHandler = async () => {
@@ -257,28 +258,23 @@
         abortSignal.addEventListener('abort', abortHandler, { once: true });
 
         child.on('exit', (code, signal) => {
-          const { stdout, finalBuffer } = cleanup();
-
-          resolve({
-            rawOutput: finalBuffer,
-            output: stdout,
-            exitCode: code,
-            signal: signal ? os.constants.signals[signal] : null,
-            error,
-            aborted: abortSignal.aborted,
-            pid: child.pid,
-            executionMethod: 'child_process',
-          });
+          handleExit(code, signal);
         });
 
         function cleanup() {
           exited = true;
           abortSignal.removeEventListener('abort', abortHandler);
           if (stdoutDecoder) {
-            stdout += stripAnsi(stdoutDecoder.decode());
+            const remaining = stdoutDecoder.decode();
+            if (remaining) {
+              stdout += stripAnsi(remaining);
+            }
           }
           if (stderrDecoder) {
-            stderr += stripAnsi(stderrDecoder.decode());
+            const remaining = stderrDecoder.decode();
+            if (remaining) {
+              stderr += stripAnsi(remaining);
+            }
           }
 
           const finalBuffer = Buffer.concat(outputChunks);
@@ -455,169 +451,5 @@
         }),
       };
     }
-=======
-  ): ShellExecutionHandle {
-    const isWindows = os.platform() === 'win32';
-
-    const child = spawn(commandToExecute, [], {
-      cwd,
-      stdio: ['ignore', 'pipe', 'pipe'],
-      // Use bash unless in Windows (since it doesn't support bash).
-      // For windows, just use the default.
-      shell: isWindows ? true : 'bash',
-      // Use process groups on non-Windows for robust killing.
-      // Windows process termination is handled by `taskkill /t`.
-      detached: !isWindows,
-      env: {
-        ...process.env,
-        GEMINI_CLI: '1',
-      },
-    });
-
-    const result = new Promise<ShellExecutionResult>((resolve) => {
-      // Use decoders to handle multi-byte characters safely (for streaming output).
-      let stdoutDecoder: TextDecoder | null = null;
-      let stderrDecoder: TextDecoder | null = null;
-
-      let stdout = '';
-      let stderr = '';
-      const outputChunks: Buffer[] = [];
-      let error: Error | null = null;
-      let exited = false;
-
-      let isStreamingRawContent = true;
-      const MAX_SNIFF_SIZE = 4096;
-      let sniffedBytes = 0;
-
-      const handleOutput = (data: Buffer, stream: 'stdout' | 'stderr') => {
-        if (!stdoutDecoder || !stderrDecoder) {
-          const encoding = getCachedEncodingForBuffer(data);
-          try {
-            stdoutDecoder = new TextDecoder(encoding);
-            stderrDecoder = new TextDecoder(encoding);
-          } catch {
-            // If the encoding is not supported, fall back to utf-8.
-            // This can happen on some platforms for certain encodings like 'utf-32le'.
-            stdoutDecoder = new TextDecoder('utf-8');
-            stderrDecoder = new TextDecoder('utf-8');
-          }
-        }
-
-        outputChunks.push(data);
-
-        // Binary detection logic. This only runs until we've made a determination.
-        if (isStreamingRawContent && sniffedBytes < MAX_SNIFF_SIZE) {
-          const sniffBuffer = Buffer.concat(outputChunks.slice(0, 20));
-          sniffedBytes = sniffBuffer.length;
-
-          if (isBinary(sniffBuffer)) {
-            // Change state to stop streaming raw content.
-            isStreamingRawContent = false;
-            onOutputEvent({ type: 'binary_detected' });
-          }
-        }
-
-        const decodedChunk =
-          stream === 'stdout'
-            ? stdoutDecoder.decode(data, { stream: true })
-            : stderrDecoder.decode(data, { stream: true });
-        const strippedChunk = stripAnsi(decodedChunk);
-
-        if (stream === 'stdout') {
-          stdout += strippedChunk;
-        } else {
-          stderr += strippedChunk;
-        }
-
-        if (isStreamingRawContent) {
-          onOutputEvent({ type: 'data', stream, chunk: strippedChunk });
-        } else {
-          const totalBytes = outputChunks.reduce(
-            (sum, chunk) => sum + chunk.length,
-            0,
-          );
-          onOutputEvent({ type: 'binary_progress', bytesReceived: totalBytes });
-        }
-      };
-
-      child.stdout.on('data', (data) => handleOutput(data, 'stdout'));
-      child.stderr.on('data', (data) => handleOutput(data, 'stderr'));
-      child.on('error', (err) => {
-        const { stdout, stderr, finalBuffer } = cleanup();
-        error = err;
-        resolve({
-          error,
-          stdout,
-          stderr,
-          rawOutput: finalBuffer,
-          output: stdout + (stderr ? `\n${stderr}` : ''),
-          exitCode: 1,
-          signal: null,
-          aborted: false,
-          pid: child.pid,
-        });
-      });
-
-      const abortHandler = async () => {
-        if (child.pid && !exited) {
-          if (isWindows) {
-            spawn('taskkill', ['/pid', child.pid.toString(), '/f', '/t']);
-          } else {
-            try {
-              // Kill the entire process group (negative PID).
-              // SIGTERM first, then SIGKILL if it doesn't die.
-              process.kill(-child.pid, 'SIGTERM');
-              await new Promise((res) => setTimeout(res, SIGKILL_TIMEOUT_MS));
-              if (!exited) {
-                process.kill(-child.pid, 'SIGKILL');
-              }
-            } catch (_e) {
-              // Fall back to killing just the main process if group kill fails.
-              if (!exited) child.kill('SIGKILL');
-            }
-          }
-        }
-      };
-
-      abortSignal.addEventListener('abort', abortHandler, { once: true });
-
-      child.on('exit', (code: number, signal: NodeJS.Signals) => {
-        const { stdout, stderr, finalBuffer } = cleanup();
-
-        resolve({
-          rawOutput: finalBuffer,
-          output: stdout + (stderr ? `\n${stderr}` : ''),
-          stdout,
-          stderr,
-          exitCode: code,
-          signal,
-          error,
-          aborted: abortSignal.aborted,
-          pid: child.pid,
-        });
-      });
-
-      /**
-       * Cleans up a process (and it's accompanying state) that is exiting or
-       * erroring and returns output formatted output buffers and strings
-       */
-      function cleanup() {
-        exited = true;
-        abortSignal.removeEventListener('abort', abortHandler);
-        if (stdoutDecoder) {
-          stdout += stripAnsi(stdoutDecoder.decode());
-        }
-        if (stderrDecoder) {
-          stderr += stripAnsi(stderrDecoder.decode());
-        }
-
-        const finalBuffer = Buffer.concat(outputChunks);
-
-        return { stdout, stderr, finalBuffer };
-      }
-    });
-
-    return { pid: child.pid, result };
->>>>>>> 065eb789
   }
 }