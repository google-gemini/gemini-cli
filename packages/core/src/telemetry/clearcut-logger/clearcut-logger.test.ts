/**
 * @license
 * Copyright 2025 Google LLC
 * SPDX-License-Identifier: Apache-2.0
 */

import {
  vi,
  describe,
  it,
  expect,
  afterEach,
  beforeAll,
  afterAll,
} from 'vitest';

import { ClearcutLogger, LogEventEntry, TEST_ONLY } from './clearcut-logger.js';
import { ConfigParameters } from '../../config/config.js';
import * as userAccount from '../../utils/user_account.js';
import * as userId from '../../utils/user_id.js';
<<<<<<< HEAD
import { ToolCallEvent, ToolCallDecision } from '../types.js';
import { EventMetadataKey } from './event-metadata-key.js';
=======
import { EventMetadataKey } from './event-metadata-key.js';
import { makeFakeConfig } from '../../test-utils/config.js';
import { http, HttpResponse } from 'msw';
import { server } from '../../mocks/msw.js';
>>>>>>> 4074e8e6

vi.mock('../../utils/user_account');
vi.mock('../../utils/user_id');

const mockUserAccount = vi.mocked(userAccount);
const mockUserId = vi.mocked(userId);

// TODO(richieforeman): Consider moving this to test setup globally.
beforeAll(() => {
  server.listen({});
});

afterEach(() => {
  server.resetHandlers();
});

afterAll(() => {
  server.close();
});

describe('ClearcutLogger', () => {
  const NEXT_WAIT_MS = 1234;
  const CLEARCUT_URL = 'https://play.googleapis.com/log';
  const MOCK_DATE = new Date('2025-01-02T00:00:00.000Z');
  const EXAMPLE_RESPONSE = `["${NEXT_WAIT_MS}",null,[[["ANDROID_BACKUP",0],["BATTERY_STATS",0],["SMART_SETUP",0],["TRON",0]],-3334737594024971225],[]]`;

  // A helper to get the internal events array for testing
  const getEvents = (l: ClearcutLogger): LogEventEntry[][] =>
    l['events'].toArray() as LogEventEntry[][];

  const getEventsSize = (l: ClearcutLogger): number => l['events'].size;

  const requeueFailedEvents = (l: ClearcutLogger, events: LogEventEntry[][]) =>
    l['requeueFailedEvents'](events);

  function setup({
    config = {} as Partial<ConfigParameters>,
    lifetimeGoogleAccounts = 1,
    cachedGoogleAccount = 'test@google.com',
    installationId = 'test-installation-id',
  } = {}) {
    server.resetHandlers(
      http.post(CLEARCUT_URL, () => HttpResponse.text(EXAMPLE_RESPONSE)),
    );

    vi.useFakeTimers();
    vi.setSystemTime(MOCK_DATE);

    const loggerConfig = makeFakeConfig({
      ...config,
    });
    ClearcutLogger.clearInstance();

    mockUserAccount.getCachedGoogleAccount.mockReturnValue(cachedGoogleAccount);
    mockUserAccount.getLifetimeGoogleAccounts.mockReturnValue(
      lifetimeGoogleAccounts,
    );
    mockUserId.getInstallationId.mockReturnValue(installationId);

    const logger = ClearcutLogger.getInstance(loggerConfig);

    return { logger, loggerConfig };
  }

  afterEach(() => {
    ClearcutLogger.clearInstance();
    vi.useRealTimers();
    vi.restoreAllMocks();
  });

  describe('getInstance', () => {
    it.each([
      { usageStatisticsEnabled: false, expectedValue: undefined },
      {
        usageStatisticsEnabled: true,
        expectedValue: expect.any(ClearcutLogger),
      },
    ])(
      'returns an instance if usage statistics are enabled',
      ({ usageStatisticsEnabled, expectedValue }) => {
        ClearcutLogger.clearInstance();
        const { logger } = setup({
          config: {
            usageStatisticsEnabled,
          },
        });
        expect(logger).toEqual(expectedValue);
      },
    );

    it('is a singleton', () => {
      ClearcutLogger.clearInstance();
      const { loggerConfig } = setup();
      const logger1 = ClearcutLogger.getInstance(loggerConfig);
      const logger2 = ClearcutLogger.getInstance(loggerConfig);
      expect(logger1).toBe(logger2);
    });
  });

  describe('createLogEvent', () => {
    it('logs the total number of google accounts', () => {
      const { logger } = setup({
        lifetimeGoogleAccounts: 9001,
      });

      const event = logger?.createLogEvent('abc', []);

      expect(event?.event_metadata[0][0]).toEqual({
        gemini_cli_key: EventMetadataKey.GEMINI_CLI_GOOGLE_ACCOUNTS_COUNT,
        value: '9001',
      });
    });

    it('logs the current surface', () => {
      const { logger } = setup({});

      const event = logger?.createLogEvent('abc', []);

      expect(event?.event_metadata[0][1]).toEqual({
        gemini_cli_key: EventMetadataKey.GEMINI_CLI_SURFACE,
        value: 'SURFACE_NOT_SET',
      });
    });
  });

  describe('enqueueLogEvent', () => {
    it('should add events to the queue', () => {
      const { logger } = setup();
      logger!.enqueueLogEvent({ test: 'event1' });
      expect(getEventsSize(logger!)).toBe(1);
    });

    it('should evict the oldest event when the queue is full', () => {
      const { logger } = setup();

      for (let i = 0; i < TEST_ONLY.MAX_EVENTS; i++) {
        logger!.enqueueLogEvent({ event_id: i });
      }

      expect(getEventsSize(logger!)).toBe(TEST_ONLY.MAX_EVENTS);
      const firstEvent = JSON.parse(
        getEvents(logger!)[0][0].source_extension_json,
      );
      expect(firstEvent.event_id).toBe(0);

      // This should push out the first event
      logger!.enqueueLogEvent({ event_id: TEST_ONLY.MAX_EVENTS });

      expect(getEventsSize(logger!)).toBe(TEST_ONLY.MAX_EVENTS);
      const newFirstEvent = JSON.parse(
        getEvents(logger!)[0][0].source_extension_json,
      );
      expect(newFirstEvent.event_id).toBe(1);
      const lastEvent = JSON.parse(
        getEvents(logger!)[TEST_ONLY.MAX_EVENTS - 1][0].source_extension_json,
      );
      expect(lastEvent.event_id).toBe(TEST_ONLY.MAX_EVENTS);
    });
  });

  describe('flushToClearcut', () => {
    it('allows for usage with a configured proxy agent', async () => {
      const { logger } = setup({
        config: {
          proxy: 'http://mycoolproxy.whatever.com:3128',
        },
      });

      logger!.enqueueLogEvent({ event_id: 1 });

      const response = await logger!.flushToClearcut();

      expect(response.nextRequestWaitMs).toBe(NEXT_WAIT_MS);
    });

    it('should clear events on successful flush', async () => {
      const { logger } = setup();

      logger!.enqueueLogEvent({ event_id: 1 });
      const response = await logger!.flushToClearcut();

      expect(getEvents(logger!)).toEqual([]);
      expect(response.nextRequestWaitMs).toBe(NEXT_WAIT_MS);
    });

    it('should handle a network error and requeue events', async () => {
      const { logger } = setup();

      server.resetHandlers(http.post(CLEARCUT_URL, () => HttpResponse.error()));
      logger!.enqueueLogEvent({ event_id: 1 });
      logger!.enqueueLogEvent({ event_id: 2 });
      expect(getEventsSize(logger!)).toBe(2);

      const x = logger!.flushToClearcut();
      await x;

      expect(getEventsSize(logger!)).toBe(2);
      const events = getEvents(logger!);
      expect(JSON.parse(events[0][0].source_extension_json).event_id).toBe(1);
    });

    it('should handle an HTTP error and requeue events', async () => {
      const { logger } = setup();

      server.resetHandlers(
        http.post(
          CLEARCUT_URL,
          () =>
            new HttpResponse(
              { 'the system is down': true },
              {
                status: 500,
              },
            ),
        ),
      );

      logger!.enqueueLogEvent({ event_id: 1 });
      logger!.enqueueLogEvent({ event_id: 2 });

      expect(getEvents(logger!).length).toBe(2);
      await logger!.flushToClearcut();

      expect(getEvents(logger!).length).toBe(2);
      const events = getEvents(logger!);
      expect(JSON.parse(events[0][0].source_extension_json).event_id).toBe(1);
    });
  });

  describe('requeueFailedEvents logic', () => {
    it('should limit the number of requeued events to max_retry_events', () => {
      const { logger } = setup();
      const maxRetryEvents = TEST_ONLY.MAX_RETRY_EVENTS;
      const eventsToLogCount = maxRetryEvents + 5;
      const eventsToSend: LogEventEntry[][] = [];
      for (let i = 0; i < eventsToLogCount; i++) {
        eventsToSend.push([
          {
            event_time_ms: Date.now(),
            source_extension_json: JSON.stringify({ event_id: i }),
          },
        ]);
      }

      requeueFailedEvents(logger!, eventsToSend);

      expect(getEventsSize(logger!)).toBe(maxRetryEvents);
      const firstRequeuedEvent = JSON.parse(
        getEvents(logger!)[0][0].source_extension_json,
      );
      // The last `maxRetryEvents` are kept. The oldest of those is at index `eventsToLogCount - maxRetryEvents`.
      expect(firstRequeuedEvent.event_id).toBe(
        eventsToLogCount - maxRetryEvents,
      );
    });

    it('should not requeue more events than available space in the queue', () => {
      const { logger } = setup();
      const maxEvents = TEST_ONLY.MAX_EVENTS;
      const spaceToLeave = 5;
      const initialEventCount = maxEvents - spaceToLeave;
      for (let i = 0; i < initialEventCount; i++) {
        logger!.enqueueLogEvent({ event_id: `initial_${i}` });
      }
      expect(getEventsSize(logger!)).toBe(initialEventCount);

      const failedEventsCount = 10; // More than spaceToLeave
      const eventsToSend: LogEventEntry[][] = [];
      for (let i = 0; i < failedEventsCount; i++) {
        eventsToSend.push([
          {
            event_time_ms: Date.now(),
            source_extension_json: JSON.stringify({ event_id: `failed_${i}` }),
          },
        ]);
      }

      requeueFailedEvents(logger!, eventsToSend);

      // availableSpace is 5. eventsToRequeue is min(10, 5) = 5.
      // Total size should be initialEventCount + 5 = maxEvents.
      expect(getEventsSize(logger!)).toBe(maxEvents);

      // The requeued events are the *last* 5 of the failed events.
      // startIndex = max(0, 10 - 5) = 5.
      // Loop unshifts events from index 9 down to 5.
      // The first element in the deque is the one with id 'failed_5'.
      const firstRequeuedEvent = JSON.parse(
        getEvents(logger!)[0][0].source_extension_json,
      );
      expect(firstRequeuedEvent.event_id).toBe('failed_5');
    });
  });

  describe('logToolCallEvent with programming_language', () => {
    it('should include programming_language when provided', () => {
      const createLogEventSpy = vi.spyOn(logger!, 'createLogEvent');
      const toolCallEvent: ToolCallEvent = {
        'event.name': 'tool_call',
        'event.timestamp': new Date().toISOString(),
        function_name: 'write_file',
        function_args: { file_path: 'test.ts', content: '...' },
        duration_ms: 100,
        success: true,
        programming_language: 'TypeScript',
        prompt_id: 'prompt-id-1',
        decision: ToolCallDecision.AUTO_ACCEPT,
      };

      logger!.logToolCallEvent(toolCallEvent);

      expect(createLogEventSpy).toHaveBeenCalled();
      const eventData = createLogEventSpy.mock.calls[0][1];
      const programmingLanguageEntry = eventData.find(
        (entry) =>
          entry.gemini_cli_key ===
          EventMetadataKey.GEMINI_CLI_PROGRAMMING_LANGUAGE,
      );
      expect(programmingLanguageEntry).toBeDefined();
      expect(programmingLanguageEntry?.value).toBe('TypeScript');
    });

    it('should not include programming_language when not provided', () => {
      const createLogEventSpy = vi.spyOn(logger!, 'createLogEvent');
      const toolCallEvent: ToolCallEvent = {
        'event.name': 'tool_call',
        'event.timestamp': new Date().toISOString(),
        function_name: 'glob',
        function_args: { pattern: '**/*' },
        duration_ms: 50,
        success: true,
        prompt_id: 'prompt-id-2',
        decision: ToolCallDecision.AUTO_ACCEPT,
      };

      logger!.logToolCallEvent(toolCallEvent);

      expect(createLogEventSpy).toHaveBeenCalled();
      const eventData = createLogEventSpy.mock.calls[0][1];
      const programmingLanguageEntry = eventData.find(
        (entry) =>
          entry.gemini_cli_key ===
          EventMetadataKey.GEMINI_CLI_PROGRAMMING_LANGUAGE,
      );
      expect(programmingLanguageEntry).toBeUndefined();
    });
  });
});<|MERGE_RESOLUTION|>--- conflicted
+++ resolved
@@ -18,15 +18,11 @@
 import { ConfigParameters } from '../../config/config.js';
 import * as userAccount from '../../utils/user_account.js';
 import * as userId from '../../utils/user_id.js';
-<<<<<<< HEAD
 import { ToolCallEvent, ToolCallDecision } from '../types.js';
-import { EventMetadataKey } from './event-metadata-key.js';
-=======
 import { EventMetadataKey } from './event-metadata-key.js';
 import { makeFakeConfig } from '../../test-utils/config.js';
 import { http, HttpResponse } from 'msw';
 import { server } from '../../mocks/msw.js';
->>>>>>> 4074e8e6
 
 vi.mock('../../utils/user_account');
 vi.mock('../../utils/user_id');
