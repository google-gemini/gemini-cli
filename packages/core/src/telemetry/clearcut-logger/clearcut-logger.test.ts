--- conflicted
+++ resolved
@@ -187,7 +187,7 @@
       });
     });
 
-<<<<<<< HEAD
+
     it('logs default metadata', () => {
       const google_accounts = 123;
       const session_id = 'my-session-id';
@@ -233,10 +233,7 @@
       });
     });
 
-    it('honors the value from env.SURFACE over all others', () => {
-=======
     it('logs the current surface', () => {
->>>>>>> ec0d9f4f
       const { logger } = setup({});
 
       vi.stubEnv('TERM_PROGRAM', 'vscode');
@@ -294,13 +291,8 @@
           vi.stubEnv(key, value);
         }
         vi.stubEnv('TERM_PROGRAM', 'vscode');
-<<<<<<< HEAD
-        const event = logger?.createLogEvent('abc', []);
+        const event = logger?.createLogEvent(EventNames.API_ERROR, []);
         expect(event?.event_metadata[0]).toContainEqual({
-=======
-        const event = logger?.createLogEvent(EventNames.API_ERROR, []);
-        expect(event?.event_metadata[0][1]).toEqual({
->>>>>>> ec0d9f4f
           gemini_cli_key: EventMetadataKey.GEMINI_CLI_SURFACE,
           value: expectedValue,
         });
