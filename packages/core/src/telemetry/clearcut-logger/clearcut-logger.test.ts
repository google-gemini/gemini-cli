--- conflicted
+++ resolved
@@ -187,7 +187,6 @@
       });
     });
 
-<<<<<<< HEAD
     it('logs the current surface from a github action', () => {
       const { logger } = setup({});
 
@@ -201,10 +200,8 @@
       });
     });
 
-    it('honors the value from env.SURFACE over all others', () => {
-=======
+
     it('logs the current surface', () => {
->>>>>>> fde5511c
       const { logger } = setup({});
 
       vi.stubEnv('TERM_PROGRAM', 'vscode');
@@ -262,13 +259,8 @@
           vi.stubEnv(key, value);
         }
         vi.stubEnv('TERM_PROGRAM', 'vscode');
-<<<<<<< HEAD
-        const event = logger?.createLogEvent('abc', []);
-        expect(event?.event_metadata[0]).toContainEqual({
-=======
         const event = logger?.createLogEvent(EventNames.API_ERROR, []);
         expect(event?.event_metadata[0][1]).toEqual({
->>>>>>> fde5511c
           gemini_cli_key: EventMetadataKey.GEMINI_CLI_SURFACE,
           value: expectedValue,
         });
