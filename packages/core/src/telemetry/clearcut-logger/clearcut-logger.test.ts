--- conflicted
+++ resolved
@@ -30,14 +30,10 @@
 import { makeFakeConfig } from '../../test-utils/config.js';
 import { http, HttpResponse } from 'msw';
 import { server } from '../../mocks/msw.js';
-<<<<<<< HEAD
 import { UserPromptEvent, makeChatCompressionEvent } from '../types.js';
 import { GIT_COMMIT_INFO, CLI_VERSION } from '../../generated/git-commit.js';
-=======
-import { makeChatCompressionEvent } from '../types.js';
 import { UserAccountManager } from '../../utils/userAccountManager.js';
 import { InstallationManager } from '../../utils/installationManager.js';
->>>>>>> b6e77963
 
 interface CustomMatchers<R = unknown> {
   toHaveMetadataValue: ([key, value]: [EventMetadataKey, string]) => R;
