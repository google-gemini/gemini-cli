/**
 * @license
 * Copyright 2025 Google LLC
 * SPDX-License-Identifier: Apache-2.0
 */

import { Buffer } from 'buffer';
import * as https from 'https';
import {
  StartSessionEvent,
  EndSessionEvent,
  UserPromptEvent,
  ToolCallEvent,
  ApiRequestEvent,
  ApiResponseEvent,
  ApiErrorEvent,
} from '../types.js';
import { EventMetadataKey } from './event-metadata-key.js';
import { Config } from '../../config/config.js';
import { getPersistentUserId } from '../../utils/user_id.js';

const start_session_event_name = 'start_session';
const new_prompt_event_name = 'new_prompt';
const tool_call_event_name = 'tool_call';
const api_request_event_name = 'api_request';
const api_response_event_name = 'api_response';
const api_error_event_name = 'api_error';
const end_session_event_name = 'end_session';

export interface LogResponse {
  nextRequestWaitMs?: number;
}

// Singleton class for batch posting log events to Clearcut. When a new event comes in, the elapsed time
// is checked and events are flushed to Clearcut if at least a minute has passed since the last flush.
export class ClearcutLogger {
  private static instance: ClearcutLogger;
  private config?: Config;
  // eslint-disable-next-line @typescript-eslint/no-explicit-any -- Clearcut expects this format.
  private readonly events: any = [];
  private last_flush_time: number = Date.now();
  private flush_interval_ms: number = 1000 * 60; // Wait at least a minute before flushing events.

  private constructor(config?: Config) {
    this.config = config;
  }

  static getInstance(config?: Config): ClearcutLogger | undefined {
    if (config === undefined || !config?.getUsageStatisticsEnabled())
      return undefined;
    if (!ClearcutLogger.instance) {
      ClearcutLogger.instance = new ClearcutLogger(config);
    }
    return ClearcutLogger.instance;
  }

  // eslint-disable-next-line @typescript-eslint/no-explicit-any -- Clearcut expects this format.
  enqueueLogEvent(event: any): void {
    this.events.push([
      {
        event_time_ms: Date.now(),
        source_extension_json: JSON.stringify(event),
      },
    ]);
  }

  createLogEvent(name: string, data: object): object {
    return {
      console_type: 'GEMINI_CLI',
      application: 102,
      event_name: name,
      client_install_id: getPersistentUserId(),
      event_metadata: [data] as object[],
    };
  }

  flushIfNeeded(): void {
    if (Date.now() - this.last_flush_time < this.flush_interval_ms) {
      return;
    }

    this.flushToClearcut();
  }

  flushToClearcut(): Promise<LogResponse> {
<<<<<<< HEAD
=======
    if (this.config?.getDebugMode()) {
      console.log('Flushing log events to Clearcut.');
    }
    const eventsToSend = [...this.events];
    this.events.length = 0;

>>>>>>> 30126844
    return new Promise<Buffer>((resolve, reject) => {
      const request = [
        {
          log_source_name: 'CONCORD',
          request_time_ms: Date.now(),
          log_event: eventsToSend,
        },
      ];
      const body = JSON.stringify(request);
      if (this.config?.getDebugMode() ?? false) {
        console.log('Clearcut POST request body:', body);
      }
      const options = {
        hostname: 'play.googleapis.com',
        path: '/log',
        method: 'POST',
        headers: { 'Content-Length': Buffer.byteLength(body) },
      };
      const bufs: Buffer[] = [];
      const req = https.request(options, (res) => {
        res.on('data', (buf) => bufs.push(buf));
        res.on('end', () => {
          resolve(Buffer.concat(bufs));
        });
      });
      req.on('error', (e) => {
<<<<<<< HEAD
=======
        if (this.config?.getDebugMode()) {
          console.log('Clearcut POST request error: ', e);
        }
        // Add the events back to the front of the queue to be retried.
        this.events.unshift(...eventsToSend);
>>>>>>> 30126844
        reject(e);
      });
      req.end(body);
    }).then((buf: Buffer) => {
      try {
        this.last_flush_time = Date.now();
        return this.decodeLogResponse(buf) || {};
      } catch (error: unknown) {
        console.error('Error flushing log events:', error);
        return {};
      }
    });
  }

  // Visible for testing. Decodes protobuf-encoded response from Clearcut server.
  decodeLogResponse(buf: Buffer): LogResponse | undefined {
    // TODO(obrienowen): return specific errors to facilitate debugging.
    if (buf.length < 1) {
      return undefined;
    }

    // The first byte of the buffer is `field<<3 | type`. We're looking for field
    // 1, with type varint, represented by type=0. If the first byte isn't 8, that
    // means field 1 is missing or the message is corrupted. Either way, we return
    // undefined.
    if (buf.readUInt8(0) !== 8) {
      return undefined;
    }

    let ms = BigInt(0);
    let cont = true;

    // In each byte, the most significant bit is the continuation bit. If it's
    // set, we keep going. The lowest 7 bits, are data bits. They are concatenated
    // in reverse order to form the final number.
    for (let i = 1; cont && i < buf.length; i++) {
      const byte = buf.readUInt8(i);
      ms |= BigInt(byte & 0x7f) << BigInt(7 * (i - 1));
      cont = (byte & 0x80) !== 0;
    }

    if (cont) {
      // We have fallen off the buffer without seeing a terminating byte. The
      // message is corrupted.
      return undefined;
    }

    const returnVal = {
      nextRequestWaitMs: Number(ms),
    };
    return returnVal;
  }

  logStartSessionEvent(event: StartSessionEvent): void {
    const data = [
      {
        gemini_cli_key: EventMetadataKey.GEMINI_CLI_START_SESSION_MODEL,
        value: event.model,
      },
      {
        gemini_cli_key:
          EventMetadataKey.GEMINI_CLI_START_SESSION_EMBEDDING_MODEL,
        value: event.embedding_model,
      },
      {
        gemini_cli_key: EventMetadataKey.GEMINI_CLI_START_SESSION_SANDBOX,
        value: event.sandbox_enabled.toString(),
      },
      {
        gemini_cli_key: EventMetadataKey.GEMINI_CLI_START_SESSION_CORE_TOOLS,
        value: event.core_tools_enabled,
      },
      {
        gemini_cli_key: EventMetadataKey.GEMINI_CLI_START_SESSION_APPROVAL_MODE,
        value: event.approval_mode,
      },
      {
        gemini_cli_key:
          EventMetadataKey.GEMINI_CLI_START_SESSION_API_KEY_ENABLED,
        value: event.api_key_enabled.toString(),
      },
      {
        gemini_cli_key:
          EventMetadataKey.GEMINI_CLI_START_SESSION_VERTEX_API_ENABLED,
        value: event.vertex_ai_enabled.toString(),
      },
      {
        gemini_cli_key:
          EventMetadataKey.GEMINI_CLI_START_SESSION_DEBUG_MODE_ENABLED,
        value: event.debug_enabled.toString(),
      },
      {
        gemini_cli_key:
          EventMetadataKey.GEMINI_CLI_START_SESSION_VERTEX_API_ENABLED,
        value: event.vertex_ai_enabled.toString(),
      },
      {
        gemini_cli_key: EventMetadataKey.GEMINI_CLI_START_SESSION_MCP_SERVERS,
        value: event.mcp_servers,
      },
      {
        gemini_cli_key:
          EventMetadataKey.GEMINI_CLI_START_SESSION_VERTEX_API_ENABLED,
        value: event.vertex_ai_enabled.toString(),
      },
      {
        gemini_cli_key:
          EventMetadataKey.GEMINI_CLI_START_SESSION_TELEMETRY_ENABLED,
        value: event.telemetry_enabled.toString(),
      },
      {
        gemini_cli_key:
          EventMetadataKey.GEMINI_CLI_START_SESSION_TELEMETRY_LOG_USER_PROMPTS_ENABLED,
        value: event.telemetry_log_user_prompts_enabled.toString(),
      },
    ];
    this.enqueueLogEvent(this.createLogEvent(start_session_event_name, data));
    // Flush start event immediately
    this.flushToClearcut();
  }

  logNewPromptEvent(event: UserPromptEvent): void {
    const data = [
      {
        gemini_cli_key: EventMetadataKey.GEMINI_CLI_USER_PROMPT_LENGTH,
        value: JSON.stringify(event.prompt_length),
      },
    ];

    this.enqueueLogEvent(this.createLogEvent(new_prompt_event_name, data));
    this.flushToClearcut();
  }

  logToolCallEvent(event: ToolCallEvent): void {
    const data = [
      {
        gemini_cli_key: EventMetadataKey.GEMINI_CLI_TOOL_CALL_NAME,
        value: JSON.stringify(event.function_name),
      },
      {
        gemini_cli_key: EventMetadataKey.GEMINI_CLI_TOOL_CALL_DECISION,
        value: JSON.stringify(event.decision),
      },
      {
        gemini_cli_key: EventMetadataKey.GEMINI_CLI_TOOL_CALL_SUCCESS,
        value: JSON.stringify(event.success),
      },
      {
        gemini_cli_key: EventMetadataKey.GEMINI_CLI_TOOL_CALL_DURATION_MS,
        value: JSON.stringify(event.duration_ms),
      },
      {
        gemini_cli_key: EventMetadataKey.GEMINI_CLI_TOOL_ERROR_MESSAGE,
        value: JSON.stringify(event.error),
      },
      {
        gemini_cli_key: EventMetadataKey.GEMINI_CLI_TOOL_CALL_ERROR_TYPE,
        value: JSON.stringify(event.error_type),
      },
    ];

    this.enqueueLogEvent(this.createLogEvent(tool_call_event_name, data));
    this.flushToClearcut();
  }

  logApiRequestEvent(event: ApiRequestEvent): void {
    const data = [
      {
        gemini_cli_key: EventMetadataKey.GEMINI_CLI_API_REQUEST_MODEL,
        value: JSON.stringify(event.model),
      },
    ];

    this.enqueueLogEvent(this.createLogEvent(api_request_event_name, data));
    this.flushToClearcut();
  }

  logApiResponseEvent(event: ApiResponseEvent): void {
    const data = [
      {
        gemini_cli_key: EventMetadataKey.GEMINI_CLI_API_RESPONSE_MODEL,
        value: JSON.stringify(event.model),
      },
      {
        gemini_cli_key: EventMetadataKey.GEMINI_CLI_API_RESPONSE_STATUS_CODE,
        value: JSON.stringify(event.status_code),
      },
      {
        gemini_cli_key: EventMetadataKey.GEMINI_CLI_API_RESPONSE_DURATION_MS,
        value: JSON.stringify(event.duration_ms),
      },
      {
        gemini_cli_key: EventMetadataKey.GEMINI_CLI_API_ERROR_MESSAGE,
        value: JSON.stringify(event.error),
      },
      {
        gemini_cli_key:
          EventMetadataKey.GEMINI_CLI_API_RESPONSE_INPUT_TOKEN_COUNT,
        value: JSON.stringify(event.input_token_count),
      },
      {
        gemini_cli_key:
          EventMetadataKey.GEMINI_CLI_API_RESPONSE_OUTPUT_TOKEN_COUNT,
        value: JSON.stringify(event.output_token_count),
      },
      {
        gemini_cli_key:
          EventMetadataKey.GEMINI_CLI_API_RESPONSE_CACHED_TOKEN_COUNT,
        value: JSON.stringify(event.cached_content_token_count),
      },
      {
        gemini_cli_key:
          EventMetadataKey.GEMINI_CLI_API_RESPONSE_THINKING_TOKEN_COUNT,
        value: JSON.stringify(event.thoughts_token_count),
      },
      {
        gemini_cli_key:
          EventMetadataKey.GEMINI_CLI_API_RESPONSE_THINKING_TOKEN_COUNT,
        value: JSON.stringify(event.tool_token_count),
      },
    ];

    this.enqueueLogEvent(this.createLogEvent(api_response_event_name, data));
    this.flushToClearcut();
  }

  logApiErrorEvent(event: ApiErrorEvent): void {
    const data = [
      {
        gemini_cli_key: EventMetadataKey.GEMINI_CLI_API_ERROR_MODEL,
        value: JSON.stringify(event.model),
      },
      {
        gemini_cli_key: EventMetadataKey.GEMINI_CLI_API_ERROR_TYPE,
        value: JSON.stringify(event.error_type),
      },
      {
        gemini_cli_key: EventMetadataKey.GEMINI_CLI_API_ERROR_STATUS_CODE,
        value: JSON.stringify(event.status_code),
      },
      {
        gemini_cli_key: EventMetadataKey.GEMINI_CLI_API_ERROR_DURATION_MS,
        value: JSON.stringify(event.duration_ms),
      },
    ];

    this.enqueueLogEvent(this.createLogEvent(api_error_event_name, data));
    this.flushToClearcut();
  }

  logEndSessionEvent(event: EndSessionEvent): void {
    const data = [
      {
        gemini_cli_key: EventMetadataKey.GEMINI_CLI_END_SESSION_ID,
        value: event?.session_id?.toString() ?? '',
      },
    ];

    this.enqueueLogEvent(this.createLogEvent(end_session_event_name, data));
    // Flush immediately on session end.
    this.flushToClearcut();
  }

  shutdown() {
    const event = new EndSessionEvent(this.config);
    this.logEndSessionEvent(event);
  }
}<|MERGE_RESOLUTION|>--- conflicted
+++ resolved
@@ -83,15 +83,12 @@
   }
 
   flushToClearcut(): Promise<LogResponse> {
-<<<<<<< HEAD
-=======
     if (this.config?.getDebugMode()) {
       console.log('Flushing log events to Clearcut.');
     }
     const eventsToSend = [...this.events];
     this.events.length = 0;
 
->>>>>>> 30126844
     return new Promise<Buffer>((resolve, reject) => {
       const request = [
         {
@@ -118,14 +115,11 @@
         });
       });
       req.on('error', (e) => {
-<<<<<<< HEAD
-=======
         if (this.config?.getDebugMode()) {
           console.log('Clearcut POST request error: ', e);
         }
         // Add the events back to the front of the queue to be retried.
         this.events.unshift(...eventsToSend);
->>>>>>> 30126844
         reject(e);
       });
       req.end(body);
