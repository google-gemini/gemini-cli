--- conflicted
+++ resolved
@@ -37,11 +37,8 @@
   RecoveryAttemptEvent,
   WebFetchFallbackAttemptEvent,
   ExtensionUpdateEvent,
-<<<<<<< HEAD
   UserPositiveFeedbackEvent,
-=======
   LlmLoopCheckEvent,
->>>>>>> a591505b
 } from '../types.js';
 import { EventMetadataKey } from './event-metadata-key.js';
 import type { Config } from '../../config/config.js';
@@ -97,11 +94,8 @@
   AGENT_FINISH = 'agent_finish',
   RECOVERY_ATTEMPT = 'recovery_attempt',
   WEB_FETCH_FALLBACK_ATTEMPT = 'web_fetch_fallback_attempt',
-<<<<<<< HEAD
   USER_POSITIVE_FEEDBACK = 'user_positive_feedback',
-=======
   LLM_LOOP_CHECK = 'llm_loop_check',
->>>>>>> a591505b
 }
 
 export interface LogResponse {
@@ -1287,18 +1281,13 @@
     this.flushIfNeeded();
   }
 
-<<<<<<< HEAD
   logUserPositiveFeedbackEvent(event: UserPositiveFeedbackEvent): void {
-=======
-  logLlmLoopCheckEvent(event: LlmLoopCheckEvent): void {
->>>>>>> a591505b
     const data: EventValue[] = [
       {
         gemini_cli_key: EventMetadataKey.GEMINI_CLI_PROMPT_ID,
         value: event.prompt_id,
       },
       {
-<<<<<<< HEAD
         gemini_cli_key: EventMetadataKey.GEMINI_CLI_RESEARCH_FEEDBACK_TYPE,
         value: event.feedback_type,
       },
@@ -1306,24 +1295,6 @@
     this.enqueueLogEvent(
       this.createLogEvent(EventNames.USER_POSITIVE_FEEDBACK, data),
     );
-=======
-        gemini_cli_key:
-          EventMetadataKey.GEMINI_CLI_LLM_LOOP_CHECK_FLASH_CONFIDENCE,
-        value: event.flash_confidence.toString(),
-      },
-      {
-        gemini_cli_key: EventMetadataKey.GEMINI_CLI_LLM_LOOP_CHECK_MAIN_MODEL,
-        value: event.main_model,
-      },
-      {
-        gemini_cli_key:
-          EventMetadataKey.GEMINI_CLI_LLM_LOOP_CHECK_MAIN_MODEL_CONFIDENCE,
-        value: event.main_model_confidence.toString(),
-      },
-    ];
-
-    this.enqueueLogEvent(this.createLogEvent(EventNames.LLM_LOOP_CHECK, data));
->>>>>>> a591505b
     this.flushIfNeeded();
   }
 
