/**
 * @license
 * Copyright 2025 Google LLC
 * SPDX-License-Identifier: Apache-2.0
 */

import { HttpsProxyAgent } from 'https-proxy-agent';
import type {
  StartSessionEvent,
  UserPromptEvent,
  ToolCallEvent,
  ApiRequestEvent,
  ApiResponseEvent,
  ApiErrorEvent,
  LoopDetectedEvent,
  NextSpeakerCheckEvent,
  SlashCommandEvent,
  MalformedJsonResponseEvent,
  IdeConnectionEvent,
  ConversationFinishedEvent,
  ChatCompressionEvent,
  FileOperationEvent,
  InvalidChunkEvent,
  ContentRetryEvent,
  ContentRetryFailureEvent,
  ExtensionInstallEvent,
  ToolOutputTruncatedEvent,
  ExtensionUninstallEvent,
  ModelRoutingEvent,
  ExtensionEnableEvent,
  ModelSlashCommandEvent,
  ExtensionDisableEvent,
  SmartEditStrategyEvent,
  SmartEditCorrectionEvent,
  AgentStartEvent,
  AgentFinishEvent,
  RecoveryAttemptEvent,
  WebFetchFallbackAttemptEvent,
  ExtensionUpdateEvent,
  LlmLoopCheckEvent,
} from '../types.js';
import { EventMetadataKey } from './event-metadata-key.js';
import type { Config } from '../../config/config.js';
import { InstallationManager } from '../../utils/installationManager.js';
import { UserAccountManager } from '../../utils/userAccountManager.js';
import {
  safeJsonStringify,
  safeJsonStringifyBooleanValuesOnly,
} from '../../utils/safeJsonStringify.js';
import { FixedDeque } from 'mnemonist';
import { GIT_COMMIT_INFO, CLI_VERSION } from '../../generated/git-commit.js';
import {
  IDE_DEFINITIONS,
  detectIdeFromEnv,
  isCloudShell,
} from '../../ide/detect-ide.js';
import { debugLogger } from '../../utils/debugLogger.js';

export enum EventNames {
  START_SESSION = 'start_session',
  NEW_PROMPT = 'new_prompt',
  TOOL_CALL = 'tool_call',
  FILE_OPERATION = 'file_operation',
  API_REQUEST = 'api_request',
  API_RESPONSE = 'api_response',
  API_ERROR = 'api_error',
  END_SESSION = 'end_session',
  FLASH_FALLBACK = 'flash_fallback',
  RIPGREP_FALLBACK = 'ripgrep_fallback',
  LOOP_DETECTED = 'loop_detected',
  LOOP_DETECTION_DISABLED = 'loop_detection_disabled',
  NEXT_SPEAKER_CHECK = 'next_speaker_check',
  SLASH_COMMAND = 'slash_command',
  MALFORMED_JSON_RESPONSE = 'malformed_json_response',
  IDE_CONNECTION = 'ide_connection',
  KITTY_SEQUENCE_OVERFLOW = 'kitty_sequence_overflow',
  CHAT_COMPRESSION = 'chat_compression',
  CONVERSATION_FINISHED = 'conversation_finished',
  INVALID_CHUNK = 'invalid_chunk',
  CONTENT_RETRY = 'content_retry',
  CONTENT_RETRY_FAILURE = 'content_retry_failure',
  EXTENSION_ENABLE = 'extension_enable',
  EXTENSION_DISABLE = 'extension_disable',
  EXTENSION_INSTALL = 'extension_install',
  EXTENSION_UNINSTALL = 'extension_uninstall',
  EXTENSION_UPDATE = 'extension_update',
  TOOL_OUTPUT_TRUNCATED = 'tool_output_truncated',
  MODEL_ROUTING = 'model_routing',
  MODEL_SLASH_COMMAND = 'model_slash_command',
  SMART_EDIT_STRATEGY = 'smart_edit_strategy',
  SMART_EDIT_CORRECTION = 'smart_edit_correction',
  AGENT_START = 'agent_start',
  AGENT_FINISH = 'agent_finish',
  RECOVERY_ATTEMPT = 'recovery_attempt',
  WEB_FETCH_FALLBACK_ATTEMPT = 'web_fetch_fallback_attempt',
  LLM_LOOP_CHECK = 'llm_loop_check',
}

export interface LogResponse {
  nextRequestWaitMs?: number;
}

export interface LogEventEntry {
  event_time_ms: number;
  source_extension_json: string;
}

export interface EventValue {
  gemini_cli_key: EventMetadataKey;
  value: string;
}

export interface ActiveExperiments {
  gws_experiment: number[];
}

export interface LogEvent {
  console_type: 'GEMINI_CLI';
  application: number;
  event_name: string;
  event_metadata: EventValue[][];
  client_email?: string;
  client_install_id?: string;
  exp: ActiveExperiments;
}

export interface LogRequest {
  log_source_name: 'CONCORD';
  request_time_ms: number;
  log_event: LogEventEntry[][];
}

/**
 * Determine the surface that the user is currently using.  Surface is effectively the
 * distribution channel in which the user is using Gemini CLI.  Gemini CLI comes bundled
 * w/ Firebase Studio and Cloud Shell.  Users that manually download themselves will
 * likely be "SURFACE_NOT_SET".
 *
 * This is computed based upon a series of environment variables these distribution
 * methods might have in their runtimes.
 */
function determineSurface(): string {
  if (process.env['SURFACE']) {
    return process.env['SURFACE'];
  } else if (isCloudShell()) {
    return IDE_DEFINITIONS.cloudshell.name;
  } else if (process.env['GITHUB_SHA']) {
    return 'GitHub';
  } else if (process.env['TERM_PROGRAM'] === 'vscode') {
    return detectIdeFromEnv().name || IDE_DEFINITIONS.vscode.name;
  } else {
    return 'SURFACE_NOT_SET';
  }
}

/**
 * Determines the GitHub Actions workflow name if the CLI is running in a GitHub Actions environment.
 */
function determineGHWorkflowName(): string | undefined {
  return process.env['GH_WORKFLOW_NAME'];
}

/**
 * Clearcut URL to send logging events to.
 */
const CLEARCUT_URL = 'https://play.googleapis.com/log?format=json&hasfast=true';

/**
 * Interval in which buffered events are sent to clearcut.
 */
const FLUSH_INTERVAL_MS = 1000 * 60;

/**
 * Maximum amount of events to keep in memory. Events added after this amount
 * are dropped until the next flush to clearcut, which happens periodically as
 * defined by {@link FLUSH_INTERVAL_MS}.
 */
const MAX_EVENTS = 1000;

/**
 * Maximum events to retry after a failed clearcut flush
 */
const MAX_RETRY_EVENTS = 100;

// Singleton class for batch posting log events to Clearcut. When a new event comes in, the elapsed time
// is checked and events are flushed to Clearcut if at least a minute has passed since the last flush.
export class ClearcutLogger {
  private static instance: ClearcutLogger;
  private config?: Config;
  private sessionData: EventValue[] = [];
  private promptId: string = '';
  private readonly installationManager: InstallationManager;
  private readonly userAccountManager: UserAccountManager;

  /**
   * Queue of pending events that need to be flushed to the server.  New events
   * are added to this queue and then flushed on demand (via `flushToClearcut`)
   */
  private readonly events: FixedDeque<LogEventEntry[]>;

  /**
   * The last time that the events were successfully flushed to the server.
   */
  private lastFlushTime: number = Date.now();

  /**
   * the value is true when there is a pending flush happening. This prevents
   * concurrent flush operations.
   */
  private flushing: boolean = false;

  /**
   * This value is true when a flush was requested during an ongoing flush.
   */
  private pendingFlush: boolean = false;

  private constructor(config: Config) {
    this.config = config;
    this.events = new FixedDeque<LogEventEntry[]>(Array, MAX_EVENTS);
    this.promptId = config?.getSessionId() ?? '';
    this.installationManager = new InstallationManager();
    this.userAccountManager = new UserAccountManager();
  }

  static getInstance(config?: Config): ClearcutLogger | undefined {
    if (config === undefined || !config?.getUsageStatisticsEnabled())
      return undefined;
    if (!ClearcutLogger.instance) {
      ClearcutLogger.instance = new ClearcutLogger(config);
    }
    return ClearcutLogger.instance;
  }

  /** For testing purposes only. */
  static clearInstance(): void {
    // @ts-expect-error - ClearcutLogger is a singleton, but we need to clear it for tests.
    ClearcutLogger.instance = undefined;
  }

  enqueueLogEvent(event: LogEvent): void {
    try {
      // Manually handle overflow for FixedDeque, which throws when full.
      const wasAtCapacity = this.events.size >= MAX_EVENTS;

      if (wasAtCapacity) {
        this.events.shift(); // Evict oldest element to make space.
      }

      this.events.push([
        {
          event_time_ms: Date.now(),
          source_extension_json: safeJsonStringify(event),
        },
      ]);

      if (wasAtCapacity && this.config?.getDebugMode()) {
        debugLogger.debug(
          `ClearcutLogger: Dropped old event to prevent memory leak (queue size: ${this.events.size})`,
        );
      }
    } catch (error) {
      if (this.config?.getDebugMode()) {
        console.error('ClearcutLogger: Failed to enqueue log event.', error);
      }
    }
  }

  createBasicLogEvent(
    eventName: EventNames,
    data: EventValue[] = [],
  ): LogEvent {
    const surface = determineSurface();
    const ghWorkflowName = determineGHWorkflowName();
    const baseMetadata: EventValue[] = [
      ...data,
      {
        gemini_cli_key: EventMetadataKey.GEMINI_CLI_SURFACE,
        value: surface,
      },
      {
        gemini_cli_key: EventMetadataKey.GEMINI_CLI_VERSION,
        value: CLI_VERSION,
      },
      {
        gemini_cli_key: EventMetadataKey.GEMINI_CLI_GIT_COMMIT_HASH,
        value: GIT_COMMIT_INFO,
      },
      {
        gemini_cli_key: EventMetadataKey.GEMINI_CLI_OS,
        value: process.platform,
      },
    ];

    if (ghWorkflowName) {
      baseMetadata.push({
        gemini_cli_key: EventMetadataKey.GEMINI_CLI_GH_WORKFLOW_NAME,
        value: ghWorkflowName,
      });
    }

    return {
      console_type: 'GEMINI_CLI',
      application: 102, // GEMINI_CLI
      event_name: eventName as string,
<<<<<<< HEAD
      event_metadata: [
        [
          ...data,
          {
            gemini_cli_key: EventMetadataKey.GEMINI_CLI_SURFACE,
            value: surface,
          },
          {
            gemini_cli_key: EventMetadataKey.GEMINI_CLI_VERSION,
            value: CLI_VERSION,
          },
          {
            gemini_cli_key: EventMetadataKey.GEMINI_CLI_GIT_COMMIT_HASH,
            value: GIT_COMMIT_INFO,
          },
          {
            gemini_cli_key: EventMetadataKey.GEMINI_CLI_OS,
            value: process.platform,
          },
        ],
      ],
      exp: {
        gws_experiment: this.config?.getExperiments()?.experimentIds ?? [0],
      },
=======
      event_metadata: [baseMetadata],
>>>>>>> 300205b0
    };
  }

  createLogEvent(eventName: EventNames, data: EventValue[] = []): LogEvent {
    const email = this.userAccountManager.getCachedGoogleAccount();

    if (eventName !== EventNames.START_SESSION) {
      data.push(...this.sessionData);
    }
    const totalAccounts = this.userAccountManager.getLifetimeGoogleAccounts();

    data = this.addDefaultFields(data, totalAccounts);

    const logEvent = this.createBasicLogEvent(eventName, data);

    // Should log either email or install ID, not both. See go/cloudmill-1p-oss-instrumentation#define-sessionable-id
    if (email) {
      logEvent.client_email = email;
    } else {
      logEvent.client_install_id = this.installationManager.getInstallationId();
    }

    return logEvent;
  }

  flushIfNeeded(): void {
    if (Date.now() - this.lastFlushTime < FLUSH_INTERVAL_MS) {
      return;
    }

    this.flushToClearcut().catch((error) => {
      debugLogger.debug('Error flushing to Clearcut:', error);
    });
  }

  async flushToClearcut(): Promise<LogResponse> {
    if (this.flushing) {
      if (this.config?.getDebugMode()) {
        debugLogger.debug(
          'ClearcutLogger: Flush already in progress, marking pending flush.',
        );
      }
      this.pendingFlush = true;
      return Promise.resolve({});
    }
    this.flushing = true;

    if (this.config?.getDebugMode()) {
      debugLogger.log('Flushing log events to Clearcut.');
    }
    const eventsToSend = this.events.toArray() as LogEventEntry[][];
    this.events.clear();

    const request: LogRequest[] = [
      {
        log_source_name: 'CONCORD',
        request_time_ms: Date.now(),
        log_event: eventsToSend,
      },
    ];

    let result: LogResponse = {};

    try {
      const response = await fetch(CLEARCUT_URL, {
        method: 'POST',
        body: safeJsonStringify(request),
        headers: {
          'Content-Type': 'application/json',
        },
      });

      const responseBody = await response.text();

      if (response.status >= 200 && response.status < 300) {
        this.lastFlushTime = Date.now();
        const nextRequestWaitMs = Number(JSON.parse(responseBody)[0]);
        result = {
          ...result,
          nextRequestWaitMs,
        };
      } else {
        if (this.config?.getDebugMode()) {
          console.error(
            `Error flushing log events: HTTP ${response.status}: ${response.statusText}`,
          );
        }

        // Re-queue failed events for retry
        this.requeueFailedEvents(eventsToSend);
      }
    } catch (e: unknown) {
      if (this.config?.getDebugMode()) {
        console.error('Error flushing log events:', e as Error);
      }

      // Re-queue failed events for retry
      this.requeueFailedEvents(eventsToSend);
    }

    this.flushing = false;

    // If a flush was requested while we were flushing, flush again
    if (this.pendingFlush) {
      this.pendingFlush = false;
      // Fire and forget the pending flush
      this.flushToClearcut().catch((error) => {
        if (this.config?.getDebugMode()) {
          debugLogger.debug('Error in pending flush to Clearcut:', error);
        }
      });
    }

    return result;
  }

  logStartSessionEvent(event: StartSessionEvent): void {
    const data: EventValue[] = [
      {
        gemini_cli_key: EventMetadataKey.GEMINI_CLI_START_SESSION_MODEL,
        value: event.model,
      },
      {
        gemini_cli_key:
          EventMetadataKey.GEMINI_CLI_START_SESSION_EMBEDDING_MODEL,
        value: event.embedding_model,
      },
      {
        gemini_cli_key: EventMetadataKey.GEMINI_CLI_START_SESSION_SANDBOX,
        value: event.sandbox_enabled.toString(),
      },
      {
        gemini_cli_key: EventMetadataKey.GEMINI_CLI_START_SESSION_CORE_TOOLS,
        value: event.core_tools_enabled,
      },
      {
        gemini_cli_key: EventMetadataKey.GEMINI_CLI_START_SESSION_APPROVAL_MODE,
        value: event.approval_mode,
      },
      {
        gemini_cli_key:
          EventMetadataKey.GEMINI_CLI_START_SESSION_API_KEY_ENABLED,
        value: event.api_key_enabled.toString(),
      },
      {
        gemini_cli_key:
          EventMetadataKey.GEMINI_CLI_START_SESSION_VERTEX_API_ENABLED,
        value: event.vertex_ai_enabled.toString(),
      },
      {
        gemini_cli_key:
          EventMetadataKey.GEMINI_CLI_START_SESSION_DEBUG_MODE_ENABLED,
        value: event.debug_enabled.toString(),
      },
      {
        gemini_cli_key:
          EventMetadataKey.GEMINI_CLI_START_SESSION_VERTEX_API_ENABLED,
        value: event.vertex_ai_enabled.toString(),
      },
      {
        gemini_cli_key: EventMetadataKey.GEMINI_CLI_START_SESSION_MCP_SERVERS,
        value: event.mcp_servers,
      },
      {
        gemini_cli_key:
          EventMetadataKey.GEMINI_CLI_START_SESSION_VERTEX_API_ENABLED,
        value: event.vertex_ai_enabled.toString(),
      },
      {
        gemini_cli_key:
          EventMetadataKey.GEMINI_CLI_START_SESSION_TELEMETRY_ENABLED,
        value: event.telemetry_enabled.toString(),
      },
      {
        gemini_cli_key:
          EventMetadataKey.GEMINI_CLI_START_SESSION_TELEMETRY_LOG_USER_PROMPTS_ENABLED,
        value: event.telemetry_log_user_prompts_enabled.toString(),
      },
      {
        gemini_cli_key:
          EventMetadataKey.GEMINI_CLI_START_SESSION_MCP_SERVERS_COUNT,
        value: event.mcp_servers_count
          ? event.mcp_servers_count.toString()
          : '',
      },
      {
        gemini_cli_key:
          EventMetadataKey.GEMINI_CLI_START_SESSION_MCP_TOOLS_COUNT,
        value: event.mcp_tools_count?.toString() ?? '',
      },
      {
        gemini_cli_key: EventMetadataKey.GEMINI_CLI_START_SESSION_MCP_TOOLS,
        value: event.mcp_tools ? event.mcp_tools : '',
      },
      {
        gemini_cli_key:
          EventMetadataKey.GEMINI_CLI_START_SESSION_EXTENSIONS_COUNT,
        value: event.extensions_count.toString(),
      },
      // We deliberately do not log the names of extensions here, to be safe.
      {
        gemini_cli_key: EventMetadataKey.GEMINI_CLI_START_SESSION_EXTENSION_IDS,
        value: event.extension_ids.toString(),
      },
    ];
    this.sessionData = data;

    // Flush start event immediately
    this.enqueueLogEvent(this.createLogEvent(EventNames.START_SESSION, data));
    this.flushToClearcut().catch((error) => {
      debugLogger.debug('Error flushing to Clearcut:', error);
    });
  }

  logNewPromptEvent(event: UserPromptEvent): void {
    this.promptId = event.prompt_id;
    const data: EventValue[] = [
      {
        gemini_cli_key: EventMetadataKey.GEMINI_CLI_USER_PROMPT_LENGTH,
        value: JSON.stringify(event.prompt_length),
      },
    ];

    this.enqueueLogEvent(this.createLogEvent(EventNames.NEW_PROMPT, data));
    this.flushIfNeeded();
  }

  logToolCallEvent(event: ToolCallEvent): void {
    const data: EventValue[] = [
      {
        gemini_cli_key: EventMetadataKey.GEMINI_CLI_TOOL_CALL_NAME,
        value: JSON.stringify(event.function_name),
      },
      {
        gemini_cli_key: EventMetadataKey.GEMINI_CLI_TOOL_CALL_DECISION,
        value: JSON.stringify(event.decision),
      },
      {
        gemini_cli_key: EventMetadataKey.GEMINI_CLI_TOOL_CALL_SUCCESS,
        value: JSON.stringify(event.success),
      },
      {
        gemini_cli_key: EventMetadataKey.GEMINI_CLI_TOOL_CALL_DURATION_MS,
        value: JSON.stringify(event.duration_ms),
      },
      {
        gemini_cli_key: EventMetadataKey.GEMINI_CLI_TOOL_CALL_ERROR_TYPE,
        value: JSON.stringify(event.error_type),
      },
      {
        gemini_cli_key: EventMetadataKey.GEMINI_CLI_TOOL_TYPE,
        value: JSON.stringify(event.tool_type),
      },
      {
        gemini_cli_key: EventMetadataKey.GEMINI_CLI_TOOL_CALL_CONTENT_LENGTH,
        value: JSON.stringify(event.content_length),
      },
      {
        gemini_cli_key: EventMetadataKey.GEMINI_CLI_TOOL_CALL_MCP_SERVER_NAME,
        value: JSON.stringify(event.mcp_server_name),
      },
    ];

    if (event.metadata) {
      const metadataMapping: { [key: string]: EventMetadataKey } = {
        model_added_lines: EventMetadataKey.GEMINI_CLI_AI_ADDED_LINES,
        model_removed_lines: EventMetadataKey.GEMINI_CLI_AI_REMOVED_LINES,
        model_added_chars: EventMetadataKey.GEMINI_CLI_AI_ADDED_CHARS,
        model_removed_chars: EventMetadataKey.GEMINI_CLI_AI_REMOVED_CHARS,
        user_added_lines: EventMetadataKey.GEMINI_CLI_USER_ADDED_LINES,
        user_removed_lines: EventMetadataKey.GEMINI_CLI_USER_REMOVED_LINES,
        user_added_chars: EventMetadataKey.GEMINI_CLI_USER_ADDED_CHARS,
        user_removed_chars: EventMetadataKey.GEMINI_CLI_USER_REMOVED_CHARS,
      };

      for (const [key, gemini_cli_key] of Object.entries(metadataMapping)) {
        if (event.metadata[key] !== undefined) {
          data.push({
            gemini_cli_key,
            value: JSON.stringify(event.metadata[key]),
          });
        }
      }
    }
    if (event.extension_id) {
      data.push({
        gemini_cli_key: EventMetadataKey.GEMINI_CLI_EXTENSION_ID,
        value: event.extension_id,
      });
    }

    const logEvent = this.createLogEvent(EventNames.TOOL_CALL, data);
    this.enqueueLogEvent(logEvent);
    this.flushIfNeeded();
  }

  logFileOperationEvent(event: FileOperationEvent): void {
    const data: EventValue[] = [
      {
        gemini_cli_key: EventMetadataKey.GEMINI_CLI_TOOL_CALL_NAME,
        value: JSON.stringify(event.tool_name),
      },
      {
        gemini_cli_key: EventMetadataKey.GEMINI_CLI_FILE_OPERATION_TYPE,
        value: JSON.stringify(event.operation),
      },
      {
        gemini_cli_key: EventMetadataKey.GEMINI_CLI_FILE_OPERATION_LINES,
        value: JSON.stringify(event.lines),
      },
      {
        gemini_cli_key: EventMetadataKey.GEMINI_CLI_FILE_OPERATION_MIMETYPE,
        value: JSON.stringify(event.mimetype),
      },
      {
        gemini_cli_key: EventMetadataKey.GEMINI_CLI_FILE_OPERATION_EXTENSION,
        value: JSON.stringify(event.extension),
      },
    ];

    if (event.programming_language) {
      data.push({
        gemini_cli_key: EventMetadataKey.GEMINI_CLI_PROGRAMMING_LANGUAGE,
        value: event.programming_language,
      });
    }

    const logEvent = this.createLogEvent(EventNames.FILE_OPERATION, data);
    this.enqueueLogEvent(logEvent);
    this.flushIfNeeded();
  }

  logApiRequestEvent(event: ApiRequestEvent): void {
    const data: EventValue[] = [
      {
        gemini_cli_key: EventMetadataKey.GEMINI_CLI_API_REQUEST_MODEL,
        value: JSON.stringify(event.model),
      },
    ];

    this.enqueueLogEvent(this.createLogEvent(EventNames.API_REQUEST, data));
    this.flushIfNeeded();
  }

  logApiResponseEvent(event: ApiResponseEvent): void {
    const data: EventValue[] = [
      {
        gemini_cli_key: EventMetadataKey.GEMINI_CLI_API_RESPONSE_MODEL,
        value: JSON.stringify(event.model),
      },
      {
        gemini_cli_key: EventMetadataKey.GEMINI_CLI_API_RESPONSE_STATUS_CODE,
        value: JSON.stringify(event.status_code),
      },
      {
        gemini_cli_key: EventMetadataKey.GEMINI_CLI_API_RESPONSE_DURATION_MS,
        value: JSON.stringify(event.duration_ms),
      },
      {
        gemini_cli_key:
          EventMetadataKey.GEMINI_CLI_API_RESPONSE_INPUT_TOKEN_COUNT,
        value: JSON.stringify(event.usage.input_token_count),
      },
      {
        gemini_cli_key:
          EventMetadataKey.GEMINI_CLI_API_RESPONSE_OUTPUT_TOKEN_COUNT,
        value: JSON.stringify(event.usage.output_token_count),
      },
      {
        gemini_cli_key:
          EventMetadataKey.GEMINI_CLI_API_RESPONSE_CACHED_TOKEN_COUNT,
        value: JSON.stringify(event.usage.cached_content_token_count),
      },
      {
        gemini_cli_key:
          EventMetadataKey.GEMINI_CLI_API_RESPONSE_THINKING_TOKEN_COUNT,
        value: JSON.stringify(event.usage.thoughts_token_count),
      },
      {
        gemini_cli_key:
          EventMetadataKey.GEMINI_CLI_API_RESPONSE_TOOL_TOKEN_COUNT,
        value: JSON.stringify(event.usage.tool_token_count),
      },
    ];

    this.enqueueLogEvent(this.createLogEvent(EventNames.API_RESPONSE, data));
    this.flushIfNeeded();
  }

  logApiErrorEvent(event: ApiErrorEvent): void {
    const data: EventValue[] = [
      {
        gemini_cli_key: EventMetadataKey.GEMINI_CLI_API_ERROR_MODEL,
        value: JSON.stringify(event.model),
      },
      {
        gemini_cli_key: EventMetadataKey.GEMINI_CLI_API_ERROR_TYPE,
        value: JSON.stringify(event.error_type),
      },
      {
        gemini_cli_key: EventMetadataKey.GEMINI_CLI_API_ERROR_STATUS_CODE,
        value: JSON.stringify(event.status_code),
      },
      {
        gemini_cli_key: EventMetadataKey.GEMINI_CLI_API_ERROR_DURATION_MS,
        value: JSON.stringify(event.duration_ms),
      },
    ];

    this.enqueueLogEvent(this.createLogEvent(EventNames.API_ERROR, data));
    this.flushIfNeeded();
  }

  logChatCompressionEvent(event: ChatCompressionEvent): void {
    const data: EventValue[] = [
      {
        gemini_cli_key: EventMetadataKey.GEMINI_CLI_COMPRESSION_TOKENS_BEFORE,
        value: `${event.tokens_before}`,
      },
      {
        gemini_cli_key: EventMetadataKey.GEMINI_CLI_COMPRESSION_TOKENS_AFTER,
        value: `${event.tokens_after}`,
      },
    ];

    this.enqueueLogEvent(
      this.createLogEvent(EventNames.CHAT_COMPRESSION, data),
    );
  }

  logFlashFallbackEvent(): void {
    this.enqueueLogEvent(this.createLogEvent(EventNames.FLASH_FALLBACK, []));
    this.flushToClearcut().catch((error) => {
      debugLogger.debug('Error flushing to Clearcut:', error);
    });
  }

  logRipgrepFallbackEvent(): void {
    this.enqueueLogEvent(this.createLogEvent(EventNames.RIPGREP_FALLBACK, []));
    this.flushToClearcut().catch((error) => {
      debugLogger.debug('Error flushing to Clearcut:', error);
    });
  }

  logLoopDetectedEvent(event: LoopDetectedEvent): void {
    const data: EventValue[] = [
      {
        gemini_cli_key: EventMetadataKey.GEMINI_CLI_LOOP_DETECTED_TYPE,
        value: JSON.stringify(event.loop_type),
      },
    ];

    if (event.confirmed_by_model) {
      data.push({
        gemini_cli_key:
          EventMetadataKey.GEMINI_CLI_LOOP_DETECTED_CONFIRMED_BY_MODEL,
        value: event.confirmed_by_model,
      });
    }

    this.enqueueLogEvent(this.createLogEvent(EventNames.LOOP_DETECTED, data));
    this.flushIfNeeded();
  }

  logLoopDetectionDisabledEvent(): void {
    const data: EventValue[] = [];

    this.enqueueLogEvent(
      this.createLogEvent(EventNames.LOOP_DETECTION_DISABLED, data),
    );
    this.flushIfNeeded();
  }

  logNextSpeakerCheck(event: NextSpeakerCheckEvent): void {
    const data: EventValue[] = [
      {
        gemini_cli_key: EventMetadataKey.GEMINI_CLI_RESPONSE_FINISH_REASON,
        value: JSON.stringify(event.finish_reason),
      },
      {
        gemini_cli_key: EventMetadataKey.GEMINI_CLI_NEXT_SPEAKER_CHECK_RESULT,
        value: JSON.stringify(event.result),
      },
    ];

    this.enqueueLogEvent(
      this.createLogEvent(EventNames.NEXT_SPEAKER_CHECK, data),
    );
    this.flushIfNeeded();
  }

  logSlashCommandEvent(event: SlashCommandEvent): void {
    const data: EventValue[] = [
      {
        gemini_cli_key: EventMetadataKey.GEMINI_CLI_SLASH_COMMAND_NAME,
        value: JSON.stringify(event.command),
      },
    ];

    if (event.subcommand) {
      data.push({
        gemini_cli_key: EventMetadataKey.GEMINI_CLI_SLASH_COMMAND_SUBCOMMAND,
        value: JSON.stringify(event.subcommand),
      });
    }

    if (event.status) {
      data.push({
        gemini_cli_key: EventMetadataKey.GEMINI_CLI_SLASH_COMMAND_STATUS,
        value: JSON.stringify(event.status),
      });
    }

    if (event.extension_id) {
      data.push({
        gemini_cli_key: EventMetadataKey.GEMINI_CLI_EXTENSION_ID,
        value: event.extension_id,
      });
    }

    this.enqueueLogEvent(this.createLogEvent(EventNames.SLASH_COMMAND, data));
    this.flushIfNeeded();
  }

  logMalformedJsonResponseEvent(event: MalformedJsonResponseEvent): void {
    const data: EventValue[] = [
      {
        gemini_cli_key:
          EventMetadataKey.GEMINI_CLI_MALFORMED_JSON_RESPONSE_MODEL,
        value: JSON.stringify(event.model),
      },
    ];

    this.enqueueLogEvent(
      this.createLogEvent(EventNames.MALFORMED_JSON_RESPONSE, data),
    );
    this.flushIfNeeded();
  }

  logIdeConnectionEvent(event: IdeConnectionEvent): void {
    const data: EventValue[] = [
      {
        gemini_cli_key: EventMetadataKey.GEMINI_CLI_IDE_CONNECTION_TYPE,
        value: JSON.stringify(event.connection_type),
      },
    ];

    this.enqueueLogEvent(this.createLogEvent(EventNames.IDE_CONNECTION, data));
    this.flushIfNeeded();
  }

  logConversationFinishedEvent(event: ConversationFinishedEvent): void {
    const data: EventValue[] = [
      {
        gemini_cli_key: EventMetadataKey.GEMINI_CLI_SESSION_ID,
        value: this.config?.getSessionId() ?? '',
      },
      {
        gemini_cli_key: EventMetadataKey.GEMINI_CLI_CONVERSATION_TURN_COUNT,
        value: JSON.stringify(event.turnCount),
      },
      {
        gemini_cli_key: EventMetadataKey.GEMINI_CLI_APPROVAL_MODE,
        value: event.approvalMode,
      },
    ];

    this.enqueueLogEvent(
      this.createLogEvent(EventNames.CONVERSATION_FINISHED, data),
    );
    this.flushIfNeeded();
  }

  logEndSessionEvent(): void {
    // Flush immediately on session end.
    this.enqueueLogEvent(this.createLogEvent(EventNames.END_SESSION, []));
    this.flushToClearcut().catch((error) => {
      debugLogger.debug('Error flushing to Clearcut:', error);
    });
  }

  logInvalidChunkEvent(event: InvalidChunkEvent): void {
    const data: EventValue[] = [];

    if (event.error_message) {
      data.push({
        gemini_cli_key: EventMetadataKey.GEMINI_CLI_INVALID_CHUNK_ERROR_MESSAGE,
        value: event.error_message,
      });
    }

    this.enqueueLogEvent(this.createLogEvent(EventNames.INVALID_CHUNK, data));
    this.flushIfNeeded();
  }

  logContentRetryEvent(event: ContentRetryEvent): void {
    const data: EventValue[] = [
      {
        gemini_cli_key:
          EventMetadataKey.GEMINI_CLI_CONTENT_RETRY_ATTEMPT_NUMBER,
        value: String(event.attempt_number),
      },
      {
        gemini_cli_key: EventMetadataKey.GEMINI_CLI_CONTENT_RETRY_ERROR_TYPE,
        value: event.error_type,
      },
      {
        gemini_cli_key: EventMetadataKey.GEMINI_CLI_CONTENT_RETRY_DELAY_MS,
        value: String(event.retry_delay_ms),
      },
      {
        gemini_cli_key: EventMetadataKey.GEMINI_CLI_API_REQUEST_MODEL,
        value: event.model,
      },
    ];

    this.enqueueLogEvent(this.createLogEvent(EventNames.CONTENT_RETRY, data));
    this.flushIfNeeded();
  }

  logContentRetryFailureEvent(event: ContentRetryFailureEvent): void {
    const data: EventValue[] = [
      {
        gemini_cli_key:
          EventMetadataKey.GEMINI_CLI_CONTENT_RETRY_FAILURE_TOTAL_ATTEMPTS,
        value: String(event.total_attempts),
      },
      {
        gemini_cli_key:
          EventMetadataKey.GEMINI_CLI_CONTENT_RETRY_FAILURE_FINAL_ERROR_TYPE,
        value: event.final_error_type,
      },
      {
        gemini_cli_key: EventMetadataKey.GEMINI_CLI_API_REQUEST_MODEL,
        value: event.model,
      },
    ];

    if (event.total_duration_ms) {
      data.push({
        gemini_cli_key:
          EventMetadataKey.GEMINI_CLI_CONTENT_RETRY_FAILURE_TOTAL_DURATION_MS,
        value: String(event.total_duration_ms),
      });
    }

    this.enqueueLogEvent(
      this.createLogEvent(EventNames.CONTENT_RETRY_FAILURE, data),
    );
    this.flushIfNeeded();
  }

  async logExtensionInstallEvent(event: ExtensionInstallEvent): Promise<void> {
    const data: EventValue[] = [
      {
        gemini_cli_key: EventMetadataKey.GEMINI_CLI_EXTENSION_NAME,
        value: event.extension_name,
      },
      {
        gemini_cli_key: EventMetadataKey.GEMINI_CLI_EXTENSION_ID,
        value: event.extension_id,
      },
      {
        gemini_cli_key: EventMetadataKey.GEMINI_CLI_EXTENSION_VERSION,
        value: event.extension_version,
      },
      {
        gemini_cli_key: EventMetadataKey.GEMINI_CLI_EXTENSION_SOURCE,
        value: event.extension_source,
      },
      {
        gemini_cli_key: EventMetadataKey.GEMINI_CLI_EXTENSION_INSTALL_STATUS,
        value: event.status,
      },
    ];

    this.enqueueLogEvent(
      this.createBasicLogEvent(EventNames.EXTENSION_INSTALL, data),
    );
    await this.flushToClearcut().catch((error) => {
      debugLogger.debug('Error flushing to Clearcut:', error);
    });
  }

  async logExtensionUninstallEvent(
    event: ExtensionUninstallEvent,
  ): Promise<void> {
    const data: EventValue[] = [
      {
        gemini_cli_key: EventMetadataKey.GEMINI_CLI_EXTENSION_NAME,
        value: event.extension_name,
      },
      {
        gemini_cli_key: EventMetadataKey.GEMINI_CLI_EXTENSION_ID,
        value: event.extension_id,
      },
      {
        gemini_cli_key: EventMetadataKey.GEMINI_CLI_EXTENSION_UNINSTALL_STATUS,
        value: event.status,
      },
    ];

    this.enqueueLogEvent(
      this.createBasicLogEvent(EventNames.EXTENSION_UNINSTALL, data),
    );
    await this.flushToClearcut().catch((error) => {
      debugLogger.debug('Error flushing to Clearcut:', error);
    });
  }

  async logExtensionUpdateEvent(event: ExtensionUpdateEvent): Promise<void> {
    const data: EventValue[] = [
      {
        gemini_cli_key: EventMetadataKey.GEMINI_CLI_EXTENSION_NAME,
        value: event.extension_name,
      },
      {
        gemini_cli_key: EventMetadataKey.GEMINI_CLI_EXTENSION_ID,
        value: event.extension_id,
      },
      {
        gemini_cli_key: EventMetadataKey.GEMINI_CLI_EXTENSION_VERSION,
        value: event.extension_version,
      },
      {
        gemini_cli_key: EventMetadataKey.GEMINI_CLI_EXTENSION_PREVIOUS_VERSION,
        value: event.extension_previous_version,
      },
      {
        gemini_cli_key: EventMetadataKey.GEMINI_CLI_EXTENSION_SOURCE,
        value: event.extension_source,
      },
      {
        gemini_cli_key: EventMetadataKey.GEMINI_CLI_EXTENSION_UPDATE_STATUS,
        value: event.status,
      },
    ];

    this.enqueueLogEvent(
      this.createBasicLogEvent(EventNames.EXTENSION_UPDATE, data),
    );
    await this.flushToClearcut().catch((error) => {
      debugLogger.debug('Error flushing to Clearcut:', error);
    });
  }

  logToolOutputTruncatedEvent(event: ToolOutputTruncatedEvent): void {
    const data: EventValue[] = [
      {
        gemini_cli_key: EventMetadataKey.GEMINI_CLI_TOOL_CALL_NAME,
        value: JSON.stringify(event.tool_name),
      },
      {
        gemini_cli_key:
          EventMetadataKey.GEMINI_CLI_TOOL_OUTPUT_TRUNCATED_ORIGINAL_LENGTH,
        value: JSON.stringify(event.original_content_length),
      },
      {
        gemini_cli_key:
          EventMetadataKey.GEMINI_CLI_TOOL_OUTPUT_TRUNCATED_TRUNCATED_LENGTH,
        value: JSON.stringify(event.truncated_content_length),
      },
      {
        gemini_cli_key:
          EventMetadataKey.GEMINI_CLI_TOOL_OUTPUT_TRUNCATED_THRESHOLD,
        value: JSON.stringify(event.threshold),
      },
      {
        gemini_cli_key: EventMetadataKey.GEMINI_CLI_TOOL_OUTPUT_TRUNCATED_LINES,
        value: JSON.stringify(event.lines),
      },
    ];

    this.enqueueLogEvent(
      this.createLogEvent(EventNames.TOOL_OUTPUT_TRUNCATED, data),
    );
    this.flushIfNeeded();
  }

  logModelRoutingEvent(event: ModelRoutingEvent): void {
    const data: EventValue[] = [
      {
        gemini_cli_key: EventMetadataKey.GEMINI_CLI_ROUTING_DECISION,
        value: event.decision_model,
      },
      {
        gemini_cli_key: EventMetadataKey.GEMINI_CLI_ROUTING_DECISION_SOURCE,
        value: event.decision_source,
      },
      {
        gemini_cli_key: EventMetadataKey.GEMINI_CLI_ROUTING_LATENCY_MS,
        value: event.routing_latency_ms.toString(),
      },
      {
        gemini_cli_key: EventMetadataKey.GEMINI_CLI_ROUTING_FAILURE,
        value: event.failed.toString(),
      },
    ];

    if (event.error_message) {
      data.push({
        gemini_cli_key: EventMetadataKey.GEMINI_CLI_ROUTING_FAILURE_REASON,
        value: event.error_message,
      });
    }

    this.enqueueLogEvent(this.createLogEvent(EventNames.MODEL_ROUTING, data));
    this.flushIfNeeded();
  }

  async logExtensionEnableEvent(event: ExtensionEnableEvent): Promise<void> {
    const data: EventValue[] = [
      {
        gemini_cli_key: EventMetadataKey.GEMINI_CLI_EXTENSION_NAME,
        value: event.extension_name,
      },
      {
        gemini_cli_key: EventMetadataKey.GEMINI_CLI_EXTENSION_ID,
        value: event.extension_id,
      },
      {
        gemini_cli_key:
          EventMetadataKey.GEMINI_CLI_EXTENSION_ENABLE_SETTING_SCOPE,
        value: event.setting_scope,
      },
    ];

    this.enqueueLogEvent(
      this.createBasicLogEvent(EventNames.EXTENSION_ENABLE, data),
    );
    await this.flushToClearcut().catch((error) => {
      debugLogger.debug('Error flushing to Clearcut:', error);
    });
  }

  logModelSlashCommandEvent(event: ModelSlashCommandEvent): void {
    const data: EventValue[] = [
      {
        gemini_cli_key: EventMetadataKey.GEMINI_CLI_MODEL_SLASH_COMMAND,
        value: event.model_name,
      },
    ];

    this.enqueueLogEvent(
      this.createLogEvent(EventNames.MODEL_SLASH_COMMAND, data),
    );
    this.flushIfNeeded();
  }

  async logExtensionDisableEvent(event: ExtensionDisableEvent): Promise<void> {
    const data: EventValue[] = [
      {
        gemini_cli_key: EventMetadataKey.GEMINI_CLI_EXTENSION_NAME,
        value: event.extension_name,
      },
      {
        gemini_cli_key: EventMetadataKey.GEMINI_CLI_EXTENSION_ID,
        value: event.extension_id,
      },
      {
        gemini_cli_key:
          EventMetadataKey.GEMINI_CLI_EXTENSION_DISABLE_SETTING_SCOPE,
        value: event.setting_scope,
      },
    ];

    this.enqueueLogEvent(
      this.createBasicLogEvent(EventNames.EXTENSION_DISABLE, data),
    );
    await this.flushToClearcut().catch((error) => {
      debugLogger.debug('Error flushing to Clearcut:', error);
    });
  }

  logSmartEditStrategyEvent(event: SmartEditStrategyEvent): void {
    const data: EventValue[] = [
      {
        gemini_cli_key: EventMetadataKey.GEMINI_CLI_SMART_EDIT_STRATEGY,
        value: event.strategy,
      },
    ];

    this.enqueueLogEvent(
      this.createLogEvent(EventNames.SMART_EDIT_STRATEGY, data),
    );
    this.flushIfNeeded();
  }

  logSmartEditCorrectionEvent(event: SmartEditCorrectionEvent): void {
    const data: EventValue[] = [
      {
        gemini_cli_key: EventMetadataKey.GEMINI_CLI_SMART_EDIT_CORRECTION,
        value: event.correction,
      },
    ];

    this.enqueueLogEvent(
      this.createLogEvent(EventNames.SMART_EDIT_CORRECTION, data),
    );
    this.flushIfNeeded();
  }

  logAgentStartEvent(event: AgentStartEvent): void {
    const data: EventValue[] = [
      {
        gemini_cli_key: EventMetadataKey.GEMINI_CLI_AGENT_ID,
        value: event.agent_id,
      },
      {
        gemini_cli_key: EventMetadataKey.GEMINI_CLI_AGENT_NAME,
        value: event.agent_name,
      },
    ];

    this.enqueueLogEvent(this.createLogEvent(EventNames.AGENT_START, data));
    this.flushIfNeeded();
  }

  logAgentFinishEvent(event: AgentFinishEvent): void {
    const data: EventValue[] = [
      {
        gemini_cli_key: EventMetadataKey.GEMINI_CLI_AGENT_ID,
        value: event.agent_id,
      },
      {
        gemini_cli_key: EventMetadataKey.GEMINI_CLI_AGENT_NAME,
        value: event.agent_name,
      },
      {
        gemini_cli_key: EventMetadataKey.GEMINI_CLI_AGENT_DURATION_MS,
        value: event.duration_ms.toString(),
      },
      {
        gemini_cli_key: EventMetadataKey.GEMINI_CLI_AGENT_TURN_COUNT,
        value: event.turn_count.toString(),
      },
      {
        gemini_cli_key: EventMetadataKey.GEMINI_CLI_AGENT_TERMINATE_REASON,
        value: event.terminate_reason,
      },
    ];

    this.enqueueLogEvent(this.createLogEvent(EventNames.AGENT_FINISH, data));
    this.flushIfNeeded();
  }

  logRecoveryAttemptEvent(event: RecoveryAttemptEvent): void {
    const data: EventValue[] = [
      {
        gemini_cli_key: EventMetadataKey.GEMINI_CLI_AGENT_ID,
        value: event.agent_id,
      },
      {
        gemini_cli_key: EventMetadataKey.GEMINI_CLI_AGENT_NAME,
        value: event.agent_name,
      },
      {
        gemini_cli_key: EventMetadataKey.GEMINI_CLI_AGENT_RECOVERY_REASON,
        value: event.reason,
      },
      {
        gemini_cli_key: EventMetadataKey.GEMINI_CLI_AGENT_RECOVERY_DURATION_MS,
        value: event.duration_ms.toString(),
      },
      {
        gemini_cli_key: EventMetadataKey.GEMINI_CLI_AGENT_RECOVERY_SUCCESS,
        value: event.success.toString(),
      },
      {
        gemini_cli_key: EventMetadataKey.GEMINI_CLI_AGENT_TURN_COUNT,
        value: event.turn_count.toString(),
      },
    ];

    this.enqueueLogEvent(
      this.createLogEvent(EventNames.RECOVERY_ATTEMPT, data),
    );
    this.flushIfNeeded();
  }

  logWebFetchFallbackAttemptEvent(event: WebFetchFallbackAttemptEvent): void {
    const data: EventValue[] = [
      {
        gemini_cli_key: EventMetadataKey.GEMINI_CLI_WEB_FETCH_FALLBACK_REASON,
        value: event.reason,
      },
    ];

    this.enqueueLogEvent(
      this.createLogEvent(EventNames.WEB_FETCH_FALLBACK_ATTEMPT, data),
    );
    this.flushIfNeeded();
  }

  logLlmLoopCheckEvent(event: LlmLoopCheckEvent): void {
    const data: EventValue[] = [
      {
        gemini_cli_key: EventMetadataKey.GEMINI_CLI_PROMPT_ID,
        value: event.prompt_id,
      },
      {
        gemini_cli_key:
          EventMetadataKey.GEMINI_CLI_LLM_LOOP_CHECK_FLASH_CONFIDENCE,
        value: event.flash_confidence.toString(),
      },
      {
        gemini_cli_key: EventMetadataKey.GEMINI_CLI_LLM_LOOP_CHECK_MAIN_MODEL,
        value: event.main_model,
      },
      {
        gemini_cli_key:
          EventMetadataKey.GEMINI_CLI_LLM_LOOP_CHECK_MAIN_MODEL_CONFIDENCE,
        value: event.main_model_confidence.toString(),
      },
    ];

    this.enqueueLogEvent(this.createLogEvent(EventNames.LLM_LOOP_CHECK, data));
    this.flushIfNeeded();
  }

  /**
   * Adds default fields to data, and returns a new data array.  This fields
   * should exist on all log events.
   */
  addDefaultFields(data: EventValue[], totalAccounts: number): EventValue[] {
    const defaultLogMetadata: EventValue[] = [
      {
        gemini_cli_key: EventMetadataKey.GEMINI_CLI_SESSION_ID,
        value: this.config?.getSessionId() ?? '',
      },
      {
        gemini_cli_key: EventMetadataKey.GEMINI_CLI_AUTH_TYPE,
        value: JSON.stringify(
          this.config?.getContentGeneratorConfig()?.authType,
        ),
      },
      {
        gemini_cli_key: EventMetadataKey.GEMINI_CLI_GOOGLE_ACCOUNTS_COUNT,
        value: `${totalAccounts}`,
      },
      {
        gemini_cli_key: EventMetadataKey.GEMINI_CLI_PROMPT_ID,
        value: this.promptId,
      },
      {
        gemini_cli_key: EventMetadataKey.GEMINI_CLI_NODE_VERSION,
        value: process.versions.node,
      },
      {
        gemini_cli_key: EventMetadataKey.GEMINI_CLI_USER_SETTINGS,
        value: this.getConfigJson(),
      },
      {
        gemini_cli_key: EventMetadataKey.GEMINI_CLI_INTERACTIVE,
        value: this.config?.isInteractive().toString() ?? 'false',
      },
    ];
    return [...data, ...defaultLogMetadata];
  }

  getProxyAgent() {
    const proxyUrl = this.config?.getProxy();
    if (!proxyUrl) return undefined;
    // undici which is widely used in the repo can only support http & https proxy protocol,
    // https://github.com/nodejs/undici/issues/2224
    if (proxyUrl.startsWith('http')) {
      return new HttpsProxyAgent(proxyUrl);
    } else {
      throw new Error('Unsupported proxy type');
    }
  }

  getConfigJson() {
    return safeJsonStringifyBooleanValuesOnly(this.config);
  }

  shutdown() {
    this.logEndSessionEvent();
  }

  private requeueFailedEvents(eventsToSend: LogEventEntry[][]): void {
    // Add the events back to the front of the queue to be retried, but limit retry queue size
    const eventsToRetry = eventsToSend.slice(-MAX_RETRY_EVENTS); // Keep only the most recent events

    // Log a warning if we're dropping events
    if (eventsToSend.length > MAX_RETRY_EVENTS && this.config?.getDebugMode()) {
      debugLogger.warn(
        `ClearcutLogger: Dropping ${
          eventsToSend.length - MAX_RETRY_EVENTS
        } events due to retry queue limit. Total events: ${
          eventsToSend.length
        }, keeping: ${MAX_RETRY_EVENTS}`,
      );
    }

    // Determine how many events can be re-queued
    const availableSpace = MAX_EVENTS - this.events.size;
    const numEventsToRequeue = Math.min(eventsToRetry.length, availableSpace);

    if (numEventsToRequeue === 0) {
      if (this.config?.getDebugMode()) {
        debugLogger.debug(
          `ClearcutLogger: No events re-queued (queue size: ${this.events.size})`,
        );
      }
      return;
    }

    // Get the most recent events to re-queue
    const eventsToRequeue = eventsToRetry.slice(
      eventsToRetry.length - numEventsToRequeue,
    );

    // Prepend events to the front of the deque to be retried first.
    // We iterate backwards to maintain the original order of the failed events.
    for (let i = eventsToRequeue.length - 1; i >= 0; i--) {
      this.events.unshift(eventsToRequeue[i]);
    }
    // Clear any potential overflow
    while (this.events.size > MAX_EVENTS) {
      this.events.pop();
    }

    if (this.config?.getDebugMode()) {
      debugLogger.debug(
        `ClearcutLogger: Re-queued ${numEventsToRequeue} events for retry (queue size: ${this.events.size})`,
      );
    }
  }
}

export const TEST_ONLY = {
  MAX_RETRY_EVENTS,
  MAX_EVENTS,
};<|MERGE_RESOLUTION|>--- conflicted
+++ resolved
@@ -302,34 +302,10 @@
       console_type: 'GEMINI_CLI',
       application: 102, // GEMINI_CLI
       event_name: eventName as string,
-<<<<<<< HEAD
-      event_metadata: [
-        [
-          ...data,
-          {
-            gemini_cli_key: EventMetadataKey.GEMINI_CLI_SURFACE,
-            value: surface,
-          },
-          {
-            gemini_cli_key: EventMetadataKey.GEMINI_CLI_VERSION,
-            value: CLI_VERSION,
-          },
-          {
-            gemini_cli_key: EventMetadataKey.GEMINI_CLI_GIT_COMMIT_HASH,
-            value: GIT_COMMIT_INFO,
-          },
-          {
-            gemini_cli_key: EventMetadataKey.GEMINI_CLI_OS,
-            value: process.platform,
-          },
-        ],
-      ],
+      event_metadata: [baseMetadata],
       exp: {
         gws_experiment: this.config?.getExperiments()?.experimentIds ?? [0],
       },
-=======
-      event_metadata: [baseMetadata],
->>>>>>> 300205b0
     };
   }
 
