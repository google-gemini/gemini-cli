/**
 * @license
 * Copyright 2025 Google LLC
 * SPDX-License-Identifier: Apache-2.0
 */

import { HttpsProxyAgent } from 'https-proxy-agent';
import type {
  StartSessionEvent,
  UserPromptEvent,
  ToolCallEvent,
  ApiRequestEvent,
  ApiResponseEvent,
  ApiErrorEvent,
  LoopDetectedEvent,
  NextSpeakerCheckEvent,
  SlashCommandEvent,
  MalformedJsonResponseEvent,
  IdeConnectionEvent,
  ConversationFinishedEvent,
  KittySequenceOverflowEvent,
  ChatCompressionEvent,
  FileOperationEvent,
  InvalidChunkEvent,
  ContentRetryEvent,
  ContentRetryFailureEvent,
  ExtensionInstallEvent,
  ToolOutputTruncatedEvent,
  ExtensionUninstallEvent,
  ModelRoutingEvent,
  ExtensionEnableEvent,
  ModelSlashCommandEvent,
  ExtensionDisableEvent,
  SmartEditStrategyEvent,
  SmartEditCorrectionEvent,
  AgentStartEvent,
  AgentFinishEvent,
  WebFetchFallbackAttemptEvent,
  ExtensionUpdateEvent,
} from '../types.js';
import { EventMetadataKey } from './event-metadata-key.js';
import type { Config } from '../../config/config.js';
import { InstallationManager } from '../../utils/installationManager.js';
import { UserAccountManager } from '../../utils/userAccountManager.js';
import {
  safeJsonStringify,
  safeJsonStringifyBooleanValuesOnly,
} from '../../utils/safeJsonStringify.js';
import { FixedDeque } from 'mnemonist';
import { GIT_COMMIT_INFO, CLI_VERSION } from '../../generated/git-commit.js';
import {
  IDE_DEFINITIONS,
  detectIdeFromEnv,
  isCloudShell,
} from '../../ide/detect-ide.js';
import { debugLogger } from '../../utils/debugLogger.js';

export enum EventNames {
  START_SESSION = 'start_session',
  NEW_PROMPT = 'new_prompt',
  TOOL_CALL = 'tool_call',
  FILE_OPERATION = 'file_operation',
  API_REQUEST = 'api_request',
  API_RESPONSE = 'api_response',
  API_ERROR = 'api_error',
  END_SESSION = 'end_session',
  FLASH_FALLBACK = 'flash_fallback',
  RIPGREP_FALLBACK = 'ripgrep_fallback',
  LOOP_DETECTED = 'loop_detected',
  LOOP_DETECTION_DISABLED = 'loop_detection_disabled',
  NEXT_SPEAKER_CHECK = 'next_speaker_check',
  SLASH_COMMAND = 'slash_command',
  MALFORMED_JSON_RESPONSE = 'malformed_json_response',
  IDE_CONNECTION = 'ide_connection',
  KITTY_SEQUENCE_OVERFLOW = 'kitty_sequence_overflow',
  CHAT_COMPRESSION = 'chat_compression',
  CONVERSATION_FINISHED = 'conversation_finished',
  INVALID_CHUNK = 'invalid_chunk',
  CONTENT_RETRY = 'content_retry',
  CONTENT_RETRY_FAILURE = 'content_retry_failure',
  EXTENSION_ENABLE = 'extension_enable',
  EXTENSION_DISABLE = 'extension_disable',
  EXTENSION_INSTALL = 'extension_install',
  EXTENSION_UNINSTALL = 'extension_uninstall',
  EXTENSION_UPDATE = 'extension_update',
  TOOL_OUTPUT_TRUNCATED = 'tool_output_truncated',
  MODEL_ROUTING = 'model_routing',
  MODEL_SLASH_COMMAND = 'model_slash_command',
  SMART_EDIT_STRATEGY = 'smart_edit_strategy',
  SMART_EDIT_CORRECTION = 'smart_edit_correction',
  AGENT_START = 'agent_start',
  AGENT_FINISH = 'agent_finish',
  WEB_FETCH_FALLBACK_ATTEMPT = 'web_fetch_fallback_attempt',
}

export interface LogResponse {
  nextRequestWaitMs?: number;
}

export interface LogEventEntry {
  event_time_ms: number;
  source_extension_json: string;
}

export interface EventValue {
  gemini_cli_key: EventMetadataKey;
  value: string;
}

export interface LogEvent {
  console_type: 'GEMINI_CLI';
  application: number;
  event_name: string;
  event_metadata: EventValue[][];
  client_email?: string;
  client_install_id?: string;
}

export interface LogRequest {
  log_source_name: 'CONCORD';
  request_time_ms: number;
  log_event: LogEventEntry[][];
}

/**
 * Determine the surface that the user is currently using.  Surface is effectively the
 * distribution channel in which the user is using Gemini CLI.  Gemini CLI comes bundled
 * w/ Firebase Studio and Cloud Shell.  Users that manually download themselves will
 * likely be "SURFACE_NOT_SET".
 *
 * This is computed based upon a series of environment variables these distribution
 * methods might have in their runtimes.
 */
function determineSurface(): string {
  if (process.env['SURFACE']) {
    return process.env['SURFACE'];
  } else if (isCloudShell()) {
    return IDE_DEFINITIONS.cloudshell.name;
  } else if (process.env['GITHUB_SHA']) {
    return 'GitHub';
  } else if (process.env['TERM_PROGRAM'] === 'vscode') {
    return detectIdeFromEnv().name || IDE_DEFINITIONS.vscode.name;
  } else {
    return 'SURFACE_NOT_SET';
  }
}

/**
 * Clearcut URL to send logging events to.
 */
const CLEARCUT_URL = 'https://play.googleapis.com/log?format=json&hasfast=true';

/**
 * Interval in which buffered events are sent to clearcut.
 */
const FLUSH_INTERVAL_MS = 1000 * 60;

/**
 * Maximum amount of events to keep in memory. Events added after this amount
 * are dropped until the next flush to clearcut, which happens periodically as
 * defined by {@link FLUSH_INTERVAL_MS}.
 */
const MAX_EVENTS = 1000;

/**
 * Maximum events to retry after a failed clearcut flush
 */
const MAX_RETRY_EVENTS = 100;

// Singleton class for batch posting log events to Clearcut. When a new event comes in, the elapsed time
// is checked and events are flushed to Clearcut if at least a minute has passed since the last flush.
export class ClearcutLogger {
  private static instance: ClearcutLogger;
  private config?: Config;
  private sessionData: EventValue[] = [];
  private promptId: string = '';
  private readonly installationManager: InstallationManager;
  private readonly userAccountManager: UserAccountManager;

  /**
   * Queue of pending events that need to be flushed to the server.  New events
   * are added to this queue and then flushed on demand (via `flushToClearcut`)
   */
  private readonly events: FixedDeque<LogEventEntry[]>;

  /**
   * The last time that the events were successfully flushed to the server.
   */
  private lastFlushTime: number = Date.now();

  /**
   * the value is true when there is a pending flush happening. This prevents
   * concurrent flush operations.
   */
  private flushing: boolean = false;

  /**
   * This value is true when a flush was requested during an ongoing flush.
   */
  private pendingFlush: boolean = false;

  private constructor(config: Config) {
    this.config = config;
    this.events = new FixedDeque<LogEventEntry[]>(Array, MAX_EVENTS);
    this.promptId = config?.getSessionId() ?? '';
    this.installationManager = new InstallationManager();
    this.userAccountManager = new UserAccountManager();
  }

  static getInstance(config?: Config): ClearcutLogger | undefined {
    if (config === undefined || !config?.getUsageStatisticsEnabled())
      return undefined;
    if (!ClearcutLogger.instance) {
      ClearcutLogger.instance = new ClearcutLogger(config);
    }
    return ClearcutLogger.instance;
  }

  /** For testing purposes only. */
  static clearInstance(): void {
    // @ts-expect-error - ClearcutLogger is a singleton, but we need to clear it for tests.
    ClearcutLogger.instance = undefined;
  }

  enqueueLogEvent(event: LogEvent): void {
    try {
      // Manually handle overflow for FixedDeque, which throws when full.
      const wasAtCapacity = this.events.size >= MAX_EVENTS;

      if (wasAtCapacity) {
        this.events.shift(); // Evict oldest element to make space.
      }

      this.events.push([
        {
          event_time_ms: Date.now(),
          source_extension_json: safeJsonStringify(event),
        },
      ]);

      if (wasAtCapacity && this.config?.getDebugMode()) {
        debugLogger.debug(
          `ClearcutLogger: Dropped old event to prevent memory leak (queue size: ${this.events.size})`,
        );
      }
    } catch (error) {
      if (this.config?.getDebugMode()) {
        console.error('ClearcutLogger: Failed to enqueue log event.', error);
      }
    }
  }

  createLogEvent(eventName: EventNames, data: EventValue[] = []): LogEvent {
    const email = this.userAccountManager.getCachedGoogleAccount();

    if (eventName !== EventNames.START_SESSION) {
      data.push(...this.sessionData);
    }
    const totalAccounts = this.userAccountManager.getLifetimeGoogleAccounts();

    data = this.addDefaultFields(data, totalAccounts);

    const logEvent: LogEvent = {
      console_type: 'GEMINI_CLI',
      application: 102, // GEMINI_CLI
      event_name: eventName as string,
      event_metadata: [data],
    };

    // Should log either email or install ID, not both. See go/cloudmill-1p-oss-instrumentation#define-sessionable-id
    if (email) {
      logEvent.client_email = email;
    } else {
      logEvent.client_install_id = this.installationManager.getInstallationId();
    }

    return logEvent;
  }

  flushIfNeeded(): void {
    if (Date.now() - this.lastFlushTime < FLUSH_INTERVAL_MS) {
      return;
    }

    this.flushToClearcut().catch((error) => {
      debugLogger.debug('Error flushing to Clearcut:', error);
    });
  }

  async flushToClearcut(): Promise<LogResponse> {
    if (this.flushing) {
      if (this.config?.getDebugMode()) {
        debugLogger.debug(
          'ClearcutLogger: Flush already in progress, marking pending flush.',
        );
      }
      this.pendingFlush = true;
      return Promise.resolve({});
    }
    this.flushing = true;

    if (this.config?.getDebugMode()) {
      debugLogger.log('Flushing log events to Clearcut.');
    }
    const eventsToSend = this.events.toArray() as LogEventEntry[][];
    this.events.clear();

    const request: LogRequest[] = [
      {
        log_source_name: 'CONCORD',
        request_time_ms: Date.now(),
        log_event: eventsToSend,
      },
    ];

    let result: LogResponse = {};

    try {
      const response = await fetch(CLEARCUT_URL, {
        method: 'POST',
        body: safeJsonStringify(request),
        headers: {
          'Content-Type': 'application/json',
        },
      });

      const responseBody = await response.text();

      if (response.status >= 200 && response.status < 300) {
        this.lastFlushTime = Date.now();
        const nextRequestWaitMs = Number(JSON.parse(responseBody)[0]);
        result = {
          ...result,
          nextRequestWaitMs,
        };
      } else {
        if (this.config?.getDebugMode()) {
          console.error(
            `Error flushing log events: HTTP ${response.status}: ${response.statusText}`,
          );
        }

        // Re-queue failed events for retry
        this.requeueFailedEvents(eventsToSend);
      }
    } catch (e: unknown) {
      if (this.config?.getDebugMode()) {
        console.error('Error flushing log events:', e as Error);
      }

      // Re-queue failed events for retry
      this.requeueFailedEvents(eventsToSend);
    }

    this.flushing = false;

    // If a flush was requested while we were flushing, flush again
    if (this.pendingFlush) {
      this.pendingFlush = false;
      // Fire and forget the pending flush
      this.flushToClearcut().catch((error) => {
        if (this.config?.getDebugMode()) {
          debugLogger.debug('Error in pending flush to Clearcut:', error);
        }
      });
    }

    return result;
  }

  logStartSessionEvent(event: StartSessionEvent): void {
    const data: EventValue[] = [
      {
        gemini_cli_key: EventMetadataKey.GEMINI_CLI_START_SESSION_MODEL,
        value: event.model,
      },
      {
        gemini_cli_key:
          EventMetadataKey.GEMINI_CLI_START_SESSION_EMBEDDING_MODEL,
        value: event.embedding_model,
      },
      {
        gemini_cli_key: EventMetadataKey.GEMINI_CLI_START_SESSION_SANDBOX,
        value: event.sandbox_enabled.toString(),
      },
      {
        gemini_cli_key: EventMetadataKey.GEMINI_CLI_START_SESSION_CORE_TOOLS,
        value: event.core_tools_enabled,
      },
      {
        gemini_cli_key: EventMetadataKey.GEMINI_CLI_START_SESSION_APPROVAL_MODE,
        value: event.approval_mode,
      },
      {
        gemini_cli_key:
          EventMetadataKey.GEMINI_CLI_START_SESSION_API_KEY_ENABLED,
        value: event.api_key_enabled.toString(),
      },
      {
        gemini_cli_key:
          EventMetadataKey.GEMINI_CLI_START_SESSION_VERTEX_API_ENABLED,
        value: event.vertex_ai_enabled.toString(),
      },
      {
        gemini_cli_key:
          EventMetadataKey.GEMINI_CLI_START_SESSION_DEBUG_MODE_ENABLED,
        value: event.debug_enabled.toString(),
      },
      {
        gemini_cli_key:
          EventMetadataKey.GEMINI_CLI_START_SESSION_VERTEX_API_ENABLED,
        value: event.vertex_ai_enabled.toString(),
      },
      {
        gemini_cli_key: EventMetadataKey.GEMINI_CLI_START_SESSION_MCP_SERVERS,
        value: event.mcp_servers,
      },
      {
        gemini_cli_key:
          EventMetadataKey.GEMINI_CLI_START_SESSION_VERTEX_API_ENABLED,
        value: event.vertex_ai_enabled.toString(),
      },
      {
        gemini_cli_key:
          EventMetadataKey.GEMINI_CLI_START_SESSION_TELEMETRY_ENABLED,
        value: event.telemetry_enabled.toString(),
      },
      {
        gemini_cli_key:
          EventMetadataKey.GEMINI_CLI_START_SESSION_TELEMETRY_LOG_USER_PROMPTS_ENABLED,
        value: event.telemetry_log_user_prompts_enabled.toString(),
      },
      {
        gemini_cli_key:
          EventMetadataKey.GEMINI_CLI_START_SESSION_MCP_SERVERS_COUNT,
        value: event.mcp_servers_count
          ? event.mcp_servers_count.toString()
          : '',
      },
      {
        gemini_cli_key:
          EventMetadataKey.GEMINI_CLI_START_SESSION_MCP_TOOLS_COUNT,
        value: event.mcp_tools_count?.toString() ?? '',
      },
      {
        gemini_cli_key: EventMetadataKey.GEMINI_CLI_START_SESSION_MCP_TOOLS,
        value: event.mcp_tools ? event.mcp_tools : '',
      },
      {
        gemini_cli_key:
          EventMetadataKey.GEMINI_CLI_START_SESSION_EXTENSIONS_COUNT,
        value: event.extensions_count.toString(),
      },
      {
        gemini_cli_key: EventMetadataKey.GEMINI_CLI_START_SESSION_EXTENSION_IDS,
        value: event.extension_ids.toString(),
      },
    ];
    this.sessionData = data;

    // Flush start event immediately
    this.enqueueLogEvent(this.createLogEvent(EventNames.START_SESSION, data));
    this.flushToClearcut().catch((error) => {
      debugLogger.debug('Error flushing to Clearcut:', error);
    });
  }

  logNewPromptEvent(event: UserPromptEvent): void {
    this.promptId = event.prompt_id;
    const data: EventValue[] = [
      {
        gemini_cli_key: EventMetadataKey.GEMINI_CLI_USER_PROMPT_LENGTH,
        value: JSON.stringify(event.prompt_length),
      },
    ];

    this.enqueueLogEvent(this.createLogEvent(EventNames.NEW_PROMPT, data));
    this.flushIfNeeded();
  }

  logToolCallEvent(event: ToolCallEvent): void {
    const data: EventValue[] = [
      {
        gemini_cli_key: EventMetadataKey.GEMINI_CLI_TOOL_CALL_NAME,
        value: JSON.stringify(event.function_name),
      },
      {
        gemini_cli_key: EventMetadataKey.GEMINI_CLI_TOOL_CALL_DECISION,
        value: JSON.stringify(event.decision),
      },
      {
        gemini_cli_key: EventMetadataKey.GEMINI_CLI_TOOL_CALL_SUCCESS,
        value: JSON.stringify(event.success),
      },
      {
        gemini_cli_key: EventMetadataKey.GEMINI_CLI_TOOL_CALL_DURATION_MS,
        value: JSON.stringify(event.duration_ms),
      },
      {
        gemini_cli_key: EventMetadataKey.GEMINI_CLI_TOOL_CALL_ERROR_TYPE,
        value: JSON.stringify(event.error_type),
      },
      {
        gemini_cli_key: EventMetadataKey.GEMINI_CLI_TOOL_TYPE,
        value: JSON.stringify(event.tool_type),
      },
      {
        gemini_cli_key: EventMetadataKey.GEMINI_CLI_TOOL_CALL_CONTENT_LENGTH,
        value: JSON.stringify(event.content_length),
      },
      {
        gemini_cli_key: EventMetadataKey.GEMINI_CLI_TOOL_CALL_MCP_SERVER_NAME,
        value: JSON.stringify(event.mcp_server_name),
      },
    ];

    if (event.metadata) {
      const metadataMapping: { [key: string]: EventMetadataKey } = {
        model_added_lines: EventMetadataKey.GEMINI_CLI_AI_ADDED_LINES,
        model_removed_lines: EventMetadataKey.GEMINI_CLI_AI_REMOVED_LINES,
        model_added_chars: EventMetadataKey.GEMINI_CLI_AI_ADDED_CHARS,
        model_removed_chars: EventMetadataKey.GEMINI_CLI_AI_REMOVED_CHARS,
        user_added_lines: EventMetadataKey.GEMINI_CLI_USER_ADDED_LINES,
        user_removed_lines: EventMetadataKey.GEMINI_CLI_USER_REMOVED_LINES,
        user_added_chars: EventMetadataKey.GEMINI_CLI_USER_ADDED_CHARS,
        user_removed_chars: EventMetadataKey.GEMINI_CLI_USER_REMOVED_CHARS,
      };

      for (const [key, gemini_cli_key] of Object.entries(metadataMapping)) {
        if (event.metadata[key] !== undefined) {
          data.push({
            gemini_cli_key,
            value: JSON.stringify(event.metadata[key]),
          });
        }
      }
    }

    const logEvent = this.createLogEvent(EventNames.TOOL_CALL, data);
    this.enqueueLogEvent(logEvent);
    this.flushIfNeeded();
  }

  logFileOperationEvent(event: FileOperationEvent): void {
    const data: EventValue[] = [
      {
        gemini_cli_key: EventMetadataKey.GEMINI_CLI_TOOL_CALL_NAME,
        value: JSON.stringify(event.tool_name),
      },
      {
        gemini_cli_key: EventMetadataKey.GEMINI_CLI_FILE_OPERATION_TYPE,
        value: JSON.stringify(event.operation),
      },
      {
        gemini_cli_key: EventMetadataKey.GEMINI_CLI_FILE_OPERATION_LINES,
        value: JSON.stringify(event.lines),
      },
      {
        gemini_cli_key: EventMetadataKey.GEMINI_CLI_FILE_OPERATION_MIMETYPE,
        value: JSON.stringify(event.mimetype),
      },
      {
        gemini_cli_key: EventMetadataKey.GEMINI_CLI_FILE_OPERATION_EXTENSION,
        value: JSON.stringify(event.extension),
      },
    ];

    if (event.programming_language) {
      data.push({
        gemini_cli_key: EventMetadataKey.GEMINI_CLI_PROGRAMMING_LANGUAGE,
        value: event.programming_language,
      });
    }

    const logEvent = this.createLogEvent(EventNames.FILE_OPERATION, data);
    this.enqueueLogEvent(logEvent);
    this.flushIfNeeded();
  }

  logApiRequestEvent(event: ApiRequestEvent): void {
    const data: EventValue[] = [
      {
        gemini_cli_key: EventMetadataKey.GEMINI_CLI_API_REQUEST_MODEL,
        value: JSON.stringify(event.model),
      },
    ];

    this.enqueueLogEvent(this.createLogEvent(EventNames.API_REQUEST, data));
    this.flushIfNeeded();
  }

  logApiResponseEvent(event: ApiResponseEvent): void {
    const data: EventValue[] = [
      {
        gemini_cli_key: EventMetadataKey.GEMINI_CLI_API_RESPONSE_MODEL,
        value: JSON.stringify(event.model),
      },
      {
        gemini_cli_key: EventMetadataKey.GEMINI_CLI_API_RESPONSE_STATUS_CODE,
        value: JSON.stringify(event.status_code),
      },
      {
        gemini_cli_key: EventMetadataKey.GEMINI_CLI_API_RESPONSE_DURATION_MS,
        value: JSON.stringify(event.duration_ms),
      },
      {
        gemini_cli_key:
          EventMetadataKey.GEMINI_CLI_API_RESPONSE_INPUT_TOKEN_COUNT,
        value: JSON.stringify(event.input_token_count),
      },
      {
        gemini_cli_key:
          EventMetadataKey.GEMINI_CLI_API_RESPONSE_OUTPUT_TOKEN_COUNT,
        value: JSON.stringify(event.output_token_count),
      },
      {
        gemini_cli_key:
          EventMetadataKey.GEMINI_CLI_API_RESPONSE_CACHED_TOKEN_COUNT,
        value: JSON.stringify(event.cached_content_token_count),
      },
      {
        gemini_cli_key:
          EventMetadataKey.GEMINI_CLI_API_RESPONSE_THINKING_TOKEN_COUNT,
        value: JSON.stringify(event.thoughts_token_count),
      },
      {
        gemini_cli_key:
          EventMetadataKey.GEMINI_CLI_API_RESPONSE_TOOL_TOKEN_COUNT,
        value: JSON.stringify(event.tool_token_count),
      },
    ];

    this.enqueueLogEvent(this.createLogEvent(EventNames.API_RESPONSE, data));
    this.flushIfNeeded();
  }

  logApiErrorEvent(event: ApiErrorEvent): void {
    const data: EventValue[] = [
      {
        gemini_cli_key: EventMetadataKey.GEMINI_CLI_API_ERROR_MODEL,
        value: JSON.stringify(event.model),
      },
      {
        gemini_cli_key: EventMetadataKey.GEMINI_CLI_API_ERROR_TYPE,
        value: JSON.stringify(event.error_type),
      },
      {
        gemini_cli_key: EventMetadataKey.GEMINI_CLI_API_ERROR_STATUS_CODE,
        value: JSON.stringify(event.status_code),
      },
      {
        gemini_cli_key: EventMetadataKey.GEMINI_CLI_API_ERROR_DURATION_MS,
        value: JSON.stringify(event.duration_ms),
      },
    ];

    this.enqueueLogEvent(this.createLogEvent(EventNames.API_ERROR, data));
    this.flushIfNeeded();
  }

  logChatCompressionEvent(event: ChatCompressionEvent): void {
    const data: EventValue[] = [
      {
        gemini_cli_key: EventMetadataKey.GEMINI_CLI_COMPRESSION_TOKENS_BEFORE,
        value: `${event.tokens_before}`,
      },
      {
        gemini_cli_key: EventMetadataKey.GEMINI_CLI_COMPRESSION_TOKENS_AFTER,
        value: `${event.tokens_after}`,
      },
    ];

    this.enqueueLogEvent(
      this.createLogEvent(EventNames.CHAT_COMPRESSION, data),
    );
  }

  logFlashFallbackEvent(): void {
    this.enqueueLogEvent(this.createLogEvent(EventNames.FLASH_FALLBACK, []));
    this.flushToClearcut().catch((error) => {
      debugLogger.debug('Error flushing to Clearcut:', error);
    });
  }

  logRipgrepFallbackEvent(): void {
    this.enqueueLogEvent(this.createLogEvent(EventNames.RIPGREP_FALLBACK, []));
    this.flushToClearcut().catch((error) => {
      debugLogger.debug('Error flushing to Clearcut:', error);
    });
  }

  logLoopDetectedEvent(event: LoopDetectedEvent): void {
    const data: EventValue[] = [
      {
        gemini_cli_key: EventMetadataKey.GEMINI_CLI_LOOP_DETECTED_TYPE,
        value: JSON.stringify(event.loop_type),
      },
    ];

    this.enqueueLogEvent(this.createLogEvent(EventNames.LOOP_DETECTED, data));
    this.flushIfNeeded();
  }

  logLoopDetectionDisabledEvent(): void {
    const data: EventValue[] = [];

    this.enqueueLogEvent(
      this.createLogEvent(EventNames.LOOP_DETECTION_DISABLED, data),
    );
    this.flushIfNeeded();
  }

  logNextSpeakerCheck(event: NextSpeakerCheckEvent): void {
    const data: EventValue[] = [
      {
        gemini_cli_key: EventMetadataKey.GEMINI_CLI_RESPONSE_FINISH_REASON,
        value: JSON.stringify(event.finish_reason),
      },
      {
        gemini_cli_key: EventMetadataKey.GEMINI_CLI_NEXT_SPEAKER_CHECK_RESULT,
        value: JSON.stringify(event.result),
      },
    ];

    this.enqueueLogEvent(
      this.createLogEvent(EventNames.NEXT_SPEAKER_CHECK, data),
    );
    this.flushIfNeeded();
  }

  logSlashCommandEvent(event: SlashCommandEvent): void {
    const data: EventValue[] = [
      {
        gemini_cli_key: EventMetadataKey.GEMINI_CLI_SLASH_COMMAND_NAME,
        value: JSON.stringify(event.command),
      },
    ];

    if (event.subcommand) {
      data.push({
        gemini_cli_key: EventMetadataKey.GEMINI_CLI_SLASH_COMMAND_SUBCOMMAND,
        value: JSON.stringify(event.subcommand),
      });
    }

    if (event.status) {
      data.push({
        gemini_cli_key: EventMetadataKey.GEMINI_CLI_SLASH_COMMAND_STATUS,
        value: JSON.stringify(event.status),
      });
    }

    this.enqueueLogEvent(this.createLogEvent(EventNames.SLASH_COMMAND, data));
    this.flushIfNeeded();
  }

  logMalformedJsonResponseEvent(event: MalformedJsonResponseEvent): void {
    const data: EventValue[] = [
      {
        gemini_cli_key:
          EventMetadataKey.GEMINI_CLI_MALFORMED_JSON_RESPONSE_MODEL,
        value: JSON.stringify(event.model),
      },
    ];

    this.enqueueLogEvent(
      this.createLogEvent(EventNames.MALFORMED_JSON_RESPONSE, data),
    );
    this.flushIfNeeded();
  }

  logIdeConnectionEvent(event: IdeConnectionEvent): void {
    const data: EventValue[] = [
      {
        gemini_cli_key: EventMetadataKey.GEMINI_CLI_IDE_CONNECTION_TYPE,
        value: JSON.stringify(event.connection_type),
      },
    ];

    this.enqueueLogEvent(this.createLogEvent(EventNames.IDE_CONNECTION, data));
    this.flushIfNeeded();
  }

  logConversationFinishedEvent(event: ConversationFinishedEvent): void {
    const data: EventValue[] = [
      {
        gemini_cli_key: EventMetadataKey.GEMINI_CLI_SESSION_ID,
        value: this.config?.getSessionId() ?? '',
      },
      {
        gemini_cli_key: EventMetadataKey.GEMINI_CLI_CONVERSATION_TURN_COUNT,
        value: JSON.stringify(event.turnCount),
      },
      {
        gemini_cli_key: EventMetadataKey.GEMINI_CLI_APPROVAL_MODE,
        value: event.approvalMode,
      },
    ];

    this.enqueueLogEvent(
      this.createLogEvent(EventNames.CONVERSATION_FINISHED, data),
    );
    this.flushIfNeeded();
  }

  logKittySequenceOverflowEvent(event: KittySequenceOverflowEvent): void {
    const data: EventValue[] = [
      {
        gemini_cli_key: EventMetadataKey.GEMINI_CLI_KITTY_SEQUENCE_LENGTH,
        value: event.sequence_length.toString(),
      },
    ];

    this.enqueueLogEvent(
      this.createLogEvent(EventNames.KITTY_SEQUENCE_OVERFLOW, data),
    );
    this.flushIfNeeded();
  }

  logEndSessionEvent(): void {
    // Flush immediately on session end.
    this.enqueueLogEvent(this.createLogEvent(EventNames.END_SESSION, []));
    this.flushToClearcut().catch((error) => {
      debugLogger.debug('Error flushing to Clearcut:', error);
    });
  }

  logInvalidChunkEvent(event: InvalidChunkEvent): void {
    const data: EventValue[] = [];

    if (event.error_message) {
      data.push({
        gemini_cli_key: EventMetadataKey.GEMINI_CLI_INVALID_CHUNK_ERROR_MESSAGE,
        value: event.error_message,
      });
    }

    this.enqueueLogEvent(this.createLogEvent(EventNames.INVALID_CHUNK, data));
    this.flushIfNeeded();
  }

  logContentRetryEvent(event: ContentRetryEvent): void {
    const data: EventValue[] = [
      {
        gemini_cli_key:
          EventMetadataKey.GEMINI_CLI_CONTENT_RETRY_ATTEMPT_NUMBER,
        value: String(event.attempt_number),
      },
      {
        gemini_cli_key: EventMetadataKey.GEMINI_CLI_CONTENT_RETRY_ERROR_TYPE,
        value: event.error_type,
      },
      {
        gemini_cli_key: EventMetadataKey.GEMINI_CLI_CONTENT_RETRY_DELAY_MS,
        value: String(event.retry_delay_ms),
      },
      {
        gemini_cli_key: EventMetadataKey.GEMINI_CLI_API_REQUEST_MODEL,
        value: event.model,
      },
    ];

    this.enqueueLogEvent(this.createLogEvent(EventNames.CONTENT_RETRY, data));
    this.flushIfNeeded();
  }

  logContentRetryFailureEvent(event: ContentRetryFailureEvent): void {
    const data: EventValue[] = [
      {
        gemini_cli_key:
          EventMetadataKey.GEMINI_CLI_CONTENT_RETRY_FAILURE_TOTAL_ATTEMPTS,
        value: String(event.total_attempts),
      },
      {
        gemini_cli_key:
          EventMetadataKey.GEMINI_CLI_CONTENT_RETRY_FAILURE_FINAL_ERROR_TYPE,
        value: event.final_error_type,
      },
      {
        gemini_cli_key: EventMetadataKey.GEMINI_CLI_API_REQUEST_MODEL,
        value: event.model,
      },
    ];

    if (event.total_duration_ms) {
      data.push({
        gemini_cli_key:
          EventMetadataKey.GEMINI_CLI_CONTENT_RETRY_FAILURE_TOTAL_DURATION_MS,
        value: String(event.total_duration_ms),
      });
    }

    this.enqueueLogEvent(
      this.createLogEvent(EventNames.CONTENT_RETRY_FAILURE, data),
    );
    this.flushIfNeeded();
  }

  logExtensionInstallEvent(event: ExtensionInstallEvent): void {
    const data: EventValue[] = [
      {
        gemini_cli_key: EventMetadataKey.GEMINI_CLI_EXTENSION_NAME,
        value: event.extension_name,
      },
      {
        gemini_cli_key: EventMetadataKey.GEMINI_CLI_EXTENSION_ID,
        value: event.extension_id,
      },
      {
        gemini_cli_key: EventMetadataKey.GEMINI_CLI_EXTENSION_VERSION,
        value: event.extension_version,
      },
      {
        gemini_cli_key: EventMetadataKey.GEMINI_CLI_EXTENSION_SOURCE,
        value: event.extension_source,
      },
      {
        gemini_cli_key: EventMetadataKey.GEMINI_CLI_EXTENSION_INSTALL_STATUS,
        value: event.status,
      },
    ];

    this.enqueueLogEvent(
      this.createLogEvent(EventNames.EXTENSION_INSTALL, data),
    );
    this.flushToClearcut().catch((error) => {
      debugLogger.debug('Error flushing to Clearcut:', error);
    });
  }

  logExtensionUninstallEvent(event: ExtensionUninstallEvent): void {
    const data: EventValue[] = [
      {
        gemini_cli_key: EventMetadataKey.GEMINI_CLI_EXTENSION_NAME,
        value: event.extension_name,
      },
      {
        gemini_cli_key: EventMetadataKey.GEMINI_CLI_EXTENSION_ID,
        value: event.extension_id,
      },
      {
        gemini_cli_key: EventMetadataKey.GEMINI_CLI_EXTENSION_UNINSTALL_STATUS,
        value: event.status,
      },
    ];

    this.enqueueLogEvent(
      this.createLogEvent(EventNames.EXTENSION_UNINSTALL, data),
    );
    this.flushToClearcut().catch((error) => {
      debugLogger.debug('Error flushing to Clearcut:', error);
    });
  }

  logExtensionUpdateEvent(event: ExtensionUpdateEvent): void {
    const data: EventValue[] = [
      {
        gemini_cli_key: EventMetadataKey.GEMINI_CLI_EXTENSION_NAME,
        value: event.extension_name,
      },
      {
        gemini_cli_key: EventMetadataKey.GEMINI_CLI_EXTENSION_ID,
        value: event.extension_id,
      },
      {
        gemini_cli_key: EventMetadataKey.GEMINI_CLI_EXTENSION_VERSION,
        value: event.extension_version,
      },
      {
        gemini_cli_key: EventMetadataKey.GEMINI_CLI_EXTENSION_PREVIOUS_VERSION,
        value: event.extension_previous_version,
      },
      {
        gemini_cli_key: EventMetadataKey.GEMINI_CLI_EXTENSION_SOURCE,
        value: event.extension_source,
      },
      {
        gemini_cli_key: EventMetadataKey.GEMINI_CLI_EXTENSION_UPDATE_STATUS,
        value: event.status,
      },
    ];

    this.enqueueLogEvent(
      this.createLogEvent(EventNames.EXTENSION_UPDATE, data),
    );
    this.flushToClearcut().catch((error) => {
      debugLogger.debug('Error flushing to Clearcut:', error);
    });
  }

  logToolOutputTruncatedEvent(event: ToolOutputTruncatedEvent): void {
    const data: EventValue[] = [
      {
        gemini_cli_key: EventMetadataKey.GEMINI_CLI_TOOL_CALL_NAME,
        value: JSON.stringify(event.tool_name),
      },
      {
        gemini_cli_key:
          EventMetadataKey.GEMINI_CLI_TOOL_OUTPUT_TRUNCATED_ORIGINAL_LENGTH,
        value: JSON.stringify(event.original_content_length),
      },
      {
        gemini_cli_key:
          EventMetadataKey.GEMINI_CLI_TOOL_OUTPUT_TRUNCATED_TRUNCATED_LENGTH,
        value: JSON.stringify(event.truncated_content_length),
      },
      {
        gemini_cli_key:
          EventMetadataKey.GEMINI_CLI_TOOL_OUTPUT_TRUNCATED_THRESHOLD,
        value: JSON.stringify(event.threshold),
      },
      {
        gemini_cli_key: EventMetadataKey.GEMINI_CLI_TOOL_OUTPUT_TRUNCATED_LINES,
        value: JSON.stringify(event.lines),
      },
    ];

    this.enqueueLogEvent(
      this.createLogEvent(EventNames.TOOL_OUTPUT_TRUNCATED, data),
    );
    this.flushIfNeeded();
  }

  logModelRoutingEvent(event: ModelRoutingEvent): void {
    const data: EventValue[] = [
      {
        gemini_cli_key: EventMetadataKey.GEMINI_CLI_ROUTING_DECISION,
        value: event.decision_model,
      },
      {
        gemini_cli_key: EventMetadataKey.GEMINI_CLI_ROUTING_DECISION_SOURCE,
        value: event.decision_source,
      },
      {
        gemini_cli_key: EventMetadataKey.GEMINI_CLI_ROUTING_LATENCY_MS,
        value: event.routing_latency_ms.toString(),
      },
      {
        gemini_cli_key: EventMetadataKey.GEMINI_CLI_ROUTING_FAILURE,
        value: event.failed.toString(),
      },
    ];

    if (event.error_message) {
      data.push({
        gemini_cli_key: EventMetadataKey.GEMINI_CLI_ROUTING_FAILURE_REASON,
        value: event.error_message,
      });
    }

    this.enqueueLogEvent(this.createLogEvent(EventNames.MODEL_ROUTING, data));
    this.flushIfNeeded();
  }

  logExtensionEnableEvent(event: ExtensionEnableEvent): void {
    const data: EventValue[] = [
      {
        gemini_cli_key: EventMetadataKey.GEMINI_CLI_EXTENSION_NAME,
        value: event.extension_name,
      },
      {
        gemini_cli_key: EventMetadataKey.GEMINI_CLI_EXTENSION_ID,
        value: event.extension_id,
      },
      {
        gemini_cli_key:
          EventMetadataKey.GEMINI_CLI_EXTENSION_ENABLE_SETTING_SCOPE,
        value: event.setting_scope,
      },
    ];

    this.enqueueLogEvent(
      this.createLogEvent(EventNames.EXTENSION_ENABLE, data),
    );
    this.flushToClearcut().catch((error) => {
      debugLogger.debug('Error flushing to Clearcut:', error);
    });
  }

  logModelSlashCommandEvent(event: ModelSlashCommandEvent): void {
    const data: EventValue[] = [
      {
        gemini_cli_key: EventMetadataKey.GEMINI_CLI_MODEL_SLASH_COMMAND,
        value: event.model_name,
      },
    ];

    this.enqueueLogEvent(
      this.createLogEvent(EventNames.MODEL_SLASH_COMMAND, data),
    );
    this.flushIfNeeded();
  }

  logExtensionDisableEvent(event: ExtensionDisableEvent): void {
    const data: EventValue[] = [
      {
        gemini_cli_key: EventMetadataKey.GEMINI_CLI_EXTENSION_NAME,
        value: event.extension_name,
      },
      {
        gemini_cli_key: EventMetadataKey.GEMINI_CLI_EXTENSION_ID,
        value: event.extension_id,
      },
      {
        gemini_cli_key:
          EventMetadataKey.GEMINI_CLI_EXTENSION_DISABLE_SETTING_SCOPE,
        value: event.setting_scope,
      },
    ];

    this.enqueueLogEvent(
      this.createLogEvent(EventNames.EXTENSION_DISABLE, data),
    );
    this.flushToClearcut().catch((error) => {
      debugLogger.debug('Error flushing to Clearcut:', error);
    });
  }

  logSmartEditStrategyEvent(event: SmartEditStrategyEvent): void {
    const data: EventValue[] = [
      {
        gemini_cli_key: EventMetadataKey.GEMINI_CLI_SMART_EDIT_STRATEGY,
        value: event.strategy,
      },
    ];

    this.enqueueLogEvent(
      this.createLogEvent(EventNames.SMART_EDIT_STRATEGY, data),
    );
    this.flushIfNeeded();
  }

  logSmartEditCorrectionEvent(event: SmartEditCorrectionEvent): void {
    const data: EventValue[] = [
      {
        gemini_cli_key: EventMetadataKey.GEMINI_CLI_SMART_EDIT_CORRECTION,
        value: event.correction,
      },
    ];

    this.enqueueLogEvent(
      this.createLogEvent(EventNames.SMART_EDIT_CORRECTION, data),
    );
    this.flushIfNeeded();
  }

  logAgentStartEvent(event: AgentStartEvent): void {
    const data: EventValue[] = [
      {
        gemini_cli_key: EventMetadataKey.GEMINI_CLI_AGENT_ID,
        value: event.agent_id,
      },
      {
        gemini_cli_key: EventMetadataKey.GEMINI_CLI_AGENT_NAME,
        value: event.agent_name,
      },
    ];

    this.enqueueLogEvent(this.createLogEvent(EventNames.AGENT_START, data));
    this.flushIfNeeded();
  }

  logAgentFinishEvent(event: AgentFinishEvent): void {
    const data: EventValue[] = [
      {
        gemini_cli_key: EventMetadataKey.GEMINI_CLI_AGENT_ID,
        value: event.agent_id,
      },
      {
        gemini_cli_key: EventMetadataKey.GEMINI_CLI_AGENT_NAME,
        value: event.agent_name,
      },
      {
        gemini_cli_key: EventMetadataKey.GEMINI_CLI_AGENT_DURATION_MS,
        value: event.duration_ms.toString(),
      },
      {
        gemini_cli_key: EventMetadataKey.GEMINI_CLI_AGENT_TURN_COUNT,
        value: event.turn_count.toString(),
      },
      {
        gemini_cli_key: EventMetadataKey.GEMINI_CLI_AGENT_TERMINATE_REASON,
        value: event.terminate_reason,
      },
    ];

    this.enqueueLogEvent(this.createLogEvent(EventNames.AGENT_FINISH, data));
    this.flushIfNeeded();
  }

  logWebFetchFallbackAttemptEvent(event: WebFetchFallbackAttemptEvent): void {
    const data: EventValue[] = [
      {
        gemini_cli_key: EventMetadataKey.GEMINI_CLI_WEB_FETCH_FALLBACK_REASON,
        value: event.reason,
      },
    ];

    this.enqueueLogEvent(
      this.createLogEvent(EventNames.WEB_FETCH_FALLBACK_ATTEMPT, data),
    );
    this.flushIfNeeded();
  }

  /**
   * Adds default fields to data, and returns a new data array.  This fields
   * should exist on all log events.
   */
  addDefaultFields(data: EventValue[], totalAccounts: number): EventValue[] {
    const surface = determineSurface();

    const defaultLogMetadata: EventValue[] = [
      {
        gemini_cli_key: EventMetadataKey.GEMINI_CLI_SESSION_ID,
        value: this.config?.getSessionId() ?? '',
      },
      {
        gemini_cli_key: EventMetadataKey.GEMINI_CLI_AUTH_TYPE,
        value: JSON.stringify(
          this.config?.getContentGeneratorConfig()?.authType,
        ),
      },
      {
        gemini_cli_key: EventMetadataKey.GEMINI_CLI_GOOGLE_ACCOUNTS_COUNT,
        value: `${totalAccounts}`,
      },
      {
        gemini_cli_key: EventMetadataKey.GEMINI_CLI_SURFACE,
        value: surface,
      },
      {
        gemini_cli_key: EventMetadataKey.GEMINI_CLI_VERSION,
        value: CLI_VERSION,
      },
      {
        gemini_cli_key: EventMetadataKey.GEMINI_CLI_GIT_COMMIT_HASH,
        value: GIT_COMMIT_INFO,
      },
      {
        gemini_cli_key: EventMetadataKey.GEMINI_CLI_PROMPT_ID,
        value: this.promptId,
      },
      {
        gemini_cli_key: EventMetadataKey.GEMINI_CLI_OS,
        value: process.platform,
      },
      {
        gemini_cli_key: EventMetadataKey.GEMINI_CLI_NODE_VERSION,
        value: process.versions.node,
      },
      {
        gemini_cli_key: EventMetadataKey.GEMINI_CLI_USER_SETTINGS,
        value: this.getConfigJson(),
      },
    ];
    return [...data, ...defaultLogMetadata];
  }

  getProxyAgent() {
    const proxyUrl = this.config?.getProxy();
    if (!proxyUrl) return undefined;
    // undici which is widely used in the repo can only support http & https proxy protocol,
    // https://github.com/nodejs/undici/issues/2224
    if (proxyUrl.startsWith('http')) {
      return new HttpsProxyAgent(proxyUrl);
    } else {
      throw new Error('Unsupported proxy type');
    }
  }

  getConfigJson() {
<<<<<<< HEAD
=======
    const configJson = safeJsonStringifyBooleanValuesOnly(this.config);
    debugLogger.debug(configJson);
>>>>>>> d1c913ed
    return safeJsonStringifyBooleanValuesOnly(this.config);
  }

  shutdown() {
    this.logEndSessionEvent();
  }

  private requeueFailedEvents(eventsToSend: LogEventEntry[][]): void {
    // Add the events back to the front of the queue to be retried, but limit retry queue size
    const eventsToRetry = eventsToSend.slice(-MAX_RETRY_EVENTS); // Keep only the most recent events

    // Log a warning if we're dropping events
    if (eventsToSend.length > MAX_RETRY_EVENTS && this.config?.getDebugMode()) {
      debugLogger.warn(
        `ClearcutLogger: Dropping ${
          eventsToSend.length - MAX_RETRY_EVENTS
        } events due to retry queue limit. Total events: ${
          eventsToSend.length
        }, keeping: ${MAX_RETRY_EVENTS}`,
      );
    }

    // Determine how many events can be re-queued
    const availableSpace = MAX_EVENTS - this.events.size;
    const numEventsToRequeue = Math.min(eventsToRetry.length, availableSpace);

    if (numEventsToRequeue === 0) {
      if (this.config?.getDebugMode()) {
        debugLogger.debug(
          `ClearcutLogger: No events re-queued (queue size: ${this.events.size})`,
        );
      }
      return;
    }

    // Get the most recent events to re-queue
    const eventsToRequeue = eventsToRetry.slice(
      eventsToRetry.length - numEventsToRequeue,
    );

    // Prepend events to the front of the deque to be retried first.
    // We iterate backwards to maintain the original order of the failed events.
    for (let i = eventsToRequeue.length - 1; i >= 0; i--) {
      this.events.unshift(eventsToRequeue[i]);
    }
    // Clear any potential overflow
    while (this.events.size > MAX_EVENTS) {
      this.events.pop();
    }

    if (this.config?.getDebugMode()) {
      debugLogger.debug(
        `ClearcutLogger: Re-queued ${numEventsToRequeue} events for retry (queue size: ${this.events.size})`,
      );
    }
  }
}

export const TEST_ONLY = {
  MAX_RETRY_EVENTS,
  MAX_EVENTS,
};<|MERGE_RESOLUTION|>--- conflicted
+++ resolved
@@ -1269,11 +1269,6 @@
   }
 
   getConfigJson() {
-<<<<<<< HEAD
-=======
-    const configJson = safeJsonStringifyBooleanValuesOnly(this.config);
-    debugLogger.debug(configJson);
->>>>>>> d1c913ed
     return safeJsonStringifyBooleanValuesOnly(this.config);
   }
 
