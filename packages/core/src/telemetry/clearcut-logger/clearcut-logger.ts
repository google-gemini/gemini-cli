--- conflicted
+++ resolved
@@ -4,11 +4,6 @@
  * SPDX-License-Identifier: Apache-2.0
  */
 
-<<<<<<< HEAD
-import { Buffer } from 'node:buffer';
-import * as https from 'node:https';
-=======
->>>>>>> 4c1c6d2b
 import { HttpsProxyAgent } from 'https-proxy-agent';
 import {
   StartSessionEvent,
