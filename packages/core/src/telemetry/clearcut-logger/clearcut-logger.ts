/**
 * @license
 * Copyright 2025 Google LLC
 * SPDX-License-Identifier: Apache-2.0
 */

import { HttpsProxyAgent } from 'https-proxy-agent';
import {
  StartSessionEvent,
  EndSessionEvent,
  UserPromptEvent,
  ToolCallEvent,
  ApiRequestEvent,
  ApiResponseEvent,
  ApiErrorEvent,
  FlashFallbackEvent,
  LoopDetectedEvent,
  NextSpeakerCheckEvent,
  SlashCommandEvent,
  MalformedJsonResponseEvent,
  IdeConnectionEvent,
  KittySequenceOverflowEvent,
<<<<<<< HEAD
  ResearchOptInEvent,
  ResearchFeedbackEvent,
=======
  ChatCompressionEvent,
>>>>>>> fb3ceb0d
} from '../types.js';
import { EventMetadataKey } from './event-metadata-key.js';
import { Config } from '../../config/config.js';
import { safeJsonStringify } from '../../utils/safeJsonStringify.js';
import {
  getCachedGoogleAccount,
  getLifetimeGoogleAccounts,
} from '../../utils/user_account.js';
import { getInstallationId } from '../../utils/user_id.js';
import { FixedDeque } from 'mnemonist';
import { GIT_COMMIT_INFO, CLI_VERSION } from '../../generated/git-commit.js';
import { DetectedIde, detectIde } from '../../ide/detect-ide.js';
import { truncateFeedbackContent } from '../constants.js';

<<<<<<< HEAD
const start_session_event_name = 'start_session';
const new_prompt_event_name = 'new_prompt';
const tool_call_event_name = 'tool_call';
const api_request_event_name = 'api_request';
const api_response_event_name = 'api_response';
const api_error_event_name = 'api_error';
const end_session_event_name = 'end_session';
const flash_fallback_event_name = 'flash_fallback';
const loop_detected_event_name = 'loop_detected';
const next_speaker_check_event_name = 'next_speaker_check';
const slash_command_event_name = 'slash_command';
const malformed_json_response_event_name = 'malformed_json_response';
const ide_connection_event_name = 'ide_connection';
const kitty_sequence_overflow_event_name = 'kitty_sequence_overflow';
const research_opt_in_event_name = 'research_opt_in';
const research_feedback_event_name = 'research_feedback';
=======
export enum EventNames {
  START_SESSION = 'start_session',
  NEW_PROMPT = 'new_prompt',
  TOOL_CALL = 'tool_call',
  API_REQUEST = 'api_request',
  API_RESPONSE = 'api_response',
  API_ERROR = 'api_error',
  END_SESSION = 'end_session',
  FLASH_FALLBACK = 'flash_fallback',
  LOOP_DETECTED = 'loop_detected',
  NEXT_SPEAKER_CHECK = 'next_speaker_check',
  SLASH_COMMAND = 'slash_command',
  MALFORMED_JSON_RESPONSE = 'malformed_json_response',
  IDE_CONNECTION = 'ide_connection',
  KITTY_SEQUENCE_OVERFLOW = 'kitty_sequence_overflow',
  CHAT_COMPRESSION = 'chat_compression',
}
>>>>>>> fb3ceb0d

export interface LogResponse {
  nextRequestWaitMs?: number;
}

export interface LogEventEntry {
  event_time_ms: number;
  source_extension_json: string;
}

export interface EventValue {
  gemini_cli_key: EventMetadataKey;
  value: string;
}

export interface LogEvent {
  console_type: 'GEMINI_CLI';
  application: number;
  event_name: string;
  event_metadata: EventValue[][];
  client_email?: string;
  client_install_id?: string;
}

export interface LogRequest {
  log_source_name: 'CONCORD';
  request_time_ms: number;
  log_event: LogEventEntry[][];
}

/**
 * Determine the surface that the user is currently using.  Surface is effectively the
 * distribution channel in which the user is using Gemini CLI.  Gemini CLI comes bundled
 * w/ Firebase Studio and Cloud Shell.  Users that manually download themselves will
 * likely be "SURFACE_NOT_SET".
 *
 * This is computed based upon a series of environment variables these distribution
 * methods might have in their runtimes.
 */
function determineSurface(): string {
  if (process.env['SURFACE']) {
    return process.env['SURFACE'];
  } else if (process.env['GITHUB_SHA']) {
    return 'GitHub';
  } else if (process.env['TERM_PROGRAM'] === 'vscode') {
    return detectIde() || DetectedIde.VSCode;
  } else {
    return 'SURFACE_NOT_SET';
  }
}

/**
 * Clearcut URL to send logging events to.
 */
const CLEARCUT_URL = 'https://play.googleapis.com/log?format=json&hasfast=true';

/**
 * Interval in which buffered events are sent to clearcut.
 */
const FLUSH_INTERVAL_MS = 1000 * 60;

/**
 * Maximum amount of events to keep in memory. Events added after this amount
 * are dropped until the next flush to clearcut, which happens periodically as
 * defined by {@link FLUSH_INTERVAL_MS}.
 */
const MAX_EVENTS = 1000;

/**
 * Maximum events to retry after a failed clearcut flush
 */
const MAX_RETRY_EVENTS = 100;

// Singleton class for batch posting log events to Clearcut. When a new event comes in, the elapsed time
// is checked and events are flushed to Clearcut if at least a minute has passed since the last flush.
export class ClearcutLogger {
  private static instance: ClearcutLogger;
  private config?: Config;

  /**
   * Queue of pending events that need to be flushed to the server.  New events
   * are added to this queue and then flushed on demand (via `flushToClearcut`)
   */
  private readonly events: FixedDeque<LogEventEntry[]>;

  /**
   * The last time that the events were successfully flushed to the server.
   */
  private lastFlushTime: number = Date.now();

  /**
   * the value is true when there is a pending flush happening. This prevents
   * concurrent flush operations.
   */
  private flushing: boolean = false;

  /**
   * This value is true when a flush was requested during an ongoing flush.
   */
  private pendingFlush: boolean = false;

  private constructor(config?: Config) {
    this.config = config;
    this.events = new FixedDeque<LogEventEntry[]>(Array, MAX_EVENTS);
  }

  static getInstance(config?: Config): ClearcutLogger | undefined {
    if (config === undefined || !config?.getUsageStatisticsEnabled())
      return undefined;
    if (!ClearcutLogger.instance) {
      ClearcutLogger.instance = new ClearcutLogger(config);
    }
    return ClearcutLogger.instance;
  }

  /** For testing purposes only. */
  static clearInstance(): void {
    // @ts-expect-error - ClearcutLogger is a singleton, but we need to clear it for tests.
    ClearcutLogger.instance = undefined;
  }

  enqueueLogEvent(event: LogEvent): void {
    try {
      // Manually handle overflow for FixedDeque, which throws when full.
      const wasAtCapacity = this.events.size >= MAX_EVENTS;

      if (wasAtCapacity) {
        this.events.shift(); // Evict oldest element to make space.
      }

      this.events.push([
        {
          event_time_ms: Date.now(),
          source_extension_json: safeJsonStringify(event),
        },
      ]);

      if (wasAtCapacity && this.config?.getDebugMode()) {
        console.debug(
          `ClearcutLogger: Dropped old event to prevent memory leak (queue size: ${this.events.size})`,
        );
      }
    } catch (error) {
      if (this.config?.getDebugMode()) {
        console.error('ClearcutLogger: Failed to enqueue log event.', error);
      }
    }
  }

  createLogEvent(eventName: EventNames, data: EventValue[] = []): LogEvent {
    const email = getCachedGoogleAccount();

    data = addDefaultFields(data);

    const logEvent: LogEvent = {
      console_type: 'GEMINI_CLI',
      application: 102, // GEMINI_CLI
      event_name: eventName as string,
      event_metadata: [data],
    };

    // Should log either email or install ID, not both. See go/cloudmill-1p-oss-instrumentation#define-sessionable-id
    if (email) {
      logEvent.client_email = email;
    } else {
      const installId = getInstallationId();
      if (installId) {
        logEvent.client_install_id = installId;
      }
      // If installId is undefined, we don't set any identifier
    }

    return logEvent;
  }

  flushIfNeeded(): void {
    if (Date.now() - this.lastFlushTime < FLUSH_INTERVAL_MS) {
      return;
    }

    this.flushToClearcut().catch((error) => {
      console.debug('Error flushing to Clearcut:', error);
    });
  }

  async flushToClearcut(): Promise<LogResponse> {
    if (this.flushing) {
      if (this.config?.getDebugMode()) {
        console.debug(
          'ClearcutLogger: Flush already in progress, marking pending flush.',
        );
      }
      this.pendingFlush = true;
      return Promise.resolve({});
    }
    this.flushing = true;

    if (this.config?.getDebugMode()) {
      console.log('Flushing log events to Clearcut.');
    }
    const eventsToSend = this.events.toArray() as LogEventEntry[][];
    this.events.clear();

    const request: LogRequest[] = [
      {
        log_source_name: 'CONCORD',
        request_time_ms: Date.now(),
        log_event: eventsToSend,
      },
    ];

    let result: LogResponse = {};

    try {
      const response = await fetch(CLEARCUT_URL, {
        method: 'POST',
        body: safeJsonStringify(request),
        headers: {
          'Content-Type': 'application/json',
        },
      });

      const responseBody = await response.text();

      if (response.status >= 200 && response.status < 300) {
        this.lastFlushTime = Date.now();
        const nextRequestWaitMs = Number(JSON.parse(responseBody)[0]);
        result = {
          ...result,
          nextRequestWaitMs,
        };
      } else {
        if (this.config?.getDebugMode()) {
          console.error(
            `Error flushing log events: HTTP ${response.status}: ${response.statusText}`,
          );
        }

        // Re-queue failed events for retry
        this.requeueFailedEvents(eventsToSend);
      }
    } catch (e: unknown) {
      if (this.config?.getDebugMode()) {
        console.error('Error flushing log events:', e as Error);
      }

      // Re-queue failed events for retry
      this.requeueFailedEvents(eventsToSend);
    }

    this.flushing = false;

    // If a flush was requested while we were flushing, flush again
    if (this.pendingFlush) {
      this.pendingFlush = false;
      // Fire and forget the pending flush
      this.flushToClearcut().catch((error) => {
        if (this.config?.getDebugMode()) {
          console.debug('Error in pending flush to Clearcut:', error);
        }
      });
    }

    return result;
  }

  logStartSessionEvent(event: StartSessionEvent): void {
    const data: EventValue[] = [
      {
        gemini_cli_key: EventMetadataKey.GEMINI_CLI_START_SESSION_MODEL,
        value: event.model,
      },
      {
        gemini_cli_key: EventMetadataKey.GEMINI_CLI_SESSION_ID,
        value: this.config?.getSessionId() ?? '',
      },
      {
        gemini_cli_key:
          EventMetadataKey.GEMINI_CLI_START_SESSION_EMBEDDING_MODEL,
        value: event.embedding_model,
      },
      {
        gemini_cli_key: EventMetadataKey.GEMINI_CLI_START_SESSION_SANDBOX,
        value: event.sandbox_enabled.toString(),
      },
      {
        gemini_cli_key: EventMetadataKey.GEMINI_CLI_START_SESSION_CORE_TOOLS,
        value: event.core_tools_enabled,
      },
      {
        gemini_cli_key: EventMetadataKey.GEMINI_CLI_START_SESSION_APPROVAL_MODE,
        value: event.approval_mode,
      },
      {
        gemini_cli_key:
          EventMetadataKey.GEMINI_CLI_START_SESSION_API_KEY_ENABLED,
        value: event.api_key_enabled.toString(),
      },
      {
        gemini_cli_key:
          EventMetadataKey.GEMINI_CLI_START_SESSION_VERTEX_API_ENABLED,
        value: event.vertex_ai_enabled.toString(),
      },
      {
        gemini_cli_key:
          EventMetadataKey.GEMINI_CLI_START_SESSION_DEBUG_MODE_ENABLED,
        value: event.debug_enabled.toString(),
      },
      {
        gemini_cli_key:
          EventMetadataKey.GEMINI_CLI_START_SESSION_VERTEX_API_ENABLED,
        value: event.vertex_ai_enabled.toString(),
      },
      {
        gemini_cli_key: EventMetadataKey.GEMINI_CLI_START_SESSION_MCP_SERVERS,
        value: event.mcp_servers,
      },
      {
        gemini_cli_key:
          EventMetadataKey.GEMINI_CLI_START_SESSION_VERTEX_API_ENABLED,
        value: event.vertex_ai_enabled.toString(),
      },
      {
        gemini_cli_key:
          EventMetadataKey.GEMINI_CLI_START_SESSION_TELEMETRY_ENABLED,
        value: event.telemetry_enabled.toString(),
      },
      {
        gemini_cli_key:
          EventMetadataKey.GEMINI_CLI_START_SESSION_TELEMETRY_LOG_USER_PROMPTS_ENABLED,
        value: event.telemetry_log_user_prompts_enabled.toString(),
      },
      {
        gemini_cli_key: EventMetadataKey.GEMINI_CLI_VERSION,
        value: CLI_VERSION,
      },
      {
        gemini_cli_key: EventMetadataKey.GEMINI_CLI_GIT_COMMIT_HASH,
        value: GIT_COMMIT_INFO,
      },
    ];

    // Flush start event immediately
    this.enqueueLogEvent(this.createLogEvent(EventNames.START_SESSION, data));
    this.flushToClearcut().catch((error) => {
      console.debug('Error flushing to Clearcut:', error);
    });
  }

  logNewPromptEvent(event: UserPromptEvent): void {
    const data: EventValue[] = [
      {
        gemini_cli_key: EventMetadataKey.GEMINI_CLI_USER_PROMPT_LENGTH,
        value: JSON.stringify(event.prompt_length),
      },
      {
        gemini_cli_key: EventMetadataKey.GEMINI_CLI_SESSION_ID,
        value: this.config?.getSessionId() ?? '',
      },
      {
        gemini_cli_key: EventMetadataKey.GEMINI_CLI_PROMPT_ID,
        value: JSON.stringify(event.prompt_id),
      },
      {
        gemini_cli_key: EventMetadataKey.GEMINI_CLI_AUTH_TYPE,
        value: JSON.stringify(event.auth_type),
      },
    ];

    this.enqueueLogEvent(this.createLogEvent(EventNames.NEW_PROMPT, data));
    this.flushIfNeeded();
  }

  logToolCallEvent(event: ToolCallEvent): void {
    const data: EventValue[] = [
      {
        gemini_cli_key: EventMetadataKey.GEMINI_CLI_TOOL_CALL_NAME,
        value: JSON.stringify(event.function_name),
      },
      {
        gemini_cli_key: EventMetadataKey.GEMINI_CLI_PROMPT_ID,
        value: JSON.stringify(event.prompt_id),
      },
      {
        gemini_cli_key: EventMetadataKey.GEMINI_CLI_TOOL_CALL_DECISION,
        value: JSON.stringify(event.decision),
      },
      {
        gemini_cli_key: EventMetadataKey.GEMINI_CLI_TOOL_CALL_SUCCESS,
        value: JSON.stringify(event.success),
      },
      {
        gemini_cli_key: EventMetadataKey.GEMINI_CLI_TOOL_CALL_DURATION_MS,
        value: JSON.stringify(event.duration_ms),
      },
      {
        gemini_cli_key: EventMetadataKey.GEMINI_CLI_TOOL_ERROR_MESSAGE,
        value: JSON.stringify(event.error),
      },
      {
        gemini_cli_key: EventMetadataKey.GEMINI_CLI_TOOL_CALL_ERROR_TYPE,
        value: JSON.stringify(event.error_type),
      },
    ];

    if (event.metadata) {
      const metadataMapping: { [key: string]: EventMetadataKey } = {
        ai_added_lines: EventMetadataKey.GEMINI_CLI_AI_ADDED_LINES,
        ai_removed_lines: EventMetadataKey.GEMINI_CLI_AI_REMOVED_LINES,
        user_added_lines: EventMetadataKey.GEMINI_CLI_USER_ADDED_LINES,
        user_removed_lines: EventMetadataKey.GEMINI_CLI_USER_REMOVED_LINES,
      };

      for (const [key, gemini_cli_key] of Object.entries(metadataMapping)) {
        if (event.metadata[key] !== undefined) {
          data.push({
            gemini_cli_key,
            value: JSON.stringify(event.metadata[key]),
          });
        }
      }
    }

    const logEvent = this.createLogEvent(EventNames.TOOL_CALL, data);
    this.enqueueLogEvent(logEvent);
    this.flushIfNeeded();
  }

  logApiRequestEvent(event: ApiRequestEvent): void {
    const data: EventValue[] = [
      {
        gemini_cli_key: EventMetadataKey.GEMINI_CLI_API_REQUEST_MODEL,
        value: JSON.stringify(event.model),
      },
      {
        gemini_cli_key: EventMetadataKey.GEMINI_CLI_PROMPT_ID,
        value: JSON.stringify(event.prompt_id),
      },
    ];

    this.enqueueLogEvent(this.createLogEvent(EventNames.API_REQUEST, data));
    this.flushIfNeeded();
  }

  logApiResponseEvent(event: ApiResponseEvent): void {
    const data: EventValue[] = [
      {
        gemini_cli_key: EventMetadataKey.GEMINI_CLI_API_RESPONSE_MODEL,
        value: JSON.stringify(event.model),
      },
      {
        gemini_cli_key: EventMetadataKey.GEMINI_CLI_PROMPT_ID,
        value: JSON.stringify(event.prompt_id),
      },
      {
        gemini_cli_key: EventMetadataKey.GEMINI_CLI_API_RESPONSE_STATUS_CODE,
        value: JSON.stringify(event.status_code),
      },
      {
        gemini_cli_key: EventMetadataKey.GEMINI_CLI_API_RESPONSE_DURATION_MS,
        value: JSON.stringify(event.duration_ms),
      },
      {
        gemini_cli_key: EventMetadataKey.GEMINI_CLI_API_ERROR_MESSAGE,
        value: JSON.stringify(event.error),
      },
      {
        gemini_cli_key:
          EventMetadataKey.GEMINI_CLI_API_RESPONSE_INPUT_TOKEN_COUNT,
        value: JSON.stringify(event.input_token_count),
      },
      {
        gemini_cli_key:
          EventMetadataKey.GEMINI_CLI_API_RESPONSE_OUTPUT_TOKEN_COUNT,
        value: JSON.stringify(event.output_token_count),
      },
      {
        gemini_cli_key:
          EventMetadataKey.GEMINI_CLI_API_RESPONSE_CACHED_TOKEN_COUNT,
        value: JSON.stringify(event.cached_content_token_count),
      },
      {
        gemini_cli_key:
          EventMetadataKey.GEMINI_CLI_API_RESPONSE_THINKING_TOKEN_COUNT,
        value: JSON.stringify(event.thoughts_token_count),
      },
      {
        gemini_cli_key:
          EventMetadataKey.GEMINI_CLI_API_RESPONSE_TOOL_TOKEN_COUNT,
        value: JSON.stringify(event.tool_token_count),
      },
      {
        gemini_cli_key: EventMetadataKey.GEMINI_CLI_AUTH_TYPE,
        value: JSON.stringify(event.auth_type),
      },
    ];

    this.enqueueLogEvent(this.createLogEvent(EventNames.API_RESPONSE, data));
    this.flushIfNeeded();
  }

  logApiErrorEvent(event: ApiErrorEvent): void {
    const data: EventValue[] = [
      {
        gemini_cli_key: EventMetadataKey.GEMINI_CLI_API_ERROR_MODEL,
        value: JSON.stringify(event.model),
      },
      {
        gemini_cli_key: EventMetadataKey.GEMINI_CLI_PROMPT_ID,
        value: JSON.stringify(event.prompt_id),
      },
      {
        gemini_cli_key: EventMetadataKey.GEMINI_CLI_API_ERROR_TYPE,
        value: JSON.stringify(event.error_type),
      },
      {
        gemini_cli_key: EventMetadataKey.GEMINI_CLI_API_ERROR_STATUS_CODE,
        value: JSON.stringify(event.status_code),
      },
      {
        gemini_cli_key: EventMetadataKey.GEMINI_CLI_API_ERROR_DURATION_MS,
        value: JSON.stringify(event.duration_ms),
      },
      {
        gemini_cli_key: EventMetadataKey.GEMINI_CLI_AUTH_TYPE,
        value: JSON.stringify(event.auth_type),
      },
    ];

    this.enqueueLogEvent(this.createLogEvent(EventNames.API_ERROR, data));
    this.flushIfNeeded();
  }

  logChatCompressionEvent(event: ChatCompressionEvent): void {
    const data: EventValue[] = [
      {
        gemini_cli_key: EventMetadataKey.GEMINI_CLI_COMPRESSION_TOKENS_BEFORE,
        value: `${event.tokens_before}`,
      },
      {
        gemini_cli_key: EventMetadataKey.GEMINI_CLI_COMPRESSION_TOKENS_AFTER,
        value: `${event.tokens_after}`,
      },
    ];

    this.enqueueLogEvent(
      this.createLogEvent(EventNames.CHAT_COMPRESSION, data),
    );
  }

  logFlashFallbackEvent(event: FlashFallbackEvent): void {
    const data: EventValue[] = [
      {
        gemini_cli_key: EventMetadataKey.GEMINI_CLI_AUTH_TYPE,
        value: JSON.stringify(event.auth_type),
      },
      {
        gemini_cli_key: EventMetadataKey.GEMINI_CLI_SESSION_ID,
        value: this.config?.getSessionId() ?? '',
      },
    ];

    this.enqueueLogEvent(this.createLogEvent(EventNames.FLASH_FALLBACK, data));
    this.flushToClearcut().catch((error) => {
      console.debug('Error flushing to Clearcut:', error);
    });
  }

  logLoopDetectedEvent(event: LoopDetectedEvent): void {
    const data: EventValue[] = [
      {
        gemini_cli_key: EventMetadataKey.GEMINI_CLI_PROMPT_ID,
        value: JSON.stringify(event.prompt_id),
      },
      {
        gemini_cli_key: EventMetadataKey.GEMINI_CLI_LOOP_DETECTED_TYPE,
        value: JSON.stringify(event.loop_type),
      },
    ];

    this.enqueueLogEvent(this.createLogEvent(EventNames.LOOP_DETECTED, data));
    this.flushIfNeeded();
  }

  logNextSpeakerCheck(event: NextSpeakerCheckEvent): void {
    const data: EventValue[] = [
      {
        gemini_cli_key: EventMetadataKey.GEMINI_CLI_PROMPT_ID,
        value: JSON.stringify(event.prompt_id),
      },
      {
        gemini_cli_key: EventMetadataKey.GEMINI_CLI_RESPONSE_FINISH_REASON,
        value: JSON.stringify(event.finish_reason),
      },
      {
        gemini_cli_key: EventMetadataKey.GEMINI_CLI_NEXT_SPEAKER_CHECK_RESULT,
        value: JSON.stringify(event.result),
      },
      {
        gemini_cli_key: EventMetadataKey.GEMINI_CLI_SESSION_ID,
        value: this.config?.getSessionId() ?? '',
      },
    ];

    this.enqueueLogEvent(
      this.createLogEvent(EventNames.NEXT_SPEAKER_CHECK, data),
    );
    this.flushIfNeeded();
  }

  logSlashCommandEvent(event: SlashCommandEvent): void {
    const data: EventValue[] = [
      {
        gemini_cli_key: EventMetadataKey.GEMINI_CLI_SLASH_COMMAND_NAME,
        value: JSON.stringify(event.command),
      },
    ];

    if (event.subcommand) {
      data.push({
        gemini_cli_key: EventMetadataKey.GEMINI_CLI_SLASH_COMMAND_SUBCOMMAND,
        value: JSON.stringify(event.subcommand),
      });
    }

    if (event.status) {
      data.push({
        gemini_cli_key: EventMetadataKey.GEMINI_CLI_SLASH_COMMAND_STATUS,
        value: JSON.stringify(event.status),
      });
    }

    this.enqueueLogEvent(this.createLogEvent(EventNames.SLASH_COMMAND, data));
    this.flushIfNeeded();
  }

  logMalformedJsonResponseEvent(event: MalformedJsonResponseEvent): void {
    const data: EventValue[] = [
      {
        gemini_cli_key:
          EventMetadataKey.GEMINI_CLI_MALFORMED_JSON_RESPONSE_MODEL,
        value: JSON.stringify(event.model),
      },
    ];

    this.enqueueLogEvent(
      this.createLogEvent(EventNames.MALFORMED_JSON_RESPONSE, data),
    );
    this.flushIfNeeded();
  }

  logIdeConnectionEvent(event: IdeConnectionEvent): void {
    const data: EventValue[] = [
      {
        gemini_cli_key: EventMetadataKey.GEMINI_CLI_IDE_CONNECTION_TYPE,
        value: JSON.stringify(event.connection_type),
      },
    ];

    this.enqueueLogEvent(this.createLogEvent(EventNames.IDE_CONNECTION, data));
    this.flushIfNeeded();
  }

  logKittySequenceOverflowEvent(event: KittySequenceOverflowEvent): void {
    const data: EventValue[] = [
      {
        gemini_cli_key: EventMetadataKey.GEMINI_CLI_KITTY_SEQUENCE_LENGTH,
        value: event.sequence_length.toString(),
      },
      {
        gemini_cli_key: EventMetadataKey.GEMINI_CLI_KITTY_TRUNCATED_SEQUENCE,
        value: event.truncated_sequence,
      },
    ];

    this.enqueueLogEvent(
      this.createLogEvent(EventNames.KITTY_SEQUENCE_OVERFLOW, data),
    );
    this.flushIfNeeded();
  }

  logResearchOptInEvent(event: ResearchOptInEvent): void {
    const data: EventValue[] = [
      {
        gemini_cli_key: EventMetadataKey.GEMINI_CLI_SESSION_ID,
        value: this.config?.getSessionId() ?? '',
      },
    ];

    // Add opt_in_status if available
    if (event.opt_in_status !== undefined) {
      data.push({
        gemini_cli_key: EventMetadataKey.GEMINI_CLI_RESEARCH_OPT_IN_STATUS,
        value: JSON.stringify(event.opt_in_status),
      });
    }

    // Add contact_email if available
    if (event.contact_email) {
      data.push({
        gemini_cli_key: EventMetadataKey.GEMINI_CLI_RESEARCH_CONTACT_EMAIL,
        value: JSON.stringify(event.contact_email),
      });
    }

    // Add user_id if available
    if (event.user_id) {
      data.push({
        gemini_cli_key: EventMetadataKey.GEMINI_CLI_RESEARCH_USER_ID,
        value: JSON.stringify(event.user_id),
      });
    }

    this.enqueueLogEvent(
      this.createLogEvent(research_opt_in_event_name, data),
    );
    this.flushIfNeeded();
  }

  logResearchFeedbackEvent(event: ResearchFeedbackEvent): void {
    const data: EventValue[] = [
      {
        gemini_cli_key: EventMetadataKey.GEMINI_CLI_SESSION_ID,
        value: this.config?.getSessionId() ?? '',
      },
    ];

    // Add feedback_type if available
    if (event.feedback_type) {
      data.push({
        gemini_cli_key: EventMetadataKey.GEMINI_CLI_RESEARCH_FEEDBACK_TYPE,
        value: JSON.stringify(event.feedback_type),
      });
    }

    // Add feedback_content if available
    if (event.feedback_content) {
      data.push({
        gemini_cli_key: EventMetadataKey.GEMINI_CLI_RESEARCH_FEEDBACK_CONTENT,
        value: JSON.stringify(truncateFeedbackContent(event.feedback_content)),
      });
    }

    // Add user_id if available
    if (event.user_id) {
      data.push({
        gemini_cli_key: EventMetadataKey.GEMINI_CLI_RESEARCH_USER_ID,
        value: JSON.stringify(event.user_id),
      });
    }

    // Add survey_responses if available
    if (event.survey_responses) {
      data.push({
        gemini_cli_key: EventMetadataKey.GEMINI_CLI_RESEARCH_SURVEY_RESPONSES,
        value: safeJsonStringify(event.survey_responses),
      });
    }

    this.enqueueLogEvent(
      this.createLogEvent(research_feedback_event_name, data),
    );
    this.flushIfNeeded();
  }

  logEndSessionEvent(event: EndSessionEvent): void {
    const data: EventValue[] = [
      {
        gemini_cli_key: EventMetadataKey.GEMINI_CLI_SESSION_ID,
        value: event?.session_id?.toString() ?? '',
      },
    ];

    // Flush immediately on session end.
    this.enqueueLogEvent(this.createLogEvent(EventNames.END_SESSION, data));
    this.flushToClearcut().catch((error) => {
      console.debug('Error flushing to Clearcut:', error);
    });
  }

  getProxyAgent() {
    const proxyUrl = this.config?.getProxy();
    if (!proxyUrl) return undefined;
    // undici which is widely used in the repo can only support http & https proxy protocol,
    // https://github.com/nodejs/undici/issues/2224
    if (proxyUrl.startsWith('http')) {
      return new HttpsProxyAgent(proxyUrl);
    } else {
      throw new Error('Unsupported proxy type');
    }
  }

  shutdown() {
    const event = new EndSessionEvent(this.config);
    this.logEndSessionEvent(event);
  }

  private requeueFailedEvents(eventsToSend: LogEventEntry[][]): void {
    // Add the events back to the front of the queue to be retried, but limit retry queue size
    const eventsToRetry = eventsToSend.slice(-MAX_RETRY_EVENTS); // Keep only the most recent events

    // Log a warning if we're dropping events
    if (eventsToSend.length > MAX_RETRY_EVENTS && this.config?.getDebugMode()) {
      console.warn(
        `ClearcutLogger: Dropping ${
          eventsToSend.length - MAX_RETRY_EVENTS
        } events due to retry queue limit. Total events: ${
          eventsToSend.length
        }, keeping: ${MAX_RETRY_EVENTS}`,
      );
    }

    // Determine how many events can be re-queued
    const availableSpace = MAX_EVENTS - this.events.size;
    const numEventsToRequeue = Math.min(eventsToRetry.length, availableSpace);

    if (numEventsToRequeue === 0) {
      if (this.config?.getDebugMode()) {
        console.debug(
          `ClearcutLogger: No events re-queued (queue size: ${this.events.size})`,
        );
      }
      return;
    }

    // Get the most recent events to re-queue
    const eventsToRequeue = eventsToRetry.slice(
      eventsToRetry.length - numEventsToRequeue,
    );

    // Prepend events to the front of the deque to be retried first.
    // We iterate backwards to maintain the original order of the failed events.
    for (let i = eventsToRequeue.length - 1; i >= 0; i--) {
      this.events.unshift(eventsToRequeue[i]);
    }
    // Clear any potential overflow
    while (this.events.size > MAX_EVENTS) {
      this.events.pop();
    }

    if (this.config?.getDebugMode()) {
      console.debug(
        `ClearcutLogger: Re-queued ${numEventsToRequeue} events for retry (queue size: ${this.events.size})`,
      );
    }
  }
}

/**
 * Adds default fields to data, and returns a new data array.  This fields
 * should exist on all log events.
 */
function addDefaultFields(data: EventValue[]): EventValue[] {
  const totalAccounts = getLifetimeGoogleAccounts();
  const surface = determineSurface();
  const defaultLogMetadata: EventValue[] = [
    {
      gemini_cli_key: EventMetadataKey.GEMINI_CLI_GOOGLE_ACCOUNTS_COUNT,
      value: `${totalAccounts}`,
    },
    {
      gemini_cli_key: EventMetadataKey.GEMINI_CLI_SURFACE,
      value: surface,
    },
  ];
  return [...data, ...defaultLogMetadata];
}

export const TEST_ONLY = {
  MAX_RETRY_EVENTS,
  MAX_EVENTS,
};<|MERGE_RESOLUTION|>--- conflicted
+++ resolved
@@ -20,12 +20,9 @@
   MalformedJsonResponseEvent,
   IdeConnectionEvent,
   KittySequenceOverflowEvent,
-<<<<<<< HEAD
   ResearchOptInEvent,
   ResearchFeedbackEvent,
-=======
   ChatCompressionEvent,
->>>>>>> fb3ceb0d
 } from '../types.js';
 import { EventMetadataKey } from './event-metadata-key.js';
 import { Config } from '../../config/config.js';
@@ -40,7 +37,6 @@
 import { DetectedIde, detectIde } from '../../ide/detect-ide.js';
 import { truncateFeedbackContent } from '../constants.js';
 
-<<<<<<< HEAD
 const start_session_event_name = 'start_session';
 const new_prompt_event_name = 'new_prompt';
 const tool_call_event_name = 'tool_call';
@@ -57,7 +53,7 @@
 const kitty_sequence_overflow_event_name = 'kitty_sequence_overflow';
 const research_opt_in_event_name = 'research_opt_in';
 const research_feedback_event_name = 'research_feedback';
-=======
+
 export enum EventNames {
   START_SESSION = 'start_session',
   NEW_PROMPT = 'new_prompt',
@@ -75,7 +71,6 @@
   KITTY_SEQUENCE_OVERFLOW = 'kitty_sequence_overflow',
   CHAT_COMPRESSION = 'chat_compression',
 }
->>>>>>> fb3ceb0d
 
 export interface LogResponse {
   nextRequestWaitMs?: number;
