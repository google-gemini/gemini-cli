--- conflicted
+++ resolved
@@ -691,11 +691,7 @@
       data.push({
         gemini_cli_key: EventMetadataKey.GEMINI_CLI_SLASH_COMMAND_STATUS,
         value: JSON.stringify(event.status),
-<<<<<<< HEAD
-      });
-=======
       })
->>>>>>> b0bbcc5c
     }
 
     this.enqueueLogEvent(this.createLogEvent(slash_command_event_name, data));
