--- conflicted
+++ resolved
@@ -229,7 +229,6 @@
   // Logs the length of the kitty sequence that overflowed.
   GEMINI_CLI_KITTY_SEQUENCE_LENGTH = 53,
 
-<<<<<<< HEAD
   // ==========================================================================
   // Research Event Keys
   // ===========================================================================
@@ -253,22 +252,9 @@
   GEMINI_CLI_RESEARCH_SURVEY_RESPONSES = 61,
 }
 
-export function getEventMetadataKey(
-  keyName: string,
-): EventMetadataKey | undefined {
-  // Access the enum member by its string name
-  const key = EventMetadataKey[keyName as keyof typeof EventMetadataKey];
-
-  // Check if the result is a valid enum member (not undefined and is a number)
-  if (typeof key === 'number') {
-    return key;
-  }
-  return undefined;
-=======
   // Logs the number of tokens before context window compression.
   GEMINI_CLI_COMPRESSION_TOKENS_BEFORE = 60,
 
   // Logs the number of tokens after context window compression.
   GEMINI_CLI_COMPRESSION_TOKENS_AFTER = 61,
->>>>>>> fb3ceb0d
 }