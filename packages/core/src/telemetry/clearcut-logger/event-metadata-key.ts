/**
 * @license
 * Copyright 2025 Google LLC
 * SPDX-License-Identifier: Apache-2.0
 */

// Defines valid event metadata keys for Clearcut logging.
export enum EventMetadataKey {
  // Deleted enums: 24
  // Next ID: 117

  GEMINI_CLI_KEY_UNKNOWN = 0,

  // ==========================================================================
  // Start Session Event Keys
  // ===========================================================================

  // Logs the model id used in the session.
  GEMINI_CLI_START_SESSION_MODEL = 1,

  // Logs the embedding model id used in the session.
  GEMINI_CLI_START_SESSION_EMBEDDING_MODEL = 2,

  // Logs the sandbox that was used in the session.
  GEMINI_CLI_START_SESSION_SANDBOX = 3,

  // Logs the core tools that were enabled in the session.
  GEMINI_CLI_START_SESSION_CORE_TOOLS = 4,

  // Logs the approval mode that was used in the session.
  GEMINI_CLI_START_SESSION_APPROVAL_MODE = 5,

  // Logs whether an API key was used in the session.
  GEMINI_CLI_START_SESSION_API_KEY_ENABLED = 6,

  // Logs whether the Vertex API was used in the session.
  GEMINI_CLI_START_SESSION_VERTEX_API_ENABLED = 7,

  // Logs whether debug mode was enabled in the session.
  GEMINI_CLI_START_SESSION_DEBUG_MODE_ENABLED = 8,

  // Logs the MCP servers that were enabled in the session.
  GEMINI_CLI_START_SESSION_MCP_SERVERS = 9,

  // Logs whether user-collected telemetry was enabled in the session.
  GEMINI_CLI_START_SESSION_TELEMETRY_ENABLED = 10,

  // Logs whether prompt collection was enabled for user-collected telemetry.
  GEMINI_CLI_START_SESSION_TELEMETRY_LOG_USER_PROMPTS_ENABLED = 11,

  // Logs whether the session was configured to respect gitignore files.
  GEMINI_CLI_START_SESSION_RESPECT_GITIGNORE = 12,

  // Logs the output format of the session.
  GEMINI_CLI_START_SESSION_OUTPUT_FORMAT = 94,

  // ==========================================================================
  // User Prompt Event Keys
  // ===========================================================================

  // Logs the length of the prompt.
  GEMINI_CLI_USER_PROMPT_LENGTH = 13,

  // ==========================================================================
  // Tool Call Event Keys
  // ===========================================================================

  // Logs the function name.
  GEMINI_CLI_TOOL_CALL_NAME = 14,

  // Logs the MCP server name.
  GEMINI_CLI_TOOL_CALL_MCP_SERVER_NAME = 95,

  // Logs the user's decision about how to handle the tool call.
  GEMINI_CLI_TOOL_CALL_DECISION = 15,

  // Logs whether the tool call succeeded.
  GEMINI_CLI_TOOL_CALL_SUCCESS = 16,

  // Logs the tool call duration in milliseconds.
  GEMINI_CLI_TOOL_CALL_DURATION_MS = 17,

  // Do not use.
  DEPRECATED_GEMINI_CLI_TOOL_ERROR_MESSAGE = 18,

  // Logs the tool call error type, if any.
  GEMINI_CLI_TOOL_CALL_ERROR_TYPE = 19,

  // Logs the length of tool output
  GEMINI_CLI_TOOL_CALL_CONTENT_LENGTH = 93,

  // ==========================================================================
  // Replace Tool Call Event Keys
  // ===========================================================================

  // Logs a smart edit tool strategy choice.
  GEMINI_CLI_SMART_EDIT_STRATEGY = 109,

  // Logs a smart edit correction event.
  GEMINI_CLI_SMART_EDIT_CORRECTION = 110,

  // Logs the reason for web fetch fallback.
  GEMINI_CLI_WEB_FETCH_FALLBACK_REASON = 116,

  // ==========================================================================
  // GenAI API Request Event Keys
  // ===========================================================================

  // Logs the model id of the request.
  GEMINI_CLI_API_REQUEST_MODEL = 20,

  // ==========================================================================
  // GenAI API Response Event Keys
  // ===========================================================================

  // Logs the model id of the API call.
  GEMINI_CLI_API_RESPONSE_MODEL = 21,

  // Logs the status code of the response.
  GEMINI_CLI_API_RESPONSE_STATUS_CODE = 22,

  // Logs the duration of the API call in milliseconds.
  GEMINI_CLI_API_RESPONSE_DURATION_MS = 23,

  // Logs the input token count of the API call.
  GEMINI_CLI_API_RESPONSE_INPUT_TOKEN_COUNT = 25,

  // Logs the output token count of the API call.
  GEMINI_CLI_API_RESPONSE_OUTPUT_TOKEN_COUNT = 26,

  // Logs the cached token count of the API call.
  GEMINI_CLI_API_RESPONSE_CACHED_TOKEN_COUNT = 27,

  // Logs the thinking token count of the API call.
  GEMINI_CLI_API_RESPONSE_THINKING_TOKEN_COUNT = 28,

  // Logs the tool use token count of the API call.
  GEMINI_CLI_API_RESPONSE_TOOL_TOKEN_COUNT = 29,

  // ==========================================================================
  // GenAI API Error Event Keys
  // ===========================================================================

  // Logs the model id of the API call.
  GEMINI_CLI_API_ERROR_MODEL = 30,

  // Logs the error type.
  GEMINI_CLI_API_ERROR_TYPE = 31,

  // Logs the status code of the error response.
  GEMINI_CLI_API_ERROR_STATUS_CODE = 32,

  // Logs the duration of the API call in milliseconds.
  GEMINI_CLI_API_ERROR_DURATION_MS = 33,

  // ==========================================================================
  // End Session Event Keys
  // ===========================================================================

  // Logs the end of a session.
  GEMINI_CLI_END_SESSION_ID = 34,

  // ==========================================================================
  // Shared Keys
  // ===========================================================================

  // Logs the Prompt Id
  GEMINI_CLI_PROMPT_ID = 35,

  // Logs the Auth type for the prompt, api responses and errors.
  GEMINI_CLI_AUTH_TYPE = 36,

  // Logs the total number of Google accounts ever used.
  GEMINI_CLI_GOOGLE_ACCOUNTS_COUNT = 37,

  // Logs the Surface from where the Gemini CLI was invoked, eg: VSCode.
  GEMINI_CLI_SURFACE = 39,

  // Logs the session id
  GEMINI_CLI_SESSION_ID = 40,

  // Logs the Gemini CLI version
  GEMINI_CLI_VERSION = 54,

  // Logs the Gemini CLI Git commit hash
  GEMINI_CLI_GIT_COMMIT_HASH = 55,

  // Logs the Gemini CLI OS
  GEMINI_CLI_OS = 82,

  // Logs active user settings
  GEMINI_CLI_USER_SETTINGS = 84,

  // ==========================================================================
  // Loop Detected Event Keys
  // ===========================================================================

  // Logs the type of loop detected.
  GEMINI_CLI_LOOP_DETECTED_TYPE = 38,

  // ==========================================================================
  // Slash Command Event Keys
  // ===========================================================================

  // Logs the name of the slash command.
  GEMINI_CLI_SLASH_COMMAND_NAME = 41,

  // Logs the subcommand of the slash command.
  GEMINI_CLI_SLASH_COMMAND_SUBCOMMAND = 42,

  // Logs the status of the slash command (e.g. 'success', 'error')
  GEMINI_CLI_SLASH_COMMAND_STATUS = 51,

  // ==========================================================================
  // Next Speaker Check Event Keys
  // ===========================================================================

  // Logs the finish reason of the previous streamGenerateContent response
  GEMINI_CLI_RESPONSE_FINISH_REASON = 43,

  // Logs the result of the next speaker check
  GEMINI_CLI_NEXT_SPEAKER_CHECK_RESULT = 44,

  // ==========================================================================
  // Malformed JSON Response Event Keys
  // ==========================================================================

  // Logs the model that produced the malformed JSON response.
  GEMINI_CLI_MALFORMED_JSON_RESPONSE_MODEL = 45,

  // ==========================================================================
  // IDE Connection Event Keys
  // ===========================================================================

  // Logs the type of the IDE connection.
  GEMINI_CLI_IDE_CONNECTION_TYPE = 46,

  // Logs AI added lines in edit/write tool response.
  GEMINI_CLI_AI_ADDED_LINES = 47,

  // Logs AI removed lines in edit/write tool response.
  GEMINI_CLI_AI_REMOVED_LINES = 48,

  // Logs user added lines in edit/write tool response.
  GEMINI_CLI_USER_ADDED_LINES = 49,

  // Logs user removed lines in edit/write tool response.
  GEMINI_CLI_USER_REMOVED_LINES = 50,

  // Logs AI added characters in edit/write tool response.
  GEMINI_CLI_AI_ADDED_CHARS = 103,

  // Logs AI removed characters in edit/write tool response.
  GEMINI_CLI_AI_REMOVED_CHARS = 104,

  // Logs user added characters in edit/write tool response.
  GEMINI_CLI_USER_ADDED_CHARS = 105,

  // Logs user removed characters in edit/write tool response.
  GEMINI_CLI_USER_REMOVED_CHARS = 106,

  // ==========================================================================
  // Kitty Sequence Overflow Event Keys
  // ===========================================================================

  // Do not use.
  DEPRECATED_GEMINI_CLI_KITTY_TRUNCATED_SEQUENCE = 52,

  // Logs the length of the kitty sequence that overflowed.
  GEMINI_CLI_KITTY_SEQUENCE_LENGTH = 53,

  // ==========================================================================
  // Conversation Finished Event Keys
  // ===========================================================================

  // Logs the approval mode of the session.
  GEMINI_CLI_APPROVAL_MODE = 58,

  // Logs the number of turns
  GEMINI_CLI_CONVERSATION_TURN_COUNT = 59,

  // Logs the number of tokens before context window compression.
  GEMINI_CLI_COMPRESSION_TOKENS_BEFORE = 60,

  // Logs the number of tokens after context window compression.
  GEMINI_CLI_COMPRESSION_TOKENS_AFTER = 61,

  // Logs tool type whether it is mcp or native.
  GEMINI_CLI_TOOL_TYPE = 62,

  // Logs count of MCP servers in Start Session Event
  GEMINI_CLI_START_SESSION_MCP_SERVERS_COUNT = 63,

  // Logs count of MCP tools in Start Session Event
  GEMINI_CLI_START_SESSION_MCP_TOOLS_COUNT = 64,

  // Logs name of MCP tools as comma separated string
  GEMINI_CLI_START_SESSION_MCP_TOOLS = 65,

  // ==========================================================================
  // Research Event Keys
  // ===========================================================================

  // Logs the research opt-in status (true/false)
  GEMINI_CLI_RESEARCH_OPT_IN_STATUS = 66,

  // Logs the contact email for research participation
  GEMINI_CLI_RESEARCH_CONTACT_EMAIL = 67,

  // Logs the user ID for research events
  GEMINI_CLI_RESEARCH_USER_ID = 68,

  // Logs the type of research feedback
  GEMINI_CLI_RESEARCH_FEEDBACK_TYPE = 69,

  // Logs the content of research feedback
  GEMINI_CLI_RESEARCH_FEEDBACK_CONTENT = 70,

  // Logs survey responses for research feedback (JSON stringified)
  GEMINI_CLI_RESEARCH_SURVEY_RESPONSES = 71,

  // ==========================================================================
  // File Operation Event Keys
  // ===========================================================================

  // Logs the programming language of the project.
  GEMINI_CLI_PROGRAMMING_LANGUAGE = 56,

  // Logs the operation type of the file operation.
  GEMINI_CLI_FILE_OPERATION_TYPE = 57,

  // Logs the number of lines in the file operation.
  GEMINI_CLI_FILE_OPERATION_LINES = 72,

  // Logs the mimetype of the file in the file operation.
  GEMINI_CLI_FILE_OPERATION_MIMETYPE = 73,

  // Logs the extension of the file in the file operation.
  GEMINI_CLI_FILE_OPERATION_EXTENSION = 74,

  // ==========================================================================
  // Content Streaming Event Keys
  // ===========================================================================

  // Logs the error message for an invalid chunk.
  GEMINI_CLI_INVALID_CHUNK_ERROR_MESSAGE = 75,

  // Logs the attempt number for a content retry.
  GEMINI_CLI_CONTENT_RETRY_ATTEMPT_NUMBER = 76,

  // Logs the error type for a content retry.
  GEMINI_CLI_CONTENT_RETRY_ERROR_TYPE = 77,

  // Logs the delay in milliseconds for a content retry.
  GEMINI_CLI_CONTENT_RETRY_DELAY_MS = 78,

  // Logs the total number of attempts for a content retry failure.
  GEMINI_CLI_CONTENT_RETRY_FAILURE_TOTAL_ATTEMPTS = 79,

  // Logs the final error type for a content retry failure.
  GEMINI_CLI_CONTENT_RETRY_FAILURE_FINAL_ERROR_TYPE = 80,

  // Logs the total duration in milliseconds for a content retry failure.
  GEMINI_CLI_CONTENT_RETRY_FAILURE_TOTAL_DURATION_MS = 81,

  // Logs the current nodejs version
  GEMINI_CLI_NODE_VERSION = 83,

  // ==========================================================================
  // Extension Event Keys
  // ===========================================================================

  // Logs the name of the extension.
  GEMINI_CLI_EXTENSION_NAME = 85,

  // Logs the version of the extension.
  GEMINI_CLI_EXTENSION_VERSION = 86,

  // Logs the previous version of the extension.
  GEMINI_CLI_EXTENSION_PREVIOUS_VERSION = 117,

  // Logs the source of the extension.
  GEMINI_CLI_EXTENSION_SOURCE = 87,

  // Logs the status of the extension install.
  GEMINI_CLI_EXTENSION_INSTALL_STATUS = 88,

  // Logs the status of the extension uninstall
  GEMINI_CLI_EXTENSION_UNINSTALL_STATUS = 96,

  // Logs the status of the extension uninstall
  GEMINI_CLI_EXTENSION_UPDATE_STATUS = 118,

  // Logs the setting scope for an extension enablement.
  GEMINI_CLI_EXTENSION_ENABLE_SETTING_SCOPE = 102,

  // Logs the setting scope for an extension disablement.
  GEMINI_CLI_EXTENSION_DISABLE_SETTING_SCOPE = 107,

  // ==========================================================================
  // Tool Output Truncated Event Keys
  // ===========================================================================

  // Logs the original length of the tool output.
  GEMINI_CLI_TOOL_OUTPUT_TRUNCATED_ORIGINAL_LENGTH = 89,

  // Logs the truncated length of the tool output.
  GEMINI_CLI_TOOL_OUTPUT_TRUNCATED_TRUNCATED_LENGTH = 90,

  // Logs the threshold at which the tool output was truncated.
  GEMINI_CLI_TOOL_OUTPUT_TRUNCATED_THRESHOLD = 91,

  // Logs the number of lines the tool output was truncated to.
  GEMINI_CLI_TOOL_OUTPUT_TRUNCATED_LINES = 92,

  // ==========================================================================
  // Model Router Event Keys
  // ==========================================================================

  // Logs the outcome of a model routing decision (e.g., which route/model was
  // selected).
  GEMINI_CLI_ROUTING_DECISION = 97,

  // Logs an event when the model router fails to make a decision or the chosen
  // route fails.
  GEMINI_CLI_ROUTING_FAILURE = 98,

  // Logs the latency in milliseconds for the router to make a decision.
  GEMINI_CLI_ROUTING_LATENCY_MS = 99,

  // Logs a specific reason for a routing failure.
  GEMINI_CLI_ROUTING_FAILURE_REASON = 100,

  // Logs the source of the decision.
  GEMINI_CLI_ROUTING_DECISION_SOURCE = 101,

  // Logs an event when the user uses the /model command.
  GEMINI_CLI_MODEL_SLASH_COMMAND = 108,
<<<<<<< HEAD
  GEMINI_CLI_FEEDBACK_TEXT = 111,
=======

  // ==========================================================================
  // Agent Event Keys
  // ==========================================================================

  // Logs the name of the agent.
  GEMINI_CLI_AGENT_NAME = 111,

  // Logs the unique ID of the agent instance.
  GEMINI_CLI_AGENT_ID = 112,

  // Logs the duration of the agent execution in milliseconds.
  GEMINI_CLI_AGENT_DURATION_MS = 113,

  // Logs the number of turns the agent took.
  GEMINI_CLI_AGENT_TURN_COUNT = 114,

  // Logs the reason for agent termination.
  GEMINI_CLI_AGENT_TERMINATE_REASON = 115,
>>>>>>> 907e51ac
}<|MERGE_RESOLUTION|>--- conflicted
+++ resolved
@@ -436,9 +436,8 @@
 
   // Logs an event when the user uses the /model command.
   GEMINI_CLI_MODEL_SLASH_COMMAND = 108,
-<<<<<<< HEAD
+
   GEMINI_CLI_FEEDBACK_TEXT = 111,
-=======
 
   // ==========================================================================
   // Agent Event Keys
@@ -458,5 +457,4 @@
 
   // Logs the reason for agent termination.
   GEMINI_CLI_AGENT_TERMINATE_REASON = 115,
->>>>>>> 907e51ac
 }