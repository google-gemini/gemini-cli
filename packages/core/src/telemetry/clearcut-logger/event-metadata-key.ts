/**
 * @license
 * Copyright 2025 Google LLC
 * SPDX-License-Identifier: Apache-2.0
 */

// Defines valid event metadata keys for Clearcut logging.
export enum EventMetadataKey {
  GEMINI_CLI_KEY_UNKNOWN = 0,

  // ==========================================================================
  // Start Session Event Keys
  // ===========================================================================

  // Logs the model id used in the session.
  GEMINI_CLI_START_SESSION_MODEL = 1,

  // Logs the embedding model id used in the session.
  GEMINI_CLI_START_SESSION_EMBEDDING_MODEL = 2,

  // Logs the sandbox that was used in the session.
  GEMINI_CLI_START_SESSION_SANDBOX = 3,

  // Logs the core tools that were enabled in the session.
  GEMINI_CLI_START_SESSION_CORE_TOOLS = 4,

  // Logs the approval mode that was used in the session.
  GEMINI_CLI_START_SESSION_APPROVAL_MODE = 5,

  // Logs whether an API key was used in the session.
  GEMINI_CLI_START_SESSION_API_KEY_ENABLED = 6,

  // Logs whether the Vertex API was used in the session.
  GEMINI_CLI_START_SESSION_VERTEX_API_ENABLED = 7,

  // Logs whether debug mode was enabled in the session.
  GEMINI_CLI_START_SESSION_DEBUG_MODE_ENABLED = 8,

  // Logs the MCP servers that were enabled in the session.
  GEMINI_CLI_START_SESSION_MCP_SERVERS = 9,

  // Logs whether user-collected telemetry was enabled in the session.
  GEMINI_CLI_START_SESSION_TELEMETRY_ENABLED = 10,

  // Logs whether prompt collection was enabled for user-collected telemetry.
  GEMINI_CLI_START_SESSION_TELEMETRY_LOG_USER_PROMPTS_ENABLED = 11,

  // Logs whether the session was configured to respect gitignore files.
  GEMINI_CLI_START_SESSION_RESPECT_GITIGNORE = 12,

  // ==========================================================================
  // User Prompt Event Keys
  // ===========================================================================

  // Logs the length of the prompt.
  GEMINI_CLI_USER_PROMPT_LENGTH = 13,

  // ==========================================================================
  // Tool Call Event Keys
  // ===========================================================================

  // Logs the function name.
  GEMINI_CLI_TOOL_CALL_NAME = 14,

  // Logs the user's decision about how to handle the tool call.
  GEMINI_CLI_TOOL_CALL_DECISION = 15,

  // Logs whether the tool call succeeded.
  GEMINI_CLI_TOOL_CALL_SUCCESS = 16,

  // Logs the tool call duration in milliseconds.
  GEMINI_CLI_TOOL_CALL_DURATION_MS = 17,

  // Logs the tool call error message, if any.
  GEMINI_CLI_TOOL_ERROR_MESSAGE = 18,

  // Logs the tool call error type, if any.
  GEMINI_CLI_TOOL_CALL_ERROR_TYPE = 19,

  // ==========================================================================
  // GenAI API Request Event Keys
  // ===========================================================================

  // Logs the model id of the request.
  GEMINI_CLI_API_REQUEST_MODEL = 20,

  // ==========================================================================
  // GenAI API Response Event Keys
  // ===========================================================================

  // Logs the model id of the API call.
  GEMINI_CLI_API_RESPONSE_MODEL = 21,

  // Logs the status code of the response.
  GEMINI_CLI_API_RESPONSE_STATUS_CODE = 22,

  // Logs the duration of the API call in milliseconds.
  GEMINI_CLI_API_RESPONSE_DURATION_MS = 23,

  // Logs the error message of the API call, if any.
  GEMINI_CLI_API_ERROR_MESSAGE = 24,

  // Logs the input token count of the API call.
  GEMINI_CLI_API_RESPONSE_INPUT_TOKEN_COUNT = 25,

  // Logs the output token count of the API call.
  GEMINI_CLI_API_RESPONSE_OUTPUT_TOKEN_COUNT = 26,

  // Logs the cached token count of the API call.
  GEMINI_CLI_API_RESPONSE_CACHED_TOKEN_COUNT = 27,

  // Logs the thinking token count of the API call.
  GEMINI_CLI_API_RESPONSE_THINKING_TOKEN_COUNT = 28,

  // Logs the tool use token count of the API call.
  GEMINI_CLI_API_RESPONSE_TOOL_TOKEN_COUNT = 29,

  // ==========================================================================
  // GenAI API Error Event Keys
  // ===========================================================================

  // Logs the model id of the API call.
  GEMINI_CLI_API_ERROR_MODEL = 30,

  // Logs the error type.
  GEMINI_CLI_API_ERROR_TYPE = 31,

  // Logs the status code of the error response.
  GEMINI_CLI_API_ERROR_STATUS_CODE = 32,

  // Logs the duration of the API call in milliseconds.
  GEMINI_CLI_API_ERROR_DURATION_MS = 33,

  // ==========================================================================
  // End Session Event Keys
  // ===========================================================================

  // Logs the end of a session.
  GEMINI_CLI_END_SESSION_ID = 34,

  // ==========================================================================
  // Shared Keys
  // ===========================================================================

  // Logs the Prompt Id
  GEMINI_CLI_PROMPT_ID = 35,

  // Logs the Auth type for the prompt, api responses and errors.
  GEMINI_CLI_AUTH_TYPE = 36,

  // Logs the total number of Google accounts ever used.
  GEMINI_CLI_GOOGLE_ACCOUNTS_COUNT = 37,

  // Logs the Surface from where the Gemini CLI was invoked, eg: VSCode.
  GEMINI_CLI_SURFACE = 39,

  // Logs the session id
  GEMINI_CLI_SESSION_ID = 40,

  // Logs the Gemini CLI version
  GEMINI_CLI_VERSION = 54,

  // Logs the Gemini CLI Git commit hash
  GEMINI_CLI_GIT_COMMIT_HASH = 55,

  // ==========================================================================
  // Loop Detected Event Keys
  // ===========================================================================

  // Logs the type of loop detected.
  GEMINI_CLI_LOOP_DETECTED_TYPE = 38,

  // ==========================================================================
  // Slash Command Event Keys
  // ===========================================================================

  // Logs the name of the slash command.
  GEMINI_CLI_SLASH_COMMAND_NAME = 41,

  // Logs the subcommand of the slash command.
  GEMINI_CLI_SLASH_COMMAND_SUBCOMMAND = 42,

  // Logs the status of the slash command (e.g. 'success', 'error')
  GEMINI_CLI_SLASH_COMMAND_STATUS = 51,

  // ==========================================================================
  // Next Speaker Check Event Keys
  // ===========================================================================

  // Logs the finish reason of the previous streamGenerateContent response
  GEMINI_CLI_RESPONSE_FINISH_REASON = 43,

  // Logs the result of the next speaker check
  GEMINI_CLI_NEXT_SPEAKER_CHECK_RESULT = 44,

  // ==========================================================================
  // Malformed JSON Response Event Keys
  // ==========================================================================

  // Logs the model that produced the malformed JSON response.
  GEMINI_CLI_MALFORMED_JSON_RESPONSE_MODEL = 45,

  // ==========================================================================
  // IDE Connection Event Keys
  // ===========================================================================

  // Logs the type of the IDE connection.
  GEMINI_CLI_IDE_CONNECTION_TYPE = 46,

  // Logs AI added lines in edit/write tool response.
  GEMINI_CLI_AI_ADDED_LINES = 47,

  // Logs AI removed lines in edit/write tool response.
  GEMINI_CLI_AI_REMOVED_LINES = 48,

  // Logs user added lines in edit/write tool response.
  GEMINI_CLI_USER_ADDED_LINES = 49,

  // Logs user removed lines in edit/write tool response.
  GEMINI_CLI_USER_REMOVED_LINES = 50,

  // ==========================================================================
  // Kitty Sequence Overflow Event Keys
  // ===========================================================================

  // Logs the truncated kitty sequence.
  GEMINI_CLI_KITTY_TRUNCATED_SEQUENCE = 52,

  // Logs the length of the kitty sequence that overflowed.
  GEMINI_CLI_KITTY_SEQUENCE_LENGTH = 53,

  // Logs the number of tokens before context window compression.
  GEMINI_CLI_COMPRESSION_TOKENS_BEFORE = 60,

  // Logs the number of tokens after context window compression.
  GEMINI_CLI_COMPRESSION_TOKENS_AFTER = 61,

  // Logs tool type whether it is mcp or native.
  GEMINI_CLI_TOOL_TYPE = 62,

<<<<<<< HEAD
  // ==========================================================================
  // Research Event Keys
  // ===========================================================================

  // Logs the research opt-in status (true/false)
  GEMINI_CLI_RESEARCH_OPT_IN_STATUS = 64,

  // Logs the contact email for research participation
  GEMINI_CLI_RESEARCH_CONTACT_EMAIL = 65,

  // Logs the user ID for research events
  GEMINI_CLI_RESEARCH_USER_ID = 66,

  // Logs the type of research feedback
  GEMINI_CLI_RESEARCH_FEEDBACK_TYPE = 67,

  // Logs the content of research feedback
  GEMINI_CLI_RESEARCH_FEEDBACK_CONTENT = 68,

  // Logs survey responses for research feedback (JSON stringified)
  GEMINI_CLI_RESEARCH_SURVEY_RESPONSES = 69,
=======
  // Logs count of MCP servers in Start Session Event
  GEMINI_CLI_START_SESSION_MCP_SERVERS_COUNT = 63,

  // Logs count of MCP tools in Start Session Event
  GEMINI_CLI_START_SESSION_MCP_TOOLS_COUNT = 64,

  // Logs name of MCP tools as comma seperated string
  GEMINI_CLI_START_SESSION_MCP_TOOLS = 65,
>>>>>>> acedcfb8
}<|MERGE_RESOLUTION|>--- conflicted
+++ resolved
@@ -238,29 +238,6 @@
   // Logs tool type whether it is mcp or native.
   GEMINI_CLI_TOOL_TYPE = 62,
 
-<<<<<<< HEAD
-  // ==========================================================================
-  // Research Event Keys
-  // ===========================================================================
-
-  // Logs the research opt-in status (true/false)
-  GEMINI_CLI_RESEARCH_OPT_IN_STATUS = 64,
-
-  // Logs the contact email for research participation
-  GEMINI_CLI_RESEARCH_CONTACT_EMAIL = 65,
-
-  // Logs the user ID for research events
-  GEMINI_CLI_RESEARCH_USER_ID = 66,
-
-  // Logs the type of research feedback
-  GEMINI_CLI_RESEARCH_FEEDBACK_TYPE = 67,
-
-  // Logs the content of research feedback
-  GEMINI_CLI_RESEARCH_FEEDBACK_CONTENT = 68,
-
-  // Logs survey responses for research feedback (JSON stringified)
-  GEMINI_CLI_RESEARCH_SURVEY_RESPONSES = 69,
-=======
   // Logs count of MCP servers in Start Session Event
   GEMINI_CLI_START_SESSION_MCP_SERVERS_COUNT = 63,
 
@@ -269,5 +246,26 @@
 
   // Logs name of MCP tools as comma seperated string
   GEMINI_CLI_START_SESSION_MCP_TOOLS = 65,
->>>>>>> acedcfb8
+
+  // ==========================================================================
+  // Research Event Keys
+  // ===========================================================================
+
+  // Logs the research opt-in status (true/false)
+  GEMINI_CLI_RESEARCH_OPT_IN_STATUS = 66,
+
+  // Logs the contact email for research participation
+  GEMINI_CLI_RESEARCH_CONTACT_EMAIL = 67,
+
+  // Logs the user ID for research events
+  GEMINI_CLI_RESEARCH_USER_ID = 68,
+
+  // Logs the type of research feedback
+  GEMINI_CLI_RESEARCH_FEEDBACK_TYPE = 69,
+
+  // Logs the content of research feedback
+  GEMINI_CLI_RESEARCH_FEEDBACK_CONTENT = 70,
+
+  // Logs survey responses for research feedback (JSON stringified)
+  GEMINI_CLI_RESEARCH_SURVEY_RESPONSES = 71,
 }