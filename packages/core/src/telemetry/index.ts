/**
 * @license
 * Copyright 2025 Google LLC
 * SPDX-License-Identifier: Apache-2.0
 */

export enum TelemetryTarget {
  GCP = 'gcp',
  LOCAL = 'local',
}

const DEFAULT_TELEMETRY_TARGET = TelemetryTarget.LOCAL;
const DEFAULT_OTLP_ENDPOINT = 'http://localhost:4317';

export { DEFAULT_TELEMETRY_TARGET, DEFAULT_OTLP_ENDPOINT };
export {
  initializeTelemetry,
  shutdownTelemetry,
  isTelemetrySdkInitialized,
} from './sdk.js';
export {
  logCliConfiguration,
  logUserPrompt,
  logToolCall,
  logApiRequest,
  logApiError,
  logApiResponse,
  logFlashFallback,
  logSlashCommand,
  logKittySequenceOverflow,
} from './loggers.js';
export {
  StartSessionEvent,
  EndSessionEvent,
  UserPromptEvent,
  ToolCallEvent,
  ApiRequestEvent,
  ApiErrorEvent,
  ApiResponseEvent,
  TelemetryEvent,
  FlashFallbackEvent,
  SlashCommandEvent,
<<<<<<< HEAD
  KittySequenceOverflowEvent,
=======
  makeSlashCommandEvent,
  SlashCommandStatus,
>>>>>>> f81ccd8d
} from './types.js';
export { SpanStatusCode, ValueType } from '@opentelemetry/api';
export { SemanticAttributes } from '@opentelemetry/semantic-conventions';
export * from './uiTelemetry.js';<|MERGE_RESOLUTION|>--- conflicted
+++ resolved
@@ -40,12 +40,9 @@
   TelemetryEvent,
   FlashFallbackEvent,
   SlashCommandEvent,
-<<<<<<< HEAD
   KittySequenceOverflowEvent,
-=======
   makeSlashCommandEvent,
   SlashCommandStatus,
->>>>>>> f81ccd8d
 } from './types.js';
 export { SpanStatusCode, ValueType } from '@opentelemetry/api';
 export { SemanticAttributes } from '@opentelemetry/semantic-conventions';
