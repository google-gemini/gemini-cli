/**
 * @license
 * Copyright 2025 Google LLC
 * SPDX-License-Identifier: Apache-2.0
 */

export enum TelemetryTarget {
  GCP = 'gcp',
  LOCAL = 'local',
}

const DEFAULT_TELEMETRY_TARGET = TelemetryTarget.LOCAL;
const DEFAULT_OTLP_ENDPOINT = 'http://localhost:4317';

export { DEFAULT_TELEMETRY_TARGET, DEFAULT_OTLP_ENDPOINT };
export {
  initializeTelemetry,
  shutdownTelemetry,
  isTelemetrySdkInitialized,
} from './sdk.js';
export {
  logCliConfiguration,
  logUserPrompt,
  logToolCall,
  logApiRequest,
  logApiError,
  logApiResponse,
  logFlashFallback,
  logSlashCommand,
  logConversationFinishedEvent,
  logKittySequenceOverflow,
  logChatCompression,
} from './loggers.js';
export type { SlashCommandEvent, ChatCompressionEvent } from './types.js';
export {
  SlashCommandStatus,
  EndSessionEvent,
  UserPromptEvent,
  ApiRequestEvent,
  ApiErrorEvent,
  ApiResponseEvent,
  FlashFallbackEvent,
<<<<<<< HEAD
  StartSessionEvent,
  ToolCallEvent,
=======
  ConversationFinishedEvent,
>>>>>>> ee4feea0
  KittySequenceOverflowEvent,
} from './types.js';
export { makeSlashCommandEvent, makeChatCompressionEvent } from './types.js';
export type { TelemetryEvent } from './types.js';
export { SpanStatusCode, ValueType } from '@opentelemetry/api';
export { SemanticAttributes } from '@opentelemetry/semantic-conventions';
export * from './uiTelemetry.js';<|MERGE_RESOLUTION|>--- conflicted
+++ resolved
@@ -40,12 +40,9 @@
   ApiErrorEvent,
   ApiResponseEvent,
   FlashFallbackEvent,
-<<<<<<< HEAD
   StartSessionEvent,
   ToolCallEvent,
-=======
   ConversationFinishedEvent,
->>>>>>> ee4feea0
   KittySequenceOverflowEvent,
 } from './types.js';
 export { makeSlashCommandEvent, makeChatCompressionEvent } from './types.js';
