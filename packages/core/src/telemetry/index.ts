/**
 * @license
 * Copyright 2025 Google LLC
 * SPDX-License-Identifier: Apache-2.0
 */

export enum TelemetryTarget {
  GCP = 'gcp',
  LOCAL = 'local',
}

const DEFAULT_TELEMETRY_TARGET = TelemetryTarget.LOCAL;
const DEFAULT_OTLP_ENDPOINT = 'http://localhost:4317';

export { DEFAULT_TELEMETRY_TARGET, DEFAULT_OTLP_ENDPOINT };
export {
  initializeTelemetry,
  shutdownTelemetry,
  isTelemetrySdkInitialized,
} from './sdk.js';
export {
  logCliConfiguration,
  logUserPrompt,
  logToolCall,
  logApiRequest,
  logApiError,
  logApiResponse,
  logFlashFallback,
  logSlashCommand,
  logConversationFinishedEvent,
  logKittySequenceOverflow,
  logResearchOptIn,
  logChatCompression,
  logToolOutputTruncated,
} from './loggers.js';
export type {
  SlashCommandEvent,
  ChatCompressionEvent,
  TelemetryEvent,
  ResearchOptInEvent,
} from './types.js';
export {
  SlashCommandStatus,
  EndSessionEvent,
  UserPromptEvent,
  ApiRequestEvent,
  ApiErrorEvent,
  ApiResponseEvent,
  FlashFallbackEvent,
  StartSessionEvent,
  ToolCallEvent,
  ConversationFinishedEvent,
  KittySequenceOverflowEvent,
<<<<<<< HEAD
  makeSlashCommandEvent,
  makeResearchOptInEvent,
  makeChatCompressionEvent,
=======
  ToolOutputTruncatedEvent,
>>>>>>> f9f4b2a2
} from './types.js';
export { SpanStatusCode, ValueType } from '@opentelemetry/api';
export { SemanticAttributes } from '@opentelemetry/semantic-conventions';
export * from './uiTelemetry.js';
export { HighWaterMarkTracker } from './high-water-mark-tracker.js';
export { RateLimiter } from './rate-limiter.js';<|MERGE_RESOLUTION|>--- conflicted
+++ resolved
@@ -51,13 +51,10 @@
   ToolCallEvent,
   ConversationFinishedEvent,
   KittySequenceOverflowEvent,
-<<<<<<< HEAD
   makeSlashCommandEvent,
   makeResearchOptInEvent,
   makeChatCompressionEvent,
-=======
   ToolOutputTruncatedEvent,
->>>>>>> f9f4b2a2
 } from './types.js';
 export { SpanStatusCode, ValueType } from '@opentelemetry/api';
 export { SemanticAttributes } from '@opentelemetry/semantic-conventions';
