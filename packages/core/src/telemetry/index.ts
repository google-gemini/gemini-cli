/**
 * @license
 * Copyright 2025 Google LLC
 * SPDX-License-Identifier: Apache-2.0
 */

export enum TelemetryTarget {
  GCP = 'gcp',
  LOCAL = 'local',
}

const DEFAULT_TELEMETRY_TARGET = TelemetryTarget.LOCAL;
const DEFAULT_OTLP_ENDPOINT = 'http://localhost:4317';

export { DEFAULT_TELEMETRY_TARGET, DEFAULT_OTLP_ENDPOINT };
export {
  initializeTelemetry,
  shutdownTelemetry,
  isTelemetrySdkInitialized,
} from './sdk.js';
export {
  logCliConfiguration,
  logUserPrompt,
  logToolCall,
  logApiRequest,
  logApiError,
  logApiResponse,
  logFlashFallback,
  logSlashCommand,
  logKittySequenceOverflow,
<<<<<<< HEAD
  logResearchOptIn,
  logResearchFeedback,
=======
  logChatCompression,
>>>>>>> fb3ceb0d
} from './loggers.js';
export {
  StartSessionEvent,
  EndSessionEvent,
  UserPromptEvent,
  ToolCallEvent,
  ApiRequestEvent,
  ApiErrorEvent,
  ApiResponseEvent,
  TelemetryEvent,
  FlashFallbackEvent,
  KittySequenceOverflowEvent,
  SlashCommandEvent,
  makeSlashCommandEvent,
  SlashCommandStatus,
<<<<<<< HEAD
  ResearchOptInEvent,
  ResearchFeedbackEvent,
=======
  ChatCompressionEvent,
  makeChatCompressionEvent,
>>>>>>> fb3ceb0d
} from './types.js';
export { SpanStatusCode, ValueType } from '@opentelemetry/api';
export { SemanticAttributes } from '@opentelemetry/semantic-conventions';
export * from './uiTelemetry.js';<|MERGE_RESOLUTION|>--- conflicted
+++ resolved
@@ -28,12 +28,9 @@
   logFlashFallback,
   logSlashCommand,
   logKittySequenceOverflow,
-<<<<<<< HEAD
   logResearchOptIn,
   logResearchFeedback,
-=======
   logChatCompression,
->>>>>>> fb3ceb0d
 } from './loggers.js';
 export {
   StartSessionEvent,
@@ -49,13 +46,10 @@
   SlashCommandEvent,
   makeSlashCommandEvent,
   SlashCommandStatus,
-<<<<<<< HEAD
   ResearchOptInEvent,
   ResearchFeedbackEvent,
-=======
   ChatCompressionEvent,
   makeChatCompressionEvent,
->>>>>>> fb3ceb0d
 } from './types.js';
 export { SpanStatusCode, ValueType } from '@opentelemetry/api';
 export { SemanticAttributes } from '@opentelemetry/semantic-conventions';
