--- conflicted
+++ resolved
@@ -40,12 +40,8 @@
   TelemetryEvent,
   FlashFallbackEvent,
   SlashCommandEvent,
-<<<<<<< HEAD
   makeSlashCommandEvent,
   SlashCommandStatus,
-=======
-  KittySequenceOverflowEvent,
->>>>>>> e4473a90
 } from './types.js';
 export { SpanStatusCode, ValueType } from '@opentelemetry/api';
 export { SemanticAttributes } from '@opentelemetry/semantic-conventions';
