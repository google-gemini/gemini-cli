/**
 * @license
 * Copyright 2025 Google LLC
 * SPDX-License-Identifier: Apache-2.0
 */

import type {
  AnyToolInvocation,
  CompletedToolCall,
  ContentGeneratorConfig,
  ErroredToolCall,
} from '../index.js';
import {
  AuthType,
  EditTool,
  GeminiClient,
  ToolConfirmationOutcome,
  ToolErrorType,
  ToolRegistry,
} from '../index.js';
import { OutputFormat } from '../output/types.js';
import { logs } from '@opentelemetry/api-logs';
import type { Config } from '../config/config.js';
import {
  logApiError,
  logApiRequest,
  logApiResponse,
  logCliConfiguration,
  logUserPrompt,
  logToolCall,
  logFlashFallback,
  logChatCompression,
  logMalformedJsonResponse,
  logFileOperation,
  logRipgrepFallback,
  logToolOutputTruncated,
  logModelRouting,
  logExtensionEnable,
  logExtensionDisable,
  logExtensionInstallEvent,
  logExtensionUninstall,
  logAgentStart,
  logAgentFinish,
  logWebFetchFallbackAttempt,
  logExtensionUpdateEvent,
} from './loggers.js';
import { ToolCallDecision } from './tool-call-decision.js';
import {
  EVENT_API_ERROR,
  EVENT_API_REQUEST,
  EVENT_API_RESPONSE,
  EVENT_CLI_CONFIG,
  EVENT_TOOL_CALL,
  EVENT_USER_PROMPT,
  EVENT_FLASH_FALLBACK,
  EVENT_MALFORMED_JSON_RESPONSE,
  EVENT_FILE_OPERATION,
  EVENT_RIPGREP_FALLBACK,
  EVENT_MODEL_ROUTING,
  EVENT_EXTENSION_ENABLE,
  EVENT_EXTENSION_DISABLE,
  EVENT_EXTENSION_INSTALL,
  EVENT_EXTENSION_UNINSTALL,
  EVENT_TOOL_OUTPUT_TRUNCATED,
  EVENT_AGENT_START,
  EVENT_AGENT_FINISH,
  EVENT_WEB_FETCH_FALLBACK_ATTEMPT,
  ApiErrorEvent,
  ApiRequestEvent,
  ApiResponseEvent,
  StartSessionEvent,
  ToolCallEvent,
  UserPromptEvent,
  FlashFallbackEvent,
  RipgrepFallbackEvent,
  MalformedJsonResponseEvent,
  makeChatCompressionEvent,
  FileOperationEvent,
  ToolOutputTruncatedEvent,
  ModelRoutingEvent,
  ExtensionEnableEvent,
  ExtensionDisableEvent,
  ExtensionInstallEvent,
  ExtensionUninstallEvent,
  AgentStartEvent,
  AgentFinishEvent,
  WebFetchFallbackAttemptEvent,
  ExtensionUpdateEvent,
  EVENT_EXTENSION_UPDATE,
} from './types.js';
import * as metrics from './metrics.js';
import { FileOperation } from './metrics.js';
import * as sdk from './sdk.js';
import { vi, describe, beforeEach, it, expect, afterEach } from 'vitest';
<<<<<<< HEAD
import { type GeminiCLIExtension } from '@thacio/auditaria-cli-core';
=======
import { type GeminiCLIExtension } from '../config/config.js';
>>>>>>> b382ae68
import {
  FinishReason,
  type CallableTool,
  type GenerateContentResponseUsageMetadata,
} from '@google/genai';
import { DiscoveredMCPTool } from '../tools/mcp-tool.js';
import * as uiTelemetry from './uiTelemetry.js';
import { makeFakeConfig } from '../test-utils/config.js';
import { ClearcutLogger } from './clearcut-logger/clearcut-logger.js';
import { UserAccountManager } from '../utils/userAccountManager.js';
import { InstallationManager } from '../utils/installationManager.js';
import { AgentTerminateMode } from '../agents/types.js';

describe('loggers', () => {
  const mockLogger = {
    emit: vi.fn(),
  };
  const mockUiEvent = {
    addEvent: vi.fn(),
  };

  beforeEach(() => {
    vi.clearAllMocks();
    vi.spyOn(sdk, 'isTelemetrySdkInitialized').mockReturnValue(true);
    vi.spyOn(logs, 'getLogger').mockReturnValue(mockLogger);
    vi.spyOn(uiTelemetry.uiTelemetryService, 'addEvent').mockImplementation(
      mockUiEvent.addEvent,
    );
    vi.spyOn(
      UserAccountManager.prototype,
      'getCachedGoogleAccount',
    ).mockReturnValue('test-user@example.com');
    vi.spyOn(
      InstallationManager.prototype,
      'getInstallationId',
    ).mockReturnValue('test-installation-id');
    vi.useFakeTimers();
    vi.setSystemTime(new Date('2025-01-01T00:00:00.000Z'));
  });

  describe('logChatCompression', () => {
    beforeEach(() => {
      vi.spyOn(metrics, 'recordChatCompressionMetrics');
      vi.spyOn(ClearcutLogger.prototype, 'logChatCompressionEvent');
    });

    it('logs the chat compression event to Clearcut', () => {
      const mockConfig = makeFakeConfig();

      const event = makeChatCompressionEvent({
        tokens_before: 9001,
        tokens_after: 9000,
      });

      logChatCompression(mockConfig, event);

      expect(
        ClearcutLogger.prototype.logChatCompressionEvent,
      ).toHaveBeenCalledWith(event);
    });

    it('records the chat compression event to OTEL', () => {
      const mockConfig = makeFakeConfig();

      logChatCompression(
        mockConfig,
        makeChatCompressionEvent({
          tokens_before: 9001,
          tokens_after: 9000,
        }),
      );

      expect(metrics.recordChatCompressionMetrics).toHaveBeenCalledWith(
        mockConfig,
        { tokens_before: 9001, tokens_after: 9000 },
      );
    });
  });

  describe('logCliConfiguration', () => {
    it('should log the cli configuration', () => {
      const mockConfig = {
        getSessionId: () => 'test-session-id',
        getModel: () => 'test-model',
        getEmbeddingModel: () => 'test-embedding-model',
        getSandbox: () => true,
        getCoreTools: () => ['ls', 'read-file'],
        getApprovalMode: () => 'default',
        getContentGeneratorConfig: () => ({
          model: 'test-model',
          apiKey: 'test-api-key',
          authType: AuthType.USE_VERTEX_AI,
        }),
        getTelemetryEnabled: () => true,
        getUsageStatisticsEnabled: () => true,
        getTelemetryLogPromptsEnabled: () => true,
        getFileFilteringRespectGitIgnore: () => true,
        getFileFilteringAllowBuildArtifacts: () => false,
        getDebugMode: () => true,
        getMcpServers: () => ({
          'test-server': {
            command: 'test-command',
          },
        }),
        getQuestion: () => 'test-question',
        getTargetDir: () => 'target-dir',
        getProxy: () => 'http://test.proxy.com:8080',
        getOutputFormat: () => OutputFormat.JSON,
        getExtensions: () =>
          [
            { name: 'ext-one', id: 'id-one' },
            { name: 'ext-two', id: 'id-two' },
          ] as GeminiCLIExtension[],
      } as unknown as Config;

      const startSessionEvent = new StartSessionEvent(mockConfig);
      logCliConfiguration(mockConfig, startSessionEvent);

      expect(mockLogger.emit).toHaveBeenCalledWith({
        body: 'CLI configuration loaded.',
        attributes: {
          'session.id': 'test-session-id',
          'user.email': 'test-user@example.com',
          'installation.id': 'test-installation-id',
          'event.name': EVENT_CLI_CONFIG,
          'event.timestamp': '2025-01-01T00:00:00.000Z',
          model: 'test-model',
          embedding_model: 'test-embedding-model',
          sandbox_enabled: true,
          core_tools_enabled: 'ls,read-file',
          approval_mode: 'default',
          api_key_enabled: true,
          vertex_ai_enabled: true,
          log_user_prompts_enabled: true,
          file_filtering_respect_git_ignore: true,
          debug_mode: true,
          mcp_servers: 'test-server',
          mcp_servers_count: 1,
          mcp_tools: undefined,
          mcp_tools_count: undefined,
          output_format: 'json',
          extension_ids: 'id-one,id-two',
          extensions_count: 2,
          extensions: 'ext-one,ext-two',
          auth_type: 'vertex-ai',
        },
      });
    });
  });

  describe('logUserPrompt', () => {
    const mockConfig = {
      getSessionId: () => 'test-session-id',
      getTelemetryEnabled: () => true,
      getTelemetryLogPromptsEnabled: () => true,
      getUsageStatisticsEnabled: () => true,
    } as unknown as Config;

    it('should log a user prompt', () => {
      const event = new UserPromptEvent(
        11,
        'prompt-id-8',
        AuthType.USE_VERTEX_AI,
        'test-prompt',
      );

      logUserPrompt(mockConfig, event);

      expect(mockLogger.emit).toHaveBeenCalledWith({
        body: 'User prompt. Length: 11.',
        attributes: {
          'session.id': 'test-session-id',
          'user.email': 'test-user@example.com',
          'installation.id': 'test-installation-id',
          'event.name': EVENT_USER_PROMPT,
          'event.timestamp': '2025-01-01T00:00:00.000Z',
          prompt_length: 11,
          prompt: 'test-prompt',
          prompt_id: 'prompt-id-8',
          auth_type: 'vertex-ai',
        },
      });
    });

    it('should not log prompt if disabled', () => {
      const mockConfig = {
        getSessionId: () => 'test-session-id',
        getTelemetryEnabled: () => true,
        getTelemetryLogPromptsEnabled: () => false,
        getTargetDir: () => 'target-dir',
        getUsageStatisticsEnabled: () => true,
      } as unknown as Config;
      const event = new UserPromptEvent(
        11,
        'prompt-id-9',
        AuthType.CLOUD_SHELL,
        'test-prompt',
      );

      logUserPrompt(mockConfig, event);

      expect(mockLogger.emit).toHaveBeenCalledWith({
        body: 'User prompt. Length: 11.',
        attributes: {
          'session.id': 'test-session-id',
          'user.email': 'test-user@example.com',
          'installation.id': 'test-installation-id',
          'event.name': EVENT_USER_PROMPT,
          'event.timestamp': '2025-01-01T00:00:00.000Z',
          prompt_length: 11,
          prompt_id: 'prompt-id-9',
          auth_type: 'cloud-shell',
        },
      });
    });
  });

  describe('logApiResponse', () => {
    const mockConfig = {
      getSessionId: () => 'test-session-id',
      getTargetDir: () => 'target-dir',
      getUsageStatisticsEnabled: () => true,
      getTelemetryEnabled: () => true,
      getTelemetryLogPromptsEnabled: () => true,
    } as Config;

    const mockMetrics = {
      recordApiResponseMetrics: vi.fn(),
      recordTokenUsageMetrics: vi.fn(),
    };

    beforeEach(() => {
      vi.spyOn(metrics, 'recordApiResponseMetrics').mockImplementation(
        mockMetrics.recordApiResponseMetrics,
      );
      vi.spyOn(metrics, 'recordTokenUsageMetrics').mockImplementation(
        mockMetrics.recordTokenUsageMetrics,
      );
    });

    it('should log an API response with all fields', () => {
      const usageData: GenerateContentResponseUsageMetadata = {
        promptTokenCount: 17,
        candidatesTokenCount: 50,
        cachedContentTokenCount: 10,
        thoughtsTokenCount: 5,
        toolUsePromptTokenCount: 2,
      };
      const event = new ApiResponseEvent(
        'test-model',
        100,
        {
          prompt_id: 'prompt-id-1',
          contents: [
            {
              role: 'user',
              parts: [{ text: 'Hello' }],
            },
          ],
          generate_content_config: {
            temperature: 1,
            topP: 2,
            topK: 3,
            responseMimeType: 'text/plain',
            candidateCount: 1,
            seed: 678,
            frequencyPenalty: 10,
            maxOutputTokens: 8000,
            presencePenalty: 6,
            stopSequences: ['stop', 'please stop'],
            systemInstruction: {
              role: 'model',
              parts: [{ text: 'be nice' }],
            },
          },
          server: {
            address: 'foo.com',
            port: 8080,
          },
        },
        {
          response_id: '',
          candidates: [
            {
              content: {
                role: 'model',
                parts: [{ text: 'candidate 1' }],
              },
              finishReason: FinishReason.STOP,
            },
          ],
        },
        AuthType.LOGIN_WITH_GOOGLE,
        usageData,
        'test-response',
      );

      logApiResponse(mockConfig, event);

      expect(mockLogger.emit).toHaveBeenCalledWith({
        body: 'API response from test-model. Status: 200. Duration: 100ms.',
        attributes: expect.objectContaining({
          'event.name': EVENT_API_RESPONSE,
          prompt_id: 'prompt-id-1',
        }),
      });

      expect(mockLogger.emit).toHaveBeenCalledWith({
        body: 'GenAI operation details from test-model. Status: 200. Duration: 100ms.',
        attributes: expect.objectContaining({
          'event.name': 'gen_ai.client.inference.operation.details',
          'gen_ai.request.model': 'test-model',
          'gen_ai.request.temperature': 1,
          'gen_ai.request.top_p': 2,
          'gen_ai.request.top_k': 3,
          'gen_ai.input.messages':
            '[{"role":"user","parts":[{"type":"text","content":"Hello"}]}]',
          'gen_ai.output.messages':
            '[{"finish_reason":"stop","role":"system","parts":[{"type":"text","content":"candidate 1"}]}]',
          'gen_ai.response.finish_reasons': ['stop'],
          'gen_ai.response.model': 'test-model',
          'gen_ai.usage.input_tokens': 17,
          'gen_ai.usage.output_tokens': 50,
          'gen_ai.operation.name': 'generate_content',
          'gen_ai.output.type': 'text',
          'gen_ai.request.choice.count': 1,
          'gen_ai.request.seed': 678,
          'gen_ai.request.frequency_penalty': 10,
          'gen_ai.request.presence_penalty': 6,
          'gen_ai.request.max_tokens': 8000,
          'server.address': 'foo.com',
          'server.port': 8080,
          'gen_ai.request.stop_sequences': ['stop', 'please stop'],
          'gen_ai.system_instructions': '[{"type":"text","content":"be nice"}]',
        }),
      });

      expect(mockMetrics.recordApiResponseMetrics).toHaveBeenCalledWith(
        mockConfig,
        100,
        {
          model: 'test-model',
          status_code: 200,
          genAiAttributes: {
            'gen_ai.operation.name': 'generate_content',
            'gen_ai.provider.name': 'gcp.vertex_ai',
            'gen_ai.request.model': 'test-model',
            'gen_ai.response.model': 'test-model',
          },
        },
      );

      // Verify token usage calls for all token types
      expect(mockMetrics.recordTokenUsageMetrics).toHaveBeenCalledWith(
        mockConfig,
        17,
        {
          model: 'test-model',
          type: 'input',
          genAiAttributes: {
            'gen_ai.operation.name': 'generate_content',
            'gen_ai.provider.name': 'gcp.vertex_ai',
            'gen_ai.request.model': 'test-model',
            'gen_ai.response.model': 'test-model',
          },
        },
      );

      expect(mockMetrics.recordTokenUsageMetrics).toHaveBeenCalledWith(
        mockConfig,
        50,
        {
          model: 'test-model',
          type: 'output',
          genAiAttributes: {
            'gen_ai.operation.name': 'generate_content',
            'gen_ai.provider.name': 'gcp.vertex_ai',
            'gen_ai.request.model': 'test-model',
            'gen_ai.response.model': 'test-model',
          },
        },
      );

      expect(mockUiEvent.addEvent).toHaveBeenCalledWith({
        ...event,
        'event.name': EVENT_API_RESPONSE,
        'event.timestamp': '2025-01-01T00:00:00.000Z',
      });
    });
  });

  describe('logApiError', () => {
    const mockConfig = {
      getSessionId: () => 'test-session-id',
      getTargetDir: () => 'target-dir',
      getUsageStatisticsEnabled: () => true,
      getTelemetryEnabled: () => true,
      getTelemetryLogPromptsEnabled: () => true,
    } as Config;

    const mockMetrics = {
      recordApiResponseMetrics: vi.fn(),
      recordApiErrorMetrics: vi.fn(),
      recordTokenUsageMetrics: vi.fn(),
    };

    beforeEach(() => {
      vi.spyOn(metrics, 'recordApiResponseMetrics').mockImplementation(
        mockMetrics.recordApiResponseMetrics,
      );
      vi.spyOn(metrics, 'recordApiErrorMetrics').mockImplementation(
        mockMetrics.recordApiErrorMetrics,
      );
    });

    it('should log an API error with all fields', () => {
      const event = new ApiErrorEvent(
        'test-model',
        'UNAVAILABLE. {"error":{"code":503,"message":"The model is overloaded. Please try again later.","status":"UNAVAILABLE"}}',
        100,
        {
          prompt_id: 'prompt-id-1',
          contents: [
            {
              role: 'user',
              parts: [{ text: 'Hello' }],
            },
          ],
          generate_content_config: {
            temperature: 1,
            topP: 2,
            topK: 3,
            responseMimeType: 'text/plain',
            candidateCount: 1,
            seed: 678,
            frequencyPenalty: 10,
            maxOutputTokens: 8000,
            presencePenalty: 6,
            stopSequences: ['stop', 'please stop'],
            systemInstruction: {
              role: 'model',
              parts: [{ text: 'be nice' }],
            },
          },
          server: {
            address: 'foo.com',
            port: 8080,
          },
        },
        AuthType.LOGIN_WITH_GOOGLE,
        'ApiError',
        503,
      );

      logApiError(mockConfig, event);

      expect(mockLogger.emit).toHaveBeenCalledWith({
        body: 'API error for test-model. Error: UNAVAILABLE. {"error":{"code":503,"message":"The model is overloaded. Please try again later.","status":"UNAVAILABLE"}}. Duration: 100ms.',
        attributes: expect.objectContaining({
          'event.name': EVENT_API_ERROR,
          prompt_id: 'prompt-id-1',
        }),
      });

      expect(mockLogger.emit).toHaveBeenCalledWith({
        body: 'GenAI operation error details from test-model. Error: UNAVAILABLE. {"error":{"code":503,"message":"The model is overloaded. Please try again later.","status":"UNAVAILABLE"}}. Duration: 100ms.',
        attributes: expect.objectContaining({
          'event.name': 'gen_ai.client.inference.operation.details',
          'gen_ai.request.model': 'test-model',
          'gen_ai.request.temperature': 1,
          'gen_ai.request.top_p': 2,
          'gen_ai.request.top_k': 3,
          'gen_ai.input.messages':
            '[{"role":"user","parts":[{"type":"text","content":"Hello"}]}]',
          'gen_ai.operation.name': 'generate_content',
          'gen_ai.output.type': 'text',
          'gen_ai.request.choice.count': 1,
          'gen_ai.request.seed': 678,
          'gen_ai.request.frequency_penalty': 10,
          'gen_ai.request.presence_penalty': 6,
          'gen_ai.request.max_tokens': 8000,
          'server.address': 'foo.com',
          'server.port': 8080,
          'gen_ai.request.stop_sequences': ['stop', 'please stop'],
          'gen_ai.system_instructions': '[{"type":"text","content":"be nice"}]',
        }),
      });

      expect(mockMetrics.recordApiErrorMetrics).toHaveBeenCalledWith(
        mockConfig,
        100,
        {
          model: 'test-model',
          status_code: 503,
          error_type: 'ApiError',
        },
      );

      expect(mockMetrics.recordApiResponseMetrics).toHaveBeenCalledWith(
        mockConfig,
        100,
        {
          model: 'test-model',
          status_code: 503,
          genAiAttributes: {
            'gen_ai.operation.name': 'generate_content',
            'gen_ai.provider.name': 'gcp.vertex_ai',
            'gen_ai.request.model': 'test-model',
            'gen_ai.response.model': 'test-model',
            'error.type': 'ApiError',
          },
        },
      );

      expect(mockUiEvent.addEvent).toHaveBeenCalledWith({
        ...event,
        'event.name': EVENT_API_ERROR,
        'event.timestamp': '2025-01-01T00:00:00.000Z',
      });
    });
  });

  describe('logApiRequest', () => {
    const mockConfig = {
      getSessionId: () => 'test-session-id',
      getTargetDir: () => 'target-dir',
      getUsageStatisticsEnabled: () => true,
      getTelemetryEnabled: () => true,
      getTelemetryLogPromptsEnabled: () => true,
    } as Config;

    it('should log an API request with request_text', () => {
      const event = new ApiRequestEvent(
        'test-model',
        'prompt-id-7',
        'This is a test request',
      );

      logApiRequest(mockConfig, event);

      expect(mockLogger.emit).toHaveBeenCalledWith({
        body: 'API request to test-model.',
        attributes: {
          'session.id': 'test-session-id',
          'user.email': 'test-user@example.com',
          'installation.id': 'test-installation-id',
          'event.name': EVENT_API_REQUEST,
          'event.timestamp': '2025-01-01T00:00:00.000Z',
          model: 'test-model',
          request_text: 'This is a test request',
          prompt_id: 'prompt-id-7',
        },
      });
    });

    it('should log an API request without request_text', () => {
      const event = new ApiRequestEvent('test-model', 'prompt-id-6');

      logApiRequest(mockConfig, event);

      expect(mockLogger.emit).toHaveBeenCalledWith({
        body: 'API request to test-model.',
        attributes: {
          'session.id': 'test-session-id',
          'user.email': 'test-user@example.com',
          'installation.id': 'test-installation-id',
          'event.name': EVENT_API_REQUEST,
          'event.timestamp': '2025-01-01T00:00:00.000Z',
          model: 'test-model',
          prompt_id: 'prompt-id-6',
        },
      });
    });
  });

  describe('logFlashFallback', () => {
    const mockConfig = {
      getSessionId: () => 'test-session-id',
      getUsageStatisticsEnabled: () => true,
    } as unknown as Config;

    it('should log flash fallback event', () => {
      const event = new FlashFallbackEvent(AuthType.USE_VERTEX_AI);

      logFlashFallback(mockConfig, event);

      expect(mockLogger.emit).toHaveBeenCalledWith({
        body: 'Switching to flash as Fallback.',
        attributes: {
          'session.id': 'test-session-id',
          'user.email': 'test-user@example.com',
          'installation.id': 'test-installation-id',
          'event.name': EVENT_FLASH_FALLBACK,
          'event.timestamp': '2025-01-01T00:00:00.000Z',
          auth_type: 'vertex-ai',
        },
      });
    });
  });

  describe('logRipgrepFallback', () => {
    const mockConfig = {
      getSessionId: () => 'test-session-id',
      getUsageStatisticsEnabled: () => true,
    } as unknown as Config;

    beforeEach(() => {
      vi.spyOn(ClearcutLogger.prototype, 'logRipgrepFallbackEvent');
    });

    it('should log ripgrep fallback event', () => {
      const event = new RipgrepFallbackEvent();

      logRipgrepFallback(mockConfig, event);

      expect(
        ClearcutLogger.prototype.logRipgrepFallbackEvent,
      ).toHaveBeenCalled();

      const emittedEvent = mockLogger.emit.mock.calls[0][0];
      expect(emittedEvent.body).toBe('Switching to grep as fallback.');
      expect(emittedEvent.attributes).toEqual(
        expect.objectContaining({
          'session.id': 'test-session-id',
          'user.email': 'test-user@example.com',
          'installation.id': 'test-installation-id',
          'event.name': EVENT_RIPGREP_FALLBACK,
          error: undefined,
        }),
      );
    });

    it('should log ripgrep fallback event with an error', () => {
      const event = new RipgrepFallbackEvent('rg not found');

      logRipgrepFallback(mockConfig, event);

      expect(
        ClearcutLogger.prototype.logRipgrepFallbackEvent,
      ).toHaveBeenCalled();

      const emittedEvent = mockLogger.emit.mock.calls[0][0];
      expect(emittedEvent.body).toBe('Switching to grep as fallback.');
      expect(emittedEvent.attributes).toEqual(
        expect.objectContaining({
          'session.id': 'test-session-id',
          'user.email': 'test-user@example.com',
          'installation.id': 'test-installation-id',
          'event.name': EVENT_RIPGREP_FALLBACK,
          error: 'rg not found',
        }),
      );
    });
  });

  describe('logToolCall', () => {
    const cfg1 = {
      getSessionId: () => 'test-session-id',
      getTargetDir: () => 'target-dir',
      getGeminiClient: () => mockGeminiClient,
    } as Config;
    const cfg2 = {
      getSessionId: () => 'test-session-id',
      getTargetDir: () => 'target-dir',
      getProxy: () => 'http://test.proxy.com:8080',
      getContentGeneratorConfig: () =>
        ({ model: 'test-model' }) as ContentGeneratorConfig,
      getModel: () => 'test-model',
      getEmbeddingModel: () => 'test-embedding-model',
      getWorkingDir: () => 'test-working-dir',
      getSandbox: () => true,
      getCoreTools: () => ['ls', 'read-file'],
      getApprovalMode: () => 'default',
      getTelemetryLogPromptsEnabled: () => true,
      getFileFilteringRespectGitIgnore: () => true,
      getFileFilteringAllowBuildArtifacts: () => false,
      getDebugMode: () => true,
      getMcpServers: () => ({
        'test-server': {
          command: 'test-command',
        },
      }),
      getQuestion: () => 'test-question',
      getToolRegistry: () => new ToolRegistry(cfg1),

      getUserMemory: () => 'user-memory',
    } as unknown as Config;

    const mockGeminiClient = new GeminiClient(cfg2);
    const mockConfig = {
      getSessionId: () => 'test-session-id',
      getTargetDir: () => 'target-dir',
      getGeminiClient: () => mockGeminiClient,
      getUsageStatisticsEnabled: () => true,
      getTelemetryEnabled: () => true,
      getTelemetryLogPromptsEnabled: () => true,
    } as Config;

    const mockMetrics = {
      recordToolCallMetrics: vi.fn(),
      recordLinesChanged: vi.fn(),
    };

    beforeEach(() => {
      vi.spyOn(metrics, 'recordToolCallMetrics').mockImplementation(
        mockMetrics.recordToolCallMetrics,
      );
      vi.spyOn(metrics, 'recordLinesChanged').mockImplementation(
        mockMetrics.recordLinesChanged,
      );
      mockLogger.emit.mockReset();
    });

    it('should log a tool call with all fields', () => {
      const tool = new EditTool(mockConfig);
      const call: CompletedToolCall = {
        status: 'success',
        request: {
          name: 'test-function',
          args: {
            arg1: 'value1',
            arg2: 2,
          },
          callId: 'test-call-id',
          isClientInitiated: true,
          prompt_id: 'prompt-id-1',
        },
        response: {
          callId: 'test-call-id',
          responseParts: [{ text: 'test-response' }],
          resultDisplay: {
            fileDiff: 'diff',
            fileName: 'file.txt',
            originalContent: 'old content',
            newContent: 'new content',
            diffStat: {
              model_added_lines: 1,
              model_removed_lines: 2,
              model_added_chars: 3,
              model_removed_chars: 4,
              user_added_lines: 5,
              user_removed_lines: 6,
              user_added_chars: 7,
              user_removed_chars: 8,
            },
          },
          error: undefined,
          errorType: undefined,
          contentLength: 13,
        },
        tool,
        invocation: {} as AnyToolInvocation,
        durationMs: 100,
        outcome: ToolConfirmationOutcome.ProceedOnce,
      };
      const event = new ToolCallEvent(call);

      logToolCall(mockConfig, event);

      expect(mockLogger.emit).toHaveBeenCalledWith({
        body: 'Tool call: test-function. Decision: accept. Success: true. Duration: 100ms.',
        attributes: {
          'session.id': 'test-session-id',
          'user.email': 'test-user@example.com',
          'installation.id': 'test-installation-id',
          'event.name': EVENT_TOOL_CALL,
          'event.timestamp': '2025-01-01T00:00:00.000Z',
          function_name: 'test-function',
          function_args: JSON.stringify(
            {
              arg1: 'value1',
              arg2: 2,
            },
            null,
            2,
          ),
          duration_ms: 100,
          success: true,
          decision: ToolCallDecision.ACCEPT,
          prompt_id: 'prompt-id-1',
          tool_type: 'native',
          error: undefined,
          error_type: undefined,

          metadata: {
            model_added_lines: 1,
            model_removed_lines: 2,
            model_added_chars: 3,
            model_removed_chars: 4,
            user_added_lines: 5,
            user_removed_lines: 6,
            user_added_chars: 7,
            user_removed_chars: 8,
          },
          content_length: 13,
        },
      });

      expect(mockMetrics.recordToolCallMetrics).toHaveBeenCalledWith(
        mockConfig,
        100,
        {
          function_name: 'test-function',
          success: true,
          decision: ToolCallDecision.ACCEPT,
          tool_type: 'native',
        },
      );

      expect(mockUiEvent.addEvent).toHaveBeenCalledWith({
        ...event,
        'event.name': EVENT_TOOL_CALL,
        'event.timestamp': '2025-01-01T00:00:00.000Z',
      });

      expect(mockMetrics.recordLinesChanged).toHaveBeenCalledWith(
        mockConfig,
        1,
        'added',
        { function_name: 'test-function' },
      );
      expect(mockMetrics.recordLinesChanged).toHaveBeenCalledWith(
        mockConfig,
        2,
        'removed',
        { function_name: 'test-function' },
      );
    });
    it('should log a tool call with a reject decision', () => {
      const call: ErroredToolCall = {
        status: 'error',
        request: {
          name: 'test-function',
          args: {
            arg1: 'value1',
            arg2: 2,
          },
          callId: 'test-call-id',
          isClientInitiated: true,
          prompt_id: 'prompt-id-2',
        },
        response: {
          callId: 'test-call-id',
          responseParts: [{ text: 'test-response' }],
          resultDisplay: undefined,
          error: undefined,
          errorType: undefined,
          contentLength: undefined,
        },
        durationMs: 100,
        outcome: ToolConfirmationOutcome.Cancel,
      };
      const event = new ToolCallEvent(call);

      logToolCall(mockConfig, event);

      expect(mockLogger.emit).toHaveBeenCalledWith({
        body: 'Tool call: test-function. Decision: reject. Success: false. Duration: 100ms.',
        attributes: {
          'session.id': 'test-session-id',
          'user.email': 'test-user@example.com',
          'installation.id': 'test-installation-id',
          'event.name': EVENT_TOOL_CALL,
          'event.timestamp': '2025-01-01T00:00:00.000Z',
          function_name: 'test-function',
          function_args: JSON.stringify(
            {
              arg1: 'value1',
              arg2: 2,
            },
            null,
            2,
          ),
          duration_ms: 100,
          success: false,
          decision: ToolCallDecision.REJECT,
          prompt_id: 'prompt-id-2',
          tool_type: 'native',
          error: undefined,
          error_type: undefined,
          metadata: undefined,
          content_length: undefined,
        },
      });

      expect(mockMetrics.recordToolCallMetrics).toHaveBeenCalledWith(
        mockConfig,
        100,
        {
          function_name: 'test-function',
          success: false,
          decision: ToolCallDecision.REJECT,
          tool_type: 'native',
        },
      );

      expect(mockUiEvent.addEvent).toHaveBeenCalledWith({
        ...event,
        'event.name': EVENT_TOOL_CALL,
        'event.timestamp': '2025-01-01T00:00:00.000Z',
      });
    });

    it('should log a tool call with a modify decision', () => {
      const call: CompletedToolCall = {
        status: 'success',
        request: {
          name: 'test-function',
          args: {
            arg1: 'value1',
            arg2: 2,
          },
          callId: 'test-call-id',
          isClientInitiated: true,
          prompt_id: 'prompt-id-3',
        },
        response: {
          callId: 'test-call-id',
          responseParts: [{ text: 'test-response' }],
          resultDisplay: undefined,
          error: undefined,
          errorType: undefined,
          contentLength: 13,
        },
        outcome: ToolConfirmationOutcome.ModifyWithEditor,
        tool: new EditTool(mockConfig),
        invocation: {} as AnyToolInvocation,
        durationMs: 100,
      };
      const event = new ToolCallEvent(call);

      logToolCall(mockConfig, event);

      expect(mockLogger.emit).toHaveBeenCalledWith({
        body: 'Tool call: test-function. Decision: modify. Success: true. Duration: 100ms.',
        attributes: {
          'session.id': 'test-session-id',
          'user.email': 'test-user@example.com',
          'installation.id': 'test-installation-id',
          'event.name': EVENT_TOOL_CALL,
          'event.timestamp': '2025-01-01T00:00:00.000Z',
          function_name: 'test-function',
          function_args: JSON.stringify(
            {
              arg1: 'value1',
              arg2: 2,
            },
            null,
            2,
          ),
          duration_ms: 100,
          success: true,
          decision: ToolCallDecision.MODIFY,
          prompt_id: 'prompt-id-3',
          tool_type: 'native',
          error: undefined,
          error_type: undefined,
          metadata: undefined,
          content_length: 13,
        },
      });

      expect(mockMetrics.recordToolCallMetrics).toHaveBeenCalledWith(
        mockConfig,
        100,
        {
          function_name: 'test-function',
          success: true,
          decision: ToolCallDecision.MODIFY,
          tool_type: 'native',
        },
      );

      expect(mockUiEvent.addEvent).toHaveBeenCalledWith({
        ...event,
        'event.name': EVENT_TOOL_CALL,
        'event.timestamp': '2025-01-01T00:00:00.000Z',
      });
    });

    it('should log a tool call without a decision', () => {
      const call: CompletedToolCall = {
        status: 'success',
        request: {
          name: 'test-function',
          args: {
            arg1: 'value1',
            arg2: 2,
          },
          callId: 'test-call-id',
          isClientInitiated: true,
          prompt_id: 'prompt-id-4',
        },
        response: {
          callId: 'test-call-id',
          responseParts: [{ text: 'test-response' }],
          resultDisplay: undefined,
          error: undefined,
          errorType: undefined,
          contentLength: 13,
        },
        tool: new EditTool(mockConfig),
        invocation: {} as AnyToolInvocation,
        durationMs: 100,
      };
      const event = new ToolCallEvent(call);

      logToolCall(mockConfig, event);

      expect(mockLogger.emit).toHaveBeenCalledWith({
        body: 'Tool call: test-function. Success: true. Duration: 100ms.',
        attributes: {
          'session.id': 'test-session-id',
          'user.email': 'test-user@example.com',
          'installation.id': 'test-installation-id',
          'event.name': EVENT_TOOL_CALL,
          'event.timestamp': '2025-01-01T00:00:00.000Z',
          function_name: 'test-function',
          function_args: JSON.stringify(
            {
              arg1: 'value1',
              arg2: 2,
            },
            null,
            2,
          ),
          duration_ms: 100,
          success: true,
          prompt_id: 'prompt-id-4',
          tool_type: 'native',
          decision: undefined,
          error: undefined,
          error_type: undefined,
          metadata: undefined,
          content_length: 13,
        },
      });

      expect(mockMetrics.recordToolCallMetrics).toHaveBeenCalledWith(
        mockConfig,
        100,
        {
          function_name: 'test-function',
          success: true,
          decision: undefined,
          tool_type: 'native',
        },
      );

      expect(mockUiEvent.addEvent).toHaveBeenCalledWith({
        ...event,
        'event.name': EVENT_TOOL_CALL,
        'event.timestamp': '2025-01-01T00:00:00.000Z',
      });
    });

    it('should log a failed tool call with an error', () => {
      const errorMessage = 'test-error';
      const call: ErroredToolCall = {
        status: 'error',
        request: {
          name: 'test-function',
          args: {
            arg1: 'value1',
            arg2: 2,
          },
          callId: 'test-call-id',
          isClientInitiated: true,
          prompt_id: 'prompt-id-5',
        },
        response: {
          callId: 'test-call-id',
          responseParts: [{ text: 'test-response' }],
          resultDisplay: undefined,
          error: new Error(errorMessage),
          errorType: ToolErrorType.UNKNOWN,
          contentLength: errorMessage.length,
        },
        durationMs: 100,
      };
      const event = new ToolCallEvent(call);

      logToolCall(mockConfig, event);

      expect(mockLogger.emit).toHaveBeenCalledWith({
        body: 'Tool call: test-function. Success: false. Duration: 100ms.',
        attributes: {
          'session.id': 'test-session-id',
          'user.email': 'test-user@example.com',
          'installation.id': 'test-installation-id',
          'event.name': EVENT_TOOL_CALL,
          'event.timestamp': '2025-01-01T00:00:00.000Z',
          function_name: 'test-function',
          function_args: JSON.stringify(
            {
              arg1: 'value1',
              arg2: 2,
            },
            null,
            2,
          ),
          duration_ms: 100,
          success: false,
          error: 'test-error',
          'error.message': 'test-error',
          error_type: ToolErrorType.UNKNOWN,
          'error.type': ToolErrorType.UNKNOWN,
          prompt_id: 'prompt-id-5',
          tool_type: 'native',
          decision: undefined,
          metadata: undefined,
          content_length: errorMessage.length,
        },
      });

      expect(mockMetrics.recordToolCallMetrics).toHaveBeenCalledWith(
        mockConfig,
        100,
        {
          function_name: 'test-function',
          success: false,
          decision: undefined,
          tool_type: 'native',
        },
      );

      expect(mockUiEvent.addEvent).toHaveBeenCalledWith({
        ...event,
        'event.name': EVENT_TOOL_CALL,
        'event.timestamp': '2025-01-01T00:00:00.000Z',
      });
    });

    it('should log a tool call with mcp_server_name for MCP tools', () => {
      const mockMcpTool = new DiscoveredMCPTool(
        {} as CallableTool,
        'mock_mcp_server',
        'mock_mcp_tool',
        'tool description',
        {
          type: 'object',
          properties: {
            arg1: { type: 'string' },
            arg2: { type: 'number' },
          },
          required: ['arg1', 'arg2'],
        },
        false,
        undefined,
        undefined,
        'test-extension',
      );

      const call: CompletedToolCall = {
        status: 'success',
        request: {
          name: 'mock_mcp_tool',
          args: { arg1: 'value1', arg2: 2 },
          callId: 'test-call-id',
          isClientInitiated: true,
          prompt_id: 'prompt-id',
        },
        response: {
          callId: 'test-call-id',
          responseParts: [{ text: 'test-response' }],
          resultDisplay: undefined,
          error: undefined,
          errorType: undefined,
        },
        tool: mockMcpTool,
        invocation: {} as AnyToolInvocation,
        durationMs: 100,
      };
      const event = new ToolCallEvent(call);

      logToolCall(mockConfig, event);

      expect(mockLogger.emit).toHaveBeenCalledWith({
        body: 'Tool call: mock_mcp_tool. Success: true. Duration: 100ms.',
        attributes: {
          'session.id': 'test-session-id',
          'user.email': 'test-user@example.com',
          'installation.id': 'test-installation-id',
          'event.name': EVENT_TOOL_CALL,
          'event.timestamp': '2025-01-01T00:00:00.000Z',
          extension_id: 'test-extension',
          function_name: 'mock_mcp_tool',
          function_args: JSON.stringify(
            {
              arg1: 'value1',
              arg2: 2,
            },
            null,
            2,
          ),
          duration_ms: 100,
          success: true,
          prompt_id: 'prompt-id',
          tool_type: 'mcp',
          mcp_server_name: 'mock_mcp_server',
          decision: undefined,
          error: undefined,
          error_type: undefined,
          metadata: undefined,
          content_length: undefined,
        },
      });
    });
  });

  describe('logMalformedJsonResponse', () => {
    beforeEach(() => {
      vi.spyOn(ClearcutLogger.prototype, 'logMalformedJsonResponseEvent');
    });

    it('logs the event to Clearcut and OTEL', () => {
      const mockConfig = makeFakeConfig();
      const event = new MalformedJsonResponseEvent('test-model');

      logMalformedJsonResponse(mockConfig, event);

      expect(
        ClearcutLogger.prototype.logMalformedJsonResponseEvent,
      ).toHaveBeenCalledWith(event);

      expect(mockLogger.emit).toHaveBeenCalledWith({
        body: 'Malformed JSON response from test-model.',
        attributes: {
          'session.id': 'test-session-id',
          'user.email': 'test-user@example.com',
          'installation.id': 'test-installation-id',
          'event.name': EVENT_MALFORMED_JSON_RESPONSE,
          'event.timestamp': '2025-01-01T00:00:00.000Z',
          model: 'test-model',
        },
      });
    });
  });

  describe('logFileOperation', () => {
    const mockConfig = {
      getSessionId: () => 'test-session-id',
      getTargetDir: () => 'target-dir',
      getUsageStatisticsEnabled: () => true,
      getTelemetryEnabled: () => true,
      getTelemetryLogPromptsEnabled: () => true,
    } as Config;

    const mockMetrics = {
      recordFileOperationMetric: vi.fn(),
    };

    beforeEach(() => {
      vi.spyOn(metrics, 'recordFileOperationMetric').mockImplementation(
        mockMetrics.recordFileOperationMetric,
      );
    });

    it('should log a file operation event', () => {
      const event = new FileOperationEvent(
        'test-tool',
        FileOperation.READ,
        10,
        'text/plain',
        '.txt',
        'typescript',
      );

      logFileOperation(mockConfig, event);

      expect(mockLogger.emit).toHaveBeenCalledWith({
        body: 'File operation: read. Lines: 10.',
        attributes: {
          'session.id': 'test-session-id',
          'user.email': 'test-user@example.com',
          'installation.id': 'test-installation-id',
          'event.name': EVENT_FILE_OPERATION,
          'event.timestamp': '2025-01-01T00:00:00.000Z',
          tool_name: 'test-tool',
          operation: 'read',
          lines: 10,
          mimetype: 'text/plain',
          extension: '.txt',
          programming_language: 'typescript',
        },
      });

      expect(mockMetrics.recordFileOperationMetric).toHaveBeenCalledWith(
        mockConfig,
        {
          operation: 'read',
          lines: 10,
          mimetype: 'text/plain',
          extension: '.txt',
          programming_language: 'typescript',
        },
      );
    });
  });

  describe('logToolOutputTruncated', () => {
    const mockConfig = {
      getSessionId: () => 'test-session-id',
      getUsageStatisticsEnabled: () => true,
    } as unknown as Config;

    it('should log a tool output truncated event', () => {
      const event = new ToolOutputTruncatedEvent('prompt-id-1', {
        toolName: 'test-tool',
        originalContentLength: 1000,
        truncatedContentLength: 100,
        threshold: 500,
        lines: 10,
      });

      logToolOutputTruncated(mockConfig, event);

      expect(mockLogger.emit).toHaveBeenCalledWith({
        body: 'Tool output truncated for test-tool.',
        attributes: {
          'session.id': 'test-session-id',
          'user.email': 'test-user@example.com',
          'installation.id': 'test-installation-id',
          'event.name': EVENT_TOOL_OUTPUT_TRUNCATED,
          'event.timestamp': '2025-01-01T00:00:00.000Z',
          eventName: 'tool_output_truncated',
          prompt_id: 'prompt-id-1',
          tool_name: 'test-tool',
          original_content_length: 1000,
          truncated_content_length: 100,
          threshold: 500,
          lines: 10,
        },
      });
    });
  });

  describe('logModelRouting', () => {
    const mockConfig = {
      getSessionId: () => 'test-session-id',
      getUsageStatisticsEnabled: () => true,
    } as unknown as Config;

    beforeEach(() => {
      vi.spyOn(ClearcutLogger.prototype, 'logModelRoutingEvent');
      vi.spyOn(metrics, 'recordModelRoutingMetrics');
    });

    it('should log the event to Clearcut and OTEL, and record metrics', () => {
      const event = new ModelRoutingEvent(
        'gemini-pro',
        'default',
        100,
        'test-reason',
        false,
        undefined,
      );

      logModelRouting(mockConfig, event);

      expect(
        ClearcutLogger.prototype.logModelRoutingEvent,
      ).toHaveBeenCalledWith(event);

      expect(mockLogger.emit).toHaveBeenCalledWith({
        body: 'Model routing decision. Model: gemini-pro, Source: default',
        attributes: {
          'session.id': 'test-session-id',
          'user.email': 'test-user@example.com',
          'installation.id': 'test-installation-id',
          ...event,
          'event.name': EVENT_MODEL_ROUTING,
        },
      });

      expect(metrics.recordModelRoutingMetrics).toHaveBeenCalledWith(
        mockConfig,
        event,
      );
    });

    it('should only log to Clearcut if OTEL SDK is not initialized', () => {
      vi.spyOn(sdk, 'isTelemetrySdkInitialized').mockReturnValue(false);
      const event = new ModelRoutingEvent(
        'gemini-pro',
        'default',
        100,
        'test-reason',
        false,
        undefined,
      );

      logModelRouting(mockConfig, event);

      expect(
        ClearcutLogger.prototype.logModelRoutingEvent,
      ).toHaveBeenCalledWith(event);
      expect(mockLogger.emit).not.toHaveBeenCalled();
      expect(metrics.recordModelRoutingMetrics).not.toHaveBeenCalled();
    });
  });

  describe('logExtensionInstall', () => {
    const mockConfig = {
      getSessionId: () => 'test-session-id',
      getUsageStatisticsEnabled: () => true,
      getContentGeneratorConfig: () => null,
      getUseSmartEdit: () => null,
      getUseModelRouter: () => null,
    } as unknown as Config;

    beforeEach(() => {
      vi.spyOn(ClearcutLogger.prototype, 'logExtensionInstallEvent');
    });

    afterEach(() => {
      vi.resetAllMocks();
    });

    it('should log extension install event', () => {
      const event = new ExtensionInstallEvent(
        'testing',
        'testing-id',
        '0.1.0',
        'git',
        'success',
      );

      logExtensionInstallEvent(mockConfig, event);

      expect(
        ClearcutLogger.prototype.logExtensionInstallEvent,
      ).toHaveBeenCalledWith(event);

      expect(mockLogger.emit).toHaveBeenCalledWith({
        body: 'Installed extension testing',
        attributes: {
          'session.id': 'test-session-id',
          'user.email': 'test-user@example.com',
          'installation.id': 'test-installation-id',
          'event.name': EVENT_EXTENSION_INSTALL,
          'event.timestamp': '2025-01-01T00:00:00.000Z',
          extension_name: 'testing',
          extension_version: '0.1.0',
          extension_source: 'git',
          status: 'success',
        },
      });
    });
  });

  describe('logExtensionUpdate', () => {
    const mockConfig = {
      getSessionId: () => 'test-session-id',
      getUsageStatisticsEnabled: () => true,
      getContentGeneratorConfig: () => null,
      getUseSmartEdit: () => null,
      getUseModelRouter: () => null,
    } as unknown as Config;

    beforeEach(() => {
      vi.spyOn(ClearcutLogger.prototype, 'logExtensionUpdateEvent');
    });

    afterEach(() => {
      vi.resetAllMocks();
    });

    it('should log extension update event', () => {
      const event = new ExtensionUpdateEvent(
        'testing',
        'testing-id',
        '0.1.0',
        '0.1.1',
        'git',
        'success',
      );

      logExtensionUpdateEvent(mockConfig, event);

      expect(
        ClearcutLogger.prototype.logExtensionUpdateEvent,
      ).toHaveBeenCalledWith(event);

      expect(mockLogger.emit).toHaveBeenCalledWith({
        body: 'Updated extension testing',
        attributes: {
          'session.id': 'test-session-id',
          'user.email': 'test-user@example.com',
          'installation.id': 'test-installation-id',
          'event.name': EVENT_EXTENSION_UPDATE,
          'event.timestamp': '2025-01-01T00:00:00.000Z',
          extension_name: 'testing',
          extension_version: '0.1.0',
          extension_previous_version: '0.1.1',
          extension_source: 'git',
          status: 'success',
        },
      });
    });
  });

  describe('logExtensionUninstall', () => {
    const mockConfig = {
      getSessionId: () => 'test-session-id',
      getUsageStatisticsEnabled: () => true,
      getContentGeneratorConfig: () => null,
      getUseSmartEdit: () => null,
      getUseModelRouter: () => null,
    } as unknown as Config;

    beforeEach(() => {
      vi.spyOn(ClearcutLogger.prototype, 'logExtensionUninstallEvent');
    });

    afterEach(() => {
      vi.resetAllMocks();
    });

    it('should log extension uninstall event', () => {
      const event = new ExtensionUninstallEvent(
        'testing',
        'testing-id',
        'success',
      );

      logExtensionUninstall(mockConfig, event);

      expect(
        ClearcutLogger.prototype.logExtensionUninstallEvent,
      ).toHaveBeenCalledWith(event);

      expect(mockLogger.emit).toHaveBeenCalledWith({
        body: 'Uninstalled extension testing',
        attributes: {
          'session.id': 'test-session-id',
          'user.email': 'test-user@example.com',
          'installation.id': 'test-installation-id',
          'event.name': EVENT_EXTENSION_UNINSTALL,
          'event.timestamp': '2025-01-01T00:00:00.000Z',
          extension_name: 'testing',
          status: 'success',
        },
      });
    });
  });

  describe('logExtensionEnable', () => {
    const mockConfig = {
      getSessionId: () => 'test-session-id',
      getUsageStatisticsEnabled: () => true,
    } as unknown as Config;

    beforeEach(() => {
      vi.spyOn(ClearcutLogger.prototype, 'logExtensionEnableEvent');
    });

    afterEach(() => {
      vi.resetAllMocks();
    });

    it('should log extension enable event', () => {
      const event = new ExtensionEnableEvent('testing', 'testing-id', 'user');

      logExtensionEnable(mockConfig, event);

      expect(
        ClearcutLogger.prototype.logExtensionEnableEvent,
      ).toHaveBeenCalledWith(event);

      expect(mockLogger.emit).toHaveBeenCalledWith({
        body: 'Enabled extension testing',
        attributes: {
          'session.id': 'test-session-id',
          'user.email': 'test-user@example.com',
          'installation.id': 'test-installation-id',
          'event.name': EVENT_EXTENSION_ENABLE,
          'event.timestamp': '2025-01-01T00:00:00.000Z',
          extension_name: 'testing',
          setting_scope: 'user',
        },
      });
    });
  });

  describe('logExtensionDisable', () => {
    const mockConfig = {
      getSessionId: () => 'test-session-id',
      getUsageStatisticsEnabled: () => true,
    } as unknown as Config;

    beforeEach(() => {
      vi.spyOn(ClearcutLogger.prototype, 'logExtensionDisableEvent');
    });

    afterEach(() => {
      vi.resetAllMocks();
    });

    it('should log extension disable event', () => {
      const event = new ExtensionDisableEvent('testing', 'testing-id', 'user');

      logExtensionDisable(mockConfig, event);

      expect(
        ClearcutLogger.prototype.logExtensionDisableEvent,
      ).toHaveBeenCalledWith(event);

      expect(mockLogger.emit).toHaveBeenCalledWith({
        body: 'Disabled extension testing',
        attributes: {
          'session.id': 'test-session-id',
          'user.email': 'test-user@example.com',
          'installation.id': 'test-installation-id',
          'event.name': EVENT_EXTENSION_DISABLE,
          'event.timestamp': '2025-01-01T00:00:00.000Z',
          extension_name: 'testing',
          setting_scope: 'user',
        },
      });
    });
  });

  describe('logAgentStart', () => {
    const mockConfig = {
      getSessionId: () => 'test-session-id',
      getUsageStatisticsEnabled: () => true,
    } as unknown as Config;

    beforeEach(() => {
      vi.spyOn(ClearcutLogger.prototype, 'logAgentStartEvent');
    });

    it('should log agent start event', () => {
      const event = new AgentStartEvent('agent-123', 'TestAgent');

      logAgentStart(mockConfig, event);

      expect(ClearcutLogger.prototype.logAgentStartEvent).toHaveBeenCalledWith(
        event,
      );

      expect(mockLogger.emit).toHaveBeenCalledWith({
        body: 'Agent TestAgent started. ID: agent-123',
        attributes: {
          'session.id': 'test-session-id',
          'user.email': 'test-user@example.com',
          'installation.id': 'test-installation-id',
          'event.name': EVENT_AGENT_START,
          'event.timestamp': '2025-01-01T00:00:00.000Z',
          agent_id: 'agent-123',
          agent_name: 'TestAgent',
        },
      });
    });
  });

  describe('logAgentFinish', () => {
    const mockConfig = {
      getSessionId: () => 'test-session-id',
      getUsageStatisticsEnabled: () => true,
    } as unknown as Config;

    beforeEach(() => {
      vi.spyOn(ClearcutLogger.prototype, 'logAgentFinishEvent');
      vi.spyOn(metrics, 'recordAgentRunMetrics');
    });

    it('should log agent finish event and record metrics', () => {
      const event = new AgentFinishEvent(
        'agent-123',
        'TestAgent',
        1000,
        5,
        AgentTerminateMode.GOAL,
      );

      logAgentFinish(mockConfig, event);

      expect(ClearcutLogger.prototype.logAgentFinishEvent).toHaveBeenCalledWith(
        event,
      );

      expect(mockLogger.emit).toHaveBeenCalledWith({
        body: 'Agent TestAgent finished. Reason: GOAL. Duration: 1000ms. Turns: 5.',
        attributes: {
          'session.id': 'test-session-id',
          'user.email': 'test-user@example.com',
          'installation.id': 'test-installation-id',
          'event.name': EVENT_AGENT_FINISH,
          'event.timestamp': '2025-01-01T00:00:00.000Z',
          agent_id: 'agent-123',
          agent_name: 'TestAgent',
          duration_ms: 1000,
          turn_count: 5,
          terminate_reason: 'GOAL',
        },
      });

      expect(metrics.recordAgentRunMetrics).toHaveBeenCalledWith(
        mockConfig,
        event,
      );
    });
  });

  describe('logWebFetchFallbackAttempt', () => {
    const mockConfig = {
      getSessionId: () => 'test-session-id',
      getUsageStatisticsEnabled: () => true,
    } as unknown as Config;

    beforeEach(() => {
      vi.spyOn(ClearcutLogger.prototype, 'logWebFetchFallbackAttemptEvent');
    });

    it('should log web fetch fallback attempt event', () => {
      const event = new WebFetchFallbackAttemptEvent('private_ip');

      logWebFetchFallbackAttempt(mockConfig, event);

      expect(
        ClearcutLogger.prototype.logWebFetchFallbackAttemptEvent,
      ).toHaveBeenCalledWith(event);

      expect(mockLogger.emit).toHaveBeenCalledWith({
        body: 'Web fetch fallback attempt. Reason: private_ip',
        attributes: {
          'session.id': 'test-session-id',
          'user.email': 'test-user@example.com',
          'installation.id': 'test-installation-id',
          'event.name': EVENT_WEB_FETCH_FALLBACK_ATTEMPT,
          'event.timestamp': '2025-01-01T00:00:00.000Z',
          reason: 'private_ip',
        },
      });
    });
  });
});<|MERGE_RESOLUTION|>--- conflicted
+++ resolved
@@ -92,11 +92,7 @@
 import { FileOperation } from './metrics.js';
 import * as sdk from './sdk.js';
 import { vi, describe, beforeEach, it, expect, afterEach } from 'vitest';
-<<<<<<< HEAD
-import { type GeminiCLIExtension } from '@thacio/auditaria-cli-core';
-=======
 import { type GeminiCLIExtension } from '../config/config.js';
->>>>>>> b382ae68
 import {
   FinishReason,
   type CallableTool,
