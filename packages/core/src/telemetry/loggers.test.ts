/**
 * @license
 * Copyright 2025 Google LLC
 * SPDX-License-Identifier: Apache-2.0
 */

import type {
  AnyToolInvocation,
  CompletedToolCall,
  ContentGeneratorConfig,
  ErroredToolCall,
} from '../index.js';
import {
  AuthType,
  EditTool,
  GeminiClient,
  ToolConfirmationOutcome,
  ToolErrorType,
  ToolRegistry,
} from '../index.js';
import { logs } from '@opentelemetry/api-logs';
import { SemanticAttributes } from '@opentelemetry/semantic-conventions';
import type { Config } from '../config/config.js';
import {
  EVENT_API_REQUEST,
  EVENT_API_RESPONSE,
  EVENT_CLI_CONFIG,
  EVENT_TOOL_CALL,
  EVENT_USER_PROMPT,
  EVENT_FLASH_FALLBACK,
<<<<<<< HEAD
  FEEDBACK_CONTENT_MAX_LENGTH,
=======
  EVENT_MALFORMED_JSON_RESPONSE,
>>>>>>> b6cca011
} from './constants.js';
import {
  logApiRequest,
  logApiResponse,
  logCliConfiguration,
  logUserPrompt,
  logToolCall,
  logFlashFallback,
  logResearchFeedback,
  logChatCompression,
  logMalformedJsonResponse,
} from './loggers.js';
import { ToolCallDecision } from './tool-call-decision.js';
import {
  ApiRequestEvent,
  ApiResponseEvent,
  StartSessionEvent,
  ToolCallEvent,
  UserPromptEvent,
  FlashFallbackEvent,
<<<<<<< HEAD
  makeResearchFeedbackEvent,
=======
  MalformedJsonResponseEvent,
>>>>>>> b6cca011
  makeChatCompressionEvent,
} from './types.js';
import * as metrics from './metrics.js';
import * as sdk from './sdk.js';
import { vi, describe, beforeEach, it, expect } from 'vitest';
import type { GenerateContentResponseUsageMetadata } from '@google/genai';
import * as uiTelemetry from './uiTelemetry.js';
import { makeFakeConfig } from '../test-utils/config.js';
import { ClearcutLogger } from './clearcut-logger/clearcut-logger.js';
import { UserAccountManager } from '../utils/userAccountManager.js';

describe('loggers', () => {
  const mockLogger = {
    emit: vi.fn(),
  };
  const mockUiEvent = {
    addEvent: vi.fn(),
  };

  beforeEach(() => {
    vi.clearAllMocks();
    vi.spyOn(sdk, 'isTelemetrySdkInitialized').mockReturnValue(true);
    vi.spyOn(logs, 'getLogger').mockReturnValue(mockLogger);
    vi.spyOn(uiTelemetry.uiTelemetryService, 'addEvent').mockImplementation(
      mockUiEvent.addEvent,
    );
    vi.spyOn(
      UserAccountManager.prototype,
      'getCachedGoogleAccount',
    ).mockReturnValue('test-user@example.com');
    vi.useFakeTimers();
    vi.setSystemTime(new Date('2025-01-01T00:00:00.000Z'));
  });

  describe('logChatCompression', () => {
    beforeEach(() => {
      vi.spyOn(metrics, 'recordChatCompressionMetrics');
      vi.spyOn(ClearcutLogger.prototype, 'logChatCompressionEvent');
    });

    it('logs the chat compression event to Clearcut', () => {
      const mockConfig = makeFakeConfig();

      const event = makeChatCompressionEvent({
        tokens_before: 9001,
        tokens_after: 9000,
      });

      logChatCompression(mockConfig, event);

      expect(
        ClearcutLogger.prototype.logChatCompressionEvent,
      ).toHaveBeenCalledWith(event);
    });

    it('records the chat compression event to OTEL', () => {
      const mockConfig = makeFakeConfig();

      logChatCompression(
        mockConfig,
        makeChatCompressionEvent({
          tokens_before: 9001,
          tokens_after: 9000,
        }),
      );

      expect(metrics.recordChatCompressionMetrics).toHaveBeenCalledWith(
        mockConfig,
        { tokens_before: 9001, tokens_after: 9000 },
      );
    });
  });

  describe('logCliConfiguration', () => {
    it('should log the cli configuration', () => {
      const mockConfig = {
        getSessionId: () => 'test-session-id',
        getModel: () => 'test-model',
        getEmbeddingModel: () => 'test-embedding-model',
        getSandbox: () => true,
        getCoreTools: () => ['ls', 'read-file'],
        getApprovalMode: () => 'default',
        getContentGeneratorConfig: () => ({
          model: 'test-model',
          apiKey: 'test-api-key',
          authType: AuthType.USE_VERTEX_AI,
        }),
        getTelemetryEnabled: () => true,
        getUsageStatisticsEnabled: () => true,
        getTelemetryLogPromptsEnabled: () => true,
        getFileFilteringRespectGitIgnore: () => true,
        getFileFilteringAllowBuildArtifacts: () => false,
        getDebugMode: () => true,
        getMcpServers: () => ({
          'test-server': {
            command: 'test-command',
          },
        }),
        getQuestion: () => 'test-question',
        getTargetDir: () => 'target-dir',
        getProxy: () => 'http://test.proxy.com:8080',
      } as unknown as Config;

      const startSessionEvent = new StartSessionEvent(mockConfig);
      logCliConfiguration(mockConfig, startSessionEvent);

      expect(mockLogger.emit).toHaveBeenCalledWith({
        body: 'CLI configuration loaded.',
        attributes: {
          'session.id': 'test-session-id',
          'user.email': 'test-user@example.com',
          'event.name': EVENT_CLI_CONFIG,
          'event.timestamp': '2025-01-01T00:00:00.000Z',
          model: 'test-model',
          embedding_model: 'test-embedding-model',
          sandbox_enabled: true,
          core_tools_enabled: 'ls,read-file',
          approval_mode: 'default',
          api_key_enabled: true,
          vertex_ai_enabled: true,
          log_user_prompts_enabled: true,
          file_filtering_respect_git_ignore: true,
          debug_mode: true,
          mcp_servers: 'test-server',
          mcp_servers_count: 1,
          mcp_tools: undefined,
          mcp_tools_count: undefined,
        },
      });
    });
  });

  describe('logUserPrompt', () => {
    const mockConfig = {
      getSessionId: () => 'test-session-id',
      getTelemetryEnabled: () => true,
      getTelemetryLogPromptsEnabled: () => true,
      getUsageStatisticsEnabled: () => true,
    } as unknown as Config;

    it('should log a user prompt', () => {
      const event = new UserPromptEvent(
        11,
        'prompt-id-8',
        AuthType.USE_VERTEX_AI,
        'test-prompt',
      );

      logUserPrompt(mockConfig, event);

      expect(mockLogger.emit).toHaveBeenCalledWith({
        body: 'User prompt. Length: 11.',
        attributes: {
          'session.id': 'test-session-id',
          'user.email': 'test-user@example.com',
          'event.name': EVENT_USER_PROMPT,
          'event.timestamp': '2025-01-01T00:00:00.000Z',
          prompt_length: 11,
          prompt: 'test-prompt',
        },
      });
    });

    it('should not log prompt if disabled', () => {
      const mockConfig = {
        getSessionId: () => 'test-session-id',
        getTelemetryEnabled: () => true,
        getTelemetryLogPromptsEnabled: () => false,
        getTargetDir: () => 'target-dir',
        getUsageStatisticsEnabled: () => true,
      } as unknown as Config;
      const event = new UserPromptEvent(
        11,
        'test-prompt',
        AuthType.CLOUD_SHELL,
      );

      logUserPrompt(mockConfig, event);

      expect(mockLogger.emit).toHaveBeenCalledWith({
        body: 'User prompt. Length: 11.',
        attributes: {
          'session.id': 'test-session-id',
          'user.email': 'test-user@example.com',
          'event.name': EVENT_USER_PROMPT,
          'event.timestamp': '2025-01-01T00:00:00.000Z',
          prompt_length: 11,
        },
      });
    });
  });

  describe('logApiResponse', () => {
    const mockConfig = {
      getSessionId: () => 'test-session-id',
      getTargetDir: () => 'target-dir',
      getUsageStatisticsEnabled: () => true,
      getTelemetryEnabled: () => true,
      getTelemetryLogPromptsEnabled: () => true,
    } as Config;

    const mockMetrics = {
      recordApiResponseMetrics: vi.fn(),
      recordTokenUsageMetrics: vi.fn(),
    };

    beforeEach(() => {
      vi.spyOn(metrics, 'recordApiResponseMetrics').mockImplementation(
        mockMetrics.recordApiResponseMetrics,
      );
      vi.spyOn(metrics, 'recordTokenUsageMetrics').mockImplementation(
        mockMetrics.recordTokenUsageMetrics,
      );
    });

    it('should log an API response with all fields', () => {
      const usageData: GenerateContentResponseUsageMetadata = {
        promptTokenCount: 17,
        candidatesTokenCount: 50,
        cachedContentTokenCount: 10,
        thoughtsTokenCount: 5,
        toolUsePromptTokenCount: 2,
      };
      const event = new ApiResponseEvent(
        'test-model',
        100,
        'prompt-id-1',
        AuthType.LOGIN_WITH_GOOGLE,
        usageData,
        'test-response',
      );

      logApiResponse(mockConfig, event);

      expect(mockLogger.emit).toHaveBeenCalledWith({
        body: 'API response from test-model. Status: 200. Duration: 100ms.',
        attributes: {
          'session.id': 'test-session-id',
          'user.email': 'test-user@example.com',
          'event.name': EVENT_API_RESPONSE,
          'event.timestamp': '2025-01-01T00:00:00.000Z',
          [SemanticAttributes.HTTP_STATUS_CODE]: 200,
          model: 'test-model',
          status_code: 200,
          duration_ms: 100,
          input_token_count: 17,
          output_token_count: 50,
          cached_content_token_count: 10,
          thoughts_token_count: 5,
          tool_token_count: 2,
          total_token_count: 0,
          response_text: 'test-response',
          prompt_id: 'prompt-id-1',
          auth_type: 'oauth-personal',
          error: undefined,
        },
      });

      expect(mockMetrics.recordApiResponseMetrics).toHaveBeenCalledWith(
        mockConfig,
        'test-model',
        100,
        200,
        undefined,
      );

      expect(mockMetrics.recordTokenUsageMetrics).toHaveBeenCalledWith(
        mockConfig,
        'test-model',
        50,
        'output',
      );

      expect(mockUiEvent.addEvent).toHaveBeenCalledWith({
        ...event,
        'event.name': EVENT_API_RESPONSE,
        'event.timestamp': '2025-01-01T00:00:00.000Z',
      });
    });

    it('should log an API response with an error', () => {
      const usageData: GenerateContentResponseUsageMetadata = {
        promptTokenCount: 17,
        candidatesTokenCount: 50,
        cachedContentTokenCount: 10,
        thoughtsTokenCount: 5,
        toolUsePromptTokenCount: 2,
      };
      const event = new ApiResponseEvent(
        'test-model',
        100,
        'prompt-id-1',
        AuthType.USE_GEMINI,
        usageData,
        'test-response',
        'test-error',
      );

      logApiResponse(mockConfig, event);

      expect(mockLogger.emit).toHaveBeenCalledWith({
        body: 'API response from test-model. Status: 200. Duration: 100ms.',
        attributes: {
          'session.id': 'test-session-id',
          'user.email': 'test-user@example.com',
          ...event,
          'event.name': EVENT_API_RESPONSE,
          'event.timestamp': '2025-01-01T00:00:00.000Z',
          'error.message': 'test-error',
        },
      });

      expect(mockUiEvent.addEvent).toHaveBeenCalledWith({
        ...event,
        'event.name': EVENT_API_RESPONSE,
        'event.timestamp': '2025-01-01T00:00:00.000Z',
      });
    });
  });

  describe('logApiRequest', () => {
    const mockConfig = {
      getSessionId: () => 'test-session-id',
      getTargetDir: () => 'target-dir',
      getUsageStatisticsEnabled: () => true,
      getTelemetryEnabled: () => true,
      getTelemetryLogPromptsEnabled: () => true,
    } as Config;

    it('should log an API request with request_text', () => {
      const event = new ApiRequestEvent(
        'test-model',
        'prompt-id-7',
        'This is a test request',
      );

      logApiRequest(mockConfig, event);

      expect(mockLogger.emit).toHaveBeenCalledWith({
        body: 'API request to test-model.',
        attributes: {
          'session.id': 'test-session-id',
          'user.email': 'test-user@example.com',
          'event.name': EVENT_API_REQUEST,
          'event.timestamp': '2025-01-01T00:00:00.000Z',
          model: 'test-model',
          request_text: 'This is a test request',
          prompt_id: 'prompt-id-7',
        },
      });
    });

    it('should log an API request without request_text', () => {
      const event = new ApiRequestEvent('test-model', 'prompt-id-6');

      logApiRequest(mockConfig, event);

      expect(mockLogger.emit).toHaveBeenCalledWith({
        body: 'API request to test-model.',
        attributes: {
          'session.id': 'test-session-id',
          'user.email': 'test-user@example.com',
          'event.name': EVENT_API_REQUEST,
          'event.timestamp': '2025-01-01T00:00:00.000Z',
          model: 'test-model',
          prompt_id: 'prompt-id-6',
        },
      });
    });
  });

  describe('logFlashFallback', () => {
    const mockConfig = {
      getSessionId: () => 'test-session-id',
      getUsageStatisticsEnabled: () => true,
    } as unknown as Config;

    it('should log flash fallback event', () => {
      const event = new FlashFallbackEvent(AuthType.USE_VERTEX_AI);

      logFlashFallback(mockConfig, event);

      expect(mockLogger.emit).toHaveBeenCalledWith({
        body: 'Switching to flash as Fallback.',
        attributes: {
          'session.id': 'test-session-id',
          'user.email': 'test-user@example.com',
          'event.name': EVENT_FLASH_FALLBACK,
          'event.timestamp': '2025-01-01T00:00:00.000Z',
          auth_type: 'vertex-ai',
        },
      });
    });
  });

  describe('logToolCall', () => {
    const cfg1 = {
      getSessionId: () => 'test-session-id',
      getTargetDir: () => 'target-dir',
      getGeminiClient: () => mockGeminiClient,
    } as Config;
    const cfg2 = {
      getSessionId: () => 'test-session-id',
      getTargetDir: () => 'target-dir',
      getProxy: () => 'http://test.proxy.com:8080',
      getContentGeneratorConfig: () =>
        ({ model: 'test-model' }) as ContentGeneratorConfig,
      getModel: () => 'test-model',
      getEmbeddingModel: () => 'test-embedding-model',
      getWorkingDir: () => 'test-working-dir',
      getSandbox: () => true,
      getCoreTools: () => ['ls', 'read-file'],
      getApprovalMode: () => 'default',
      getTelemetryLogPromptsEnabled: () => true,
      getFileFilteringRespectGitIgnore: () => true,
      getFileFilteringAllowBuildArtifacts: () => false,
      getDebugMode: () => true,
      getMcpServers: () => ({
        'test-server': {
          command: 'test-command',
        },
      }),
      getQuestion: () => 'test-question',
      getToolRegistry: () => new ToolRegistry(cfg1),
      getFullContext: () => false,
      getUserMemory: () => 'user-memory',
    } as unknown as Config;

    const mockGeminiClient = new GeminiClient(cfg2);
    const mockConfig = {
      getSessionId: () => 'test-session-id',
      getTargetDir: () => 'target-dir',
      getGeminiClient: () => mockGeminiClient,
      getUsageStatisticsEnabled: () => true,
      getTelemetryEnabled: () => true,
      getTelemetryLogPromptsEnabled: () => true,
    } as Config;

    const mockMetrics = {
      recordToolCallMetrics: vi.fn(),
    };

    beforeEach(() => {
      vi.spyOn(metrics, 'recordToolCallMetrics').mockImplementation(
        mockMetrics.recordToolCallMetrics,
      );
      mockLogger.emit.mockReset();
    });

    it('should log a tool call with all fields', () => {
      const tool = new EditTool(mockConfig);
      const call: CompletedToolCall = {
        status: 'success',
        request: {
          name: 'test-function',
          args: {
            arg1: 'value1',
            arg2: 2,
          },
          callId: 'test-call-id',
          isClientInitiated: true,
          prompt_id: 'prompt-id-1',
        },
        response: {
          callId: 'test-call-id',
          responseParts: [{ text: 'test-response' }],
          resultDisplay: undefined,
          error: undefined,
          errorType: undefined,
        },
        tool,
        invocation: {} as AnyToolInvocation,
        durationMs: 100,
        outcome: ToolConfirmationOutcome.ProceedOnce,
      };
      const event = new ToolCallEvent(call);

      logToolCall(mockConfig, event);

      expect(mockLogger.emit).toHaveBeenCalledWith({
        body: 'Tool call: test-function. Decision: accept. Success: true. Duration: 100ms.',
        attributes: {
          'session.id': 'test-session-id',
          'user.email': 'test-user@example.com',
          'event.name': EVENT_TOOL_CALL,
          'event.timestamp': '2025-01-01T00:00:00.000Z',
          function_name: 'test-function',
          function_args: JSON.stringify(
            {
              arg1: 'value1',
              arg2: 2,
            },
            null,
            2,
          ),
          duration_ms: 100,
          success: true,
          decision: ToolCallDecision.ACCEPT,
          prompt_id: 'prompt-id-1',
          tool_type: 'native',
          error: undefined,
          error_type: undefined,
          metadata: undefined,
        },
      });

      expect(mockMetrics.recordToolCallMetrics).toHaveBeenCalledWith(
        mockConfig,
        'test-function',
        100,
        true,
        ToolCallDecision.ACCEPT,
        'native',
      );

      expect(mockUiEvent.addEvent).toHaveBeenCalledWith({
        ...event,
        'event.name': EVENT_TOOL_CALL,
        'event.timestamp': '2025-01-01T00:00:00.000Z',
      });
    });
    it('should log a tool call with a reject decision', () => {
      const call: ErroredToolCall = {
        status: 'error',
        request: {
          name: 'test-function',
          args: {
            arg1: 'value1',
            arg2: 2,
          },
          callId: 'test-call-id',
          isClientInitiated: true,
          prompt_id: 'prompt-id-2',
        },
        response: {
          callId: 'test-call-id',
          responseParts: [{ text: 'test-response' }],
          resultDisplay: undefined,
          error: undefined,
          errorType: undefined,
        },
        durationMs: 100,
        outcome: ToolConfirmationOutcome.Cancel,
      };
      const event = new ToolCallEvent(call);

      logToolCall(mockConfig, event);

      expect(mockLogger.emit).toHaveBeenCalledWith({
        body: 'Tool call: test-function. Decision: reject. Success: false. Duration: 100ms.',
        attributes: {
          'session.id': 'test-session-id',
          'user.email': 'test-user@example.com',
          'event.name': EVENT_TOOL_CALL,
          'event.timestamp': '2025-01-01T00:00:00.000Z',
          function_name: 'test-function',
          function_args: JSON.stringify(
            {
              arg1: 'value1',
              arg2: 2,
            },
            null,
            2,
          ),
          duration_ms: 100,
          success: false,
          decision: ToolCallDecision.REJECT,
          prompt_id: 'prompt-id-2',
          tool_type: 'native',
          error: undefined,
          error_type: undefined,
          metadata: undefined,
        },
      });

      expect(mockMetrics.recordToolCallMetrics).toHaveBeenCalledWith(
        mockConfig,
        'test-function',
        100,
        false,
        ToolCallDecision.REJECT,
        'native',
      );

      expect(mockUiEvent.addEvent).toHaveBeenCalledWith({
        ...event,
        'event.name': EVENT_TOOL_CALL,
        'event.timestamp': '2025-01-01T00:00:00.000Z',
      });
    });

    it('should log a tool call with a modify decision', () => {
      const call: CompletedToolCall = {
        status: 'success',
        request: {
          name: 'test-function',
          args: {
            arg1: 'value1',
            arg2: 2,
          },
          callId: 'test-call-id',
          isClientInitiated: true,
          prompt_id: 'prompt-id-3',
        },
        response: {
          callId: 'test-call-id',
          responseParts: [{ text: 'test-response' }],
          resultDisplay: undefined,
          error: undefined,
          errorType: undefined,
        },
        outcome: ToolConfirmationOutcome.ModifyWithEditor,
        tool: new EditTool(mockConfig),
        invocation: {} as AnyToolInvocation,
        durationMs: 100,
      };
      const event = new ToolCallEvent(call);

      logToolCall(mockConfig, event);

      expect(mockLogger.emit).toHaveBeenCalledWith({
        body: 'Tool call: test-function. Decision: modify. Success: true. Duration: 100ms.',
        attributes: {
          'session.id': 'test-session-id',
          'user.email': 'test-user@example.com',
          'event.name': EVENT_TOOL_CALL,
          'event.timestamp': '2025-01-01T00:00:00.000Z',
          function_name: 'test-function',
          function_args: JSON.stringify(
            {
              arg1: 'value1',
              arg2: 2,
            },
            null,
            2,
          ),
          duration_ms: 100,
          success: true,
          decision: ToolCallDecision.MODIFY,
          prompt_id: 'prompt-id-3',
          tool_type: 'native',
          error: undefined,
          error_type: undefined,
          metadata: undefined,
        },
      });

      expect(mockMetrics.recordToolCallMetrics).toHaveBeenCalledWith(
        mockConfig,
        'test-function',
        100,
        true,
        ToolCallDecision.MODIFY,
        'native',
      );

      expect(mockUiEvent.addEvent).toHaveBeenCalledWith({
        ...event,
        'event.name': EVENT_TOOL_CALL,
        'event.timestamp': '2025-01-01T00:00:00.000Z',
      });
    });

    it('should log a tool call without a decision', () => {
      const call: CompletedToolCall = {
        status: 'success',
        request: {
          name: 'test-function',
          args: {
            arg1: 'value1',
            arg2: 2,
          },
          callId: 'test-call-id',
          isClientInitiated: true,
          prompt_id: 'prompt-id-4',
        },
        response: {
          callId: 'test-call-id',
          responseParts: [{ text: 'test-response' }],
          resultDisplay: undefined,
          error: undefined,
          errorType: undefined,
        },
        tool: new EditTool(mockConfig),
        invocation: {} as AnyToolInvocation,
        durationMs: 100,
      };
      const event = new ToolCallEvent(call);

      logToolCall(mockConfig, event);

      expect(mockLogger.emit).toHaveBeenCalledWith({
        body: 'Tool call: test-function. Success: true. Duration: 100ms.',
        attributes: {
          'session.id': 'test-session-id',
          'user.email': 'test-user@example.com',
          'event.name': EVENT_TOOL_CALL,
          'event.timestamp': '2025-01-01T00:00:00.000Z',
          function_name: 'test-function',
          function_args: JSON.stringify(
            {
              arg1: 'value1',
              arg2: 2,
            },
            null,
            2,
          ),
          duration_ms: 100,
          success: true,
          prompt_id: 'prompt-id-4',
          tool_type: 'native',
          decision: undefined,
          error: undefined,
          error_type: undefined,
          metadata: undefined,
        },
      });

      expect(mockMetrics.recordToolCallMetrics).toHaveBeenCalledWith(
        mockConfig,
        'test-function',
        100,
        true,
        undefined,
        'native',
      );

      expect(mockUiEvent.addEvent).toHaveBeenCalledWith({
        ...event,
        'event.name': EVENT_TOOL_CALL,
        'event.timestamp': '2025-01-01T00:00:00.000Z',
      });
    });

    it('should log a failed tool call with an error', () => {
      const call: ErroredToolCall = {
        status: 'error',
        request: {
          name: 'test-function',
          args: {
            arg1: 'value1',
            arg2: 2,
          },
          callId: 'test-call-id',
          isClientInitiated: true,
          prompt_id: 'prompt-id-5',
        },
        response: {
          callId: 'test-call-id',
          responseParts: [{ text: 'test-response' }],
          resultDisplay: undefined,
          error: {
            name: 'test-error-type',
            message: 'test-error',
          },
          errorType: ToolErrorType.UNKNOWN,
        },
        durationMs: 100,
      };
      const event = new ToolCallEvent(call);

      logToolCall(mockConfig, event);

      expect(mockLogger.emit).toHaveBeenCalledWith({
        body: 'Tool call: test-function. Success: false. Duration: 100ms.',
        attributes: {
          'session.id': 'test-session-id',
          'user.email': 'test-user@example.com',
          'event.name': EVENT_TOOL_CALL,
          'event.timestamp': '2025-01-01T00:00:00.000Z',
          function_name: 'test-function',
          function_args: JSON.stringify(
            {
              arg1: 'value1',
              arg2: 2,
            },
            null,
            2,
          ),
          duration_ms: 100,
          success: false,
          error: 'test-error',
          'error.message': 'test-error',
          error_type: ToolErrorType.UNKNOWN,
          'error.type': ToolErrorType.UNKNOWN,
          prompt_id: 'prompt-id-5',
          tool_type: 'native',
          decision: undefined,
          metadata: undefined,
        },
      });

      expect(mockMetrics.recordToolCallMetrics).toHaveBeenCalledWith(
        mockConfig,
        'test-function',
        100,
        false,
        undefined,
        'native',
      );

      expect(mockUiEvent.addEvent).toHaveBeenCalledWith({
        ...event,
        'event.name': EVENT_TOOL_CALL,
        'event.timestamp': '2025-01-01T00:00:00.000Z',
      });
    });
  });

<<<<<<< HEAD
  describe('logResearchFeedback', () => {
    it('should handle multi-byte character truncation correctly', () => {
      // Clear any previous mock calls
      mockLogger.emit.mockClear();

      const mockConfig = makeFakeConfig({
        sessionId: 'test-session-id',
        usageStatisticsEnabled: false, // Disable ClearcutLogger to focus on OpenTelemetry
      });

      // Test string with an emoji at the truncation boundary
      const feedbackBase = 'A'.repeat(FEEDBACK_CONTENT_MAX_LENGTH - 1) + '👍'; // This string is exactly FEEDBACK_CONTENT_MAX_LENGTH characters long
      const feedbackToTruncate = feedbackBase + 'extra content'; // This string will be truncated

      const event = makeResearchFeedbackEvent({
        feedback_type: 'conversational',
        feedback_content: feedbackToTruncate,
        survey_responses: undefined,
        user_id: 'user@example.com',
      });

      logResearchFeedback(mockConfig, event);

      // Verify the logger was called with properly truncated content
      expect(mockLogger.emit).toHaveBeenCalledWith({
        body: 'Research feedback: conversational',
        attributes: {
          'session.id': 'test-session-id',
          feedback_type: 'conversational',
          feedback_content: feedbackBase,
          user_id: 'user@example.com',
          'event.name': 'gemini_cli.research_feedback',
          'event.timestamp': '2025-01-01T00:00:00.000Z',
        },
      });

      // Additional verification that Unicode characters are preserved correctly after truncation
      expect(Array.from(feedbackBase).length).toBe(FEEDBACK_CONTENT_MAX_LENGTH);
      expect(feedbackBase.endsWith('👍')).toBe(true);
=======
  describe('logMalformedJsonResponse', () => {
    beforeEach(() => {
      vi.spyOn(ClearcutLogger.prototype, 'logMalformedJsonResponseEvent');
    });

    it('logs the event to Clearcut and OTEL', () => {
      const mockConfig = makeFakeConfig();
      const event = new MalformedJsonResponseEvent('test-model');

      logMalformedJsonResponse(mockConfig, event);

      expect(
        ClearcutLogger.prototype.logMalformedJsonResponseEvent,
      ).toHaveBeenCalledWith(event);

      expect(mockLogger.emit).toHaveBeenCalledWith({
        body: 'Malformed JSON response from test-model.',
        attributes: {
          'session.id': 'test-session-id',
          'user.email': 'test-user@example.com',
          'event.name': EVENT_MALFORMED_JSON_RESPONSE,
          'event.timestamp': '2025-01-01T00:00:00.000Z',
          model: 'test-model',
        },
      });
>>>>>>> b6cca011
    });
  });
});<|MERGE_RESOLUTION|>--- conflicted
+++ resolved
@@ -28,11 +28,8 @@
   EVENT_TOOL_CALL,
   EVENT_USER_PROMPT,
   EVENT_FLASH_FALLBACK,
-<<<<<<< HEAD
   FEEDBACK_CONTENT_MAX_LENGTH,
-=======
   EVENT_MALFORMED_JSON_RESPONSE,
->>>>>>> b6cca011
 } from './constants.js';
 import {
   logApiRequest,
@@ -53,11 +50,8 @@
   ToolCallEvent,
   UserPromptEvent,
   FlashFallbackEvent,
-<<<<<<< HEAD
   makeResearchFeedbackEvent,
-=======
   MalformedJsonResponseEvent,
->>>>>>> b6cca011
   makeChatCompressionEvent,
 } from './types.js';
 import * as metrics from './metrics.js';
@@ -867,7 +861,6 @@
     });
   });
 
-<<<<<<< HEAD
   describe('logResearchFeedback', () => {
     it('should handle multi-byte character truncation correctly', () => {
       // Clear any previous mock calls
@@ -907,7 +900,8 @@
       // Additional verification that Unicode characters are preserved correctly after truncation
       expect(Array.from(feedbackBase).length).toBe(FEEDBACK_CONTENT_MAX_LENGTH);
       expect(feedbackBase.endsWith('👍')).toBe(true);
-=======
+    });
+    
   describe('logMalformedJsonResponse', () => {
     beforeEach(() => {
       vi.spyOn(ClearcutLogger.prototype, 'logMalformedJsonResponseEvent');
@@ -933,7 +927,5 @@
           model: 'test-model',
         },
       });
->>>>>>> b6cca011
-    });
   });
 });