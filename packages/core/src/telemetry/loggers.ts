--- conflicted
+++ resolved
@@ -30,12 +30,9 @@
   EVENT_CONTENT_RETRY_FAILURE,
   EVENT_FILE_OPERATION,
   EVENT_RIPGREP_FALLBACK,
-<<<<<<< HEAD
-  EVENT_EXTENSIONS_ENABLE,
-=======
   EVENT_MODEL_ROUTING,
   EVENT_EXTENSION_INSTALL,
->>>>>>> 0fcda100
+  EVENT_EXTENSIONS_ENABLE,
 } from './constants.js';
 import type {
   ApiErrorEvent,
@@ -681,8 +678,6 @@
   recordContentRetryFailure(config);
 }
 
-<<<<<<< HEAD
-=======
 export function logModelRouting(
   config: Config,
   event: ModelRoutingEvent,
@@ -753,7 +748,6 @@
   logger.emit(logRecord);
 }
 
->>>>>>> 0fcda100
 export function logExtensionEnable(
   config: Config,
   event: ExtensionEnableEvent,
@@ -764,11 +758,7 @@
   const attributes: LogAttributes = {
     ...getCommonAttributes(config),
     ...event,
-<<<<<<< HEAD
-    'event.name': EVENT_EXTENSIONS_ENABLE,
-=======
     'event.name': EVENT_EXTENSION_ENABLE,
->>>>>>> 0fcda100
     'event.timestamp': new Date().toISOString(),
   };
 
