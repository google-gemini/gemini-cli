/**
 * @license
 * Copyright 2025 Google LLC
 * SPDX-License-Identifier: Apache-2.0
 */

import type { LogRecord } from '@opentelemetry/api-logs';
import { logs } from '@opentelemetry/api-logs';
import type { Config } from '../config/config.js';
import { SERVICE_NAME } from './constants.js';
import {
  EVENT_API_ERROR,
  EVENT_API_RESPONSE,
  EVENT_TOOL_CALL,
} from './types.js';
import type {
  ApiErrorEvent,
  ApiRequestEvent,
  ApiResponseEvent,
  FileOperationEvent,
  IdeConnectionEvent,
  StartSessionEvent,
  ToolCallEvent,
  UserPromptEvent,
  FlashFallbackEvent,
  NextSpeakerCheckEvent,
  LoopDetectedEvent,
  LoopDetectionDisabledEvent,
  SlashCommandEvent,
  ConversationFinishedEvent,
  KittySequenceOverflowEvent,
  ChatCompressionEvent,
  MalformedJsonResponseEvent,
  InvalidChunkEvent,
  ContentRetryEvent,
  ContentRetryFailureEvent,
  RipgrepFallbackEvent,
  ToolOutputTruncatedEvent,
  ModelRoutingEvent,
  ExtensionDisableEvent,
  ExtensionEnableEvent,
  ExtensionUninstallEvent,
  ExtensionInstallEvent,
  ModelSlashCommandEvent,
  SmartEditStrategyEvent,
  SmartEditCorrectionEvent,
  AgentStartEvent,
  AgentFinishEvent,
  RecoveryAttemptEvent,
  WebFetchFallbackAttemptEvent,
  ExtensionUpdateEvent,
} from './types.js';
import {
  recordApiErrorMetrics,
  recordToolCallMetrics,
  recordChatCompressionMetrics,
  recordFileOperationMetric,
  recordInvalidChunk,
  recordContentRetry,
  recordContentRetryFailure,
  recordModelRoutingMetrics,
  recordModelSlashCommand,
  getConventionAttributes,
  recordTokenUsageMetrics,
  recordApiResponseMetrics,
  recordAgentRunMetrics,
<<<<<<< HEAD
  recordRecoveryAttemptMetrics,
=======
  recordLinesChanged,
>>>>>>> be1dc13b
} from './metrics.js';
import { isTelemetrySdkInitialized } from './sdk.js';
import type { UiEvent } from './uiTelemetry.js';
import { uiTelemetryService } from './uiTelemetry.js';
import { ClearcutLogger } from './clearcut-logger/clearcut-logger.js';

export function logCliConfiguration(
  config: Config,
  event: StartSessionEvent,
): void {
  ClearcutLogger.getInstance(config)?.logStartSessionEvent(event);
  if (!isTelemetrySdkInitialized()) return;

  const logger = logs.getLogger(SERVICE_NAME);
  const logRecord: LogRecord = {
    body: event.toLogBody(),
    attributes: event.toOpenTelemetryAttributes(config),
  };
  logger.emit(logRecord);
}

export function logUserPrompt(config: Config, event: UserPromptEvent): void {
  ClearcutLogger.getInstance(config)?.logNewPromptEvent(event);
  if (!isTelemetrySdkInitialized()) return;

  const logger = logs.getLogger(SERVICE_NAME);

  const logRecord: LogRecord = {
    body: event.toLogBody(),
    attributes: event.toOpenTelemetryAttributes(config),
  };
  logger.emit(logRecord);
}

export function logToolCall(config: Config, event: ToolCallEvent): void {
  const uiEvent = {
    ...event,
    'event.name': EVENT_TOOL_CALL,
    'event.timestamp': new Date().toISOString(),
  } as UiEvent;
  uiTelemetryService.addEvent(uiEvent);
  ClearcutLogger.getInstance(config)?.logToolCallEvent(event);
  if (!isTelemetrySdkInitialized()) return;

  const logger = logs.getLogger(SERVICE_NAME);
  const logRecord: LogRecord = {
    body: event.toLogBody(),
    attributes: event.toOpenTelemetryAttributes(config),
  };
  logger.emit(logRecord);
  recordToolCallMetrics(config, event.duration_ms, {
    function_name: event.function_name,
    success: event.success,
    decision: event.decision,
    tool_type: event.tool_type,
  });

  if (event.metadata) {
    const added = event.metadata['model_added_lines'];
    if (typeof added === 'number' && added > 0) {
      recordLinesChanged(config, added, 'added', {
        function_name: event.function_name,
      });
    }
    const removed = event.metadata['model_removed_lines'];
    if (typeof removed === 'number' && removed > 0) {
      recordLinesChanged(config, removed, 'removed', {
        function_name: event.function_name,
      });
    }
  }
}

export function logToolOutputTruncated(
  config: Config,
  event: ToolOutputTruncatedEvent,
): void {
  ClearcutLogger.getInstance(config)?.logToolOutputTruncatedEvent(event);
  if (!isTelemetrySdkInitialized()) return;

  const logger = logs.getLogger(SERVICE_NAME);
  const logRecord: LogRecord = {
    body: event.toLogBody(),
    attributes: event.toOpenTelemetryAttributes(config),
  };
  logger.emit(logRecord);
}

export function logFileOperation(
  config: Config,
  event: FileOperationEvent,
): void {
  ClearcutLogger.getInstance(config)?.logFileOperationEvent(event);
  if (!isTelemetrySdkInitialized()) return;

  const logger = logs.getLogger(SERVICE_NAME);
  const logRecord: LogRecord = {
    body: event.toLogBody(),
    attributes: event.toOpenTelemetryAttributes(config),
  };
  logger.emit(logRecord);

  recordFileOperationMetric(config, {
    operation: event.operation,
    lines: event.lines,
    mimetype: event.mimetype,
    extension: event.extension,
    programming_language: event.programming_language,
  });
}

export function logApiRequest(config: Config, event: ApiRequestEvent): void {
  ClearcutLogger.getInstance(config)?.logApiRequestEvent(event);
  if (!isTelemetrySdkInitialized()) return;

  const logger = logs.getLogger(SERVICE_NAME);
  const logRecord: LogRecord = {
    body: event.toLogBody(),
    attributes: event.toOpenTelemetryAttributes(config),
  };
  logger.emit(logRecord);
}

export function logFlashFallback(
  config: Config,
  event: FlashFallbackEvent,
): void {
  ClearcutLogger.getInstance(config)?.logFlashFallbackEvent();
  if (!isTelemetrySdkInitialized()) return;

  const logger = logs.getLogger(SERVICE_NAME);
  const logRecord: LogRecord = {
    body: event.toLogBody(),
    attributes: event.toOpenTelemetryAttributes(config),
  };
  logger.emit(logRecord);
}

export function logRipgrepFallback(
  config: Config,
  event: RipgrepFallbackEvent,
): void {
  ClearcutLogger.getInstance(config)?.logRipgrepFallbackEvent();
  if (!isTelemetrySdkInitialized()) return;

  const logger = logs.getLogger(SERVICE_NAME);
  const logRecord: LogRecord = {
    body: event.toLogBody(),
    attributes: event.toOpenTelemetryAttributes(config),
  };
  logger.emit(logRecord);
}

export function logApiError(config: Config, event: ApiErrorEvent): void {
  const uiEvent = {
    ...event,
    'event.name': EVENT_API_ERROR,
    'event.timestamp': new Date().toISOString(),
  } as UiEvent;
  uiTelemetryService.addEvent(uiEvent);
  ClearcutLogger.getInstance(config)?.logApiErrorEvent(event);
  if (!isTelemetrySdkInitialized()) return;

  const logger = logs.getLogger(SERVICE_NAME);
  logger.emit(event.toLogRecord(config));
  logger.emit(event.toSemanticLogRecord(config));

  recordApiErrorMetrics(config, event.duration_ms, {
    model: event.model,
    status_code: event.status_code,
    error_type: event.error_type,
  });

  // Record GenAI operation duration for errors
  recordApiResponseMetrics(config, event.duration_ms, {
    model: event.model,
    status_code: event.status_code,
    genAiAttributes: {
      ...getConventionAttributes(event),
      'error.type': event.error_type || 'unknown',
    },
  });
}

export function logApiResponse(config: Config, event: ApiResponseEvent): void {
  const uiEvent = {
    ...event,
    'event.name': EVENT_API_RESPONSE,
    'event.timestamp': new Date().toISOString(),
  } as UiEvent;
  uiTelemetryService.addEvent(uiEvent);
  ClearcutLogger.getInstance(config)?.logApiResponseEvent(event);
  if (!isTelemetrySdkInitialized()) return;

  const logger = logs.getLogger(SERVICE_NAME);
  logger.emit(event.toLogRecord(config));
  logger.emit(event.toSemanticLogRecord(config));

  const conventionAttributes = getConventionAttributes(event);

  recordApiResponseMetrics(config, event.duration_ms, {
    model: event.model,
    status_code: event.status_code,
    genAiAttributes: conventionAttributes,
  });

  const tokenUsageData = [
    { count: event.usage.input_token_count, type: 'input' as const },
    { count: event.usage.output_token_count, type: 'output' as const },
    { count: event.usage.cached_content_token_count, type: 'cache' as const },
    { count: event.usage.thoughts_token_count, type: 'thought' as const },
    { count: event.usage.tool_token_count, type: 'tool' as const },
  ];

  for (const { count, type } of tokenUsageData) {
    recordTokenUsageMetrics(config, count, {
      model: event.model,
      type,
      genAiAttributes: conventionAttributes,
    });
  }
}

export function logLoopDetected(
  config: Config,
  event: LoopDetectedEvent,
): void {
  ClearcutLogger.getInstance(config)?.logLoopDetectedEvent(event);
  if (!isTelemetrySdkInitialized()) return;

  const logger = logs.getLogger(SERVICE_NAME);
  const logRecord: LogRecord = {
    body: event.toLogBody(),
    attributes: event.toOpenTelemetryAttributes(config),
  };
  logger.emit(logRecord);
}

export function logLoopDetectionDisabled(
  config: Config,
  event: LoopDetectionDisabledEvent,
): void {
  ClearcutLogger.getInstance(config)?.logLoopDetectionDisabledEvent();
  if (!isTelemetrySdkInitialized()) return;

  const logger = logs.getLogger(SERVICE_NAME);
  const logRecord: LogRecord = {
    body: event.toLogBody(),
    attributes: event.toOpenTelemetryAttributes(config),
  };
  logger.emit(logRecord);
}

export function logNextSpeakerCheck(
  config: Config,
  event: NextSpeakerCheckEvent,
): void {
  ClearcutLogger.getInstance(config)?.logNextSpeakerCheck(event);
  if (!isTelemetrySdkInitialized()) return;

  const logger = logs.getLogger(SERVICE_NAME);
  const logRecord: LogRecord = {
    body: event.toLogBody(),
    attributes: event.toOpenTelemetryAttributes(config),
  };
  logger.emit(logRecord);
}

export function logSlashCommand(
  config: Config,
  event: SlashCommandEvent,
): void {
  ClearcutLogger.getInstance(config)?.logSlashCommandEvent(event);
  if (!isTelemetrySdkInitialized()) return;

  const logger = logs.getLogger(SERVICE_NAME);
  const logRecord: LogRecord = {
    body: event.toLogBody(),
    attributes: event.toOpenTelemetryAttributes(config),
  };
  logger.emit(logRecord);
}

export function logIdeConnection(
  config: Config,
  event: IdeConnectionEvent,
): void {
  ClearcutLogger.getInstance(config)?.logIdeConnectionEvent(event);
  if (!isTelemetrySdkInitialized()) return;

  const logger = logs.getLogger(SERVICE_NAME);
  const logRecord: LogRecord = {
    body: event.toLogBody(),
    attributes: event.toOpenTelemetryAttributes(config),
  };
  logger.emit(logRecord);
}

export function logConversationFinishedEvent(
  config: Config,
  event: ConversationFinishedEvent,
): void {
  ClearcutLogger.getInstance(config)?.logConversationFinishedEvent(event);
  if (!isTelemetrySdkInitialized()) return;

  const logger = logs.getLogger(SERVICE_NAME);
  const logRecord: LogRecord = {
    body: event.toLogBody(),
    attributes: event.toOpenTelemetryAttributes(config),
  };
  logger.emit(logRecord);
}

export function logChatCompression(
  config: Config,
  event: ChatCompressionEvent,
): void {
  ClearcutLogger.getInstance(config)?.logChatCompressionEvent(event);

  const logger = logs.getLogger(SERVICE_NAME);
  const logRecord: LogRecord = {
    body: event.toLogBody(),
    attributes: event.toOpenTelemetryAttributes(config),
  };
  logger.emit(logRecord);

  recordChatCompressionMetrics(config, {
    tokens_before: event.tokens_before,
    tokens_after: event.tokens_after,
  });
}

export function logKittySequenceOverflow(
  config: Config,
  event: KittySequenceOverflowEvent,
): void {
  ClearcutLogger.getInstance(config)?.logKittySequenceOverflowEvent(event);
  if (!isTelemetrySdkInitialized()) return;
  const logger = logs.getLogger(SERVICE_NAME);
  const logRecord: LogRecord = {
    body: event.toLogBody(),
    attributes: event.toOpenTelemetryAttributes(config),
  };
  logger.emit(logRecord);
}

export function logMalformedJsonResponse(
  config: Config,
  event: MalformedJsonResponseEvent,
): void {
  ClearcutLogger.getInstance(config)?.logMalformedJsonResponseEvent(event);
  if (!isTelemetrySdkInitialized()) return;

  const logger = logs.getLogger(SERVICE_NAME);
  const logRecord: LogRecord = {
    body: event.toLogBody(),
    attributes: event.toOpenTelemetryAttributes(config),
  };
  logger.emit(logRecord);
}

export function logInvalidChunk(
  config: Config,
  event: InvalidChunkEvent,
): void {
  ClearcutLogger.getInstance(config)?.logInvalidChunkEvent(event);
  if (!isTelemetrySdkInitialized()) return;

  const logger = logs.getLogger(SERVICE_NAME);
  const logRecord: LogRecord = {
    body: event.toLogBody(),
    attributes: event.toOpenTelemetryAttributes(config),
  };
  logger.emit(logRecord);
  recordInvalidChunk(config);
}

export function logContentRetry(
  config: Config,
  event: ContentRetryEvent,
): void {
  ClearcutLogger.getInstance(config)?.logContentRetryEvent(event);
  if (!isTelemetrySdkInitialized()) return;

  const logger = logs.getLogger(SERVICE_NAME);
  const logRecord: LogRecord = {
    body: event.toLogBody(),
    attributes: event.toOpenTelemetryAttributes(config),
  };
  logger.emit(logRecord);
  recordContentRetry(config);
}

export function logContentRetryFailure(
  config: Config,
  event: ContentRetryFailureEvent,
): void {
  ClearcutLogger.getInstance(config)?.logContentRetryFailureEvent(event);
  if (!isTelemetrySdkInitialized()) return;

  const logger = logs.getLogger(SERVICE_NAME);
  const logRecord: LogRecord = {
    body: event.toLogBody(),
    attributes: event.toOpenTelemetryAttributes(config),
  };
  logger.emit(logRecord);
  recordContentRetryFailure(config);
}

export function logModelRouting(
  config: Config,
  event: ModelRoutingEvent,
): void {
  ClearcutLogger.getInstance(config)?.logModelRoutingEvent(event);
  if (!isTelemetrySdkInitialized()) return;

  const logger = logs.getLogger(SERVICE_NAME);
  const logRecord: LogRecord = {
    body: event.toLogBody(),
    attributes: event.toOpenTelemetryAttributes(config),
  };
  logger.emit(logRecord);
  recordModelRoutingMetrics(config, event);
}

export function logModelSlashCommand(
  config: Config,
  event: ModelSlashCommandEvent,
): void {
  ClearcutLogger.getInstance(config)?.logModelSlashCommandEvent(event);
  if (!isTelemetrySdkInitialized()) return;

  const logger = logs.getLogger(SERVICE_NAME);
  const logRecord: LogRecord = {
    body: event.toLogBody(),
    attributes: event.toOpenTelemetryAttributes(config),
  };
  logger.emit(logRecord);
  recordModelSlashCommand(config, event);
}

export function logExtensionInstallEvent(
  config: Config,
  event: ExtensionInstallEvent,
): void {
  ClearcutLogger.getInstance(config)?.logExtensionInstallEvent(event);
  if (!isTelemetrySdkInitialized()) return;

  const logger = logs.getLogger(SERVICE_NAME);
  const logRecord: LogRecord = {
    body: event.toLogBody(),
    attributes: event.toOpenTelemetryAttributes(config),
  };
  logger.emit(logRecord);
}

export function logExtensionUninstall(
  config: Config,
  event: ExtensionUninstallEvent,
): void {
  ClearcutLogger.getInstance(config)?.logExtensionUninstallEvent(event);
  if (!isTelemetrySdkInitialized()) return;

  const logger = logs.getLogger(SERVICE_NAME);
  const logRecord: LogRecord = {
    body: event.toLogBody(),
    attributes: event.toOpenTelemetryAttributes(config),
  };
  logger.emit(logRecord);
}

export function logExtensionUpdateEvent(
  config: Config,
  event: ExtensionUpdateEvent,
): void {
  ClearcutLogger.getInstance(config)?.logExtensionUpdateEvent(event);
  if (!isTelemetrySdkInitialized()) return;

  const logger = logs.getLogger(SERVICE_NAME);
  const logRecord: LogRecord = {
    body: event.toLogBody(),
    attributes: event.toOpenTelemetryAttributes(config),
  };
  logger.emit(logRecord);
}

export function logExtensionEnable(
  config: Config,
  event: ExtensionEnableEvent,
): void {
  ClearcutLogger.getInstance(config)?.logExtensionEnableEvent(event);
  if (!isTelemetrySdkInitialized()) return;

  const logger = logs.getLogger(SERVICE_NAME);
  const logRecord: LogRecord = {
    body: event.toLogBody(),
    attributes: event.toOpenTelemetryAttributes(config),
  };
  logger.emit(logRecord);
}

export function logExtensionDisable(
  config: Config,
  event: ExtensionDisableEvent,
): void {
  ClearcutLogger.getInstance(config)?.logExtensionDisableEvent(event);
  if (!isTelemetrySdkInitialized()) return;

  const logger = logs.getLogger(SERVICE_NAME);
  const logRecord: LogRecord = {
    body: event.toLogBody(),
    attributes: event.toOpenTelemetryAttributes(config),
  };
  logger.emit(logRecord);
}

export function logSmartEditStrategy(
  config: Config,
  event: SmartEditStrategyEvent,
): void {
  ClearcutLogger.getInstance(config)?.logSmartEditStrategyEvent(event);
  if (!isTelemetrySdkInitialized()) return;

  const logger = logs.getLogger(SERVICE_NAME);
  const logRecord: LogRecord = {
    body: event.toLogBody(),
    attributes: event.toOpenTelemetryAttributes(config),
  };
  logger.emit(logRecord);
}

export function logSmartEditCorrectionEvent(
  config: Config,
  event: SmartEditCorrectionEvent,
): void {
  ClearcutLogger.getInstance(config)?.logSmartEditCorrectionEvent(event);
  if (!isTelemetrySdkInitialized()) return;

  const logger = logs.getLogger(SERVICE_NAME);
  const logRecord: LogRecord = {
    body: event.toLogBody(),
    attributes: event.toOpenTelemetryAttributes(config),
  };
  logger.emit(logRecord);
}

export function logAgentStart(config: Config, event: AgentStartEvent): void {
  ClearcutLogger.getInstance(config)?.logAgentStartEvent(event);
  if (!isTelemetrySdkInitialized()) return;

  const logger = logs.getLogger(SERVICE_NAME);
  const logRecord: LogRecord = {
    body: event.toLogBody(),
    attributes: event.toOpenTelemetryAttributes(config),
  };
  logger.emit(logRecord);
}

export function logAgentFinish(config: Config, event: AgentFinishEvent): void {
  ClearcutLogger.getInstance(config)?.logAgentFinishEvent(event);
  if (!isTelemetrySdkInitialized()) return;

  const logger = logs.getLogger(SERVICE_NAME);
  const logRecord: LogRecord = {
    body: event.toLogBody(),
    attributes: event.toOpenTelemetryAttributes(config),
  };
  logger.emit(logRecord);

  recordAgentRunMetrics(config, event);
}

export function logRecoveryAttempt(
  config: Config,
  event: RecoveryAttemptEvent,
): void {
  ClearcutLogger.getInstance(config)?.logRecoveryAttemptEvent(event);
  if (!isTelemetrySdkInitialized()) return;

  const logger = logs.getLogger(SERVICE_NAME);
  const logRecord: LogRecord = {
    body: event.toLogBody(),
    attributes: event.toOpenTelemetryAttributes(config),
  };
  logger.emit(logRecord);

  recordRecoveryAttemptMetrics(config, event);
}

export function logWebFetchFallbackAttempt(
  config: Config,
  event: WebFetchFallbackAttemptEvent,
): void {
  ClearcutLogger.getInstance(config)?.logWebFetchFallbackAttemptEvent(event);
  if (!isTelemetrySdkInitialized()) return;

  const logger = logs.getLogger(SERVICE_NAME);
  const logRecord: LogRecord = {
    body: event.toLogBody(),
    attributes: event.toOpenTelemetryAttributes(config),
  };
  logger.emit(logRecord);
}<|MERGE_RESOLUTION|>--- conflicted
+++ resolved
@@ -64,11 +64,8 @@
   recordTokenUsageMetrics,
   recordApiResponseMetrics,
   recordAgentRunMetrics,
-<<<<<<< HEAD
   recordRecoveryAttemptMetrics,
-=======
   recordLinesChanged,
->>>>>>> be1dc13b
 } from './metrics.js';
 import { isTelemetrySdkInitialized } from './sdk.js';
 import type { UiEvent } from './uiTelemetry.js';
