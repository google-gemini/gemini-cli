/**
 * @license
 * Copyright 2025 Google LLC
 * SPDX-License-Identifier: Apache-2.0
 */

import type { LogRecord } from '@opentelemetry/api-logs';
import { logs } from '@opentelemetry/api-logs';
import type { Config } from '../config/config.js';
import { SERVICE_NAME } from './constants.js';
import {
  EVENT_API_ERROR,
  EVENT_API_RESPONSE,
  EVENT_TOOL_CALL,
} from './types.js';
import type {
  ApiErrorEvent,
  ApiRequestEvent,
  ApiResponseEvent,
  FileOperationEvent,
  IdeConnectionEvent,
  StartSessionEvent,
  ToolCallEvent,
  UserPromptEvent,
  FlashFallbackEvent,
  NextSpeakerCheckEvent,
  LoopDetectedEvent,
  LoopDetectionDisabledEvent,
  SlashCommandEvent,
  ConversationFinishedEvent,
  KittySequenceOverflowEvent,
  ChatCompressionEvent,
  MalformedJsonResponseEvent,
  InvalidChunkEvent,
  ContentRetryEvent,
  ContentRetryFailureEvent,
  RipgrepFallbackEvent,
  ToolOutputTruncatedEvent,
  ModelRoutingEvent,
  ExtensionDisableEvent,
  ExtensionEnableEvent,
  ExtensionUninstallEvent,
  ExtensionInstallEvent,
  ModelSlashCommandEvent,
  SmartEditStrategyEvent,
  SmartEditCorrectionEvent,
  AgentStartEvent,
  AgentFinishEvent,
  WebFetchFallbackAttemptEvent,
  ExtensionUpdateEvent,
  EditProposedEvent,
} from './types.js';
import {
  recordApiErrorMetrics,
  recordToolCallMetrics,
  recordChatCompressionMetrics,
  recordFileOperationMetric,
  recordInvalidChunk,
  recordContentRetry,
  recordContentRetryFailure,
  recordModelRoutingMetrics,
  recordModelSlashCommand,
  getConventionAttributes,
  recordTokenUsageMetrics,
  recordApiResponseMetrics,
  recordAgentRunMetrics,
<<<<<<< HEAD
  recordEditProposedMetrics,
=======
  recordLinesChanged,
>>>>>>> d13482e8
} from './metrics.js';
import { isTelemetrySdkInitialized } from './sdk.js';
import type { UiEvent } from './uiTelemetry.js';
import { uiTelemetryService } from './uiTelemetry.js';
import { ClearcutLogger } from './clearcut-logger/clearcut-logger.js';

export function logCliConfiguration(
  config: Config,
  event: StartSessionEvent,
): void {
  ClearcutLogger.getInstance(config)?.logStartSessionEvent(event);
  if (!isTelemetrySdkInitialized()) return;

  const logger = logs.getLogger(SERVICE_NAME);
  const logRecord: LogRecord = {
    body: event.toLogBody(),
    attributes: event.toOpenTelemetryAttributes(config),
  };
  logger.emit(logRecord);
}

export function logUserPrompt(config: Config, event: UserPromptEvent): void {
  ClearcutLogger.getInstance(config)?.logNewPromptEvent(event);
  if (!isTelemetrySdkInitialized()) return;

  const logger = logs.getLogger(SERVICE_NAME);

  const logRecord: LogRecord = {
    body: event.toLogBody(),
    attributes: event.toOpenTelemetryAttributes(config),
  };
  logger.emit(logRecord);
}

export function logToolCall(config: Config, event: ToolCallEvent): void {
  const uiEvent = {
    ...event,
    'event.name': EVENT_TOOL_CALL,
    'event.timestamp': new Date().toISOString(),
  } as UiEvent;
  uiTelemetryService.addEvent(uiEvent);
  ClearcutLogger.getInstance(config)?.logToolCallEvent(event);
  if (!isTelemetrySdkInitialized()) return;

  const logger = logs.getLogger(SERVICE_NAME);
  const logRecord: LogRecord = {
    body: event.toLogBody(),
    attributes: event.toOpenTelemetryAttributes(config),
  };
  logger.emit(logRecord);
  recordToolCallMetrics(config, event.duration_ms, {
    function_name: event.function_name,
    success: event.success,
    decision: event.decision,
    tool_type: event.tool_type,
  });

  if (event.metadata) {
    const added = event.metadata['model_added_lines'];
    if (typeof added === 'number' && added > 0) {
      recordLinesChanged(config, added, 'added', {
        function_name: event.function_name,
      });
    }
    const removed = event.metadata['model_removed_lines'];
    if (typeof removed === 'number' && removed > 0) {
      recordLinesChanged(config, removed, 'removed', {
        function_name: event.function_name,
      });
    }
  }
}

export function logEditProposed(
  config: Config,
  event: EditProposedEvent,
): void {
  if (!isTelemetrySdkInitialized()) return;

  const logger = logs.getLogger(SERVICE_NAME);
  const logRecord: LogRecord = {
    body: event.toLogBody(),
    attributes: event.toOpenTelemetryAttributes(config),
  };
  logger.emit(logRecord);

  recordEditProposedMetrics(
    config,
    event.suggested_added_lines,
    event.suggested_removed_lines,
  );
}

export function logToolOutputTruncated(
  config: Config,
  event: ToolOutputTruncatedEvent,
): void {
  ClearcutLogger.getInstance(config)?.logToolOutputTruncatedEvent(event);
  if (!isTelemetrySdkInitialized()) return;

  const logger = logs.getLogger(SERVICE_NAME);
  const logRecord: LogRecord = {
    body: event.toLogBody(),
    attributes: event.toOpenTelemetryAttributes(config),
  };
  logger.emit(logRecord);
}

export function logFileOperation(
  config: Config,
  event: FileOperationEvent,
): void {
  ClearcutLogger.getInstance(config)?.logFileOperationEvent(event);
  if (!isTelemetrySdkInitialized()) return;

  const logger = logs.getLogger(SERVICE_NAME);
  const logRecord: LogRecord = {
    body: event.toLogBody(),
    attributes: event.toOpenTelemetryAttributes(config),
  };
  logger.emit(logRecord);

  recordFileOperationMetric(config, {
    operation: event.operation,
    lines: event.lines,
    mimetype: event.mimetype,
    extension: event.extension,
    programming_language: event.programming_language,
  });
}

export function logApiRequest(config: Config, event: ApiRequestEvent): void {
  ClearcutLogger.getInstance(config)?.logApiRequestEvent(event);
  if (!isTelemetrySdkInitialized()) return;

  const logger = logs.getLogger(SERVICE_NAME);
  const logRecord: LogRecord = {
    body: event.toLogBody(),
    attributes: event.toOpenTelemetryAttributes(config),
  };
  logger.emit(logRecord);
}

export function logFlashFallback(
  config: Config,
  event: FlashFallbackEvent,
): void {
  ClearcutLogger.getInstance(config)?.logFlashFallbackEvent();
  if (!isTelemetrySdkInitialized()) return;

  const logger = logs.getLogger(SERVICE_NAME);
  const logRecord: LogRecord = {
    body: event.toLogBody(),
    attributes: event.toOpenTelemetryAttributes(config),
  };
  logger.emit(logRecord);
}

export function logRipgrepFallback(
  config: Config,
  event: RipgrepFallbackEvent,
): void {
  ClearcutLogger.getInstance(config)?.logRipgrepFallbackEvent();
  if (!isTelemetrySdkInitialized()) return;

  const logger = logs.getLogger(SERVICE_NAME);
  const logRecord: LogRecord = {
    body: event.toLogBody(),
    attributes: event.toOpenTelemetryAttributes(config),
  };
  logger.emit(logRecord);
}

export function logApiError(config: Config, event: ApiErrorEvent): void {
  const uiEvent = {
    ...event,
    'event.name': EVENT_API_ERROR,
    'event.timestamp': new Date().toISOString(),
  } as UiEvent;
  uiTelemetryService.addEvent(uiEvent);
  ClearcutLogger.getInstance(config)?.logApiErrorEvent(event);
  if (!isTelemetrySdkInitialized()) return;

  const logger = logs.getLogger(SERVICE_NAME);
  logger.emit(event.toLogRecord(config));
  logger.emit(event.toSemanticLogRecord(config));

  recordApiErrorMetrics(config, event.duration_ms, {
    model: event.model,
    status_code: event.status_code,
    error_type: event.error_type,
  });

  // Record GenAI operation duration for errors
  recordApiResponseMetrics(config, event.duration_ms, {
    model: event.model,
    status_code: event.status_code,
    genAiAttributes: {
      ...getConventionAttributes(event),
      'error.type': event.error_type || 'unknown',
    },
  });
}

export function logApiResponse(config: Config, event: ApiResponseEvent): void {
  const uiEvent = {
    ...event,
    'event.name': EVENT_API_RESPONSE,
    'event.timestamp': new Date().toISOString(),
  } as UiEvent;
  uiTelemetryService.addEvent(uiEvent);
  ClearcutLogger.getInstance(config)?.logApiResponseEvent(event);
  if (!isTelemetrySdkInitialized()) return;

  const logger = logs.getLogger(SERVICE_NAME);
  logger.emit(event.toLogRecord(config));
  logger.emit(event.toSemanticLogRecord(config));

  const conventionAttributes = getConventionAttributes(event);

  recordApiResponseMetrics(config, event.duration_ms, {
    model: event.model,
    status_code: event.status_code,
    genAiAttributes: conventionAttributes,
  });

  const tokenUsageData = [
    { count: event.usage.input_token_count, type: 'input' as const },
    { count: event.usage.output_token_count, type: 'output' as const },
    { count: event.usage.cached_content_token_count, type: 'cache' as const },
    { count: event.usage.thoughts_token_count, type: 'thought' as const },
    { count: event.usage.tool_token_count, type: 'tool' as const },
  ];

  for (const { count, type } of tokenUsageData) {
    recordTokenUsageMetrics(config, count, {
      model: event.model,
      type,
      genAiAttributes: conventionAttributes,
    });
  }
}

export function logLoopDetected(
  config: Config,
  event: LoopDetectedEvent,
): void {
  ClearcutLogger.getInstance(config)?.logLoopDetectedEvent(event);
  if (!isTelemetrySdkInitialized()) return;

  const logger = logs.getLogger(SERVICE_NAME);
  const logRecord: LogRecord = {
    body: event.toLogBody(),
    attributes: event.toOpenTelemetryAttributes(config),
  };
  logger.emit(logRecord);
}

export function logLoopDetectionDisabled(
  config: Config,
  event: LoopDetectionDisabledEvent,
): void {
  ClearcutLogger.getInstance(config)?.logLoopDetectionDisabledEvent();
  if (!isTelemetrySdkInitialized()) return;

  const logger = logs.getLogger(SERVICE_NAME);
  const logRecord: LogRecord = {
    body: event.toLogBody(),
    attributes: event.toOpenTelemetryAttributes(config),
  };
  logger.emit(logRecord);
}

export function logNextSpeakerCheck(
  config: Config,
  event: NextSpeakerCheckEvent,
): void {
  ClearcutLogger.getInstance(config)?.logNextSpeakerCheck(event);
  if (!isTelemetrySdkInitialized()) return;

  const logger = logs.getLogger(SERVICE_NAME);
  const logRecord: LogRecord = {
    body: event.toLogBody(),
    attributes: event.toOpenTelemetryAttributes(config),
  };
  logger.emit(logRecord);
}

export function logSlashCommand(
  config: Config,
  event: SlashCommandEvent,
): void {
  ClearcutLogger.getInstance(config)?.logSlashCommandEvent(event);
  if (!isTelemetrySdkInitialized()) return;

  const logger = logs.getLogger(SERVICE_NAME);
  const logRecord: LogRecord = {
    body: event.toLogBody(),
    attributes: event.toOpenTelemetryAttributes(config),
  };
  logger.emit(logRecord);
}

export function logIdeConnection(
  config: Config,
  event: IdeConnectionEvent,
): void {
  ClearcutLogger.getInstance(config)?.logIdeConnectionEvent(event);
  if (!isTelemetrySdkInitialized()) return;

  const logger = logs.getLogger(SERVICE_NAME);
  const logRecord: LogRecord = {
    body: event.toLogBody(),
    attributes: event.toOpenTelemetryAttributes(config),
  };
  logger.emit(logRecord);
}

export function logConversationFinishedEvent(
  config: Config,
  event: ConversationFinishedEvent,
): void {
  ClearcutLogger.getInstance(config)?.logConversationFinishedEvent(event);
  if (!isTelemetrySdkInitialized()) return;

  const logger = logs.getLogger(SERVICE_NAME);
  const logRecord: LogRecord = {
    body: event.toLogBody(),
    attributes: event.toOpenTelemetryAttributes(config),
  };
  logger.emit(logRecord);
}

export function logChatCompression(
  config: Config,
  event: ChatCompressionEvent,
): void {
  ClearcutLogger.getInstance(config)?.logChatCompressionEvent(event);

  const logger = logs.getLogger(SERVICE_NAME);
  const logRecord: LogRecord = {
    body: event.toLogBody(),
    attributes: event.toOpenTelemetryAttributes(config),
  };
  logger.emit(logRecord);

  recordChatCompressionMetrics(config, {
    tokens_before: event.tokens_before,
    tokens_after: event.tokens_after,
  });
}

export function logKittySequenceOverflow(
  config: Config,
  event: KittySequenceOverflowEvent,
): void {
  ClearcutLogger.getInstance(config)?.logKittySequenceOverflowEvent(event);
  if (!isTelemetrySdkInitialized()) return;
  const logger = logs.getLogger(SERVICE_NAME);
  const logRecord: LogRecord = {
    body: event.toLogBody(),
    attributes: event.toOpenTelemetryAttributes(config),
  };
  logger.emit(logRecord);
}

export function logMalformedJsonResponse(
  config: Config,
  event: MalformedJsonResponseEvent,
): void {
  ClearcutLogger.getInstance(config)?.logMalformedJsonResponseEvent(event);
  if (!isTelemetrySdkInitialized()) return;

  const logger = logs.getLogger(SERVICE_NAME);
  const logRecord: LogRecord = {
    body: event.toLogBody(),
    attributes: event.toOpenTelemetryAttributes(config),
  };
  logger.emit(logRecord);
}

export function logInvalidChunk(
  config: Config,
  event: InvalidChunkEvent,
): void {
  ClearcutLogger.getInstance(config)?.logInvalidChunkEvent(event);
  if (!isTelemetrySdkInitialized()) return;

  const logger = logs.getLogger(SERVICE_NAME);
  const logRecord: LogRecord = {
    body: event.toLogBody(),
    attributes: event.toOpenTelemetryAttributes(config),
  };
  logger.emit(logRecord);
  recordInvalidChunk(config);
}

export function logContentRetry(
  config: Config,
  event: ContentRetryEvent,
): void {
  ClearcutLogger.getInstance(config)?.logContentRetryEvent(event);
  if (!isTelemetrySdkInitialized()) return;

  const logger = logs.getLogger(SERVICE_NAME);
  const logRecord: LogRecord = {
    body: event.toLogBody(),
    attributes: event.toOpenTelemetryAttributes(config),
  };
  logger.emit(logRecord);
  recordContentRetry(config);
}

export function logContentRetryFailure(
  config: Config,
  event: ContentRetryFailureEvent,
): void {
  ClearcutLogger.getInstance(config)?.logContentRetryFailureEvent(event);
  if (!isTelemetrySdkInitialized()) return;

  const logger = logs.getLogger(SERVICE_NAME);
  const logRecord: LogRecord = {
    body: event.toLogBody(),
    attributes: event.toOpenTelemetryAttributes(config),
  };
  logger.emit(logRecord);
  recordContentRetryFailure(config);
}

export function logModelRouting(
  config: Config,
  event: ModelRoutingEvent,
): void {
  ClearcutLogger.getInstance(config)?.logModelRoutingEvent(event);
  if (!isTelemetrySdkInitialized()) return;

  const logger = logs.getLogger(SERVICE_NAME);
  const logRecord: LogRecord = {
    body: event.toLogBody(),
    attributes: event.toOpenTelemetryAttributes(config),
  };
  logger.emit(logRecord);
  recordModelRoutingMetrics(config, event);
}

export function logModelSlashCommand(
  config: Config,
  event: ModelSlashCommandEvent,
): void {
  ClearcutLogger.getInstance(config)?.logModelSlashCommandEvent(event);
  if (!isTelemetrySdkInitialized()) return;

  const logger = logs.getLogger(SERVICE_NAME);
  const logRecord: LogRecord = {
    body: event.toLogBody(),
    attributes: event.toOpenTelemetryAttributes(config),
  };
  logger.emit(logRecord);
  recordModelSlashCommand(config, event);
}

export function logExtensionInstallEvent(
  config: Config,
  event: ExtensionInstallEvent,
): void {
  ClearcutLogger.getInstance(config)?.logExtensionInstallEvent(event);
  if (!isTelemetrySdkInitialized()) return;

  const logger = logs.getLogger(SERVICE_NAME);
  const logRecord: LogRecord = {
    body: event.toLogBody(),
    attributes: event.toOpenTelemetryAttributes(config),
  };
  logger.emit(logRecord);
}

export function logExtensionUninstall(
  config: Config,
  event: ExtensionUninstallEvent,
): void {
  ClearcutLogger.getInstance(config)?.logExtensionUninstallEvent(event);
  if (!isTelemetrySdkInitialized()) return;

  const logger = logs.getLogger(SERVICE_NAME);
  const logRecord: LogRecord = {
    body: event.toLogBody(),
    attributes: event.toOpenTelemetryAttributes(config),
  };
  logger.emit(logRecord);
}

export function logExtensionUpdateEvent(
  config: Config,
  event: ExtensionUpdateEvent,
): void {
  ClearcutLogger.getInstance(config)?.logExtensionUpdateEvent(event);
  if (!isTelemetrySdkInitialized()) return;

  const logger = logs.getLogger(SERVICE_NAME);
  const logRecord: LogRecord = {
    body: event.toLogBody(),
    attributes: event.toOpenTelemetryAttributes(config),
  };
  logger.emit(logRecord);
}

export function logExtensionEnable(
  config: Config,
  event: ExtensionEnableEvent,
): void {
  ClearcutLogger.getInstance(config)?.logExtensionEnableEvent(event);
  if (!isTelemetrySdkInitialized()) return;

  const logger = logs.getLogger(SERVICE_NAME);
  const logRecord: LogRecord = {
    body: event.toLogBody(),
    attributes: event.toOpenTelemetryAttributes(config),
  };
  logger.emit(logRecord);
}

export function logExtensionDisable(
  config: Config,
  event: ExtensionDisableEvent,
): void {
  ClearcutLogger.getInstance(config)?.logExtensionDisableEvent(event);
  if (!isTelemetrySdkInitialized()) return;

  const logger = logs.getLogger(SERVICE_NAME);
  const logRecord: LogRecord = {
    body: event.toLogBody(),
    attributes: event.toOpenTelemetryAttributes(config),
  };
  logger.emit(logRecord);
}

export function logSmartEditStrategy(
  config: Config,
  event: SmartEditStrategyEvent,
): void {
  ClearcutLogger.getInstance(config)?.logSmartEditStrategyEvent(event);
  if (!isTelemetrySdkInitialized()) return;

  const logger = logs.getLogger(SERVICE_NAME);
  const logRecord: LogRecord = {
    body: event.toLogBody(),
    attributes: event.toOpenTelemetryAttributes(config),
  };
  logger.emit(logRecord);
}

export function logSmartEditCorrectionEvent(
  config: Config,
  event: SmartEditCorrectionEvent,
): void {
  ClearcutLogger.getInstance(config)?.logSmartEditCorrectionEvent(event);
  if (!isTelemetrySdkInitialized()) return;

  const logger = logs.getLogger(SERVICE_NAME);
  const logRecord: LogRecord = {
    body: event.toLogBody(),
    attributes: event.toOpenTelemetryAttributes(config),
  };
  logger.emit(logRecord);
}

export function logAgentStart(config: Config, event: AgentStartEvent): void {
  ClearcutLogger.getInstance(config)?.logAgentStartEvent(event);
  if (!isTelemetrySdkInitialized()) return;

  const logger = logs.getLogger(SERVICE_NAME);
  const logRecord: LogRecord = {
    body: event.toLogBody(),
    attributes: event.toOpenTelemetryAttributes(config),
  };
  logger.emit(logRecord);
}

export function logAgentFinish(config: Config, event: AgentFinishEvent): void {
  ClearcutLogger.getInstance(config)?.logAgentFinishEvent(event);
  if (!isTelemetrySdkInitialized()) return;

  const logger = logs.getLogger(SERVICE_NAME);
  const logRecord: LogRecord = {
    body: event.toLogBody(),
    attributes: event.toOpenTelemetryAttributes(config),
  };
  logger.emit(logRecord);

  recordAgentRunMetrics(config, event);
}

export function logWebFetchFallbackAttempt(
  config: Config,
  event: WebFetchFallbackAttemptEvent,
): void {
  ClearcutLogger.getInstance(config)?.logWebFetchFallbackAttemptEvent(event);
  if (!isTelemetrySdkInitialized()) return;

  const logger = logs.getLogger(SERVICE_NAME);
  const logRecord: LogRecord = {
    body: event.toLogBody(),
    attributes: event.toOpenTelemetryAttributes(config),
  };
  logger.emit(logRecord);
}<|MERGE_RESOLUTION|>--- conflicted
+++ resolved
@@ -64,11 +64,8 @@
   recordTokenUsageMetrics,
   recordApiResponseMetrics,
   recordAgentRunMetrics,
-<<<<<<< HEAD
   recordEditProposedMetrics,
-=======
   recordLinesChanged,
->>>>>>> d13482e8
 } from './metrics.js';
 import { isTelemetrySdkInitialized } from './sdk.js';
 import type { UiEvent } from './uiTelemetry.js';
