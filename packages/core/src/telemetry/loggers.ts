--- conflicted
+++ resolved
@@ -20,13 +20,10 @@
   EVENT_NEXT_SPEAKER_CHECK,
   SERVICE_NAME,
   EVENT_SLASH_COMMAND,
-<<<<<<< HEAD
   EVENT_RESEARCH_OPT_IN,
   EVENT_RESEARCH_FEEDBACK,
   truncateFeedbackContent,
-=======
   EVENT_CONVERSATION_FINISHED,
->>>>>>> b6cca011
   EVENT_CHAT_COMPRESSION,
   EVENT_MALFORMED_JSON_RESPONSE,
 } from './constants.js';
@@ -489,7 +486,6 @@
   logger.emit(logRecord);
 }
 
-<<<<<<< HEAD
 export function logResearchOptIn(
   config: Config,
   event: ResearchOptInEvent,
@@ -535,7 +531,11 @@
   const logger = logs.getLogger(SERVICE_NAME);
   const logRecord: LogRecord = {
     body: `Research feedback: ${event.feedback_type}`,
-=======
+    attributes,
+  };
+  logger.emit(logRecord);
+}
+
 export function logMalformedJsonResponse(
   config: Config,
   event: MalformedJsonResponseEvent,
@@ -552,7 +552,6 @@
   const logger = logs.getLogger(SERVICE_NAME);
   const logRecord: LogRecord = {
     body: `Malformed JSON response from ${event.model}.`,
->>>>>>> b6cca011
     attributes,
   };
   logger.emit(logRecord);
