--- conflicted
+++ resolved
@@ -32,11 +32,8 @@
   EVENT_RIPGREP_FALLBACK,
   EVENT_MODEL_ROUTING,
   EVENT_EXTENSION_INSTALL,
-<<<<<<< HEAD
   EVENT_MODEL_SLASH_COMMAND,
-=======
   EVENT_EXTENSION_DISABLE,
->>>>>>> 98461ff6
 } from './constants.js';
 import type {
   ApiErrorEvent,
