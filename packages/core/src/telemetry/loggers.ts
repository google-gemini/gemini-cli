/**
 * @license
 * Copyright 2025 Google LLC
 * SPDX-License-Identifier: Apache-2.0
 */

import type { LogRecord } from '@opentelemetry/api-logs';
import { logs } from '@opentelemetry/api-logs';
import type { Config } from '../config/config.js';
import { SERVICE_NAME } from './constants.js';
import {
  EVENT_API_ERROR,
  EVENT_API_RESPONSE,
  EVENT_TOOL_CALL,
} from './types.js';
import type {
  ApiErrorEvent,
  ApiRequestEvent,
  ApiResponseEvent,
  FileOperationEvent,
  IdeConnectionEvent,
  StartSessionEvent,
  ToolCallEvent,
  UserPromptEvent,
  FlashFallbackEvent,
  NextSpeakerCheckEvent,
  LoopDetectedEvent,
  LoopDetectionDisabledEvent,
  SlashCommandEvent,
  ConversationFinishedEvent,
  ChatCompressionEvent,
  MalformedJsonResponseEvent,
  InvalidChunkEvent,
  ContentRetryEvent,
  ContentRetryFailureEvent,
  RipgrepFallbackEvent,
  ToolOutputTruncatedEvent,
  ModelRoutingEvent,
  ExtensionDisableEvent,
  ExtensionEnableEvent,
  ExtensionUninstallEvent,
  ExtensionInstallEvent,
  ModelSlashCommandEvent,
  SmartEditStrategyEvent,
  SmartEditCorrectionEvent,
  AgentStartEvent,
  AgentFinishEvent,
  RecoveryAttemptEvent,
  WebFetchFallbackAttemptEvent,
  ExtensionUpdateEvent,
<<<<<<< HEAD
  UserPositiveFeedbackEvent,
=======
  LlmLoopCheckEvent,
>>>>>>> a591505b
} from './types.js';
import {
  recordApiErrorMetrics,
  recordToolCallMetrics,
  recordChatCompressionMetrics,
  recordFileOperationMetric,
  recordInvalidChunk,
  recordContentRetry,
  recordContentRetryFailure,
  recordModelRoutingMetrics,
  recordModelSlashCommand,
  getConventionAttributes,
  recordTokenUsageMetrics,
  recordApiResponseMetrics,
  recordAgentRunMetrics,
  recordRecoveryAttemptMetrics,
  recordLinesChanged,
} from './metrics.js';
import { isTelemetrySdkInitialized } from './sdk.js';
import type { UiEvent } from './uiTelemetry.js';
import { uiTelemetryService } from './uiTelemetry.js';
import { ClearcutLogger } from './clearcut-logger/clearcut-logger.js';

export function logCliConfiguration(
  config: Config,
  event: StartSessionEvent,
): void {
  ClearcutLogger.getInstance(config)?.logStartSessionEvent(event);
  if (!isTelemetrySdkInitialized()) return;

  const logger = logs.getLogger(SERVICE_NAME);
  const logRecord: LogRecord = {
    body: event.toLogBody(),
    attributes: event.toOpenTelemetryAttributes(config),
  };
  logger.emit(logRecord);
}

export function logUserPrompt(config: Config, event: UserPromptEvent): void {
  ClearcutLogger.getInstance(config)?.logNewPromptEvent(event);
  if (!isTelemetrySdkInitialized()) return;

  const logger = logs.getLogger(SERVICE_NAME);

  const logRecord: LogRecord = {
    body: event.toLogBody(),
    attributes: event.toOpenTelemetryAttributes(config),
  };
  logger.emit(logRecord);
}

export function logToolCall(config: Config, event: ToolCallEvent): void {
  const uiEvent = {
    ...event,
    'event.name': EVENT_TOOL_CALL,
    'event.timestamp': new Date().toISOString(),
  } as UiEvent;
  uiTelemetryService.addEvent(uiEvent);
  ClearcutLogger.getInstance(config)?.logToolCallEvent(event);
  if (!isTelemetrySdkInitialized()) return;

  const logger = logs.getLogger(SERVICE_NAME);
  const logRecord: LogRecord = {
    body: event.toLogBody(),
    attributes: event.toOpenTelemetryAttributes(config),
  };
  logger.emit(logRecord);
  recordToolCallMetrics(config, event.duration_ms, {
    function_name: event.function_name,
    success: event.success,
    decision: event.decision,
    tool_type: event.tool_type,
  });

  if (event.metadata) {
    const added = event.metadata['model_added_lines'];
    if (typeof added === 'number' && added > 0) {
      recordLinesChanged(config, added, 'added', {
        function_name: event.function_name,
      });
    }
    const removed = event.metadata['model_removed_lines'];
    if (typeof removed === 'number' && removed > 0) {
      recordLinesChanged(config, removed, 'removed', {
        function_name: event.function_name,
      });
    }
  }
}

export function logToolOutputTruncated(
  config: Config,
  event: ToolOutputTruncatedEvent,
): void {
  ClearcutLogger.getInstance(config)?.logToolOutputTruncatedEvent(event);
  if (!isTelemetrySdkInitialized()) return;

  const logger = logs.getLogger(SERVICE_NAME);
  const logRecord: LogRecord = {
    body: event.toLogBody(),
    attributes: event.toOpenTelemetryAttributes(config),
  };
  logger.emit(logRecord);
}

export function logFileOperation(
  config: Config,
  event: FileOperationEvent,
): void {
  ClearcutLogger.getInstance(config)?.logFileOperationEvent(event);
  if (!isTelemetrySdkInitialized()) return;

  const logger = logs.getLogger(SERVICE_NAME);
  const logRecord: LogRecord = {
    body: event.toLogBody(),
    attributes: event.toOpenTelemetryAttributes(config),
  };
  logger.emit(logRecord);

  recordFileOperationMetric(config, {
    operation: event.operation,
    lines: event.lines,
    mimetype: event.mimetype,
    extension: event.extension,
    programming_language: event.programming_language,
  });
}

export function logApiRequest(config: Config, event: ApiRequestEvent): void {
  ClearcutLogger.getInstance(config)?.logApiRequestEvent(event);
  if (!isTelemetrySdkInitialized()) return;

  const logger = logs.getLogger(SERVICE_NAME);
  const logRecord: LogRecord = {
    body: event.toLogBody(),
    attributes: event.toOpenTelemetryAttributes(config),
  };
  logger.emit(logRecord);
}

export function logFlashFallback(
  config: Config,
  event: FlashFallbackEvent,
): void {
  ClearcutLogger.getInstance(config)?.logFlashFallbackEvent();
  if (!isTelemetrySdkInitialized()) return;

  const logger = logs.getLogger(SERVICE_NAME);
  const logRecord: LogRecord = {
    body: event.toLogBody(),
    attributes: event.toOpenTelemetryAttributes(config),
  };
  logger.emit(logRecord);
}

export function logRipgrepFallback(
  config: Config,
  event: RipgrepFallbackEvent,
): void {
  ClearcutLogger.getInstance(config)?.logRipgrepFallbackEvent();
  if (!isTelemetrySdkInitialized()) return;

  const logger = logs.getLogger(SERVICE_NAME);
  const logRecord: LogRecord = {
    body: event.toLogBody(),
    attributes: event.toOpenTelemetryAttributes(config),
  };
  logger.emit(logRecord);
}

export function logApiError(config: Config, event: ApiErrorEvent): void {
  const uiEvent = {
    ...event,
    'event.name': EVENT_API_ERROR,
    'event.timestamp': new Date().toISOString(),
  } as UiEvent;
  uiTelemetryService.addEvent(uiEvent);
  ClearcutLogger.getInstance(config)?.logApiErrorEvent(event);
  if (!isTelemetrySdkInitialized()) return;

  const logger = logs.getLogger(SERVICE_NAME);
  logger.emit(event.toLogRecord(config));
  logger.emit(event.toSemanticLogRecord(config));

  recordApiErrorMetrics(config, event.duration_ms, {
    model: event.model,
    status_code: event.status_code,
    error_type: event.error_type,
  });

  // Record GenAI operation duration for errors
  recordApiResponseMetrics(config, event.duration_ms, {
    model: event.model,
    status_code: event.status_code,
    genAiAttributes: {
      ...getConventionAttributes(event),
      'error.type': event.error_type || 'unknown',
    },
  });
}

export function logApiResponse(config: Config, event: ApiResponseEvent): void {
  const uiEvent = {
    ...event,
    'event.name': EVENT_API_RESPONSE,
    'event.timestamp': new Date().toISOString(),
  } as UiEvent;
  uiTelemetryService.addEvent(uiEvent);
  ClearcutLogger.getInstance(config)?.logApiResponseEvent(event);
  if (!isTelemetrySdkInitialized()) return;

  const logger = logs.getLogger(SERVICE_NAME);
  logger.emit(event.toLogRecord(config));
  logger.emit(event.toSemanticLogRecord(config));

  const conventionAttributes = getConventionAttributes(event);

  recordApiResponseMetrics(config, event.duration_ms, {
    model: event.model,
    status_code: event.status_code,
    genAiAttributes: conventionAttributes,
  });

  const tokenUsageData = [
    { count: event.usage.input_token_count, type: 'input' as const },
    { count: event.usage.output_token_count, type: 'output' as const },
    { count: event.usage.cached_content_token_count, type: 'cache' as const },
    { count: event.usage.thoughts_token_count, type: 'thought' as const },
    { count: event.usage.tool_token_count, type: 'tool' as const },
  ];

  for (const { count, type } of tokenUsageData) {
    recordTokenUsageMetrics(config, count, {
      model: event.model,
      type,
      genAiAttributes: conventionAttributes,
    });
  }
}

export function logLoopDetected(
  config: Config,
  event: LoopDetectedEvent,
): void {
  ClearcutLogger.getInstance(config)?.logLoopDetectedEvent(event);
  if (!isTelemetrySdkInitialized()) return;

  const logger = logs.getLogger(SERVICE_NAME);
  const logRecord: LogRecord = {
    body: event.toLogBody(),
    attributes: event.toOpenTelemetryAttributes(config),
  };
  logger.emit(logRecord);
}

export function logLoopDetectionDisabled(
  config: Config,
  event: LoopDetectionDisabledEvent,
): void {
  ClearcutLogger.getInstance(config)?.logLoopDetectionDisabledEvent();
  if (!isTelemetrySdkInitialized()) return;

  const logger = logs.getLogger(SERVICE_NAME);
  const logRecord: LogRecord = {
    body: event.toLogBody(),
    attributes: event.toOpenTelemetryAttributes(config),
  };
  logger.emit(logRecord);
}

export function logNextSpeakerCheck(
  config: Config,
  event: NextSpeakerCheckEvent,
): void {
  ClearcutLogger.getInstance(config)?.logNextSpeakerCheck(event);
  if (!isTelemetrySdkInitialized()) return;

  const logger = logs.getLogger(SERVICE_NAME);
  const logRecord: LogRecord = {
    body: event.toLogBody(),
    attributes: event.toOpenTelemetryAttributes(config),
  };
  logger.emit(logRecord);
}

export function logSlashCommand(
  config: Config,
  event: SlashCommandEvent,
): void {
  ClearcutLogger.getInstance(config)?.logSlashCommandEvent(event);
  if (!isTelemetrySdkInitialized()) return;

  const logger = logs.getLogger(SERVICE_NAME);
  const logRecord: LogRecord = {
    body: event.toLogBody(),
    attributes: event.toOpenTelemetryAttributes(config),
  };
  logger.emit(logRecord);
}

export function logIdeConnection(
  config: Config,
  event: IdeConnectionEvent,
): void {
  ClearcutLogger.getInstance(config)?.logIdeConnectionEvent(event);
  if (!isTelemetrySdkInitialized()) return;

  const logger = logs.getLogger(SERVICE_NAME);
  const logRecord: LogRecord = {
    body: event.toLogBody(),
    attributes: event.toOpenTelemetryAttributes(config),
  };
  logger.emit(logRecord);
}

export function logConversationFinishedEvent(
  config: Config,
  event: ConversationFinishedEvent,
): void {
  ClearcutLogger.getInstance(config)?.logConversationFinishedEvent(event);
  if (!isTelemetrySdkInitialized()) return;

  const logger = logs.getLogger(SERVICE_NAME);
  const logRecord: LogRecord = {
    body: event.toLogBody(),
    attributes: event.toOpenTelemetryAttributes(config),
  };
  logger.emit(logRecord);
}

export function logChatCompression(
  config: Config,
  event: ChatCompressionEvent,
): void {
  ClearcutLogger.getInstance(config)?.logChatCompressionEvent(event);

  const logger = logs.getLogger(SERVICE_NAME);
  const logRecord: LogRecord = {
    body: event.toLogBody(),
    attributes: event.toOpenTelemetryAttributes(config),
  };
  logger.emit(logRecord);

  recordChatCompressionMetrics(config, {
    tokens_before: event.tokens_before,
    tokens_after: event.tokens_after,
  });
}

export function logMalformedJsonResponse(
  config: Config,
  event: MalformedJsonResponseEvent,
): void {
  ClearcutLogger.getInstance(config)?.logMalformedJsonResponseEvent(event);
  if (!isTelemetrySdkInitialized()) return;

  const logger = logs.getLogger(SERVICE_NAME);
  const logRecord: LogRecord = {
    body: event.toLogBody(),
    attributes: event.toOpenTelemetryAttributes(config),
  };
  logger.emit(logRecord);
}

export function logInvalidChunk(
  config: Config,
  event: InvalidChunkEvent,
): void {
  ClearcutLogger.getInstance(config)?.logInvalidChunkEvent(event);
  if (!isTelemetrySdkInitialized()) return;

  const logger = logs.getLogger(SERVICE_NAME);
  const logRecord: LogRecord = {
    body: event.toLogBody(),
    attributes: event.toOpenTelemetryAttributes(config),
  };
  logger.emit(logRecord);
  recordInvalidChunk(config);
}

export function logContentRetry(
  config: Config,
  event: ContentRetryEvent,
): void {
  ClearcutLogger.getInstance(config)?.logContentRetryEvent(event);
  if (!isTelemetrySdkInitialized()) return;

  const logger = logs.getLogger(SERVICE_NAME);
  const logRecord: LogRecord = {
    body: event.toLogBody(),
    attributes: event.toOpenTelemetryAttributes(config),
  };
  logger.emit(logRecord);
  recordContentRetry(config);
}

export function logContentRetryFailure(
  config: Config,
  event: ContentRetryFailureEvent,
): void {
  ClearcutLogger.getInstance(config)?.logContentRetryFailureEvent(event);
  if (!isTelemetrySdkInitialized()) return;

  const logger = logs.getLogger(SERVICE_NAME);
  const logRecord: LogRecord = {
    body: event.toLogBody(),
    attributes: event.toOpenTelemetryAttributes(config),
  };
  logger.emit(logRecord);
  recordContentRetryFailure(config);
}

export function logModelRouting(
  config: Config,
  event: ModelRoutingEvent,
): void {
  ClearcutLogger.getInstance(config)?.logModelRoutingEvent(event);
  if (!isTelemetrySdkInitialized()) return;

  const logger = logs.getLogger(SERVICE_NAME);
  const logRecord: LogRecord = {
    body: event.toLogBody(),
    attributes: event.toOpenTelemetryAttributes(config),
  };
  logger.emit(logRecord);
  recordModelRoutingMetrics(config, event);
}

export function logModelSlashCommand(
  config: Config,
  event: ModelSlashCommandEvent,
): void {
  ClearcutLogger.getInstance(config)?.logModelSlashCommandEvent(event);
  if (!isTelemetrySdkInitialized()) return;

  const logger = logs.getLogger(SERVICE_NAME);
  const logRecord: LogRecord = {
    body: event.toLogBody(),
    attributes: event.toOpenTelemetryAttributes(config),
  };
  logger.emit(logRecord);
  recordModelSlashCommand(config, event);
}

export async function logExtensionInstallEvent(
  config: Config,
  event: ExtensionInstallEvent,
): Promise<void> {
  await ClearcutLogger.getInstance(config)?.logExtensionInstallEvent(event);
  if (!isTelemetrySdkInitialized()) return;

  const logger = logs.getLogger(SERVICE_NAME);
  const logRecord: LogRecord = {
    body: event.toLogBody(),
    attributes: event.toOpenTelemetryAttributes(config),
  };
  logger.emit(logRecord);
}

export async function logExtensionUninstall(
  config: Config,
  event: ExtensionUninstallEvent,
): Promise<void> {
  await ClearcutLogger.getInstance(config)?.logExtensionUninstallEvent(event);
  if (!isTelemetrySdkInitialized()) return;

  const logger = logs.getLogger(SERVICE_NAME);
  const logRecord: LogRecord = {
    body: event.toLogBody(),
    attributes: event.toOpenTelemetryAttributes(config),
  };
  logger.emit(logRecord);
}

export async function logExtensionUpdateEvent(
  config: Config,
  event: ExtensionUpdateEvent,
): Promise<void> {
  await ClearcutLogger.getInstance(config)?.logExtensionUpdateEvent(event);
  if (!isTelemetrySdkInitialized()) return;

  const logger = logs.getLogger(SERVICE_NAME);
  const logRecord: LogRecord = {
    body: event.toLogBody(),
    attributes: event.toOpenTelemetryAttributes(config),
  };
  logger.emit(logRecord);
}

export async function logExtensionEnable(
  config: Config,
  event: ExtensionEnableEvent,
): Promise<void> {
  await ClearcutLogger.getInstance(config)?.logExtensionEnableEvent(event);
  if (!isTelemetrySdkInitialized()) return;

  const logger = logs.getLogger(SERVICE_NAME);
  const logRecord: LogRecord = {
    body: event.toLogBody(),
    attributes: event.toOpenTelemetryAttributes(config),
  };
  logger.emit(logRecord);
}

export async function logExtensionDisable(
  config: Config,
  event: ExtensionDisableEvent,
): Promise<void> {
  await ClearcutLogger.getInstance(config)?.logExtensionDisableEvent(event);
  if (!isTelemetrySdkInitialized()) return;

  const logger = logs.getLogger(SERVICE_NAME);
  const logRecord: LogRecord = {
    body: event.toLogBody(),
    attributes: event.toOpenTelemetryAttributes(config),
  };
  logger.emit(logRecord);
}

export function logSmartEditStrategy(
  config: Config,
  event: SmartEditStrategyEvent,
): void {
  ClearcutLogger.getInstance(config)?.logSmartEditStrategyEvent(event);
  if (!isTelemetrySdkInitialized()) return;

  const logger = logs.getLogger(SERVICE_NAME);
  const logRecord: LogRecord = {
    body: event.toLogBody(),
    attributes: event.toOpenTelemetryAttributes(config),
  };
  logger.emit(logRecord);
}

export function logSmartEditCorrectionEvent(
  config: Config,
  event: SmartEditCorrectionEvent,
): void {
  ClearcutLogger.getInstance(config)?.logSmartEditCorrectionEvent(event);
  if (!isTelemetrySdkInitialized()) return;

  const logger = logs.getLogger(SERVICE_NAME);
  const logRecord: LogRecord = {
    body: event.toLogBody(),
    attributes: event.toOpenTelemetryAttributes(config),
  };
  logger.emit(logRecord);
}

export function logAgentStart(config: Config, event: AgentStartEvent): void {
  ClearcutLogger.getInstance(config)?.logAgentStartEvent(event);
  if (!isTelemetrySdkInitialized()) return;

  const logger = logs.getLogger(SERVICE_NAME);
  const logRecord: LogRecord = {
    body: event.toLogBody(),
    attributes: event.toOpenTelemetryAttributes(config),
  };
  logger.emit(logRecord);
}

export function logAgentFinish(config: Config, event: AgentFinishEvent): void {
  ClearcutLogger.getInstance(config)?.logAgentFinishEvent(event);
  if (!isTelemetrySdkInitialized()) return;

  const logger = logs.getLogger(SERVICE_NAME);
  const logRecord: LogRecord = {
    body: event.toLogBody(),
    attributes: event.toOpenTelemetryAttributes(config),
  };
  logger.emit(logRecord);

  recordAgentRunMetrics(config, event);
}

export function logRecoveryAttempt(
  config: Config,
  event: RecoveryAttemptEvent,
): void {
  ClearcutLogger.getInstance(config)?.logRecoveryAttemptEvent(event);
  if (!isTelemetrySdkInitialized()) return;

  const logger = logs.getLogger(SERVICE_NAME);
  const logRecord: LogRecord = {
    body: event.toLogBody(),
    attributes: event.toOpenTelemetryAttributes(config),
  };
  logger.emit(logRecord);

  recordRecoveryAttemptMetrics(config, event);
}

export function logWebFetchFallbackAttempt(
  config: Config,
  event: WebFetchFallbackAttemptEvent,
): void {
  ClearcutLogger.getInstance(config)?.logWebFetchFallbackAttemptEvent(event);
  if (!isTelemetrySdkInitialized()) return;

  const logger = logs.getLogger(SERVICE_NAME);
  const logRecord: LogRecord = {
    body: event.toLogBody(),
    attributes: event.toOpenTelemetryAttributes(config),
  };
  logger.emit(logRecord);
}

<<<<<<< HEAD
export function logUserPositiveFeedback(
  config: Config,
  event: UserPositiveFeedbackEvent,
): void {
  ClearcutLogger.getInstance(config)?.logUserPositiveFeedbackEvent(event);
=======
export function logLlmLoopCheck(
  config: Config,
  event: LlmLoopCheckEvent,
): void {
  ClearcutLogger.getInstance(config)?.logLlmLoopCheckEvent(event);
>>>>>>> a591505b
  if (!isTelemetrySdkInitialized()) return;

  const logger = logs.getLogger(SERVICE_NAME);
  const logRecord: LogRecord = {
    body: event.toLogBody(),
    attributes: event.toOpenTelemetryAttributes(config),
  };
  logger.emit(logRecord);
}<|MERGE_RESOLUTION|>--- conflicted
+++ resolved
@@ -48,11 +48,8 @@
   RecoveryAttemptEvent,
   WebFetchFallbackAttemptEvent,
   ExtensionUpdateEvent,
-<<<<<<< HEAD
   UserPositiveFeedbackEvent,
-=======
   LlmLoopCheckEvent,
->>>>>>> a591505b
 } from './types.js';
 import {
   recordApiErrorMetrics,
@@ -660,19 +657,11 @@
   logger.emit(logRecord);
 }
 
-<<<<<<< HEAD
 export function logUserPositiveFeedback(
   config: Config,
   event: UserPositiveFeedbackEvent,
 ): void {
   ClearcutLogger.getInstance(config)?.logUserPositiveFeedbackEvent(event);
-=======
-export function logLlmLoopCheck(
-  config: Config,
-  event: LlmLoopCheckEvent,
-): void {
-  ClearcutLogger.getInstance(config)?.logLlmLoopCheckEvent(event);
->>>>>>> a591505b
   if (!isTelemetrySdkInitialized()) return;
 
   const logger = logs.getLogger(SERVICE_NAME);
