/**
 * @license
 * Copyright 2025 Google LLC
 * SPDX-License-Identifier: Apache-2.0
 */

import { describe, it, expect, vi, beforeEach, type Mock } from 'vitest';
import type {
  Counter,
  Meter,
  Attributes,
  Context,
  Histogram,
} from '@opentelemetry/api';
import type { Config } from '../config/config.js';
import {
  FileOperation,
  MemoryMetricType,
  ToolExecutionPhase,
  ApiRequestPhase,
} from './metrics.js';
import { makeFakeConfig } from '../test-utils/config.js';
import { ModelRoutingEvent, AgentFinishEvent } from './types.js';
import { AgentTerminateMode } from '../agents/types.js';

const mockCounterAddFn: Mock<
  (value: number, attributes?: Attributes, context?: Context) => void
> = vi.fn();
const mockHistogramRecordFn: Mock<
  (value: number, attributes?: Attributes, context?: Context) => void
> = vi.fn();

const mockCreateCounterFn: Mock<(name: string, options?: unknown) => Counter> =
  vi.fn();
const mockCreateHistogramFn: Mock<
  (name: string, options?: unknown) => Histogram
> = vi.fn();

const mockCounterInstance: Counter = {
  add: mockCounterAddFn,
} as Partial<Counter> as Counter;

const mockHistogramInstance: Histogram = {
  record: mockHistogramRecordFn,
} as Partial<Histogram> as Histogram;

const mockMeterInstance: Meter = {
  createCounter: mockCreateCounterFn.mockReturnValue(mockCounterInstance),
  createHistogram: mockCreateHistogramFn.mockReturnValue(mockHistogramInstance),
} as Partial<Meter> as Meter;

function originalOtelMockFactory() {
  return {
    metrics: {
      getMeter: vi.fn(),
    },
    ValueType: {
      INT: 1,
      DOUBLE: 2,
    },
    diag: {
      setLogger: vi.fn(),
      warn: vi.fn(),
    },
    DiagConsoleLogger: vi.fn(),
    DiagLogLevel: {
      NONE: 0,
      INFO: 1,
    },
  } as const;
}

vi.mock('@opentelemetry/api');
vi.mock('./telemetryAttributes.js');

describe('Telemetry Metrics', () => {
  let initializeMetricsModule: typeof import('./metrics.js').initializeMetrics;
  let recordTokenUsageMetricsModule: typeof import('./metrics.js').recordTokenUsageMetrics;
  let recordFileOperationMetricModule: typeof import('./metrics.js').recordFileOperationMetric;
  let recordChatCompressionMetricsModule: typeof import('./metrics.js').recordChatCompressionMetrics;
  let recordModelRoutingMetricsModule: typeof import('./metrics.js').recordModelRoutingMetrics;
  let recordStartupPerformanceModule: typeof import('./metrics.js').recordStartupPerformance;
  let recordMemoryUsageModule: typeof import('./metrics.js').recordMemoryUsage;
  let recordCpuUsageModule: typeof import('./metrics.js').recordCpuUsage;
  let recordToolQueueDepthModule: typeof import('./metrics.js').recordToolQueueDepth;
  let recordToolExecutionBreakdownModule: typeof import('./metrics.js').recordToolExecutionBreakdown;
  let recordTokenEfficiencyModule: typeof import('./metrics.js').recordTokenEfficiency;
  let recordApiRequestBreakdownModule: typeof import('./metrics.js').recordApiRequestBreakdown;
  let recordPerformanceScoreModule: typeof import('./metrics.js').recordPerformanceScore;
  let recordPerformanceRegressionModule: typeof import('./metrics.js').recordPerformanceRegression;
  let recordBaselineComparisonModule: typeof import('./metrics.js').recordBaselineComparison;
  let recordGenAiClientTokenUsageModule: typeof import('./metrics.js').recordGenAiClientTokenUsage;
  let recordGenAiClientOperationDurationModule: typeof import('./metrics.js').recordGenAiClientOperationDuration;
  let recordFlickerFrameModule: typeof import('./metrics.js').recordFlickerFrame;
<<<<<<< HEAD
  let recordSlowRenderModule: typeof import('./metrics.js').recordSlowRender;
=======
  let recordExitFailModule: typeof import('./metrics.js').recordExitFail;
>>>>>>> cb208f53
  let recordAgentRunMetricsModule: typeof import('./metrics.js').recordAgentRunMetrics;

  beforeEach(async () => {
    vi.resetModules();
    vi.doMock('@opentelemetry/api', () => {
      const actualApi = originalOtelMockFactory();
      (actualApi.metrics.getMeter as Mock).mockReturnValue(mockMeterInstance);
      return actualApi;
    });

    const { getCommonAttributes } = await import('./telemetryAttributes.js');
    (getCommonAttributes as Mock).mockReturnValue({
      'session.id': 'test-session-id',
      'installation.id': 'test-installation-id',
      'user.email': 'test@example.com',
    });

    const metricsJsModule = await import('./metrics.js');
    initializeMetricsModule = metricsJsModule.initializeMetrics;
    recordTokenUsageMetricsModule = metricsJsModule.recordTokenUsageMetrics;
    recordFileOperationMetricModule = metricsJsModule.recordFileOperationMetric;
    recordChatCompressionMetricsModule =
      metricsJsModule.recordChatCompressionMetrics;
    recordModelRoutingMetricsModule = metricsJsModule.recordModelRoutingMetrics;
    recordStartupPerformanceModule = metricsJsModule.recordStartupPerformance;
    recordMemoryUsageModule = metricsJsModule.recordMemoryUsage;
    recordCpuUsageModule = metricsJsModule.recordCpuUsage;
    recordToolQueueDepthModule = metricsJsModule.recordToolQueueDepth;
    recordToolExecutionBreakdownModule =
      metricsJsModule.recordToolExecutionBreakdown;
    recordTokenEfficiencyModule = metricsJsModule.recordTokenEfficiency;
    recordApiRequestBreakdownModule = metricsJsModule.recordApiRequestBreakdown;
    recordPerformanceScoreModule = metricsJsModule.recordPerformanceScore;
    recordPerformanceRegressionModule =
      metricsJsModule.recordPerformanceRegression;
    recordBaselineComparisonModule = metricsJsModule.recordBaselineComparison;
    recordGenAiClientTokenUsageModule =
      metricsJsModule.recordGenAiClientTokenUsage;
    recordGenAiClientOperationDurationModule =
      metricsJsModule.recordGenAiClientOperationDuration;
    recordFlickerFrameModule = metricsJsModule.recordFlickerFrame;
<<<<<<< HEAD
    recordSlowRenderModule = metricsJsModule.recordSlowRender;
=======
    recordExitFailModule = metricsJsModule.recordExitFail;
>>>>>>> cb208f53
    recordAgentRunMetricsModule = metricsJsModule.recordAgentRunMetrics;

    const otelApiModule = await import('@opentelemetry/api');

    mockCounterAddFn.mockClear();
    mockCreateCounterFn.mockClear();
    mockCreateHistogramFn.mockClear();
    mockHistogramRecordFn.mockClear();
    (otelApiModule.metrics.getMeter as Mock).mockClear();

    (otelApiModule.metrics.getMeter as Mock).mockReturnValue(mockMeterInstance);
    mockCreateCounterFn.mockReturnValue(mockCounterInstance);
    mockCreateHistogramFn.mockReturnValue(mockHistogramInstance);
  });

  describe('recordFlickerFrame', () => {
    it('does not record metrics if not initialized', () => {
      const config = makeFakeConfig({});
      recordFlickerFrameModule(config);
      expect(mockCounterAddFn).not.toHaveBeenCalled();
    });

    it('records a flicker frame event when initialized', () => {
      const config = makeFakeConfig({});
      initializeMetricsModule(config);
      recordFlickerFrameModule(config);

      // Called for session, then for flicker
      expect(mockCounterAddFn).toHaveBeenCalledTimes(2);
      expect(mockCounterAddFn).toHaveBeenNthCalledWith(2, 1, {
        'session.id': 'test-session-id',
        'installation.id': 'test-installation-id',
        'user.email': 'test@example.com',
      });
    });
  });

<<<<<<< HEAD
  describe('recordSlowRender', () => {
    it('does not record metrics if not initialized', () => {
      const config = makeFakeConfig({});
      recordSlowRenderModule(config);
      expect(mockCounterAddFn).not.toHaveBeenCalled();
    });

    it('records a slow render event when initialized', () => {
      const config = makeFakeConfig({});
      initializeMetricsModule(config);
      recordSlowRenderModule(config);

      // Called for session, then for slow render
=======
  describe('recordExitFail', () => {
    it('does not record metrics if not initialized', () => {
      const config = makeFakeConfig({});
      recordExitFailModule(config);
      expect(mockCounterAddFn).not.toHaveBeenCalled();
    });

    it('records a exit fail event when initialized', () => {
      const config = makeFakeConfig({});
      initializeMetricsModule(config);
      recordExitFailModule(config);

      // Called for session, then for exit fail
>>>>>>> cb208f53
      expect(mockCounterAddFn).toHaveBeenCalledTimes(2);
      expect(mockCounterAddFn).toHaveBeenNthCalledWith(2, 1, {
        'session.id': 'test-session-id',
        'installation.id': 'test-installation-id',
        'user.email': 'test@example.com',
      });
    });
  });

  describe('initializeMetrics', () => {
    const mockConfig = {
      getSessionId: () => 'test-session-id',
      getTelemetryEnabled: () => true,
    } as unknown as Config;

    it('should apply common attributes including email', () => {
      initializeMetricsModule(mockConfig);

      expect(mockCounterAddFn).toHaveBeenCalledWith(1, {
        'session.id': 'test-session-id',
        'installation.id': 'test-installation-id',
        'user.email': 'test@example.com',
      });
    });
  });

  describe('recordChatCompressionMetrics', () => {
    it('does not record metrics if not initialized', () => {
      const lol = makeFakeConfig({});

      recordChatCompressionMetricsModule(lol, {
        tokens_after: 100,
        tokens_before: 200,
      });

      expect(mockCounterAddFn).not.toHaveBeenCalled();
    });

    it('records token compression with the correct attributes', () => {
      const config = makeFakeConfig({});
      initializeMetricsModule(config);

      recordChatCompressionMetricsModule(config, {
        tokens_after: 100,
        tokens_before: 200,
      });

      expect(mockCounterAddFn).toHaveBeenCalledWith(1, {
        'session.id': 'test-session-id',
        'installation.id': 'test-installation-id',
        'user.email': 'test@example.com',
        tokens_after: 100,
        tokens_before: 200,
      });
    });
  });

  describe('recordTokenUsageMetrics', () => {
    const mockConfig = {
      getSessionId: () => 'test-session-id',
      getTelemetryEnabled: () => true,
    } as unknown as Config;

    it('should not record metrics if not initialized', () => {
      recordTokenUsageMetricsModule(mockConfig, 100, {
        model: 'gemini-pro',
        type: 'input',
      });
      expect(mockCounterAddFn).not.toHaveBeenCalled();
    });

    it('should record token usage with the correct attributes', () => {
      initializeMetricsModule(mockConfig);
      recordTokenUsageMetricsModule(mockConfig, 100, {
        model: 'gemini-pro',
        type: 'input',
      });
      expect(mockCounterAddFn).toHaveBeenCalledTimes(2);
      expect(mockCounterAddFn).toHaveBeenNthCalledWith(1, 1, {
        'session.id': 'test-session-id',
        'installation.id': 'test-installation-id',
        'user.email': 'test@example.com',
      });
      expect(mockCounterAddFn).toHaveBeenNthCalledWith(2, 100, {
        'session.id': 'test-session-id',
        'installation.id': 'test-installation-id',
        'user.email': 'test@example.com',
        model: 'gemini-pro',
        type: 'input',
      });
    });

    it('should record token usage for different types', () => {
      initializeMetricsModule(mockConfig);
      mockCounterAddFn.mockClear();

      recordTokenUsageMetricsModule(mockConfig, 50, {
        model: 'gemini-pro',
        type: 'output',
      });
      expect(mockCounterAddFn).toHaveBeenCalledWith(50, {
        'session.id': 'test-session-id',
        'installation.id': 'test-installation-id',
        'user.email': 'test@example.com',
        model: 'gemini-pro',
        type: 'output',
      });

      recordTokenUsageMetricsModule(mockConfig, 25, {
        model: 'gemini-pro',
        type: 'thought',
      });
      expect(mockCounterAddFn).toHaveBeenCalledWith(25, {
        'session.id': 'test-session-id',
        'installation.id': 'test-installation-id',
        'user.email': 'test@example.com',
        model: 'gemini-pro',
        type: 'thought',
      });

      recordTokenUsageMetricsModule(mockConfig, 75, {
        model: 'gemini-pro',
        type: 'cache',
      });
      expect(mockCounterAddFn).toHaveBeenCalledWith(75, {
        'session.id': 'test-session-id',
        'installation.id': 'test-installation-id',
        'user.email': 'test@example.com',
        model: 'gemini-pro',
        type: 'cache',
      });

      recordTokenUsageMetricsModule(mockConfig, 125, {
        model: 'gemini-pro',
        type: 'tool',
      });
      expect(mockCounterAddFn).toHaveBeenCalledWith(125, {
        'session.id': 'test-session-id',
        'installation.id': 'test-installation-id',
        'user.email': 'test@example.com',
        model: 'gemini-pro',
        type: 'tool',
      });
    });

    it('should handle different models', () => {
      initializeMetricsModule(mockConfig);
      mockCounterAddFn.mockClear();

      recordTokenUsageMetricsModule(mockConfig, 200, {
        model: 'gemini-different-model',
        type: 'input',
      });
      expect(mockCounterAddFn).toHaveBeenCalledWith(200, {
        'session.id': 'test-session-id',
        'installation.id': 'test-installation-id',
        'user.email': 'test@example.com',
        model: 'gemini-different-model',
        type: 'input',
      });
    });
  });

  describe('recordFileOperationMetric', () => {
    const mockConfig = {
      getSessionId: () => 'test-session-id',
      getTelemetryEnabled: () => true,
    } as unknown as Config;

    it('should not record metrics if not initialized', () => {
      recordFileOperationMetricModule(mockConfig, {
        operation: FileOperation.CREATE,
        lines: 10,
        mimetype: 'text/plain',
        extension: 'txt',
      });
      expect(mockCounterAddFn).not.toHaveBeenCalled();
    });

    it('should record file creation with all attributes', () => {
      initializeMetricsModule(mockConfig);
      recordFileOperationMetricModule(mockConfig, {
        operation: FileOperation.CREATE,
        lines: 10,
        mimetype: 'text/plain',
        extension: 'txt',
      });

      expect(mockCounterAddFn).toHaveBeenCalledTimes(2);
      expect(mockCounterAddFn).toHaveBeenNthCalledWith(1, 1, {
        'session.id': 'test-session-id',
        'installation.id': 'test-installation-id',
        'user.email': 'test@example.com',
      });
      expect(mockCounterAddFn).toHaveBeenNthCalledWith(2, 1, {
        'session.id': 'test-session-id',
        'installation.id': 'test-installation-id',
        'user.email': 'test@example.com',
        operation: FileOperation.CREATE,
        lines: 10,
        mimetype: 'text/plain',
        extension: 'txt',
      });
    });

    it('should record file read with minimal attributes', () => {
      initializeMetricsModule(mockConfig);
      mockCounterAddFn.mockClear();

      recordFileOperationMetricModule(mockConfig, {
        operation: FileOperation.READ,
      });
      expect(mockCounterAddFn).toHaveBeenCalledWith(1, {
        'session.id': 'test-session-id',
        'installation.id': 'test-installation-id',
        'user.email': 'test@example.com',
        operation: FileOperation.READ,
      });
    });

    it('should record file update with some attributes', () => {
      initializeMetricsModule(mockConfig);
      mockCounterAddFn.mockClear();

      recordFileOperationMetricModule(mockConfig, {
        operation: FileOperation.UPDATE,
        mimetype: 'application/javascript',
      });
      expect(mockCounterAddFn).toHaveBeenCalledWith(1, {
        'session.id': 'test-session-id',
        'installation.id': 'test-installation-id',
        'user.email': 'test@example.com',
        operation: FileOperation.UPDATE,
        mimetype: 'application/javascript',
      });
    });

    it('should record file operation without diffStat', () => {
      initializeMetricsModule(mockConfig);
      mockCounterAddFn.mockClear();

      recordFileOperationMetricModule(mockConfig, {
        operation: FileOperation.UPDATE,
      });

      expect(mockCounterAddFn).toHaveBeenCalledWith(1, {
        'session.id': 'test-session-id',
        'installation.id': 'test-installation-id',
        'user.email': 'test@example.com',
        operation: FileOperation.UPDATE,
      });
    });

    it('should record minimal file operation when optional parameters are undefined', () => {
      initializeMetricsModule(mockConfig);
      mockCounterAddFn.mockClear();

      recordFileOperationMetricModule(mockConfig, {
        operation: FileOperation.UPDATE,
        lines: 10,
        mimetype: 'text/plain',
        extension: 'txt',
      });

      expect(mockCounterAddFn).toHaveBeenCalledWith(1, {
        'session.id': 'test-session-id',
        'installation.id': 'test-installation-id',
        'user.email': 'test@example.com',
        operation: FileOperation.UPDATE,
        lines: 10,
        mimetype: 'text/plain',
        extension: 'txt',
      });
    });

    it('should not include diffStat attributes when diffStat is not provided', () => {
      initializeMetricsModule(mockConfig);
      mockCounterAddFn.mockClear();

      recordFileOperationMetricModule(mockConfig, {
        operation: FileOperation.UPDATE,
      });

      expect(mockCounterAddFn).toHaveBeenCalledWith(1, {
        'session.id': 'test-session-id',
        'installation.id': 'test-installation-id',
        'user.email': 'test@example.com',
        operation: FileOperation.UPDATE,
      });
    });
  });

  describe('recordModelRoutingMetrics', () => {
    const mockConfig = {
      getSessionId: () => 'test-session-id',
      getTelemetryEnabled: () => true,
    } as unknown as Config;

    it('should not record metrics if not initialized', () => {
      const event = new ModelRoutingEvent(
        'gemini-pro',
        'default',
        100,
        'test-reason',
        false,
        undefined,
      );
      recordModelRoutingMetricsModule(mockConfig, event);
      expect(mockHistogramRecordFn).not.toHaveBeenCalled();
      expect(mockCounterAddFn).not.toHaveBeenCalled();
    });

    it('should record latency for a successful routing decision', () => {
      initializeMetricsModule(mockConfig);
      const event = new ModelRoutingEvent(
        'gemini-pro',
        'default',
        150,
        'test-reason',
        false,
        undefined,
      );
      recordModelRoutingMetricsModule(mockConfig, event);

      expect(mockHistogramRecordFn).toHaveBeenCalledWith(150, {
        'session.id': 'test-session-id',
        'installation.id': 'test-installation-id',
        'user.email': 'test@example.com',
        'routing.decision_model': 'gemini-pro',
        'routing.decision_source': 'default',
      });
      // The session counter is called once on init
      expect(mockCounterAddFn).toHaveBeenCalledTimes(1);
    });

    it('should record latency and failure for a failed routing decision', () => {
      initializeMetricsModule(mockConfig);
      const event = new ModelRoutingEvent(
        'gemini-pro',
        'classifier',
        200,
        'test-reason',
        true,
        'test-error',
      );
      recordModelRoutingMetricsModule(mockConfig, event);

      expect(mockHistogramRecordFn).toHaveBeenCalledWith(200, {
        'session.id': 'test-session-id',
        'installation.id': 'test-installation-id',
        'user.email': 'test@example.com',
        'routing.decision_model': 'gemini-pro',
        'routing.decision_source': 'classifier',
      });

      expect(mockCounterAddFn).toHaveBeenCalledTimes(2);
      expect(mockCounterAddFn).toHaveBeenNthCalledWith(2, 1, {
        'session.id': 'test-session-id',
        'installation.id': 'test-installation-id',
        'user.email': 'test@example.com',
        'routing.decision_source': 'classifier',
        'routing.error_message': 'test-error',
      });
    });
  });

  describe('recordAgentRunMetrics', () => {
    const mockConfig = {
      getSessionId: () => 'test-session-id',
      getTelemetryEnabled: () => true,
    } as unknown as Config;

    it('should not record metrics if not initialized', () => {
      const event = new AgentFinishEvent(
        'agent-123',
        'TestAgent',
        1000,
        5,
        AgentTerminateMode.GOAL,
      );
      recordAgentRunMetricsModule(mockConfig, event);
      expect(mockCounterAddFn).not.toHaveBeenCalled();
      expect(mockHistogramRecordFn).not.toHaveBeenCalled();
    });

    it('should record agent run metrics', () => {
      initializeMetricsModule(mockConfig);
      mockCounterAddFn.mockClear();
      mockHistogramRecordFn.mockClear();

      const event = new AgentFinishEvent(
        'agent-123',
        'TestAgent',
        1000,
        5,
        AgentTerminateMode.GOAL,
      );
      recordAgentRunMetricsModule(mockConfig, event);

      // Verify agent run counter
      expect(mockCounterAddFn).toHaveBeenCalledWith(1, {
        'session.id': 'test-session-id',
        'installation.id': 'test-installation-id',
        'user.email': 'test@example.com',
        agent_name: 'TestAgent',
        terminate_reason: 'GOAL',
      });

      // Verify agent duration histogram
      expect(mockHistogramRecordFn).toHaveBeenCalledWith(1000, {
        'session.id': 'test-session-id',
        'installation.id': 'test-installation-id',
        'user.email': 'test@example.com',
        agent_name: 'TestAgent',
      });

      // Verify agent turns histogram
      expect(mockHistogramRecordFn).toHaveBeenCalledWith(5, {
        'session.id': 'test-session-id',
        'installation.id': 'test-installation-id',
        'user.email': 'test@example.com',
        agent_name: 'TestAgent',
      });
    });
  });

  describe('OpenTelemetry GenAI Semantic Convention Metrics', () => {
    const mockConfig = {
      getSessionId: () => 'test-session-id',
      getTelemetryEnabled: () => true,
    } as unknown as Config;

    describe('recordGenAiClientTokenUsage', () => {
      it('should not record metrics when not initialized', () => {
        recordGenAiClientTokenUsageModule(mockConfig, 100, {
          'gen_ai.operation.name': 'generate_content',
          'gen_ai.provider.name': 'gcp.gen_ai',
          'gen_ai.token.type': 'input',
        });

        expect(mockHistogramRecordFn).not.toHaveBeenCalled();
      });

      it('should record input token usage with correct attributes', () => {
        initializeMetricsModule(mockConfig);
        mockHistogramRecordFn.mockClear();

        recordGenAiClientTokenUsageModule(mockConfig, 150, {
          'gen_ai.operation.name': 'generate_content',
          'gen_ai.provider.name': 'gcp.gen_ai',
          'gen_ai.token.type': 'input',
          'gen_ai.request.model': 'gemini-2.0-flash',
          'gen_ai.response.model': 'gemini-2.0-flash',
        });

        expect(mockHistogramRecordFn).toHaveBeenCalledWith(150, {
          'session.id': 'test-session-id',
          'installation.id': 'test-installation-id',
          'user.email': 'test@example.com',
          'gen_ai.operation.name': 'generate_content',
          'gen_ai.provider.name': 'gcp.gen_ai',
          'gen_ai.token.type': 'input',
          'gen_ai.request.model': 'gemini-2.0-flash',
          'gen_ai.response.model': 'gemini-2.0-flash',
        });
      });

      it('should record output token usage with correct attributes', () => {
        initializeMetricsModule(mockConfig);
        mockHistogramRecordFn.mockClear();

        recordGenAiClientTokenUsageModule(mockConfig, 75, {
          'gen_ai.operation.name': 'generate_content',
          'gen_ai.provider.name': 'gcp.vertex_ai',
          'gen_ai.token.type': 'output',
          'gen_ai.request.model': 'gemini-pro',
        });

        expect(mockHistogramRecordFn).toHaveBeenCalledWith(75, {
          'session.id': 'test-session-id',
          'installation.id': 'test-installation-id',
          'user.email': 'test@example.com',
          'gen_ai.operation.name': 'generate_content',
          'gen_ai.provider.name': 'gcp.vertex_ai',
          'gen_ai.token.type': 'output',
          'gen_ai.request.model': 'gemini-pro',
        });
      });

      it('should record token usage with optional attributes', () => {
        initializeMetricsModule(mockConfig);
        mockHistogramRecordFn.mockClear();

        recordGenAiClientTokenUsageModule(mockConfig, 200, {
          'gen_ai.operation.name': 'generate_content',
          'gen_ai.provider.name': 'gcp.vertex_ai',
          'gen_ai.token.type': 'input',
          'gen_ai.request.model': 'text-embedding-004',
          'server.address': 'aiplatform.googleapis.com',
          'server.port': 443,
        });

        expect(mockHistogramRecordFn).toHaveBeenCalledWith(200, {
          'session.id': 'test-session-id',
          'installation.id': 'test-installation-id',
          'user.email': 'test@example.com',
          'gen_ai.operation.name': 'generate_content',
          'gen_ai.provider.name': 'gcp.vertex_ai',
          'gen_ai.token.type': 'input',
          'gen_ai.request.model': 'text-embedding-004',
          'server.address': 'aiplatform.googleapis.com',
          'server.port': 443,
        });
      });
    });

    describe('recordGenAiClientOperationDuration', () => {
      it('should not record metrics when not initialized', () => {
        recordGenAiClientOperationDurationModule(mockConfig, 2.5, {
          'gen_ai.operation.name': 'generate_content',
          'gen_ai.provider.name': 'gcp.gen_ai',
        });

        expect(mockHistogramRecordFn).not.toHaveBeenCalled();
      });

      it('should record successful operation duration with correct attributes', () => {
        initializeMetricsModule(mockConfig);
        mockHistogramRecordFn.mockClear();

        recordGenAiClientOperationDurationModule(mockConfig, 1.25, {
          'gen_ai.operation.name': 'generate_content',
          'gen_ai.provider.name': 'gcp.gen_ai',
          'gen_ai.request.model': 'gemini-2.0-flash',
          'gen_ai.response.model': 'gemini-2.0-flash',
        });

        expect(mockHistogramRecordFn).toHaveBeenCalledWith(1.25, {
          'session.id': 'test-session-id',
          'installation.id': 'test-installation-id',
          'user.email': 'test@example.com',
          'gen_ai.operation.name': 'generate_content',
          'gen_ai.provider.name': 'gcp.gen_ai',
          'gen_ai.request.model': 'gemini-2.0-flash',
          'gen_ai.response.model': 'gemini-2.0-flash',
        });
      });

      it('should record failed operation duration with error type', () => {
        initializeMetricsModule(mockConfig);
        mockHistogramRecordFn.mockClear();

        recordGenAiClientOperationDurationModule(mockConfig, 3.75, {
          'gen_ai.operation.name': 'generate_content',
          'gen_ai.provider.name': 'gcp.vertex_ai',
          'gen_ai.request.model': 'gemini-pro',
          'error.type': 'quota_exceeded',
        });

        expect(mockHistogramRecordFn).toHaveBeenCalledWith(3.75, {
          'session.id': 'test-session-id',
          'installation.id': 'test-installation-id',
          'user.email': 'test@example.com',
          'gen_ai.operation.name': 'generate_content',
          'gen_ai.provider.name': 'gcp.vertex_ai',
          'gen_ai.request.model': 'gemini-pro',
          'error.type': 'quota_exceeded',
        });
      });

      it('should record operation duration with server details', () => {
        initializeMetricsModule(mockConfig);
        mockHistogramRecordFn.mockClear();

        recordGenAiClientOperationDurationModule(mockConfig, 0.95, {
          'gen_ai.operation.name': 'generate_content',
          'gen_ai.provider.name': 'gcp.vertex_ai',
          'gen_ai.request.model': 'gemini-1.5-pro',
          'gen_ai.response.model': 'gemini-1.5-pro-001',
          'server.address': 'us-central1-aiplatform.googleapis.com',
          'server.port': 443,
        });

        expect(mockHistogramRecordFn).toHaveBeenCalledWith(0.95, {
          'session.id': 'test-session-id',
          'installation.id': 'test-installation-id',
          'user.email': 'test@example.com',
          'gen_ai.operation.name': 'generate_content',
          'gen_ai.provider.name': 'gcp.vertex_ai',
          'gen_ai.request.model': 'gemini-1.5-pro',
          'gen_ai.response.model': 'gemini-1.5-pro-001',
          'server.address': 'us-central1-aiplatform.googleapis.com',
          'server.port': 443,
        });
      });

      it('should handle minimal required attributes', () => {
        initializeMetricsModule(mockConfig);
        mockHistogramRecordFn.mockClear();

        recordGenAiClientOperationDurationModule(mockConfig, 2.1, {
          'gen_ai.operation.name': 'generate_content',
          'gen_ai.provider.name': 'gcp.gen_ai',
        });

        expect(mockHistogramRecordFn).toHaveBeenCalledWith(2.1, {
          'session.id': 'test-session-id',
          'installation.id': 'test-installation-id',
          'user.email': 'test@example.com',
          'gen_ai.operation.name': 'generate_content',
          'gen_ai.provider.name': 'gcp.gen_ai',
        });
      });
    });
  });

  describe('Performance Monitoring Metrics', () => {
    const mockConfig = {
      getSessionId: () => 'test-session-id',
      getTelemetryEnabled: () => true,
    } as unknown as Config;

    describe('recordStartupPerformance', () => {
      it('should not record metrics when performance monitoring is disabled', async () => {
        // Re-import with performance monitoring disabled by mocking the config
        const mockConfigDisabled = {
          getSessionId: () => 'test-session-id',
          getTelemetryEnabled: () => false, // Disable telemetry to disable performance monitoring
        } as unknown as Config;

        initializeMetricsModule(mockConfigDisabled);
        mockHistogramRecordFn.mockClear();

        recordStartupPerformanceModule(mockConfigDisabled, 100, {
          phase: 'settings_loading',
          details: {
            auth_type: 'gemini',
          },
        });

        expect(mockHistogramRecordFn).not.toHaveBeenCalled();
      });

      it('should record startup performance with phase and details', () => {
        initializeMetricsModule(mockConfig);
        mockHistogramRecordFn.mockClear();

        recordStartupPerformanceModule(mockConfig, 150, {
          phase: 'settings_loading',
          details: {
            auth_type: 'gemini',
            telemetry_enabled: true,
            settings_sources: 2,
          },
        });

        expect(mockHistogramRecordFn).toHaveBeenCalledWith(150, {
          'session.id': 'test-session-id',
          'installation.id': 'test-installation-id',
          'user.email': 'test@example.com',
          phase: 'settings_loading',
          auth_type: 'gemini',
          telemetry_enabled: true,
          settings_sources: 2,
        });
      });

      it('should record startup performance without details', () => {
        initializeMetricsModule(mockConfig);
        mockHistogramRecordFn.mockClear();

        recordStartupPerformanceModule(mockConfig, 50, { phase: 'cleanup' });

        expect(mockHistogramRecordFn).toHaveBeenCalledWith(50, {
          'session.id': 'test-session-id',
          'installation.id': 'test-installation-id',
          'user.email': 'test@example.com',
          phase: 'cleanup',
        });
      });

      it('should handle floating-point duration values from performance.now()', () => {
        initializeMetricsModule(mockConfig);
        mockHistogramRecordFn.mockClear();

        // Test with realistic floating-point values that performance.now() would return
        const floatingPointDuration = 123.45678;
        recordStartupPerformanceModule(mockConfig, floatingPointDuration, {
          phase: 'total_startup',
          details: {
            is_tty: true,
            has_question: false,
          },
        });

        expect(mockHistogramRecordFn).toHaveBeenCalledWith(
          floatingPointDuration,
          {
            'session.id': 'test-session-id',
            'installation.id': 'test-installation-id',
            'user.email': 'test@example.com',
            phase: 'total_startup',
            is_tty: true,
            has_question: false,
          },
        );
      });
    });

    describe('recordMemoryUsage', () => {
      it('should record memory usage for different memory types', () => {
        initializeMetricsModule(mockConfig);
        mockHistogramRecordFn.mockClear();

        recordMemoryUsageModule(mockConfig, 15728640, {
          memory_type: MemoryMetricType.HEAP_USED,
          component: 'startup',
        });

        expect(mockHistogramRecordFn).toHaveBeenCalledWith(15728640, {
          'session.id': 'test-session-id',
          'installation.id': 'test-installation-id',
          'user.email': 'test@example.com',
          memory_type: 'heap_used',
          component: 'startup',
        });
      });

      it('should record memory usage for all memory metric types', () => {
        initializeMetricsModule(mockConfig);
        mockHistogramRecordFn.mockClear();

        recordMemoryUsageModule(mockConfig, 31457280, {
          memory_type: MemoryMetricType.HEAP_TOTAL,
          component: 'api_call',
        });
        recordMemoryUsageModule(mockConfig, 2097152, {
          memory_type: MemoryMetricType.EXTERNAL,
          component: 'tool_execution',
        });
        recordMemoryUsageModule(mockConfig, 41943040, {
          memory_type: MemoryMetricType.RSS,
          component: 'memory_monitor',
        });

        expect(mockHistogramRecordFn).toHaveBeenCalledTimes(3); // One for each call
        expect(mockHistogramRecordFn).toHaveBeenNthCalledWith(1, 31457280, {
          'session.id': 'test-session-id',
          'installation.id': 'test-installation-id',
          'user.email': 'test@example.com',
          memory_type: 'heap_total',
          component: 'api_call',
        });
        expect(mockHistogramRecordFn).toHaveBeenNthCalledWith(2, 2097152, {
          'session.id': 'test-session-id',
          'installation.id': 'test-installation-id',
          'user.email': 'test@example.com',
          memory_type: 'external',
          component: 'tool_execution',
        });
        expect(mockHistogramRecordFn).toHaveBeenNthCalledWith(3, 41943040, {
          'session.id': 'test-session-id',
          'installation.id': 'test-installation-id',
          'user.email': 'test@example.com',
          memory_type: 'rss',
          component: 'memory_monitor',
        });
      });

      it('should record memory usage without component', () => {
        initializeMetricsModule(mockConfig);
        mockHistogramRecordFn.mockClear();

        recordMemoryUsageModule(mockConfig, 15728640, {
          memory_type: MemoryMetricType.HEAP_USED,
        });

        expect(mockHistogramRecordFn).toHaveBeenCalledWith(15728640, {
          'session.id': 'test-session-id',
          'installation.id': 'test-installation-id',
          'user.email': 'test@example.com',
          memory_type: 'heap_used',
        });
      });
    });

    describe('recordCpuUsage', () => {
      it('should record CPU usage percentage', () => {
        initializeMetricsModule(mockConfig);
        mockHistogramRecordFn.mockClear();

        recordCpuUsageModule(mockConfig, 85.5, {
          component: 'tool_execution',
        });

        expect(mockHistogramRecordFn).toHaveBeenCalledWith(85.5, {
          'session.id': 'test-session-id',
          'installation.id': 'test-installation-id',
          'user.email': 'test@example.com',
          component: 'tool_execution',
        });
      });

      it('should record CPU usage without component', () => {
        initializeMetricsModule(mockConfig);
        mockHistogramRecordFn.mockClear();

        recordCpuUsageModule(mockConfig, 42.3, {});

        expect(mockHistogramRecordFn).toHaveBeenCalledWith(42.3, {
          'session.id': 'test-session-id',
          'installation.id': 'test-installation-id',
          'user.email': 'test@example.com',
        });
      });
    });

    describe('recordToolQueueDepth', () => {
      it('should record tool queue depth', () => {
        initializeMetricsModule(mockConfig);
        mockHistogramRecordFn.mockClear();

        recordToolQueueDepthModule(mockConfig, 3);

        expect(mockHistogramRecordFn).toHaveBeenCalledWith(3, {
          'session.id': 'test-session-id',
          'installation.id': 'test-installation-id',
          'user.email': 'test@example.com',
        });
      });

      it('should record zero queue depth', () => {
        initializeMetricsModule(mockConfig);
        mockHistogramRecordFn.mockClear();

        recordToolQueueDepthModule(mockConfig, 0);

        expect(mockHistogramRecordFn).toHaveBeenCalledWith(0, {
          'session.id': 'test-session-id',
          'installation.id': 'test-installation-id',
          'user.email': 'test@example.com',
        });
      });
    });

    describe('recordToolExecutionBreakdown', () => {
      it('should record tool execution breakdown for all phases', () => {
        initializeMetricsModule(mockConfig);
        mockHistogramRecordFn.mockClear();

        recordToolExecutionBreakdownModule(mockConfig, 25, {
          function_name: 'Read',
          phase: ToolExecutionPhase.VALIDATION,
        });

        expect(mockHistogramRecordFn).toHaveBeenCalledWith(25, {
          'session.id': 'test-session-id',
          'installation.id': 'test-installation-id',
          'user.email': 'test@example.com',
          function_name: 'Read',
          phase: 'validation',
        });
      });

      it('should record execution breakdown for different phases', () => {
        initializeMetricsModule(mockConfig);
        mockHistogramRecordFn.mockClear();

        recordToolExecutionBreakdownModule(mockConfig, 50, {
          function_name: 'Bash',
          phase: ToolExecutionPhase.PREPARATION,
        });
        recordToolExecutionBreakdownModule(mockConfig, 1500, {
          function_name: 'Bash',
          phase: ToolExecutionPhase.EXECUTION,
        });
        recordToolExecutionBreakdownModule(mockConfig, 75, {
          function_name: 'Bash',
          phase: ToolExecutionPhase.RESULT_PROCESSING,
        });

        expect(mockHistogramRecordFn).toHaveBeenCalledTimes(3); // One for each call
        expect(mockHistogramRecordFn).toHaveBeenNthCalledWith(1, 50, {
          'session.id': 'test-session-id',
          'installation.id': 'test-installation-id',
          'user.email': 'test@example.com',
          function_name: 'Bash',
          phase: 'preparation',
        });
        expect(mockHistogramRecordFn).toHaveBeenNthCalledWith(2, 1500, {
          'session.id': 'test-session-id',
          'installation.id': 'test-installation-id',
          'user.email': 'test@example.com',
          function_name: 'Bash',
          phase: 'execution',
        });
        expect(mockHistogramRecordFn).toHaveBeenNthCalledWith(3, 75, {
          'session.id': 'test-session-id',
          'installation.id': 'test-installation-id',
          'user.email': 'test@example.com',
          function_name: 'Bash',
          phase: 'result_processing',
        });
      });
    });

    describe('recordTokenEfficiency', () => {
      it('should record token efficiency metrics', () => {
        initializeMetricsModule(mockConfig);
        mockHistogramRecordFn.mockClear();

        recordTokenEfficiencyModule(mockConfig, 0.85, {
          model: 'gemini-pro',
          metric: 'cache_hit_rate',
          context: 'api_request',
        });

        expect(mockHistogramRecordFn).toHaveBeenCalledWith(0.85, {
          'session.id': 'test-session-id',
          'installation.id': 'test-installation-id',
          'user.email': 'test@example.com',
          model: 'gemini-pro',
          metric: 'cache_hit_rate',
          context: 'api_request',
        });
      });

      it('should record token efficiency without context', () => {
        initializeMetricsModule(mockConfig);
        mockHistogramRecordFn.mockClear();

        recordTokenEfficiencyModule(mockConfig, 125.5, {
          model: 'gemini-pro',
          metric: 'tokens_per_operation',
        });

        expect(mockHistogramRecordFn).toHaveBeenCalledWith(125.5, {
          'session.id': 'test-session-id',
          'installation.id': 'test-installation-id',
          'user.email': 'test@example.com',
          model: 'gemini-pro',
          metric: 'tokens_per_operation',
        });
      });
    });

    describe('recordApiRequestBreakdown', () => {
      it('should record API request breakdown for all phases', () => {
        initializeMetricsModule(mockConfig);
        mockHistogramRecordFn.mockClear();

        recordApiRequestBreakdownModule(mockConfig, 15, {
          model: 'gemini-pro',
          phase: ApiRequestPhase.REQUEST_PREPARATION,
        });

        expect(mockHistogramRecordFn).toHaveBeenCalledWith(15, {
          'session.id': 'test-session-id',
          'installation.id': 'test-installation-id',
          'user.email': 'test@example.com',
          model: 'gemini-pro',
          phase: 'request_preparation',
        });
      });

      it('should record API request breakdown for different phases', () => {
        initializeMetricsModule(mockConfig);
        mockHistogramRecordFn.mockClear();

        recordApiRequestBreakdownModule(mockConfig, 250, {
          model: 'gemini-pro',
          phase: ApiRequestPhase.NETWORK_LATENCY,
        });
        recordApiRequestBreakdownModule(mockConfig, 100, {
          model: 'gemini-pro',
          phase: ApiRequestPhase.RESPONSE_PROCESSING,
        });
        recordApiRequestBreakdownModule(mockConfig, 50, {
          model: 'gemini-pro',
          phase: ApiRequestPhase.TOKEN_PROCESSING,
        });

        expect(mockHistogramRecordFn).toHaveBeenCalledTimes(3); // One for each call
        expect(mockHistogramRecordFn).toHaveBeenNthCalledWith(1, 250, {
          'session.id': 'test-session-id',
          'installation.id': 'test-installation-id',
          'user.email': 'test@example.com',
          model: 'gemini-pro',
          phase: 'network_latency',
        });
        expect(mockHistogramRecordFn).toHaveBeenNthCalledWith(2, 100, {
          'session.id': 'test-session-id',
          'installation.id': 'test-installation-id',
          'user.email': 'test@example.com',
          model: 'gemini-pro',
          phase: 'response_processing',
        });
        expect(mockHistogramRecordFn).toHaveBeenNthCalledWith(3, 50, {
          'session.id': 'test-session-id',
          'installation.id': 'test-installation-id',
          'user.email': 'test@example.com',
          model: 'gemini-pro',
          phase: 'token_processing',
        });
      });
    });

    describe('recordPerformanceScore', () => {
      it('should record performance score with category and baseline', () => {
        initializeMetricsModule(mockConfig);
        mockHistogramRecordFn.mockClear();

        recordPerformanceScoreModule(mockConfig, 85.5, {
          category: 'memory_efficiency',
          baseline: 80.0,
        });

        expect(mockHistogramRecordFn).toHaveBeenCalledWith(85.5, {
          'session.id': 'test-session-id',
          'installation.id': 'test-installation-id',
          'user.email': 'test@example.com',
          category: 'memory_efficiency',
          baseline: 80.0,
        });
      });

      it('should record performance score without baseline', () => {
        initializeMetricsModule(mockConfig);
        mockHistogramRecordFn.mockClear();

        recordPerformanceScoreModule(mockConfig, 92.3, {
          category: 'overall_performance',
        });

        expect(mockHistogramRecordFn).toHaveBeenCalledWith(92.3, {
          'session.id': 'test-session-id',
          'installation.id': 'test-installation-id',
          'user.email': 'test@example.com',
          category: 'overall_performance',
        });
      });
    });

    describe('recordPerformanceRegression', () => {
      it('should record performance regression with baseline comparison', () => {
        initializeMetricsModule(mockConfig);
        mockCounterAddFn.mockClear();
        mockHistogramRecordFn.mockClear();

        recordPerformanceRegressionModule(mockConfig, {
          metric: 'startup_time',
          current_value: 1200,
          baseline_value: 1000,
          severity: 'medium',
        });

        // Verify regression counter
        expect(mockCounterAddFn).toHaveBeenCalledWith(1, {
          'session.id': 'test-session-id',
          'installation.id': 'test-installation-id',
          'user.email': 'test@example.com',
          metric: 'startup_time',
          severity: 'medium',
          current_value: 1200,
          baseline_value: 1000,
        });

        // Verify baseline comparison histogram (20% increase)
        expect(mockHistogramRecordFn).toHaveBeenCalledWith(20, {
          'session.id': 'test-session-id',
          'installation.id': 'test-installation-id',
          'user.email': 'test@example.com',
          metric: 'startup_time',
          severity: 'medium',
          current_value: 1200,
          baseline_value: 1000,
        });
      });

      it('should handle zero baseline value gracefully', () => {
        initializeMetricsModule(mockConfig);
        mockCounterAddFn.mockClear();
        mockHistogramRecordFn.mockClear();

        recordPerformanceRegressionModule(mockConfig, {
          metric: 'memory_usage',
          current_value: 100,
          baseline_value: 0,
          severity: 'high',
        });

        // Verify regression counter still recorded
        expect(mockCounterAddFn).toHaveBeenCalledWith(1, {
          'session.id': 'test-session-id',
          'installation.id': 'test-installation-id',
          'user.email': 'test@example.com',
          metric: 'memory_usage',
          severity: 'high',
          current_value: 100,
          baseline_value: 0,
        });

        // Verify no baseline comparison due to zero baseline
        expect(mockHistogramRecordFn).not.toHaveBeenCalled();
      });

      it('should record different severity levels', () => {
        initializeMetricsModule(mockConfig);
        mockCounterAddFn.mockClear();

        recordPerformanceRegressionModule(mockConfig, {
          metric: 'api_latency',
          current_value: 500,
          baseline_value: 400,
          severity: 'low',
        });
        recordPerformanceRegressionModule(mockConfig, {
          metric: 'cpu_usage',
          current_value: 90,
          baseline_value: 70,
          severity: 'high',
        });

        expect(mockCounterAddFn).toHaveBeenNthCalledWith(1, 1, {
          'session.id': 'test-session-id',
          'installation.id': 'test-installation-id',
          'user.email': 'test@example.com',
          metric: 'api_latency',
          severity: 'low',
          current_value: 500,
          baseline_value: 400,
        });
        expect(mockCounterAddFn).toHaveBeenNthCalledWith(2, 1, {
          'session.id': 'test-session-id',
          'installation.id': 'test-installation-id',
          'user.email': 'test@example.com',
          metric: 'cpu_usage',
          severity: 'high',
          current_value: 90,
          baseline_value: 70,
        });
      });
    });

    describe('recordBaselineComparison', () => {
      it('should record baseline comparison with percentage change', () => {
        initializeMetricsModule(mockConfig);
        mockHistogramRecordFn.mockClear();

        recordBaselineComparisonModule(mockConfig, {
          metric: 'memory_usage',
          current_value: 120,
          baseline_value: 100,
          category: 'performance_tracking',
        });

        // 20% increase: (120 - 100) / 100 * 100 = 20%
        expect(mockHistogramRecordFn).toHaveBeenCalledWith(20, {
          'session.id': 'test-session-id',
          'installation.id': 'test-installation-id',
          'user.email': 'test@example.com',
          metric: 'memory_usage',
          category: 'performance_tracking',
          current_value: 120,
          baseline_value: 100,
        });
      });

      it('should handle negative percentage change (improvement)', () => {
        initializeMetricsModule(mockConfig);
        mockHistogramRecordFn.mockClear();

        recordBaselineComparisonModule(mockConfig, {
          metric: 'startup_time',
          current_value: 800,
          baseline_value: 1000,
          category: 'optimization',
        });

        // 20% decrease: (800 - 1000) / 1000 * 100 = -20%
        expect(mockHistogramRecordFn).toHaveBeenCalledWith(-20, {
          'session.id': 'test-session-id',
          'installation.id': 'test-installation-id',
          'user.email': 'test@example.com',
          metric: 'startup_time',
          category: 'optimization',
          current_value: 800,
          baseline_value: 1000,
        });
      });

      it('should skip recording when baseline is zero', async () => {
        // Access the actual mocked module
        const mockedModule = (await vi.importMock('@opentelemetry/api')) as {
          diag: { warn: ReturnType<typeof vi.fn> };
        };
        const diagSpy = vi.spyOn(mockedModule.diag, 'warn');

        initializeMetricsModule(mockConfig);
        mockHistogramRecordFn.mockClear();

        recordBaselineComparisonModule(mockConfig, {
          metric: 'new_metric',
          current_value: 50,
          baseline_value: 0,
          category: 'testing',
        });

        expect(diagSpy).toHaveBeenCalledWith(
          'Baseline value is zero, skipping comparison.',
        );
        expect(mockHistogramRecordFn).not.toHaveBeenCalled();
      });
    });
  });
});<|MERGE_RESOLUTION|>--- conflicted
+++ resolved
@@ -92,11 +92,8 @@
   let recordGenAiClientTokenUsageModule: typeof import('./metrics.js').recordGenAiClientTokenUsage;
   let recordGenAiClientOperationDurationModule: typeof import('./metrics.js').recordGenAiClientOperationDuration;
   let recordFlickerFrameModule: typeof import('./metrics.js').recordFlickerFrame;
-<<<<<<< HEAD
   let recordSlowRenderModule: typeof import('./metrics.js').recordSlowRender;
-=======
   let recordExitFailModule: typeof import('./metrics.js').recordExitFail;
->>>>>>> cb208f53
   let recordAgentRunMetricsModule: typeof import('./metrics.js').recordAgentRunMetrics;
 
   beforeEach(async () => {
@@ -138,11 +135,8 @@
     recordGenAiClientOperationDurationModule =
       metricsJsModule.recordGenAiClientOperationDuration;
     recordFlickerFrameModule = metricsJsModule.recordFlickerFrame;
-<<<<<<< HEAD
+    recordExitFailModule = metricsJsModule.recordExitFail;
     recordSlowRenderModule = metricsJsModule.recordSlowRender;
-=======
-    recordExitFailModule = metricsJsModule.recordExitFail;
->>>>>>> cb208f53
     recordAgentRunMetricsModule = metricsJsModule.recordAgentRunMetrics;
 
     const otelApiModule = await import('@opentelemetry/api');
@@ -180,7 +174,28 @@
     });
   });
 
-<<<<<<< HEAD
+  describe('recordExitFail', () => {
+    it('does not record metrics if not initialized', () => {
+      const config = makeFakeConfig({});
+      recordExitFailModule(config);
+      expect(mockCounterAddFn).not.toHaveBeenCalled();
+    });
+
+    it('records a exit fail event when initialized', () => {
+      const config = makeFakeConfig({});
+      initializeMetricsModule(config);
+      recordExitFailModule(config);
+
+      // Called for session, then for exit fail
+      expect(mockCounterAddFn).toHaveBeenCalledTimes(2);
+      expect(mockCounterAddFn).toHaveBeenNthCalledWith(2, 1, {
+        'session.id': 'test-session-id',
+        'installation.id': 'test-installation-id',
+        'user.email': 'test@example.com',
+      });
+    });
+  });
+
   describe('recordSlowRender', () => {
     it('does not record metrics if not initialized', () => {
       const config = makeFakeConfig({});
@@ -194,21 +209,6 @@
       recordSlowRenderModule(config);
 
       // Called for session, then for slow render
-=======
-  describe('recordExitFail', () => {
-    it('does not record metrics if not initialized', () => {
-      const config = makeFakeConfig({});
-      recordExitFailModule(config);
-      expect(mockCounterAddFn).not.toHaveBeenCalled();
-    });
-
-    it('records a exit fail event when initialized', () => {
-      const config = makeFakeConfig({});
-      initializeMetricsModule(config);
-      recordExitFailModule(config);
-
-      // Called for session, then for exit fail
->>>>>>> cb208f53
       expect(mockCounterAddFn).toHaveBeenCalledTimes(2);
       expect(mockCounterAddFn).toHaveBeenNthCalledWith(2, 1, {
         'session.id': 'test-session-id',
