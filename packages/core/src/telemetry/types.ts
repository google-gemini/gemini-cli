--- conflicted
+++ resolved
@@ -4,15 +4,10 @@
  * SPDX-License-Identifier: Apache-2.0
  */
 
-<<<<<<< HEAD
 import type { GenerateContentResponseUsageMetadata } from '@google/genai';
 import type { Config } from '../config/config.js';
+import type { ApprovalMode } from '../config/config.js';
 import type { CompletedToolCall } from '../core/coreToolScheduler.js';
-=======
-import { GenerateContentResponseUsageMetadata } from '@google/genai';
-import { ApprovalMode, Config } from '../config/config.js';
-import { CompletedToolCall } from '../core/coreToolScheduler.js';
->>>>>>> ee4feea0
 import { DiscoveredMCPTool } from '../tools/mcp-tool.js';
 import type { DiffStat, FileDiff } from '../tools/tools.js';
 import { AuthType } from '../core/contentGenerator.js';
