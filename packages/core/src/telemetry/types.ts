/**
 * @license
 * Copyright 2025 Google LLC
 * SPDX-License-Identifier: Apache-2.0
 */

import type {
  Candidate,
  Content,
  GenerateContentConfig,
  GenerateContentResponseUsageMetadata,
} from '@google/genai';
import type { Config } from '../config/config.js';
import type { ApprovalMode } from '../policy/types.js';

import type { CompletedToolCall } from '../core/coreToolScheduler.js';
import { DiscoveredMCPTool } from '../tools/mcp-tool.js';
import type { FileDiff } from '../tools/tools.js';
import { AuthType } from '../core/contentGenerator.js';
import type { LogAttributes, LogRecord } from '@opentelemetry/api-logs';
import {
  getDecisionFromOutcome,
  ToolCallDecision,
} from './tool-call-decision.js';
import { getConventionAttributes, type FileOperation } from './metrics.js';
export { ToolCallDecision };
import type { ToolRegistry } from '../tools/tool-registry.js';
import type { OutputFormat } from '../output/types.js';
import type { AgentTerminateMode } from '../agents/types.js';

import { getCommonAttributes } from './telemetryAttributes.js';
import { SemanticAttributes } from '@opentelemetry/semantic-conventions';
import { safeJsonStringify } from '../utils/safeJsonStringify.js';
import {
  toInputMessages,
  toOutputMessages,
  toFinishReasons,
  toOutputType,
  toSystemInstruction,
} from './semantic.js';

export interface BaseTelemetryEvent {
  'event.name': string;
  /** Current timestamp in ISO 8601 format */
  'event.timestamp': string;
}

type CommonFields = keyof BaseTelemetryEvent;

export const EVENT_CLI_CONFIG = 'gemini_cli.config';
export class StartSessionEvent implements BaseTelemetryEvent {
  'event.name': 'cli_config';
  'event.timestamp': string;
  model: string;
  embedding_model: string;
  sandbox_enabled: boolean;
  core_tools_enabled: string;
  approval_mode: string;
  api_key_enabled: boolean;
  vertex_ai_enabled: boolean;
  debug_enabled: boolean;
  mcp_servers: string;
  telemetry_enabled: boolean;
  telemetry_log_user_prompts_enabled: boolean;
  file_filtering_respect_git_ignore: boolean;
  mcp_servers_count: number;
  mcp_tools_count?: number;
  mcp_tools?: string;
  output_format: OutputFormat;
  extensions_count: number;
  extensions: string;
  extension_ids: string;
  auth_type?: string;

  constructor(config: Config, toolRegistry?: ToolRegistry) {
    const generatorConfig = config.getContentGeneratorConfig();
    const mcpServers =
      config.getMcpClientManager()?.getMcpServers() ?? config.getMcpServers();

    let useGemini = false;
    let useVertex = false;
    if (generatorConfig && generatorConfig.authType) {
      useGemini = generatorConfig.authType === AuthType.USE_GEMINI;
      useVertex = generatorConfig.authType === AuthType.USE_VERTEX_AI;
    }

    this['event.name'] = 'cli_config';
    this['event.timestamp'] = new Date().toISOString();
    this.model = config.getModel();
    this.embedding_model = config.getEmbeddingModel();
    this.sandbox_enabled =
      typeof config.getSandbox() === 'string' || !!config.getSandbox();
    this.core_tools_enabled = (config.getCoreTools() ?? []).join(',');
    this.approval_mode = config.getApprovalMode();
    this.api_key_enabled = useGemini || useVertex;
    this.vertex_ai_enabled = useVertex;
    this.debug_enabled = config.getDebugMode();
    this.mcp_servers = mcpServers ? Object.keys(mcpServers).join(',') : '';
    this.telemetry_enabled = config.getTelemetryEnabled();
    this.telemetry_log_user_prompts_enabled =
      config.getTelemetryLogPromptsEnabled();
    this.file_filtering_respect_git_ignore =
      config.getFileFilteringRespectGitIgnore();
    this.mcp_servers_count = mcpServers ? Object.keys(mcpServers).length : 0;
    this.output_format = config.getOutputFormat();
    const extensions = config.getExtensions();
    this.extensions_count = extensions.length;
    this.extensions = extensions.map((e) => e.name).join(',');
    this.extension_ids = extensions.map((e) => e.id).join(',');
    this.auth_type = generatorConfig?.authType;
    if (toolRegistry) {
      const mcpTools = toolRegistry
        .getAllTools()
        .filter((tool) => tool instanceof DiscoveredMCPTool);
      this.mcp_tools_count = mcpTools.length;
      this.mcp_tools = mcpTools
        .map((tool) => (tool as DiscoveredMCPTool).name)
        .join(',');
    }
  }

  toOpenTelemetryAttributes(config: Config): LogAttributes {
    return {
      ...getCommonAttributes(config),
      'event.name': EVENT_CLI_CONFIG,
      'event.timestamp': this['event.timestamp'],
      model: this.model,
      embedding_model: this.embedding_model,
      sandbox_enabled: this.sandbox_enabled,
      core_tools_enabled: this.core_tools_enabled,
      approval_mode: this.approval_mode,
      api_key_enabled: this.api_key_enabled,
      vertex_ai_enabled: this.vertex_ai_enabled,
      log_user_prompts_enabled: this.telemetry_log_user_prompts_enabled,
      file_filtering_respect_git_ignore: this.file_filtering_respect_git_ignore,
      debug_mode: this.debug_enabled,
      mcp_servers: this.mcp_servers,
      mcp_servers_count: this.mcp_servers_count,
      mcp_tools: this.mcp_tools,
      mcp_tools_count: this.mcp_tools_count,
      output_format: this.output_format,
      extensions: this.extensions,
      extensions_count: this.extensions_count,
      extension_ids: this.extension_ids,
      auth_type: this.auth_type,
    };
  }

  toLogBody(): string {
    return 'CLI configuration loaded.';
  }
}

export class EndSessionEvent implements BaseTelemetryEvent {
  'event.name': 'end_session';
  'event.timestamp': string;
  session_id?: string;

  constructor(config?: Config) {
    this['event.name'] = 'end_session';
    this['event.timestamp'] = new Date().toISOString();
    this.session_id = config?.getSessionId();
  }

  toOpenTelemetryAttributes(config: Config): LogAttributes {
    return {
      ...getCommonAttributes(config),
      'event.name': this['event.name'],
      'event.timestamp': this['event.timestamp'],
      session_id: this.session_id,
    };
  }

  toLogBody(): string {
    return 'Session ended.';
  }
}

export const EVENT_USER_PROMPT = 'gemini_cli.user_prompt';
export class UserPromptEvent implements BaseTelemetryEvent {
  'event.name': 'user_prompt';
  'event.timestamp': string;
  prompt_length: number;
  prompt_id: string;
  auth_type?: string;
  prompt?: string;

  constructor(
    prompt_length: number,
    prompt_Id: string,
    auth_type?: string,
    prompt?: string,
  ) {
    this['event.name'] = 'user_prompt';
    this['event.timestamp'] = new Date().toISOString();
    this.prompt_length = prompt_length;
    this.prompt_id = prompt_Id;
    this.auth_type = auth_type;
    this.prompt = prompt;
  }

  toOpenTelemetryAttributes(config: Config): LogAttributes {
    const attributes: LogAttributes = {
      ...getCommonAttributes(config),
      'event.name': EVENT_USER_PROMPT,
      'event.timestamp': this['event.timestamp'],
      prompt_length: this.prompt_length,
      prompt_id: this.prompt_id,
    };

    if (this.auth_type) {
      attributes['auth_type'] = this.auth_type;
    }

    if (config.getTelemetryLogPromptsEnabled()) {
      attributes['prompt'] = this.prompt;
    }
    return attributes;
  }

  toLogBody(): string {
    return `User prompt. Length: ${this.prompt_length}.`;
  }
}

export const EVENT_TOOL_CALL = 'gemini_cli.tool_call';
export class ToolCallEvent implements BaseTelemetryEvent {
  'event.name': 'tool_call';
  'event.timestamp': string;
  function_name: string;
  function_args: Record<string, unknown>;
  duration_ms: number;
  success: boolean;
  decision?: ToolCallDecision;
  error?: string;
  error_type?: string;
  prompt_id: string;
  tool_type: 'native' | 'mcp';
  content_length?: number;
  mcp_server_name?: string;
  extension_name?: string;
  extension_id?: string;
  // eslint-disable-next-line @typescript-eslint/no-explicit-any
  metadata?: { [key: string]: any };

  constructor(call: CompletedToolCall);
  constructor(
    call: undefined,
    function_name: string,
    function_args: Record<string, unknown>,
    duration_ms: number,
    success: boolean,
    prompt_id: string,
    tool_type: 'native' | 'mcp',
    error?: string,
  );
  constructor(
    call?: CompletedToolCall,
    function_name?: string,
    function_args?: Record<string, unknown>,
    duration_ms?: number,
    success?: boolean,
    prompt_id?: string,
    tool_type?: 'native' | 'mcp',
    error?: string,
  ) {
    this['event.name'] = 'tool_call';
    this['event.timestamp'] = new Date().toISOString();

    if (call) {
      this.function_name = call.request.name;
      this.function_args = call.request.args;
      this.duration_ms = call.durationMs ?? 0;
      this.success = call.status === 'success';
      this.decision = call.outcome
        ? getDecisionFromOutcome(call.outcome)
        : undefined;
      this.error = call.response.error?.message;
      this.error_type = call.response.errorType;
      this.prompt_id = call.request.prompt_id;
      this.content_length = call.response.contentLength;
      if (
        typeof call.tool !== 'undefined' &&
        call.tool instanceof DiscoveredMCPTool
      ) {
        this.tool_type = 'mcp';
        this.mcp_server_name = call.tool.serverName;
        this.extension_name = call.tool.extensionName;
        this.extension_id = call.tool.extensionId;
      } else {
        this.tool_type = 'native';
      }

      if (
        call.status === 'success' &&
        typeof call.response.resultDisplay === 'object' &&
        call.response.resultDisplay !== null &&
        'diffStat' in call.response.resultDisplay
      ) {
        const diffStat = (call.response.resultDisplay as FileDiff).diffStat;
        if (diffStat) {
          this.metadata = {
            model_added_lines: diffStat.model_added_lines,
            model_removed_lines: diffStat.model_removed_lines,
            model_added_chars: diffStat.model_added_chars,
            model_removed_chars: diffStat.model_removed_chars,
            user_added_lines: diffStat.user_added_lines,
            user_removed_lines: diffStat.user_removed_lines,
            user_added_chars: diffStat.user_added_chars,
            user_removed_chars: diffStat.user_removed_chars,
          };
        }
      }
    } else {
      this.function_name = function_name as string;
      this.function_args = function_args!;
      this.duration_ms = duration_ms!;
      this.success = success!;
      this.prompt_id = prompt_id!;
      this.tool_type = tool_type!;
      this.error = error;
    }
  }

  toOpenTelemetryAttributes(config: Config): LogAttributes {
    const attributes: LogAttributes = {
      ...getCommonAttributes(config),
      'event.name': EVENT_TOOL_CALL,
      'event.timestamp': this['event.timestamp'],
      function_name: this.function_name,
      function_args: safeJsonStringify(this.function_args, 2),
      duration_ms: this.duration_ms,
      success: this.success,
      decision: this.decision,
      prompt_id: this.prompt_id,
      tool_type: this.tool_type,
      content_length: this.content_length,
      mcp_server_name: this.mcp_server_name,
      extension_name: this.extension_name,
      extension_id: this.extension_id,
      metadata: this.metadata,
    };

    if (this.error) {
      attributes['error'] = this.error;
      attributes['error.message'] = this.error;
      if (this.error_type) {
        attributes['error_type'] = this.error_type;
        attributes['error.type'] = this.error_type;
      }
    }
    return attributes;
  }

  toLogBody(): string {
    return `Tool call: ${this.function_name}${this.decision ? `. Decision: ${this.decision}` : ''}. Success: ${this.success}. Duration: ${this.duration_ms}ms.`;
  }
}

export const EVENT_API_REQUEST = 'gemini_cli.api_request';
export class ApiRequestEvent implements BaseTelemetryEvent {
  'event.name': 'api_request';
  'event.timestamp': string;
  model: string;
  prompt_id: string;
  request_text?: string;

  constructor(model: string, prompt_id: string, request_text?: string) {
    this['event.name'] = 'api_request';
    this['event.timestamp'] = new Date().toISOString();
    this.model = model;
    this.prompt_id = prompt_id;
    this.request_text = request_text;
  }

  toOpenTelemetryAttributes(config: Config): LogAttributes {
    return {
      ...getCommonAttributes(config),
      'event.name': EVENT_API_REQUEST,
      'event.timestamp': this['event.timestamp'],
      model: this.model,
      prompt_id: this.prompt_id,
      request_text: this.request_text,
    };
  }

  toLogBody(): string {
    return `API request to ${this.model}.`;
  }
}

export const EVENT_API_ERROR = 'gemini_cli.api_error';
export class ApiErrorEvent implements BaseTelemetryEvent {
  'event.name': 'api_error';
  'event.timestamp': string;
  model: string;
  prompt: GenAIPromptDetails;
  error: string;
  error_type?: string;
  status_code?: number | string;
  duration_ms: number;
  auth_type?: string;

  constructor(
    model: string,
    error: string,
    duration_ms: number,
    prompt_details: GenAIPromptDetails,
    auth_type?: string,
    error_type?: string,
    status_code?: number | string,
  ) {
    this['event.name'] = 'api_error';
    this['event.timestamp'] = new Date().toISOString();
    this.model = model;
    this.error = error;
    this.error_type = error_type;
    this.status_code = status_code;
    this.duration_ms = duration_ms;
    this.prompt = prompt_details;
    this.auth_type = auth_type;
  }

  toLogRecord(config: Config): LogRecord {
    const attributes: LogAttributes = {
      ...getCommonAttributes(config),
      'event.name': EVENT_API_ERROR,
      'event.timestamp': this['event.timestamp'],
      ['error.message']: this.error,
      model_name: this.model,
      duration: this.duration_ms,
      model: this.model,
      error: this.error,
      status_code: this.status_code,
      duration_ms: this.duration_ms,
      prompt_id: this.prompt.prompt_id,
      auth_type: this.auth_type,
    };

    if (this.error_type) {
      attributes['error.type'] = this.error_type;
    }
    if (typeof this.status_code === 'number') {
      attributes[SemanticAttributes.HTTP_STATUS_CODE] = this.status_code;
    }
    const logRecord: LogRecord = {
      body: `API error for ${this.model}. Error: ${this.error}. Duration: ${this.duration_ms}ms.`,
      attributes,
    };
    return logRecord;
  }

  toSemanticLogRecord(config: Config): LogRecord {
    const attributes: LogAttributes = {
      ...getCommonAttributes(config),
      'event.name': EVENT_GEN_AI_OPERATION_DETAILS,
      'event.timestamp': this['event.timestamp'],
      ...toGenerateContentConfigAttributes(this.prompt.generate_content_config),
      ...getConventionAttributes(this),
    };

    if (this.prompt.server) {
      attributes['server.address'] = this.prompt.server.address;
      attributes['server.port'] = this.prompt.server.port;
    }

    if (config.getTelemetryLogPromptsEnabled() && this.prompt.contents) {
      attributes['gen_ai.input.messages'] = JSON.stringify(
        toInputMessages(this.prompt.contents),
      );
    }

    const logRecord: LogRecord = {
      body: `GenAI operation error details from ${this.model}. Error: ${this.error}. Duration: ${this.duration_ms}ms.`,
      attributes,
    };

    return logRecord;
  }
}

export interface ServerDetails {
  address: string;
  port: number;
}

export interface GenAIPromptDetails {
  prompt_id: string;
  contents: Content[];
  generate_content_config?: GenerateContentConfig;
  server?: ServerDetails;
}

export interface GenAIResponseDetails {
  response_id?: string;
  candidates?: Candidate[];
}

export interface GenAIUsageDetails {
  input_token_count: number;
  output_token_count: number;
  cached_content_token_count: number;
  thoughts_token_count: number;
  tool_token_count: number;
  total_token_count: number;
}

export const EVENT_API_RESPONSE = 'gemini_cli.api_response';
export const EVENT_GEN_AI_OPERATION_DETAILS =
  'gen_ai.client.inference.operation.details';

function toGenerateContentConfigAttributes(
  config?: GenerateContentConfig,
): LogAttributes {
  if (!config) {
    return {};
  }
  return {
    'gen_ai.request.temperature': config.temperature,
    'gen_ai.request.top_p': config.topP,
    'gen_ai.request.top_k': config.topK,
    'gen_ai.request.choice.count': config.candidateCount,
    'gen_ai.request.seed': config.seed,
    'gen_ai.request.frequency_penalty': config.frequencyPenalty,
    'gen_ai.request.presence_penalty': config.presencePenalty,
    'gen_ai.request.max_tokens': config.maxOutputTokens,
    'gen_ai.output.type': toOutputType(config.responseMimeType),
    'gen_ai.request.stop_sequences': config.stopSequences,
    'gen_ai.system_instructions': JSON.stringify(
      toSystemInstruction(config.systemInstruction),
    ),
  };
}

export class ApiResponseEvent implements BaseTelemetryEvent {
  'event.name': 'api_response';
  'event.timestamp': string;
  status_code?: number | string;
  duration_ms: number;
  response_text?: string;
  auth_type?: string;

  model: string;
  prompt: GenAIPromptDetails;
  response: GenAIResponseDetails;
  usage: GenAIUsageDetails;

  constructor(
    model: string,
    duration_ms: number,
    prompt_details: GenAIPromptDetails,
    response_details: GenAIResponseDetails,
    auth_type?: string,
    usage_data?: GenerateContentResponseUsageMetadata,
    response_text?: string,
  ) {
    this['event.name'] = 'api_response';
    this['event.timestamp'] = new Date().toISOString();
    this.duration_ms = duration_ms;
    this.status_code = 200;
    this.response_text = response_text;
    this.auth_type = auth_type;

    this.model = model;
    this.prompt = prompt_details;
    this.response = response_details;
    this.usage = {
      input_token_count: usage_data?.promptTokenCount ?? 0,
      output_token_count: usage_data?.candidatesTokenCount ?? 0,
      cached_content_token_count: usage_data?.cachedContentTokenCount ?? 0,
      thoughts_token_count: usage_data?.thoughtsTokenCount ?? 0,
      tool_token_count: usage_data?.toolUsePromptTokenCount ?? 0,
      total_token_count: usage_data?.totalTokenCount ?? 0,
    };
  }

  toLogRecord(config: Config): LogRecord {
    const attributes: LogAttributes = {
      ...getCommonAttributes(config),
      'event.name': EVENT_API_RESPONSE,
      'event.timestamp': this['event.timestamp'],
      model: this.model,
      duration_ms: this.duration_ms,
      input_token_count: this.usage.input_token_count,
      output_token_count: this.usage.output_token_count,
      cached_content_token_count: this.usage.cached_content_token_count,
      thoughts_token_count: this.usage.thoughts_token_count,
      tool_token_count: this.usage.tool_token_count,
      total_token_count: this.usage.total_token_count,
      prompt_id: this.prompt.prompt_id,
      auth_type: this.auth_type,
      status_code: this.status_code,
    };
    if (this.response_text) {
      attributes['response_text'] = this.response_text;
    }
    if (this.status_code) {
      if (typeof this.status_code === 'number') {
        attributes[SemanticAttributes.HTTP_STATUS_CODE] = this.status_code;
      }
    }
    const logRecord: LogRecord = {
      body: `API response from ${this.model}. Status: ${this.status_code || 'N/A'}. Duration: ${this.duration_ms}ms.`,
      attributes,
    };
    return logRecord;
  }

  toSemanticLogRecord(config: Config): LogRecord {
    const attributes: LogAttributes = {
      ...getCommonAttributes(config),
      'event.name': EVENT_GEN_AI_OPERATION_DETAILS,
      'event.timestamp': this['event.timestamp'],
      'gen_ai.response.id': this.response.response_id,
      'gen_ai.response.finish_reasons': toFinishReasons(
        this.response.candidates,
      ),
      'gen_ai.output.messages': JSON.stringify(
        toOutputMessages(this.response.candidates),
      ),
      ...toGenerateContentConfigAttributes(this.prompt.generate_content_config),
      ...getConventionAttributes(this),
    };

    if (this.prompt.server) {
      attributes['server.address'] = this.prompt.server.address;
      attributes['server.port'] = this.prompt.server.port;
    }

    if (config.getTelemetryLogPromptsEnabled() && this.prompt.contents) {
      attributes['gen_ai.input.messages'] = JSON.stringify(
        toInputMessages(this.prompt.contents),
      );
    }

    if (this.usage) {
      attributes['gen_ai.usage.input_tokens'] = this.usage.input_token_count;
      attributes['gen_ai.usage.output_tokens'] = this.usage.output_token_count;
    }

    const logRecord: LogRecord = {
      body: `GenAI operation details from ${this.model}. Status: ${this.status_code || 'N/A'}. Duration: ${this.duration_ms}ms.`,
      attributes,
    };

    return logRecord;
  }
}

export const EVENT_FLASH_FALLBACK = 'gemini_cli.flash_fallback';
export class FlashFallbackEvent implements BaseTelemetryEvent {
  'event.name': 'flash_fallback';
  'event.timestamp': string;
  auth_type: string;

  constructor(auth_type: string) {
    this['event.name'] = 'flash_fallback';
    this['event.timestamp'] = new Date().toISOString();
    this.auth_type = auth_type;
  }

  toOpenTelemetryAttributes(config: Config): LogAttributes {
    return {
      ...getCommonAttributes(config),
      'event.name': EVENT_FLASH_FALLBACK,
      'event.timestamp': this['event.timestamp'],
      auth_type: this.auth_type,
    };
  }

  toLogBody(): string {
    return `Switching to flash as Fallback.`;
  }
}

export const EVENT_RIPGREP_FALLBACK = 'gemini_cli.ripgrep_fallback';
export class RipgrepFallbackEvent implements BaseTelemetryEvent {
  'event.name': 'ripgrep_fallback';
  'event.timestamp': string;

  constructor(public error?: string) {
    this['event.name'] = 'ripgrep_fallback';
    this['event.timestamp'] = new Date().toISOString();
  }

  toOpenTelemetryAttributes(config: Config): LogAttributes {
    return {
      ...getCommonAttributes(config),
      'event.name': EVENT_RIPGREP_FALLBACK,
      'event.timestamp': this['event.timestamp'],
      error: this.error,
    };
  }

  toLogBody(): string {
    return `Switching to grep as fallback.`;
  }
}

export enum LoopType {
  CONSECUTIVE_IDENTICAL_TOOL_CALLS = 'consecutive_identical_tool_calls',
  CHANTING_IDENTICAL_SENTENCES = 'chanting_identical_sentences',
  LLM_DETECTED_LOOP = 'llm_detected_loop',
}

export class LoopDetectedEvent implements BaseTelemetryEvent {
  'event.name': 'loop_detected';
  'event.timestamp': string;
  loop_type: LoopType;
  prompt_id: string;
  confirmed_by_model?: string;

  constructor(
    loop_type: LoopType,
    prompt_id: string,
    confirmed_by_model?: string,
  ) {
    this['event.name'] = 'loop_detected';
    this['event.timestamp'] = new Date().toISOString();
    this.loop_type = loop_type;
    this.prompt_id = prompt_id;
    this.confirmed_by_model = confirmed_by_model;
  }

  toOpenTelemetryAttributes(config: Config): LogAttributes {
    const attributes: LogAttributes = {
      ...getCommonAttributes(config),
      'event.name': this['event.name'],
      'event.timestamp': this['event.timestamp'],
      loop_type: this.loop_type,
      prompt_id: this.prompt_id,
    };

    if (this.confirmed_by_model) {
      attributes['confirmed_by_model'] = this.confirmed_by_model;
    }

    return attributes;
  }

  toLogBody(): string {
    return `Loop detected. Type: ${this.loop_type}.${this.confirmed_by_model ? ` Confirmed by: ${this.confirmed_by_model}` : ''}`;
  }
}

export class LoopDetectionDisabledEvent implements BaseTelemetryEvent {
  'event.name': 'loop_detection_disabled';
  'event.timestamp': string;
  prompt_id: string;

  constructor(prompt_id: string) {
    this['event.name'] = 'loop_detection_disabled';
    this['event.timestamp'] = new Date().toISOString();
    this.prompt_id = prompt_id;
  }

  toOpenTelemetryAttributes(config: Config): LogAttributes {
    return {
      ...getCommonAttributes(config),
      'event.name': this['event.name'],
      'event.timestamp': this['event.timestamp'],
      prompt_id: this.prompt_id,
    };
  }

  toLogBody(): string {
    return `Loop detection disabled.`;
  }
}

export const EVENT_NEXT_SPEAKER_CHECK = 'gemini_cli.next_speaker_check';
export class NextSpeakerCheckEvent implements BaseTelemetryEvent {
  'event.name': 'next_speaker_check';
  'event.timestamp': string;
  prompt_id: string;
  finish_reason: string;
  result: string;

  constructor(prompt_id: string, finish_reason: string, result: string) {
    this['event.name'] = 'next_speaker_check';
    this['event.timestamp'] = new Date().toISOString();
    this.prompt_id = prompt_id;
    this.finish_reason = finish_reason;
    this.result = result;
  }

  toOpenTelemetryAttributes(config: Config): LogAttributes {
    return {
      ...getCommonAttributes(config),
      'event.name': EVENT_NEXT_SPEAKER_CHECK,
      'event.timestamp': this['event.timestamp'],
      prompt_id: this.prompt_id,
      finish_reason: this.finish_reason,
      result: this.result,
    };
  }

  toLogBody(): string {
    return `Next speaker check.`;
  }
}

export const EVENT_SLASH_COMMAND = 'gemini_cli.slash_command';
export interface SlashCommandEvent extends BaseTelemetryEvent {
  'event.name': 'slash_command';
  'event.timestamp': string;
  command: string;
  subcommand?: string;
  status?: SlashCommandStatus;
  extension_id?: string;
  toOpenTelemetryAttributes(config: Config): LogAttributes;
  toLogBody(): string;
}

export function makeSlashCommandEvent({
  command,
  subcommand,
  status,
  extension_id,
}: Omit<
  SlashCommandEvent,
  CommonFields | 'toOpenTelemetryAttributes' | 'toLogBody'
>): SlashCommandEvent {
  return {
    'event.name': 'slash_command',
    'event.timestamp': new Date().toISOString(),
    command,
    subcommand,
    status,
    extension_id,
    toOpenTelemetryAttributes(config: Config): LogAttributes {
      return {
        ...getCommonAttributes(config),
        'event.name': EVENT_SLASH_COMMAND,
        'event.timestamp': this['event.timestamp'],
        command: this.command,
        subcommand: this.subcommand,
        status: this.status,
        extension_id: this.extension_id,
      };
    },
    toLogBody(): string {
      return `Slash command: ${this.command}.`;
    },
  };
}

export enum SlashCommandStatus {
  SUCCESS = 'success',
  ERROR = 'error',
}

export const EVENT_CHAT_COMPRESSION = 'gemini_cli.chat_compression';
export interface ChatCompressionEvent extends BaseTelemetryEvent {
  'event.name': 'chat_compression';
  'event.timestamp': string;
  tokens_before: number;
  tokens_after: number;
  toOpenTelemetryAttributes(config: Config): LogAttributes;
  toLogBody(): string;
}

export function makeChatCompressionEvent({
  tokens_before,
  tokens_after,
}: Omit<
  ChatCompressionEvent,
  CommonFields | 'toOpenTelemetryAttributes' | 'toLogBody'
>): ChatCompressionEvent {
  return {
    'event.name': 'chat_compression',
    'event.timestamp': new Date().toISOString(),
    tokens_before,
    tokens_after,
    toOpenTelemetryAttributes(config: Config): LogAttributes {
      return {
        ...getCommonAttributes(config),
        'event.name': EVENT_CHAT_COMPRESSION,
        'event.timestamp': this['event.timestamp'],
        tokens_before: this.tokens_before,
        tokens_after: this.tokens_after,
      };
    },
    toLogBody(): string {
      return `Chat compression (Saved ${this.tokens_before - this.tokens_after} tokens)`;
    },
  };
}

export const EVENT_MALFORMED_JSON_RESPONSE =
  'gemini_cli.malformed_json_response';
export class MalformedJsonResponseEvent implements BaseTelemetryEvent {
  'event.name': 'malformed_json_response';
  'event.timestamp': string;
  model: string;

  constructor(model: string) {
    this['event.name'] = 'malformed_json_response';
    this['event.timestamp'] = new Date().toISOString();
    this.model = model;
  }

  toOpenTelemetryAttributes(config: Config): LogAttributes {
    return {
      ...getCommonAttributes(config),
      'event.name': EVENT_MALFORMED_JSON_RESPONSE,
      'event.timestamp': this['event.timestamp'],
      model: this.model,
    };
  }

  toLogBody(): string {
    return `Malformed JSON response from ${this.model}.`;
  }
}

export enum IdeConnectionType {
  START = 'start',
  SESSION = 'session',
}

export const EVENT_IDE_CONNECTION = 'gemini_cli.ide_connection';
export class IdeConnectionEvent {
  'event.name': 'ide_connection';
  'event.timestamp': string;
  connection_type: IdeConnectionType;

  constructor(connection_type: IdeConnectionType) {
    this['event.name'] = 'ide_connection';
    this['event.timestamp'] = new Date().toISOString();
    this.connection_type = connection_type;
  }

  toOpenTelemetryAttributes(config: Config): LogAttributes {
    return {
      ...getCommonAttributes(config),
      'event.name': EVENT_IDE_CONNECTION,
      'event.timestamp': this['event.timestamp'],
      connection_type: this.connection_type,
    };
  }

  toLogBody(): string {
    return `Ide connection. Type: ${this.connection_type}.`;
  }
}

export const EVENT_CONVERSATION_FINISHED = 'gemini_cli.conversation_finished';
export class ConversationFinishedEvent {
  'event_name': 'conversation_finished';
  'event.timestamp': string; // ISO 8601;
  approvalMode: ApprovalMode;
  turnCount: number;

  constructor(approvalMode: ApprovalMode, turnCount: number) {
    this['event_name'] = 'conversation_finished';
    this['event.timestamp'] = new Date().toISOString();
    this.approvalMode = approvalMode;
    this.turnCount = turnCount;
  }

  toOpenTelemetryAttributes(config: Config): LogAttributes {
    return {
      ...getCommonAttributes(config),
      'event.name': EVENT_CONVERSATION_FINISHED,
      'event.timestamp': this['event.timestamp'],
      approvalMode: this.approvalMode,
      turnCount: this.turnCount,
    };
  }

  toLogBody(): string {
    return `Conversation finished.`;
  }
}

export const EVENT_FILE_OPERATION = 'gemini_cli.file_operation';
export class FileOperationEvent implements BaseTelemetryEvent {
  'event.name': 'file_operation';
  'event.timestamp': string;
  tool_name: string;
  operation: FileOperation;
  lines?: number;
  mimetype?: string;
  extension?: string;
  programming_language?: string;

  constructor(
    tool_name: string,
    operation: FileOperation,
    lines?: number,
    mimetype?: string,
    extension?: string,
    programming_language?: string,
  ) {
    this['event.name'] = 'file_operation';
    this['event.timestamp'] = new Date().toISOString();
    this.tool_name = tool_name;
    this.operation = operation;
    this.lines = lines;
    this.mimetype = mimetype;
    this.extension = extension;
    this.programming_language = programming_language;
  }

  toOpenTelemetryAttributes(config: Config): LogAttributes {
    const attributes: LogAttributes = {
      ...getCommonAttributes(config),
      'event.name': EVENT_FILE_OPERATION,
      'event.timestamp': this['event.timestamp'],
      tool_name: this.tool_name,
      operation: this.operation,
    };

    if (this.lines) {
      attributes['lines'] = this.lines;
    }
    if (this.mimetype) {
      attributes['mimetype'] = this.mimetype;
    }
    if (this.extension) {
      attributes['extension'] = this.extension;
    }
    if (this.programming_language) {
      attributes['programming_language'] = this.programming_language;
    }
    return attributes;
  }

  toLogBody(): string {
    return `File operation: ${this.operation}. Lines: ${this.lines}.`;
  }
}

export const EVENT_INVALID_CHUNK = 'gemini_cli.chat.invalid_chunk';
// Add these new event interfaces
export class InvalidChunkEvent implements BaseTelemetryEvent {
  'event.name': 'invalid_chunk';
  'event.timestamp': string;
  error_message?: string; // Optional: validation error details

  constructor(error_message?: string) {
    this['event.name'] = 'invalid_chunk';
    this['event.timestamp'] = new Date().toISOString();
    this.error_message = error_message;
  }

  toOpenTelemetryAttributes(config: Config): LogAttributes {
    const attributes: LogAttributes = {
      ...getCommonAttributes(config),
      'event.name': EVENT_INVALID_CHUNK,
      'event.timestamp': this['event.timestamp'],
    };

    if (this.error_message) {
      attributes['error.message'] = this.error_message;
    }
    return attributes;
  }

  toLogBody(): string {
    return `Invalid chunk received from stream.`;
  }
}

export const EVENT_CONTENT_RETRY = 'gemini_cli.chat.content_retry';
export class ContentRetryEvent implements BaseTelemetryEvent {
  'event.name': 'content_retry';
  'event.timestamp': string;
  attempt_number: number;
  error_type: string; // e.g., 'EmptyStreamError'
  retry_delay_ms: number;
  model: string;

  constructor(
    attempt_number: number,
    error_type: string,
    retry_delay_ms: number,
    model: string,
  ) {
    this['event.name'] = 'content_retry';
    this['event.timestamp'] = new Date().toISOString();
    this.attempt_number = attempt_number;
    this.error_type = error_type;
    this.retry_delay_ms = retry_delay_ms;
    this.model = model;
  }

  toOpenTelemetryAttributes(config: Config): LogAttributes {
    return {
      ...getCommonAttributes(config),
      'event.name': EVENT_CONTENT_RETRY,
      'event.timestamp': this['event.timestamp'],
      attempt_number: this.attempt_number,
      error_type: this.error_type,
      retry_delay_ms: this.retry_delay_ms,
      model: this.model,
    };
  }

  toLogBody(): string {
    return `Content retry attempt ${this.attempt_number} due to ${this.error_type}.`;
  }
}

export const EVENT_CONTENT_RETRY_FAILURE =
  'gemini_cli.chat.content_retry_failure';
export class ContentRetryFailureEvent implements BaseTelemetryEvent {
  'event.name': 'content_retry_failure';
  'event.timestamp': string;
  total_attempts: number;
  final_error_type: string;
  total_duration_ms?: number; // Optional: total time spent retrying
  model: string;

  constructor(
    total_attempts: number,
    final_error_type: string,
    model: string,
    total_duration_ms?: number,
  ) {
    this['event.name'] = 'content_retry_failure';
    this['event.timestamp'] = new Date().toISOString();
    this.total_attempts = total_attempts;
    this.final_error_type = final_error_type;
    this.total_duration_ms = total_duration_ms;
    this.model = model;
  }

  toOpenTelemetryAttributes(config: Config): LogAttributes {
    return {
      ...getCommonAttributes(config),
      'event.name': EVENT_CONTENT_RETRY_FAILURE,
      'event.timestamp': this['event.timestamp'],
      total_attempts: this.total_attempts,
      final_error_type: this.final_error_type,
      total_duration_ms: this.total_duration_ms,
      model: this.model,
    };
  }

  toLogBody(): string {
    return `All content retries failed after ${this.total_attempts} attempts.`;
  }
}

export const EVENT_MODEL_ROUTING = 'gemini_cli.model_routing';
export class ModelRoutingEvent implements BaseTelemetryEvent {
  'event.name': 'model_routing';
  'event.timestamp': string;
  decision_model: string;
  decision_source: string;
  routing_latency_ms: number;
  reasoning?: string;
  failed: boolean;
  error_message?: string;

  constructor(
    decision_model: string,
    decision_source: string,
    routing_latency_ms: number,
    reasoning: string | undefined,
    failed: boolean,
    error_message: string | undefined,
  ) {
    this['event.name'] = 'model_routing';
    this['event.timestamp'] = new Date().toISOString();
    this.decision_model = decision_model;
    this.decision_source = decision_source;
    this.routing_latency_ms = routing_latency_ms;
    this.reasoning = reasoning;
    this.failed = failed;
    this.error_message = error_message;
  }

  toOpenTelemetryAttributes(config: Config): LogAttributes {
    return {
      ...getCommonAttributes(config),
      'event.name': EVENT_MODEL_ROUTING,
      'event.timestamp': this['event.timestamp'],
      decision_model: this.decision_model,
      decision_source: this.decision_source,
      routing_latency_ms: this.routing_latency_ms,
      reasoning: this.reasoning,
      failed: this.failed,
      error_message: this.error_message,
    };
  }

  toLogBody(): string {
    return `Model routing decision. Model: ${this.decision_model}, Source: ${this.decision_source}`;
  }
}

export const EVENT_EXTENSION_INSTALL = 'gemini_cli.extension_install';
export class ExtensionInstallEvent implements BaseTelemetryEvent {
  'event.name': 'extension_install';
  'event.timestamp': string;
  extension_name: string;
  extension_id: string;
  extension_version: string;
  extension_source: string;
  status: 'success' | 'error';

  constructor(
    extension_name: string,
    extension_id: string,
    extension_version: string,
    extension_source: string,
    status: 'success' | 'error',
  ) {
    this['event.name'] = 'extension_install';
    this['event.timestamp'] = new Date().toISOString();
    this.extension_name = extension_name;
    this.extension_id = extension_id;
    this.extension_version = extension_version;
    this.extension_source = extension_source;
    this.status = status;
  }

  toOpenTelemetryAttributes(config: Config): LogAttributes {
    return {
      ...getCommonAttributes(config),
      'event.name': EVENT_EXTENSION_INSTALL,
      'event.timestamp': this['event.timestamp'],
      extension_name: this.extension_name,
      extension_version: this.extension_version,
      extension_source: this.extension_source,
      status: this.status,
    };
  }

  toLogBody(): string {
    return `Installed extension ${this.extension_name}`;
  }
}

export const EVENT_TOOL_OUTPUT_TRUNCATED = 'gemini_cli.tool_output_truncated';
export class ToolOutputTruncatedEvent implements BaseTelemetryEvent {
  readonly eventName = 'tool_output_truncated';
  readonly 'event.timestamp' = new Date().toISOString();
  'event.name': string;
  tool_name: string;
  original_content_length: number;
  truncated_content_length: number;
  threshold: number;
  lines: number;
  prompt_id: string;

  constructor(
    prompt_id: string,
    details: {
      toolName: string;
      originalContentLength: number;
      truncatedContentLength: number;
      threshold: number;
      lines: number;
    },
  ) {
    this['event.name'] = this.eventName;
    this.prompt_id = prompt_id;
    this.tool_name = details.toolName;
    this.original_content_length = details.originalContentLength;
    this.truncated_content_length = details.truncatedContentLength;
    this.threshold = details.threshold;
    this.lines = details.lines;
  }

  toOpenTelemetryAttributes(config: Config): LogAttributes {
    return {
      ...getCommonAttributes(config),
      'event.name': EVENT_TOOL_OUTPUT_TRUNCATED,
      eventName: this.eventName,
      'event.timestamp': this['event.timestamp'],
      tool_name: this.tool_name,
      original_content_length: this.original_content_length,
      truncated_content_length: this.truncated_content_length,
      threshold: this.threshold,
      lines: this.lines,
      prompt_id: this.prompt_id,
    };
  }

  toLogBody(): string {
    return `Tool output truncated for ${this.tool_name}.`;
  }
}

export const EVENT_EXTENSION_UNINSTALL = 'gemini_cli.extension_uninstall';
export class ExtensionUninstallEvent implements BaseTelemetryEvent {
  'event.name': 'extension_uninstall';
  'event.timestamp': string;
  extension_name: string;
  extension_id: string;
  status: 'success' | 'error';

  constructor(
    extension_name: string,
    extension_id: string,
    status: 'success' | 'error',
  ) {
    this['event.name'] = 'extension_uninstall';
    this['event.timestamp'] = new Date().toISOString();
    this.extension_name = extension_name;
    this.extension_id = extension_id;
    this.status = status;
  }

  toOpenTelemetryAttributes(config: Config): LogAttributes {
    return {
      ...getCommonAttributes(config),
      'event.name': EVENT_EXTENSION_UNINSTALL,
      'event.timestamp': this['event.timestamp'],
      extension_name: this.extension_name,
      status: this.status,
    };
  }

  toLogBody(): string {
    return `Uninstalled extension ${this.extension_name}`;
  }
}

export const EVENT_EXTENSION_UPDATE = 'gemini_cli.extension_update';
export class ExtensionUpdateEvent implements BaseTelemetryEvent {
  'event.name': 'extension_update';
  'event.timestamp': string;
  extension_name: string;
  extension_id: string;
  extension_previous_version: string;
  extension_version: string;
  extension_source: string;
  status: 'success' | 'error';

  constructor(
    extension_name: string,
    extension_id: string,
    extension_version: string,
    extension_previous_version: string,
    extension_source: string,
    status: 'success' | 'error',
  ) {
    this['event.name'] = 'extension_update';
    this['event.timestamp'] = new Date().toISOString();
    this.extension_name = extension_name;
    this.extension_id = extension_id;
    this.extension_version = extension_version;
    this.extension_previous_version = extension_previous_version;
    this.extension_source = extension_source;
    this.status = status;
  }

  toOpenTelemetryAttributes(config: Config): LogAttributes {
    return {
      ...getCommonAttributes(config),
      'event.name': EVENT_EXTENSION_UPDATE,
      'event.timestamp': this['event.timestamp'],
      extension_name: this.extension_name,
      extension_version: this.extension_version,
      extension_previous_version: this.extension_previous_version,
      extension_source: this.extension_source,
      status: this.status,
    };
  }

  toLogBody(): string {
    return `Updated extension ${this.extension_name}`;
  }
}

export const EVENT_EXTENSION_ENABLE = 'gemini_cli.extension_enable';
export class ExtensionEnableEvent implements BaseTelemetryEvent {
  'event.name': 'extension_enable';
  'event.timestamp': string;
  extension_name: string;
  extension_id: string;
  setting_scope: string;

  constructor(
    extension_name: string,
    extension_id: string,
    settingScope: string,
  ) {
    this['event.name'] = 'extension_enable';
    this['event.timestamp'] = new Date().toISOString();
    this.extension_name = extension_name;
    this.extension_id = extension_id;
    this.setting_scope = settingScope;
  }

  toOpenTelemetryAttributes(config: Config): LogAttributes {
    return {
      ...getCommonAttributes(config),
      'event.name': EVENT_EXTENSION_ENABLE,
      'event.timestamp': this['event.timestamp'],
      extension_name: this.extension_name,
      setting_scope: this.setting_scope,
    };
  }

  toLogBody(): string {
    return `Enabled extension ${this.extension_name}`;
  }
}

export const EVENT_MODEL_SLASH_COMMAND = 'gemini_cli.slash_command.model';
export class ModelSlashCommandEvent implements BaseTelemetryEvent {
  'event.name': 'model_slash_command';
  'event.timestamp': string;
  model_name: string;

  constructor(model_name: string) {
    this['event.name'] = 'model_slash_command';
    this['event.timestamp'] = new Date().toISOString();
    this.model_name = model_name;
  }

  toOpenTelemetryAttributes(config: Config): LogAttributes {
    return {
      ...getCommonAttributes(config),
      'event.name': EVENT_MODEL_SLASH_COMMAND,
      'event.timestamp': this['event.timestamp'],
      model_name: this.model_name,
    };
  }

  toLogBody(): string {
    return `Model slash command. Model: ${this.model_name}`;
  }
}

export const EVENT_LLM_LOOP_CHECK = 'gemini_cli.llm_loop_check';
export class LlmLoopCheckEvent implements BaseTelemetryEvent {
  'event.name': 'llm_loop_check';
  'event.timestamp': string;
  prompt_id: string;
  flash_confidence: number;
  main_model: string;
  main_model_confidence: number;

  constructor(
    prompt_id: string,
    flash_confidence: number,
    main_model: string,
    main_model_confidence: number,
  ) {
    this['event.name'] = 'llm_loop_check';
    this['event.timestamp'] = new Date().toISOString();
    this.prompt_id = prompt_id;
    this.flash_confidence = flash_confidence;
    this.main_model = main_model;
    this.main_model_confidence = main_model_confidence;
  }

  toOpenTelemetryAttributes(config: Config): LogAttributes {
    return {
      ...getCommonAttributes(config),
      'event.name': EVENT_LLM_LOOP_CHECK,
      'event.timestamp': this['event.timestamp'],
      prompt_id: this.prompt_id,
      flash_confidence: this.flash_confidence,
      main_model: this.main_model,
      main_model_confidence: this.main_model_confidence,
    };
  }

  toLogBody(): string {
    return this.main_model_confidence === -1
      ? `LLM loop check. Flash confidence: ${this.flash_confidence.toFixed(2)}. Main model (${this.main_model}) check skipped`
      : `LLM loop check. Flash confidence: ${this.flash_confidence.toFixed(2)}. Main model (${this.main_model}) confidence: ${this.main_model_confidence.toFixed(2)}`;
  }
}

export type TelemetryEvent =
  | StartSessionEvent
  | EndSessionEvent
  | UserPromptEvent
  | ToolCallEvent
  | ApiRequestEvent
  | ApiErrorEvent
  | ApiResponseEvent
  | FlashFallbackEvent
  | LoopDetectedEvent
  | LoopDetectionDisabledEvent
  | NextSpeakerCheckEvent
  | MalformedJsonResponseEvent
  | IdeConnectionEvent
  | ConversationFinishedEvent
  | SlashCommandEvent
  | FileOperationEvent
  | InvalidChunkEvent
  | ContentRetryEvent
  | ContentRetryFailureEvent
  | ExtensionEnableEvent
  | ExtensionInstallEvent
  | ExtensionUninstallEvent
  | ModelRoutingEvent
  | ToolOutputTruncatedEvent
  | ModelSlashCommandEvent
  | AgentStartEvent
  | AgentFinishEvent
  | RecoveryAttemptEvent
<<<<<<< HEAD
  | WebFetchFallbackAttemptEvent
  | UserPositiveFeedbackEvent;
=======
  | LlmLoopCheckEvent
  | WebFetchFallbackAttemptEvent;
>>>>>>> a591505b

export const EVENT_EXTENSION_DISABLE = 'gemini_cli.extension_disable';
export class ExtensionDisableEvent implements BaseTelemetryEvent {
  'event.name': 'extension_disable';
  'event.timestamp': string;
  extension_name: string;
  extension_id: string;
  setting_scope: string;

  constructor(
    extension_name: string,
    extension_id: string,
    settingScope: string,
  ) {
    this['event.name'] = 'extension_disable';
    this['event.timestamp'] = new Date().toISOString();
    this.extension_name = extension_name;
    this.extension_id = extension_id;
    this.setting_scope = settingScope;
  }

  toOpenTelemetryAttributes(config: Config): LogAttributes {
    return {
      ...getCommonAttributes(config),
      'event.name': EVENT_EXTENSION_DISABLE,
      'event.timestamp': this['event.timestamp'],
      extension_name: this.extension_name,
      setting_scope: this.setting_scope,
    };
  }

  toLogBody(): string {
    return `Disabled extension ${this.extension_name}`;
  }
}

export const EVENT_SMART_EDIT_STRATEGY = 'gemini_cli.smart_edit_strategy';
export class SmartEditStrategyEvent implements BaseTelemetryEvent {
  'event.name': 'smart_edit_strategy';
  'event.timestamp': string;
  strategy: string;

  constructor(strategy: string) {
    this['event.name'] = 'smart_edit_strategy';
    this['event.timestamp'] = new Date().toISOString();
    this.strategy = strategy;
  }

  toOpenTelemetryAttributes(config: Config): LogAttributes {
    return {
      ...getCommonAttributes(config),
      'event.name': EVENT_SMART_EDIT_STRATEGY,
      'event.timestamp': this['event.timestamp'],
      strategy: this.strategy,
    };
  }

  toLogBody(): string {
    return `Smart Edit Tool Strategy: ${this.strategy}`;
  }
}

export const EVENT_SMART_EDIT_CORRECTION = 'gemini_cli.smart_edit_correction';
export class SmartEditCorrectionEvent implements BaseTelemetryEvent {
  'event.name': 'smart_edit_correction';
  'event.timestamp': string;
  correction: 'success' | 'failure';

  constructor(correction: 'success' | 'failure') {
    this['event.name'] = 'smart_edit_correction';
    this['event.timestamp'] = new Date().toISOString();
    this.correction = correction;
  }

  toOpenTelemetryAttributes(config: Config): LogAttributes {
    return {
      ...getCommonAttributes(config),
      'event.name': EVENT_SMART_EDIT_CORRECTION,
      'event.timestamp': this['event.timestamp'],
      correction: this.correction,
    };
  }

  toLogBody(): string {
    return `Smart Edit Tool Correction: ${this.correction}`;
  }
}

abstract class BaseAgentEvent implements BaseTelemetryEvent {
  abstract 'event.name':
    | 'agent_start'
    | 'agent_finish'
    | 'agent_recovery_attempt';
  'event.timestamp': string;
  agent_id: string;
  agent_name: string;

  constructor(agent_id: string, agent_name: string) {
    this['event.timestamp'] = new Date().toISOString();
    this.agent_id = agent_id;
    this.agent_name = agent_name;
  }

  toOpenTelemetryAttributes(config: Config): LogAttributes {
    return {
      ...getCommonAttributes(config),
      'event.timestamp': this['event.timestamp'],
      agent_id: this.agent_id,
      agent_name: this.agent_name,
    };
  }

  abstract toLogBody(): string;
}

export const EVENT_AGENT_START = 'gemini_cli.agent.start';
export class AgentStartEvent extends BaseAgentEvent {
  'event.name' = 'agent_start' as const;

  constructor(agent_id: string, agent_name: string) {
    super(agent_id, agent_name);
  }

  override toOpenTelemetryAttributes(config: Config): LogAttributes {
    return {
      ...super.toOpenTelemetryAttributes(config),
      'event.name': EVENT_AGENT_START,
    };
  }

  toLogBody(): string {
    return `Agent ${this.agent_name} started. ID: ${this.agent_id}`;
  }
}

export const EVENT_AGENT_FINISH = 'gemini_cli.agent.finish';
export class AgentFinishEvent extends BaseAgentEvent {
  'event.name' = 'agent_finish' as const;
  duration_ms: number;
  turn_count: number;
  terminate_reason: AgentTerminateMode;

  constructor(
    agent_id: string,
    agent_name: string,
    duration_ms: number,
    turn_count: number,
    terminate_reason: AgentTerminateMode,
  ) {
    super(agent_id, agent_name);
    this.duration_ms = duration_ms;
    this.turn_count = turn_count;
    this.terminate_reason = terminate_reason;
  }

  override toOpenTelemetryAttributes(config: Config): LogAttributes {
    return {
      ...super.toOpenTelemetryAttributes(config),
      'event.name': EVENT_AGENT_FINISH,
      duration_ms: this.duration_ms,
      turn_count: this.turn_count,
      terminate_reason: this.terminate_reason,
    };
  }

  toLogBody(): string {
    return `Agent ${this.agent_name} finished. Reason: ${this.terminate_reason}. Duration: ${this.duration_ms}ms. Turns: ${this.turn_count}.`;
  }
}

export const EVENT_AGENT_RECOVERY_ATTEMPT = 'gemini_cli.agent.recovery_attempt';
export class RecoveryAttemptEvent extends BaseAgentEvent {
  'event.name' = 'agent_recovery_attempt' as const;
  reason: AgentTerminateMode;
  duration_ms: number;
  success: boolean;
  turn_count: number;

  constructor(
    agent_id: string,
    agent_name: string,
    reason: AgentTerminateMode,
    duration_ms: number,
    success: boolean,
    turn_count: number,
  ) {
    super(agent_id, agent_name);
    this.reason = reason;
    this.duration_ms = duration_ms;
    this.success = success;
    this.turn_count = turn_count;
  }

  override toOpenTelemetryAttributes(config: Config): LogAttributes {
    return {
      ...super.toOpenTelemetryAttributes(config),
      'event.name': EVENT_AGENT_RECOVERY_ATTEMPT,
      reason: this.reason,
      duration_ms: this.duration_ms,
      success: this.success,
      turn_count: this.turn_count,
    };
  }

  toLogBody(): string {
    return `Agent ${this.agent_name} recovery attempt. Reason: ${this.reason}. Success: ${this.success}. Duration: ${this.duration_ms}ms.`;
  }
}

export const EVENT_WEB_FETCH_FALLBACK_ATTEMPT =
  'gemini_cli.web_fetch_fallback_attempt';
export class WebFetchFallbackAttemptEvent implements BaseTelemetryEvent {
  'event.name': 'web_fetch_fallback_attempt';
  'event.timestamp': string;
  reason: 'private_ip' | 'primary_failed';

  constructor(reason: 'private_ip' | 'primary_failed') {
    this['event.name'] = 'web_fetch_fallback_attempt';
    this['event.timestamp'] = new Date().toISOString();
    this.reason = reason;
  }

  toOpenTelemetryAttributes(config: Config): LogAttributes {
    return {
      ...getCommonAttributes(config),
      'event.name': EVENT_WEB_FETCH_FALLBACK_ATTEMPT,
      'event.timestamp': this['event.timestamp'],
      reason: this.reason,
    };
  }

  toLogBody(): string {
    return `Web fetch fallback attempt. Reason: ${this.reason}`;
  }
}

export const EVENT_USER_POSITIVE_FEEDBACK = 'gemini_cli.user_positive_feedback';
export class UserPositiveFeedbackEvent implements BaseTelemetryEvent {
  'event.name': 'user_positive_feedback';
  'event.timestamp': string;
  prompt_id: string;
  feedback_type: 'positive';

  constructor(prompt_id: string) {
    this['event.name'] = 'user_positive_feedback';
    this['event.timestamp'] = new Date().toISOString();
    this.prompt_id = prompt_id;
    this.feedback_type = 'positive';
  }

  toOpenTelemetryAttributes(config: Config): LogAttributes {
    return {
      ...getCommonAttributes(config),
      'event.name': EVENT_USER_POSITIVE_FEEDBACK,
      'event.timestamp': this['event.timestamp'],
      prompt_id: this.prompt_id,
      feedback_type: this.feedback_type,
    };
  }

  toLogBody(): string {
    return `User provided positive feedback for prompt ID: ${this.prompt_id}`;
  }
}<|MERGE_RESOLUTION|>--- conflicted
+++ resolved
@@ -1500,13 +1500,10 @@
   | AgentStartEvent
   | AgentFinishEvent
   | RecoveryAttemptEvent
-<<<<<<< HEAD
   | WebFetchFallbackAttemptEvent
   | UserPositiveFeedbackEvent;
-=======
   | LlmLoopCheckEvent
   | WebFetchFallbackAttemptEvent;
->>>>>>> a591505b
 
 export const EVENT_EXTENSION_DISABLE = 'gemini_cli.extension_disable';
 export class ExtensionDisableEvent implements BaseTelemetryEvent {
