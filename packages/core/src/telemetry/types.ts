--- conflicted
+++ resolved
@@ -461,10 +461,6 @@
   | KittySequenceOverflowEvent
   | MalformedJsonResponseEvent
   | IdeConnectionEvent
-<<<<<<< HEAD
   | ConversationFinishedEvent
-  | SlashCommandEvent;
-=======
   | SlashCommandEvent
-  | FileOperationEvent;
->>>>>>> 04953d60
+  | FileOperationEvent;