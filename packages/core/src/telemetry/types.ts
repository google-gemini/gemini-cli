--- conflicted
+++ resolved
@@ -374,8 +374,5 @@
   | SlashCommandEvent
   | MalformedJsonResponseEvent
   | IdeConnectionEvent
-<<<<<<< HEAD
-  | KittySequenceOverflowEvent;
-=======
+  | KittySequenceOverflowEvent
   | SlashCommandEvent;
->>>>>>> f81ccd8d
