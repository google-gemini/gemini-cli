--- conflicted
+++ resolved
@@ -589,7 +589,6 @@
   }
 }
 
-<<<<<<< HEAD
 export type TelemetryEvent =
   | StartSessionEvent
   | EndSessionEvent
@@ -618,8 +617,6 @@
   | ModelRoutingEvent
   | ToolOutputTruncatedEvent;
 
-=======
->>>>>>> 53434d86
 export class ExtensionInstallEvent implements BaseTelemetryEvent {
   'event.name': 'extension_install';
   'event.timestamp': string;
